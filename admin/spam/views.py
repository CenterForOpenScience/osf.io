--- conflicted
+++ resolved
@@ -102,11 +102,7 @@
     template_name = 'spam/spam_list.html'
     paginate_by = 10
     paginate_orphans = 1
-<<<<<<< HEAD
-    ordering = '-latest_report'
-=======
     ordering = '-date_last_reported'
->>>>>>> cada34e9
     context_object_name = 'spam'
 
     def get_queryset(self):
