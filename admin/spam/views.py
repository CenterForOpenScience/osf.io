from __future__ import unicode_literals

from django.shortcuts import render
from django.contrib.auth.decorators import login_required
from django.core.mail import send_mail
from django.http import HttpResponseNotFound
from django.views.generic import FormView, ListView
from django.utils.decorators import method_decorator
from django.core.urlresolvers import reverse
from django.views.defaults import page_not_found

from modularodm import Q
from website.project.model import Comment
from website.settings import SUPPORT_EMAIL

from admin.common_auth.logs import update_admin_log, CONFIRM_HAM, CONFIRM_SPAM
from .serializers import serialize_comment
from .forms import EmailForm, ConfirmForm


class EmailFormView(FormView):

    form_class = EmailForm
    template_name = "spam/email.html"
    spam_id = None
    page = 1

    def __init__(self):
        self.spam = None
        super(EmailFormView, self).__init__()

    def get(self, request, *args, **kwargs):
        spam_id = kwargs.get('spam_id', None)
        self.spam_id = spam_id
        self.page = request.GET.get('page', 1)
        try:
            self.spam = serialize_comment(Comment.load(spam_id))
        except (AttributeError, TypeError):
            return HttpResponseNotFound(
                '<h1>Spam comment ({}) not found.</h1>'.format(spam_id)
            )
        form = self.get_form()
        context = {
            'comment': self.spam,
            'page_number': request.GET.get('page', 1),
            'form': form
        }
        return render(request, self.template_name, context)

    def post(self, request, *args, **kwargs):
        spam_id = kwargs.get('spam_id', None)
        self.spam_id = spam_id
        self.page = request.GET.get('page', 1)
        try:
            self.spam = serialize_comment(Comment.load(spam_id))
        except (AttributeError, TypeError):
            return HttpResponseNotFound(
                '<h1>Spam comment ({}) not found.</h1>'.format(spam_id)
            )
        return super(EmailFormView, self).post(request, *args, **kwargs)

    def get_initial(self):
        self.initial = {
            'author': self.spam['author'].fullname,
            'email': [(r, r) for r in self.spam['author'].emails],
            'subject': 'Reports of spam',
            'message': render(
                None,
                'spam/email_template.html',
                {'item': self.spam}
            ).content,
        }
        return super(EmailFormView, self).get_initial()

    def form_valid(self, form):
        send_mail(
            subject=form.cleaned_data.get('subject').strip(),
            message=form.cleaned_data.get('message'),
            from_email=SUPPORT_EMAIL,
            recipient_list=[form.cleaned_data.get('email')]
        )
        return super(EmailFormView, self).form_valid(form)

    @property
    def success_url(self):
        return reverse('spam:detail', kwargs={'spam_id': self.spam_id}) + '?page={}'.format(self.page)


class SpamList(ListView):
    template_name = 'spam/spam_list.html'
    paginate_by = 10
    paginate_orphans = 1
    ordering = 'date_created'
    context_object_name = 'spam'

    def get_queryset(self):
        query = (
            Q('reports', 'ne', {}) &
            Q('reports', 'ne', None) &
            Q('spam_status', 'eq', int(self.request.GET.get('status', '1')))
        )
        return Comment.find(query).sort(self.ordering)

    def get_context_data(self, **kwargs):
        queryset = kwargs.pop('object_list', self.object_list)
        page_size = self.get_paginate_by(queryset)
        paginator, page, queryset, is_paginated = self.paginate_queryset(
            queryset, page_size)
        kwargs.setdefault('spam', map(serialize_comment, queryset))
        kwargs.setdefault('page', page)
        kwargs.setdefault('status', self.request.GET.get('status', '1'))
        kwargs.setdefault('page_number', page.number)
        return super(SpamList, self).get_context_data(**kwargs)


class UserSpamList(SpamList):
    template_name = 'spam/user.html'

    def get_queryset(self):
        query = (
            Q('reports', 'ne', {}) &
            Q('reports', 'ne', None) &
            Q('user', 'eq', self.kwargs.get('user_id', None)) &
            Q('spam_status', 'eq', int(self.request.GET.get('status', '1')))
        )
        return Comment.find(query).sort(self.ordering)

    def get_context_data(self, **kwargs):
        queryset = kwargs.pop('object_list', self.object_list)
        page_size = self.get_paginate_by(queryset)
        paginator, page, queryset, is_paginated = self.paginate_queryset(
            queryset, page_size)
        kwargs.setdefault('spam', map(serialize_comment, queryset))
        kwargs.setdefault('page', page)
        kwargs.setdefault('status', self.request.GET.get('status', '1'))
        kwargs.setdefault('page_number', page.number)
        kwargs.setdefault('user_id', self.kwargs.get('user_id', None))
        return super(UserSpamList, self).get_context_data(**kwargs)


class SpamDetail(FormView):
    form_class = ConfirmForm
    template_name = 'spam/detail.html'
    spam_id = None
    page = 1

    @method_decorator(login_required)
    def get(self, request, *args, **kwargs):
        try:
            context = self.get_context_data(**kwargs)
        except AttributeError:
            return page_not_found(
                request,
                AttributeError(
                    'Spam with id "{}" not found.'.format(
                        kwargs.get('spam_id', 'None'))
                )
            )
        self.page = request.GET.get('page', 1)
        context['page_number'] = self.page
        context['form'] = self.get_form()
        return self.render_to_response(context)

    @method_decorator(login_required)
    def post(self, request, *args, **kwargs):
        try:
            context = self.get_context_data(**kwargs)
        except AttributeError:
            return page_not_found(
                request,
                AttributeError(
                    'Spam with id "{}" not found.'.format(
                        kwargs.get('spam_id', 'None'))
                )
            )
        self.page = request.GET.get('page', 1)
        context['page_number'] = self.page
        context['form'] = self.get_form()
        if context['form'].is_valid():
            return self.form_valid(context['form'])
        else:
            return render(request, self.template_name, context=context)
        # return super(SpamDetail, self).post(request, *args, **kwargs)

    def get_context_data(self, **kwargs):
        item = Comment.load(self.kwargs.get('spam_id', None))
        kwargs = super(SpamDetail, self).get_context_data(**kwargs)
        kwargs.setdefault('page_number', self.request.GET.get('page', 1))
<<<<<<< HEAD
        kwargs.setdefault('comment', serialize_comment(item))
        kwargs.setdefault('status', self.request.GET.get('status', u'1'))
=======
        kwargs.setdefault('comment', serialize_comment(self.item))
        kwargs.setdefault('status', self.request.GET.get('status', '1'))
>>>>>>> 4eeffc70
        return kwargs

    def form_valid(self, form):
        spam_id = self.kwargs.get('spam_id', 'no find')
        item = Comment.load(spam_id)
        if int(form.cleaned_data.get('confirm')) == Comment.SPAM:
            item.confirm_spam(save=True)
            log_message = 'Confirmed SPAM: {}'.format(spam_id)
            log_action = CONFIRM_SPAM
        else:
            item.confirm_ham(save=True)
            log_message = 'Confirmed HAM: {}'.format(spam_id)
            log_action = CONFIRM_HAM
        update_admin_log(
            user_id=self.request.user.id,
            object_id=spam_id,
            object_repr='Comment',
            message=log_message,
            action_flag=log_action
        )
        return super(SpamDetail, self).form_valid(form)

    @property
    def success_url(self):
        return '{}?page={}&status={}'.format(
            reverse('spam:detail',
                    kwargs={'spam_id': self.kwargs.get('spam_id')}),
            self.request.GET.get('page', 1),
            self.request.GET.get('status', '1')
        )<|MERGE_RESOLUTION|>--- conflicted
+++ resolved
@@ -186,13 +186,8 @@
         item = Comment.load(self.kwargs.get('spam_id', None))
         kwargs = super(SpamDetail, self).get_context_data(**kwargs)
         kwargs.setdefault('page_number', self.request.GET.get('page', 1))
-<<<<<<< HEAD
         kwargs.setdefault('comment', serialize_comment(item))
         kwargs.setdefault('status', self.request.GET.get('status', u'1'))
-=======
-        kwargs.setdefault('comment', serialize_comment(self.item))
-        kwargs.setdefault('status', self.request.GET.get('status', '1'))
->>>>>>> 4eeffc70
         return kwargs
 
     def form_valid(self, form):
