from django.shortcuts import render
from django.contrib.auth.decorators import login_required
from django.views.generic import FormView, ListView
from django.utils.decorators import method_decorator
from django.core.urlresolvers import reverse
from django.views.defaults import page_not_found

from modularodm import Q
from website.project.model import Comment

from .serializers import serialize_comment
from .forms import ConfirmForm


class SpamList(ListView):
    template_name = 'spam/spam_list.html'
    paginate_by = 10
    paginate_orphans = 1
    ordering = 'date_created'
    context_object_name = 'spam'

    def get_queryset(self):
        query = (
            Q('reports', 'ne', {}) &
            Q('reports', 'ne', None) &
            Q('spam_status', 'eq', int(self.request.GET.get('status', u'1')))
        )
        return Comment.find(query).sort(self.ordering)

    def get_context_data(self, **kwargs):
        queryset = kwargs.pop('object_list', self.object_list)
        page_size = self.get_paginate_by(queryset)
        paginator, page, queryset, is_paginated = self.paginate_queryset(
            queryset, page_size)
        kwargs.setdefault('spam', map(serialize_comment, queryset))
        kwargs.setdefault('page', page)
        kwargs.setdefault('status', self.request.GET.get('status', u'1'))
        kwargs.setdefault('page_number', page.number)
        return super(SpamList, self).get_context_data(**kwargs)

class UserSpamList(SpamList):
    template_name = 'spam/user.html'

    def get_queryset(self):
        query = (
            Q('reports', 'ne', {}) &
            Q('reports', 'ne', None) &
            Q('user', 'eq', self.kwargs.get('user_id', None)) &
            Q('spam_status', 'eq', int(self.request.GET.get('status', u'1')))
        )
        return Comment.find(query).sort(self.ordering)

    def get_context_data(self, **kwargs):
        queryset = kwargs.pop('object_list', self.object_list)
        page_size = self.get_paginate_by(queryset)
        paginator, page, queryset, is_paginated = self.paginate_queryset(
            queryset, page_size)
<<<<<<< HEAD
        kwargs.setdefault('spam', map(serialize_comment, queryset))
        kwargs.setdefault('page', page)
        kwargs.setdefault('status', self.request.GET.get('status', u'1'))
        kwargs.setdefault('page_number', page.number)
        kwargs.setdefault('user_id', self.kwargs.get('user_id', None))
        return super(UserSpamList, self).get_context_data(**kwargs)
=======
        return {
            'spam': map(serialize_comment, queryset),
            'page': page,
            'status': self.status,
            'page_number': page.number
        }


class UserSpamList(SpamList):
    template_name = 'users/spam.html'

    def __init__(self):
        self.user_id = None
        super(UserSpamList, self).__init__()

    def get_queryset(self):
        self.status = self.request.GET.get('status', u'1')
        self.user_id = self.kwargs.get('user_id', None)
        query = (
            Q('reports', 'ne', {}) &
            Q('reports', 'ne', None) &
            Q('user', 'eq', self.user_id) &
            Q('spam_status', 'eq', int(self.status))
        )
        return Comment.find(query).sort(self.ordering)

    def get_context_data(self, **kwargs):
        queryset = kwargs.pop('object_list', self.object_list)
        page_size = self.get_paginate_by(queryset)
        paginator, page, queryset, is_paginated = self.paginate_queryset(
            queryset, page_size)
        return {
            'spam': map(serialize_comment, queryset),
            'page': page,
            'status': self.status,
            'user_id': self.user_id,
            'page_number': page.number
        }
>>>>>>> a559fc21


class SpamDetail(FormView):
    form_class = ConfirmForm
<<<<<<< HEAD
    template_name = 'spam/detail.html'
=======
    template_name = 'spam/comment.html'
>>>>>>> a559fc21
    spam_id = None
    page = 1

    def __init__(self):
        self.item = None
        super(SpamDetail, self).__init__()

    @method_decorator(login_required)
    def get(self, request, *args, **kwargs):
        try:
            context = self.get_context_data(**kwargs)
        except AttributeError:
            return page_not_found(request)  # TODO: 1.9 update to have exception with node/user 404.html will be added
        self.page = request.GET.get('page', 1)
        context['page_number'] = self.page
        context['form'] = self.get_form()
        return self.render_to_response(context)

    @method_decorator(login_required)
    def post(self, request, *args, **kwargs):
        try:
            context = self.get_context_data(**kwargs)
        except AttributeError:
            return page_not_found(request)  # TODO: 1.9 update to have exception
        self.page = request.GET.get('page', 1)
        context['page_number'] = self.page
        context['form'] = self.get_form()
        if context['form'].is_valid():
            return self.form_valid(context['form'])
        else:
            return render(request, self.template_name, context=context)
        # return super(SpamDetail, self).post(request, *args, **kwargs)

    def get_context_data(self, **kwargs):
<<<<<<< HEAD
        self.item = Comment.load(self.kwargs.get('spam_id', None))
        kwargs = super(SpamDetail, self).get_context_data(**kwargs)
        kwargs.setdefault('page_number', self.request.GET.get('page', 1))
        kwargs.setdefault('comment', serialize_comment(self.item))
        kwargs.setdefault('status', self.request.GET.get('status', u'1'))
=======
        self.spam_id = kwargs['spam_id']
        self.item = Comment.load(self.spam_id)
        kwargs = super(SpamDetail, self).get_context_data(**kwargs)
        try:
            kwargs['comment'] = serialize_comment(self.item)
        except AttributeError:
            raise
>>>>>>> a559fc21
        return kwargs

    def form_valid(self, form):
        if int(form.cleaned_data.get('confirm')) == Comment.SPAM:
            self.item.confirm_spam(save=True)
        else:
            self.item.confirm_ham(save=True)
        return super(SpamDetail, self).form_valid(form)

    @property
    def success_url(self):
        return '{}?page={}&status={}'.format(
            reverse('spam:detail', kwargs={'spam_id': self.spam_id}),
            self.request.GET.get('page', 1),
            self.request.GET.get('status', u'1')
        )


@login_required
def email(request, spam_id):
    context = {
        'comment': serialize_comment(Comment.load(spam_id), full=True),
        'page_number': request.GET.get('page', 1),
    }
    return render(request, 'spam/email.html', context)<|MERGE_RESOLUTION|>--- conflicted
+++ resolved
@@ -38,6 +38,7 @@
         kwargs.setdefault('page_number', page.number)
         return super(SpamList, self).get_context_data(**kwargs)
 
+
 class UserSpamList(SpamList):
     template_name = 'spam/user.html'
 
@@ -55,62 +56,17 @@
         page_size = self.get_paginate_by(queryset)
         paginator, page, queryset, is_paginated = self.paginate_queryset(
             queryset, page_size)
-<<<<<<< HEAD
         kwargs.setdefault('spam', map(serialize_comment, queryset))
         kwargs.setdefault('page', page)
         kwargs.setdefault('status', self.request.GET.get('status', u'1'))
         kwargs.setdefault('page_number', page.number)
         kwargs.setdefault('user_id', self.kwargs.get('user_id', None))
         return super(UserSpamList, self).get_context_data(**kwargs)
-=======
-        return {
-            'spam': map(serialize_comment, queryset),
-            'page': page,
-            'status': self.status,
-            'page_number': page.number
-        }
-
-
-class UserSpamList(SpamList):
-    template_name = 'users/spam.html'
-
-    def __init__(self):
-        self.user_id = None
-        super(UserSpamList, self).__init__()
-
-    def get_queryset(self):
-        self.status = self.request.GET.get('status', u'1')
-        self.user_id = self.kwargs.get('user_id', None)
-        query = (
-            Q('reports', 'ne', {}) &
-            Q('reports', 'ne', None) &
-            Q('user', 'eq', self.user_id) &
-            Q('spam_status', 'eq', int(self.status))
-        )
-        return Comment.find(query).sort(self.ordering)
-
-    def get_context_data(self, **kwargs):
-        queryset = kwargs.pop('object_list', self.object_list)
-        page_size = self.get_paginate_by(queryset)
-        paginator, page, queryset, is_paginated = self.paginate_queryset(
-            queryset, page_size)
-        return {
-            'spam': map(serialize_comment, queryset),
-            'page': page,
-            'status': self.status,
-            'user_id': self.user_id,
-            'page_number': page.number
-        }
->>>>>>> a559fc21
 
 
 class SpamDetail(FormView):
     form_class = ConfirmForm
-<<<<<<< HEAD
     template_name = 'spam/detail.html'
-=======
-    template_name = 'spam/comment.html'
->>>>>>> a559fc21
     spam_id = None
     page = 1
 
@@ -145,21 +101,11 @@
         # return super(SpamDetail, self).post(request, *args, **kwargs)
 
     def get_context_data(self, **kwargs):
-<<<<<<< HEAD
         self.item = Comment.load(self.kwargs.get('spam_id', None))
         kwargs = super(SpamDetail, self).get_context_data(**kwargs)
         kwargs.setdefault('page_number', self.request.GET.get('page', 1))
         kwargs.setdefault('comment', serialize_comment(self.item))
         kwargs.setdefault('status', self.request.GET.get('status', u'1'))
-=======
-        self.spam_id = kwargs['spam_id']
-        self.item = Comment.load(self.spam_id)
-        kwargs = super(SpamDetail, self).get_context_data(**kwargs)
-        try:
-            kwargs['comment'] = serialize_comment(self.item)
-        except AttributeError:
-            raise
->>>>>>> a559fc21
         return kwargs
 
     def form_valid(self, form):
