from django.conf.urls import url

from . import views

urlpatterns = [
    url(r'^$', views.SpamList.as_view(), name='spam'),
<<<<<<< HEAD
    url(
        r'^(?P<spam_id>[a-z0-9]+)/$',
        views.SpamDetail.as_view(),
        name='detail'
    ),
    url(
        r'^(?P<spam_id>[a-z0-9]+)/email/$',
        views.EmailFormView.as_view(),
        name='email'
    ),
=======
    url(r'^user/id-(?P<user_id>[a-z0-9]+)/$', views.UserSpamList.as_view(),
        name='user_spam'),
    url(r'^id-(?P<spam_id>[a-z0-9]+)/$', views.SpamDetail.as_view(),
        name='detail'),
    url(r'^id-(?P<spam_id>[a-z0-9]+)/email/$', views.email, name='email'),
>>>>>>> 561e5573
]<|MERGE_RESOLUTION|>--- conflicted
+++ resolved
@@ -4,7 +4,6 @@
 
 urlpatterns = [
     url(r'^$', views.SpamList.as_view(), name='spam'),
-<<<<<<< HEAD
     url(
         r'^(?P<spam_id>[a-z0-9]+)/$',
         views.SpamDetail.as_view(),
@@ -15,11 +14,9 @@
         views.EmailFormView.as_view(),
         name='email'
     ),
-=======
-    url(r'^user/id-(?P<user_id>[a-z0-9]+)/$', views.UserSpamList.as_view(),
-        name='user_spam'),
-    url(r'^id-(?P<spam_id>[a-z0-9]+)/$', views.SpamDetail.as_view(),
-        name='detail'),
-    url(r'^id-(?P<spam_id>[a-z0-9]+)/email/$', views.email, name='email'),
->>>>>>> 561e5573
+    url(
+        r'^user/id-(?P<user_id>[a-z0-9]+)/$',
+        views.UserSpamList.as_view(),
+        name='user_spam'
+    ),
 ]