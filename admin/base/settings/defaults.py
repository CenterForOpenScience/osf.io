--- conflicted
+++ resolved
@@ -41,10 +41,6 @@
 
 ALLOWED_HOSTS = [
     '.osf.io',
-<<<<<<< HEAD
-    '*'
-=======
->>>>>>> e0c54dd8
 ]
 
 AUTH_PASSWORD_VALIDATORS = [
