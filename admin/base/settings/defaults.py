"""
Django settings for the admin project.
"""

import os
from urlparse import urlparse
from website import settings as osf_settings
<<<<<<< HEAD
from django.contrib import messages

=======
>>>>>>> c2071804
# import local  # Build own local.py (used with postgres)

BASE_DIR = os.path.dirname(os.path.dirname(os.path.dirname(os.path.abspath(__file__))))
# Quick-start development settings - unsuitable for production
# See https://docs.djangoproject.com/en/1.8/howto/deployment/checklist/

# from the OSF settings
# SECURITY WARNING: keep the secret key used in production secret!
SECRET_KEY = osf_settings.SECRET_KEY


# SECURITY WARNING: don't run with debug turned on in production!
DEBUG = osf_settings.DEBUG_MODE

ALLOWED_HOSTS = [
    '.osf.io'
]

AUTH_PASSWORD_VALIDATORS = [
    {
        'NAME': 'django.contrib.auth.password_validation.UserAttributeSimilarityValidator',
    },
    {
        'NAME': 'django.contrib.auth.password_validation.MinimumLengthValidator',
        'OPTIONS': {
            'min_length': 5,
        }
    },
]

# Email settings. Account created for testing. Password shouldn't be hardcoded
# [DEVOPS] this should be set to 'django.core.mail.backends.smtp.EmailBackend' in the > dev local.py.
EMAIL_BACKEND = 'django.core.mail.backends.console.EmailBackend'

# Sendgrip Email Settings - Using OSF credentials

EMAIL_HOST = 'smtp.sendgrid.net'
EMAIL_HOST_USER = 'osf-smtp'
EMAIL_HOST_PASSWORD = osf_settings.MAIL_PASSWORD  # local.py
EMAIL_PORT = 587
EMAIL_USE_TLS = True

# Application definition

INSTALLED_APPS = (
    'django.contrib.admin',
    'django.contrib.auth',
    'django.contrib.contenttypes',
    'django.contrib.messages',
    'django.contrib.sessions',
    'django.contrib.staticfiles',
    'admin.common_auth',
    'admin.base',
    'admin.pre_reg',
    'admin.spam',

    # 3rd party
    'raven.contrib.django.raven_compat',
    'webpack_loader',
)

# Custom user model (extends AbstractBaseUser)
AUTH_USER_MODEL = 'common_auth.MyUser'

# TODO: Are there more granular ways to configure reporting specifically related to the API?
RAVEN_CONFIG = {
    'dsn': osf_settings.SENTRY_DSN
}

# Settings related to CORS Headers addon: allow API to receive authenticated requests from OSF
# CORS plugin only matches based on "netloc" part of URL, so as workaround we add that to the list
CORS_ORIGIN_ALLOW_ALL = False
CORS_ORIGIN_WHITELIST = (urlparse(osf_settings.DOMAIN).netloc,
                         osf_settings.DOMAIN,
                         )
CORS_ALLOW_CREDENTIALS = True

MIDDLEWARE_CLASSES = (
    # TokuMX transaction support
    # Needs to go before CommonMiddleware, so that transactions are always started,
    # even in the event of a redirect. CommonMiddleware may cause other middlewares'
    # process_request to be skipped, e.g. when a trailing slash is omitted
    'api.base.middleware.DjangoGlobalMiddleware',
    'api.base.middleware.TokuTransactionsMiddleware',

    'django.contrib.sessions.middleware.SessionMiddleware',
    'django.middleware.common.CommonMiddleware',
    'django.middleware.csrf.CsrfViewMiddleware',
    'django.contrib.auth.middleware.AuthenticationMiddleware',
    'django.contrib.auth.middleware.SessionAuthenticationMiddleware',
    'django.contrib.messages.middleware.MessageMiddleware',
    'django.middleware.clickjacking.XFrameOptionsMiddleware',
    'django.middleware.security.SecurityMiddleware',
)

MESSAGE_TAGS = {
    messages.SUCCESS: 'text-success',
    messages.ERROR: 'text-danger',
    messages.WARNING: 'text-warning',
}

TEMPLATES = [
    {
        'BACKEND': 'django.template.backends.django.DjangoTemplates',
        'DIRS': [os.path.join(BASE_DIR, 'templates')],
        'APP_DIRS': True,
        'OPTIONS': {
            'context_processors': [
                'django.template.context_processors.debug',
                'django.template.context_processors.request',
                'django.contrib.auth.context_processors.auth',
                'django.contrib.messages.context_processors.messages',
            ],
        }
    }]

# Database
# Postgres:
# DATABASES = {
#     'default': {
#         'ENGINE': 'django.db.backends.postgresql_psycopg2',
#         'NAME': local.POSTGRES_NAME,
#         'USER': local.POSTGRES_USER,
#         'PASSWORD': local.POSTGRES_PASSWORD,
#         'HOST': local.POSTGRES_HOST,
#         'PORT': '',
#     }
# }
# Postgres settings in local.py

DATABASES = {
    'default': {
        'ENGINE': 'django.db.backends.sqlite3',
        'NAME': os.path.join(BASE_DIR, 'db.sqlite3'),
    }
}
# https://docs.djangoproject.com/en/1.8/ref/settings/#databases

ROOT_URLCONF = 'admin.base.urls'
WSGI_APPLICATION = 'admin.base.wsgi.application'
ADMIN_BASE = 'admin/'
STATIC_URL = '/static/'
LOGIN_URL = '/admin/auth/login/'

STATIC_ROOT = os.path.join(os.path.dirname(BASE_DIR), 'static_root')

STATICFILES_DIRS = (
    os.path.join(BASE_DIR, 'static'),
)

LANGUAGE_CODE = 'en-us'

WEBPACK_LOADER = {
    'DEFAULT': {
        'BUNDLE_DIR_NAME': 'public/js/',
        'STATS_FILE': os.path.join(BASE_DIR, 'webpack-stats.json'),
    }
}<|MERGE_RESOLUTION|>--- conflicted
+++ resolved
@@ -5,11 +5,7 @@
 import os
 from urlparse import urlparse
 from website import settings as osf_settings
-<<<<<<< HEAD
-from django.contrib import messages
 
-=======
->>>>>>> c2071804
 # import local  # Build own local.py (used with postgres)
 
 BASE_DIR = os.path.dirname(os.path.dirname(os.path.dirname(os.path.abspath(__file__))))
