from django.conf.urls import include, url, patterns
from django.contrib import admin
from settings import ADMIN_BASE

from . import views

base_pattern = '^{}'.format(ADMIN_BASE)

urlpatterns = [
    ### ADMIN ###
    url(base_pattern,
        include(patterns('',
                         url(r'^$', views.home, name='home'),
                         url(r'^django_admin/', include(admin.site.urls)),
                         url(r'^spam/', include('admin.spam.urls', namespace='spam')),
                         url(r'^auth/', include('admin.common_auth.urls', namespace='auth')),
<<<<<<< HEAD
                         url(r'^pre-reg/', include('admin.pre-reg.urls', namespace='pre-reg')),
=======
                         url(r'^reset/(?P<uidb64>[0-9A-Za-z_\-]+)/(?P<token>[0-9A-Za-z]{1,13}-[0-9A-Za-z]{1,20})/$',
                            views.password_reset_confirm_custom, name='password_reset_confirm'),
                         url(r'^reset/done/$', views.password_reset_done,
                            name='password_reset_complete'),
>>>>>>> 1465ce31
                         )
                )
        )
]<|MERGE_RESOLUTION|>--- conflicted
+++ resolved
@@ -14,14 +14,11 @@
                          url(r'^django_admin/', include(admin.site.urls)),
                          url(r'^spam/', include('admin.spam.urls', namespace='spam')),
                          url(r'^auth/', include('admin.common_auth.urls', namespace='auth')),
-<<<<<<< HEAD
                          url(r'^pre-reg/', include('admin.pre-reg.urls', namespace='pre-reg')),
-=======
                          url(r'^reset/(?P<uidb64>[0-9A-Za-z_\-]+)/(?P<token>[0-9A-Za-z]{1,13}-[0-9A-Za-z]{1,20})/$',
                             views.password_reset_confirm_custom, name='password_reset_confirm'),
                          url(r'^reset/done/$', views.password_reset_done,
                             name='password_reset_complete'),
->>>>>>> 1465ce31
                          )
                 )
         )
