--- conflicted
+++ resolved
@@ -23,8 +23,6 @@
         return self.request.user.is_authenticated() and self.request.user.is_in_group('osf_admin')
 
 
-<<<<<<< HEAD
-=======
 class SuperUser(OSFAdmin):
     permission_denied_message = (
         'You are not a superuser,'
@@ -35,7 +33,6 @@
         return self.request.user.is_authenticated() and self.request.user.is_superuser
 
 
->>>>>>> 35811f9e
 class PreregAdmin(OSFAdmin):
     """For testing for Prereg credentials of user."""
     permission_denied_message = 'You are not in the Pre-reg admin group.'
