"""
Utility functions and classes
"""
from django.contrib.auth.views import redirect_to_login
from django.core.exceptions import PermissionDenied
from django.contrib.auth.mixins import UserPassesTestMixin
from django.conf import settings


class OSFAdmin(UserPassesTestMixin):
    login_url = settings.LOGIN_URL
    permission_denied_message = 'You are not in the OSF admin group.'

    def handle_no_permission(self):
        if not self.request.user.is_authenticated():
            return redirect_to_login(self.request.get_full_path(),
                                     self.get_login_url(),
                                     self.get_redirect_field_name())
        else:
            raise PermissionDenied(self.get_permission_denied_message())

    def test_func(self):
        return self.request.user.is_authenticated() and self.request.user.is_in_group('osf_admin')


<<<<<<< HEAD
class SuperUser(OSFAdmin):
    permission_denied_message = (
        'You are not a superuser,'
        ' please contact one in order to do this action.'
    )

    def test_func(self):
        return self.request.user.is_authenticated() and self.request.user.is_superuser
=======
class PreregAdmin(OSFAdmin):
    """For testing for Prereg credentials of user."""
    permission_denied_message = 'You are not in the Pre-reg admin group.'

    def test_func(self):
        return self.request.user.is_authenticated() and self.request.user.is_in_group('prereg_group')
>>>>>>> 9736ea49
<|MERGE_RESOLUTION|>--- conflicted
+++ resolved
@@ -23,7 +23,6 @@
         return self.request.user.is_authenticated() and self.request.user.is_in_group('osf_admin')
 
 
-<<<<<<< HEAD
 class SuperUser(OSFAdmin):
     permission_denied_message = (
         'You are not a superuser,'
@@ -32,11 +31,11 @@
 
     def test_func(self):
         return self.request.user.is_authenticated() and self.request.user.is_superuser
-=======
+
+
 class PreregAdmin(OSFAdmin):
     """For testing for Prereg credentials of user."""
     permission_denied_message = 'You are not in the Pre-reg admin group.'
 
     def test_func(self):
-        return self.request.user.is_authenticated() and self.request.user.is_in_group('prereg_group')
->>>>>>> 9736ea49
+        return self.request.user.is_authenticated() and self.request.user.is_in_group('prereg_group')