from django.contrib import messages
from django.contrib.auth import views
from django.contrib.auth.decorators import login_required
from django.shortcuts import render, redirect
from django.utils.http import urlsafe_base64_decode
<<<<<<< HEAD
from django.views.generic import FormView
=======
from django.views.generic import FormView, DetailView
>>>>>>> 023c398d
from django.views.defaults import page_not_found

from admin.common_auth.models import MyUser
from admin.base.forms import GuidForm


@login_required
def home(request):
    context = {}
    return render(request, 'home.html', context)


def password_reset_done(request, **kwargs):
    messages.success(request, 'You have successfully reset your password and activated your admin account. Thank you')
    return redirect('auth:login')


def password_reset_confirm_custom(request, **kwargs):
    response = views.password_reset_confirm(request, **kwargs)
    # i.e. if the user successfully resets their password
    if response.status_code == 302:
        try:
            uid = urlsafe_base64_decode(kwargs['uidb64'])
            user = MyUser.objects.get(pk=uid)
        except (TypeError, ValueError, OverflowError, MyUser.DoesNotExist):
            pass
        else:
            user.confirmed = True
            user.save()
    return response


class GuidFormView(FormView):
    form_class = GuidForm
    template_name = None
    object_type = None

<<<<<<< HEAD
    def get_guid_object(self):
        raise NotImplementedError

=======
>>>>>>> 023c398d
    def __init__(self):
        self.guid = None
        super(GuidFormView, self).__init__()

<<<<<<< HEAD
    def get(self, request, *args, **kwargs):
        try:
            return super(GuidFormView, self).get(request, args, kwargs)
        except AttributeError:
            return page_not_found(self.request)

    def get_context_data(self, **kwargs):
        self.guid = self.request.GET.get('guid', None)
        guid_object = None
        if self.guid is not None:
            try:
                guid_object = self.get_guid_object()
            except AttributeError:
                raise
        kwargs.setdefault('view', self)
        kwargs.setdefault('form', self.get_form())
        kwargs.setdefault('guid_object', guid_object)
=======
    def get_context_data(self, **kwargs):
        kwargs.setdefault('view', self)
        kwargs.setdefault('form', self.get_form())
>>>>>>> 023c398d
        return kwargs

    def form_valid(self, form):
        self.guid = form.cleaned_data.get('guid').strip()
        return super(GuidFormView, self).form_valid(form)

    @property
    def success_url(self):
<<<<<<< HEAD
        raise NotImplementedError
=======
        raise NotImplementedError


class GuidView(DetailView):
    def __init__(self):
        self.guid = None
        super(GuidView, self).__init__()

    def get(self, request, *args, **kwargs):
        try:
            return super(GuidView, self).get(request, *args, **kwargs)
        except AttributeError:
            return page_not_found(request)
>>>>>>> 023c398d
<|MERGE_RESOLUTION|>--- conflicted
+++ resolved
@@ -3,11 +3,7 @@
 from django.contrib.auth.decorators import login_required
 from django.shortcuts import render, redirect
 from django.utils.http import urlsafe_base64_decode
-<<<<<<< HEAD
-from django.views.generic import FormView
-=======
 from django.views.generic import FormView, DetailView
->>>>>>> 023c398d
 from django.views.defaults import page_not_found
 
 from admin.common_auth.models import MyUser
@@ -45,39 +41,14 @@
     template_name = None
     object_type = None
 
-<<<<<<< HEAD
-    def get_guid_object(self):
-        raise NotImplementedError
-
-=======
->>>>>>> 023c398d
     def __init__(self):
         self.guid = None
         super(GuidFormView, self).__init__()
 
-<<<<<<< HEAD
-    def get(self, request, *args, **kwargs):
-        try:
-            return super(GuidFormView, self).get(request, args, kwargs)
-        except AttributeError:
-            return page_not_found(self.request)
 
-    def get_context_data(self, **kwargs):
-        self.guid = self.request.GET.get('guid', None)
-        guid_object = None
-        if self.guid is not None:
-            try:
-                guid_object = self.get_guid_object()
-            except AttributeError:
-                raise
-        kwargs.setdefault('view', self)
-        kwargs.setdefault('form', self.get_form())
-        kwargs.setdefault('guid_object', guid_object)
-=======
     def get_context_data(self, **kwargs):
         kwargs.setdefault('view', self)
         kwargs.setdefault('form', self.get_form())
->>>>>>> 023c398d
         return kwargs
 
     def form_valid(self, form):
@@ -86,9 +57,6 @@
 
     @property
     def success_url(self):
-<<<<<<< HEAD
-        raise NotImplementedError
-=======
         raise NotImplementedError
 
 
@@ -101,5 +69,4 @@
         try:
             return super(GuidView, self).get(request, *args, **kwargs)
         except AttributeError:
-            return page_not_found(request)
->>>>>>> 023c398d
+            return page_not_found(request)