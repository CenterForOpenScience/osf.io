--- conflicted
+++ resolved
@@ -69,8 +69,6 @@
         margin-right: 0;
     }
 
-<<<<<<< HEAD
-=======
     .search-form .flex-item + .flex-item > label {
         margin-left: 2px;
     }
@@ -79,7 +77,6 @@
         margin-right: 2px;
     }
 
->>>>>>> ff347a71
     @media screen and (max-width: 991px) {
         .pagination-extra-div.flex-container > .flex-item:last-child {
             margin-bottom: 0;
@@ -125,8 +122,6 @@
     }
 </style>
 
-<<<<<<< HEAD
-=======
 <form class="form-inline flex-container search-form"
       action="{% url 'institutions:institution_user_list' institution_id %}" method="get"
       onsubmit="return validateForm()">
@@ -165,13 +160,11 @@
     </div>
 </form>
 
->>>>>>> ff347a71
 <div class="row flex-container pagination-extra-div">
     <div class="flex-item" style="flex-grow: 0;">
         {% include "util/pagination.html" with items=page status=direction order=order_by %}
     </div>
     <div class="flex-item text-right" style="margin-left: 4em;">
-<<<<<<< HEAD
         <form role="form" id="institutional_storage_form"
               class="form-inline flex-container"
               action="{% url 'institutions:update_quota_institution_user_list' institution_id=institution_id %}" method="post">
@@ -193,14 +186,12 @@
                         class="btn btn-primary next-btn flex-item">{% trans 'Apply' %}</button>
             </div>
         </form>
-=======
     </div>
     <div class="flex-item" style="flex-grow: 0; margin-left: 2em;">
         <div>
             <a class="btn btn-primary" style="padding-left: 6px; padding-right: 6px;"
                href="{% url 'institutions:tsvexport' institution_id %}">{% trans "Export All Users Statistics (TSV)" %}</a>
         </div>
->>>>>>> ff347a71
     </div>
 </div>
 
@@ -261,8 +252,6 @@
         </tbody>
     </table>
 </div>
-<<<<<<< HEAD
-=======
 
 <script src="/static/js/carets.js"></script>
 <script>
@@ -276,7 +265,6 @@
         !id_guid && $id_guid.val('').focus();
         !id_email && $id_email.val('').focus();
         !id_name && $id_name.val('').focus();
->>>>>>> ff347a71
 
         return !!id_guid || (!!id_name && id_name.length <= 255) || !!id_email;
     }
