--- conflicted
+++ resolved
@@ -48,6 +48,7 @@
             {% elif 'spam_confirmed' in user.system_tags %}
                 <a href="{% url 'users:ham_enable' user.id %}" data-toggle="modal" data-target="#enableHamModal" class="btn btn-success">Re-enable Ham account</a>
             {% endif %}
+            <a href="{% url 'users:reindex-elastic-user' guid=user.id %}" data-toggle="modal" data-target="#confirmReindexElasticUser" class="btn btn-success">Elastic Reindex</a>
         </div>
     </div>
 
@@ -82,56 +83,6 @@
                 <div class="modal-dialog">
                     <div class="modal-content"></div>
                 </div>
-<<<<<<< HEAD
-                {% else %}
-                    <form method="post"
-                          action="{% url 'users:reactivate' user.id %}">
-                        {% csrf_token %}
-                        <input class="btn btn-success" type="submit"
-                               value="Reactivate account"/>
-                    </form>
-                {% endif %}
-                </span>
-                <span class="col-md-2">
-                    {% if not user.disabled or 'spam_flagged' in user.system_tags %}
-                        <a href="{% url 'users:spam_disable' user.id %}"
-                           data-toggle="modal" data-target="#disableSpamModal"
-                           class="btn btn-danger">
-                            Disable Spam account
-                        </a>
-                    <div class="modal" id="disableSpamModal">
-                        <div class="modal-dialog">
-                            <div class="modal-content"></div>
-                        </div>
-                    </div>
-                    {% else %}
-                        <a href="{% url 'users:ham_enable' user.id %}"
-                           data-toggle="modal" data-target="#enableHamModal"
-                           class="btn btn-danger">
-                            Re-enable Ham account
-                        </a>
-                    <div class="modal" id="enableHamModal">
-                        <div class="modal-dialog">
-                            <div class="modal-content"></div>
-                        </div>
-                    </div>
-                    {% endif %}
-                    <span class="col-md-2">
-                        <a href="{% url 'users:reindex-elastic-user' guid=user.id %}"
-                        data-toggle="modal" data-target="#confirmReindexElasticUser"
-                        class="btn btn-default">
-                            Elastic Reindex
-                        </a>
-                    </span>
-                    <div class="modal" id="confirmReindexElasticUser">
-                        <div class="modal-dialog">
-                            <div class="modal-content"></div>
-                            {# Data from above link #}
-                        </div>
-                    </div>
-                </span>
-            {% endif %}
-=======
             </div>
             <div class="modal" id="getConfirmationModal" style="display: none">
                 <div class="modal-dialog">
@@ -158,7 +109,11 @@
                     <div class="modal-content"></div>
                 </div>
             </div>
->>>>>>> b7b2315b
+            <div class="modal" id="#confirmReindexElasticUser">
+                <div class="modal-dialog">
+                    <div class="modal-content"></div>
+                </div>
+            </div>
         </div>
     </div>
 
