--- conflicted
+++ resolved
@@ -232,17 +232,12 @@
                                 <td>{{ node.date_created | date }}</td>
                             </tr>
                             <tr>
-<<<<<<< HEAD
-                                <td>Withdrawn</td>
-                                <td>{{ node.retraction }}</td>
-=======
                                 <td>Pending</td>
                                 <td>{{ node.pending_registration }}</td>
                             </tr>
                             <tr>
                                 <td>Withdrawn</td>
                                 <td>{{ node.withdrawn }}</td>
->>>>>>> 6fc54db0
                             </tr>
                             <tr>
                                 <td>Embargo</td>
