{% extends 'base.html' %}
{% load static %}
{% block top_includes %}
    <script src="/static/js/nodes/registrations.js"></script>
{% endblock %}
{% load user_extras %}
{% load node_extras %}
{% block title %}
    {% if node.is_registration %}
        <title>Registration</title>
    {% else %}
        <title>Node</title>
    {% endif %}
{% endblock title %}
{% block content %}
    <div class="container-fluid">
        <div class="row">
            <a href="{% url 'nodes:search' %}"
               class="btn btn-primary col-md-1">
                <i class="fa fa-search"></i>
            </a>
            <a href="{% url 'nodes:node-logs' node.id %}" class="btn btn-primary col-md-1">
                View Logs
            </a>
            {%  if perms.osf.delete_node %}
                {% if not node.is_registration %}
                    {% if not node.deleted %}
                        <span class="col-md-1">
                        <a href="{% url 'nodes:remove' guid=node.id %}"
                           data-toggle="modal" data-target="#deleteModal"
                           class="btn btn-danger">
                            Delete Node
                        </a>
                        </span>
                        <div class="modal" id="deleteModal">
                            <div class="modal-dialog">
                                <div class="modal-content"></div>
                                {# Data from above link #}
                            </div>
                        </div>
                    {% else %}
                        <span class="col-md-2">
                        <form method="post"
                              action="{% url 'nodes:restore' guid=node.id %}">
                            {% csrf_token %}
                            <input class="btn btn-success" type="submit"
                                   value="Restore Node" />
                        </form>
                        </span>
                    {% endif %}
                {% endif %}
                {% endif %}
            {% if perms.osf.mark_spam %}
            <span class="col-md-2">
                <a href="{% url 'nodes:confirm-spam' guid=node.id %}"
                   data-toggle="modal" data-target="#confirmSpamModal"
                   class="btn btn-warning">
                    Confirm Spam
                </a>
            </span>
            <div class="modal" id="confirmSpamModal">
                <div class="modal-dialog">
                    <div class="modal-content"></div>
                    {# Data from above link #}
                </div>
            </div>
            <span class="col-md-2">
                <a href="{% url 'nodes:confirm-ham' guid=node.id %}"
                   data-toggle="modal" data-target="#confirmHamModal"
                   class="btn btn-default">
                    Confirm <strong>Not</strong> Spam
                </a>
            </span>
            <div class="modal" id="confirmHamModal">
                <div class="modal-dialog">
                    <div class="modal-content"></div>
                    {# Data from above link #}
                </div>
            </div>
            {% endif %}
            <span class="col-md-2">
                <a href="{% url 'nodes:reindex-share-node' guid=node.id %}"
                   data-toggle="modal" data-target="#confirmReindexShareNode"
                   class="btn btn-default">
                    SHARE Reindex
                </a>
            </span>
            <div class="modal" id="confirmReindexShareNode">
                <div class="modal-dialog">
                    <div class="modal-content"></div>
                    {# Data from above link #}
                </div>
            </div>
            <span class="col-md-1">
                <a href="{% url 'nodes:reindex-elastic-node' guid=node.id %}"
                   data-toggle="modal" data-target="#confirmReindexElasticNode"
                   class="btn btn-default">
                    Elastic Reindex
                </a>
            </span>
            <div class="modal" id="confirmReindexElasticNode">
                <div class="modal-dialog">
                    <div class="modal-content"></div>
                    {# Data from above link #}
                </div>
            </div>
        </div>
        <div class="row">
            {% if node.is_registration %}
                <h3>Registration Details</h3>
            {% else %}
                <h3>Node Details</h3>
            </tr>
            {% endif %}
        </div>
        <div class="row">
        <table class="table table-striped">
        <thead>
            <tr>
                <th>Field</th>
                <th>Value</th>
            </tr>
        </thead>
        <tbody>
            <tr>
                <td>GUID</td>
                <td>{{ node.id }}</td>
            </tr>
            <tr>
                <td>Title</td>
                <td>{{ node.title }}</td>
            </tr>
            <tr>
                <td>Public</td>
                <td>{{ node.public }}</td>
            </tr>
            <tr>
                <td>Parent</td>
                <td>
                    {% if not node.parent %}
                        {{ node.parent }}
                    {% else %}
                    <a href="{{ node.parent | reverse_node }}">
                        {{ node.parent }}
                    </a>
                    {% endif %}
                </td>

            </tr>
            <tr>
                <td>Creator</td>
                <td>
                    <a href="{{ node.creator | reverse_user }}">
                        {{ node.creator }}
                    </a>
                </td>

            </tr>
            <tr>
                <td>Contributors</td>
                <td>
                    <table class="table table-bordered table-hover">
                    <thead>
                        <tr>
                            <td>User id</td>
                            <td>Name</td>
                            <td>Permissions</td>
                            <td>Actions</td>
                        </tr>
                    </thead>
                    <tbody>
                    {% for user in node.contributors %}
                        <tr>
                            <td>
                                <a href="{{ user.id | reverse_user }}">
                                    {{ user.id }}
                                </a>
                            </td>
                            <td>{{ user.name }}</td>
                            <td>{{ user.permission|capfirst }}</td>
                            {%  if perms.osf.change_node %}
                                <td>
                                {% if not node.is_registration %}
                                    <a href="{% url 'nodes:remove_user' node_id=node.id user_id=user.id %}"
                                       data-toggle="modal"
                                       data-target="#{{ user.id }}Modal"
                                       class="btn btn-danger">
                                        Remove
                                    </a>
                                    <div class="modal" id="{{ user.id }}Modal">
                                        <div class="modal-dialog">
                                            <div class="modal-content">
                                            {# from remove_contributor.html#}
                                            </div>
                                        </div>
                                    </div>
                                {% endif %}
                                </td>
                            {% endif %}
                        </tr>
                    {% endfor %}
                    </tbody>
                    </table>
                </td>
            </tr>
            <tr>
                <td>Child nodes</td>
                <td>
                    <table class="table table-bordered table-hover">
                    <thead>
                        <tr>
                            <td>Node id</td>
                            <td>Title</td>
                            <td>Public</td>
                            <td># of Contributors</td>
                            <td>Actions</td>
                        </tr>
                    </thead>
                    <tbody>
                    {% for child in node.children %}
                        <tr>
                            <td>
                                <a href="{{ child.id | reverse_node }}">
                                    {{ child.id }}
                                </a>
                            </td>
                            <td>{{ child.title }}</td>
                            <td>{{ child.public }}</td>
                            <td>{{ child.number_contributors }}</td>
                            {%  if perms.osf.delete_node %}
                            <td>
                                {% if not child.is_registration %}
                                    {% if child.deleted %}
                                        <form method="post"
                                              action="{% url 'nodes:restore' guid=child.id %}">
                                            {% csrf_token %}
                                            <input class="btn btn-success"
                                                   type="submit"
                                                   value="Restore Node" />
                                        </form>
                                    {% else %}
                                    <a href="{% url 'nodes:remove' guid=child.id %}"
                                       data-toggle="modal"
                                       data-target="#deleteModal{{ child.id }}"
                                       class="btn btn-danger">
                                        Delete Node
                                    </a>
                                    <div class="modal" id="deleteModal{{ child.id }}">
                                        <div class="modal-dialog">
                                            <div class="modal-content">
                                            </div>
                                        </div>
                                    </div>
                                    {% endif %}
                                {% endif %}
                            </td>
                        {% endif %}
                        </tr>
                    {% endfor %}
                    </tbody>
                    </table>
                </td>
            </tr>
            <tr>
                <td>Registration</td>
                <td>
                    {% if not node.is_registration %}
                        <table class="table table-bordered table-hover">
                                <thead>
                                <tr>
                                    <td>Registration</td>
                                    <td>Date Created</td>
                                    <td>Pending</td>
                                    <td>Withdrawn</td>
                                    <td>Embargo</td>
                                </tr>
                                </thead>
                                <tbody>
                                {% for registration in node.registrations %}
                                <tr>
                                    <td><a href="{{ registration.id | reverse_node }}">{{ registration.id }}</a></td>
                                    <td>{{ registration.date_created | date }}</td>
                                    <td>{{ registration.pending_registration }}</td>
                                    <td>{{ registration.withdrawn }}</td>
                                    <td>{{ registration.embargo }}</td>
                                </tr>
                        {% endfor %}
                                </tbody>
                            </table>
                    {% else %}
                        <table class="table table-bordered table-hover">
                        <thead>
                            <tr>
                                <td>Field</td>
                                <td>Value</td>
                            </tr>
                        </thead>
                        <tbody>
                            <tr>
                                <td>Date Created</td>
                                <td>{{ node.date_created | date }}</td>
                            </tr>
                            <tr>
                                <td>Datetime Registered</td>
                                <td>{{ node.registered_date | date:"F j, Y P" }}</td>
                            </tr>
                            <tr>
                                <td>Pending</td>
                                <td>{{ node.pending_registration }}</td>
                            </tr>
                            <tr>
                                <td>Withdrawn</td>
                                <td>{{ node.withdrawn }}</td>
                            </tr>
                            <tr>
                                <td>Embargo</td>
                                <td>
                                    <div class="row">
                                        <div class="col-md-10">
                                            <span id="table-view">
                                                {{ node.embargo }}
                                            </span>
                                            <span class="form-view" style="display:none;">
<<<<<<< HEAD
                                                <form id="embargo-update-form" action="{% url 'nodes:update_embargo' guid=node.id %}" method="post" class="row">
=======
                                                <form id="embargo-update-form" class="row">
>>>>>>> 64b37933
                                                    {% csrf_token %}
                                                    <div class="col-md-6">
                                                        <input id='datepicker' type='datetime' name="date" class="form-control" value={{node.embargo_formatted}} />
                                                    </div>
                                                    <div class="col-md-6">
                                                        <input id='embargo-update-submit' class="form-button btn btn-danger" type="submit" value="Update embargo"/>
                                                    </div>
                                                </form>
                                            </span>
                                        </div>
                                        <div class="col-md-2">
                                            <a id="show-modify-form">Edit</a>
                                        </div>
                                    </div>
                                    <span id="date-validation" class="help-block"></span>
                                </td>
                            </tr>
                            {% if node.registered_from is not None %}
                            <tr>
                                <td>Registered From</td>
                                <td><a href="{% url 'nodes:node' guid=node.registered_from %}">{{ node.registered_from }}</a></td>
                            </tr>
                            {% endif %}
                        </tbody>
                        </table>
                        <div class="modal" id="update-embargo-modal">
                            <div class="modal-dialog">
                                <form class="well">
                                    <div class="modal-header">
                                        <button type="button" class="close" data-dismiss="modal">x</button>
                                        <h3>Are you sure you want to update this embargo?</h3>
                                    </div>
                                    <div class="modal-body">
                                        Make sure you have confirmed this change with all the project admins.
                                    </div>
                                    <div class="modal-footer">
                                        <input class="btn btn-danger" type="submit" value="Confirm" />
                                        <button type="button" class="btn btn-default" data-dismiss="modal">
                                            Cancel
                                        </button>
                                    </div></form>
                            </div>
                        </div>
                    {% endif %}
                </td>
            </tr>
            <tr>
                <td>SPAM Pro Tip</td>
                    <td>{{ node.spam_pro_tip }}</td>
                <td>
            </tr>
            <tr>
                <td>SPAM Status</td>
                <td>
                    {% if node.spam_status == SPAM_STATUS.UNKNOWN %}
                        <span class="label label-default">Unknown</span>
                    {% elif node.spam_status == SPAM_STATUS.FLAGGED %}
                        <span class="label label-warning">Flagged</span>
                    {% elif node.spam_status == SPAM_STATUS.SPAM %}
                        <span class="label label-danger">Spam</span>
                    {% elif node.spam_status == SPAM_STATUS.HAM %}
                        <span class="label label-success">Ham</span>
                    {% endif %}
                </td>
            </tr>
            <tr>
                <td>SPAM Data</td>
                <td>
                    <pre>{{ node.spam_data }}</pre>
                </td>
            </tr>
        </tbody>
        </table>
        </div>
    </div>
{% endblock content %}

{% block bottom_js %}
<script>
    window.templateVars = {
        'updateEmbargoUrl': '{% url 'nodes:update_embargo' guid=node.id %}',
    }
</script>
{% endblock %}<|MERGE_RESOLUTION|>--- conflicted
+++ resolved
@@ -321,11 +321,7 @@
                                                 {{ node.embargo }}
                                             </span>
                                             <span class="form-view" style="display:none;">
-<<<<<<< HEAD
-                                                <form id="embargo-update-form" action="{% url 'nodes:update_embargo' guid=node.id %}" method="post" class="row">
-=======
                                                 <form id="embargo-update-form" class="row">
->>>>>>> 64b37933
                                                     {% csrf_token %}
                                                     <div class="col-md-6">
                                                         <input id='datepicker' type='datetime' name="date" class="form-control" value={{node.embargo_formatted}} />
