{% load staticfiles %}
{% load render_bundle from webpack_loader %}

<!DOCTYPE html>
<html>
  <head>
    <meta charset="UTF-8">
    {% block title %}
      <title>OSF Admin | Dashboard</title>
    {% endblock %}
<<<<<<< HEAD

=======
    
>>>>>>> 3dbd8c67
    <!-- Tell the browser to be responsive to screen width -->
    <meta content='width=device-width, initial-scale=1, maximum-scale=1, user-scalable=no' name='viewport'>
    <!-- Bootstrap -->
    <link href="{% static 'vendor/bower_components/bootstrap/dist/css/bootstrap.min.css' %}" rel="stylesheet" type="text/css" />
    <!-- Ionicons -->
    <link href="//code.ionicframework.com/ionicons/2.0.1/css/ionicons.min.css" rel="stylesheet" type="text/css" />
    <!-- Theme style -->
    <link href="{% static 'vendor/bower_components/admin-lte/dist/css/AdminLTE.min.css' %}" rel="stylesheet" type="text/css" />
        <!-- AdminLTE Skins. -->
    <link href="{% static 'vendor/bower_components/admin-lte/dist/css/skins/skin-blue.min.css' %}" rel="stylesheet" type="text/css" />
    <!-- HTML5 Shim and Respond.js IE8 support of HTML5 elements and media queries -->
    <!-- WARNING: Respond.js doesn't work if you view the page via file:// -->
    <!--[if lt IE 9]>
        <script src="https://oss.maxcdn.com/html5shiv/3.7.2/html5shiv.min.js"></script>
        <script src="https://oss.maxcdn.com/respond/1.4.2/respond.min.js"></script>
    <![endif]-->
    <script src="{% static 'vendor/bower_components/raven-js/dist/raven.min.js' %}"></script>
    <script src="{% static 'vendor/bower_components/jquery/dist/jquery.js' %}"></script>
    <script src="{% static 'vendor/bower_components/jquery-ui/ui/minified/jquery-ui.min.js' %}"></script>

    {% block top_includes %}
<<<<<<< HEAD
     
=======

>>>>>>> 3dbd8c67
    {% endblock %}
  </head>
  <body class="skin-blue sidebar-mini">
    <div class="wrapper">

      <!-- Main Header -->
      <header class="main-header">

        <!-- Logo -->
        <a href="{% url 'home' %}" class="logo">
          <!-- mini logo for sidebar mini 50x50 pixels -->
          <span class="logo-mini"><b>O</b>SF</span>
          <!-- logo for regular state and mobile devices -->
          <span class="logo-lg"><b>OSF</b>Admin</span>
        </a>

        <!-- Header Navbar -->
        <nav class="navbar navbar-static-top" role="navigation">
          <!-- Navbar Right Menu -->
          <div class="navbar-custom-menu">

            <ul class="nav navbar-nav">
              <!-- User Account Menu -->
              <li class="dropdown user user-menu">
                <a href="#" class="dropdown-toggle" data-toggle="dropdown" aria-expanded="false">
                  <span class="hidden-xs">Logged in as {{ user.get_username }}</span>
                </a>
              </li>
              <li>
                <a href="{% url 'auth:logout' %}" class="btn btn-danger btn-flat">Sign out</a>
              </li>
            </ul>
          </div>
        </nav>
      </header>
      <!-- Left side column. contains the logo and sidebar -->
      <aside class="main-sidebar">

        <!-- sidebar: style can be found in sidebar.less -->
        <section class="sidebar">
          <!-- Sidebar Menu -->
          <ul class="sidebar-menu">
            <li class="header">Menu</li>
            <li><a href="{% url 'spam:spam' %}"><i class='fa fa-link'></i> <span>OSF Spam</span></a></li>
            <li><a href="{% url 'pre-reg:prereg' %}"><i class='fa fa-link'></i> <span>OSF Pre-reg Prize</span></a></li>
          </ul><!-- /.sidebar-menu -->
        </section>
        <!-- /.sidebar -->
      </aside>

      <!-- Content Wrapper. Contains page content -->
      <div class="content-wrapper">
        <!-- Content Header (Page header) -->

        <!-- Main content -->
        <section class="content">
          {% block content %}
          <h1>
           Welcome to the OSF Admin Home Page
          </h1>
          <!-- Your Page Content Here -->
          {% endblock %}
        </section><!-- /.content -->
      </div><!-- /.content-wrapper -->

      <!-- Main Footer -->
      <footer class="main-footer">
        <!-- Default to the left -->
        <strong>Copyright &copy; 2015 <a href="http://www.osf.io">osf.io</a>.</strong> All rights reserved.
      </footer>

    </div><!-- ./wrapper -->

    <!-- Included JS -->
    {% render_bundle 'vendor' %}
    {% render_bundle 'admin-base-page' %}

    {% block bottom_js %}
    {% endblock %}

  </body>
</html><|MERGE_RESOLUTION|>--- conflicted
+++ resolved
@@ -8,11 +8,7 @@
     {% block title %}
       <title>OSF Admin | Dashboard</title>
     {% endblock %}
-<<<<<<< HEAD
 
-=======
-    
->>>>>>> 3dbd8c67
     <!-- Tell the browser to be responsive to screen width -->
     <meta content='width=device-width, initial-scale=1, maximum-scale=1, user-scalable=no' name='viewport'>
     <!-- Bootstrap -->
@@ -34,11 +30,7 @@
     <script src="{% static 'vendor/bower_components/jquery-ui/ui/minified/jquery-ui.min.js' %}"></script>
 
     {% block top_includes %}
-<<<<<<< HEAD
-     
-=======
 
->>>>>>> 3dbd8c67
     {% endblock %}
   </head>
   <body class="skin-blue sidebar-mini">
