--- conflicted
+++ resolved
@@ -102,11 +102,8 @@
             {% if 'prereg_group' in request.user.group_names %}
             <li><a href="{% url 'pre_reg:prereg' %}"><i class='fa fa-link'></i> <span>OSF Prereg</span></a></li>
             {% endif %}
-<<<<<<< HEAD
+            <li><a href="{% url 'metrics:stats_list' %}"><i class='fa fa-link'></i> <span>OSF Stats</span></a></li>
             <li><a href="{% url 'sales_analytics:dashboard' %}"><i class='fa fa-link'></i> <span>OSF Sales Analytics</span></a></li>
-=======
-            <li><a href="{% url 'metrics:stats_list' %}"><i class='fa fa-link'></i> <span>OSF Stats</span></a></li>
->>>>>>> 0d1c675b
           </ul><!-- /.sidebar-menu -->
         </section>
         <!-- /.sidebar -->
