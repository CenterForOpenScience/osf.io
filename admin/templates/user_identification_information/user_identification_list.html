--- conflicted
+++ resolved
@@ -287,8 +287,7 @@
                 ></span>
             </th>
             <th class="col nowrap">
-<<<<<<< HEAD
-                {% trans "Extended storage" %}
+                {% trans "Extended Storage" %}
                 <a
                         href="?order_by=extended_storage&amp;status=desc&amp;page={{ page.number }}"
                         class="caret caret-sort tb-sort-inactive"
@@ -299,9 +298,6 @@
                         class="caret caret-sort tb-sort-inactive"
                 ></a
                 ></span>
-=======
-                {% trans "Extended Storage" %}
->>>>>>> 6d5bedc1
             </th>
         </tr>
         </thead>
