import datetime
from dateutil.parser import isoparse
from django.views.generic import TemplateView, View
from django.contrib import messages
from django.http import HttpResponse
from django.contrib.auth.mixins import PermissionRequiredMixin

from osf.management.commands.manage_switch_flags import manage_waffle
from osf.management.commands.update_registration_schemas import update_registration_schemas
from osf.management.commands.daily_reporters_go import daily_reporters_go
from osf.management.commands.monthly_reporters_go import monthly_reporters_go
from scripts.find_spammy_content import manage_spammy_content
from django.urls import reverse
from django.shortcuts import redirect
from osf.models import Preprint, Node, Registration


class ManagementCommands(TemplateView):
    '''Basic form to trigger various management commands'''

    template_name = 'management/commands.html'
    object_type = 'management'

class ManagementCommandPermissionView(View, PermissionRequiredMixin):

    permission_required = 'osf.view_management'

class WaffleFlag(ManagementCommandPermissionView):

    def post(self, request, *args, **kwargs):
        manage_waffle()
        messages.success(request, 'Waffle flags have been successfully updated.')
        return redirect(reverse('management:commands'))


class UpdateRegistrationSchemas(ManagementCommandPermissionView):

    def post(self, request, *args, **kwargs):
        update_registration_schemas()
        messages.success(request, 'Registration schemas have been successfully updated.')
        return redirect(reverse('management:commands'))

class GetSpamDataCSV(ManagementCommandPermissionView):

    def post(self, request, *args, **kwargs):
        days = int(request.POST.get('days_get', 0))
        models = []
        fast = False
        if request.POST.get('preprint_get', None):
            models.append(Preprint)
        if request.POST.get('node_get', None):
            models.append(Node)
        if request.POST.get('registration_get', None):
            models.append(Registration)
        if request.POST.get('fast_get', None):
            fast = True
        regex = request.POST.get('regex_get', None)
        if not days:
            messages.error(request, 'A number of days over 0 must be specified. Check your inputs and try again')
            return redirect(reverse('management:commands'))
        if not models:
            messages.error(request, 'At least one model must be specified. Check your inputs and try again')
            return redirect(reverse('management:commands'))
        if not regex:
            messages.error(request, 'A regular expression input must be specified. Check your inputs and try again')
            return redirect(reverse('management:commands'))
        response = HttpResponse(content_type='text/csv')
        manage_spammy_content(regex, days, models, response_object=response, fast=fast)
        filename = 'spam_document.csv'
        response['Content-Disposition'] = f'attachment; filename={filename}'
        return response

class BanSpamByRegex(ManagementCommandPermissionView):

    def post(self, request, *args, **kwargs):
        days = int(request.POST.get('days_ban', 0))
        models = []
        if request.POST.get('preprint_ban', None):
            models.append(Preprint)
        if request.POST.get('node_ban', None):
            models.append(Node)
        if request.POST.get('registration_ban', None):
            models.append(Registration)
        regex = request.POST.get('regex_ban', None)
        if not days:
            messages.error(request, 'A number of days over 0 must be specified. Check your inputs and try again')
            return redirect(reverse('management:commands'))
        if not models:
            messages.error(request, 'At least one model must be specified. Check your inputs and try again')
            return redirect(reverse('management:commands'))
        if not regex:
            messages.error(request, 'A regular expression input must be specified. Check your inputs and try again')
            return redirect(reverse('management:commands'))
        spam_ban_count = manage_spammy_content(regex, days, models, ban=True)
        messages.success(request, f'{spam_ban_count} users have been banned')
        return redirect(reverse('management:commands'))


class DailyReportersGo(ManagementCommandPermissionView):

    def post(self, request, *args, **kwargs):
        also_keen = bool(request.POST.get('also_send_to_keen', False))
        report_date = request.POST.get('report_date', None)
        if report_date:
            report_date = isoparse(report_date).date()
        else:
            report_date = None

<<<<<<< HEAD
        errors = daily_reporters_go(report_date=report_date, also_send_to_keen=also_keen)

        if errors:
            for reporter_name, error_msg in errors.items():
                messages.error(request, f'{reporter_name} failed: {error_msg}')
        else:
            messages.success(request, 'Daily reporters successfully went.')
        return redirect(reverse('management:commands'))


class MonthlyReportersGo(ManagementCommandPermissionView):

    def post(self, request, *args, **kwargs):
        monthly_report_date = request.POST.get('monthly_report_date', None)
        if monthly_report_date:
            report_date = isoparse(monthly_report_date).date()
        else:
            report_date = datetime.datetime.now().date()

        errors = monthly_reporters_go(
            report_month=report_date.month,
            report_year=report_date.year
        )

        if errors:
            for reporter_name, error_msg in errors.items():
                messages.error(request, f'{reporter_name} failed: {error_msg}')
        else:
            messages.success(request, 'Monthly reporters successfully went.')
=======
        daily_reporters_go.apply_async(kwargs={
            'report_date': report_date,
            'also_send_to_keen': also_keen
        })
        messages.success(request, 'Daily reporters going!')
>>>>>>> 85ffaac5
        return redirect(reverse('management:commands'))<|MERGE_RESOLUTION|>--- conflicted
+++ resolved
@@ -106,14 +106,11 @@
         else:
             report_date = None
 
-<<<<<<< HEAD
-        errors = daily_reporters_go(report_date=report_date, also_send_to_keen=also_keen)
-
-        if errors:
-            for reporter_name, error_msg in errors.items():
-                messages.error(request, f'{reporter_name} failed: {error_msg}')
-        else:
-            messages.success(request, 'Daily reporters successfully went.')
+        daily_reporters_go.apply_async(kwargs={
+            'report_date': report_date,
+            'also_send_to_keen': also_keen
+        })
+        messages.success(request, 'Daily reporters going!')
         return redirect(reverse('management:commands'))
 
 
@@ -136,11 +133,4 @@
                 messages.error(request, f'{reporter_name} failed: {error_msg}')
         else:
             messages.success(request, 'Monthly reporters successfully went.')
-=======
-        daily_reporters_go.apply_async(kwargs={
-            'report_date': report_date,
-            'also_send_to_keen': also_keen
-        })
-        messages.success(request, 'Daily reporters going!')
->>>>>>> 85ffaac5
         return redirect(reverse('management:commands'))