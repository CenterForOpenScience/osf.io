from __future__ import unicode_literals

import json
<<<<<<< HEAD
import csv
from modularodm import Q

from django.views.generic import ListView, DetailView, FormView, UpdateView
from django.views.defaults import page_not_found, permission_denied, bad_request
from django.core.urlresolvers import reverse
from django.http import JsonResponse, Http404, HttpResponse
from django.shortcuts import redirect
=======

from django.views.generic import ListView, DetailView, FormView, UpdateView
from django.views.defaults import permission_denied, bad_request
from django.core.urlresolvers import reverse
from django.http import JsonResponse, Http404
from django.shortcuts import redirect
from modularodm import Q
>>>>>>> 0d1c675b

from admin.common_auth.logs import (
    update_admin_log,
    ACCEPT_PREREG,
    REJECT_PREREG,
    COMMENT_PREREG,
)
from admin.pre_reg import serializers
from admin.pre_reg.forms import DraftRegistrationForm
<<<<<<< HEAD
from admin.pre_reg.utils import sort_drafts, SORT_BY, VIEW_STATUS
from framework.exceptions import PermissionsError
from website.exceptions import NodeStateError
from website.files.models import FileNode
from website.project.model import DraftRegistration, MetaSchema
=======
from framework.exceptions import PermissionsError
from website.exceptions import NodeStateError
from website.files.models import FileNode
from website.project.model import MetaSchema, DraftRegistration
>>>>>>> 0d1c675b

from admin.base.utils import PreregAdmin


class DraftListView(PreregAdmin, ListView):
    template_name = 'pre_reg/draft_list.html'
<<<<<<< HEAD
    ordering = '-date'
=======
    paginate_by = 10
    paginate_orphans = 1
    ordering = '-approval.initiation_date'
>>>>>>> 0d1c675b
    context_object_name = 'draft'

    def get_queryset(self):
        prereg_schema = MetaSchema.find_one(
            Q('name', 'eq', 'Prereg Challenge') &
            Q('schema_version', 'eq', 2)
        )
        query = (
            Q('registration_schema', 'eq', prereg_schema) &
            Q('approval', 'ne', None)
        )
<<<<<<< HEAD
        ordering = self.get_ordering()
        if 'initiator' in ordering:
            return DraftRegistration.find(query).sort(ordering)
        if ordering == SORT_BY['title']:
            return DraftRegistration.find(query).sort(
                'registration_metadata.q1.value')
        if ordering == SORT_BY['n_title']:
            return DraftRegistration.find(query).sort(
                '-registration_metadata.q1.value')
        return sort_drafts(DraftRegistration.find(query), ordering)
=======
        return DraftRegistration.find(query).sort(self.ordering)
>>>>>>> 0d1c675b

    def get_context_data(self, **kwargs):
        query_set = kwargs.pop('object_list', self.object_list)
        page_size = self.get_paginate_by(query_set)
        paginator, page, query_set, is_paginated = self.paginate_queryset(
            query_set, page_size)
        return {
            'drafts': [
                serializers.serialize_draft_registration(d, json_safe=False)
                for d in query_set
            ],
            'page': page,
<<<<<<< HEAD
            'p': self.get_paginate_by(query_set),
            'SORT_BY': SORT_BY,
            'order': self.get_ordering(),
            'VIEW_STATUS': VIEW_STATUS,
            'status': self.request.GET.get('status', 'all'),
        }

    def get_paginate_by(self, queryset):
        return int(self.request.GET.get('p', 10))

    def get_paginate_orphans(self):
        return int(self.get_paginate_by(None) / 11.0) + 1

    def get_ordering(self):
        return self.request.GET.get('order_by', self.ordering)


class DraftDownloadListView(DraftListView):
    def get(self, request, *args, **kwargs):
        try:
            queryset = map(serializers.serialize_draft_registration,
                           self.get_queryset())
        except AttributeError:
            raise Http404('A draft was malformed.')
        response = HttpResponse(content_type='text/csv')
        response['Content-Disposition'] = 'attachment; filename=prereg.csv;'
        response['Cache-Control'] = 'no-cache'
        keys = queryset[0].keys()
        keys.remove('registration_schema')
        writer = csv.DictWriter(response, fieldnames=keys)
        writer.writeheader()
        for draft in queryset:
            draft.pop('registration_schema')
            draft.update({'initiator': draft['initiator']['username']})
            writer.writerow(draft)
        return response

=======
        }

>>>>>>> 0d1c675b

class DraftDetailView(PreregAdmin, DetailView):
    template_name = 'pre_reg/draft_detail.html'
    context_object_name = 'draft'

<<<<<<< HEAD
    def get(self, request, *args, **kwargs):
        try:
            return super(DraftDetailView, self).get(request, *args, **kwargs)
        except AttributeError:
            return handle_attribute_error(request, self.context_object_name,
                                          self.kwargs.get('draft_pk'))

    def get_object(self, queryset=None):
        return serializers.serialize_draft_registration(
            DraftRegistration.load(self.kwargs.get('draft_pk'))
        )
=======
    def get_object(self, queryset=None):
        try:
            return serializers.serialize_draft_registration(
                DraftRegistration.load(self.kwargs.get('draft_pk'))
            )
        except AttributeError:
            raise Http404('{} with id "{}" not found.'.format(
                self.context_object_name.title(),
                self.kwargs.get('draft_pk')
            ))
>>>>>>> 0d1c675b


class DraftFormView(PreregAdmin, FormView):
    template_name = 'pre_reg/draft_form.html'
    form_class = DraftRegistrationForm
    context_object_name = 'draft'

<<<<<<< HEAD
    def get(self, request, *args, **kwargs):
        try:
            return super(DraftFormView, self).get(request, *args, **kwargs)
        except AttributeError:
            return handle_attribute_error(request, self.context_object_name,
                                          self.kwargs.get('draft_pk'))

    def post(self, request, *args, **kwargs):
        try:
            return super(DraftFormView, self).post(request, *args, **kwargs)
        except AttributeError:
            return handle_attribute_error(request, self.context_object_name,
                                          self.kwargs.get('draft_pk'))
        except PermissionsError as e:
            return permission_denied(request, e)

    def get_initial(self):
        draft = DraftRegistration.load(self.kwargs.get('draft_pk'))
        flags = draft.flags
        self.initial = {
            'notes': draft.notes,
=======
    def dispatch(self, request, *args, **kwargs):
        self.draft = DraftRegistration.load(self.kwargs.get('draft_pk'))
        if self.draft is None:
            raise Http404('{} with id "{}" not found.'.format(
                self.context_object_name.title(),
                self.kwargs.get('draft_pk')
            ))
        return super(DraftFormView, self).dispatch(request, *args, **kwargs)

    def get_initial(self):
        flags = self.draft.flags
        self.initial = {
            'notes': self.draft.notes,
>>>>>>> 0d1c675b
            'assignee': flags.get('assignee'),
            'payment_sent': flags.get('payment_sent'),
            'proof_of_publication': flags.get('proof_of_publication'),
        }
        return super(DraftFormView, self).get_initial()

    def get_context_data(self, **kwargs):
        kwargs.setdefault('draft', serializers.serialize_draft_registration(
<<<<<<< HEAD
            DraftRegistration.load(self.kwargs.get('draft_pk')),
=======
            self.draft,
>>>>>>> 0d1c675b
            json_safe=False
        ))
        kwargs.setdefault('IMMEDIATE', serializers.IMMEDIATE)
        return super(DraftFormView, self).get_context_data(**kwargs)

    def form_valid(self, form):
<<<<<<< HEAD
        draft = DraftRegistration.load(self.kwargs.get('draft_pk'))
        if 'approve_reject' in form.changed_data:
            osf_user = self.request.user.osf_user
            if form.cleaned_data.get('approve_reject') == 'approve':
                flag = ACCEPT_PREREG
                message = 'Approved'
                draft.approve(osf_user)
            else:
                flag = REJECT_PREREG
                message = 'Rejected'
                draft.reject(osf_user)
            update_admin_log(self.request.user.id, self.kwargs.get('draft_pk'),
                             'Draft Registration', message, flag)
        admin_settings = form.cleaned_data
        draft.notes = admin_settings.get('notes', draft.notes)
        del admin_settings['approve_reject']
        del admin_settings['notes']
        draft.flags = admin_settings
        draft.save()
=======
        if 'approve_reject' in form.changed_data:
            osf_user = self.request.user.osf_user
            try:
                if form.cleaned_data.get('approve_reject') == 'approve':
                    flag = ACCEPT_PREREG
                    message = 'Approved'
                    self.draft.approve(osf_user)
                else:
                    flag = REJECT_PREREG
                    message = 'Rejected'
                    self.draft.reject(osf_user)
            except PermissionsError as e:
                return permission_denied(self.request, e)
            update_admin_log(self.request.user.id, self.kwargs.get('draft_pk'),
                             'Draft Registration', message, flag)
        admin_settings = form.cleaned_data
        self.draft.notes = admin_settings.get('notes', self.draft.notes)
        del admin_settings['approve_reject']
        del admin_settings['notes']
        self.draft.flags = admin_settings
        self.draft.save()
>>>>>>> 0d1c675b
        return super(DraftFormView, self).form_valid(form)

    def get_success_url(self):
        return '{}?page={}'.format(reverse('pre_reg:prereg'),
                                   self.request.POST.get('page', 1))


class CommentUpdateView(PreregAdmin, UpdateView):
    context_object_name = 'draft'

    def post(self, request, *args, **kwargs):
        try:
            data = json.loads(request.body).get('schema_data', {})
            draft = DraftRegistration.load(self.kwargs.get('draft_pk'))
            draft.update_metadata(data)
            draft.save()
            log_message = list()
            for key, value in data.iteritems():
                comments = data.get(key, {}).get('comments', [])
                for comment in comments:
                    log_message.append('{}: {}'.format(key, comment['value']))
            update_admin_log(
                user_id=request.user.id,
                object_id=draft._id,
                object_repr='Draft Registration',
                message='Comments: <p>{}</p>'.format('</p><p>'.join(log_message)),
                action_flag=COMMENT_PREREG
            )
            return JsonResponse(serializers.serialize_draft_registration(draft))
        except AttributeError:
<<<<<<< HEAD
            return handle_attribute_error(request, self.context_object_name,
                                          self.kwargs.get('draft_pk'))
=======
            raise Http404('{} with id "{}" not found.'.format(
                self.context_object_name.title(),
                self.kwargs.get('draft_pk')
            ))
>>>>>>> 0d1c675b
        except NodeStateError as e:
            return bad_request(request, e)


def view_file(request, node_id, provider, file_id):
    fp = FileNode.load(file_id)
    wb_url = fp.generate_waterbutler_url()
<<<<<<< HEAD
    return redirect(wb_url)


def handle_attribute_error(request, object_name, draft_id):
    return page_not_found(
        request,
        AttributeError(
            '{} with id "{}" not found.'.format(
                object_name.title(),
                draft_id
            )
        )
    )
=======
    return redirect(wb_url)
>>>>>>> 0d1c675b
<|MERGE_RESOLUTION|>--- conflicted
+++ resolved
@@ -1,24 +1,14 @@
 from __future__ import unicode_literals
 
 import json
-<<<<<<< HEAD
 import csv
-from modularodm import Q
 
 from django.views.generic import ListView, DetailView, FormView, UpdateView
-from django.views.defaults import page_not_found, permission_denied, bad_request
+from django.views.defaults import permission_denied, bad_request
 from django.core.urlresolvers import reverse
 from django.http import JsonResponse, Http404, HttpResponse
 from django.shortcuts import redirect
-=======
-
-from django.views.generic import ListView, DetailView, FormView, UpdateView
-from django.views.defaults import permission_denied, bad_request
-from django.core.urlresolvers import reverse
-from django.http import JsonResponse, Http404
-from django.shortcuts import redirect
 from modularodm import Q
->>>>>>> 0d1c675b
 
 from admin.common_auth.logs import (
     update_admin_log,
@@ -28,31 +18,18 @@
 )
 from admin.pre_reg import serializers
 from admin.pre_reg.forms import DraftRegistrationForm
-<<<<<<< HEAD
 from admin.pre_reg.utils import sort_drafts, SORT_BY, VIEW_STATUS
 from framework.exceptions import PermissionsError
 from website.exceptions import NodeStateError
 from website.files.models import FileNode
-from website.project.model import DraftRegistration, MetaSchema
-=======
-from framework.exceptions import PermissionsError
-from website.exceptions import NodeStateError
-from website.files.models import FileNode
 from website.project.model import MetaSchema, DraftRegistration
->>>>>>> 0d1c675b
 
 from admin.base.utils import PreregAdmin
 
 
 class DraftListView(PreregAdmin, ListView):
     template_name = 'pre_reg/draft_list.html'
-<<<<<<< HEAD
     ordering = '-date'
-=======
-    paginate_by = 10
-    paginate_orphans = 1
-    ordering = '-approval.initiation_date'
->>>>>>> 0d1c675b
     context_object_name = 'draft'
 
     def get_queryset(self):
@@ -64,7 +41,6 @@
             Q('registration_schema', 'eq', prereg_schema) &
             Q('approval', 'ne', None)
         )
-<<<<<<< HEAD
         ordering = self.get_ordering()
         if 'initiator' in ordering:
             return DraftRegistration.find(query).sort(ordering)
@@ -75,9 +51,6 @@
             return DraftRegistration.find(query).sort(
                 '-registration_metadata.q1.value')
         return sort_drafts(DraftRegistration.find(query), ordering)
-=======
-        return DraftRegistration.find(query).sort(self.ordering)
->>>>>>> 0d1c675b
 
     def get_context_data(self, **kwargs):
         query_set = kwargs.pop('object_list', self.object_list)
@@ -90,7 +63,6 @@
                 for d in query_set
             ],
             'page': page,
-<<<<<<< HEAD
             'p': self.get_paginate_by(query_set),
             'SORT_BY': SORT_BY,
             'order': self.get_ordering(),
@@ -128,28 +100,11 @@
             writer.writerow(draft)
         return response
 
-=======
-        }
-
->>>>>>> 0d1c675b
 
 class DraftDetailView(PreregAdmin, DetailView):
     template_name = 'pre_reg/draft_detail.html'
     context_object_name = 'draft'
 
-<<<<<<< HEAD
-    def get(self, request, *args, **kwargs):
-        try:
-            return super(DraftDetailView, self).get(request, *args, **kwargs)
-        except AttributeError:
-            return handle_attribute_error(request, self.context_object_name,
-                                          self.kwargs.get('draft_pk'))
-
-    def get_object(self, queryset=None):
-        return serializers.serialize_draft_registration(
-            DraftRegistration.load(self.kwargs.get('draft_pk'))
-        )
-=======
     def get_object(self, queryset=None):
         try:
             return serializers.serialize_draft_registration(
@@ -160,7 +115,6 @@
                 self.context_object_name.title(),
                 self.kwargs.get('draft_pk')
             ))
->>>>>>> 0d1c675b
 
 
 class DraftFormView(PreregAdmin, FormView):
@@ -168,29 +122,6 @@
     form_class = DraftRegistrationForm
     context_object_name = 'draft'
 
-<<<<<<< HEAD
-    def get(self, request, *args, **kwargs):
-        try:
-            return super(DraftFormView, self).get(request, *args, **kwargs)
-        except AttributeError:
-            return handle_attribute_error(request, self.context_object_name,
-                                          self.kwargs.get('draft_pk'))
-
-    def post(self, request, *args, **kwargs):
-        try:
-            return super(DraftFormView, self).post(request, *args, **kwargs)
-        except AttributeError:
-            return handle_attribute_error(request, self.context_object_name,
-                                          self.kwargs.get('draft_pk'))
-        except PermissionsError as e:
-            return permission_denied(request, e)
-
-    def get_initial(self):
-        draft = DraftRegistration.load(self.kwargs.get('draft_pk'))
-        flags = draft.flags
-        self.initial = {
-            'notes': draft.notes,
-=======
     def dispatch(self, request, *args, **kwargs):
         self.draft = DraftRegistration.load(self.kwargs.get('draft_pk'))
         if self.draft is None:
@@ -204,7 +135,6 @@
         flags = self.draft.flags
         self.initial = {
             'notes': self.draft.notes,
->>>>>>> 0d1c675b
             'assignee': flags.get('assignee'),
             'payment_sent': flags.get('payment_sent'),
             'proof_of_publication': flags.get('proof_of_publication'),
@@ -213,38 +143,13 @@
 
     def get_context_data(self, **kwargs):
         kwargs.setdefault('draft', serializers.serialize_draft_registration(
-<<<<<<< HEAD
-            DraftRegistration.load(self.kwargs.get('draft_pk')),
-=======
             self.draft,
->>>>>>> 0d1c675b
             json_safe=False
         ))
         kwargs.setdefault('IMMEDIATE', serializers.IMMEDIATE)
         return super(DraftFormView, self).get_context_data(**kwargs)
 
     def form_valid(self, form):
-<<<<<<< HEAD
-        draft = DraftRegistration.load(self.kwargs.get('draft_pk'))
-        if 'approve_reject' in form.changed_data:
-            osf_user = self.request.user.osf_user
-            if form.cleaned_data.get('approve_reject') == 'approve':
-                flag = ACCEPT_PREREG
-                message = 'Approved'
-                draft.approve(osf_user)
-            else:
-                flag = REJECT_PREREG
-                message = 'Rejected'
-                draft.reject(osf_user)
-            update_admin_log(self.request.user.id, self.kwargs.get('draft_pk'),
-                             'Draft Registration', message, flag)
-        admin_settings = form.cleaned_data
-        draft.notes = admin_settings.get('notes', draft.notes)
-        del admin_settings['approve_reject']
-        del admin_settings['notes']
-        draft.flags = admin_settings
-        draft.save()
-=======
         if 'approve_reject' in form.changed_data:
             osf_user = self.request.user.osf_user
             try:
@@ -266,7 +171,6 @@
         del admin_settings['notes']
         self.draft.flags = admin_settings
         self.draft.save()
->>>>>>> 0d1c675b
         return super(DraftFormView, self).form_valid(form)
 
     def get_success_url(self):
@@ -297,15 +201,10 @@
             )
             return JsonResponse(serializers.serialize_draft_registration(draft))
         except AttributeError:
-<<<<<<< HEAD
-            return handle_attribute_error(request, self.context_object_name,
-                                          self.kwargs.get('draft_pk'))
-=======
             raise Http404('{} with id "{}" not found.'.format(
                 self.context_object_name.title(),
                 self.kwargs.get('draft_pk')
             ))
->>>>>>> 0d1c675b
         except NodeStateError as e:
             return bad_request(request, e)
 
@@ -313,20 +212,4 @@
 def view_file(request, node_id, provider, file_id):
     fp = FileNode.load(file_id)
     wb_url = fp.generate_waterbutler_url()
-<<<<<<< HEAD
-    return redirect(wb_url)
-
-
-def handle_attribute_error(request, object_name, draft_id):
-    return page_not_found(
-        request,
-        AttributeError(
-            '{} with id "{}" not found.'.format(
-                object_name.title(),
-                draft_id
-            )
-        )
-    )
-=======
-    return redirect(wb_url)
->>>>>>> 0d1c675b
+    return redirect(wb_url)