--- conflicted
+++ resolved
@@ -14,20 +14,17 @@
     )
 
 
-
 class CustomUserRegistrationForm(UserCreationForm):
-    group_perms = forms.ModelMultipleChoiceField(queryset=Group.objects.filter(name="prereg_group"),
-        widget=FilteredSelectMultiple("verbose name", is_stacked=False), required=False)
+    group_perms = forms.ModelMultipleChoiceField(
+        queryset=Group.objects.filter(name="prereg_group"),
+        widget=FilteredSelectMultiple("verbose name", is_stacked=False),
+        required=False
+    )
 
     class Meta:
             model = MyUser
-<<<<<<< HEAD
             fields = ['password1', 'password2', 'first_name', 'last_name', 'email', 'is_active', 'is_staff',
             'is_superuser', 'groups', 'user_permissions', 'last_login', 'group_perms', 'osf_id']
-=======
-            fields = ['password', 'first_name', 'last_name', 'email', 'is_active', 'is_staff',
-            'is_superuser', 'groups', 'user_permissions', 'last_login', ]
->>>>>>> 643bb278
 
     def __init__(self, *args, **kwargs):
         super(CustomUserRegistrationForm, self).__init__(*args, **kwargs)
