--- conflicted
+++ resolved
@@ -1,10 +1,5 @@
 from django import forms
 from django.contrib.auth.forms import UserCreationForm
-<<<<<<< HEAD
-from django.contrib.admin.widgets import FilteredSelectMultiple
-from django.contrib.auth.models import Group
-=======
->>>>>>> ccda8b35
 from .models import MyUser
 
 class LoginForm(forms.Form):
@@ -12,13 +7,10 @@
     password = forms.CharField(label=(u'Password'), widget=forms.PasswordInput(render_value=False), required=True)
 
 class CustomUserRegistrationForm(UserCreationForm):
-    group_perms = forms.ModelMultipleChoiceField(queryset=Group.objects.filter(name="prereg_group"), widget=FilteredSelectMultiple("verbose name", is_stacked=False))
-
     class Meta:
             model = MyUser
-            fields = ['password1', 'password2', 'first_name', 'last_name', 'email', 'is_active', 'is_staff',
-            'is_superuser', 'groups', 'user_permissions', 'last_login', 'group_perms', ]
-
+            fields = ['password', 'first_name', 'last_name', 'email', 'is_active', 'is_staff',
+            'is_superuser', 'groups', 'user_permissions', 'last_login', ]
     def __init__(self, *args, **kwargs):
         super(CustomUserRegistrationForm, self).__init__(*args, **kwargs)
         self.fields['first_name'].required = True
