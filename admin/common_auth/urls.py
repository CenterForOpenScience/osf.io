--- conflicted
+++ resolved
@@ -5,12 +5,7 @@
 from admin.common_auth import views
 
 urlpatterns = [
-<<<<<<< HEAD
-    url(r'^login/?$', views.login, name='login'),
-    url(r'^logout/$', views.logout, name='logout'),
-    url(r'^register/$', views.register, name='register'),
-=======
     url(r'^login/?$', views.LoginView.as_view(), name='login'),
     url(r'^logout/$', views.logout_user, name='logout'),
->>>>>>> 643bb278
+    url(r'^register/$', views.register, name='register'),
 ]