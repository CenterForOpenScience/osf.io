import pytz
from enum import Enum
from datetime import datetime
from framework import status

from django.utils import timezone
from django.core.exceptions import PermissionDenied, ValidationError
from django.urls import NoReverseMatch
from django.db.models import F, Case, When, IntegerField
from django.contrib import messages
from django.contrib.auth.mixins import PermissionRequiredMixin
from django.http import HttpResponse
from django.views.generic import (
    View,
    FormView,
    ListView,
)
from django.shortcuts import redirect, reverse, get_object_or_404
from django.urls import reverse_lazy

from admin.base.utils import change_embargo_date
from admin.base.views import GuidView
from admin.base.forms import GuidForm
from admin.notifications.views import delete_selected_notifications

from api.share.utils import update_share
from api.caching.tasks import update_storage_usage_cache

from osf.exceptions import NodeStateError, RegistrationStuckError
from osf.models import (
    OSFUser,
    NodeLog,
    AbstractNode,
    Registration,
    RegistrationProvider,
    RegistrationApproval,
    SpamStatus
)
from osf.models.admin_log_entry import (
    update_admin_log,
    NODE_REMOVED,
    NODE_RESTORED,
    CONTRIBUTOR_REMOVED,
    CONFIRM_SPAM,
    CONFIRM_HAM,
    UNFLAG_SPAM,
    REINDEX_SHARE,
    REINDEX_ELASTIC,
)
from osf.utils.permissions import ADMIN

from scripts.approve_registrations import approve_past_pendings

from website import settings, search


class NodeMixin(PermissionRequiredMixin):

    def get_object(self):
        return AbstractNode.objects.filter(
            guids___id=self.kwargs['guid']
        ).annotate(
            guid=F('guids___id'),
            public_cap=Case(
                When(
                    custom_storage_usage_limit_public=None,
                    then=settings.STORAGE_LIMIT_PUBLIC,
                ),
                When(
                    custom_storage_usage_limit_public__gt=0,
                    then=F('custom_storage_usage_limit_public'),
                ),
                output_field=IntegerField()
            ),
            private_cap=Case(
                When(
                    custom_storage_usage_limit_private=None,
                    then=settings.STORAGE_LIMIT_PRIVATE,
                ),
                When(
                    custom_storage_usage_limit_private__gt=0,
                    then=F('custom_storage_usage_limit_private'),
                ),
                output_field=IntegerField()
            )
        ).get()

    def get_success_url(self):
        return reverse('nodes:node', kwargs={'guid': self.kwargs['guid']})


class NodeView(NodeMixin, GuidView):
    """ Allows authorized users to view node info.
    """
    template_name = 'nodes/node.html'
    permission_required = 'osf.view_node'
    raise_exception = True

    def get_context_data(self, **kwargs):
        context = super().get_context_data(**kwargs)
        node = self.get_object()

<<<<<<< HEAD
=======
        detailed_duplicates = detect_duplicate_notifications(node_id=node.id)
        children = node.get_nodes(is_node_link=False)
        # Annotate guid because django templates prohibit accessing attributes that start with underscores
        children = AbstractNode.objects.filter(
            id__in=[child.id for child in children]
        ).prefetch_related('guids').annotate(guid=F('guids___id'))
>>>>>>> 8745da46
        context.update({
            'SPAM_STATUS': SpamStatus,
            'STORAGE_LIMITS': settings.StorageLimits,
            'node': node,
<<<<<<< HEAD
=======
            'children': children,
            'duplicates': detailed_duplicates
>>>>>>> 8745da46
        })

        return context

class NodeRemoveNotificationView(View):
    def post(self, request, *args, **kwargs):
        selected_ids = request.POST.getlist('selected_notifications')
        if selected_ids:
            delete_selected_notifications(selected_ids)
            messages.success(request, 'Selected notifications were successfully deleted.')
        else:
            messages.error(request, 'No notifications selected for deletion.')

        return redirect('nodes:node', guid=kwargs.get('guid'))


class NodeUpdateModerationStateView(View):
    def post(self, request, *args, **kwargs):
        guid = kwargs.get('guid')
        node = AbstractNode.load(guid)
        node.update_moderation_state()
        messages.success(request, 'Moderation state successfully updated.')

        return redirect('nodes:node', guid=kwargs.get('guid'))


class NodeSearchView(PermissionRequiredMixin, FormView):
    """ Allows authorized users to search for a node by it's guid.
    """
    template_name = 'nodes/search.html'
    permission_required = 'osf.view_node'
    raise_exception = True
    form_class = GuidForm
    success_url = reverse_lazy('nodes:search')

    def form_valid(self, form):
        guid = form.cleaned_data['guid']
        if guid:
            try:
                return redirect(reverse('nodes:node', kwargs={'guid': guid}))
            except NoReverseMatch as e:
                messages.error(self.request, str(e))

        return super().form_valid(form)


class NodeRemoveContributorView(NodeMixin, View):
    """ Allows authorized users to remove contributors from nodes.
    """
    permission_required = ('osf.view_node', 'osf.change_node')
    raise_exception = True

    def post(self, request, *args, **kwargs):
        node = self.get_object()
        user = OSFUser.objects.get(id=self.kwargs.get('user_id'))
        if node.has_permission(user, ADMIN) and not node._get_admin_contributors_query(node._contributors.all(), require_active=False).exclude(user=user).exists():
            messages.error(self.request, 'Must be at least one admin on this node.')
            return redirect(self.get_success_url())

        if node.remove_contributor(user, None, log=False, _force=True):
            update_admin_log(
                user_id=self.request.user.id,
                object_id=node.pk,
                object_repr='Contributor',
                message=f'User {user.pk} removed from {node.__class__.__name__.lower()} {node.pk}.',
                action_flag=CONTRIBUTOR_REMOVED
            )
            # Log invisibly on the OSF.
            self.add_contributor_removed_log(node, user)
        return redirect(self.get_success_url())

    def add_contributor_removed_log(self, node, user):
        NodeLog(
            action=NodeLog.CONTRIB_REMOVED,
            user=None,
            params={
                'project': node.parent_id,
                'node': node.pk,
                'contributors': user.pk
            },
            date=timezone.now(),
            should_hide=True,
        ).save()


class NodeDeleteView(NodeMixin, View):
    """ Allows authorized users to mark nodes as deleted.
    """
    permission_required = ('osf.view_node', 'osf.delete_node')
    raise_exception = True

    def post(self, request, *args, **kwargs):
        node = self.get_object()
        if node.is_deleted:
            node.is_deleted = False
            node.deleted_date = None
            node.deleted = None
            update_admin_log(
                user_id=self.request.user.id,
                object_id=node.pk,
                object_repr='Node',
                message=f'Node {node.pk} restored.',
                action_flag=NODE_RESTORED
            )
            NodeLog(
                action=NodeLog.NODE_CREATED,
                user=None,
                params={
                    'project': node.parent_id,
                },
                date=timezone.now(),
                should_hide=True,
            ).save()
        else:
            node.is_deleted = True
            node.deleted = timezone.now()
            node.deleted_date = node.deleted
            update_admin_log(
                user_id=self.request.user.id,
                object_id=node.pk,
                object_repr='Node',
                message=f'Node {node.pk} removed.',
                action_flag=NODE_REMOVED
            )
            NodeLog(
                action=NodeLog.NODE_REMOVED,
                user=None,
                params={
                    'project': node.parent_id,
                },
                date=timezone.now(),
                should_hide=True,
            ).save()
        node.save()

        return redirect(self.get_success_url())


class AdminNodeLogView(NodeMixin, ListView):
    """ Allows authorized users to view node logs.
    """
    template_name = 'nodes/node_logs.html'
    paginate_by = 10
    paginate_orphans = 1
    ordering = 'date'
    permission_required = 'osf.view_node'
    raise_exception = True

    def get_queryset(self):
        return self.get_object().logs.order_by('created')

    def get_context_data(self, **kwargs):
        query_set = self.get_queryset()
        page_size = self.get_paginate_by(query_set)
        paginator, page, query_set, is_paginated = self.paginate_queryset(
            query_set, page_size)

        return {
            'logs': query_set,
            'page': page,
        }


class AdminNodeSchemaResponseView(NodeMixin, ListView):
    """ Allows authorized users to view schema response info.
    """
    template_name = 'schema_response/schema_response_list.html'
    paginate_by = 10
    paginate_orphans = 1
    ordering = 'date'
    permission_required = 'osf.view_schema_response'
    raise_exception = True

    def get_queryset(self):
        return self.get_object().schema_responses.all()

    def get_context_data(self, **kwargs):
        return {'schema_responses': self.get_queryset()}


class RegistrationListView(PermissionRequiredMixin, ListView):
    """ Allow authorized users to view the list of registrations of a node.
    """
    template_name = 'nodes/registration_list.html'
    paginate_by = 10
    paginate_orphans = 1
    ordering = 'created'
    permission_required = 'osf.view_registration'
    raise_exception = True

    def get_queryset(self):
        # Django template does not like attributes with underscores for some reason, so we annotate.
        return Registration.objects.all().annotate(guid=F('guids___id')).order_by(self.ordering)

    def get_context_data(self, **kwargs):
        query_set = self.get_queryset()
        page_size = self.get_paginate_by(query_set)
        paginator, page, query_set, is_paginated = self.paginate_queryset(query_set, page_size)
        return {
            'nodes': query_set,
            'page': page,
        }


class StuckRegistrationListView(RegistrationListView):
    """ Allows authorized users to view a list of registrations the have been archiving files by more then 24 hours.
    """

    def get_queryset(self):
        # Django template does not like attributes with underscores for some reason, so we annotate.
        return Registration.find_failed_registrations().annotate(guid=F('guids___id'))


class RegistrationBacklogListView(RegistrationListView):
    """ List view that filters by registrations the haven't been archived at archive.org/
    """

    def get_queryset(self):
        # Django template does not like attributes with underscores for some reason, so we annotate.
        return Registration.find_ia_backlog().annotate(guid=F('guids___id'))


class DoiBacklogListView(RegistrationListView):
    """ Allows authorized users to view a list of registrations that have not yet been assigned a doi.
    """

    def get_queryset(self):
        # Django template does not like attributes with underscores for some reason, so we annotate.
        return Registration.find_doi_backlog().annotate(guid=F('guids___id'))


class ApprovalBacklogListView(RegistrationListView):
    """ Allows authorized users to view a list of registrations that have not yet been approved.
    """
    template_name = 'nodes/registration_approval_list.html'
    permission_required = 'osf.view_registrationapproval'

    def get_queryset(self):
        # Django template does not like attributes with underscores for some reason, so we annotate.
        return RegistrationApproval.find_approval_backlog()

    def get_context_data(self, **kwargs):
        queryset = self.get_queryset()
        page_size = self.get_paginate_by(queryset)
        paginator, page, queryset, is_paginated = self.paginate_queryset(queryset, page_size)
        return {
            'queryset': queryset,
            'page': page,
        }


class ConfirmApproveBacklogView(RegistrationListView):
    template_name = 'nodes/registration_approval_list.html'
    permission_required = 'osf.view_registrationapproval'

    def get_success_url(self):
        return reverse('nodes:approval-backlog-list')

    def post(self, request, *args, **kwargs):
        data = dict(request.POST)
        data.pop('csrfmiddlewaretoken', None)
        approvals = RegistrationApproval.objects.filter(_id__in=list(data.keys()))
        approve_past_pendings(approvals, dry_run=False)
        return redirect(self.get_success_url())


class RegistrationUpdateEmbargoView(NodeMixin, View):
    """ Allows authorized users to update the embargo of a registration.
    """
    permission_required = ('osf.change_node')
    raise_exception = True

    def post(self, request, *args, **kwargs):
        end_date = request.POST.get('date')
        user = request.user
        registration = self.get_object()

        try:
            end_date = pytz.utc.localize(datetime.strptime(end_date, '%m/%d/%Y'))
            change_embargo_date(registration, user, end_date)
        except ValueError:
            return HttpResponse('Please enter a valid date.', status=400)
        except ValidationError as e:
            return HttpResponse(e, status=400)
        except PermissionDenied as e:
            return HttpResponse(e, status=403)

        return redirect(self.get_success_url())


class RegistrationChangeProviderView(NodeMixin, View):
    """ Allows authorized users to update provider of a registration.
    """
    permission_required = ('osf.change_node')

    def post(self, request, *args, **kwargs):
        provider_id = int(request.POST.get('provider_id'))
        provider = get_object_or_404(RegistrationProvider, pk=provider_id)
        registration = self.get_object()

        try:
            provider.validate_schema(registration.registration_schema)
            registration.provider = provider
            registration.save()
        except ValidationError as exc:
            messages.error(request, str(exc))
        else:
            messages.success(request, 'Provider successfully changed.')

        return redirect(self.get_success_url())


class NodeSpamList(PermissionRequiredMixin, ListView):
    """ Allows authorized users to view a list of nodes that have a particular spam status.
    """
    SPAM_STATE = SpamStatus.UNKNOWN

    paginate_by = 25
    paginate_orphans = 1
    ordering = 'created'
    permission_required = 'osf.view_spam'
    raise_exception = True

    def get_queryset(self):
        return AbstractNode.objects.filter(
            spam_status=self.SPAM_STATE
        ).order_by(
            self.ordering
        ).annotate(guid=F('guids___id'))

    def get_context_data(self, **kwargs):
        query_set = self.get_queryset()
        page_size = self.get_paginate_by(query_set)
        paginator, page, query_set, is_paginated = self.paginate_queryset(query_set, page_size)
        return {'nodes': query_set, 'page': page}


class NodeFlaggedSpamList(NodeSpamList, View):
    """ Allows authorized users to mark users flagged as spam as either spam or ham, or they can simply remove the flag.
    """
    template_name = 'nodes/flagged_spam_list.html'
    SPAM_STATE = SpamStatus.FLAGGED

    def post(self, request, *args, **kwargs):
        if not request.user.has_perm('osf.mark_spam'):
            raise PermissionDenied("You don't have permission to update this user's spam status.")

        data = dict(request.POST)
        action = data.pop('action')[0]
        data.pop('csrfmiddlewaretoken', None)
        nodes = AbstractNode.objects.filter(id__in=list(data.keys()))

        if action == 'spam':
            for node in nodes:
                try:
                    node.confirm_spam(save=True)
                    update_admin_log(
                        user_id=self.request.user.id,
                        object_id=node.id,
                        object_repr='Node',
                        message=f'Confirmed SPAM: {node._id}',
                        action_flag=CONFIRM_SPAM
                    )
                except NodeStateError as e:
                    messages.error(self.request, e)

        if action == 'ham':
            for node in nodes:
                node.confirm_ham(save=True)
                update_admin_log(
                    user_id=self.request.user.id,
                    object_id=node.id,
                    object_repr='User',
                    message=f'Confirmed HAM: {node._id}',
                    action_flag=CONFIRM_HAM
                )

        if action == 'unflag':
            for node in nodes:
                node.spam_status = None
                node.save()
                update_admin_log(
                    user_id=self.request.user.id,
                    object_id=node._id,
                    object_repr='Node',
                    message=f'Confirmed Unflagged: {node._id}',
                    action_flag=UNFLAG_SPAM
                )

        for node in nodes:
            if node.get_identifier_value('doi'):
                node.request_identifier_update(category='doi')

        return redirect('nodes:flagged-spam')


class NodeKnownSpamList(NodeSpamList):
    """ Allows authorized users to view a list of users that have a spam status of being spam.
    """
    template_name = 'nodes/known_spam_list.html'

    SPAM_STATE = SpamStatus.SPAM


class NodeKnownHamList(NodeSpamList):
    """ Allows authorized users to view a list of users that have a spam status of being ham (non-spam).
    """
    template_name = 'nodes/known_spam_list.html'
    SPAM_STATE = SpamStatus.HAM


class NodeConfirmSpamView(NodeMixin, View):
    """ Allows authorized users to mark a particular node as spam.
    """
    permission_required = 'osf.mark_spam'
    raise_exception = True

    def post(self, request, *args, **kwargs):
        node = self.get_object()
        node.confirm_spam(save=True)

        if node.get_identifier_value('doi'):
            node.request_identifier_update(category='doi')

        update_admin_log(
            user_id=self.request.user.id,
            object_id=node._id,
            object_repr='Node',
            message=f'Confirmed SPAM: {node._id}',
            action_flag=CONFIRM_SPAM
        )
        return redirect(self.get_success_url())


class NodeConfirmHamView(NodeMixin, View):
    """ Allows authorized users to mark a particular node as ham.
    """
    permission_required = 'osf.mark_spam'
    raise_exception = True

    def post(self, request, *args, **kwargs):
        node = self.get_object()
        node.confirm_ham(save=True)

        if node.get_identifier_value('doi'):
            node.request_identifier_update(category='doi')

        update_admin_log(
            user_id=self.request.user.id,
            object_id=node._id,
            object_repr='Node',
            message=f'Confirmed HAM: {node._id}',
            action_flag=CONFIRM_HAM
        )
        return redirect(self.get_success_url())


class NodeConfirmUnflagView(NodeMixin, View):
    """ Allows authorized users to remove the spam flag from a node.
    """
    permission_required = 'osf.mark_spam'
    raise_exception = True

    def post(self, request, *args, **kwargs):
        node = self.get_object()
        node.spam_status = None
        node.save()
        update_admin_log(
            user_id=self.request.user.id,
            object_id=node._id,
            object_repr='Node',
            message=f'Confirmed Unflagged: {node._id}',
            action_flag=UNFLAG_SPAM
        )
        return redirect(self.get_success_url())


class NodeReindexShare(NodeMixin, View):
    """ Allows an authorized user to reindex a node in SHARE.
    """
    permission_required = 'osf.mark_spam'
    raise_exception = True

    def post(self, request, *args, **kwargs):
        node = self.get_object()
        update_share(node)
        update_admin_log(
            user_id=self.request.user.id,
            object_id=node._id,
            object_repr='Node',
            message=f'Node Reindexed (SHARE): {node._id}',
            action_flag=REINDEX_SHARE
        )
        return redirect(self.get_success_url())


class NodeReindexElastic(NodeMixin, View):
    """ Allows an authorized user to reindex a node in ElasticSearch.
    """
    permission_required = 'osf.mark_spam'

    def post(self, request, *args, **kwargs):
        node = self.get_object()
        search.search.update_node(node, bulk=False, async_update=False)

        update_admin_log(
            user_id=self.request.user.id,
            object_id=node._id,
            object_repr='Node',
            message=f'Node Reindexed (Elastic): {node._id}',
            action_flag=REINDEX_ELASTIC
        )
        return redirect(self.get_success_url())


class NodeModifyStorageUsage(NodeMixin, View):
    """ Allows an authorized user to view a node's storage usage info and set their public/private storage cap.
    """
    permission_required = 'osf.change_node'

    def post(self, request, *args, **kwargs):
        node = self.get_object()
        new_private_cap = request.POST.get('private-cap-input')
        new_public_cap = request.POST.get('public-cap-input')

        node_private_cap = node.custom_storage_usage_limit_private or settings.STORAGE_LIMIT_PRIVATE
        node_public_cap = node.custom_storage_usage_limit_public or settings.STORAGE_LIMIT_PUBLIC

        if float(new_private_cap) != node_private_cap:
            node.custom_storage_usage_limit_private = new_private_cap

        if float(new_public_cap) != node_public_cap:
            node.custom_storage_usage_limit_public = new_public_cap

        node.save()
        return redirect(self.get_success_url())


class NodeRecalculateStorage(NodeMixin, View):
    """ Allows an authorized user to manually set a node's storage cache by recalculating the value.
    """
    permission_required = 'osf.change_node'

    def post(self, request, *args, **kwargs):
        node = self.get_object()
        update_storage_usage_cache(node.id, node._id)
        return redirect(self.get_success_url())


class NodeMakePrivate(NodeMixin, View):
    """ Allows an authorized user to manually make a public node private.
    """
    permission_required = 'osf.change_node'

    def post(self, request, *args, **kwargs):
        node = self.get_object()

        node.is_public = False

        # After set permissions callback
        for addon in node.get_addons():
            message = addon.after_set_privacy(node, 'private')
            if message:
                status.push_status_message(message, kind='info', trust=False)

        if node.get_identifier_value('doi'):
            node.request_identifier_update(category='doi')

        node.save()

        return redirect(self.get_success_url())


class NodeMakePublic(NodeMixin, View):
    """ Allows an authorized user to manually make a public node private.
    """
    permission_required = 'osf.change_node'

    def post(self, request, *args, **kwargs):
        node = self.get_object()
        try:
            node.set_privacy('public')
        except NodeStateError as e:
            messages.error(request, str(e))
        return redirect(self.get_success_url())


class RemoveStuckRegistrationsView(NodeMixin, View):
    """ Allows an authorized user to remove a registrations if it's stuck in the archiving process.
    """
    permission_required = ('osf.view_node', 'osf.change_node')

    def post(self, request, *args, **kwargs):
        stuck_reg = self.get_object()
        if Registration.find_failed_registrations().filter(id=stuck_reg.id).exists():
            stuck_reg.delete_registration_tree(save=True)
            messages.success(request, 'The registration has been deleted')
        else:
            messages.error(request, 'This registration may not technically be stuck,'
                                    ' if the problem persists get a developer to fix it.')

        return redirect(self.get_success_url())


class CheckArchiveStatusRegistrationsView(NodeMixin, View):
    """Allows an authorized user to check a registration archive status.
    """
    permission_required = ('osf.view_node', 'osf.change_node')

    def get(self, request, *args, **kwargs):
        # Prevents circular imports that cause admin app to hang at startup
        from osf.management.commands.force_archive import check

        registration = self.get_object()

        if registration.archived:
            messages.success(request, f"Registration {registration._id} is archived.")
            return redirect(self.get_success_url())

        try:
            archive_status = check(registration)
            messages.success(request, archive_status)
        except RegistrationStuckError as exc:
            messages.error(request, str(exc))

        return redirect(self.get_success_url())


class CollisionMode(Enum):
    NONE: str = 'none'
    SKIP: str = 'skip'
    DELETE: str = 'delete'


class ForceArchiveRegistrationsView(NodeMixin, View):
    """Allows an authorized user to force archive registration.
    """
    permission_required = ('osf.view_node', 'osf.change_node')

    def post(self, request, *args, **kwargs):
        # Prevents circular imports that cause admin app to hang at startup
        from osf.management.commands.force_archive import verify, archive, DEFAULT_PERMISSIBLE_ADDONS

        registration = self.get_object()
        force_archive_params = request.POST

        collision_mode = force_archive_params.get('collision_mode', CollisionMode.NONE.value)
        delete_collision = CollisionMode.DELETE.value == collision_mode
        skip_collision = CollisionMode.SKIP.value == collision_mode

        allow_unconfigured = force_archive_params.get('allow_unconfigured', False)

        addons = set(registration.registered_from.get_addon_names())
        addons.update(DEFAULT_PERMISSIBLE_ADDONS)

        try:
            verify(registration, permissible_addons=addons, raise_error=True)
        except ValidationError as exc:
            messages.error(request, str(exc))
            return redirect(self.get_success_url())

        dry_mode = force_archive_params.get('dry_mode', False)

        if dry_mode:
            messages.success(request, f"Registration {registration._id} can be archived.")
        else:
            try:
                archive(
                    registration,
                    permissible_addons=addons,
                    allow_unconfigured=allow_unconfigured,
                    skip_collisions=skip_collision,
                    delete_collisions=delete_collision,
                )
                messages.success(request, 'Registration archive process has finished.')
            except Exception as exc:
                messages.error(request, f'This registration cannot be archived due to {exc.__class__.__name__}: {str(exc)}. '
                                        f'If the problem persists get a developer to fix it.')

        return redirect(self.get_success_url())


class NodeResyncDataCiteView(NodeMixin, View):
    """ Allows an authorized user to run resync with DataCite for a single registration object.
    """
    permission_required = 'osf.change_node'

    def post(self, request, *args, **kwargs):
        registration = self.get_object()
        registration.request_identifier_update('doi', create=True)
        return redirect(self.get_success_url())


class NodeRevertToDraft(NodeMixin, View):
    permission_required = 'osf.change_node'

    def post(self, request, *args, **kwargs):
        registration = self.get_object()
        registration.to_draft()
        return redirect(self.get_success_url())<|MERGE_RESOLUTION|>--- conflicted
+++ resolved
@@ -100,24 +100,16 @@
         context = super().get_context_data(**kwargs)
         node = self.get_object()
 
-<<<<<<< HEAD
-=======
-        detailed_duplicates = detect_duplicate_notifications(node_id=node.id)
         children = node.get_nodes(is_node_link=False)
         # Annotate guid because django templates prohibit accessing attributes that start with underscores
         children = AbstractNode.objects.filter(
             id__in=[child.id for child in children]
         ).prefetch_related('guids').annotate(guid=F('guids___id'))
->>>>>>> 8745da46
         context.update({
             'SPAM_STATUS': SpamStatus,
             'STORAGE_LIMITS': settings.StorageLimits,
             'node': node,
-<<<<<<< HEAD
-=======
             'children': children,
-            'duplicates': detailed_duplicates
->>>>>>> 8745da46
         })
 
         return context
