from __future__ import unicode_literals

from django.utils import timezone
from django.core.exceptions import PermissionDenied
from django.views.generic import ListView, DeleteView
from django.shortcuts import redirect
from django.views.defaults import page_not_found
from django.contrib.auth.mixins import PermissionRequiredMixin
from modularodm import Q

<<<<<<< HEAD
from website import search
from website.models import NodeLog
=======
from osf.models import NodeLog
>>>>>>> 496f7bae
from osf.models.user import OSFUser
from osf.models.node import Node
from osf.models.registrations import Registration
from osf.models import SpamStatus
from admin.base.views import GuidFormView, GuidView
from osf.models.admin_log_entry import (
    update_admin_log,
    NODE_REMOVED,
    NODE_RESTORED,
    CONTRIBUTOR_REMOVED,
    CONFIRM_SPAM,
    CONFIRM_HAM,
    REINDEX_SHARE,
    REINDEX_ELASTIC,
)
from admin.nodes.templatetags.node_extras import reverse_node
from admin.nodes.serializers import serialize_node, serialize_simple_user_and_node_permissions
<<<<<<< HEAD
from website.project.spam.model import SpamStatus
from website.project.tasks import update_share
=======
>>>>>>> 496f7bae
from website.project.views.register import osf_admin_change_status_identifier


class NodeFormView(PermissionRequiredMixin, GuidFormView):
    """ Allow authorized admin user to input specific node guid.

    Basic form. No admin models.
    """
    template_name = 'nodes/search.html'
    object_type = 'node'
    permission_required = 'osf.view_node'
    raise_exception = True

    @property
    def success_url(self):
        return reverse_node(self.guid)


class NodeRemoveContributorView(PermissionRequiredMixin, DeleteView):
    """ Allow authorized admin user to remove project contributor

    Interface with OSF database. No admin models.
    """
    template_name = 'nodes/remove_contributor.html'
    context_object_name = 'node'
    permission_required = ('osf.view_node', 'osf.change_node')
    raise_exception = True

    def delete(self, request, *args, **kwargs):
        try:
            node, user = self.get_object()
            if node.remove_contributor(user, None, log=False):
                update_admin_log(
                    user_id=self.request.user.id,
                    object_id=node.pk,
                    object_repr='Contributor',
                    message='User {} removed from node {}.'.format(
                        user.pk, node.pk
                    ),
                    action_flag=CONTRIBUTOR_REMOVED
                )
                # Log invisibly on the OSF.
                osf_log = NodeLog(
                    action=NodeLog.CONTRIB_REMOVED,
                    user=None,
                    params={
                        'project': node.parent_id,
                        'node': node.pk,
                        'contributors': user.pk
                    },
                    date=timezone.now(),
                    should_hide=True,
                )
                osf_log.save()
        except AttributeError:
            return page_not_found(
                request,
                AttributeError(
                    '{} with id "{}" not found.'.format(
                        self.context_object_name.title(),
                        kwargs.get('node_id')
                    )
                )
            )
        return redirect(reverse_node(self.kwargs.get('node_id')))

    def get_context_data(self, **kwargs):
        context = {}
        node, user = kwargs.get('object')
        context.setdefault('node_id', node._id)
        context.setdefault('user', serialize_simple_user_and_node_permissions(node, user))
        return super(NodeRemoveContributorView, self).get_context_data(**context)

    def get_object(self, queryset=None):
        return (Node.load(self.kwargs.get('node_id')),
                OSFUser.load(self.kwargs.get('user_id')))


class NodeDeleteBase(DeleteView):
    template_name = None
    context_object_name = 'node'
    object = None

    def get_context_data(self, **kwargs):
        context = {}
        context.setdefault('guid', kwargs.get('object')._id)
        return super(NodeDeleteBase, self).get_context_data(**context)

    def get_object(self, queryset=None):
        return Node.load(self.kwargs.get('guid'))


class NodeDeleteView(PermissionRequiredMixin, NodeDeleteBase):
    """ Allow authorized admin user to remove/hide nodes

    Interface with OSF database. No admin models.
    """
    template_name = 'nodes/remove_node.html'
    object = None
    permission_required = ('osf.view_node', 'osf.delete_node')
    raise_exception = True

    def delete(self, request, *args, **kwargs):
        try:
            node = self.get_object()
            flag = None
            osf_flag = None
            message = None
            if node.is_deleted:
                node.is_deleted = False
                node.deleted_date = None
                flag = NODE_RESTORED
                message = 'Node {} restored.'.format(node.pk)
                osf_flag = NodeLog.NODE_CREATED
            elif not node.is_registration:
                node.is_deleted = True
                node.deleted_date = timezone.now()
                flag = NODE_REMOVED
                message = 'Node {} removed.'.format(node.pk)
                osf_flag = NodeLog.NODE_REMOVED
            node.save()
            if flag is not None:
                update_admin_log(
                    user_id=self.request.user.id,
                    object_id=node.pk,
                    object_repr='Node',
                    message=message,
                    action_flag=flag
                )
            if osf_flag is not None:
                # Log invisibly on the OSF.
                osf_log = NodeLog(
                    action=osf_flag,
                    user=None,
                    params={
                        'project': node.parent_id,
                    },
                    date=timezone.now(),
                    should_hide=True,
                )
                osf_log.save()
        except AttributeError:
            return page_not_found(
                request,
                AttributeError(
                    '{} with id "{}" not found.'.format(
                        self.context_object_name.title(),
                        kwargs.get('guid')
                    )
                )
            )
        return redirect(reverse_node(self.kwargs.get('guid')))


class NodeView(PermissionRequiredMixin, GuidView):
    """ Allow authorized admin user to view nodes

    View of OSF database. No admin models.
    """
    template_name = 'nodes/node.html'
    context_object_name = 'node'
    permission_required = 'osf.view_node'
    raise_exception = True

    def get_context_data(self, **kwargs):
        kwargs = super(NodeView, self).get_context_data(**kwargs)
        kwargs.update({'SPAM_STATUS': SpamStatus})  # Pass spam status in to check against
        return kwargs

    def get_object(self, queryset=None):
        guid = self.kwargs.get('guid')
        node = Node.load(guid) or Registration.load(guid)
        return serialize_node(node)


class RegistrationListView(PermissionRequiredMixin, ListView):
    """ Allow authorized admin user to view list of registrations

    View of OSF database. No admin models.
    """
    template_name = 'nodes/registration_list.html'
    paginate_by = 10
    paginate_orphans = 1
    ordering = 'date_created'
    context_object_name = '-node'
    permission_required = 'osf.view_registration'
    raise_exception = True

    def get_queryset(self):
        return Registration.objects.all().order_by(self.ordering)

    def get_context_data(self, **kwargs):
        query_set = kwargs.pop('object_list', self.object_list)
        page_size = self.get_paginate_by(query_set)
        paginator, page, query_set, is_paginated = self.paginate_queryset(
            query_set, page_size)
        return {
            'nodes': map(serialize_node, query_set),
            'page': page,
        }


class NodeSpamList(PermissionRequiredMixin, ListView):
    SPAM_STATE = SpamStatus.UNKNOWN

    paginate_by = 25
    paginate_orphans = 1
    ordering = 'date_created'
    context_object_name = '-node'
    permission_required = 'osf.view_spam'
    raise_exception = True

    def get_queryset(self):
        query = (
            Q('spam_status', 'eq', self.SPAM_STATE)
        )
        return Node.find(query).sort(self.ordering)

    def get_context_data(self, **kwargs):
        query_set = kwargs.pop('object_list', self.object_list)
        page_size = self.get_paginate_by(query_set)
        paginator, page, query_set, is_paginated = self.paginate_queryset(
            query_set, page_size)
        return {
            'nodes': map(serialize_node, query_set),
            'page': page,
        }

class NodeFlaggedSpamList(NodeSpamList, DeleteView):
    SPAM_STATE = SpamStatus.FLAGGED
    template_name = 'nodes/flagged_spam_list.html'

    def delete(self, request, *args, **kwargs):
        if not request.user.has_perm('auth.mark_spam'):
            raise PermissionDenied('You do not have permission to update a node flagged as spam.')
        node_ids = [
            nid for nid in request.POST.keys()
            if nid != 'csrfmiddlewaretoken'
        ]
        for nid in node_ids:
            node = Node.load(nid)
            osf_admin_change_status_identifier(node, 'unavailable | spam')
            node.confirm_spam(save=True)
            update_admin_log(
                user_id=self.request.user.id,
                object_id=nid,
                object_repr='Node',
                message='Confirmed SPAM: {}'.format(nid),
                action_flag=CONFIRM_SPAM
            )
        return redirect('nodes:flagged-spam')


class NodeKnownSpamList(NodeSpamList):
    SPAM_STATE = SpamStatus.SPAM
    template_name = 'nodes/known_spam_list.html'

class NodeKnownHamList(NodeSpamList):
    SPAM_STATE = SpamStatus.HAM
    template_name = 'nodes/known_spam_list.html'

class NodeConfirmSpamView(PermissionRequiredMixin, NodeDeleteBase):
    template_name = 'nodes/confirm_spam.html'
    permission_required = 'osf.mark_spam'
    raise_exception = True

    def delete(self, request, *args, **kwargs):
        node = self.get_object()
        osf_admin_change_status_identifier(node, 'unavailable | spam')
        node.confirm_spam(save=True)
        update_admin_log(
            user_id=self.request.user.id,
            object_id=node._id,
            object_repr='Node',
            message='Confirmed SPAM: {}'.format(node._id),
            action_flag=CONFIRM_SPAM
        )
        return redirect(reverse_node(self.kwargs.get('guid')))

class NodeConfirmHamView(PermissionRequiredMixin, NodeDeleteBase):
    template_name = 'nodes/confirm_ham.html'
    permission_required = 'osf.mark_spam'
    raise_exception = True

    def delete(self, request, *args, **kwargs):
        node = self.get_object()
        node.confirm_ham(save=True)
        osf_admin_change_status_identifier(node, 'public')
        update_admin_log(
            user_id=self.request.user.id,
            object_id=node._id,
            object_repr='Node',
            message='Confirmed HAM: {}'.format(node._id),
            action_flag=CONFIRM_HAM
        )
        return redirect(reverse_node(self.kwargs.get('guid')))

class NodeReindexShare(PermissionRequiredMixin, NodeDeleteBase):
    template_name = 'nodes/reindex_node_share.html'
    permission_required = 'osf.mark_spam'
    raise_exception = True

    def get_object(self, queryset=None):
        return Node.load(self.kwargs.get('guid')) or Registration.load(self.kwargs.get('guid'))

    def delete(self, request, *args, **kwargs):
        node = self.get_object()
        update_share(node)
        update_admin_log(
            user_id=self.request.user.id,
            object_id=node._id,
            object_repr='Node',
            message='Node Reindexed (SHARE): {}'.format(node._id),
            action_flag=REINDEX_SHARE
        )
        return redirect(reverse_node(self.kwargs.get('guid')))

class NodeReindexElastic(PermissionRequiredMixin, NodeDeleteBase):
    template_name = 'nodes/reindex_node_elastic.html'
    permission_required = 'osf.mark_spam'
    raise_exception = True

    def get_object(self, queryset=None):
        return Node.load(self.kwargs.get('guid')) or Registration.load(self.kwargs.get('guid'))

    def delete(self, request, *args, **kwargs):
        node = self.get_object()
        search.search.update_node(node, bulk=False, async=False)
        update_admin_log(
            user_id=self.request.user.id,
            object_id=node._id,
            object_repr='Node',
            message='Node Reindexed (Elastic): {}'.format(node._id),
            action_flag=REINDEX_ELASTIC
        )
        return redirect(reverse_node(self.kwargs.get('guid')))<|MERGE_RESOLUTION|>--- conflicted
+++ resolved
@@ -8,19 +8,15 @@
 from django.contrib.auth.mixins import PermissionRequiredMixin
 from modularodm import Q
 
-<<<<<<< HEAD
 from website import search
-from website.models import NodeLog
-=======
 from osf.models import NodeLog
->>>>>>> 496f7bae
 from osf.models.user import OSFUser
 from osf.models.node import Node
 from osf.models.registrations import Registration
 from osf.models import SpamStatus
 from admin.base.views import GuidFormView, GuidView
 from osf.models.admin_log_entry import (
-    update_admin_log,
+    update_admin_log
     NODE_REMOVED,
     NODE_RESTORED,
     CONTRIBUTOR_REMOVED,
@@ -31,11 +27,8 @@
 )
 from admin.nodes.templatetags.node_extras import reverse_node
 from admin.nodes.serializers import serialize_node, serialize_simple_user_and_node_permissions
-<<<<<<< HEAD
 from website.project.spam.model import SpamStatus
 from website.project.tasks import update_share
-=======
->>>>>>> 496f7bae
 from website.project.views.register import osf_admin_change_status_identifier
 
 
