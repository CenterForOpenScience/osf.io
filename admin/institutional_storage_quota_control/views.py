from django.contrib.auth.mixins import UserPassesTestMixin
from django.db import connection
from django.db.models import Subquery, OuterRef
from django.http import Http404

from admin.institutions.views import QuotaUserList
from osf.models import Institution, OSFUser, UserQuota
from admin.base import settings
from addons.osfstorage.models import Region
from django.views.generic import ListView, View
from django.shortcuts import redirect
from admin.rdm.utils import RdmPermissionMixin
from django.core.urlresolvers import reverse
<<<<<<< HEAD
=======
from django.db.models import Q
from django.http import Http404
from admin.base.utils import render_bad_request_response
>>>>>>> c1d31433


class InstitutionStorageList(RdmPermissionMixin, UserPassesTestMixin, ListView):
    """List of institutions that are not using NII Storage screen.
    If currently logged in as an institution administrator and has only one affiliated institution, redirect to user list screen.
    """
    paginate_by = 25
    template_name = 'institutional_storage_quota_control/' \
                    'list_institution_storage.html'
    ordering = 'name'
    raise_exception = True
    model = Institution

    def test_func(self):
        """determine whether the user has institution permissions"""
        # login check
        if not self.is_authenticated:
            # If user is not authenticated then redirect to login page
            self.raise_exception = False
            return False
        # allowed if superuser
        if self.is_super_admin:
            return True
        elif self.is_admin:
            # allowed if admin
            # ignore check self.is_affiliated_institution(institution_id)
            return True
        return False

    def get(self, request, *args, **kwargs):
        """ Handle GET request """
        query_set = self.get_queryset()
        if self.is_admin and len(query_set) == 1:
            # If user is administrator and has only one affiliated institution then redirect to user list page
            return redirect(reverse(
                'institutional_storage_quota_control:'
                'institution_user_list',
                kwargs={'institution_id': query_set.first().id}
            ))
        return super(InstitutionStorageList, self).get(request, *args, **kwargs)

    def get_queryset(self):
        """ Get institutions that are not using NII Storage """
        if self.is_super_admin:
            return Institution.objects.annotate(
                storage_name=Subquery(Region.objects.filter(_id=OuterRef('_id')).values('name'))
            ).filter(
                is_deleted=False,
                _id__in=Region.objects.filter(waterbutler_settings__storage__type=Region.INSTITUTIONS).values('_id')
            ).order_by(self.ordering)
        elif self.is_admin:
            return Institution.objects.annotate(
                storage_name=Subquery(Region.objects.filter(_id=OuterRef('_id')).values('name'))
            ).filter(
                is_deleted=False,
                _id__in=Region.objects.filter(waterbutler_settings__storage__type=Region.INSTITUTIONS).values('_id'),
                id__in=self.request.user.affiliated_institutions.values('id')
            ).order_by(self.ordering)

    def get_context_data(self, **kwargs):
        query_set = kwargs.pop('object_list', self.object_list)
        page_size = self.get_paginate_by(query_set)
        paginator, page, query_set, is_paginated = self.paginate_queryset(
            query_set,
            page_size
        )
        kwargs.setdefault('institutions', query_set)
        kwargs.setdefault('page', page)
        kwargs.setdefault('logohost', settings.OSF_URL)
        return super(InstitutionStorageList, self).get_context_data(**kwargs)


class UserListByInstitutionStorageID(RdmPermissionMixin, UserPassesTestMixin, QuotaUserList):
    """ User list quota info screen for an institution that is not using NII Storage. """
    template_name = 'institutional_storage_quota_control/list_institute.html'
    raise_exception = True
    paginate_by = 25
    institution_id = None

    def test_func(self):
        """check user permissions"""
<<<<<<< HEAD
        if not self.is_authenticated:
            # If user is not authenticated then redirect to login page
            self.raise_exception = False
            return False
        institution_id = int(self.kwargs.get('institution_id'))
        if not Institution.objects.filter(id=institution_id).exists():
            # If institution_id does not exist, redirect to HTTP 404 page
            raise Http404
        return self.has_auth(institution_id)
=======
        # login check
        if not self.is_authenticated:
            return False

        self.institution_id = int(self.kwargs.get('institution_id'))
        if not Institution.objects.filter(id=self.institution_id, is_deleted=False).exists():
            raise Http404(f'Institution with id "{self.institution_id}" not found. Please double check.')
        return self.has_auth(self.institution_id)
>>>>>>> c1d31433

    def get_userlist(self):
        """ Get user list by institution_id """
        user_list = []
        for user in OSFUser.objects.filter(
                affiliated_institutions=self.institution_id):
            user_list.append(self.get_user_quota_info(
                user, UserQuota.CUSTOM_STORAGE)
            )
        return user_list

    def get_institution(self):
        """ Get institution that is not using NII Storage """
        # institution_id is already validated in Django URL resolver, no need to validate again
        institution_id = self.kwargs['institution_id']

        # Get institution that is not using NII Storage
        region__ids = Region.objects.filter(waterbutler_settings__storage__type=Region.INSTITUTIONS).values('_id')
        institution = Institution.objects.filter(is_deleted=False, _id__in=region__ids, id=institution_id).first()
        if not institution:
            # If institution is not found, redirect to HTTP 404 page
            raise Http404
        return institution


class UpdateQuotaUserListByInstitutionStorageID(RdmPermissionMixin, UserPassesTestMixin, View):
    """ Change max quota for an institution's users if that institution is not using NII Storage. """
    raise_exception = True
    institution_id = None

    def test_func(self):
        """check user permissions"""
<<<<<<< HEAD
        if not self.is_authenticated:
            # If user is not authenticated then redirect to login page
            self.raise_exception = False
            return False
        institution_id = int(self.kwargs.get('institution_id'))
        if not Institution.objects.filter(id=institution_id).exists():
            # If institution_id does not exist, redirect to HTTP 404 page
            raise Http404
        return self.has_auth(institution_id)

    def post(self, request, *args, **kwargs):
        """ Handle POST request """
        # institution_id is already validated in Django URL resolver, no need to validate again
        institution_id = self.kwargs['institution_id']

        # Validate maxQuota parameter
        try:
            max_quota = self.request.POST.get('maxQuota')
            # Try converting maxQuota param to integer
            max_quota = int(max_quota)
        except (ValueError, TypeError):
            # Cannot convert maxQuota param to integer, redirect to the current page
            return redirect(
                'institutional_storage_quota_control:institution_user_list',
                institution_id=institution_id
=======
        # login check
        if not self.is_authenticated:
            return False

        self.institution_id = int(self.kwargs.get('institution_id'))
        if not Institution.objects.filter(id=self.institution_id, is_deleted=False).exists():
            raise Http404(f'Institution with id "{self.institution_id}" not found. Please double check.')
        return self.has_auth(self.institution_id)

    def post(self, request, *args, **kwargs):
        min_value, max_value = connection.ops.integer_field_range('IntegerField')
        try:
            max_quota = min(int(self.request.POST.get('maxQuota')), max_value)
        except ValueError:
            return render_bad_request_response(request=request, error_msgs='maxQuota must be a integer')
        for user in OSFUser.objects.filter(
                affiliated_institutions=self.institution_id):
            UserQuota.objects.update_or_create(
                user=user,
                storage_type=UserQuota.CUSTOM_STORAGE,
                defaults={'max_quota': max_quota}
>>>>>>> c1d31433
            )

        # Get institution that is not using NII Storage
        region__ids = Region.objects.filter(waterbutler_settings__storage__type=Region.INSTITUTIONS).values('_id')
        institution = Institution.objects.filter(is_deleted=False, id=institution_id, _id__in=region__ids).first()
        if not institution:
            # If institution is not found, redirect to HTTP 404 page
            raise Http404
        min_value, max_value = connection.ops.integer_field_range('PositiveIntegerField')
        if min_value < max_quota <= max_value:
            # If max quota value is between 1 and 2147483647, update or create used quota for each user in the institution
            for user in OSFUser.objects.filter(
                    affiliated_institutions=institution_id):
                UserQuota.objects.update_or_create(
                    user=user,
                    storage_type=UserQuota.CUSTOM_STORAGE,
                    defaults={'max_quota': max_quota}
                )
        return redirect(
            'institutional_storage_quota_control:institution_user_list',
            institution_id=self.institution_id
        )<|MERGE_RESOLUTION|>--- conflicted
+++ resolved
@@ -11,12 +11,6 @@
 from django.shortcuts import redirect
 from admin.rdm.utils import RdmPermissionMixin
 from django.core.urlresolvers import reverse
-<<<<<<< HEAD
-=======
-from django.db.models import Q
-from django.http import Http404
-from admin.base.utils import render_bad_request_response
->>>>>>> c1d31433
 
 
 class InstitutionStorageList(RdmPermissionMixin, UserPassesTestMixin, ListView):
@@ -98,26 +92,15 @@
 
     def test_func(self):
         """check user permissions"""
-<<<<<<< HEAD
         if not self.is_authenticated:
             # If user is not authenticated then redirect to login page
             self.raise_exception = False
             return False
-        institution_id = int(self.kwargs.get('institution_id'))
-        if not Institution.objects.filter(id=institution_id).exists():
+        self.institution_id = int(self.kwargs.get('institution_id'))
+        if not Institution.objects.filter(id=self.institution_id, is_deleted=False).exists():
             # If institution_id does not exist, redirect to HTTP 404 page
             raise Http404
-        return self.has_auth(institution_id)
-=======
-        # login check
-        if not self.is_authenticated:
-            return False
-
-        self.institution_id = int(self.kwargs.get('institution_id'))
-        if not Institution.objects.filter(id=self.institution_id, is_deleted=False).exists():
-            raise Http404(f'Institution with id "{self.institution_id}" not found. Please double check.')
         return self.has_auth(self.institution_id)
->>>>>>> c1d31433
 
     def get_userlist(self):
         """ Get user list by institution_id """
@@ -131,12 +114,9 @@
 
     def get_institution(self):
         """ Get institution that is not using NII Storage """
-        # institution_id is already validated in Django URL resolver, no need to validate again
-        institution_id = self.kwargs['institution_id']
-
         # Get institution that is not using NII Storage
         region__ids = Region.objects.filter(waterbutler_settings__storage__type=Region.INSTITUTIONS).values('_id')
-        institution = Institution.objects.filter(is_deleted=False, _id__in=region__ids, id=institution_id).first()
+        institution = Institution.objects.filter(is_deleted=False, _id__in=region__ids, id=self.institution_id).first()
         if not institution:
             # If institution is not found, redirect to HTTP 404 page
             raise Http404
@@ -150,22 +130,18 @@
 
     def test_func(self):
         """check user permissions"""
-<<<<<<< HEAD
         if not self.is_authenticated:
             # If user is not authenticated then redirect to login page
             self.raise_exception = False
             return False
-        institution_id = int(self.kwargs.get('institution_id'))
-        if not Institution.objects.filter(id=institution_id).exists():
+        self.institution_id = int(self.kwargs.get('institution_id'))
+        if not Institution.objects.filter(id=self.institution_id).exists():
             # If institution_id does not exist, redirect to HTTP 404 page
             raise Http404
-        return self.has_auth(institution_id)
+        return self.has_auth(self.institution_id)
 
     def post(self, request, *args, **kwargs):
         """ Handle POST request """
-        # institution_id is already validated in Django URL resolver, no need to validate again
-        institution_id = self.kwargs['institution_id']
-
         # Validate maxQuota parameter
         try:
             max_quota = self.request.POST.get('maxQuota')
@@ -175,35 +151,12 @@
             # Cannot convert maxQuota param to integer, redirect to the current page
             return redirect(
                 'institutional_storage_quota_control:institution_user_list',
-                institution_id=institution_id
-=======
-        # login check
-        if not self.is_authenticated:
-            return False
-
-        self.institution_id = int(self.kwargs.get('institution_id'))
-        if not Institution.objects.filter(id=self.institution_id, is_deleted=False).exists():
-            raise Http404(f'Institution with id "{self.institution_id}" not found. Please double check.')
-        return self.has_auth(self.institution_id)
-
-    def post(self, request, *args, **kwargs):
-        min_value, max_value = connection.ops.integer_field_range('IntegerField')
-        try:
-            max_quota = min(int(self.request.POST.get('maxQuota')), max_value)
-        except ValueError:
-            return render_bad_request_response(request=request, error_msgs='maxQuota must be a integer')
-        for user in OSFUser.objects.filter(
-                affiliated_institutions=self.institution_id):
-            UserQuota.objects.update_or_create(
-                user=user,
-                storage_type=UserQuota.CUSTOM_STORAGE,
-                defaults={'max_quota': max_quota}
->>>>>>> c1d31433
+                institution_id=self.institution_id
             )
 
         # Get institution that is not using NII Storage
         region__ids = Region.objects.filter(waterbutler_settings__storage__type=Region.INSTITUTIONS).values('_id')
-        institution = Institution.objects.filter(is_deleted=False, id=institution_id, _id__in=region__ids).first()
+        institution = Institution.objects.filter(is_deleted=False, id=self.institution_id, _id__in=region__ids).first()
         if not institution:
             # If institution is not found, redirect to HTTP 404 page
             raise Http404
@@ -211,7 +164,7 @@
         if min_value < max_quota <= max_value:
             # If max quota value is between 1 and 2147483647, update or create used quota for each user in the institution
             for user in OSFUser.objects.filter(
-                    affiliated_institutions=institution_id):
+                    affiliated_institutions=self.institution_id):
                 UserQuota.objects.update_or_create(
                     user=user,
                     storage_type=UserQuota.CUSTOM_STORAGE,
