--- conflicted
+++ resolved
@@ -3111,7 +3111,6 @@
 msgid "Page %(itemsNumber)s of %(paginatorNumPage)s"
 msgstr ""
 
-<<<<<<< HEAD
 msgid "User-Emails"
 msgstr ""
 
@@ -3146,7 +3145,7 @@
 msgstr ""
 
 msgid "Search Results"
-=======
+msgstr ""
+
 msgid "Recalculate quota"
->>>>>>> a8cda1d9
 msgstr ""