--- conflicted
+++ resolved
@@ -3678,14 +3678,13 @@
 msgid "Cannot be restored because export data does not exist"
 msgstr ""
 
-<<<<<<< HEAD
-msgid "Return"
-=======
 #: admin/templates/users/user.html:310
 msgid "Please enter Quota for NII Storage (GB) within 0~2147483647."
 msgstr ""
 
 #: admin/templates/users/user_details.html:62
 msgid "Please enter Quota for Institutional Storage (GB) within 0~2147483647."
->>>>>>> 9cbf1b46
+msgstr ""
+
+msgid "Return"
 msgstr ""