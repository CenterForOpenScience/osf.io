--- conflicted
+++ resolved
@@ -3111,7 +3111,6 @@
 msgid "Page %(itemsNumber)s of %(paginatorNumPage)s"
 msgstr ""
 
-<<<<<<< HEAD
 # text of menuitem on left-side menu
 msgid "Login Availability Control"
 msgstr ""
@@ -3152,7 +3151,8 @@
 msgstr ""
 
 msgid "' have been inputted"
-=======
+msgstr ""
+
 # msgid "Configure NII Storage Quota"
 # msgstr ""
 
@@ -3232,5 +3232,4 @@
 msgstr ""
 
 msgid "Recalculate quota"
->>>>>>> 91aaf7dc
 msgstr ""