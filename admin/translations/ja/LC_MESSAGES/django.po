--- conflicted
+++ resolved
@@ -3157,7 +3157,6 @@
 #~ msgid "Institutions"
 #~ msgstr "機関"
 
-<<<<<<< HEAD
 msgid "Inst. Storage Quota Control"
 msgstr "機関ストレージのクォータ"
 
@@ -3178,7 +3177,7 @@
 
 msgid "Value must be an integer number greater than or equal 1"
 msgstr "値は1以上の整数である必要があります"
-=======
+
 msgid "Export All Users Statistics (TSV)"
 msgstr "全ユーザの統計出力 (TSV)"
 
@@ -3231,5 +3230,4 @@
 msgstr "ユーザ検索結果"
 
 msgid "Recalculate quota"
-msgstr "クォータ再計算"
->>>>>>> 49c9ef9a
+msgstr "クォータ再計算"