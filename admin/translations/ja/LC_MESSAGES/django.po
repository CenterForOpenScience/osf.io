# SOME DESCRIPTIVE TITLE.
# Copyright (C) 2022 THE PACKAGE'S COPYRIGHT HOLDER
# This file is distributed under the same license as the PACKAGE package.
# FIRST AUTHOR <EMAIL@ADDRESS>, 2022.
#
msgid ""
msgstr ""
"Project-Id-Version:  0.6.0\n"
"Report-Msgid-Bugs-To: rocs-office@nii.ac.jp\n"
"POT-Creation-Date: 2022-04-14 14:39+0900\n"
"PO-Revision-Date: 2020-12-11 15:00+0000\n"
"Last-Translator: Shunta Nishikawa\n"
"Language: ja\n"
"Language-Team: RCOS <rocs-office@nii.ac.jp>\n"
"Plural-Forms: nplurals=1; plural=0\n"
"MIME-Version: 1.0\n"
"Content-Type: text/plain; charset=utf-8\n"
"Content-Transfer-Encoding: 8bit\n"
"Generated-By: Babel 2.7.0\n"

#: addons/base/models.py:466
#, python-brace-format
msgid ""
"Because you have not configured the {addon} add-on, your authentication "
"will not be transferred to the forked {category}. You may authorize and "
"configure the {addon} add-on in the new fork on the settings page."
msgstr ""

#: addons/base/models.py:474
#, python-brace-format
msgid ""
"Because you have authorized the {addon} add-on for this {category}, "
"forking it will also transfer your authentication to the forked "
"{category}."
msgstr ""

#: addons/base/models.py:481
#, python-brace-format
msgid ""
"Because the {addon} add-on has been authorized by a different user, "
"forking it will not transfer authentication to the forked {category}. You"
" may authorize and configure the {addon} add-on in the new fork on the "
"settings page."
msgstr ""

#: admin/banners/forms.py:18 admin/banners/forms.py:19
#: admin/templates/messages.html:31
#, fuzzy
msgid "Alt text for accessibility"
msgstr "アクセシビリティのための代替テキスト"

#: admin/banners/forms.py:22 admin/templates/messages.html:38
msgid "Default photo alt text"
msgstr "デフォルトの写真の代替テキスト"

#: admin/banners/forms.py:23 admin/templates/messages.html:39
msgid "Mobile photo alt text"
msgstr "モバイル写真の代替テキスト"

#: admin/banners/forms.py:24 admin/institutions/forms.py:12
#: admin/templates/banners/list.html:20
#: admin/templates/collection_providers/list.html:15
#: admin/templates/desk/customer.html:16
#: admin/templates/institutional_storage_quota_control/list_institution_storage.html:23
#: admin/templates/institutions/institution_list.html:32
#: admin/templates/institutions/list.html:21
#: admin/templates/meetings/list.html:21 admin/templates/messages.html:16
#: admin/templates/nodes/node.html:200
#: admin/templates/osf/providerassetfile_list.html:28
#: admin/templates/rdm_addons/institution_list.html:29
#: admin/templates/rdm_keymanagement/institutions.html:21
#: admin/templates/rdm_statistics/institution_list.html:29
#: admin/templates/rdm_timestampadd/list.html:21
#: admin/templates/rdm_timestampsettings/list.html:21
#: admin/templates/user_emails/search.html:45
#: admin/templates/user_emails/user_emails.html:75
#: admin/templates/users/user.html:171
#: admin/templates/users/user_details.html:35
#: admin/templates/util/node_preprint_paginated_list.html:52
msgid "Name"
msgstr "名前"

#: admin/banners/forms.py:25 admin/templates/messages.html:32
msgid "Start date"
msgstr "開始日"

#: admin/banners/forms.py:26 admin/templates/messages.html:33
msgid "End date"
msgstr "終了日"

#: admin/banners/forms.py:27 admin/templates/banners/list.html:22
msgid "Color"
msgstr "色"

#: admin/banners/forms.py:28 admin/templates/messages.html:34
msgid "License"
msgstr "ライセンス"

#: admin/banners/forms.py:29 admin/templates/desk/cases.html:23
#: admin/templates/messages.html:35
msgid "Link"
msgstr "リンク"

#: admin/banners/forms.py:30 admin/templates/messages.html:36
msgid "Default photo"
msgstr "デフォルトの写真"

#: admin/banners/forms.py:31 admin/templates/messages.html:37
msgid "Mobile photo"
msgstr "モバイル写真"

#: admin/base/forms.py:24 admin/templates/messages.html:25
msgid "File"
msgstr "ファイル"

#: admin/base/utils.py:22
msgid "Enter a valid 'slug' consisting only of lowercase letters."
msgstr ""

#: admin/institutions/forms.py:11 admin/templates/messages.html:15
msgid "Last logged"
msgstr "最終ログイン"

#: admin/institutions/forms.py:13
#: admin/templates/collection_providers/list.html:16
#: admin/templates/institutions/institution_list.html:33
#: admin/templates/institutions/list.html:22 admin/templates/messages.html:17
#: admin/templates/rdm_keymanagement/institutions.html:22
#: admin/templates/rdm_timestampadd/list.html:22
msgid "Description"
msgstr "説明"

#: admin/institutions/forms.py:14 admin/templates/messages.html:18
msgid "Banner name"
msgstr "バナー名"

#: admin/institutions/forms.py:15 admin/templates/messages.html:19
msgid "Logo name"
msgstr "ロゴ名"

#: admin/institutions/forms.py:16 admin/templates/messages.html:20
msgid "Delegation protocol"
msgstr "委任プロトコル"

#: admin/institutions/forms.py:17 admin/templates/messages.html:21
msgid "Login url"
msgstr "ログインURL"

#: admin/institutions/forms.py:18 admin/templates/messages.html:22
msgid "Logout url"
msgstr "ログアウトURL"

#: admin/institutions/forms.py:19 admin/templates/messages.html:23
msgid "Domains"
msgstr "ドメイン"

#: admin/institutions/forms.py:20 admin/templates/messages.html:24
msgid "Email domains"
msgstr "メールドメイン"

#: admin/maintenance/forms.py:10 admin/templates/maintenance/display.html:18
#: admin/templates/messages.html:30 admin/templates/osf/subject_list.html:18
msgid "Level"
msgstr "レベル"

#: admin/rdm_announcement/forms.py:9 admin/templates/messages.html:10
msgid "title"
msgstr "件名"

#: admin/rdm_announcement/forms.py:13 admin/templates/messages.html:11
msgid "text"
msgstr "本文"

#: admin/rdm_announcement/forms.py:16 admin/templates/desk/customer.html:35
#: admin/templates/desk/customer.html:41 admin/templates/messages.html:8
#: admin/templates/spam/detail.html:24
#: admin/templates/user_emails/search.html:53
#: admin/templates/user_emails/user_emails.html:125
#: admin/templates/users/user.html:193
msgid "Email"
msgstr "メール"

#: admin/rdm_announcement/forms.py:22 admin/templates/messages.html:12
msgid "Type@announcement"
msgstr "配信方法"

#: admin/templates/banners/confirm_delete.html:4
msgid "GakuNin RDM Admin | Delete banner"
msgstr "GakuNin RDM 管理者 | バナーを削除"

#: admin/templates/banners/confirm_delete.html:10
msgid "Confirm Delete Banner"
msgstr "削除バナーを確認"

#: admin/templates/banners/confirm_delete.html:13
#, python-format
msgid ""
"Are you sure you want to delete <b>%(objectName)s</b>? It is scheduled "
"for %(startDate)s -\n"
"                        %(endDate)s"
msgstr ""
"<b>%(objectName)s</ b>を削除してもよろしいですか？%(startDate)s-\n"
"%(endDate)sにスケジュールされています"

#: admin/templates/banners/confirm_delete.html:16
#: admin/templates/institutions/confirm_delete.html:20
#: admin/templates/maintenance/delete_maintenance.html:12
#: admin/templates/nodes/confirm_ham.html:9
#: admin/templates/nodes/confirm_spam.html:9
#: admin/templates/nodes/node.html:395
#: admin/templates/nodes/reindex_node_elastic.html:9
#: admin/templates/nodes/reindex_node_share.html:9
#: admin/templates/nodes/remove_contributor.html:15
#: admin/templates/nodes/remove_node.html:12
#: admin/templates/rdm_timestampadd/node_list.html:123
#: admin/templates/users/GDPR_delete_user.html:12
#: admin/templates/users/add_system_tag.html:12
#: admin/templates/users/reindex_user_elastic.html:9
#: admin/templates/users/remove_2_factor.html:12
#: admin/templates/users/remove_spam_user.html:12
#: admin/templates/users/remove_user.html:12
#: admin/templates/users/restore_ham_user.html:12
msgid "Confirm"
msgstr "確認"

#: admin/templates/banners/create.html:5
msgid "GakuNin RDM Admin | Schedule banner"
msgstr "GakuNin RDM 管理者 | バナーをスケジュール"

#: admin/templates/banners/create.html:11
msgid "Schedule a banner"
msgstr "バナーをスケジュールする"

#: admin/templates/banners/create.html:29
#: admin/templates/entitlements/list.html:91
#: admin/templates/institutions/create.html:24
#: admin/templates/rdm_addons/addons/dataverse_credentials_modal.html:57
#: admin/templates/rdm_addons/addons/iqbrims_institution_settings.html:24
#: admin/templates/rdm_addons/addons/iqbrims_institution_settings.html:38
#: admin/templates/rdm_addons/addons/owncloud_credentials_modal.html:64
#: admin/templates/rdm_addons/addons/s3_credentials_modal.html:31
#: admin/templates/rdm_announcement/settings.html:94
#: admin/templates/rdm_custom_storage_location/institutional_storage.html:64
#: admin/templates/rdm_custom_storage_location/providers/box_modal.html:59
#: admin/templates/rdm_custom_storage_location/providers/dropboxbusiness_modal.html:85
#: admin/templates/rdm_custom_storage_location/providers/googledrive_modal.html:55
#: admin/templates/rdm_custom_storage_location/providers/nextcloud_modal.html:59
#: admin/templates/rdm_custom_storage_location/providers/nextcloudinstitutions_modal.html:115
#: admin/templates/rdm_custom_storage_location/providers/ociinstitutions_modal.html:42
#: admin/templates/rdm_custom_storage_location/providers/onedrivebusiness_modal.html:55
#: admin/templates/rdm_custom_storage_location/providers/osfstorage_modal.html:22
#: admin/templates/rdm_custom_storage_location/providers/owncloud_modal.html:55
#: admin/templates/rdm_custom_storage_location/providers/s3_modal.html:38
#: admin/templates/rdm_custom_storage_location/providers/s3compat_modal.html:49
#: admin/templates/rdm_custom_storage_location/providers/s3compatinstitutions_modal.html:42
#: admin/templates/rdm_custom_storage_location/providers/swift_modal.html:59
msgid "Save"
msgstr "保存"

#: admin/templates/banners/detail.html:11
msgid "Banner"
msgstr "バナー"

#: admin/templates/banners/detail.html:42
msgid "Modify banner"
msgstr "バナーを変更"

#: admin/templates/banners/list.html:11 admin/templates/banners/list.html:14
msgid "List of Banners"
msgstr "バナーのリスト"

#: admin/templates/banners/list.html:21
msgid "Dates"
msgstr "日付"

#: admin/templates/banners/list.html:23 admin/templates/osf/subject_form.html:8
msgid "Text"
msgstr "テキスト"

#: admin/templates/banners/list.html:44
msgid "Delete banner"
msgstr "バナーを削除"

#: admin/templates/base.html:10 admin/templates/base.html:162
#: admin/templates/base.html:170 admin/templates/base.html:260
#: admin/templates/base.html:263 admin/templates/base.html:266
#: admin/templates/base.html:273 admin/templates/base.html:306
#: admin/templates/user_emails/search.html:19
#: admin/templates/user_emails/user_emails.html:6
#: admin/templates/user_emails/user_list.html:6
msgid "RDM"
msgstr "RDM"

#: admin/templates/base.html:10
msgid "Admin | Dashboard"
msgstr "管理者 | ダッシュボード"

#: admin/templates/base.html:56 admin/templates/login.html:20
msgid "Admin"
msgstr "管理者"

#: admin/templates/base.html:69
#, python-format
msgid "Logged in as %(userfullname)s"
msgstr "%(userfullname)sとしてログイン中"

#: admin/templates/base.html:77
msgid "Admin-User Registration"
msgstr "管理ユーザ登録"

#: admin/templates/base.html:83
msgid "Desk information"
msgstr "デスク情報"

#: admin/templates/base.html:89
msgid "Sign out"
msgstr "ログアウト"

#: admin/templates/base.html:105
msgid "Menu"
msgstr "メニュー"

# text of menuitem on left-side menu
#: admin/templates/base.html:110
msgid "Login Availability Control"
msgstr "ログイン可否設定"

#: admin/templates/base.html:116 admin/templates/base.html:121
msgid "RDM Nodes"
msgstr "ノード管理"

#: admin/templates/base.html:122 admin/templates/base.html:139
#: admin/templates/base.html:154
msgid "Flagged Spam"
msgstr "フラグ付きスパム"

#: admin/templates/base.html:123 admin/templates/base.html:140
#: admin/templates/base.html:155
msgid "Known Spam"
msgstr "既知のスパム"

#: admin/templates/base.html:124 admin/templates/base.html:141
#: admin/templates/base.html:156
msgid "Known Ham"
msgstr "既知のハム"

#: admin/templates/base.html:132 admin/templates/base.html:138
#: admin/templates/metrics/osf_metrics.html:36
msgid "Preprints"
msgstr "プレプリント"

#: admin/templates/base.html:142
msgid "Withdrawal Requests"
msgstr "削除のリクエスト"

#: admin/templates/base.html:149 admin/templates/base.html:153
msgid "RDM Users"
msgstr "ユーザ管理"

#: admin/templates/base.html:162
#: admin/templates/user_emails/user_emails.html:112
msgid "User Emails"
msgstr "ユーザメール"

#: admin/templates/base.html:166
msgid "RDM Spam"
msgstr "スパム管理"

#: admin/templates/base.html:170
msgid "Registrations"
msgstr "登録"

#: admin/templates/base.html:174
msgid "All Registrations"
msgstr "全ての登録"

#: admin/templates/base.html:175
msgid "Stuck Registrations"
msgstr "スタックされた登録"

#: admin/templates/base.html:176
msgid "e-Rad Records"
msgstr ""

#: admin/templates/base.html:182
msgid "RDM Institutions"
msgstr "機関設定"

#: admin/templates/base.html:186 admin/templates/base.html:212
#: admin/templates/base.html:226 admin/templates/base.html:239
#: admin/templates/base.html:252 admin/templates/base.html:278
#: admin/templates/base.html:288
msgid "List"
msgstr "リスト"

#: admin/templates/base.html:188 admin/templates/base.html:215
#: admin/templates/base.html:228 admin/templates/base.html:241
#: admin/templates/base.html:254 admin/templates/base.html:290
msgid "Create"
msgstr "作成"

#: admin/templates/base.html:208
msgid "Preprint Providers"
msgstr "プレプリントプロバイダー"

#: admin/templates/base.html:213
msgid "Whitelist"
msgstr "ホワイトリスト"

#: admin/templates/base.html:222
msgid "Provider Assets"
msgstr "プロバイダーアセット"

#: admin/templates/base.html:235
msgid "Collection Providers"
msgstr "コレクションプロバイダー"

#: admin/templates/base.html:248
msgid "Registration Providers"
msgstr "登録プロバイダー"

#: admin/templates/base.html:260
msgid "Meetings"
msgstr "ミーティング"

#: admin/templates/base.html:263
msgid "Metrics"
msgstr "メトリックス"

#: admin/templates/base.html:266
msgid "Subjects"
msgstr "サブジェクト"

#: admin/templates/base.html:273
msgid "Groups"
msgstr "グループ"

#: admin/templates/base.html:277
#: admin/templates/institutions/user_list_by_institute.html:159
msgid "Search"
msgstr "検索"

#: admin/templates/base.html:284
msgid "Banners"
msgstr "バナー"

#: admin/templates/base.html:297
msgid "Maintenance Alerts"
msgstr "メンテナスアラート"

#: admin/templates/base.html:300 admin/templates/rdm_addons/addon_list.html:6
#: admin/templates/rdm_addons/addon_list.html:17
#: admin/templates/rdm_addons/addon_list.html:19
#: admin/templates/rdm_addons/institution_list.html:13
#: admin/templates/rdm_addons/institution_list.html:17
msgid "RDM Addons"
msgstr "アドオン利用制御"

#: admin/templates/base.html:301 admin/templates/rdm_statistics/crawl.html:6
#: admin/templates/rdm_statistics/crawl.html:9
#: admin/templates/rdm_statistics/index.html:6
#: admin/templates/rdm_statistics/index.html:9
#: admin/templates/rdm_statistics/institution_list.html:13
#: admin/templates/rdm_statistics/institution_list.html:17
#: admin/templates/rdm_statistics/mail.html:11
#: admin/templates/rdm_statistics/mail.html:14
#: admin/templates/rdm_statistics/statistics.html:32
#: admin/templates/rdm_statistics/statistics.html:35
msgid "RDM Statistics"
msgstr "利用統計"

#: admin/templates/base.html:302 admin/templates/rdm_announcement/index.html:6
#: admin/templates/rdm_announcement/index.html:11
#: admin/templates/rdm_announcement/index.html:13
#: admin/templates/rdm_announcement/send.html:7
#: admin/templates/rdm_announcement/send.html:12
#: admin/templates/rdm_announcement/send.html:14
#: admin/templates/rdm_announcement/settings.html:7
#: admin/templates/rdm_announcement/settings.html:12
#: admin/templates/rdm_announcement/settings.html:14
msgid "RDM Announcement"
msgstr "アナウンス"

#: admin/templates/base.html:303
msgid "Timestamp Control"
msgstr "証跡管理"

#: admin/templates/base.html:305
msgid "User Keys Management"
msgstr "ユーザーキー管理"

#: admin/templates/base.html:306
msgid "Timestamp Environment"
msgstr "タイムスタンプ環境"

#: admin/templates/base.html:311
msgid "Quota for NII Storage"
msgstr "クォータ管理"

#: admin/templates/base.html:314
#: admin/templates/rdm_custom_storage_location/institutional_storage.html:16
#: admin/templates/users/user_details.html:17
msgid "Institutional Storage"
msgstr "機関ストレージ"

#: admin/templates/base.html:315
msgid "Quota for Institutional Storage"
msgstr "クォータ管理"

#: admin/templates/base.html:318
msgid "Inst. Storage Quota Control"
msgstr "機関ストレージのクォータ"

#: admin/templates/base.html:333 admin/templates/home.html:10
msgid "Welcome to the GakuNin RDM Admin Home Page"
msgstr "GakuNin RDM機関管理者ページへようこそ"

#: admin/templates/base.html:343
msgid "National Institute of Informatics"
msgstr "国立情報学研究所"

#: admin/templates/collection_providers/cannot_delete.html:7
msgid "Collection Provider Delete"
msgstr "コレクションプロバイダーの削除"

#: admin/templates/collection_providers/cannot_delete.html:13
#, python-format
msgid "Cannot Delete %(providerName)s"
msgstr "%(providerName)sを削除できません"

#: admin/templates/collection_providers/cannot_delete.html:14
#, python-format
msgid ""
"%(providerName)s has %(collectionsubmissionSetCount)s submissions "
"associated with it, and therefore cannot be safely deleted."
msgstr "%(providerName)sには%(collectionsubmissionSetCount)sつの送信が関連付けられているため、安全に削除できません。"

#: admin/templates/collection_providers/confirm_delete.html:5
msgid "Delete Collection Provider"
msgstr "コレクションプロバイダの削除"

#: admin/templates/collection_providers/confirm_delete.html:12
#: admin/templates/institutions/confirm_delete.html:19
#, python-format
msgid "Are you sure you want to delete \"%(objectName)s\"?"
msgstr "\"%(objectName)s\"を削除してもよろしいですか？"

#: admin/templates/collection_providers/create.html:9
msgid "Create Collection Provider"
msgstr "コレクションプロバイダを作成"

#: admin/templates/collection_providers/create.html:19
msgid "Create A Collection Provider"
msgstr "コレクションプロバイダを作成"

#: admin/templates/collection_providers/detail.html:16
msgid "Export collection provider metadata"
msgstr "コレクションプロバイダーメタデータのエクスポート"

#: admin/templates/collection_providers/detail.html:17
msgid "Delete collection provider"
msgstr "コレクションプロバイダを削除"

#: admin/templates/collection_providers/detail.html:28
msgid "Modify Collection Provider"
msgstr "コレクションプロバイダを変更"

#: admin/templates/collection_providers/list.html:6
#: admin/templates/collection_providers/list.html:9
msgid "List of Collection Providers"
msgstr "コレクションプロバイダのリスト"

#: admin/templates/collection_providers/update_collection_provider_form.html:62
msgid "Collected type choices:"
msgstr "収集されたタイプの選択"

#: admin/templates/collection_providers/update_collection_provider_form.html:68
msgid "Status choices:"
msgstr "ステータスの選択"

#: admin/templates/collection_providers/update_collection_provider_form.html:74
msgid "Volume choices:"
msgstr "ボリュームの選択"

#: admin/templates/collection_providers/update_collection_provider_form.html:80
msgid "Issue choices:"
msgstr "イシューの選択"

#: admin/templates/collection_providers/update_collection_provider_form.html:86
msgid "Program Area choices:"
msgstr "プログラムエリアの選択"

#: admin/templates/collection_providers/update_collection_provider_form.html:96
#: admin/templates/institutions/create.html:29
#: admin/templates/institutions/detail.html:83
msgid "Import from JSON"
msgstr "JSONからインポート"

#: admin/templates/collection_providers/update_collection_provider_form.html:97
msgid ""
"Choose a JSON file that has been previously exported from another "
"Collection Provider detail page. This will pre-populate the Collection "
"Provider change form with those details."
msgstr ""
"別のコレクションプロバイダーの詳細ページから以前にエクスポートされたJSONファイルを選択します。 "
"これにより、コレクションプロバイダーの変更フォームにそれらの詳細が事前に入力されます。"

#: admin/templates/desk/cases.html:6
#, python-format
msgid "GakuNin RDM user \"%(user_id)s\" up to 50 most recent desk.com cases:"
msgstr "GakuNin RDMユーザー\"%(user_id)s\"は最新のdesk.comケースを最大50件まで："

#: admin/templates/desk/cases.html:10 admin/templates/desk/customer.html:40
msgid "Type"
msgstr "タイプ"

#: admin/templates/desk/cases.html:11
msgid "Status"
msgstr "ステータス"

#: admin/templates/desk/cases.html:12
msgid "Subject"
msgstr "分野"

#: admin/templates/desk/cases.html:13
msgid "Links to Desk"
msgstr "デスクへのリンク"

#: admin/templates/desk/cases.html:28
msgid "No cases"
msgstr "ケースなし"

#: admin/templates/desk/cases.html:35 admin/templates/desk/customer.html:58
#: admin/templates/desk/desk_error.html:14
#: admin/templates/desk/user_not_found.html:13
#: admin/templates/rdm_addons/oauth_complete.html:57
#: admin/templates/spam/email.html:31
msgid "Close"
msgstr "閉じる"

#: admin/templates/desk/customer.html:10 admin/templates/nodes/node.html:139
#: admin/templates/nodes/node.html:328 admin/templates/users/user.html:165
#: admin/templates/users/user_details.html:23
msgid "Field"
msgstr "フィールド"

#: admin/templates/desk/customer.html:11 admin/templates/nodes/node.html:140
#: admin/templates/nodes/node.html:329 admin/templates/users/user.html:166
#: admin/templates/users/user_details.html:24
msgid "Value"
msgstr "値"

#: admin/templates/desk/customer.html:20
msgid "Company"
msgstr "会社"

#: admin/templates/desk/customer.html:24
msgid "Background"
msgstr "拝啓"

#: admin/templates/desk/customer.html:27
msgid "Desk id"
msgstr "デスクID"

#: admin/templates/desk/customer.html:31
#: admin/templates/desk/user_not_found.html:11
msgid "Go to Desk"
msgstr "デスクへ行く"

#: admin/templates/desk/desk_error.html:12
msgid "Desk Settings"
msgstr "デスクの設定"

#: admin/templates/desk/settings.html:5
msgid "Desk user settings"
msgstr "デスクのユーザ設定"

#: admin/templates/desk/user_not_found.html:7
msgid "To add a new desk customer, you can go to Desk in order to complete this."
msgstr "新しいデスクの顧客を追加するには、これを完了するためにデスクに移動できます。"

#: admin/templates/emails/password_change_done.html:3
msgid "Documentation"
msgstr "書類"

#: admin/templates/emails/password_change_done.html:3
msgid "Change password"
msgstr "パスワードの変更"

#: admin/templates/emails/password_change_done.html:3
msgid "'Log out'"
msgstr "ログアウト"

#: admin/templates/emails/password_change_done.html:6
msgid "Home"
msgstr "ホーム"

#: admin/templates/emails/password_change_done.html:7
msgid "Password change"
msgstr "パスワード変更"

#: admin/templates/emails/password_change_done.html:14
msgid "Your password has been changed."
msgstr "パスワードが変更されました。"

#: admin/templates/emails/password_change_done.html:16
msgid "Return to home"
msgstr "ホームへ戻る"

#: admin/templates/emails/password_reset_email.html:2
msgid ""
"You're receiving this email because you requested a password reset for "
"your GakuNin RDM Admin user account."
msgstr "GakuNin RDM Adminユーザーアカウントのパスワードのリセットをリクエストしたため、このメールを受信しています。"

#: admin/templates/emails/password_reset_email.html:4
msgid "Please go to this link to reset your password:"
msgstr "パスワードをリセットするには、次のリンクにアクセスしてください。"

#: admin/templates/emails/password_reset_email.html:9
msgid "Your account email is:"
msgstr "アカウントのメールは次のとおりです："

#: admin/templates/emails/password_reset_email.html:11
msgid "Thank you."
msgstr "ありがとうございます。"

#: admin/templates/emails/password_reset_email.html:13
msgid "-GakuNin RDM Admin"
msgstr "-GakuNin RDM 管理者"

# page title
#: admin/templates/entitlements/list.html:40
msgid "List of Entitlements"
msgstr "eduPersonEntitlement の一覧"

# label for eduPersonEntitlement input box
#: admin/templates/entitlements/list.html:44
#: admin/templates/entitlements/list.html:71
msgid "Entitlements"
msgstr "eduPersonEntitlement"

#: admin/templates/entitlements/list.html:60
msgid "Institutions"
msgstr "機関"

# hint text of eduPersonEntitlement input box
#: admin/templates/entitlements/list.html:75
#: admin/templates/entitlements/list.html:145
msgid "Enter new entitlement"
msgstr "新しい eduPersonEntitlement"

# label for checkboxes
#: admin/templates/entitlements/list.html:82
#: admin/templates/entitlements/list.html:149
msgid "login availability"
msgstr "ログイン可否"

# text for button to add another eduPersonEntitlement input box
#: admin/templates/entitlements/list.html:90
msgid "New entitlement"
msgstr "入力欄を追加"

#: admin/templates/entitlements/list.html:115
msgid "Delete"
msgstr "削除"

#: admin/templates/entitlements/list.html:165
msgid "Entitlement must be not empty"
msgstr "eduPersonEntitlement を入力してください。"

#: admin/templates/entitlements/list.html:169
#: admin/templates/entitlements/list.html:173
msgid "Entitlement '"
msgstr "eduPersonEntitlement '"

#: admin/templates/entitlements/list.html:169
msgid "' already exists"
msgstr "'は既に存在します。"

#: admin/templates/entitlements/list.html:173
msgid "' have been inputted"
msgstr "'は重複しています。"

#: admin/templates/entitlements/pagination.html:25
#: admin/templates/util/pagination.html:25
#, python-format
msgid "Page %(itemsNumber)s of %(paginatorNumPage)s"
msgstr "ページ%(itemsNumber)s / %(paginatorNumPage)s"

#: admin/templates/home.html:5
#, python-format
msgid "Hello %(userfullname)s, "
msgstr "こんにちは %(userfullname)sさん"

#: admin/templates/home.html:8
msgid "Welcome to the GakuNin RDM General Admin Home Page"
msgstr "GakuNin RDM総合管理者(NII)ページへようこそ"

#: admin/templates/home.html:12
msgid " Use the menu on the left to access admin pages. "
msgstr " 左側のメニューから、それぞれの管理ページにアクセスします。 "

#: admin/templates/institutional_storage_quota_control/list_institute.html:10
#: admin/templates/institutional_storage_quota_control/user_list_by_institute.html:2
#: admin/templates/institutional_storage_quota_control/user_list_by_institute.html:6
msgid "Institutional Storage Quota Control"
msgstr "機関ストレージのクォータ制御"

#: admin/templates/institutional_storage_quota_control/list_institute.html:16
#: admin/templates/institutions/list_institute.html:16
#: admin/templates/institutions/statistical_status_default_storage.html:16
#: admin/templates/rdm_keymanagement/delete_user_list.html:10
#: admin/templates/user_emails/user_list.html:49
#: admin/templates/users/list.html:11
msgid "No results found"
msgstr "結果が見つかりません"

#: admin/templates/institutional_storage_quota_control/list_institution_storage.html:12
#: admin/templates/institutional_storage_quota_control/list_institution_storage.html:16
msgid "Institutional Storage for Institutions"
msgstr "機関ストレージ"

#: admin/templates/institutional_storage_quota_control/list_institution_storage.html:22
#: admin/templates/institutions/institution_list.html:31
#: admin/templates/institutions/list.html:20
#: admin/templates/rdm_addons/institution_list.html:29
#: admin/templates/rdm_keymanagement/institutions.html:20
#: admin/templates/rdm_statistics/institution_list.html:29
#: admin/templates/rdm_timestampadd/list.html:20
#: admin/templates/rdm_timestampsettings/list.html:20
#: admin/templates/rdm_timestampsettings/list.html:50
msgid "Logo"
msgstr "ロゴ"

#: admin/templates/institutional_storage_quota_control/list_institution_storage.html:24
msgid "Storage name"
msgstr "ストレージ名"

# msgid "Configure Institutional Storage Quota"
# msgstr "機関ストレージのクォータ設定"
#: admin/templates/institutional_storage_quota_control/user_list_by_institute.html:123
msgid "Each user Quota for Institutional Storage (GB)"
msgstr "クォータ一律設定 (GB)"

#: admin/templates/institutional_storage_quota_control/user_list_by_institute.html:129
#: admin/templates/institutions/user_list_by_institute.html:181
msgid "Value must be an integer number greater than or equal 1"
msgstr "値は1以上の整数である必要があります"

#: admin/templates/institutional_storage_quota_control/user_list_by_institute.html:134
#: admin/templates/institutions/user_list_by_institute.html:186
#: admin/templates/rdm_timestampadd/timestampadd.html:47
#: admin/templates/users/user.html:305
msgid "Apply"
msgstr "適用"

#: admin/templates/institutional_storage_quota_control/user_list_by_institute.html:147
#: admin/templates/institutions/statistical_status_default_storage_user.html:22
msgid "eduPersonPrincipleName"
msgstr "利用者ID"

#: admin/templates/institutional_storage_quota_control/user_list_by_institute.html:153
#: admin/templates/institutions/statistical_status_default_storage_user.html:27
#: admin/templates/institutions/user_list_by_institute.html:204
#: admin/templates/rdm_addons/addons/owncloud_credentials_modal.html:42
#: admin/templates/rdm_custom_storage_location/providers/nextcloud_modal.html:35
#: admin/templates/rdm_custom_storage_location/providers/nextcloudinstitutions_modal.html:38
#: admin/templates/rdm_custom_storage_location/providers/owncloud_modal.html:32
#: admin/templates/rdm_custom_storage_location/providers/swift_modal.html:34
#: admin/templates/rdm_keymanagement/user_list.html:11
#: admin/templates/user_emails/user_emails.html:79
#: admin/templates/user_emails/user_list.html:17
#: admin/templates/users/user.html:181 admin/templates/users/user_list.html:23
msgid "Username"
msgstr "ユーザ名"

#: admin/templates/institutional_storage_quota_control/user_list_by_institute.html:158
#: admin/templates/institutions/statistical_status_default_storage_user.html:32
#: admin/templates/institutions/user_list_by_institute.html:209
#: admin/templates/rdm_keymanagement/user_list.html:12
#: admin/templates/user_emails/user_list.html:18
#: admin/templates/users/user_list.html:24
msgid "Fullname"
msgstr "氏名"

#: admin/templates/institutional_storage_quota_control/user_list_by_institute.html:163
#: admin/templates/institutions/statistical_status_default_storage_user.html:37
#: admin/templates/institutions/user_list_by_institute.html:214
msgid "Ratio"
msgstr "使用率"

#: admin/templates/institutional_storage_quota_control/user_list_by_institute.html:168
#: admin/templates/institutions/statistical_status_default_storage_user.html:42
#: admin/templates/institutions/user_list_by_institute.html:219
msgid "Usage"
msgstr "使用容量"

#: admin/templates/institutional_storage_quota_control/user_list_by_institute.html:173
#: admin/templates/institutions/statistical_status_default_storage_user.html:47
#: admin/templates/institutions/user_list_by_institute.html:224
msgid "Remaining"
msgstr "残容量"

#: admin/templates/institutional_storage_quota_control/user_list_by_institute.html:178
#: admin/templates/institutions/statistical_status_default_storage_user.html:52
#: admin/templates/institutions/user_list_by_institute.html:229
msgid "Quota"
msgstr "割当容量"

#: admin/templates/institutions/cannot_delete.html:7
#: admin/templates/institutions/confirm_delete.html:11
msgid "Institution Delete"
msgstr "機関を削除"

#: admin/templates/institutions/cannot_delete.html:13
#, python-format
msgid "Cannot Delete %(institutionName)s"
msgstr "%(institutionName)sを削除できません"

#: admin/templates/institutions/cannot_delete.html:14
#, python-format
msgid ""
"%(institutionName)s has %(institutionNodeCount)s nodes associated with "
"it, and therefore cannot be safely deleted."
msgstr "%(institutionName)sには%(institutionNodeCount)sつのノードが関連付けられているため、安全に削除できません。"

#: admin/templates/institutions/cannot_delete.html:15
msgid "View associated nodes here"
msgstr "関連するノードをここで表示"

#: admin/templates/institutions/cannot_delete.html:16
msgid "Back to institution detail"
msgstr "機関の詳細に戻る"

#: admin/templates/institutions/confirm_delete.html:17
msgid "Confirm Institution Delete"
msgstr "機関の削除を確認"

#: admin/templates/institutions/create.html:10
msgid "Create Institution"
msgstr "機関を作成"

#: admin/templates/institutions/create.html:16
msgid "Create An Institution"
msgstr "機関を作成する"

#: admin/templates/institutions/create.html:30
#: admin/templates/institutions/detail.html:84
msgid ""
"Choose a JSON file that has been previously exported from another "
"Institution detail page. This will pre-populate the Institution change "
"form with those details."
msgstr "別の教育機関の詳細ページから以前にエクスポートされたJSONファイルを選択します。これにより、機関の変更フォームにそれらの詳細が事前に入力されます。"

#: admin/templates/institutions/create.html:34
msgid "Import"
msgstr "インポート"

#: admin/templates/institutions/detail.html:16
msgid "Export institution metadata"
msgstr "機関のメタデータをエクスポートする"

#: admin/templates/institutions/detail.html:18
msgid "Delete institution"
msgstr "機関を削除"

#: admin/templates/institutions/detail.html:30
#, python-format
msgid "View %(node_count)s affiliated nodes"
msgstr "%(node_count)sの関連ノードを表示"

#: admin/templates/institutions/detail.html:35
msgid "Logo:"
msgstr "ロゴ："

#: admin/templates/institutions/detail.html:41
msgid "Banner:"
msgstr "バナー："

#: admin/templates/institutions/detail.html:52
#: admin/templates/institutions/detail.html:106
msgid "Modify Institution"
msgstr "機関を変更"

#: admin/templates/institutions/detail.html:106
msgid "Hide Form"
msgstr "フォームを隠す"

#: admin/templates/institutions/institution_list.html:11
#: admin/templates/institutions/institution_list.html:14
#: admin/templates/institutions/list.html:11
#: admin/templates/institutions/list.html:14
#: admin/templates/rdm_keymanagement/institutions.html:11
#: admin/templates/rdm_keymanagement/institutions.html:14
#: admin/templates/rdm_timestampadd/list.html:11
#: admin/templates/rdm_timestampadd/list.html:14
#: admin/templates/rdm_timestampsettings/list.html:11
#: admin/templates/rdm_timestampsettings/list.html:14
msgid "List of Institutions"
msgstr "機関のリスト"

#: admin/templates/institutions/institution_list.html:23
#: admin/templates/institutions/statistical_status_default_storage_user.html:12
msgid "Recalculate quota"
msgstr "クォータ再計算"

#: admin/templates/institutions/list_institute.html:10
#, python-format
msgid "%(institution_name)s User List - Statistical Status of NII Storage"
msgstr "%(institution_name)sユーザリスト - NIIストレージの統計ステータス"

#: admin/templates/institutions/node_list.html:11
#: admin/templates/metrics/osf_metrics.html:227
#: admin/templates/metrics/osf_metrics.html:281
#: admin/templates/rdm_timestampadd/node_list.html:12
#: admin/templates/rdm_timestampsettings/node_list.html:11
msgid "Affiliated Nodes"
msgstr "関連ノード"

#: admin/templates/institutions/node_list.html:14
#: admin/templates/rdm_timestampadd/node_list.html:15
#: admin/templates/rdm_timestampsettings/node_list.html:14
#, python-format
msgid "List of Nodes for %(institutionName)s"
msgstr "%(institutionName)sのノードリスト"

#: admin/templates/institutions/statistical_status_default_storage.html:10
#, python-format
msgid ""
"%(institution_name)s User List - Statistical Status of Institutional "
"Storage"
msgstr "%(institution_name)sユーザーリスト - 施設内ストレージの統計ステータス"

#: admin/templates/institutions/statistical_status_default_storage_user.html:2
#: admin/templates/users/user_details.html:11
#: admin/templates/users/user_details.html:16
msgid "Statistical Status of Institutional Storage"
msgstr "ストレージクォータ設定"

#: admin/templates/institutions/statistical_status_default_storage_user.html:3
#, python-format
msgid "Institutional Storage > %(institution_name)s"
msgstr "機関ストレージ > %(institution_name)s"

#: admin/templates/institutions/user_list_by_institute.html:2
msgid "Statistical Status of NII Storage"
msgstr "NIIストレージの統計ステータス"

#: admin/templates/institutions/user_list_by_institute.html:3
#, python-format
msgid "NII Storage > %(institution_name)s"
msgstr "NIIストレージ > %(institution_name)s"

#: admin/templates/institutions/user_list_by_institute.html:129
#: admin/templates/nodes/node.html:145
#: admin/templates/rdm_keymanagement/user_list.html:10
#: admin/templates/rdm_timestampadd/node_list.html:40
#: admin/templates/rdm_timestampsettings/node_list.html:35
#: admin/templates/user_emails/search.html:35
#: admin/templates/user_emails/user_list.html:15
#: admin/templates/users/user_details.html:34
#: admin/templates/users/user_list.html:22
#: admin/templates/util/node_preprint_paginated_list.html:51
msgid "GUID"
msgstr "GUID"

#: admin/templates/institutions/user_list_by_institute.html:135
#: admin/templates/user_emails/search.html:40
msgid "Please enter only contain alphanumeric in lowercase"
msgstr "英数字のみを小文字で入力してください"

#: admin/templates/institutions/user_list_by_institute.html:139
msgid "EmailLabel"
msgstr "ユーザ名"

#: admin/templates/institutions/user_list_by_institute.html:143
msgid "Please enter an valid email"
msgstr "有効な電子メールアドレスではありません。"

#: admin/templates/institutions/user_list_by_institute.html:147
#: admin/templates/user_emails/search.html:58
#: admin/templates/user_emails/user_emails.html:124
msgid "Please enter an email address"
msgstr "有効な電子メールアドレスではありません。"

#: admin/templates/institutions/user_list_by_institute.html:151
msgid "InfoLabel"
msgstr "氏名"

# msgid "Configure NII Storage Quota"
# msgstr "NIIストレージのクォータ設定"
#: admin/templates/institutions/user_list_by_institute.html:175
msgid "Each user Quota for NII Storage (GB)"
msgstr "クォータ一律設定 (GB)"

#: admin/templates/institutions/user_list_by_institute.html:193
msgid "Export All Users Statistics (TSV)"
msgstr "全ユーザの統計出力 (TSV)"

#: admin/templates/login.html:6
msgid "GakuNin RDM Admin | Log in"
msgstr "GakuNin RDM管理者 | ログイン"

#: admin/templates/login.html:20
msgid "GakuNin RDM"
msgstr "GakuNin RDM"

#: admin/templates/login.html:23
msgid "Sign in to start your session"
msgstr "サインインしてセッションを始めてください。"

#: admin/templates/login.html:35
msgid "Email:"
msgstr "メール："

#: admin/templates/login.html:40
msgid "Password:"
msgstr "パスワード："

#: admin/templates/login.html:47
msgid "Sign In"
msgstr "サインイン"

#: admin/templates/maintenance/delete_maintenance.html:5
msgid "Are you sure you want to take down this maintenance alert?"
msgstr "このメンテナンスアラートを削除してもよろしいですか？"

#: admin/templates/maintenance/delete_maintenance.html:8
msgid "It will be removed from all GakuNin RDM pages."
msgstr "すべてのGakuNin RDMページから削除されます。"

#: admin/templates/maintenance/display.html:8
#: admin/templates/maintenance/display.html:11
msgid "Maintenance State"
msgstr "メンテナンス状態"

#: admin/templates/maintenance/display.html:16
msgid "Time"
msgstr "時間"

#: admin/templates/maintenance/display.html:17
msgid "Message"
msgstr "メッセージ"

#: admin/templates/maintenance/display.html:24
msgid "Current alert:"
msgstr "現在のアラート："

#: admin/templates/maintenance/display.html:31
msgid ""
"The site will undergo maintenance between &lt;localized start "
"time&gt;-&lt;localized end time&gt;. Thank you for your patience."
msgstr "サイトは、<ローカライズされた開始時間>-<ローカライズされた終了時間>の間でメンテナンスされます。 お待ちいただいてありがとうございます。"

#: admin/templates/maintenance/display.html:37
msgid "Remove alert"
msgstr "アラートを削除"

#: admin/templates/maintenance/display.html:54
msgid "Put up an alert:"
msgstr "警告を出す："

#: admin/templates/maintenance/display.html:59
msgid "Start"
msgstr "開始"

#: admin/templates/maintenance/display.html:59
#: admin/templates/maintenance/display.html:60
msgid "Eastern Date/Time"
msgstr "東部日時"

#: admin/templates/maintenance/display.html:60
msgid "End"
msgstr "終了"

#: admin/templates/maintenance/display.html:63
msgid "Message:"
msgstr "メッセージ："

#: admin/templates/maintenance/display.html:64
msgid "Reminder:"
msgstr "リマインダ："

#: admin/templates/maintenance/display.html:64
msgid ""
"This alert will go up as soon as it is created and will have to be "
"manually removed. (Creating a new alert automatically removes an existing"
" one.)"
msgstr "このアラートは、作成されるとすぐに表示され、手動で削除する必要があります。(新しいアラートを作成すると、既存のアラートは自動的に削除されます)"

#: admin/templates/maintenance/display.html:65
msgid "Submit@send"
msgstr "送信"

#: admin/templates/meetings/create.html:7
msgid "GakuNIn RDM Admin | Meetings"
msgstr "GakuNIn RDM管理者 | ミーティング"

#: admin/templates/meetings/detail.html:7 admin/templates/meetings/list.html:7
msgid "GakuNin RDM Admin | Meetings"
msgstr "GakuNin RDM管理者 | ミーティング"

#: admin/templates/meetings/list.html:12
msgid "Add meeting"
msgstr "ミーティングを追加"

#: admin/templates/meetings/list.html:15
msgid "List of Meetings"
msgstr "ミーティングリスト"

#: admin/templates/meetings/list.html:20
msgid "Endpoint"
msgstr "エンドポイント"

#: admin/templates/meetings/list.html:22
msgid "Active"
msgstr "アクティブ"

#: admin/templates/meetings/list.html:23
#: admin/templates/metrics/osf_metrics.html:681
msgid "Public Projects"
msgstr "公開プロジェクト"

#: admin/templates/meetings/list.html:24
msgid "Submissions"
msgstr "提出"

#: admin/templates/messages.html:3
msgid "API Key"
msgstr "APIキー"

#: admin/templates/messages.html:4
msgid "API Secret"
msgstr "APIシークレット"

#: admin/templates/messages.html:5
msgid "Access Token"
msgstr "アクセストークン"

#: admin/templates/messages.html:6
msgid "Access Token Secret"
msgstr "アクセストークンシークレット"

#: admin/templates/messages.html:7
msgid "API URL"
msgstr "API URL"

#: admin/templates/messages.html:9
msgid "None"
msgstr "無し"

#: admin/templates/messages.html:13 admin/user_emails/forms.py:14
#: admin/users/forms.py:21
msgid "name"
msgstr "氏名"

#: admin/templates/messages.html:14 admin/user_emails/forms.py:15
#: admin/users/forms.py:22
msgid "email"
msgstr "eメール"

#: admin/templates/messages.html:26 osf/models/institution.py:47
msgid "CAS by pac4j"
msgstr "pac4jによるCAS"

#: admin/templates/messages.html:27 osf/models/institution.py:48
msgid "OAuth by pac4j"
msgstr "pac4jによるOAuth"

#: admin/templates/messages.html:28 osf/models/institution.py:49
msgid "SAML by Shibboleth"
msgstr "ShibbolethによるSAML"

#: admin/templates/messages.html:29 osf/models/institution.py:50
msgid "No Delegation Protocol"
msgstr "委任プロトコルなし"

#: admin/templates/messages.html:40 admin/users/forms.py:15
msgid "Select a file"
msgstr "ファイルを選択"

#: admin/templates/messages.html:41
msgid "node"
msgstr "ノード"

#: admin/templates/messages.html:42
msgid "project"
msgstr "プロジェクト"

#: admin/templates/messages.html:43
msgid "addon"
msgstr "アドオン"

#: admin/templates/messages.html:44
msgid "comment"
msgstr "コメント"

#: admin/templates/metrics/osf_metrics.html:7
#: admin/templates/metrics/osf_metrics.html:26
#: admin/templates/metrics/osf_statistics.html:6
msgid "GakuNin RDM Metrics"
msgstr "GakuNin RDM メトリクス"

#: admin/templates/metrics/osf_metrics.html:30
#: admin/templates/metrics/osf_metrics.html:45
msgid "User Data"
msgstr "ユーザーデータ"

#: admin/templates/metrics/osf_metrics.html:31
#: admin/templates/metrics/osf_metrics.html:216
msgid "Institution Metrics"
msgstr "機関メトリクス"

#: admin/templates/metrics/osf_metrics.html:32
msgid "Active User Metrics"
msgstr "アクティブユーザーメトリクス"

#: admin/templates/metrics/osf_metrics.html:33
#: admin/templates/metrics/osf_metrics.html:573
msgid "Healthy User Metrics"
msgstr "健全なユーザメトリクス"

#: admin/templates/metrics/osf_metrics.html:34
#: admin/templates/metrics/osf_metrics.html:636
msgid "Raw Numbers"
msgstr "生の数値"

#: admin/templates/metrics/osf_metrics.html:35
#: admin/templates/metrics/osf_metrics.html:926
msgid "Addons"
msgstr "アドオン"

#: admin/templates/metrics/osf_metrics.html:37
#: admin/templates/metrics/osf_metrics.html:645
#: admin/templates/metrics/osf_metrics.html:977
#: admin/templates/metrics/osf_metrics.html:1011
msgid "Downloads"
msgstr "ダウンロード"

#: admin/templates/metrics/osf_metrics.html:54
msgid "User Growth"
msgstr "ユーザーの成長"

#: admin/templates/metrics/osf_metrics.html:55
msgid "User gain per day"
msgstr "1日あたりのユーザーゲイン"

#: admin/templates/metrics/osf_metrics.html:56
msgid "Registrations by Email Domain"
msgstr "メールドメインによる登録"

#: admin/templates/metrics/osf_metrics.html:57
msgid "Node Logs by User"
msgstr "ユーザー別のノードログ"

#: admin/templates/metrics/osf_metrics.html:70
msgid "User Growth - Previous 800 days"
msgstr "ユーザーの増加 - 過去800日間"

#: admin/templates/metrics/osf_metrics.html:76
msgid "The growth of GakuNin RDM Confirmed Users over the past 800 days."
msgstr "過去800日間におけるGakuNin RDM確認済みユーザーの増加。"

#: admin/templates/metrics/osf_metrics.html:83
msgid "Total Users"
msgstr "総ユーザ数"

#: admin/templates/metrics/osf_metrics.html:89
msgid "This is the total number of GakuNin RDM Users with confirmed accounts."
msgstr "これは、確認済みのアカウントを持つGakuNin RDMユーザーの総数です。"

#: admin/templates/metrics/osf_metrics.html:99
msgid "Monthly User Increase"
msgstr "毎月のユーザー増加"

#: admin/templates/metrics/osf_metrics.html:105
#: admin/templates/metrics/osf_metrics.html:146
msgid "The number of users gained in the past month."
msgstr "過去1か月に獲得したユーザーの数。"

#: admin/templates/metrics/osf_metrics.html:112
msgid "Daily User Increase"
msgstr "毎日のユーザー増加"

#: admin/templates/metrics/osf_metrics.html:118
msgid "The number of users gained from two days ago until yesterday."
msgstr "2日前から昨日までに獲得したユーザーの数。"

#: admin/templates/metrics/osf_metrics.html:125
msgid "Average Daily User Gain"
msgstr "1日の平均ユーザーゲイン"

#: admin/templates/metrics/osf_metrics.html:131
msgid "The average daily user gain over the past 7 days."
msgstr "過去7日間の1日あたりの平均ユーザーゲイン。"

#: admin/templates/metrics/osf_metrics.html:140
msgid "User Gain per Day"
msgstr "1日あたりのユーザーゲイン"

#: admin/templates/metrics/osf_metrics.html:155
msgid "Unverified New Users"
msgstr "未確認の新規ユーザー"

#: admin/templates/metrics/osf_metrics.html:161
msgid "Users created within the last 7 days that have not been confirmed."
msgstr "確認されていない過去7日間に作成されたユーザー。"

#: admin/templates/metrics/osf_metrics.html:168
msgid "User Growth over the Last Seven Days"
msgstr "過去7日間のユーザーの増加"

#: admin/templates/metrics/osf_metrics.html:174
msgid ""
"The last 7 days of users, organized by status. Click a category in the "
"legend to resize the axes."
msgstr "ステータス別に編成された過去7日間のユーザー。 凡例のカテゴリをクリックして、軸のサイズを変更します。"

#: admin/templates/metrics/osf_metrics.html:183
msgid "Previous 7 days of user registrations by email domain"
msgstr "メールドメインごとの過去7日間のユーザー登録"

#: admin/templates/metrics/osf_metrics.html:189
msgid "The last 7 days of users, organized by status."
msgstr "ステータス別に編成された過去7日間のユーザー。"

#: admin/templates/metrics/osf_metrics.html:198
msgid "Yesterday's Node logs by user"
msgstr "ユーザーによる昨日のノードログ"

#: admin/templates/metrics/osf_metrics.html:205
msgid "The last day of node logs by user, if a user had over 100 node logs."
msgstr "ユーザーが100を超えるノードログを保持していた場合、ユーザーごとのノードログの最終日。"

#: admin/templates/metrics/osf_metrics.html:225
msgid "Total Institutional Users"
msgstr "機関全体のユーザー"

#: admin/templates/metrics/osf_metrics.html:226
msgid "Institutional Users Growth"
msgstr "機関ユーザーの成長"

#: admin/templates/metrics/osf_metrics.html:228
#: admin/templates/metrics/osf_metrics.html:343
msgid "Affiliated Projects"
msgstr "関連プロジェクト"

#: admin/templates/metrics/osf_metrics.html:238
msgid "Total institutional Users"
msgstr "機関全体のユーザー"

#: admin/templates/metrics/osf_metrics.html:244
msgid ""
"Total number of users who have accounts associated with their "
"institutions."
msgstr "機関に関連付けられたアカウントを持っているユーザーの総数。"

#: admin/templates/metrics/osf_metrics.html:252
msgid "Institutional Users / Total GakuNin RDM Users"
msgstr "機関ユーザー/ GakuNIn RDMの合計ユーザー"

#: admin/templates/metrics/osf_metrics.html:258
msgid "The percentage of users who created an account through their institution."
msgstr "機関を通じてアカウントを作成したユーザーの割合。"

#: admin/templates/metrics/osf_metrics.html:267
msgid "Institutional Users over the past 100 Days"
msgstr "過去100日間の機関ユーザー"

#: admin/templates/metrics/osf_metrics.html:273
msgid ""
"The growth of users who have accounts associated with their institutions."
" Click on an institution name in the key to remove its line and resize "
"the chart axes."
msgstr "機関に関連付けられたアカウントを持つユーザーの成長。 キーの機関名をクリックしてその行を削除し、チャート軸のサイズを変更します。"

#: admin/templates/metrics/osf_metrics.html:282
msgid ""
"Nodes (at all levels, projects and components) created by each "
"institution as of yesterday."
msgstr "昨日の時点で各機関によって作成されたノード（すべてのレベル、プロジェクト、およびコンポーネント）。"

#: admin/templates/metrics/osf_metrics.html:289
msgid "Affiliated Public Nodes"
msgstr "関連するパブリックノード"

#: admin/templates/metrics/osf_metrics.html:295
msgid ""
"Total number of public nodes (at all levels, projects and components) "
"created by each institution as of yesterday."
msgstr "昨日の時点で各機関によって作成されたパブリックノード（すべてのレベル、プロジェクト、およびコンポーネント）の総数。"

#: admin/templates/metrics/osf_metrics.html:302
msgid "Affiliated Private Nodes"
msgstr "提携プライベートノード"

#: admin/templates/metrics/osf_metrics.html:308
msgid ""
"Total number of private nodes (at all levels, projects and components) "
"created by each institution as of yesterday."
msgstr "昨日の時点で各機関によって作成されたプライベートノード（すべてのレベル、プロジェクト、およびコンポーネント）の総数。"

#: admin/templates/metrics/osf_metrics.html:317
msgid "Affiliated Public Registrations"
msgstr "提携登録登録"

#: admin/templates/metrics/osf_metrics.html:323
msgid ""
"Total number of public registered nodes (at all levels, projects and "
"components) created by each institution as of yesterday."
msgstr "昨日の時点で各機関によって作成された（すべてのレベル、プロジェクト、およびコンポーネントで）パブリックに登録されたノードの総数。"

#: admin/templates/metrics/osf_metrics.html:330
msgid "Affiliated Embargoed Registrations"
msgstr "加盟禁止登録"

#: admin/templates/metrics/osf_metrics.html:336
msgid ""
"Total number of private registered nodes (at all levels, projects and "
"components) created by each institution as of yesterday."
msgstr "昨日現在、各機関によって作成されたプライベート登録ノード（すべてのレベル、プロジェクト、およびコンポーネント）の総数。"

#: admin/templates/metrics/osf_metrics.html:344
msgid "Top level projects created by each institution as of yesterday."
msgstr "昨日現在、各機関によって作成されたトップレベルのプロジェクト。"

#: admin/templates/metrics/osf_metrics.html:351
msgid "Affiliated Public Projects"
msgstr "提携公共プロジェクト"

#: admin/templates/metrics/osf_metrics.html:357
msgid ""
"Total number of public top level projects created by each institution as "
"of yesterday."
msgstr "昨日の時点で各機関によって作成されたトップレベルの公共プロジェクトの総数。"

#: admin/templates/metrics/osf_metrics.html:364
msgid "Affiliated Private Projects"
msgstr "提携民間プロジェクト"

#: admin/templates/metrics/osf_metrics.html:370
msgid ""
"Total number of private top level projects created by each institution as"
" of yesterday."
msgstr "昨日現在、各機関によって作成されたプライベートトップレベルプロジェクトの総数。"

#: admin/templates/metrics/osf_metrics.html:379
msgid "Affiliated Public Project Registrations"
msgstr "提携公開プロジェクト登録"

#: admin/templates/metrics/osf_metrics.html:385
msgid ""
"Total number of public registeredtop level projects created by each "
"institution as of yesterday."
msgstr "昨日現在、各機関によって作成された公開登録トップレベルプロジェクトの総数。"

#: admin/templates/metrics/osf_metrics.html:392
msgid "Affiliated Embargoed Project Registrations"
msgstr "関連する禁輸プロジェクトの登録"

#: admin/templates/metrics/osf_metrics.html:398
msgid ""
"Total number of private registered top level projects created by each "
"institution as of yesterday."
msgstr "昨日の時点で各機関によって作成されたプライベート登録トップレベルプロジェクトの総数。"

#: admin/templates/metrics/osf_metrics.html:408
msgid "Active User Metrics!"
msgstr "アクティブユーザーメトリックス！"

#: admin/templates/metrics/osf_metrics.html:417
msgid "Daily Active Users"
msgstr "毎日のアクティブユーザー"

#: admin/templates/metrics/osf_metrics.html:418
msgid "Monthly and Yearly Users"
msgstr "毎月および毎年のユーザー"

#: admin/templates/metrics/osf_metrics.html:419
#: admin/templates/metrics/osf_metrics.html:540
msgid "Project to User Ratios"
msgstr "プロジェクトとユーザーの比率"

#: admin/templates/metrics/osf_metrics.html:430
msgid "Recent Daily Unique Sessions"
msgstr "最近の毎日のユニークなセッション"

#: admin/templates/metrics/osf_metrics.html:436
msgid "The previous 14 days of unique visitor sessions."
msgstr "過去14日間のユニークユーザーセッション。"

#: admin/templates/metrics/osf_metrics.html:445
msgid "Daily Active Logged In Users"
msgstr "毎日アクティブなログインユーザー"

#: admin/templates/metrics/osf_metrics.html:451
msgid ""
"This is the number of logged in users with user ids who had at least one "
"pageview on the GakuNin RDM yesterday."
msgstr "これは、昨日GakuNin RDMで少なくとも1つのページビューを持っていたユーザーIDを持つログインユーザーの数です。"

#: admin/templates/metrics/osf_metrics.html:458
msgid "Daily Active Users / Total Users"
msgstr "毎日のアクティブユーザー/合計ユーザー"

#: admin/templates/metrics/osf_metrics.html:464
#: admin/templates/metrics/osf_metrics.html:717
msgid "Notes about this chart"
msgstr "このチャートに関する注意事項"

#: admin/templates/metrics/osf_metrics.html:473
msgid "Monthly Active Users (MAU)"
msgstr "月間アクティブユーザー（MAU）"

#: admin/templates/metrics/osf_metrics.html:479
msgid "Users who visited at least one page on the GakuNin RDM from last month."
msgstr "先月からGakuNin RDMの少なくとも1つのページにアクセスしたユーザー。"

#: admin/templates/metrics/osf_metrics.html:486
msgid "Last Month's Active Users / Total Users"
msgstr "先月のアクティブユーザー/総ユーザー"

#: admin/templates/metrics/osf_metrics.html:492
msgid "Last month's active users / total confirmed users"
msgstr "先月のアクティブユーザー数/確認済みユーザー総数"

#: admin/templates/metrics/osf_metrics.html:499
#, python-format
msgid "Monthly Growth of MAU%%"
msgstr "MAU%%の月次成長"

#: admin/templates/metrics/osf_metrics.html:505
msgid ""
"The percent increase from two months ago to one month ago of what "
"percentage of users with an account were active on the GakuNin RDM."
msgstr "GakuNin RDMでアクティブだったアカウントを持つユーザーの割合の2か月前から1か月前までの割合の増加。"

#: admin/templates/metrics/osf_metrics.html:514
msgid "Yearly Active Users"
msgstr "年間アクティブユーザー"

#: admin/templates/metrics/osf_metrics.html:520
msgid "Users who were active on the GakuNin RDM over the past year."
msgstr "過去1年間にGakuNin RDMでアクティブだったユーザー。"

#: admin/templates/metrics/osf_metrics.html:527
msgid "Yearly Active Users / Total Users"
msgstr "年間アクティブユーザー数/総ユーザー数"

#: admin/templates/metrics/osf_metrics.html:533
msgid ""
"The percentage of our yearly active users compared to our total users "
"with confirmed accounts."
msgstr "アカウントが確認済みの合計ユーザーと比較した、年間アクティブユーザーの割合。"

#: admin/templates/metrics/osf_metrics.html:547
msgid "Projects / Users"
msgstr "プロジェクト/ユーザー"

#: admin/templates/metrics/osf_metrics.html:553
msgid ""
"The number of projects divided by the number of users with active "
"accounts."
msgstr "アクティブなアカウントを持つユーザーの数で割ったプロジェクトの数。"

#: admin/templates/metrics/osf_metrics.html:560
msgid "Projects / Monthly Active Users"
msgstr "プロジェクト/月間アクティブユーザー"

#: admin/templates/metrics/osf_metrics.html:566
msgid ""
"The number of projects divided by the number of people who had accounts "
"and were active last month."
msgstr "プロジェクトの数を、アカウントを持ち先月アクティブだった人の数で割ったもの。"

#: admin/templates/metrics/osf_metrics.html:579
msgid "Stickiness Ratio"
msgstr "スティックネス比"

#: admin/templates/metrics/osf_metrics.html:593
msgid "Stickiness Ratio 1 week ago"
msgstr "スティックネス比1週間前"

#: admin/templates/metrics/osf_metrics.html:599
msgid "Stickiness Ratio for the same day of the week 1 week ago."
msgstr "1週間前の同じ曜日のスティッキネス比。"

#: admin/templates/metrics/osf_metrics.html:606
msgid "Stickiness Ratio 4 weeks ago"
msgstr "スティッキネス比4週間前"

#: admin/templates/metrics/osf_metrics.html:612
msgid "Stickiness Ratio for the same day of the week 4 weeks ago."
msgstr "4週間前の同じ曜日のスティッキネス比。"

#: admin/templates/metrics/osf_metrics.html:619
msgid "Stickiness Ratio 52 weeks ago"
msgstr "スティッキネス比52週間前"

#: admin/templates/metrics/osf_metrics.html:625
msgid "Stickiness Ratio for the same day of the week 52 weeks ago."
msgstr "52週間前の同じ曜日のスティッキネス比。"

#: admin/templates/metrics/osf_metrics.html:646
msgid "Projects - Top Level"
msgstr "プロジェクト-トップレベル"

#: admin/templates/metrics/osf_metrics.html:647
msgid "Nodes - Projects & Components"
msgstr "ノード-プロジェクトとコンポーネント"

#: admin/templates/metrics/osf_metrics.html:648
#: admin/templates/metrics/osf_metrics.html:791
msgid "Registered Projects"
msgstr "登録済みプロジェクト"

#: admin/templates/metrics/osf_metrics.html:649
#: admin/templates/metrics/osf_metrics.html:858
msgid "Registered Nodes"
msgstr "登録済みノード"

#: admin/templates/metrics/osf_metrics.html:657
#: admin/templates/metrics/osf_statistics.html:24
#: admin/templates/users/user_details.html:29
msgid "Projects"
msgstr "プロジェクト"

#: admin/templates/metrics/osf_metrics.html:664
msgid "Total Projects"
msgstr "総プロジェクト"

#: admin/templates/metrics/osf_metrics.html:670
msgid "The total number of all top level projects on the GakuNin RDM"
msgstr "GakuNin RDMのすべてのトップレベルプロジェクトの総数"

#: admin/templates/metrics/osf_metrics.html:687
msgid "The total number of public top level projects"
msgstr "パブリックトップレベルプロジェクトの総数"

#: admin/templates/metrics/osf_metrics.html:696
msgid "Private Projects"
msgstr "プライベートプロジェクト"

#: admin/templates/metrics/osf_metrics.html:702
msgid "The total number of private top level projects"
msgstr "プライベートトップレベルプロジェクトの総数"

#: admin/templates/metrics/osf_metrics.html:711
msgid "Public vs Private Projects"
msgstr "パブリックプロジェクトとプライベートプロジェクト"

#: admin/templates/metrics/osf_metrics.html:724
#: admin/templates/users/user.html:285
msgid "Nodes"
msgstr "ノード"

#: admin/templates/metrics/osf_metrics.html:731
msgid "Total Nodes - Projects and Components"
msgstr "合計ノード-プロジェクトとコンポーネント"

#: admin/templates/metrics/osf_metrics.html:737
msgid "The total number of all projects and components on the GakuNin RDM."
msgstr "GakuNin RDMのすべてのプロジェクトとコンポーネントの総数。"

#: admin/templates/metrics/osf_metrics.html:748
msgid "Public Nodes"
msgstr "パブリックノード"

#: admin/templates/metrics/osf_metrics.html:754
msgid "The total number of public nodes - including projects and components"
msgstr "パブリックノードの総数-プロジェクトとコンポーネントを含む"

#: admin/templates/metrics/osf_metrics.html:763
msgid "Private Nodes"
msgstr "プライベートノード"

#: admin/templates/metrics/osf_metrics.html:769
msgid "The total number of private nodes - including projects and components"
msgstr "プロジェクトとコンポーネントを含むプライベートノードの総数"

#: admin/templates/metrics/osf_metrics.html:778
msgid "Public vs Private Nodes - Components & Projects"
msgstr "パブリックノードとプライベートノード-コンポーネントとプロジェクト"

#: admin/templates/metrics/osf_metrics.html:784
msgid ""
"The percentages of public vs private combined projects and components on "
"the GakuNin RDM."
msgstr "GakuNin RDMのパブリックプロジェクトとプライベートプロジェクトを組み合わせた割合。"

#: admin/templates/metrics/osf_metrics.html:798
msgid "Total Registered Projects"
msgstr "登録プロジェクト総数"

#: admin/templates/metrics/osf_metrics.html:804
msgid "The total number of all registered top level projects on the GakuNin RDM."
msgstr "GakuNin RDMに登録されているすべてのトップレベルプロジェクトの総数。"

#: admin/templates/metrics/osf_metrics.html:815
msgid "Public Registered Projects"
msgstr "公開登録プロジェクト"

#: admin/templates/metrics/osf_metrics.html:821
msgid "The total number of public registered top level projects"
msgstr "公的な登録トップレベルプロジェクトの総数"

#: admin/templates/metrics/osf_metrics.html:830
msgid "Embargoed Registered Projects"
msgstr "禁止登録プロジェクト"

#: admin/templates/metrics/osf_metrics.html:836
msgid "The number of private registered top level projects"
msgstr "プライベート登録されたトップレベルプロジェクトの数"

#: admin/templates/metrics/osf_metrics.html:845
msgid "Public vs Embargoed Registered Top-Level Projects"
msgstr "パブリックvs禁輸登録トップレベルプロジェクト"

#: admin/templates/metrics/osf_metrics.html:851
#: admin/templates/metrics/osf_metrics.html:918
msgid ""
"The percentages of public vs embargoed top-level project registrations on"
" the GakuNin RDM."
msgstr "GakuNin RDMでのトップレベルのプロジェクト登録に対する一般公開と禁輸の割合。"

#: admin/templates/metrics/osf_metrics.html:865
msgid "Total Registered Nodes - Projects & Components"
msgstr "登録済みノードの総数-プロジェクトとコンポーネント"

#: admin/templates/metrics/osf_metrics.html:871
#: admin/templates/metrics/osf_metrics.html:938
msgid ""
"The total number of all registered nodes - projects & components on the "
"GakuNin RDM."
msgstr "登録済みのすべてのノードの総数-GakuNin RDMのプロジェクトとコンポーネント。"

#: admin/templates/metrics/osf_metrics.html:882
msgid "Public Registered Nodes"
msgstr "パブリック登録ノード"

#: admin/templates/metrics/osf_metrics.html:888
msgid "The total number of public registered nodes - projects & components"
msgstr "パブリック登録済みノードの総数-プロジェクトとコンポーネント"

#: admin/templates/metrics/osf_metrics.html:897
msgid "Embargoed Registered Nodes"
msgstr "禁止登録ノード"

#: admin/templates/metrics/osf_metrics.html:903
msgid "The number of embargoed registered projects and components"
msgstr "禁止登録されたプロジェクトとコンポーネントの数"

#: admin/templates/metrics/osf_metrics.html:912
msgid "Public vs Embargoed Registered Nodes"
msgstr "パブリック登録ノードと禁輸登録ノード"

#: admin/templates/metrics/osf_metrics.html:932
msgid "Previous 7 days of addon by name"
msgstr "アドオンの過去7日間の名前"

#: admin/templates/metrics/osf_metrics.html:951
msgid "Previous 30 days of preprints by provider"
msgstr "プロバイダーによる過去30日間のプレプリント"

#: admin/templates/metrics/osf_metrics.html:958
msgid "The total number of preprints grouped by preprint provider."
msgstr "プレプリントプロバイダーごとにグループ化された事前印刷の総数。"

#: admin/templates/metrics/osf_metrics.html:961
#: admin/templates/metrics/osf_metrics.html:993
msgid "Start date range:"
msgstr "開始日範囲："

#: admin/templates/metrics/osf_metrics.html:965
#: admin/templates/metrics/osf_metrics.html:997
msgid "End date range:"
msgstr "終了日範囲："

#: admin/templates/metrics/osf_metrics.html:969
#: admin/templates/metrics/osf_metrics.html:1001
msgid "Enter new date range"
msgstr "新しい期間を入力してください"

#: admin/templates/metrics/osf_metrics.html:983
msgid "Daily download counts"
msgstr "毎日のダウンロード数"

#: admin/templates/metrics/osf_metrics.html:990
msgid "The total number of downloads by non-contribs"
msgstr "非競合によるダウンロードの総数"

#: admin/templates/metrics/osf_metrics.html:1017
msgid "The total number of files downloaded from the GakuNIn RDM"
msgstr "GakuNIn RDMからダウンロードされたファイルの総数"

#: admin/templates/metrics/osf_metrics.html:1024
msgid "Unique Downloads"
msgstr "ユニークなダウンロード"

#: admin/templates/metrics/osf_metrics.html:1030
msgid "The number of unique downloads of files on the GakuNin RDM."
msgstr "GakuNin RDM上のファイルの一意のダウンロードの数。"

#: admin/templates/metrics/osf_statistics.html:22
#: admin/templates/nodes/node_logs.html:13
#: admin/templates/spam/spam_list.html:44 admin/templates/spam/user.html:46
#: admin/templates/users/spam.html:40
msgid "Date"
msgstr "日付"

#: admin/templates/metrics/osf_statistics.html:23
msgid "Users"
msgstr "ユーザ"

#: admin/templates/metrics/osf_statistics.html:25
msgid "Public projects"
msgstr "公開プロジェクト"

#: admin/templates/metrics/osf_statistics.html:26
msgid "Registered projects"
msgstr "登録されたプロジェクト"

#: admin/templates/nodes/confirm_ham.html:5
#, python-format
msgid "Are you sure this %(resource_type)s is "
msgstr "この%(resource_type)sは"

#: admin/templates/nodes/confirm_ham.html:5
msgid "not"
msgstr "スパムでは"

#: admin/templates/nodes/confirm_ham.html:5
#, python-format
msgid " spam? %(guid)s"
msgstr "ありませんか？：%(guid)s"

#: admin/templates/nodes/confirm_ham.html:11
#: admin/templates/nodes/confirm_spam.html:11
#: admin/templates/nodes/ham_spam_modal.html:15
#: admin/templates/nodes/node.html:397
#: admin/templates/nodes/reindex_node_elastic.html:11
#: admin/templates/nodes/reindex_node_share.html:11
#: admin/templates/nodes/remove_contributor.html:18
#: admin/templates/nodes/remove_node.html:15
#: admin/templates/rdm_addons/addons/dataverse_credentials_modal.html:55
#: admin/templates/rdm_addons/addons/owncloud_credentials_modal.html:62
#: admin/templates/rdm_addons/addons/s3_credentials_modal.html:29
#: admin/templates/rdm_announcement/send.html:35
#: admin/templates/rdm_announcement/settings.html:95
#: admin/templates/rdm_custom_storage_location/institutional_storage.html:63
#: admin/templates/rdm_custom_storage_location/providers/box_modal.html:57
#: admin/templates/rdm_custom_storage_location/providers/dropboxbusiness_modal.html:83
#: admin/templates/rdm_custom_storage_location/providers/googledrive_modal.html:53
#: admin/templates/rdm_custom_storage_location/providers/nextcloud_modal.html:57
#: admin/templates/rdm_custom_storage_location/providers/nextcloudinstitutions_modal.html:113
#: admin/templates/rdm_custom_storage_location/providers/ociinstitutions_modal.html:40
#: admin/templates/rdm_custom_storage_location/providers/onedrivebusiness_modal.html:53
#: admin/templates/rdm_custom_storage_location/providers/osfstorage_modal.html:21
#: admin/templates/rdm_custom_storage_location/providers/owncloud_modal.html:53
#: admin/templates/rdm_custom_storage_location/providers/s3_modal.html:36
#: admin/templates/rdm_custom_storage_location/providers/s3compat_modal.html:47
#: admin/templates/rdm_custom_storage_location/providers/s3compatinstitutions_modal.html:40
#: admin/templates/rdm_custom_storage_location/providers/swift_modal.html:57
#: admin/templates/rdm_timestampadd/node_list.html:125
#: admin/templates/rdm_timestampadd/timestampadd.html:58
#: admin/templates/users/GDPR_delete_user.html:15
#: admin/templates/users/add_system_tag.html:15
#: admin/templates/users/get_link.html:21
#: admin/templates/users/ham_spam_modal.html:15
#: admin/templates/users/merge_accounts_modal.html:14
#: admin/templates/users/notes.html:18
#: admin/templates/users/reindex_user_elastic.html:11
#: admin/templates/users/remove_2_factor.html:15
#: admin/templates/users/remove_spam_user.html:15
#: admin/templates/users/remove_user.html:15
#: admin/templates/users/reset.html:16
#: admin/templates/users/restore_ham_user.html:15
msgid "Cancel"
msgstr "キャンセル"

#: admin/templates/nodes/confirm_spam.html:5
#, python-format
msgid "Are you sure this %(resource_type)s is spam? %(guid)s"
msgstr "この%(resource_type)sはスパムですか？"

#: admin/templates/nodes/flagged_spam_list.html:5
msgid "Flagged Spam Nodes"
msgstr "フラグ付きスパムノード"

#: admin/templates/nodes/ham_spam_modal.html:3
#: admin/templates/users/ham_spam_modal.html:3
msgid "Confirm {{ target_type|capfirst }}"
msgstr ""

#: admin/templates/nodes/ham_spam_modal.html:10
msgid "Are you sure the selected node(s) are {{ target_type }}?"
msgstr ""

#: admin/templates/nodes/known_spam_list.html:5
msgid "Known Spam Nodes"
msgstr "既知のスパムノード"

#: admin/templates/nodes/node.html:11 admin/templates/nodes/node.html:299
#: admin/templates/nodes/node.html:305
#: admin/templates/util/node_preprint_paginated_list.html:59
msgid "Registration"
msgstr "登録"

#: admin/templates/nodes/node.html:13
msgid "Node"
msgstr "ノード"

#: admin/templates/nodes/node.html:27
msgid "View Logs"
msgstr "ログを表示"

#: admin/templates/nodes/node.html:34
msgid "Delete Node"
msgstr "ノードを削除"

#: admin/templates/nodes/node.html:47 admin/templates/nodes/node.html:273
msgid "Restore Node"
msgstr "ノードを復元"

#: admin/templates/nodes/node.html:55
msgid "Restart Registration"
msgstr "登録を再開"

#: admin/templates/nodes/node.html:60
msgid "Remove Registration"
msgstr "登録を削除"

#: admin/templates/nodes/node.html:70
#: admin/templates/rdm_timestampadd/node_list.html:113
msgid "Confirm Spam"
msgstr "スパムを確認"

#: admin/templates/nodes/node.html:81
msgid "Confirm <strong>Not</strong> Spam"
msgstr "スパム<strong>ではない</strong>ことを確認"

#: admin/templates/nodes/node.html:93
msgid "SHARE Reindex"
msgstr "Reindexを共有"

#: admin/templates/nodes/node.html:116 admin/templates/users/user.html:81
msgid "Elastic Reindex"
msgstr "Elastic Reindex"

#: admin/templates/nodes/node.html:129
msgid "Registration Details"
msgstr "登録の詳細"

#: admin/templates/nodes/node.html:131
msgid "Node Details"
msgstr "ノードの詳細"

#: admin/templates/nodes/node.html:149 admin/templates/nodes/node.html:247
#: admin/templates/nodes/node_list.html:26
#: admin/templates/rdm_timestampadd/node_list.html:42
#: admin/templates/rdm_timestampsettings/node_list.html:38
msgid "Title"
msgstr "タイトル"

#: admin/templates/nodes/node.html:153 admin/templates/nodes/node.html:248
#: admin/templates/nodes/node_list.html:32
#: admin/templates/rdm_timestampadd/node_list.html:47
#: admin/templates/util/node_preprint_paginated_list.html:54
#: admin/templates/util/node_preprint_paginated_list.html:56
msgid "Public"
msgstr "公開"

#: admin/templates/nodes/node.html:157 admin/templates/nodes/node_list.html:29
#: admin/templates/rdm_timestampadd/node_list.html:44
#: admin/templates/rdm_timestampsettings/node_list.html:41
msgid "Parent"
msgstr "親"

#: admin/templates/nodes/node.html:170
msgid "Creator"
msgstr "作成者"

#: admin/templates/nodes/node.html:181
msgid "OSF Groups"
msgstr "OSFグループ"

#: admin/templates/nodes/node.html:194 admin/templates/nodes/node_list.html:35
#: admin/templates/rdm_timestampadd/node_list.html:50
msgid "Contributors"
msgstr "メンバー"

#: admin/templates/nodes/node.html:199
msgid "User id"
msgstr "ユーザID"

#: admin/templates/nodes/node.html:201
msgid "Permissions"
msgstr "権限"

#: admin/templates/nodes/node.html:202 admin/templates/nodes/node.html:250
#: admin/templates/util/node_preprint_paginated_list.html:63
msgid "Actions"
msgstr "アクション"

#: admin/templates/nodes/node.html:222
#: admin/templates/rdm_addons/addons/iqbrims_institution_settings.html:14
#: admin/templates/rdm_addons/addons/iqbrims_institution_settings.html:28
msgid "Remove"
msgstr "削除"

#: admin/templates/nodes/node.html:246
msgid "Node id"
msgstr "ノードID"

#: admin/templates/nodes/node.html:249
msgid "# of Contributors"
msgstr "メンバー数"

#: admin/templates/nodes/node.html:306 admin/templates/nodes/node.html:334
msgid "Date Created"
msgstr "作成日"

#: admin/templates/nodes/node.html:307 admin/templates/nodes/node.html:342
msgid "Pending"
msgstr "保留"

#: admin/templates/nodes/node.html:308 admin/templates/nodes/node.html:346
#: admin/templates/nodes/node_list.html:33
#: admin/templates/rdm_timestampadd/node_list.html:48
msgid "Withdrawn"
msgstr "削除"

#: admin/templates/nodes/node.html:309 admin/templates/nodes/node.html:350
#: admin/templates/nodes/node_list.html:34
#: admin/templates/rdm_timestampadd/node_list.html:49
msgid "Embargo"
msgstr "禁止"

#: admin/templates/nodes/node.html:338
msgid "Datetime Registered"
msgstr "登録日時"

#: admin/templates/nodes/node.html:378
msgid "Registered From"
msgstr "登録者"

#: admin/templates/nodes/node.html:389
msgid "Are you sure you want to update this embargo?"
msgstr "この禁止を更新してもよろしいですか？"

#: admin/templates/nodes/node.html:392
msgid "Make sure you have confirmed this change with all the project admins."
msgstr "この変更をすべてのプロジェクト管理者に確認したことを確認してください。"

#: admin/templates/nodes/node.html:406
msgid "SPAM Pro Tip"
msgstr "スパムプロによるヒント"

#: admin/templates/nodes/node.html:411 admin/templates/users/user.html:277
#: admin/templates/util/node_preprint_paginated_list.html:62
msgid "SPAM Status"
msgstr "スパムステータス"

#: admin/templates/nodes/node.html:415
msgid "SPAM Data"
msgstr "スパムデータ"

#: admin/templates/nodes/node_list.html:30
#: admin/templates/rdm_timestampadd/node_list.html:45
#: admin/templates/rdm_timestampsettings/node_list.html:42
msgid "Root"
msgstr "ルート"

#: admin/templates/nodes/node_list.html:31
#: admin/templates/rdm_timestampadd/node_list.html:46
msgid "Date created"
msgstr "作成日"

#: admin/templates/nodes/node_logs.html:6
msgid "Node Logs"
msgstr "ノードログ"

#: admin/templates/nodes/node_logs.html:16
msgid "Action"
msgstr "アクション"

#: admin/templates/nodes/node_logs.html:19
#: admin/templates/rdm_timestampadd/timestampadd.html:40
#: admin/templates/users/user.html:11
msgid "User"
msgstr "ユーザ"

#: admin/templates/nodes/node_logs.html:22
msgid "Parameters"
msgstr "パラメータ"

#: admin/templates/nodes/reindex_node_elastic.html:5
#, python-format
msgid "Are you sure you want to reindex this %(resource_type)s (Elastic)?"
msgstr "この%(resource_type)s(Elastic)のインデックスを再作成しますか？"

#: admin/templates/nodes/reindex_node_share.html:5
#, python-format
msgid "Are you sure you want to reindex this %(resource_type)s (SHARE)?"
msgstr "この%(resource_type)s(SHARE)のインデックスを再作成しますか？"

#: admin/templates/nodes/remove_contributor.html:6
#, python-format
msgid "Removing contributor: %(userName)s"
msgstr "メンバーを削除する：%(userName)s"

#: admin/templates/nodes/remove_contributor.html:9
#, python-format
msgid ""
"User will be removed. Currently only\n"
"        an admin on the %(resource_type)s will be able to\n"
"        add them back."
msgstr "ユーザーは削除されます。 現在、%(resource_type)sの管理者のみがそれらを追加して戻すことができます。"

#: admin/templates/nodes/remove_node.html:5
#, python-format
msgid "Are you sure you want to delete this %(resource_type)s? %(guid)s"
msgstr "この%(resource_type)sを削除してもよろしいですか？；%(guid)s"

#: admin/templates/nodes/remove_node.html:8
#: admin/templates/users/remove_user.html:8
msgid "This action will be reversible after the fact."
msgstr "このアクションは、事後にリバーシブルになります。"

#: admin/templates/nodes/search.html:6
msgid "Node Search"
msgstr "ノード検索"

#: admin/templates/nodes/search.html:17
msgid "Node GUID:"
msgstr "ノード GUID："

#: admin/templates/nodes/search.html:20
#: admin/templates/user_emails/search.html:65
#: admin/templates/users/search.html:21
msgid "Submit@search"
msgstr "検索"

#: admin/templates/nodes/spam_status.html:3
#: admin/templates/rdm_timestampadd/timestampadd.html:207
#: admin/templates/spam/detail.html:86
msgid "Unknown"
msgstr "不明"

#: admin/templates/nodes/spam_status.html:5 admin/templates/spam/detail.html:88
#: admin/templates/spam/spam_list.html:15
#: admin/templates/spam/spam_list.html:18 admin/templates/spam/user.html:19
#: admin/templates/spam/user.html:22 admin/templates/users/spam.html:13
#: admin/templates/users/spam.html:16
msgid "Flagged"
msgstr "フラグ付き"

#: admin/templates/nodes/spam_status.html:7 admin/templates/spam/detail.html:90
#: admin/templates/spam/spam_list.html:22
#: admin/templates/spam/spam_list.html:25 admin/templates/spam/user.html:25
#: admin/templates/spam/user.html:28 admin/templates/users/spam.html:19
#: admin/templates/users/spam.html:22
msgid "Spam"
msgstr "スパム"

#: admin/templates/nodes/spam_status.html:9 admin/templates/spam/detail.html:92
#: admin/templates/spam/spam_list.html:29
#: admin/templates/spam/spam_list.html:32 admin/templates/spam/user.html:31
#: admin/templates/spam/user.html:34 admin/templates/users/spam.html:25
#: admin/templates/users/spam.html:28
msgid "Ham"
msgstr "ハム"

#: admin/templates/osf/providerassetfile_confirm_delete.html:4
msgid "GakuNin RDM Admin | Delete Asset"
msgstr "GakuNin RDM管理者| アセットを削除"

#: admin/templates/osf/providerassetfile_confirm_delete.html:10
msgid "Confirm Delete Asset"
msgstr "アセットの削除を確認"

#: admin/templates/osf/providerassetfile_confirm_delete.html:13
msgid "Are you sure you want to delete "
msgstr "削除してもよろしいですか？＊："

#: admin/templates/osf/providerassetfile_confirm_delete.html:13
msgid "?"
msgstr " "

#: admin/templates/osf/providerassetfile_create.html:6
#: admin/templates/osf/providerassetfile_form.html:6
msgid "Provider Asset File"
msgstr "プロバイダーアセットファイル"

#: admin/templates/osf/providerassetfile_form.html:12
msgid "Delete asset"
msgstr "アセットを削除"

#: admin/templates/osf/providerassetfile_form.html:22
msgid "Uploading a new file will overwrite this asset."
msgstr "新しいファイルをアップロードすると、このアセットが上書きされます。"

#: admin/templates/osf/providerassetfile_list.html:11
#: admin/templates/osf/providerassetfile_list.html:15
msgid "List of Provider Asset Files"
msgstr "プロバイダーアセットファイルのリスト"

#: admin/templates/osf/providerassetfile_list.html:29
msgid "File Link"
msgstr "ファイルリンク"

#: admin/templates/osf/providerassetfile_list.html:30
msgid "Providers"
msgstr "プロバイダ"

#: admin/templates/osf/providerassetfile_list.html:37
#: admin/templates/rdm_announcement/index.html:49
msgid "Preview"
msgstr "プレビュー"

#: admin/templates/osf/subject_form.html:5
msgid "Subject:"
msgstr "分野："

#: admin/templates/osf/subject_form.html:9
#: admin/templates/osf/subject_list.html:17
#: admin/templates/rdm_timestampadd/timestampadd.html:129
msgid "Provider"
msgstr "プロバイダ"

#: admin/templates/osf/subject_form.html:10
#: admin/templates/osf/subject_list.html:19
msgid "Highlighted"
msgstr "ハイライト"

#: admin/templates/osf/subject_form.html:11
msgid "Hierarchy"
msgstr "階層"

#: admin/templates/osf/subject_list.html:16
msgid "Text "
msgstr "テキスト"

#: admin/templates/osf/subject_list.html:20
#: admin/templates/osf/subject_list.html:29
#: admin/templates/rdm_announcement/index.html:75
msgid "Edit"
msgstr "編集"

#: admin/templates/rdm_addons/addon_list.html:25
msgid "Configure Add-on Accounts"
msgstr "ユーザが利用可能なアドオンを設定する"

#: admin/templates/rdm_addons/addon_list.html:51
#: admin/templates/rdm_timestampsettings/list.html:51
msgid "Force to use"
msgstr "強制的に使用する"

#: admin/templates/rdm_addons/addons/dataverse_credentials_modal.html:6
msgid "Connect a Dataverse Account"
msgstr "Dataverseアカウントに接続"

#: admin/templates/rdm_addons/addons/dataverse_credentials_modal.html:14
msgid "Dataverse Repository"
msgstr "Dataverseレポジトリ"

#: admin/templates/rdm_addons/addons/dataverse_credentials_modal.html:30
msgid "Only Dataverse repositories v4.0 or higher are supported."
msgstr "Dataverseリポジトリv4.0以降のみがサポートされています。"

#: admin/templates/rdm_addons/addons/dataverse_credentials_modal.html:38
msgid "API Token"
msgstr "APIトークン"

#: admin/templates/rdm_addons/addons/dataverse_credentials_modal.html:42
msgid "(Get from Dataverse <i class=\"fa fa-external-link-square\"></i>)"
msgstr "Dataverse <i class=\"fa fa-external-link-square\"></i>)から取得"

#: admin/templates/rdm_addons/addons/dataverse_institution_settings.html:15
#: admin/templates/rdm_addons/addons/institution_settings_default.html:12
#: admin/templates/rdm_addons/addons/owncloud_institution_settings.html:15
#: admin/templates/rdm_addons/addons/s3_institution_settings.html:15
msgid "Connect or Reauthorize Account"
msgstr "アカウントの接続または再認証"

#: admin/templates/rdm_addons/addons/dataverse_institution_settings.html:23
#: admin/templates/rdm_addons/addons/dropboxbusiness_institution_settings.html:23
#: admin/templates/rdm_addons/addons/dropboxbusiness_institution_settings.html:64
#: admin/templates/rdm_addons/addons/institution_settings_default.html:19
#: admin/templates/rdm_addons/addons/owncloud_institution_settings.html:23
#: admin/templates/rdm_addons/addons/s3_institution_settings.html:23
#: admin/templates/rdm_custom_storage_location/providers/dropboxbusiness_modal.html:37
#: admin/templates/rdm_custom_storage_location/providers/dropboxbusiness_modal.html:66
msgid "Disconnect Account"
msgstr "アカウントを切断"

#: admin/templates/rdm_addons/addons/dataverse_institution_settings.html:28
msgid "Authorized on "
msgstr "認証済み："

#: admin/templates/rdm_addons/addons/dropboxbusiness_institution_settings.html:5
#: admin/templates/rdm_custom_storage_location/providers/dropboxbusiness_modal.html:24
msgid "Team member file access"
msgstr "チームメンバーファイルアクセス"

#: admin/templates/rdm_addons/addons/dropboxbusiness_institution_settings.html:12
#: admin/templates/rdm_addons/addons/dropboxbusiness_institution_settings.html:54
msgid "Connect Account"
msgstr "アカウントに接続する"

#: admin/templates/rdm_addons/addons/dropboxbusiness_institution_settings.html:15
#: admin/templates/rdm_addons/addons/dropboxbusiness_institution_settings.html:57
msgid "Reauthorize Account"
msgstr "アカウント再認証"

#: admin/templates/rdm_addons/addons/dropboxbusiness_institution_settings.html:29
#: admin/templates/rdm_addons/addons/dropboxbusiness_institution_settings.html:70
msgid "Authorized by"
msgstr "承認者: "

#: admin/templates/rdm_addons/addons/dropboxbusiness_institution_settings.html:47
#: admin/templates/rdm_custom_storage_location/providers/dropboxbusiness_modal.html:53
msgid "Team member management"
msgstr "チームメンバー管理"

#: admin/templates/rdm_addons/addons/institution_settings_default.html:25
#: admin/templates/rdm_addons/addons/owncloud_institution_settings.html:28
#: admin/templates/rdm_addons/addons/s3_institution_settings.html:29
msgid "Authorized by "
msgstr "承認者: "

#: admin/templates/rdm_addons/addons/iqbrims_institution_settings.html:12
msgid "Management project"
msgstr "管理用プロジェクト"

#: admin/templates/rdm_addons/addons/iqbrims_institution_settings.html:18
msgid "Management project URL"
msgstr "管理用プロジェクトURL"

#: admin/templates/rdm_addons/addons/iqbrims_institution_settings.html:26
msgid "Organizational project"
msgstr "組織用プロジェクト"

#: admin/templates/rdm_addons/addons/iqbrims_institution_settings.html:32
msgid "Organizational project URL"
msgstr "組織用プロジェクトURL"

#: admin/templates/rdm_addons/addons/owncloud_credentials_modal.html:6
#: admin/templates/rdm_custom_storage_location/providers/owncloud_modal.html:7
msgid "Connect an ownCloud Account"
msgstr "ownCloudに接続"

#: admin/templates/rdm_addons/addons/owncloud_credentials_modal.html:14
msgid "ownCloud Instance"
msgstr "ownCloudインスタンス"

#: admin/templates/rdm_addons/addons/owncloud_credentials_modal.html:26
#: admin/templates/rdm_custom_storage_location/providers/nextcloud_modal.html:15
#: admin/templates/rdm_custom_storage_location/providers/nextcloudinstitutions_modal.html:15
#: admin/templates/rdm_custom_storage_location/providers/owncloud_modal.html:13
msgid "Host URL"
msgstr "ホストURL"

#: admin/templates/rdm_addons/addons/owncloud_credentials_modal.html:32
msgid ""
"Only ownCloud instances supporting <a "
"href=\"https://doc.owncloud.org/server/9.1/user_manual/files/access_webdav.html\""
" target=\"_blank\">WebDAV</a> and <a "
"href=\"https://www.freedesktop.org/wiki/Specifications/open-"
"collaboration-services-1.7/\" target=\"_blank\">\n"
"                                        OCS v1.7</a> are supported."
msgstr ""
"<a "
"href=\"https://doc.owncloud.org/server/9.1/user_manual/files/access_webdav.html\""
" target=\"_blank\">WebDAV</a>および</a> and <a "
"href=\"https://www.freedesktop.org/wiki/Specifications/open-"
"collaboration-services-1.7/\" target=\"_blank\">\n"
"OCS v1.7</a>をサポートするownCloudインスタンスのみがサポートされます。"

#: admin/templates/rdm_addons/addons/owncloud_credentials_modal.html:46
#: admin/templates/rdm_custom_storage_location/providers/nextcloud_modal.html:39
#: admin/templates/rdm_custom_storage_location/providers/nextcloudinstitutions_modal.html:42
#: admin/templates/rdm_custom_storage_location/providers/owncloud_modal.html:36
#: admin/templates/rdm_custom_storage_location/providers/swift_modal.html:42
msgid "Password"
msgstr "パスワード"

#: admin/templates/rdm_addons/addons/owncloud_credentials_modal.html:51
msgid ""
" These credentials will be encrypted. However, we <strong>strongly "
"encourage</strong> using a <a "
"href=\"https://doc.owncloud.org/server/9.1/user_manual/session_management.html"
"#managing-devices\" target=\"_blank\"> Device (or App) Password</a>."
msgstr ""
"これらの認証情報は暗号化されます。 ただし、<a "
"href=\"https://doc.owncloud.org/server/9.1/user_manual/session_management.html"
"#managing-devices\" "
"target=\"_blank\">デバイス(またはアプリ)パスワード</a>の使用を<strong>強くお勧めします</strong>。"

#: admin/templates/rdm_addons/addons/s3_credentials_modal.html:6
#: admin/templates/rdm_custom_storage_location/providers/s3_modal.html:9
msgid "Connect an Amazon S3 Account"
msgstr "Amazon S3アカウントに接続"

#: admin/templates/rdm_addons/addons/s3_credentials_modal.html:14
#: admin/templates/rdm_custom_storage_location/providers/ociinstitutions_modal.html:21
#: admin/templates/rdm_custom_storage_location/providers/s3_modal.html:17
#: admin/templates/rdm_custom_storage_location/providers/s3compat_modal.html:21
#: admin/templates/rdm_custom_storage_location/providers/s3compatinstitutions_modal.html:21
msgid "Access Key"
msgstr "アクセスキー"

#: admin/templates/rdm_addons/addons/s3_credentials_modal.html:18
#: admin/templates/rdm_custom_storage_location/providers/ociinstitutions_modal.html:25
#: admin/templates/rdm_custom_storage_location/providers/s3_modal.html:21
#: admin/templates/rdm_custom_storage_location/providers/s3compat_modal.html:25
#: admin/templates/rdm_custom_storage_location/providers/s3compatinstitutions_modal.html:25
msgid "Secret Key"
msgstr "シークレットキー"

#: admin/templates/rdm_addons/institution_list.html:27
#: admin/templates/rdm_statistics/institution_list.html:27
msgid "Institution List"
msgstr "機関リスト"

#: admin/templates/rdm_addons/oauth_complete.html:17
msgid "OAuth Complete"
msgstr "OAuthの完了"

#: admin/templates/rdm_addons/oauth_complete.html:53
msgid "Successfully connected to %(addon_name|title)s Account."
msgstr "%(addon_name|title)sアカウントに正常に接続しました。"

#: admin/templates/rdm_addons/oauth_complete.html:55
msgid "Please close this tab."
msgstr "このタブを閉じてください"

#: admin/templates/rdm_announcement/index.html:19
msgid "Announcement"
msgstr "アナウンス"

#: admin/templates/rdm_announcement/index.html:64
#: admin/templates/rdm_announcement/settings.html:7
#: admin/templates/rdm_announcement/settings.html:12
#: admin/templates/rdm_announcement/settings.html:14
#: admin/templates/rdm_custom_storage_location/providers/nextcloudinstitutions_modal.html:112
#: admin/templates/rdm_statistics/settings.html:6
#: admin/templates/rdm_statistics/settings.html:9
msgid "Options"
msgstr "オプション"

#: admin/templates/rdm_announcement/send.html:19
msgid " Preview"
msgstr "プレビュー"

#: admin/templates/rdm_announcement/send.html:34
msgid "Send"
msgstr "送信"

#: admin/templates/rdm_custom_storage_location/institutional_storage.html:20
msgid "Institutional Storage "
msgstr "機関ストレージ"

#: admin/templates/rdm_custom_storage_location/institutional_storage.html:28
msgid "Name:"
msgstr "名前："

#: admin/templates/rdm_custom_storage_location/institutional_storage.html:36
msgid "Configure Institutional Storage Accounts"
msgstr "組織の機関ストレージを設定する"

#: admin/templates/rdm_custom_storage_location/providers/box_modal.html:8
msgid "Connect a Box Account"
msgstr "Boxアカウントに接続"

#: admin/templates/rdm_custom_storage_location/providers/box_modal.html:14
msgid "Please click \"Get OAuth Permission\" button to connect Box."
msgstr "[OAuthのアクセス許可を取得]ボタンをクリックして、Boxに接続してください。"

#: admin/templates/rdm_custom_storage_location/providers/box_modal.html:16
msgid "Then you will be redirected to Box authentication page."
msgstr "その後、Box認証ページにリダイレクトされます。"

#: admin/templates/rdm_custom_storage_location/providers/box_modal.html:28
#: admin/templates/rdm_custom_storage_location/providers/dropboxbusiness_modal.html:31
#: admin/templates/rdm_custom_storage_location/providers/dropboxbusiness_modal.html:60
#: admin/templates/rdm_custom_storage_location/providers/googledrive_modal.html:27
#: admin/templates/rdm_custom_storage_location/providers/onedrivebusiness_modal.html:27
msgid "Get OAuth permission"
msgstr "OAuthアクセス許可を取得する"

#: admin/templates/rdm_custom_storage_location/providers/box_modal.html:32
#: admin/templates/rdm_custom_storage_location/providers/dropboxbusiness_modal.html:43
#: admin/templates/rdm_custom_storage_location/providers/dropboxbusiness_modal.html:72
#: admin/templates/rdm_custom_storage_location/providers/googledrive_modal.html:31
#: admin/templates/rdm_custom_storage_location/providers/onedrivebusiness_modal.html:31
msgid "Authorized by:"
msgstr "承認者："

#: admin/templates/rdm_custom_storage_location/providers/box_modal.html:40
#: admin/templates/rdm_custom_storage_location/providers/googledrive_modal.html:37
#: admin/templates/rdm_custom_storage_location/providers/onedrivebusiness_modal.html:37
msgid "Current token:"
msgstr "現在のトークン："

#: admin/templates/rdm_custom_storage_location/providers/box_modal.html:46
#: admin/templates/rdm_custom_storage_location/providers/googledrive_modal.html:42
#: admin/templates/rdm_custom_storage_location/providers/nextcloud_modal.html:28
#: admin/templates/rdm_custom_storage_location/providers/nextcloudinstitutions_modal.html:31
#: admin/templates/rdm_custom_storage_location/providers/onedrivebusiness_modal.html:42
#: admin/templates/rdm_custom_storage_location/providers/owncloud_modal.html:26
msgid "Folder"
msgstr "フォルダ"

#: admin/templates/rdm_custom_storage_location/providers/box_modal.html:48
msgid "Folder ID (Ex: 0 for root)"
msgstr "フォルダID(例：ルートの場合は0)"

#: admin/templates/rdm_custom_storage_location/providers/box_modal.html:58
#: admin/templates/rdm_custom_storage_location/providers/dropboxbusiness_modal.html:84
#: admin/templates/rdm_custom_storage_location/providers/googledrive_modal.html:54
#: admin/templates/rdm_custom_storage_location/providers/nextcloud_modal.html:58
#: admin/templates/rdm_custom_storage_location/providers/nextcloudinstitutions_modal.html:114
#: admin/templates/rdm_custom_storage_location/providers/ociinstitutions_modal.html:41
#: admin/templates/rdm_custom_storage_location/providers/onedrivebusiness_modal.html:54
#: admin/templates/rdm_custom_storage_location/providers/owncloud_modal.html:54
#: admin/templates/rdm_custom_storage_location/providers/s3_modal.html:37
#: admin/templates/rdm_custom_storage_location/providers/s3compat_modal.html:48
#: admin/templates/rdm_custom_storage_location/providers/s3compatinstitutions_modal.html:41
#: admin/templates/rdm_custom_storage_location/providers/swift_modal.html:58
msgid "Connect"
msgstr "接続"

#: admin/templates/rdm_custom_storage_location/providers/dropboxbusiness_modal.html:8
msgid "Connect a Dropbox Business Account"
msgstr "Dropbox Businessアカウントに接続"

#: admin/templates/rdm_custom_storage_location/providers/dropboxbusiness_modal.html:14
msgid "Please click \"Get OAuth Permission\" button to connect Dropbox."
msgstr "[OAuthのアクセス許可を取得]ボタンをクリックして、Dropboxに接続してください。"

#: admin/templates/rdm_custom_storage_location/providers/dropboxbusiness_modal.html:16
msgid "Then you will be redirected to Dropbox authentication page."
msgstr "その後、Dropbox認証ページにリダイレクトされます。"

#: admin/templates/rdm_custom_storage_location/providers/googledrive_modal.html:8
msgid "Connect a Google Drive Account"
msgstr "Google Driveアカウントに接続"

#: admin/templates/rdm_custom_storage_location/providers/googledrive_modal.html:14
msgid "Please click \"Get OAuth Permission\" button to connectGoogle Drive."
msgstr "[OAuthのアクセス許可を取得]ボタンをクリックして、Googleドライブに接続してください。"

#: admin/templates/rdm_custom_storage_location/providers/googledrive_modal.html:16
msgid "Then you will be redirected to Google authentication page."
msgstr "その後、Google認証ページにリダイレクトされます。"

#: admin/templates/rdm_custom_storage_location/providers/googledrive_modal.html:44
msgid "Folder ID (Ex: root)"
msgstr "フォルダID(例：root)"

#: admin/templates/rdm_custom_storage_location/providers/nextcloud_modal.html:8
#: admin/templates/rdm_custom_storage_location/providers/nextcloudinstitutions_modal.html:8
msgid "Connect a Nextcloud Account"
msgstr "Nextcloudアカウントに接続"

#: admin/templates/rdm_custom_storage_location/providers/nextcloud_modal.html:21
#, python-format
msgid ""
"\n"
"                                        Only Nextcloud instances "
"supporting <a %(webdavUrl)s>WebDAV</a> and <a %(ocsUrl)s>OCS v1.7</a> are"
" supported.\n"
"                                        "
msgstr ""
"\n"
"<a %(webdavUrl)s>WebDAV</a>および<a %(ocsUrl)s>OCS "
"v1.7</a>をサポートするNextcloudインスタンスのみがサポートされます。"

#: admin/templates/rdm_custom_storage_location/providers/nextcloud_modal.html:36
#: admin/templates/rdm_custom_storage_location/providers/owncloud_modal.html:33
msgid "username"
msgstr "ユーザ名"

#: admin/templates/rdm_custom_storage_location/providers/nextcloud_modal.html:44
#, python-format
msgid ""
"\n"
"                                    These credentials will be encrypted. "
"However, we <strong>strongly encourage</strong> using a <a "
"%(openWithNewWindow)s> Device (or App) Password</a>.\n"
"                                    "
msgstr ""
"\n"
"これらの認証情報は暗号化されます。ただし、<a "
"%(openWithNewWindow)s>デバイス(またはアプリ)パスワード</a>の使用を<strong>強くお勧めします</strong>。"

#: admin/templates/rdm_custom_storage_location/providers/nextcloudinstitutions_modal.html:21
msgid ""
"Only Nextcloud instances supporting <a\n"
"                                            "
"href=\"https://doc.nextcloud.org/server/9.1/user_manual/files/access_webdav.html\""
"\n"
"                                            target=\"_blank\">WebDAV</a> "
"and <a\n"
"                                            "
"href=\"https://www.freedesktop.org/wiki/Specifications/open-"
"collaboration-services-1.7/\"\n"
"                                            target=\"_blank\">\n"
"                                            OCS v1.7</a> are supported."
msgstr ""
"<a "
"href=\"https://doc.nextcloud.org/server/9.1/user_manual/files/access_webdav.html\""
" target=\"_blank\">WebDAV</a>および<a "
"href=\"https://www.freedesktop.org/wiki/Specifications/open-"
"collaboration-services-1.7/\" target=\"_blank\">OCS "
"v1.7</a>をサポートするNextcloudインスタンスのみがサポートされます。"

#: admin/templates/rdm_custom_storage_location/providers/nextcloudinstitutions_modal.html:47
msgid ""
" These credentials will be encrypted. However, we <strong>strongly\n"
"                                        encourage</strong> using a <a\n"
"                                        "
"href=\"https://doc.nextcloud.org/server/9.1/user_manual/session_management.html"
"#managing-devices\"\n"
"                                        target=\"_blank\"> Device (or "
"App) Password</a>."
msgstr ""
"これらの認証情報は暗号化されます。 ただし、<a "
"href=\"https://doc.nextcloud.org/server/9.1/user_manual/session_management.html"
"#managing-devices\" target=\"_blank\"> Device (or App) "
"Password</a>の使用を<strong>強く推奨</strong>します。"

#: admin/templates/rdm_custom_storage_location/providers/nextcloudinstitutions_modal.html:60
msgid "Connection URL for File Upload Notification App"
msgstr "ファイル更新通知アプリの接続用URLに指定"

#: admin/templates/rdm_custom_storage_location/providers/nextcloudinstitutions_modal.html:66
msgid "Connection ID for File Upload Notification App"
msgstr "ファイル更新通知アプリの接続用IDに指定"

#: admin/templates/rdm_custom_storage_location/providers/nextcloudinstitutions_modal.html:72
msgid "Connection common key from File Upload Notification App"
msgstr "ファイル更新通知アプリの接続用共通鍵を指定"

#: admin/templates/rdm_custom_storage_location/providers/nextcloudinstitutions_modal.html:79
msgid "Download User Mapping file"
msgstr "ユーザ対応表ファイルをダウンロード"

#: admin/templates/rdm_custom_storage_location/providers/nextcloudinstitutions_modal.html:80
#: admin/templates/rdm_timestampadd/timestampadd.html:229
msgid "Download"
msgstr "ダウンロード"

#: admin/templates/rdm_custom_storage_location/providers/nextcloudinstitutions_modal.html:84
msgid "Upload User Mapping file"
msgstr "ユーザ対応表ファイルをアップロード"

#: admin/templates/rdm_custom_storage_location/providers/nextcloudinstitutions_modal.html:85
msgid "Check existence of external users"
msgstr "外部ユーザの存在を確認する"

#: admin/templates/rdm_custom_storage_location/providers/nextcloudinstitutions_modal.html:85
msgid "Only Nextcloud Admin can check"
msgstr "Nextcloud管理者だけが確認可能です。"

#: admin/templates/rdm_custom_storage_location/providers/nextcloudinstitutions_modal.html:88
msgid "Browse"
msgstr "ファイルを選択"

#: admin/templates/rdm_custom_storage_location/providers/nextcloudinstitutions_modal.html:94
msgid "Example of User Mapping file"
msgstr "ユーザ対応表ファイルの例"

#: admin/templates/rdm_custom_storage_location/providers/ociinstitutions_modal.html:9
#: admin/templates/rdm_custom_storage_location/providers/s3compat_modal.html:9
#: admin/templates/rdm_custom_storage_location/providers/s3compatinstitutions_modal.html:9
msgid "Connect a S3 Compatible Storage Account"
msgstr "S3互換ストレージアカウントに接続"

#: admin/templates/rdm_custom_storage_location/providers/ociinstitutions_modal.html:17
#: admin/templates/rdm_custom_storage_location/providers/s3compat_modal.html:17
#: admin/templates/rdm_custom_storage_location/providers/s3compatinstitutions_modal.html:17
msgid "Endpoint URL"
msgstr "エンドポイントURL"

#: admin/templates/rdm_custom_storage_location/providers/ociinstitutions_modal.html:29
#: admin/templates/rdm_custom_storage_location/providers/s3_modal.html:25
#: admin/templates/rdm_custom_storage_location/providers/s3compat_modal.html:29
#: admin/templates/rdm_custom_storage_location/providers/s3compatinstitutions_modal.html:29
msgid "Bucket"
msgstr "バケット"

#: admin/templates/rdm_custom_storage_location/providers/onedrivebusiness_modal.html:8
msgid "Connect a OneDrive Account"
msgstr "OneDriveアカウントに接続"

#: admin/templates/rdm_custom_storage_location/providers/onedrivebusiness_modal.html:14
msgid "Please click \"Get OAuth Permission\" button to connect OneDrive."
msgstr "[OAuthアクセス許可を取得する]ボタンをクリックして、OneDriveに接続してください。"

#: admin/templates/rdm_custom_storage_location/providers/onedrivebusiness_modal.html:16
msgid "Then you will be redirected to Microsoft authentication page."
msgstr "その後、Microsoft認証ページにリダイレクトされます。"

#: admin/templates/rdm_custom_storage_location/providers/onedrivebusiness_modal.html:44
msgid "Folder ID (Ex: root) or Folder Path (Ex: /child/directory/)"
msgstr "フォルダID (例: root) またはOneDriveのフォルダパス (例: /child/directory/)"

#: admin/templates/rdm_custom_storage_location/providers/osfstorage_modal.html:8
msgid "Connect NII Storage"
msgstr "NIIストレージに接続"

#: admin/templates/rdm_custom_storage_location/providers/osfstorage_modal.html:14
msgid "NII Storage is selected as Institutional Storage."
msgstr "NII ストレージが機関ストレージとして選択されています。"

#: admin/templates/rdm_custom_storage_location/providers/owncloud_modal.html:19
#, python-format
msgid ""
"\n"
"                                    Only ownCloud instances supporting <a"
" %(webdavUrl)s>WebDAV</a> and <a %(ocsUrl)s>OCS v1.7</a> are supported.\n"
"                                    "
msgstr ""
"\n"
"<a %(webdavUrl)s>WebDAV</a>および<a %(ocsUrl)s>OCS "
"v1.7</a>をサポートするownCloudインスタンスのみがサポートされます。"

#: admin/templates/rdm_custom_storage_location/providers/owncloud_modal.html:40
#, python-format
msgid ""
"\n"
"                                These credentials will be encrypted. "
"However, we <strong>strongly encourage</strong> using a <a "
"%(openWithNewWindow)s> Device (or App) Password</a>.\n"
"                                "
msgstr ""
"\n"
"これらの認証情報は暗号化されます。ただし、<a "
"%(openWithNewWindow)s>デバイス(またはアプリ)パスワード</a>の使用を<strong>強くお勧めします</strong>。"

#: admin/templates/rdm_custom_storage_location/providers/s3compat_modal.html:33
msgid "Server Side Encryption"
msgstr "サーバー側の暗号化"

#: admin/templates/rdm_custom_storage_location/providers/s3compat_modal.html:36
msgid "Yes@institutional_storage"
msgstr "暗号化する"

#: admin/templates/rdm_custom_storage_location/providers/swift_modal.html:8
msgid "Connect an OpenStack Swift Account"
msgstr "OpenStack Swiftアカウントを接続する"

#: admin/templates/rdm_custom_storage_location/providers/swift_modal.html:15
msgid "Authentication(Keystone) Version"
msgstr "認証(Keystone)バージョン"

#: admin/templates/rdm_custom_storage_location/providers/swift_modal.html:22
msgid "Authentication URL"
msgstr "認証URL"

#: admin/templates/rdm_custom_storage_location/providers/swift_modal.html:26
msgid "Tenant name"
msgstr "テナント名"

#: admin/templates/rdm_custom_storage_location/providers/swift_modal.html:30
msgid "Project Domain name"
msgstr "プロジェクトドメイン名"

#: admin/templates/rdm_custom_storage_location/providers/swift_modal.html:38
msgid "User Domain name"
msgstr "ユーザドメイン名"

#: admin/templates/rdm_custom_storage_location/providers/swift_modal.html:46
msgid "Container"
msgstr "コンテナ"

#: admin/templates/rdm_keymanagement/delete_user_list.html:5
#: admin/templates/users/list.html:5
msgid "User Search Results"
msgstr "ユーザ検索結果"

#: admin/templates/rdm_keymanagement/user_list.html:13
#: admin/templates/users/user_list.html:25
msgid "Date confirmed"
msgstr "確認日"

#: admin/templates/rdm_keymanagement/user_list.html:14
#: admin/templates/users/user_list.html:26
msgid "Date disabled"
msgstr "無効な日付"

#: admin/templates/rdm_metadata/erad.html:11
#: admin/templates/rdm_metadata/erad.html:14
msgid "e-Rad records"
msgstr ""

#: admin/templates/rdm_metadata/erad.html:17
msgid ""
"Upload the TSV file containing the e-Rad record and press the Update "
"button."
msgstr ""

#: admin/templates/rdm_metadata/erad.html:23
msgid "Update"
msgstr ""

#: admin/templates/rdm_statistics/crawl.html:14
#: admin/templates/rdm_statistics/index.html:14
msgid "statistics"
msgstr "統計"

#: admin/templates/rdm_statistics/crawl.html:18
#: admin/templates/rdm_statistics/index.html:18
msgid "statistics info"
msgstr "統計情報"

#: admin/templates/rdm_statistics/index.html:16
msgid "institution "
msgstr "機関"

#: admin/templates/rdm_statistics/mail.html:19
msgid "Send statistic information mail"
msgstr "統計情報メールを送信する"

#: admin/templates/rdm_statistics/mail.html:21
msgid "sending result "
msgstr "送信結果"

#: admin/templates/rdm_statistics/settings.html:6
#: admin/templates/rdm_statistics/settings.html:9
msgid "RDM Announcements"
msgstr "アナウンス"

#: admin/templates/rdm_statistics/statistics.html:40
msgid "Institution"
msgstr "機関"

#: admin/templates/rdm_statistics/statistics.html:68
msgid "date"
msgstr "日付"

#: admin/templates/rdm_statistics/statistics.html:100
msgid "download PDF"
msgstr "PDFダウンロード"

#: admin/templates/rdm_statistics/statistics.html:101
msgid "download CSV"
msgstr "CSVダウンロード"

#: admin/templates/rdm_timestampadd/node_list.html:120
msgid "Are you sure the selected node(s) are spam?"
msgstr "選択したノードはスパムですか？"

#: admin/templates/rdm_timestampadd/timestampadd.html:15
msgid "TimeStampAddList"
msgstr "タイムスタンプ追加リスト"

#: admin/templates/rdm_timestampadd/timestampadd.html:19
#, python-format
msgid "TimeStamp Add (%(project_title)s)"
msgstr "証跡管理(%(project_title)s)"

#: admin/templates/rdm_timestampadd/timestampadd.html:28
msgid "Start Date"
msgstr "開始日"

#: admin/templates/rdm_timestampadd/timestampadd.html:34
msgid "End Date"
msgstr "終了日"

#: admin/templates/rdm_timestampadd/timestampadd.html:56
msgid "Verify"
msgstr "タイムスタンプを確認する"

#: admin/templates/rdm_timestampadd/timestampadd.html:57
msgid "Request Trusted Timestamp"
msgstr "タイムスタンプを打つ"

#: admin/templates/rdm_timestampadd/timestampadd.html:68
msgid "Processing, please wait..."
msgstr "処理しています。お待ちください..."

#: admin/templates/rdm_timestampadd/timestampadd.html:93
msgid "per page:"
msgstr "1ページあたり："

#: admin/templates/rdm_timestampadd/timestampadd.html:109
msgid "Page of "
msgstr "ページあたり"

#: admin/templates/rdm_timestampadd/timestampadd.html:138
msgid "File Path"
msgstr "ファイルパス"

#: admin/templates/rdm_timestampadd/timestampadd.html:147
msgid "Timestamp by"
msgstr "タイムスタンプ押印者"

#: admin/templates/rdm_timestampadd/timestampadd.html:156
msgid "Updated at"
msgstr "更新日時"

#: admin/templates/rdm_timestampadd/timestampadd.html:165
msgid "Timestamp Verification"
msgstr "タイムスタンプの検証"

#: admin/templates/rdm_timestampsettings/list.html:22
#: admin/templates/rdm_timestampsettings/node_list.html:43
msgid "Select Timestamp Function"
msgstr "タイムスタンプ機能を選択"

#: admin/templates/spam/detail.html:7
msgid "Comment"
msgstr "コメント"

#: admin/templates/spam/detail.html:14
msgid "Back to general list"
msgstr "一般リストに戻る"

#: admin/templates/spam/detail.html:18
msgid "Back to user's list"
msgstr "ユーザーのリストに戻る"

#: admin/templates/spam/detail.html:65
msgid "Author:"
msgstr "著者："

#: admin/templates/spam/detail.html:68
msgid "User's <b>RDM</b> profile"
msgstr "ユーザーの<b>RDM</b>プロフィール"

#: admin/templates/spam/detail.html:70
msgid "User's profile"
msgstr "ユーザーのプロフィール"

#: admin/templates/spam/detail.html:76
msgid "Comment ID:"
msgstr "コメントID："

#: admin/templates/spam/detail.html:84
msgid "Status: "
msgstr "ステータス："

#: admin/templates/spam/detail.html:103
msgid "Comment content"
msgstr "コメント内容"

#: admin/templates/spam/detail.html:104
msgid "created on:"
msgstr "作成日："

#: admin/templates/spam/detail.html:120
msgid "Type:"
msgstr "タイプ："

#: admin/templates/spam/detail.html:128
msgid "Reporter:"
msgstr "レポーター："

#: admin/templates/spam/detail.html:136
msgid "Reason:"
msgstr "理由："

#: admin/templates/spam/detail.html:144
msgid "No reports!"
msgstr "レポートがありません！"

#: admin/templates/spam/email.html:4
msgid "Suggested Email message for spammer"
msgstr "スパマー向けの推奨メール"

#: admin/templates/spam/email.html:7
#, python-format
msgid "Dear %(spamAuthorFullname)s,"
msgstr "%(spamAuthorFullname)s様,"

#: admin/templates/spam/email.html:8
msgid "A comment you made on a GakuNin RDM (GRDM) project"
msgstr "GakuNin RDM（GRDM）プロジェクトについてのコメント"

#: admin/templates/spam/email.html:10
msgid "has been reported as"
msgstr "が次のようにレポートされました："

#: admin/templates/spam/email.html:12
msgid "hate speech"
msgstr "ヘイトスピーチとして"

#: admin/templates/spam/email.html:14
msgid "violent or harmful behavior"
msgstr "暴力的または有害な行動"

#: admin/templates/spam/email.html:16
msgid "spam"
msgstr "スパム"

#: admin/templates/spam/email.html:27
msgid "Best,"
msgstr "よろしくお願いします。"

#: admin/templates/spam/email.html:28
msgid "The GakuNin RDM Team"
msgstr "GakuNin RDMチーム"

#: admin/templates/spam/spam_list.html:8 admin/templates/spam/spam_list.html:11
#: admin/templates/users/spam.html:7 admin/templates/users/spam.html:10
msgid "List of Spam"
msgstr "スパムリスト"

#: admin/templates/spam/spam_list.html:42 admin/templates/spam/user.html:44
#: admin/templates/users/spam.html:38
msgid "Author"
msgstr "著者"

#: admin/templates/spam/spam_list.html:43 admin/templates/spam/user.html:45
#: admin/templates/users/spam.html:39
msgid "Reporter"
msgstr "レポーター"

#: admin/templates/spam/spam_list.html:45 admin/templates/spam/user.html:47
#: admin/templates/users/spam.html:41
msgid "Content"
msgstr "内容"

#: admin/templates/spam/spam_list.html:72 admin/templates/spam/user.html:74
#: admin/templates/users/spam.html:68
msgid "Detail"
msgstr "詳細"

#: admin/templates/spam/spam_list.html:78 admin/templates/spam/user.html:80
#: admin/templates/users/spam.html:74
msgid "No more Spam!"
msgstr "スパムはもうありません！"

#: admin/templates/spam/user.html:9
msgid "User Spam"
msgstr "ユーザースパム"

#: admin/templates/spam/user.html:12
msgid "User's List of Spam"
msgstr "スパムのユーザーのリスト"

#: admin/templates/spam/user.html:15
#: admin/templates/user_emails/user_emails.html:69
#: admin/templates/users/user.html:157
msgid "User details"
msgstr "ユーザ詳細"

#: admin/templates/user_emails/search.html:19
#: admin/templates/user_emails/user_emails.html:6
#: admin/templates/user_emails/user_list.html:6
msgid "User-Emails"
msgstr "ユーザメール"

#: admin/templates/user_emails/search.html:19
#: admin/templates/user_emails/search.html:26
#: admin/templates/users/search.html:9 admin/templates/users/search.html:14
#: admin/templates/users/workshop.html:6
msgid "User Search"
msgstr "ユーザ検索"

#: admin/templates/user_emails/user_emails.html:6
msgid "User Emails Setting"
msgstr "ユーザメール設定"

#: admin/templates/user_emails/user_emails.html:83
#: admin/templates/user_emails/user_list.html:16
msgid "EPPN"
msgstr "利用者ID"

#: admin/templates/user_emails/user_emails.html:94
#: admin/templates/user_emails/user_list.html:19
msgid "Affiliation"
msgstr "所属"

#: admin/templates/user_emails/user_emails.html:120
msgid "Email address"
msgstr "プライマリメールアドレス"

#: admin/templates/user_emails/user_emails.html:129
msgid "Add email as Primary"
msgstr "追加"

#: admin/templates/user_emails/user_emails.html:144
msgid "Primary"
msgstr "プライマリ"

#: admin/templates/user_emails/user_emails.html:149
msgid "Set Primary"
msgstr "プライマリにする"

#: admin/templates/user_emails/user_list.html:6
msgid "Search Results"
msgstr "ユーザ検索結果"

#: admin/templates/users/GDPR_delete_user.html:5
#, python-format
msgid "Are you sure you want to <b>GDPR</b> delete this user? %(guid)s"
msgstr "このユーザーを<b>GDPR</b>削除してもよろしいですか？%(guid)s"

#: admin/templates/users/GDPR_delete_user.html:8
msgid "This is not reversible!"
msgstr "これは元に戻せません！"

#: admin/templates/users/add_system_tag.html:5
msgid "Add a system tag to this user"
msgstr "このユーザーにシステムタグを追加する"

#: admin/templates/users/flagged_spam_list.html:5
msgid "Flagged Spam Users"
msgstr "フラグ設定されたスパムユーザー"

#: admin/templates/users/get_link.html:4
#, python-format
msgid "%(title)s for user %(username)s"
msgstr "ユーザー%(username)sの%(title)s"

#: admin/templates/users/ham_spam_modal.html:10
msgid "Are you sure the selected user(s) are {{ target_type }}?"
msgstr ""

#: admin/templates/users/known_spam_list.html:5
msgid "Known Spam Users"
msgstr "既知のスパムユーザー"

#: admin/templates/users/merge_accounts_modal.html:4
msgid "Merge Accounts"
msgstr "アカウントをマージする"

#: admin/templates/users/merge_accounts_modal.html:7
#, python-format
msgid "Merge this user: <b>%(user)s</b> <b>(%(guid)s)</b>  with:"
msgstr "このユーザーをマージ：<b>%(user)s</b> <b>(%(guid)s)</b>："

#: admin/templates/users/notes.html:5
msgid "Notes for GakuNin RDM User"
msgstr "GakuNin RDMユーザー向けの注意事項"

#: admin/templates/users/notes.html:8
#, python-format
msgid "User: %(osf_id)s"
msgstr "ユーザ：%(osf_id)s"

#: admin/templates/users/notes.html:11
msgid "Notes for GakuNIn user:"
msgstr "GakuNInユーザーの注意事項："

#: admin/templates/users/reindex_user_elastic.html:5
#, python-format
msgid "Are you sure you want to reindex this user (Elastic)? %(guid)s"
msgstr "このユーザー（Elastic）のインデックスを再作成してもよろしいですか？%(guid)s"

#: admin/templates/users/remove_2_factor.html:5
msgid "This will remove two factor auth."
msgstr "これにより、2要素認証が削除されます。"

#: admin/templates/users/remove_2_factor.html:8
msgid ""
"Removing this will let the user log in with only one form of "
"authentication.The only way to reverse this action is for the user to re-"
"enable the addon after logging in."
msgstr "これを削除すると、ユーザーは1つの認証形式のみでログインできるようになります。このアクションを元に戻す唯一の方法は、ユーザーがログイン後にアドオンを再度有効にすることです。"

#: admin/templates/users/remove_spam_user.html:5
#, python-format
msgid ""
"Are you sure you want to delete this user and mark all their nodes as "
"private? %(guid)s"
msgstr "このユーザーを削除して、すべてのノードをプライベートとしてマークしてもよろしいですか？%(guid)s"

#: admin/templates/users/remove_spam_user.html:8
#: admin/templates/users/restore_ham_user.html:8
msgid ""
"You will be able to re-activate the user, but the admin console does not "
"currently have the ability to mark nodes as public."
msgstr "ユーザーを再度アクティブ化できますが、管理コンソールには現在、ノードをパブリックとしてマークする機能がありません。"

#: admin/templates/users/remove_user.html:5
#, python-format
msgid "Are you sure you want to delete this user? %(guid)s"
msgstr "このユーザーを削除してもよろしいですか？%(guid)s"

#: admin/templates/users/reset.html:5
msgid "Choose email to send reset link"
msgstr "リセットリンクを送信するメールを選択してください"

#: admin/templates/users/reset.html:8
#, python-format
msgid "User: %(guid)s"
msgstr "ユーザ：%(guid)s"

#: admin/templates/users/restore_ham_user.html:5
#, python-format
msgid "Are you sure you want to re-enable this user? %(guid)s"
msgstr "このユーザーを再度有効にしますか？%(guid)s"

#: admin/templates/users/search.html:27
msgid "User Workshop Follow-up"
msgstr "ユーザーワークショップのフォローアップ"

#: admin/templates/users/search.html:33
msgid "Go"
msgstr "移動"

#: admin/templates/users/user.html:29
msgid "Related spam"
msgstr "関連するスパム"

#: admin/templates/users/user.html:33
msgid "Send reset password email"
msgstr "パスワードリセットメールを送信"

#: admin/templates/users/user.html:35
msgid "Get password reset link"
msgstr "パスワードリセットリンクを取得"

#: admin/templates/users/user.html:37 admin/templates/users/user.html:42
msgid "Get confirmation link"
msgstr "確認リンクを取得"

#: admin/templates/users/user.html:40
msgid "Get claim links"
msgstr "申し立てリンクを取得"

#: admin/templates/users/user.html:47
msgid "Desk profile"
msgstr "デスクプロファイル"

#: admin/templates/users/user.html:48
msgid "Desk cases"
msgstr "デスクケース"

#: admin/templates/users/user.html:50
msgid "Merge Account"
msgstr "アカウントをマージ"

#: admin/templates/users/user.html:58
msgid "GDPR Delete Account"
msgstr "GDPRアカウントの削除"

#: admin/templates/users/user.html:62 admin/templates/users/user.html:64
msgid "Requested account deactivation"
msgstr "要求されたアカウントの無効化"

#: admin/templates/users/user.html:66
msgid "Force disable account"
msgstr "アカウントを強制的に無効にする"

#: admin/templates/users/user.html:74
msgid "Disable Spam account"
msgstr "スパムアカウントを無効にする"

#: admin/templates/users/user.html:76
msgid "Re-enable Ham account"
msgstr "Hamアカウントを再度有効にする"

#: admin/templates/users/user.html:79
msgid "Send reset"
msgstr "リセットを送信"

#: admin/templates/users/user.html:175
msgid "GakuNin RDM account"
msgstr "GakuNin RDMアカウント"

#: admin/templates/users/user.html:185
msgid "Emails"
msgstr "メール"

#: admin/templates/users/user.html:190
msgid "Primary: "
msgstr "プライマリ："

#: admin/templates/users/user.html:202
msgid "Registered"
msgstr "登録済"

#: admin/templates/users/user.html:206
msgid "Confirmed"
msgstr "確認済み"

#: admin/templates/users/user.html:210
msgid "Last login"
msgstr "最終ログイン"

#: admin/templates/users/user.html:214
msgid "Disabled"
msgstr "無効"

#: admin/templates/users/user.html:218
msgid "Two factor"
msgstr "2要素"

#: admin/templates/users/user.html:226
msgid "Deactivate"
msgstr "非アクティブ"

#: admin/templates/users/user.html:237
msgid "System tags"
msgstr "システムタグ"

#: admin/templates/users/user.html:246
msgid "add system tag"
msgstr "システムタグを追加"

#: admin/templates/users/user.html:258
msgid "GakuNin RDM Groups"
msgstr "GakuNin RDMグループ"

#: admin/templates/users/user.html:271
msgid "User is spammy"
msgstr "ユーザーはスパムです"

#: admin/templates/users/user.html:281
msgid "Profile content checked for spam"
msgstr "スパムをチェックしたプロファイルコンテンツ"

#: admin/templates/users/user.html:298
msgid "Quota for NII Storage (GB)"
msgstr "NIIストレージの割当て(GB)"

#: admin/templates/users/user_details.html:60
msgid "Quota for Institutional Storage (GB)"
msgstr "機関ストレージの割当て(GB)"

#: admin/templates/users/workshop.html:15
msgid "Upload"
msgstr "アップロード"

<<<<<<< HEAD
#: admin/templates/util/pagination.html:25
#, python-format
msgid "Page %(itemsNumber)s of %(paginatorNumPage)s"
msgstr "ページ%(itemsNumber)s / %(paginatorNumPage)s"

#~ msgid "Submit"
#~ msgstr "検索"

# text of menuitem on left-side menu
msgid "Login Availability Control"
msgstr "ログイン可否設定"

# page title
msgid "List of Entitlements"
msgstr "eduPersonEntitlement の一覧"

# label for eduPersonEntitlement input box
msgid "Entitlements"
msgstr "eduPersonEntitlement"

msgid "Institutions"
msgstr "機関"

# hint text of eduPersonEntitlement input box
msgid "Enter new entitlement"
msgstr "新しい eduPersonEntitlement"

# label for checkboxes
msgid "login availability"
msgstr "ログイン可否"

# text for button to add another eduPersonEntitlement input box
msgid "New entitlement"
msgstr "入力欄を追加"

msgid "Delete"
msgstr "削除"

msgid "Entitlement must be not empty"
msgstr "eduPersonEntitlement を入力してください。"

msgid "Entitlement '"
msgstr "eduPersonEntitlement '"

msgid "' already exists"
msgstr "'は既に存在します。"

msgid "' have been inputted"
msgstr "'は重複しています。"

# msgid "Configure NII Storage Quota"
# msgstr "NIIストレージのクォータ設定"

msgid "Each user Quota for NII Storage (GB)"
msgstr "クォータ一律設定 (GB)"

msgid "Inst. Storage Quota Control"
msgstr "機関ストレージのクォータ"

msgid "Institutional Storage Quota Control"
msgstr "機関ストレージのクォータ制御"

msgid "Institutional Storage for Institutions"
msgstr "機関ストレージ"
=======
#: admin/templates/util/node_preprint_paginated_list.html:94
msgid "Delete {{ resource_type|capfirst }}"
msgstr ""
>>>>>>> 99b172ab

#: api/base/authentication/drf.py:188
msgid "Invalid username/password."
msgstr ""

#: api/base/authentication/drf.py:215
msgid "Invalid two-factor authentication OTP code."
msgstr ""

#: api/base/authentication/drf.py:246
msgid "User provided an invalid OAuth2 access token"
msgstr ""

#: api/base/authentication/drf.py:249
msgid "CAS server failed to authenticate this token"
msgstr ""

#: api/base/authentication/drf.py:253
msgid "Could not find the user associated with this token"
msgstr ""

#: api/base/exceptions.py:128
msgid "This endpoint is not yet implemented."
msgstr ""

#: api/base/exceptions.py:133
msgid "Service is unavailable at this time."
msgstr ""

#: api/base/exceptions.py:226
msgid "Query string contains a malformed filter."
msgstr ""

#: api/base/exceptions.py:235
msgid "Comparison operators are only supported for dates and numbers."
msgstr ""

#: api/base/exceptions.py:241
msgid "Match operators are only supported for strings and lists."
msgstr ""

#: api/base/exceptions.py:247
msgid "Query contained one or more filters for invalid fields."
msgstr ""

#: api/base/exceptions.py:258
msgid "Please confirm your account before using the API."
msgstr ""

#: api/base/exceptions.py:263
msgid "Please claim your account before using the API."
msgstr ""

#: api/base/exceptions.py:268
msgid ""
"Making API requests with credentials associated with a deactivated "
"account is not allowed."
msgstr ""

#: api/base/exceptions.py:273
msgid ""
"Making API requests with credentials associated with a merged account is "
"not allowed."
msgstr ""

#: api/base/exceptions.py:278
msgid ""
"Making API requests with credentials associated with an invalid account "
"is not allowed."
msgstr ""

#: api/base/exceptions.py:282
msgid "Must specify two-factor authentication OTP code."
msgstr ""

#: api/base/exceptions.py:288
msgid "Invalid value in POST/PUT/PATCH request."
msgstr ""

#: api/base/exceptions.py:303
#, python-brace-format
msgid ""
"The node {0} cannot be affiliated with this View Only Link because the "
"node you're trying to affiliate is not descended from the node that the "
"View Only Link is attached to."
msgstr ""

#~ msgid "Submit"
#~ msgstr "検索"

#~ msgid "Institutions"
#~ msgstr "機関"

<<<<<<< HEAD
msgid "Recalculate quota"
msgstr "クォータ再計算"

# admin/templates/base.html
msgid "Export data storage location"
msgstr "エクスポートデータ保存場所"

msgid "Institutional Storages Control"
msgstr "機関ストレージ制御"

msgid "Export Data Management"
msgstr "エクスポートデータ管理"

# export_data_storage_location.html
msgid "Configure Accounts for Export Data Storage Location"
msgstr "エクスポートデータ保存場所のアカウント設定"

msgid "ID"
msgstr ""

# export_data_institutional_storages.html
msgid "List of Institutional Storages"
msgstr "機関ストレージ一覧"

msgid "Export Data"
msgstr "エクスポートデータ"

msgid "Export"
msgstr "エクスポート"

msgid "Stop exporting"
msgstr "エクスポート処理停止"

msgid "View export data list"
msgstr "エクスポートデータ一覧閲覧"

# export_data_list.html
msgid "Export Data List"
msgstr "エクスポートデータ一覧"

msgid "Export source storage"
msgstr "エクスポート元ストレージ"

msgid "Filter"
msgstr "一覧更新"

msgid "Recycle bin"
msgstr "ゴミ箱"

msgid "Move to recycle bin"
msgstr "ゴミ箱に移動"

msgid "Process start"
msgstr "プロセス開始時間"

msgid "Process end"
msgstr "プロセス終了時間"

msgid "Number of projects"
msgstr "プロジェクト数"

msgid "Number of files"
msgstr "ファイル数"

msgid "Total file size"
msgstr "ファイルサイズ合計"

msgid "Are you sure you want to delete these export data?"
msgstr "本当にエクスポートデータを削除しますか?"

msgid "Permanently delete (Cannot be restored with the Revert button)"
msgstr "恒久的に削除（復帰ボタンで戻せません）"

# export_data_deleted_list.html
msgid "Deleted Export Data List"
msgstr "削除済みエクスポートデータ一覧"

msgid "Revert"
msgstr "復帰"

msgid "Delete Permanently"
msgstr "恒久的に削除"

msgid "Are you sure you want to revert these export data?"
msgstr "本当にエクスポートデータを復帰しますか?"

# export_data_information.html
msgid "Export Data Information"
msgstr "エクスポートデータの情報"

msgid "Export Data Information of %(storage_name)s<br/><small>(for %(institution_nam)s)</small>"
msgstr "「%(storage_name)s<br/><small>(for %(institution_nam)s)</small>」のエクスポートデータ情報"

msgid "Institutional information"
msgstr "機関情報"

msgid "Source institution storage type"
msgstr "元機関ストレージのタイプ"

msgid "Contributor"
msgstr "メンバー"

msgid "Project"
msgstr "プロジェクト"

msgid "Tags"
msgstr "タグ"

msgid "Size"
msgstr "サイズ"

msgid "Version ID"
msgstr "バージョンID"

msgid "Created at"
msgstr "ファイル作成日時"

msgid "Check export data"
msgstr "エクスポートデータチェック"

msgid "The result of checking export data"
msgstr "エクスポートデータのチェック結果"

msgid "NG Reason"
msgstr "NG理由"

msgid "Export to CSV"
msgstr "CSVエクスポート"

msgid "Are you sure you want to delete this export data?"
msgstr "本当にエクスポートデータを削除しますか?"

msgid "Are you sure you want to revert this export data?"
msgstr "本当にエクスポートデータを復帰しますか?"

msgid "Restore destination storage"
msgstr "リストア先ストレージ"

msgid "Restore"
msgstr "リストア"

msgid "The restore destination storage is not empty."
msgstr "リストア先のストレージが空ではありません。"

msgid "This function assumes operation to empty storage."
msgstr "本機能は空のストレージへの操作を想定しています。"

msgid "Do you want to run it as it is?"
msgstr "そのまま実行しますか？"

msgid "Stop restoring"
msgstr "リストア処理停止"

msgid "Check restore data"
msgstr "リストアデータチェック"

msgid "The result of checking restore data"
msgstr "復元データのチェック結果"

msgid "The equivalent process is running"
msgstr "同じプロセスが実行されています。"

msgid "The export data files are corrupted"
msgstr "エクスポートしたデータが破損しています。"

msgid "Permission denied for this institution"
msgstr "この機関に対する許可が拒否されました。"

msgid "Permission denied for this storage"
msgstr "このストレージに対する許可が拒否されました。"

msgid "Permission denied for this export storage location"
msgstr "このエクスポートストレージ場所に対する許可が拒否されました。"

msgid "Permission denied for this export process"
msgstr "このエクスポートプロセスに対する許可が拒否されました。"

msgid "Cannot connect to the export data storage location"
msgstr "エクスポート先のストレージに接続できません。"

msgid "Cannot connect to source storage"
msgstr "エクスポート元のストレージに接続できません。"

msgid "Cannot connect to destination storage"
msgstr "エクスポート先のストレージに接続できません。"

msgid "Cannot check in this time. The process is {status}."
msgstr "エクスポート処理は現在「{status}」のためデータをチェックできません。"

msgid "Cannot stop this export process"
msgstr "このエクスポート プロセスを停止できません。"

msgid "Cannot abort this export process"
msgstr "このエクスポート プロセスをアボートできません。"
=======
#~ msgid "keyword"
#~ msgstr "キーワード"
>>>>>>> 99b172ab
<|MERGE_RESOLUTION|>--- conflicted
+++ resolved
@@ -3429,76 +3429,9 @@
 msgid "Upload"
 msgstr "アップロード"
 
-<<<<<<< HEAD
-#: admin/templates/util/pagination.html:25
-#, python-format
-msgid "Page %(itemsNumber)s of %(paginatorNumPage)s"
-msgstr "ページ%(itemsNumber)s / %(paginatorNumPage)s"
-
-#~ msgid "Submit"
-#~ msgstr "検索"
-
-# text of menuitem on left-side menu
-msgid "Login Availability Control"
-msgstr "ログイン可否設定"
-
-# page title
-msgid "List of Entitlements"
-msgstr "eduPersonEntitlement の一覧"
-
-# label for eduPersonEntitlement input box
-msgid "Entitlements"
-msgstr "eduPersonEntitlement"
-
-msgid "Institutions"
-msgstr "機関"
-
-# hint text of eduPersonEntitlement input box
-msgid "Enter new entitlement"
-msgstr "新しい eduPersonEntitlement"
-
-# label for checkboxes
-msgid "login availability"
-msgstr "ログイン可否"
-
-# text for button to add another eduPersonEntitlement input box
-msgid "New entitlement"
-msgstr "入力欄を追加"
-
-msgid "Delete"
-msgstr "削除"
-
-msgid "Entitlement must be not empty"
-msgstr "eduPersonEntitlement を入力してください。"
-
-msgid "Entitlement '"
-msgstr "eduPersonEntitlement '"
-
-msgid "' already exists"
-msgstr "'は既に存在します。"
-
-msgid "' have been inputted"
-msgstr "'は重複しています。"
-
-# msgid "Configure NII Storage Quota"
-# msgstr "NIIストレージのクォータ設定"
-
-msgid "Each user Quota for NII Storage (GB)"
-msgstr "クォータ一律設定 (GB)"
-
-msgid "Inst. Storage Quota Control"
-msgstr "機関ストレージのクォータ"
-
-msgid "Institutional Storage Quota Control"
-msgstr "機関ストレージのクォータ制御"
-
-msgid "Institutional Storage for Institutions"
-msgstr "機関ストレージ"
-=======
 #: admin/templates/util/node_preprint_paginated_list.html:94
 msgid "Delete {{ resource_type|capfirst }}"
 msgstr ""
->>>>>>> 99b172ab
 
 #: api/base/authentication/drf.py:188
 msgid "Invalid username/password."
@@ -3592,9 +3525,8 @@
 #~ msgid "Institutions"
 #~ msgstr "機関"
 
-<<<<<<< HEAD
-msgid "Recalculate quota"
-msgstr "クォータ再計算"
+#~ msgid "keyword"
+#~ msgstr "キーワード"
 
 # admin/templates/base.html
 msgid "Export data storage location"
@@ -3786,8 +3718,4 @@
 msgstr "このエクスポート プロセスを停止できません。"
 
 msgid "Cannot abort this export process"
-msgstr "このエクスポート プロセスをアボートできません。"
-=======
-#~ msgid "keyword"
-#~ msgstr "キーワード"
->>>>>>> 99b172ab
+msgstr "このエクスポート プロセスをアボートできません。"