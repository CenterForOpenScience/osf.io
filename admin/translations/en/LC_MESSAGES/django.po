--- conflicted
+++ resolved
@@ -3488,9 +3488,8 @@
 #~ msgid "Submit"
 #~ msgstr ""
 
-<<<<<<< HEAD
-msgid "Recalculate quota"
-msgstr ""
+#~ msgid "keyword"
+#~ msgstr ""
 
 # admin/templates/base.html
 msgid "Export data storage location"
@@ -3682,8 +3681,4 @@
 msgstr ""
 
 msgid "Cannot abort this export process"
-msgstr ""
-=======
-#~ msgid "keyword"
-#~ msgstr ""
->>>>>>> 99b172ab
+msgstr ""