--- conflicted
+++ resolved
@@ -3093,7 +3093,6 @@
 #~ msgid "Submit"
 #~ msgstr ""
 
-<<<<<<< HEAD
 # text of menuitem on left-side menu
 msgid "Login Availability Control"
 msgstr ""
@@ -3135,9 +3134,6 @@
 
 msgid "' have been inputted"
 msgstr "' is duplicated"
-=======
-#~ msgid "Institutions"
-#~ msgstr ""
 
 # msgid "Configure NII Storage Quota"
 # msgstr ""
@@ -3218,5 +3214,4 @@
 msgstr ""
 
 msgid "Recalculate quota"
-msgstr ""
->>>>>>> 91aaf7dc
+msgstr ""