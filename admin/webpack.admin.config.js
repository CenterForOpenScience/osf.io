var webpack = require('webpack');
var path = require('path');
var common = require('../webpack.common.config.js');
var assign = require('object-assign');
var BundleTracker = require('webpack-bundle-tracker');

var websiteRoot = path.join(__dirname, '..', 'website', 'static');

var adminRoot = path.join(__dirname, 'static');

var staticAdminPath = function(dir) {
    return path.join(adminRoot, dir);
};

<<<<<<< HEAD
common.entry['admin-base-page'] = staticAdminPath('js/pages/base-page.js');
common.entry['spamList'] =  staticAdminPath('js/spam/spamList.js');

=======
>>>>>>> 619b51a5
// Adding bundle tracker to plugins
var plugins = common.plugins.concat([
    // for using webpack with Django
    new BundleTracker({filename: './webpack-stats.json'}),
]);

common.output = {
    path: './static/public/js/',
    // publicPath: '/static/', // used to generate urls to e.g. images
    filename: '[name].js',
    sourcePrefix: ''
};


var config = assign({}, common, {
    entry: {
        'admin-base-page': staticAdminPath('js/pages/base-page.js'),
        'prereg-admin-page': staticAdminPath('js/pages/prereg-admin-page.js'),
        'admin-registration-edit-page': staticAdminPath('js/pages/admin-registration-edit-page.js')
    },
    plugins: plugins,
    debug: true,
    devtool: 'source-map'
});
config.resolve.root = [websiteRoot, adminRoot];
module.exports = config;<|MERGE_RESOLUTION|>--- conflicted
+++ resolved
@@ -12,12 +12,6 @@
     return path.join(adminRoot, dir);
 };
 
-<<<<<<< HEAD
-common.entry['admin-base-page'] = staticAdminPath('js/pages/base-page.js');
-common.entry['spamList'] =  staticAdminPath('js/spam/spamList.js');
-
-=======
->>>>>>> 619b51a5
 // Adding bundle tracker to plugins
 var plugins = common.plugins.concat([
     // for using webpack with Django
