# -*- coding: utf-8 -*-
import csv
import datetime
import inspect  # noqa
import logging

from django.db import transaction
from django.http import HttpResponse, Http404, JsonResponse
from django.shortcuts import render, redirect
from django.utils.decorators import method_decorator
from django.views import View
from django.urls import reverse
from django.views.generic import ListView

from admin.rdm.utils import RdmPermissionMixin
from admin.rdm_custom_storage_location.export_data.utils import (
    process_data_information,
    validate_exported_data,
    count_files_ng_ok,
    is_add_on_storage,
    check_file_metadata,
    check_for_file_existent_on_export_location,
)
from osf.models import ExportData, Institution, ExportDataLocation, ExportDataRestore
from website.util import inspect_info  # noqa
from .location import ExportStorageLocationViewBaseView
from addons.osfstorage.models import Region
from django.contrib.auth.mixins import UserPassesTestMixin
from admin.rdm.utils import get_institution_id_by_region
from admin.base.utils import render_bad_request_response

logger = logging.getLogger(__name__)


def get_export_data(institution_guid, selected_location_id=None, selected_source_id=None, deleted=False,
                    check_delete=True, selected_source_name=None):
    institution = Institution.load(institution_guid)
    locations = institution.get_allowed_storage_location()
    list_location_id = locations.values_list('id', flat=True)

    source_storages = institution.get_institutional_storage()
    list_source_id = source_storages.values_list('id', flat=True)

    # Get export data following user_institution_guid
    list_export_data = ExportData.objects.filter(
        location_id__in=list_location_id,
        source_id__in=list_source_id,
        status__in=ExportData.EXPORT_DATA_AVAILABLE
    )
    if check_delete:
        list_export_data = list_export_data.filter(is_deleted=deleted)
    if selected_location_id:
        list_export_data = list_export_data.filter(location_id=selected_location_id)
    if selected_source_id:
        list_export_data = list_export_data.filter(source_id=selected_source_id)
    if selected_source_name:
        list_export_data = list_export_data.filter(source_name=selected_source_name)
    list_export_data = list_export_data.order_by('-id')

    list_data = []
    for export_data in list_export_data:
        data = {
            'export_data': export_data,
            'location_name': export_data.location.name,
            'source_id': export_data.source.id,
            'source_name': export_data.source_name if export_data.source_name is not None else ''
        }
        list_data.append(data)
    return list_data


class ExportBaseView(ExportStorageLocationViewBaseView, ListView):
    raise_exception = True
    paginate_by = 10

    def get_queryset(self):
        raise NotImplementedError(
            '{0} is missing the implementation of the get_queryset() method.'.format(self.__class__.__name__)
        )

    def get_context_data(self, **kwargs):
        return super(ExportBaseView, self).get_context_data(**kwargs)

    def load_institution(self):
        institution_id = self.kwargs.get('institution_id')

        if institution_id:
            # superuser admin can access it
            try:
                self.institution = Institution.objects.get(id=institution_id, is_deleted=False)
                self.institution_guid = self.institution.guid
            except Institution.DoesNotExist:
                raise Http404(f'Institution with id {institution_id} not found')
        else:
            # institutional admin access without institution_id -> get from representative_affiliated_institution
            if not institution_id and self.request.user.is_affiliated_institution:
                self.institution = self.request.user.representative_affiliated_institution
                if self.institution:
                    self.institution_guid = self.institution.guid
                    institution_id = self.institution.id

            # skip if institution_id
            if not institution_id and self.is_super_admin:
                self.institution = Institution.objects.first()
                self.institution_guid = self.institution.guid
                institution_id = self.institution.id

        # skip if is_affiliated_institution
        # institutional admin access with invalid institution_id
        if not self.is_super_admin and not self.is_affiliated_institution(institution_id):
            self.handle_no_permission()


class ExportDataListView(ExportBaseView):
    template_name = 'rdm_custom_storage_location/export_data_list.html'

    def get(self, request, *args, **kwargs):
        if self.is_super_admin and not kwargs.get('institution_id'):
            return redirect(reverse('custom_storage_location:export_data:export_data_list_institutions'))

        self.load_institution()

        locations = self.institution.get_allowed_storage_location()
        selected_location_id = request.GET.get('location_id')
        if not selected_location_id and locations.exists():
            selected_location_id = locations.first().id

        source_storages = self.institution.get_institutional_storage()
        selected_source_id = self.kwargs.get('storage_id', request.GET.get('storage_id'))
        selected_source_name = self.kwargs.get('storage_name', request.GET.get('storage_name'))

        if not selected_source_id and source_storages.exists():
            selected_source_id = source_storages.first().id

        source_storage_list = get_export_data(self.institution_guid)
        source_name_list = [item['source_name'] for item in source_storage_list]
        source_name_list = list(set(filter(None, source_name_list)))
        source_name_list.sort()

        self.query_set = get_export_data(self.institution_guid, selected_location_id,
                                         selected_source_id, selected_source_name=selected_source_name)

        self.page_size = self.get_paginate_by(self.query_set)
        _, self.page, self.query_set, _ = self.paginate_queryset(self.query_set, self.page_size)
        context = {
            'institution': self.institution,
            'list_export_data': self.query_set,
            'locations': locations,
            'selected_location_id': int(selected_location_id) if selected_location_id else 0,
            'source_name_list': source_name_list,
            'selected_source_id': int(selected_source_id) if selected_source_id else 0,
            'selected_source_name': selected_source_name if selected_source_name else '',
            'source_id': self.query_set[0]['source_id'] if len(self.query_set) > 0 else 0,
            'page': self.page,
        }
        return render(request, self.template_name, context)


class ExportDataDeletedListView(ExportBaseView):
    template_name = 'rdm_custom_storage_location/export_data_deleted_list.html'

    def get(self, request, *args, **kwargs):
        self.load_institution()

        locations = self.institution.get_allowed_storage_location()
        selected_location_id = request.GET.get('location_id')
        selected_source_name = self.kwargs.get('storage_name', request.GET.get('storage_name'))
        if not selected_location_id and locations.exists():
            selected_location_id = locations.first().id

        source_storages = self.institution.get_institutional_storage()
        selected_source_id = self.kwargs.get('storage_id', request.GET.get('storage_id'))
        if not selected_source_id and source_storages.exists():
            selected_source_id = source_storages.first().id

        source_storage_list = get_export_data(self.institution_guid)
        source_name_list = [item['source_name'] for item in source_storage_list]
        source_name_list = list(set(filter(None, source_name_list)))
        source_name_list.sort()

        self.query_set = get_export_data(self.institution_guid, selected_location_id, selected_source_id,
                                          deleted=True, selected_source_name=selected_source_name)
        self.page_size = self.get_paginate_by(self.query_set)
        _, self.page, self.query_set, _ = self.paginate_queryset(self.query_set, self.page_size)
        context = {
            'institution': self.institution,
            'list_export_data': self.query_set,
            'locations': locations,
            'selected_location_id': int(selected_location_id) if selected_location_id else 0,
            'source_name_list': source_name_list,
            'selected_source_id': int(selected_source_id) if selected_source_id else 0,
            'selected_source_name': selected_source_name if selected_source_name else '',
            'source_id': self.query_set[0]['source_id'] if len(self.query_set) > 0 else 0,
            'page': self.page,
        }
        return render(request, self.template_name, context)


@method_decorator(transaction.non_atomic_requests, name='dispatch')
class ExportDataInformationView(ExportBaseView):
    template_name = 'rdm_custom_storage_location/export_data_information.html'

    def get_object(self, **kwargs):
        data_id = self.kwargs.get('data_id')
        export_data = ExportData.objects.filter(id=data_id, is_deleted=False).first()
        if export_data:
            if not self.is_super_admin:
                source_institution_guid = export_data.source.guid
                source_institution_query = Institution.objects.filter(_id=source_institution_guid, is_deleted=False)
                if not source_institution_query.exists():
                    self.handle_no_permission()

                source_institution_id = source_institution_query.first().id

                if not self.is_affiliated_institution(source_institution_id):
                    self.handle_no_permission()
            return export_data
        raise Http404(f'Export data with id {data_id} not found.')

    def get(self, request, *args, **kwargs):
        export_data = ExportData.objects.filter(id=self.kwargs.get('data_id'), is_deleted=False).first()
        if not self.is_super_admin:
            self.load_institution()
        else:
            if export_data:
                self.institution_guid = export_data.source.guid
                self.institution = Institution.objects.filter(_id=self.institution_guid, is_deleted=False).first()

        cookie = self.request.user.get_or_create_cookie().decode()
        cookies = self.request.COOKIES

        kwargs.pop('object_list', None)
        self.object_list = []
        self.query_set = []
        export_data = self.get_object()

        source_storages = self.institution.get_institutional_storage()

        # get file_info from location
        try:
            response = export_data.read_export_data_from_location(cookies, cookie=cookie)
        except Exception:
            message = 'Cannot connect to the export data storage location.'
            return render_bad_request_response(request=request, error_msgs=message)
        status_code = response.status_code
        if status_code != 200:
            message = 'Cannot connect to the export data storage location.'
            return render_bad_request_response(request=request, error_msgs=message)
        # validate export_data
        exported_info = response.json()
        check = validate_exported_data(exported_info, schema_filename='export-data-schema.json')
        if not check:
            message = 'The export data files are corrupted.'
            return render_bad_request_response(request=request, error_msgs=message)

        # get file_info from location
        try:
            response = export_data.read_file_info_from_location(cookies, cookie=cookie)
        except Exception:
            message = 'Cannot connect to the export data storage location.'
            return render_bad_request_response(request=request, error_msgs=message)
        status_code = response.status_code
        if status_code != 200:
            message = 'Cannot connect to the export data storage location.'
            return render_bad_request_response(request=request, error_msgs=message)
        # validate list_file_info
        file_info = response.json()
        check = validate_exported_data(file_info)
        if not check:
            message = 'The export data files are corrupted.'
            return render_bad_request_response(request=request, error_msgs=message)

        processed_list_file_info = process_data_information(file_info['files'])
        self.object_list = processed_list_file_info
        self.query_set = processed_list_file_info

        self.page_size = self.get_paginate_by(self.query_set)
        _, self.page, self.query_set, _ = self.paginate_queryset(self.query_set, self.page_size)

        context = {
            'institution': self.institution,
            'destination_storages': source_storages,
            'exported_info': exported_info,
            'export_data': export_data,
            'file_versions': self.query_set,
            'page': self.page,
        }
        return render(request, self.template_name, context)


@method_decorator(transaction.non_atomic_requests, name='dispatch')
class DeleteExportDataView(ExportStorageLocationViewBaseView, View):
    raise_exception = True

    def test_func(self):
        """check user permissions"""
        # login check
        if not self.is_authenticated:
            return False

        # allowed if superuser or admin
        if not self.is_super_admin and not self.is_institutional_admin:
            return False

        institution_id_set = set()
        try:
            selected_source_id = self.request.POST.get('selected_source_id')
            if selected_source_id:
                selected_source_inst = Region.objects.filter(id=int(selected_source_id)).first()
                if selected_source_inst:
                    institution_id_set.add(selected_source_inst.institution.id)
                else:
                    raise Http404(f'The selected source with id {selected_source_id} is not exist')

            institution_id = self.request.POST.get('institution_id')
            if institution_id:
                if not Institution.objects.filter(id=int(institution_id), is_deleted=False).exists():
                    raise Http404(f'The institution with id {institution_id} is not exist')
                institution_id_set.add(int(institution_id))

            selected_location_id = self.request.POST.get('selected_location_id')
            if selected_location_id:
                selected_location = ExportDataLocation.objects.filter(id=selected_location_id).first()
                if selected_location:
                    selected_location_inst = Institution.load(selected_location.institution_guid)
                    if selected_location_inst:
                        institution_id_set.add(selected_location_inst.id)
                else:
                    raise Http404(f'The selected source with id {selected_source_id} is not exist')

            list_export_data = self.request.POST.get('list_id_export_data')
            if list_export_data:
                list_export_data = list(filter(None, list_export_data.split('#')))
                list_export_data = list(map(int, list_export_data))
                institution_guid = ExportData.objects.filter(
                    id__in=list_export_data).values_list('source___id', flat=True)
                institution_guid_set = set(institution_guid)
                if len(institution_guid_set) > 1:
                    return False
                elif len(institution_guid_set) == 1:
                    institution_id_set.add(Institution.load(institution_guid_set.pop()).id)
        except ValueError:
            pass

        if len(institution_id_set) < 1:
            return True
        elif len(institution_id_set) > 1:
            return False
        else:
            return self.has_auth(institution_id_set.pop())

    def post(self, request):
        # Init and validate request body data
        try:
            cookie = request.user.get_or_create_cookie().decode()
            cookies = request.COOKIES
            is_super = self.is_super_admin
            selected_source_id = request.POST.get('selected_source_id')
            if selected_source_id:
                selected_source_id = int(selected_source_id)
            selected_location_id = request.POST.get('selected_location_id')
            if selected_location_id:
                selected_location_id = int(selected_location_id)
            institution_id = request.POST.get('institution_id')
            if is_super and not institution_id:
                message = 'The request missing required institution_id.'
                return render_bad_request_response(request=request, error_msgs=message)
            elif institution_id:
                institution_id = int(institution_id)

            list_export_data_delete = request.POST.get('list_id_export_data')
            if not list_export_data_delete:
                message = 'The request missing list_id_export_data.'
                return render_bad_request_response(request=request, error_msgs=message)
            list_export_data_delete = list(filter(None, list_export_data_delete.split('#')))
            list_export_data_delete = list(map(int, list_export_data_delete))

        except ValueError:
            message = 'The request contain invalid value.'
            return render_bad_request_response(request=request, error_msgs=message)

        # Delete export data
        check_delete_permanently = True if request.POST.get('delete_permanently') == 'on' else False
        if check_delete_permanently:
            for item in ExportData.objects.filter(id__in=list_export_data_delete, is_deleted=True):
                response = item.delete_export_data_folder(cookies, cookie=cookie)
                if response.status_code == 204:
                    item.delete()
                else:

                    message = 'Cannot connect to the export data storage location.'
                    return render_bad_request_response(request=request, error_msgs=message)
        else:
            ExportData.objects.filter(id__in=list_export_data_delete).update(is_deleted=True)

        if check_delete_permanently:
            if selected_source_id and selected_location_id:
                if is_super:
                    return redirect(reverse('custom_storage_location:export_data:export_data_deleted_list_institution', kwargs={'institution_id': institution_id}) + f'?storage_id={selected_source_id}&location_id={selected_location_id}')
                else:
                    return redirect(reverse('custom_storage_location:export_data:export_data_deleted_list') + f'?storage_id={selected_source_id}&location_id={selected_location_id}')
            else:
                if is_super:
                    return redirect(reverse('custom_storage_location:export_data:export_data_deleted_list_institution', kwargs={'institution_id': institution_id}))
                else:
                    return redirect('custom_storage_location:export_data:export_data_deleted_list')
        else:
            if selected_source_id and selected_location_id:
                if is_super:
                    return redirect(reverse('custom_storage_location:export_data:export_data_list_institution', kwargs={'institution_id': institution_id}) + f'?storage_id={selected_source_id}&location_id={selected_location_id}')
                else:
                    return redirect(reverse('custom_storage_location:export_data:export_data_list') + f'?storage_id={selected_source_id}&location_id={selected_location_id}')
            else:
                if is_super:
                    return redirect(reverse('custom_storage_location:export_data:export_data_list_institution', kwargs={'institution_id': institution_id}))
                else:
                    return redirect('custom_storage_location:export_data:export_data_list')


class RevertExportDataView(ExportStorageLocationViewBaseView, View):
    raise_exception = True

    def test_func(self):
        """check user permissions"""
        # login check
        if not self.is_authenticated:
            return False

        # allowed if superuser or admin
        if not self.is_super_admin and not self.is_institutional_admin:
            return False

        institution_id_set = set()
        # Collect institution_id from request body data
        try:
            selected_source_id = self.request.POST.get('selected_source_id')
            if selected_source_id:
                selected_source_inst = Region.objects.filter(id=int(selected_source_id)).first()
                if selected_source_inst:
                    institution_id_set.add(selected_source_inst.institution.id)
                else:
                    raise Http404(f'The selected source with id {selected_source_id} is not exist')

            institution_id = self.request.POST.get('institution_id')
            if institution_id:
                if not Institution.objects.filter(id=int(institution_id), is_deleted=False).exists():
                    raise Http404(f'The institution with id {institution_id} is not exist')
                institution_id_set.add(int(institution_id))

            selected_location_id = self.request.POST.get('selected_location_id')
            if selected_location_id:
                selected_location = ExportDataLocation.objects.filter(id=int(selected_location_id)).first()
                if selected_location:
                    selected_location_inst = Institution.load(selected_location.institution_guid)
                    if selected_location_inst:
                        institution_id_set.add(selected_location_inst.id)
                else:
                    raise Http404(f'The selected location with id {selected_location_id} is not exist')
            list_export_data = self.request.POST.get('list_id_export_data')
            if list_export_data:
                list_export_data = list(filter(None, list_export_data.split('#')))
                list_export_data = list(map(int, list_export_data))
                institution_guid = ExportData.objects.filter(
                    id__in=list_export_data, is_deleted=True).values_list('source___id', flat=True)
                institution_guid_set = set(institution_guid)
                if len(institution_guid_set) > 1:
                    return False
                elif len(institution_guid_set) == 1:
                    institution_id_set.add(Institution.load(institution_guid_set.pop()).id)

        except ValueError:
            pass

        if len(institution_id_set) < 1:
            return True
        elif len(institution_id_set) > 1:
            return False
        else:
            return self.has_auth(institution_id_set.pop())

    def post(self, request):
        # Init and validate request body data
        try:
            is_super = self.is_super_admin
            selected_source_id = request.POST.get('selected_source_id')
            if selected_source_id:
                selected_source_id = int(selected_source_id)
            selected_location_id = request.POST.get('selected_location_id')
            if selected_location_id:
                selected_location_id = int(selected_location_id)
            institution_id = request.POST.get('institution_id')
            if is_super and not institution_id:
                message = 'The request missing required institution_id.'
                return render_bad_request_response(request=request, error_msgs=message)
            elif institution_id:
                institution_id = int(institution_id)
            list_export_data = request.POST.get('list_id_export_data')
            if not list_export_data:
                message = 'The request missing list_id_export_data.'
                return render_bad_request_response(request=request, error_msgs=message)
            list_export_data = list(filter(None, list_export_data.split('#')))
            list_export_data = list(map(int, list_export_data))
        except ValueError:
            message = 'The request contain invalid value.'
            return render_bad_request_response(request=request, error_msgs=message)

        # Revert export data deleted and redirect
        if list_export_data:
            ExportData.objects.filter(id__in=list_export_data).update(is_deleted=False)
        if selected_source_id and selected_location_id:
            if is_super:
                return redirect(reverse(
                    'custom_storage_location:export_data:export_data_deleted_list_institution', kwargs={'institution_id': institution_id}) + f'?storage_id={selected_source_id}&location_id={selected_location_id}')
            else:
                return redirect(reverse(
                    'custom_storage_location:export_data:export_data_deleted_list') + f'?storage_id={selected_source_id}&location_id={selected_location_id}')
        else:
            if is_super:
                return redirect(reverse('custom_storage_location:export_data:export_data_deleted_list_institution', kwargs={'institution_id': institution_id}))
            else:
                return redirect('custom_storage_location:export_data:export_data_deleted_list')


@method_decorator(transaction.non_atomic_requests, name='dispatch')
class ExportDataFileCSVView(RdmPermissionMixin, UserPassesTestMixin, View):
    raise_exception = True

    def test_func(self):
        """ Check user permissions """
        if not self.is_authenticated:
            return False
        user = self.request.user
        return user.is_super_admin or user.is_institutional_admin

    def get_object(self, **kwargs):
        data_id = self.kwargs.get('data_id')
        export_data = ExportData.objects.filter(id=data_id, is_deleted=False).first()
        if export_data:
            if not self.is_super_admin:
                source_institution_guid = export_data.source.guid
                source_institution_query = Institution.objects.filter(_id=source_institution_guid, is_deleted=False)
                if not source_institution_query.exists():
                    self.handle_no_permission()

                source_institution_id = source_institution_query.first().id

                if not self.is_affiliated_institution(source_institution_id):
                    self.handle_no_permission()
            return export_data
        raise Http404(f'Export data with id {data_id} not found.')

    def get(self, *args, **kwargs):
        cookie = self.request.user.get_or_create_cookie().decode()
        cookies = self.request.COOKIES

        export_data = self.get_object()
        # get file_info from location
        try:
            response = export_data.read_file_info_from_location(cookies, cookie=cookie)
        except Exception:
            message = 'Cannot connect to the export data storage location.'
            return render_bad_request_response(request=self.request, error_msgs=message)
        status_code = response.status_code
        if status_code != 200:
            message = 'Cannot connect to the export data storage location.'
            return render_bad_request_response(request=self.request, error_msgs=message)
        # validate list_file_info
        file_info = response.json()
        processed_list_file_info = process_data_information(file_info['files'])
        if self.is_super_admin:
            guid = export_data.source.guid
        else:
            guid = self.request.user.representative_affiliated_institution.guid
        current_datetime = str('{date:%Y-%m-%d-%H%M%S}'.format(date=datetime.datetime.now())).replace('-', '')
        response = HttpResponse(content_type='text/csv')
        response['Content-Disposition'] = 'attachment;filename=file_info_{}_{}.csv'.format(guid, current_datetime)
        writer = csv.writer(response)
        writer.writerow(
            ['project_id', 'project_name', 'owner', 'file_id', 'file_path', 'filename', 'versions', 'size', 'stamper'])
        for file in processed_list_file_info:
            writer.writerow([
                file['project']['id'],
                file['project']['name'],
                file['contributor'],
                file['id'],
                file['materialized_path'],
                file['name'],
                file['identifier'],
                str(file['size']) + ' Bytes',
                file.get('timestamp', {}).get('verify_user')
            ])
        return response


@method_decorator(transaction.non_atomic_requests, name='dispatch')
class CheckExportData(RdmPermissionMixin, UserPassesTestMixin, View):
    raise_exception = True
    export_data = None
    user_institution_guid = None

    def dispatch(self, request, *args, **kwargs):
        """Initialize attributes shared by all view methods."""
        # login check
        if not self.is_authenticated:
            return self.handle_no_permission()

        data_id = self.kwargs.get('data_id')
        self.export_data = ExportData.objects.filter(id=data_id, is_deleted=False).first()
        if not self.export_data:
            message = f'The data_id "{data_id}" is not exist'
            return JsonResponse({'message': message}, status=404)

        return super(CheckExportData, self).dispatch(request, *args, **kwargs)

    def test_func(self):
        """check user permissions"""
        institution_guid = self.export_data.source._id
        user = self.request.user
        if not user.is_superuser and user.is_affiliated_institution:
            institution = user.affiliated_institutions.first()
            self.user_institution_guid = institution.guid

        return user.is_superuser or (user.is_institutional_admin
                                      and self.user_institution_guid == institution_guid)

    def get(self, request, *args, **kwargs):
        cookie = request.user.get_or_create_cookie().decode()
        cookies = request.COOKIES

        if self.export_data.status != ExportData.STATUS_COMPLETED:
            message = f'Cannot check in this time. The process is {self.export_data.status}'
            return JsonResponse({'message': message}, status=400)

        # start check
        self.export_data.status = ExportData.STATUS_CHECKING
        self.export_data.last_check = datetime.datetime.now()
        self.export_data.save()

        try:
            # get file information exported
            response = self.export_data.read_file_info_from_location(cookies, cookie=cookie)
            status_code = response.status_code

            if status_code != 200:
                message = 'Cannot connect to the export data storage location.'
                return JsonResponse({'message': message}, status=400)
            exported_file_info = response.json()
            check = validate_exported_data(exported_file_info)
            if not check:
                message = 'The export data files are corrupted.'
                return JsonResponse({'message': message}, status=400)

            # Get data from current source storage
            _, storage_file_info = self.export_data.extract_file_information_json_from_source_storage()
            exported_file_versions = process_data_information(exported_file_info['files'])
            storage_file_versions = process_data_information(storage_file_info['files'])
            exclude_keys = []
            data = count_files_ng_ok(exported_file_versions, storage_file_versions, exclude_keys=exclude_keys)

            # check file exist in Export location storage
            node_id = self.export_data.EXPORT_DATA_FAKE_NODE_ID
            provider = self.export_data.location.provider_name
            location_id = self.export_data.location.id
            file_path = f'/{self.export_data.export_data_folder_name}/files/'
            file_list = check_for_file_existent_on_export_location(
                exported_file_info, node_id, provider, file_path, location_id, cookies, cookie)
            file_fails_list = data.get('list_file_ng') + file_list
            for file in file_list:
                if not any(d['path'] == file['path'] for d in data.get('list_file_ng')):
                    data['ng'] += 1
                    data['ok'] -= 1
            data['list_file_ng'] = file_fails_list

            return JsonResponse(data, status=200)
        except Exception:
            message = 'Cannot connect to the export data storage location.'
            return JsonResponse({'message': message}, status=400)
        finally:
            # end check
            self.export_data.status = ExportData.STATUS_COMPLETED
            self.export_data.save()


@method_decorator(transaction.non_atomic_requests, name='dispatch')
class CheckRestoreData(RdmPermissionMixin, UserPassesTestMixin, View):
    raise_exception = True
    destination_id = None
    institution_id = None
    export_data = None

    def dispatch(self, request, *args, **kwargs):
        """Initialize attributes shared by all view methods."""
        # login check
        if not self.is_authenticated:
            return self.handle_no_permission()
        try:
            self.destination_id = self.request.GET.get('destination_id')
            if self.destination_id:
                self.institution_id = get_institution_id_by_region(
                    Region.objects.filter(id=int(self.destination_id)).first())
                if not self.institution_id:
                    message = f'The destination_id "{self.destination_id}" is not exist'
                    return JsonResponse({'message': message}, status=404)
            data_id = self.kwargs.get('data_id')
            self.export_data = ExportData.objects.filter(id=data_id, is_deleted=False).first()
            if not self.export_data:
                message = f'The data_id "{data_id}" is not exist'
                return JsonResponse({'message': message}, status=404)

            return super(CheckRestoreData, self).dispatch(request, *args, **kwargs)
        except ValueError:
            message = 'destination_id must be a integer'
            return JsonResponse({'message': message}, status=400)

<<<<<<< HEAD
        # Get data from current source storage
        _, storage_file_info = export_data.extract_file_information_json_from_source_storage(cookie=cookie)
        exported_file_versions = process_data_information(exported_file_info['files'])
        storage_file_versions = process_data_information(storage_file_info['files'])
        exclude_keys = []
        data = count_files_ng_ok(exported_file_versions, storage_file_versions, exclude_keys=exclude_keys)

        # check file exist in Export location storage
        node_id = export_data.EXPORT_DATA_FAKE_NODE_ID
        provider = export_data.location.provider_name
        location_id = export_data.location.id
        file_path = f'/{export_data.export_data_folder_name}/files/'
        file_list = check_for_file_existent_on_export_location(exported_file_info, node_id, provider, file_path, location_id, cookies, cookie)
        file_fails_list = data.get('list_file_ng') + file_list
        for file in file_list:
            if not any(d['path'] == file['path'] for d in data.get('list_file_ng')):
                data['ng'] += 1
                data['ok'] -= 1
        data['list_file_ng'] = file_fails_list
        # end check
        export_data.status = ExportData.STATUS_COMPLETED
        export_data.save()

        return JsonResponse(data, status=200)
=======
    def test_func(self):
        """check user permissions"""
>>>>>>> fe2822fb

        # allowed if superuser or admin
        if not self.is_super_admin and not self.is_institutional_admin:
            return False

        if self.export_data:
            export_data_inst_id = get_institution_id_by_region(self.export_data.source)
        if not export_data_inst_id:
            return True
        elif not self.destination_id:
            return self.has_auth(export_data_inst_id)
        else:
            return (export_data_inst_id == self.institution_id) and self.has_auth(export_data_inst_id)

    def get(self, request, data_id):
        cookie = request.user.get_or_create_cookie().decode()
        cookies = request.COOKIES

        try:
            if 'destination_id' in request.GET:
                restore_data = self.export_data.get_latest_restored_data_with_destination_id(self.destination_id)
            else:
                restore_data = self.export_data.get_latest_restored()
        except ExportDataRestore.DoesNotExist:
            message = f'Cannot check restore data with data_id is {data_id} and destination_id is {self.destination_id}'
            return JsonResponse({'message': message}, status=400)

        if restore_data.status != ExportData.STATUS_COMPLETED:
            message = f'Cannot check in this time. The process is {restore_data.status}'
            return JsonResponse({'message': message}, status=400)

        # start check
        restore_data.status = ExportData.STATUS_CHECKING
        restore_data.last_check = datetime.datetime.now()
        restore_data.save()

        try:
            # get file information exported
            response = restore_data.export.read_file_info_from_location(cookies, cookie=cookie)
            if response.status_code != 200:
                message = 'Cannot connect to the export data storage location.'
                return JsonResponse({'message': message}, status=400)
            exported_file_info = response.json()
            check = validate_exported_data(exported_file_info)
            if not check:
                message = 'The export data files are corrupted.'
                return JsonResponse({'message': message}, status=400)

            # Get data from current destination storage
            _, storage_file_info = restore_data.extract_file_information_json_from_destination_storage()
            exported_file_versions = process_data_information(exported_file_info['files'])
            storage_file_versions = process_data_information(storage_file_info['files'])
            exclude_keys = ['location']
            data = count_files_ng_ok(exported_file_versions, storage_file_versions, exclude_keys=exclude_keys)

            return JsonResponse(data, status=200)
        except Exception:
            message = 'Cannot connect to the export data storage location.'
            return JsonResponse({'message': message}, status=400)
<<<<<<< HEAD
        exported_file_info = response.json()
        check = validate_exported_data(exported_file_info)
        if not check:
            message = 'The export data files are corrupted.'
            return JsonResponse({'message': message}, status=400)

        # Get data from current destination storage
        _, storage_file_info = restore_data.extract_file_information_json_from_destination_storage(cookie=cookie)
        exported_provider_name = export_data.source_waterbutler_settings.get('storage', {}).get('provider')
        destination_provider_name = restore_data.destination.provider_name
        exported_file_versions = []
        storage_file_versions = []
        if is_add_on_storage(exported_provider_name) or is_add_on_storage(destination_provider_name):
            # If either source or destination is add-on storage, only check the latest file version
            exported_file_versions = process_data_information(exported_file_info['files'], True)
            storage_file_versions = process_data_information(storage_file_info['files'], True)
        else:
            exported_file_versions = process_data_information(exported_file_info['files'])
            storage_file_versions = process_data_information(storage_file_info['files'])

        if is_add_on_storage(exported_provider_name) or is_add_on_storage(destination_provider_name):
            # If either source or destination is add-on storage then exclude the following keys
            exclude_keys = ['id', 'provider', 'path', 'created_at', 'modified_at', 'timestamp_id', 'identifier', 'contributor',
                            # location/
                            'location',
                            # metadata/
                            'metadata',
                            # timestamp/
                            'timestamp_id', 'verify_user']
        else:
            # If source and destination are bulk-mount storages then exclude the following keys
            exclude_keys = ['host', 'bucket', 'folder', 'service', 'provider', 'verify_ssl', 'address', 'version',
                            # metadata/
                            'etag', 'extra']
        data = count_files_ng_ok(exported_file_versions, storage_file_versions, exclude_keys=exclude_keys)

        # Check addons_metadata_filemetadata
        data = check_file_metadata(data, restore_data, storage_file_info)

        # end check
        restore_data.status = ExportData.STATUS_COMPLETED
        restore_data.save()

        return JsonResponse(data, status=200)
=======
        finally:
            # end check
            restore_data.status = ExportData.STATUS_COMPLETED
            restore_data.save()
>>>>>>> fe2822fb
<|MERGE_RESOLUTION|>--- conflicted
+++ resolved
@@ -179,7 +179,7 @@
         source_name_list.sort()
 
         self.query_set = get_export_data(self.institution_guid, selected_location_id, selected_source_id,
-                                          deleted=True, selected_source_name=selected_source_name)
+                                         deleted=True, selected_source_name=selected_source_name)
         self.page_size = self.get_paginate_by(self.query_set)
         _, self.page, self.query_set, _ = self.paginate_queryset(self.query_set, self.page_size)
         context = {
@@ -651,7 +651,7 @@
                 return JsonResponse({'message': message}, status=400)
 
             # Get data from current source storage
-            _, storage_file_info = self.export_data.extract_file_information_json_from_source_storage()
+            _, storage_file_info = self.export_data.extract_file_information_json_from_source_storage(cookie=cookie)
             exported_file_versions = process_data_information(exported_file_info['files'])
             storage_file_versions = process_data_information(storage_file_info['files'])
             exclude_keys = []
@@ -712,42 +712,17 @@
             message = 'destination_id must be a integer'
             return JsonResponse({'message': message}, status=400)
 
-<<<<<<< HEAD
-        # Get data from current source storage
-        _, storage_file_info = export_data.extract_file_information_json_from_source_storage(cookie=cookie)
-        exported_file_versions = process_data_information(exported_file_info['files'])
-        storage_file_versions = process_data_information(storage_file_info['files'])
-        exclude_keys = []
-        data = count_files_ng_ok(exported_file_versions, storage_file_versions, exclude_keys=exclude_keys)
-
-        # check file exist in Export location storage
-        node_id = export_data.EXPORT_DATA_FAKE_NODE_ID
-        provider = export_data.location.provider_name
-        location_id = export_data.location.id
-        file_path = f'/{export_data.export_data_folder_name}/files/'
-        file_list = check_for_file_existent_on_export_location(exported_file_info, node_id, provider, file_path, location_id, cookies, cookie)
-        file_fails_list = data.get('list_file_ng') + file_list
-        for file in file_list:
-            if not any(d['path'] == file['path'] for d in data.get('list_file_ng')):
-                data['ng'] += 1
-                data['ok'] -= 1
-        data['list_file_ng'] = file_fails_list
-        # end check
-        export_data.status = ExportData.STATUS_COMPLETED
-        export_data.save()
-
-        return JsonResponse(data, status=200)
-=======
     def test_func(self):
         """check user permissions"""
->>>>>>> fe2822fb
 
         # allowed if superuser or admin
         if not self.is_super_admin and not self.is_institutional_admin:
             return False
 
+        export_data_inst_id = None
         if self.export_data:
             export_data_inst_id = get_institution_id_by_region(self.export_data.source)
+
         if not export_data_inst_id:
             return True
         elif not self.destination_id:
@@ -790,64 +765,41 @@
                 return JsonResponse({'message': message}, status=400)
 
             # Get data from current destination storage
-            _, storage_file_info = restore_data.extract_file_information_json_from_destination_storage()
-            exported_file_versions = process_data_information(exported_file_info['files'])
-            storage_file_versions = process_data_information(storage_file_info['files'])
-            exclude_keys = ['location']
+            _, storage_file_info = restore_data.extract_file_information_json_from_destination_storage(cookie=cookie)
+            exported_provider_name = self.export_data.source_waterbutler_settings.get('storage', {}).get('provider')
+            destination_provider_name = restore_data.destination.provider_name
+            if is_add_on_storage(exported_provider_name) or is_add_on_storage(destination_provider_name):
+                # If either source or destination is add-on storage, only check the latest file version
+                exported_file_versions = process_data_information(exported_file_info['files'], True)
+                storage_file_versions = process_data_information(storage_file_info['files'], True)
+            else:
+                exported_file_versions = process_data_information(exported_file_info['files'])
+                storage_file_versions = process_data_information(storage_file_info['files'])
+
+            if is_add_on_storage(exported_provider_name) or is_add_on_storage(destination_provider_name):
+                # If either source or destination is add-on storage then exclude the following keys
+                exclude_keys = ['id', 'provider', 'path', 'created_at', 'modified_at', 'timestamp_id', 'identifier', 'contributor',
+                                # location/
+                                'location',
+                                # metadata/
+                                'metadata',
+                                # timestamp/
+                                'timestamp_id', 'verify_user']
+            else:
+                # If source and destination are bulk-mount storages then exclude the following keys
+                exclude_keys = ['location',
+                                # metadata/
+                                'etag', 'extra']
             data = count_files_ng_ok(exported_file_versions, storage_file_versions, exclude_keys=exclude_keys)
+
+            # Check addons_metadata_filemetadata
+            check_file_metadata(data, restore_data, storage_file_info)
 
             return JsonResponse(data, status=200)
         except Exception:
             message = 'Cannot connect to the export data storage location.'
             return JsonResponse({'message': message}, status=400)
-<<<<<<< HEAD
-        exported_file_info = response.json()
-        check = validate_exported_data(exported_file_info)
-        if not check:
-            message = 'The export data files are corrupted.'
-            return JsonResponse({'message': message}, status=400)
-
-        # Get data from current destination storage
-        _, storage_file_info = restore_data.extract_file_information_json_from_destination_storage(cookie=cookie)
-        exported_provider_name = export_data.source_waterbutler_settings.get('storage', {}).get('provider')
-        destination_provider_name = restore_data.destination.provider_name
-        exported_file_versions = []
-        storage_file_versions = []
-        if is_add_on_storage(exported_provider_name) or is_add_on_storage(destination_provider_name):
-            # If either source or destination is add-on storage, only check the latest file version
-            exported_file_versions = process_data_information(exported_file_info['files'], True)
-            storage_file_versions = process_data_information(storage_file_info['files'], True)
-        else:
-            exported_file_versions = process_data_information(exported_file_info['files'])
-            storage_file_versions = process_data_information(storage_file_info['files'])
-
-        if is_add_on_storage(exported_provider_name) or is_add_on_storage(destination_provider_name):
-            # If either source or destination is add-on storage then exclude the following keys
-            exclude_keys = ['id', 'provider', 'path', 'created_at', 'modified_at', 'timestamp_id', 'identifier', 'contributor',
-                            # location/
-                            'location',
-                            # metadata/
-                            'metadata',
-                            # timestamp/
-                            'timestamp_id', 'verify_user']
-        else:
-            # If source and destination are bulk-mount storages then exclude the following keys
-            exclude_keys = ['host', 'bucket', 'folder', 'service', 'provider', 'verify_ssl', 'address', 'version',
-                            # metadata/
-                            'etag', 'extra']
-        data = count_files_ng_ok(exported_file_versions, storage_file_versions, exclude_keys=exclude_keys)
-
-        # Check addons_metadata_filemetadata
-        data = check_file_metadata(data, restore_data, storage_file_info)
-
-        # end check
-        restore_data.status = ExportData.STATUS_COMPLETED
-        restore_data.save()
-
-        return JsonResponse(data, status=200)
-=======
         finally:
             # end check
             restore_data.status = ExportData.STATUS_COMPLETED
-            restore_data.save()
->>>>>>> fe2822fb
+            restore_data.save()