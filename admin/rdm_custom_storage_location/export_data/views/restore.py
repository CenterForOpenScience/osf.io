# -*- coding: utf-8 -*-
from __future__ import absolute_import

import inspect  # noqa
import json
import logging
from functools import partial

from celery.states import PENDING
from celery.contrib.abortable import AbortableAsyncResult, ABORTED
from django.db import transaction
from django.utils import timezone
from django.utils.decorators import method_decorator
from rest_framework import authentication as drf_authentication
from rest_framework import status
from rest_framework.response import Response
from rest_framework.views import APIView

from addons.osfstorage.models import Region
from admin.rdm.utils import RdmPermissionMixin
from admin.rdm_custom_storage_location import tasks
from admin.rdm_custom_storage_location.export_data import utils
from osf.models import ExportData, ExportDataRestore, BaseFileNode, Tag, RdmFileTimestamptokenVerifyResult, Institution
from website.util import inspect_info  # noqa
from framework.transactions.handlers import no_auto_transaction

logger = logging.getLogger(__name__)
INSTITUTIONAL_STORAGE_PROVIDER_NAME = 'osfstorage'


class ProcessError(Exception):
    # Raise for exception found in process
    pass


@no_auto_transaction
@method_decorator(transaction.non_atomic_requests, name='dispatch')
class RestoreDataActionView(RdmPermissionMixin, APIView):
    raise_exception = True
    authentication_classes = (
        drf_authentication.SessionAuthentication,
    )

    def post(self, request, **kwargs):
        destination_id = request.POST.get('destination_id')
        export_id = self.kwargs.get('export_id')
        cookie = request.user.get_or_create_cookie().decode()
        kwargs.setdefault('cookie', cookie)
        cookies = request.COOKIES
        is_from_confirm_dialog = request.POST.get('is_from_confirm_dialog', default=False)
        if destination_id is None or export_id is None:
            return Response({'message': f'Missing required parameters.'}, status=status.HTTP_400_BAD_REQUEST)

        if not is_from_confirm_dialog:
            # Check the destination is available (not in restore process or checking restore data process)
            any_process_running = utils.check_for_any_running_restore_process(destination_id)
            if any_process_running:
                return Response({'message': f'Cannot restore in this time.'}, status=status.HTTP_400_BAD_REQUEST)

            result = check_before_restore_export_data(cookies, export_id, destination_id, cookie=cookie)
            if result.get('open_dialog'):
                # If open_dialog is True, return HTTP 200 with empty response
                return Response({}, status=status.HTTP_200_OK)
            elif 'not_found' in result:
                return Response({'message': result.get('message')}, status=status.HTTP_404_NOT_FOUND)
            elif result.get('message'):
                # If there is error message, return HTTP 400
                return Response({'message': result.get('message')}, status=status.HTTP_400_BAD_REQUEST)

        # Start restore data task and return task id
        export_data = ExportData.objects.filter(id=export_id).first()
        source_storage_guid = export_data.source.guid
        institution = Institution.load(source_storage_guid)
        projects = institution.nodes.filter(type='osf.node', is_deleted=False)
        projects__ids = []
        for project in projects:
            projects__ids.append(project._id)
        return prepare_for_restore_export_data_process(cookies, export_id, destination_id, projects__ids, cookie=cookie)


def check_before_restore_export_data(cookies, export_id, destination_id, **kwargs):
    check_export_data = ExportData.objects.filter(id=export_id, is_deleted=False)
    # Check export file data: /export_{process_start}/export_data_{institution_guid}_{process_start}.json
    if not check_export_data:
        return {'open_dialog': False, 'message': f'Cannot be restored because export data does not exist', 'not_found': True}
    export_data = check_export_data[0]
    try:
        is_export_data_file_valid = read_export_data_and_check_schema(export_data, cookies, **kwargs)
        if not is_export_data_file_valid:
            return {'open_dialog': False, 'message': f'The export data files are corrupted'}
    except Exception as e:
        logger.error(f'Exception: {e}')
        return {'open_dialog': False, 'message': f'Cannot connect to the export data storage location'}

    # Get file info file: /export_{process_start}/file_info_{institution_guid}_{process_start}.json
    try:
        export_data_json = read_file_info_and_check_schema(export_data=export_data, cookies=cookies, **kwargs)
        export_data_folders = export_data_json.get('folders', [])
    except Exception as e:
        logger.error(f'Exception: {e}')
        return {'open_dialog': False, 'message': str(e)}

    if not len(export_data_folders):
        return {'open_dialog': False, 'message': f'The export data files are corrupted'}
    destination_first_project_id = export_data_folders[0].get('project', {}).get('id')

    # Check whether the restore destination storage is not empty
    destination_region = Region.objects.filter(id=destination_id).first()
    if not destination_region:
        return {'open_dialog': False, 'message': f'Failed to get destination storage information'}

    destination_base_url = destination_region.waterbutler_url
    destination_provider = INSTITUTIONAL_STORAGE_PROVIDER_NAME
    try:
        response = utils.get_file_data(destination_first_project_id, destination_provider, '/', cookies,
                                       destination_base_url, get_file_info=True, **kwargs)
        if response.status_code != status.HTTP_200_OK:
            # Error
            logger.error(f'Return error with response: {response.content}')
            return {'open_dialog': False, 'message': f'Cannot connect to destination storage'}

        response_body = response.json()
        data = response_body.get('data')
        if len(data) != 0:
            # Destination storage is not empty, show confirm dialog
            return {'open_dialog': True}
    except Exception as e:
        logger.error(f'Exception: {e}')
        return {'open_dialog': False, 'message': f'Cannot connect to destination storage'}

    # Destination storage is empty, return False
    return {'open_dialog': False}


def prepare_for_restore_export_data_process(cookies, export_id, destination_id, list_project_id, **kwargs):
    # Check the destination is available (not in restore process or checking restore data process)
    any_process_running = utils.check_for_any_running_restore_process(destination_id)
    if any_process_running:
        return Response({'message': f'Cannot restore in this time.'}, status=status.HTTP_400_BAD_REQUEST)

    # Try to add new process record to DB
    export_data_restore = ExportDataRestore(export_id=export_id, destination_id=destination_id,
                                            status=ExportData.STATUS_RUNNING)
    export_data_restore.save()
    # If user clicked 'Restore' button in confirm dialog, start restore data task and return task id
    process = tasks.run_restore_export_data_process.delay(cookies, export_id, export_data_restore.pk, list_project_id, **kwargs)
    return Response({'task_id': process.task_id}, status=status.HTTP_200_OK)


def restore_export_data_process(task, cookies, export_id, export_data_restore_id, list_project_id, **kwargs):
    current_process_step = 0
    task.update_state(state=PENDING, meta={'current_restore_step': current_process_step})
    try:
        export_data_restore = ExportDataRestore.objects.get(pk=export_data_restore_id)
        export_data_restore.update(task_id=task.request.id)

        export_data = ExportData.objects.filter(id=export_id, is_deleted=False)[0]

        # Get file which have same information between export data and database
        # File info file: /export_{process_start}/file_info_{institution_guid}_{process_start}.json
        export_data_json = read_file_info_and_check_schema(export_data=export_data, cookies=cookies, **kwargs)
        export_data_files = export_data_json.get('files', [])
        export_data_folders = export_data_json.get('folders', [])

        if len(export_data_files) == 0:
            export_data_restore.update(process_end=timezone.make_naive(timezone.now(), timezone.utc),
                                       status=ExportData.STATUS_COMPLETED)
            return {'message': 'Restore data successfully.'}
<<<<<<< HEAD
        # destination_first_project_id = export_data_files[0].get('project', {}).get('id')
=======
        destination_first_project_id = export_data_folders[0].get('project', {}).get('id')
>>>>>>> 9c71349d

        check_if_restore_process_stopped(task, current_process_step)
        current_process_step = 1
        task.update_state(state=PENDING, meta={'current_restore_step': current_process_step})

        # Move all existing files/folders in destination to backup_{process_start} folder
        for project_id in list_project_id:
            # move_all_files_to_backup_folder(task, current_process_step, destination_first_project_id, export_data_restore, cookies, **kwargs)
            move_all_files_to_backup_folder(task, current_process_step, project_id, export_data_restore, cookies, **kwargs)

        current_process_step = 2
        task.update_state(state=PENDING, meta={'current_restore_step': current_process_step})

        create_folder_in_destination(task, current_process_step, export_data_folders, export_data_restore, cookies, **kwargs)

        # Download files from export data, then upload files to destination. Returns list of created file node in DB
        list_created_file_nodes = copy_files_from_export_data_to_destination(
            task, current_process_step,
            export_data_files, export_data_restore,
            cookies, **kwargs)

        check_if_restore_process_stopped(task, current_process_step)
        current_process_step = 3
        task.update_state(state=PENDING, meta={'current_restore_step': current_process_step})

        # Add tags, timestamp to created file nodes
        add_tag_and_timestamp_to_database(task, current_process_step, list_created_file_nodes)

        # Update process data with process_end timestamp and 'Completed' status
        export_data_restore.update(process_end=timezone.make_naive(timezone.now(), timezone.utc),
                                   status=ExportData.STATUS_COMPLETED)

        check_if_restore_process_stopped(task, current_process_step)
        current_process_step = 4
        task.update_state(state=PENDING, meta={'current_restore_step': current_process_step})
        return {'message': 'Restore data successfully.'}
    except Exception as e:
        logger.error(f'Restore data process exception: {e}')
        if task.is_aborted():
            task.update_state(state=ABORTED,
                              meta={'current_restore_step': current_process_step})
        else:
            restore_export_data_rollback_process(task, cookies, export_id, export_data_restore_id, process_step=current_process_step, **kwargs)
        raise e


def check_if_restore_process_stopped(task, current_process_step):
    if task.is_aborted():
        task.update_state(state=ABORTED,
                          meta={'current_restore_step': current_process_step})
        raise ProcessError(f'Restore process is stopped')


@no_auto_transaction
@method_decorator(transaction.non_atomic_requests, name='dispatch')
class StopRestoreDataActionView(RdmPermissionMixin, APIView):
    raise_exception = True
    authentication_classes = (
        drf_authentication.SessionAuthentication,
    )

    def post(self, request, *args, **kwargs):
        task_id = request.POST.get('task_id')
        destination_id = request.POST.get('destination_id')
        export_id = self.kwargs.get('export_id')
        cookie = request.user.get_or_create_cookie().decode()
        kwargs.setdefault('cookie', cookie)
        cookies = request.COOKIES

        if not destination_id or not export_id or not task_id:
            return Response({'message': f'Missing required parameters.'}, status=status.HTTP_400_BAD_REQUEST)

        # Get corresponding export data restore record
        export_data_restore_set = ExportDataRestore.objects.filter(task_id=task_id, export_id=export_id, destination_id=destination_id)
        if not export_data_restore_set.exists():
            return Response({'message': f'Permission denied for this restore process'}, status=status.HTTP_400_BAD_REQUEST)
        export_data_restore = export_data_restore_set.first()

        # Get current task's result
        task = AbortableAsyncResult(task_id)
        result = task.result

        # If result is None then return error message
        if not result:
            return Response({'message': f'Cannot stop restore process at this time.'}, status=status.HTTP_400_BAD_REQUEST)

        # If process state is not STARTED and not PENDING then return error message
        if task.state != 'STARTED' and task.state != PENDING:
            export_data_restore.update(status=ExportData.STATUS_ERROR)
            return Response({'message': f'Cannot stop restore process at this time.'}, status=status.HTTP_400_BAD_REQUEST)

        # Get current restore progress step
        current_progress_step = result.get('current_restore_step')
        logger.debug(f'Current progress step before abort: {current_progress_step}')
        if current_progress_step >= 4 or current_progress_step is None:
            return Response({'message': f'Cannot stop restore process at this time.'}, status=status.HTTP_400_BAD_REQUEST)

        # Update process status
        export_data_restore.update(status=ExportData.STATUS_STOPPING)

        # Abort current task
        task.abort()

        # If task does not abort then return error response
        if task.state != ABORTED:
            export_data_restore.update(status=ExportData.STATUS_ERROR)
            return Response({'message': f'Cannot stop restore process at this time.'}, status=status.HTTP_400_BAD_REQUEST)

        # Start rollback restore export data process
        process = tasks.run_restore_export_data_rollback_process.delay(
            cookies,
            export_id,
            export_data_restore.pk,
            current_progress_step, cookie=cookie)
        return Response({'task_id': process.task_id}, status=status.HTTP_200_OK)


def restore_export_data_rollback_process(task, cookies, export_id, export_data_restore_id, process_step, **kwargs):
    export_data_restore = ExportDataRestore.objects.get(pk=export_data_restore_id)
    export_data_restore.update(task_id=task.request.id)

    if process_step == 0:
        # Restore process has not done anything related to files
        export_data_restore.update(process_end=timezone.make_naive(timezone.now(), timezone.utc),
                                   status=ExportData.STATUS_STOPPED)
        return {'message': 'Stop restore data successfully.'}

    try:
        with transaction.atomic():
            export_data = ExportData.objects.filter(id=export_id, is_deleted=False)[0]
            # File info file: /export_{process_start}/file_info_{institution_guid}_{process_start}.json
            file_info_json = read_file_info_and_check_schema(export_data, cookies, **kwargs)
            if file_info_json is None:
                raise ProcessError(f'Cannot get file information list')
            file_info_files = file_info_json.get('files', [])

            if len(file_info_files) == 0:
                export_data_restore.update(process_end=timezone.make_naive(timezone.now(), timezone.utc),
                                           status=ExportData.STATUS_STOPPED)
                return {'message': 'Stop restore data successfully.'}
            destination_first_project_id = file_info_files[0].get('project', {}).get('id')

            location_id = export_data.location.id
            # Delete files, except the backup folder.
            if process_step == 2 or process_step == 3:
                delete_all_files_except_backup_folder(
                    export_data_restore, location_id, destination_first_project_id,
                    cookies, **kwargs)

            # Move all files from the backup folder out and delete backup folder
            if 0 < process_step < 4:
                move_all_files_from_backup_folder_to_root(export_data_restore, destination_first_project_id, cookies, **kwargs)

        export_data_restore.update(process_end=timezone.make_naive(timezone.now(), timezone.utc),
                                   status=ExportData.STATUS_STOPPED)
    except Exception as e:
        export_data_restore.update(status=ExportData.STATUS_ERROR)
        raise e

    return {'message': 'Stop restore data successfully.'}


class CheckTaskStatusRestoreDataActionView(RdmPermissionMixin, APIView):
    raise_exception = True
    authentication_classes = (
        drf_authentication.SessionAuthentication,
    )

    def get(self, request, **kwargs):
        task_id = request.GET.get('task_id')
        task_type = request.GET.get('task_type')
        if task_id is None:
            return Response({'message': f'Missing required parameters.'}, status=status.HTTP_400_BAD_REQUEST)
        task = AbortableAsyncResult(task_id)
        response = {
            'state': task.state,
            'task_id': task_id,
            'task_type': task_type,
        }
        if task.result is not None:
            response['result'] = task.result if isinstance(task.result, dict) else str(task.result)
        return Response(response, status=status.HTTP_200_OK if task.state != 'FAILURE' else status.HTTP_400_BAD_REQUEST)


def add_tags_to_file_node(file_node, tags):
    if len(tags) == 0 or not file_node:
        return

    for tag in tags:
        if not file_node.tags.filter(system=False, name=tag).exists():
            new_tag = Tag.load(tag)
            if not new_tag:
                new_tag = Tag(name=tag)
            new_tag.save()
            file_node.tags.add(new_tag)
            file_node.save()


def add_timestamp_to_file_node(file_node, project_id, timestamp):
    if not file_node or not project_id or not timestamp:
        return

    try:
        verify_data = RdmFileTimestamptokenVerifyResult.objects.get(
            file_id=file_node.id)
    except RdmFileTimestamptokenVerifyResult.DoesNotExist:
        verify_data = RdmFileTimestamptokenVerifyResult()
        verify_data.file_id = file_node.id
        verify_data.project_id = project_id
        verify_data.provider = file_node.provider
        verify_data.path = file_node.path
        verify_data.inspection_result_status = timestamp.get('inspection_result_status', 0)

    verify_data.key_file_name = timestamp.get('key_file_name', file_node.path)
    verify_data.timestamp_token = timestamp.get('timestamp_token')
    verify_data.save()


def read_export_data_and_check_schema(export_data, cookies, **kwargs):
    # Get export file (/export_{process_start}/export_data_{institution_guid}_{process_start}.json)
    try:
        response = export_data.read_export_data_from_location(cookies, **kwargs)
        if response.status_code != status.HTTP_200_OK:
            # Error
            raise ProcessError(f'Cannot connect to the export data storage location')
        response_body = response.content
        response_file_content = response_body.decode('utf-8')
        response_file_json = json.loads(response_file_content)
    except Exception:
        raise ProcessError(f'Cannot connect to the export data storage location')

    # Validate export file schema
    return utils.validate_file_json(response_file_json, 'export-data-schema.json')


def read_file_info_and_check_schema(export_data, cookies, **kwargs):
    # Get file info file: /export_{process_start}/file_info_{institution_guid}_{process_start}.json
    try:
        response = export_data.read_file_info_from_location(cookies, **kwargs)
        if response.status_code != status.HTTP_200_OK:
            raise ProcessError(f'Cannot get file information list')
        response_body = response.content
        response_file_content = response_body.decode('utf-8')
        response_file_json = json.loads(response_file_content)
    except Exception:
        raise ProcessError(f'Cannot get file information list')

    # Validate file info schema
    is_file_valid = utils.validate_file_json(response_file_json, 'file-info-schema.json')
    if not is_file_valid:
        raise ProcessError(f'The export data files are corrupted')

    return response_file_json

def generate_new_file_path(file_materialized_path, version_id, is_file_not_latest_version):
    new_file_materialized_path = file_materialized_path
    if len(file_materialized_path) > 0 and is_file_not_latest_version:
        # for past version files, rename and save each version as filename_{version} in '_version_files' folder
        path_splits = new_file_materialized_path.split('/')

        # add _{version} to file name
        file_name = path_splits[len(path_splits) - 1]
        file_splits = file_name.split('.')
        file_splits[0] = f'{file_splits[0]}_{version_id}'
        versioned_file_name = '.'.join(file_splits)

        # add _version_files to folder path
        path_splits.insert(len(path_splits) - 1, '_version_files')
        path_splits[len(path_splits) - 1] = versioned_file_name
        new_file_materialized_path = '/'.join(path_splits)
    return new_file_materialized_path


def move_all_files_to_backup_folder(task, current_process_step, destination_first_project_id, export_data_restore, cookies, **kwargs):
    try:
        destination_region = export_data_restore.destination
        destination_provider = INSTITUTIONAL_STORAGE_PROVIDER_NAME
        destination_base_url = destination_region.waterbutler_url
        is_destination_addon_storage = utils.is_add_on_storage(destination_provider)
        with transaction.atomic():
            # Preload params to function
            check_task_aborted_function = partial(
                check_if_restore_process_stopped,
                task=task,
                current_process_step=current_process_step)

            # move all old data in restore destination storage to a folder to back up folder
            if is_destination_addon_storage:
                move_folder_to_backup = partial(utils.move_addon_folder_to_backup)
            else:
                move_folder_to_backup = partial(utils.move_bulk_mount_folder_to_backup)
            response = move_folder_to_backup(
                destination_first_project_id,
                destination_provider,
                process_start=export_data_restore.process_start_timestamp,
                cookies=cookies,
                callback_log=False,
                base_url=destination_base_url,
                check_abort_task=check_task_aborted_function, **kwargs)
            check_if_restore_process_stopped(task, current_process_step)
            if response and 'error' in response:
                # Error
                error_msg = response.get('error')
                logger.error(f'Move all files to backup folder error message: {error_msg}')
                raise ProcessError(f'Failed to move files to backup folder.')
    except Exception as e:
        logger.error(f'Move all files to backup folder exception: {e}')
        raise ProcessError(f'Failed to move files to backup folder.')


def create_folder_in_destination(task, current_process_step, export_data_folders,
                                 export_data_restore, cookies, **kwargs):
    destination_region = export_data_restore.destination
    destination_provider = INSTITUTIONAL_STORAGE_PROVIDER_NAME
    destination_base_url = destination_region.waterbutler_url
    for folder in export_data_folders:
        check_if_restore_process_stopped(task, current_process_step)
        folder_materialized_path = folder.get('materialized_path')
        folder_project_id = folder.get('project', {}).get('id')

        utils.create_folder_path(folder_project_id, destination_provider, folder_materialized_path,
                                 cookies, base_url=destination_base_url, **kwargs)


def copy_files_from_export_data_to_destination(task, current_process_step, export_data_files, export_data_restore, cookies, **kwargs):
    export_data = export_data_restore.export
    export_base_url = export_data.location.waterbutler_url

    destination_region = export_data_restore.destination
    destination_provider = INSTITUTIONAL_STORAGE_PROVIDER_NAME
    destination_base_url = destination_region.waterbutler_url
    is_destination_addon_storage = utils.is_add_on_storage(destination_provider)

    list_created_file_nodes = []
    for file in export_data_files:
        check_if_restore_process_stopped(task, current_process_step)

        file_materialized_path = file.get('materialized_path')
        file_versions = file.get('version')
        file_project_id = file.get('project', {}).get('id')
        file_tags = file.get('tags')
        file_timestamp = file.get('timestamp', {})
        file_checkout_id = file.get('checkout_id')

        # Sort file by version id
        file_versions.sort(key=lambda k: k.get('identifier', 0))

        for index, version in enumerate(file_versions):
            try:
                check_if_restore_process_stopped(task, current_process_step)

                # Prepare file name and file path for uploading
                metadata = version.get('metadata', {})
                file_hash = metadata.get('sha256', metadata.get('md5'))
                version_id = version.get('identifier')
                if file_hash is None or version_id is None:
                    # Cannot get path in export data storage, pass this file
                    continue

                file_hash_path = f'/{export_data.export_data_folder_name}/{ExportData.EXPORT_DATA_FILES_FOLDER}/{file_hash}'

                # If the destination storage is add-on institutional storage:
                # - for past version files, rename and save each version as filename_{version} in '_version_files' folder
                # - the latest version is saved as the original
                if is_destination_addon_storage:
                    is_file_not_latest_version = index < len(file_versions) - 1
                    new_file_path = generate_new_file_path(
                        file_materialized_path=file_materialized_path,
                        version_id=version_id,
                        is_file_not_latest_version=is_file_not_latest_version)
                else:
                    new_file_path = file_materialized_path

                # Download file by version
                response = export_data.read_data_file_from_location(cookies, file_hash_path,
                                                                    base_url=export_base_url, **kwargs)
                if response.status_code != status.HTTP_200_OK:
                    logger.error(f'Download error: {response.content}')
                    continue
                download_data = response.content

                # Upload downloaded file to new storage
                response_body = utils.upload_file_path(file_project_id, destination_provider, new_file_path,
                                                       download_data, cookies, base_url=destination_base_url, **kwargs)
                if response_body is None:
                    continue

                response_id = response_body.get('data', {}).get('id')
                if response_id.startswith('osfstorage'):
                    # If id is osfstorage/[_id] then get _id
                    file_path_splits = response_id.split('/')
                    # Check if path is file (/_id)
                    if len(file_path_splits) == 2:
                        file_node_id = file_path_splits[1]
                        node_set = BaseFileNode.objects.filter(_id=file_node_id)
                        if node_set.exists():
                            node = node_set.first()
                            if file_checkout_id:
                                node.checkout_id = file_checkout_id
                                node.save()
                            list_created_file_nodes.append({
                                'node': node,
                                'file_tags': file_tags,
                                'file_timestamp': file_timestamp,
                                'project_id': file_project_id
                            })
            except Exception as e:
                logger.error(f'Download or upload exception: {e}')
                check_if_restore_process_stopped(task, current_process_step)
                # Did not download or upload, pass this file
                continue
    return list_created_file_nodes


def add_tag_and_timestamp_to_database(task, current_process_step, list_created_file_nodes):
    with transaction.atomic():
        for item in list_created_file_nodes:
            check_if_restore_process_stopped(task, current_process_step)

            node = item.get('node')
            file_tags = item.get('file_tags')
            file_timestamp = item.get('file_timestamp')
            project_id = item.get('project_id')

            # Add tags to DB
            add_tags_to_file_node(node, file_tags)

            # Add timestamp to DB
            add_timestamp_to_file_node(node, project_id, file_timestamp)
        check_if_restore_process_stopped(task, current_process_step)


def delete_all_files_except_backup_folder(export_data_restore, location_id, destination_first_project_id, cookies, **kwargs):
    destination_region = export_data_restore.destination
    destination_base_url = destination_region.waterbutler_url
    destination_provider = INSTITUTIONAL_STORAGE_PROVIDER_NAME

    try:
        utils.delete_all_files_except_backup(
            destination_first_project_id, destination_provider,
            cookies, location_id, destination_base_url, **kwargs)
    except Exception as e:
        logger.error(f'Delete all files exception: {e}')
        raise ProcessError(f'Cannot delete files except backup folders')


def move_all_files_from_backup_folder_to_root(export_data_restore, destination_first_project_id, cookies, **kwargs):
    destination_region = export_data_restore.destination
    destination_provider = INSTITUTIONAL_STORAGE_PROVIDER_NAME
    destination_base_url = destination_region.waterbutler_url
    is_destination_addon_storage = utils.is_add_on_storage(destination_provider)

    try:
        if is_destination_addon_storage:
            move_folder_from_backup = partial(utils.move_addon_folder_from_backup)
        else:
            move_folder_from_backup = partial(utils.move_bulk_mount_folder_from_backup)
        response = move_folder_from_backup(
            destination_first_project_id,
            destination_provider,
            process_start=export_data_restore.process_start_timestamp,
            cookies=cookies,
            callback_log=False,
            base_url=destination_base_url,
            **kwargs)
        if 'error' in response:
            # Error
            error_msg = response.get('error')
            logger.error(f'Move all files from back up error message: {error_msg}')
            raise ProcessError(f'Failed to move backup folder to root')
    except Exception as e:
        logger.error(f'Move all files from back up exception: {e}')
        raise ProcessError(f'Failed to move backup folder to root')<|MERGE_RESOLUTION|>--- conflicted
+++ resolved
@@ -166,11 +166,7 @@
             export_data_restore.update(process_end=timezone.make_naive(timezone.now(), timezone.utc),
                                        status=ExportData.STATUS_COMPLETED)
             return {'message': 'Restore data successfully.'}
-<<<<<<< HEAD
         # destination_first_project_id = export_data_files[0].get('project', {}).get('id')
-=======
-        destination_first_project_id = export_data_folders[0].get('project', {}).get('id')
->>>>>>> 9c71349d
 
         check_if_restore_process_stopped(task, current_process_step)
         current_process_step = 1
