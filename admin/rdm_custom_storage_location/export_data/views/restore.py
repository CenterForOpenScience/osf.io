# -*- coding: utf-8 -*-
from __future__ import absolute_import

import hashlib
import inspect  # noqa
import json
import logging

from celery.states import PENDING
from celery.contrib.abortable import AbortableAsyncResult, ABORTED
from django.db import transaction
from django.db.models import Q
from django.db.models.functions import Trunc
from django.utils import timezone
from django.utils.decorators import method_decorator
from rest_framework import authentication as drf_authentication
from rest_framework import status
from rest_framework.response import Response
from rest_framework.views import APIView

from addons.osfstorage.models import Region, NodeSettings
from admin.rdm.utils import RdmPermissionMixin
from admin.rdm_custom_storage_location import tasks
from admin.rdm_custom_storage_location.export_data import utils
<<<<<<< HEAD
from osf.models import ExportData, ExportDataRestore, BaseFileNode, Tag, RdmFileTimestamptokenVerifyResult, Institution, \
    OSFUser, FileVersion, AbstractNode, \
    ProjectStorageType, UserQuota, Guid
=======
from admin.rdm_custom_storage_location.export_data.views import export
from osf.models import ExportData, ExportDataRestore, BaseFileNode, Tag, RdmFileTimestamptokenVerifyResult, Institution, OSFUser, FileVersion, AbstractNode, \
    ProjectStorageType, UserQuota
>>>>>>> e5faa9ed
from website.util import inspect_info  # noqa
from framework.transactions.handlers import no_auto_transaction
from website.util.quota import update_user_used_quota

logger = logging.getLogger(__name__)
INSTITUTIONAL_STORAGE_PROVIDER_NAME = 'osfstorage'


class ProcessError(Exception):
    # Raise for exception found in process
    pass


@no_auto_transaction
@method_decorator(transaction.non_atomic_requests, name='dispatch')
class RestoreDataActionView(RdmPermissionMixin, APIView):
    raise_exception = True
    authentication_classes = (
        drf_authentication.SessionAuthentication,
    )

    def post(self, request, **kwargs):
        destination_id = request.POST.get('destination_id')
        export_id = self.kwargs.get('export_id')
        cookie = request.user.get_or_create_cookie().decode()
        kwargs.setdefault('cookie', cookie)
        cookies = request.COOKIES
        creator = request.user
        is_from_confirm_dialog = request.POST.get('is_from_confirm_dialog', default=False)
        if destination_id is None or export_id is None:
            return Response({'message': f'Missing required parameters.'}, status=status.HTTP_400_BAD_REQUEST)

        if not is_from_confirm_dialog:
            # Check the destination is available (not in restore process or checking restore data process)
            any_process_running = utils.check_for_any_running_restore_process(destination_id)
            if any_process_running:
                return Response({'message': f'Cannot restore in this time.'}, status=status.HTTP_400_BAD_REQUEST)

            result = check_before_restore_export_data(cookies, export_id, destination_id, cookie=cookie)
            if result.get('open_dialog'):
                # If open_dialog is True, return HTTP 200 with empty response
                return Response({}, status=status.HTTP_200_OK)
            elif 'not_found' in result:
                return Response({'message': result.get('message')}, status=status.HTTP_404_NOT_FOUND)
            elif result.get('message'):
                # If there is error message, return HTTP 400
                return Response({'message': result.get('message')}, status=status.HTTP_400_BAD_REQUEST)

        # Start restore data task and return task id
        export_data = ExportData.objects.filter(id=export_id).first()
        source_storage_guid = export_data.source.guid
        institution = Institution.load(source_storage_guid)
        projects = institution.nodes.filter(type='osf.node', is_deleted=False)
        projects__ids = []
        for project in projects:
            projects__ids.append(project._id)
        return prepare_for_restore_export_data_process(cookies, export_id, destination_id, projects__ids, creator, cookie=cookie)


def check_before_restore_export_data(cookies, export_id, destination_id, **kwargs):
    check_export_data = ExportData.objects.filter(id=export_id, is_deleted=False)
    # Check export file data: /export_{process_start}/export_data_{institution_guid}_{process_start}.json
    if not check_export_data:
        return {'open_dialog': False, 'message': f'Cannot be restored because export data does not exist', 'not_found': True}
    # Update status RUNNING for export data for checking connect to destination storage
    export_data = check_export_data[0]
    pre_status = export_data.status
    export_data.status = ExportData.STATUS_RUNNING
    export_data.save()
    try:
        is_export_data_file_valid = read_export_data_and_check_schema(export_data, cookies, **kwargs)
        if not is_export_data_file_valid:
            # Update status COMPLETED for export data if raise error
            export_data.status = pre_status
            export_data.save()
            return {'open_dialog': False, 'message': f'The export data files are corrupted'}
    except Exception as e:
        logger.error(f'Exception: {e}')
        # Update status COMPLETED for export data if raise exception when reading export data and checking schema
        export_data.status = pre_status
        export_data.save()
        return {'open_dialog': False, 'message': f'Cannot connect to the export data storage location'}

    # Get file info file: /export_{process_start}/file_info_{institution_guid}_{process_start}.json
    try:
        export_data_json = read_file_info_and_check_schema(export_data=export_data, cookies=cookies, **kwargs)
        export_data_folders = export_data_json.get('folders', [])
        export_data_files = export_data_json.get('files', [])
    except Exception as e:
        logger.error(f'Exception: {e}')
        export_data.status = pre_status
        export_data.save()
        return {'open_dialog': False, 'message': str(e)}

    if not len(export_data_folders) and not len(export_data_files):
        export_data.status = pre_status
        export_data.save()
        return {'open_dialog': False, 'message': f'The export data files are corrupted'}

    # Check whether the restore destination storage is not empty
    destination_region = Region.objects.filter(id=destination_id).first()
    if not destination_region:
        export_data.status = pre_status
        export_data.save()
        return {'open_dialog': False, 'message': f'Failed to get destination storage information'}

    destination_provider = destination_region.provider_name
    if utils.is_add_on_storage(destination_provider):
        try:
            project_ids = {item.get('project', {}).get('id') for item in export_data_folders}
            for project_id in project_ids:
                destination_base_url = destination_region.waterbutler_url
                response = utils.get_file_data(project_id, destination_provider, '/', cookies,
                                               destination_base_url, get_file_info=True, **kwargs)
                if response.status_code != status.HTTP_200_OK:
                    # Error
                    logger.error(f'Return error with response: {response.content}')
                    export_data.status = pre_status
                    export_data.save()
                    return {'open_dialog': False, 'message': f'Cannot connect to destination storage'}

                response_body = response.json()
                data = response_body.get('data')
                if len(data) != 0:
                    # Destination storage is not empty, show confirm dialog
                    export_data.status = pre_status
                    export_data.save()
                    return {'open_dialog': True}
        except Exception as e:
            logger.error(f'Exception: {e}')
            export_data.status = pre_status
            export_data.save()
            return {'open_dialog': False, 'message': f'Cannot connect to destination storage'}

    export_data.status = pre_status
    export_data.save()
    # Destination storage is empty, return False
    return {'open_dialog': False}


def prepare_for_restore_export_data_process(cookies, export_id, destination_id, list_project_id, creator, **kwargs):
    # Check the destination is available (not in restore process or checking restore data process)
    any_process_running = utils.check_for_any_running_restore_process(destination_id)
    if any_process_running:
        return Response({'message': f'Cannot restore in this time.'}, status=status.HTTP_400_BAD_REQUEST)

    # Try to add new process record to DB
    export_data_restore = ExportDataRestore(export_id=export_id, destination_id=destination_id,
                                            status=ExportData.STATUS_RUNNING, creator=creator)
    export_data_restore.save()
    # If user clicked 'Restore' button in confirm dialog, start restore data task and return task id
    process = tasks.run_restore_export_data_process.delay(cookies, export_id, export_data_restore.pk, list_project_id, **kwargs)
    return Response({'task_id': process.task_id}, status=status.HTTP_200_OK)


def restore_export_data_process(task, cookies, export_id, export_data_restore_id, list_project_id, **kwargs):
    current_process_step = 0
    try:
        update_restore_process_state(task, current_process_step)
        export_data_restore = ExportDataRestore.objects.get(pk=export_data_restore_id)
        export_data_restore.update(task_id=task.request.id)

        export_data = ExportData.objects.filter(id=export_id, is_deleted=False)[0]

        # Get file which have same information between export data and database
        # File info file: /export_{process_start}/file_info_{institution_guid}_{process_start}.json
        export_data_json = read_file_info_and_check_schema(export_data=export_data, cookies=cookies, **kwargs)
        export_data_files = export_data_json.get('files', [])
        export_data_folders = export_data_json.get('folders', [])

        if len(export_data_files) == 0:
            export_data_restore.update(process_end=timezone.make_naive(timezone.now(), timezone.utc),
                                       status=ExportData.STATUS_COMPLETED)
            return {'message': 'Restore data successfully.'}

        check_if_restore_process_stopped(task, current_process_step)
        current_process_step = 1
        update_restore_process_state(task, current_process_step)

        destination_region = export_data_restore.destination
        destination_provider = destination_region.provider_name
        if not utils.is_add_on_storage(destination_provider):
            destination_provider = INSTITUTIONAL_STORAGE_PROVIDER_NAME

        check_if_restore_process_stopped(task, current_process_step)
        current_process_step = 2
        update_restore_process_state(task, current_process_step)

        create_folder_in_destination(task, current_process_step, export_data_folders, export_data_restore, cookies, **kwargs)

        # Download files from export data, then upload files to destination. Returns list of created file node in DB
        list_created_file_nodes, list_file_restore_fail = copy_files_from_export_data_to_destination(
            task, current_process_step,
            export_data_files, export_data_restore,
            cookies, **kwargs)

        check_if_restore_process_stopped(task, current_process_step)
        current_process_step = 3
        update_restore_process_state(task, current_process_step)

        # Add tags, timestamp to created file nodes
        add_tag_and_timestamp_to_database(task, current_process_step, list_created_file_nodes)

        # Update metadata of folders
        institution = Institution.load(destination_region.guid)
        utils.update_all_folders_metadata(institution, destination_provider)

        # Update process data with process_end timestamp and 'Completed' status
        export_data_restore.update(process_end=timezone.make_naive(timezone.now(), timezone.utc),
                                   status=ExportData.STATUS_COMPLETED)

        check_if_restore_process_stopped(task, current_process_step)
        current_process_step = 4
        update_restore_process_state(task, current_process_step)
        institution_guid = ''
        if export_data_json and 'institution' in export_data_json:
            institution_guid = export_data_json.get('institution').get('guid')
        return {'message': 'Restore data successfully.', 'list_file_restore_fail': list_file_restore_fail,
                'file_name_restore_fail': 'failed_files_restore_{}_{}.csv'.format(institution_guid, export_data.process_start_timestamp)}
    except Exception as e:
        logger.error(f'Restore data process exception: {e}')
        if task.is_aborted():
            task.update_state(state=ABORTED,
                              meta={'current_restore_step': current_process_step})
        else:
            export_data_restore = ExportDataRestore.objects.get(pk=export_data_restore_id)
            export_data_restore.update(process_end=timezone.make_naive(timezone.now(), timezone.utc),
                                       status=ExportData.STATUS_STOPPED)
        raise e


def update_restore_process_state(task, current_process_step):
    new_meta = {
        'current_restore_step': current_process_step
    }
    current_result = AbortableAsyncResult(task.request.id)
    # Update current data to task's result
    task.update_state(state=current_result.state, meta=new_meta)


def check_if_restore_process_stopped(task, current_process_step):
    if task.is_aborted():
        task.update_state(state=ABORTED,
                          meta={'current_restore_step': current_process_step})
        raise ProcessError(f'Restore process is stopped')


@no_auto_transaction
@method_decorator(transaction.non_atomic_requests, name='dispatch')
class StopRestoreDataActionView(RdmPermissionMixin, APIView):
    raise_exception = True
    authentication_classes = (
        drf_authentication.SessionAuthentication,
    )

    def post(self, request, *args, **kwargs):
        task_id = request.POST.get('task_id')
        destination_id = request.POST.get('destination_id')
        export_id = self.kwargs.get('export_id')
        cookie = request.user.get_or_create_cookie().decode()
        kwargs.setdefault('cookie', cookie)

        if not destination_id or not export_id or not task_id:
            return Response({'message': f'Missing required parameters.'}, status=status.HTTP_400_BAD_REQUEST)

        # Get corresponding export data restore record
        export_data_restore_set = ExportDataRestore.objects.filter(task_id=task_id, destination_id=destination_id)
        if not export_data_restore_set.exists():
            return Response({'message': f'Permission denied for this restore process'},
                            status=status.HTTP_400_BAD_REQUEST)
        export_data_restore = export_data_restore_set.first()

        # Get current task's result
        task = AbortableAsyncResult(task_id)
        result = task.result

        # If result is None then update status to Stopped
        if not result:
            export_data_restore.update(process_end=timezone.make_naive(timezone.now(), timezone.utc),
                                       status=ExportData.STATUS_STOPPED)
            return Response({'message': f'Stop restore data successfully.'}, status=status.HTTP_200_OK)

        # If process state is not STARTED and not PENDING then update status to Stopped
        if task.state != 'STARTED' and task.state != PENDING:
            export_data_restore.update(process_end=timezone.make_naive(timezone.now(), timezone.utc),
                                       status=ExportData.STATUS_STOPPED)
            return Response({'message': f'Stop restore data successfully.'}, status=status.HTTP_200_OK)

        # Get current restore progress step
        current_progress_step = result.get('current_restore_step')
        logger.debug(f'Current progress step before abort: {current_progress_step}')
        if current_progress_step >= 4 or current_progress_step is None:
            return Response({'message': f'Cannot stop restore process at this time.'}, status=status.HTTP_400_BAD_REQUEST)

        # Update process status
        export_data_restore.update(status=ExportData.STATUS_STOPPING)

        # Abort current task
        task.abort()

        # If task does not abort then return error response
        if task.state != ABORTED:
            export_data_restore.update(status=ExportData.STATUS_ERROR)
            return Response({'message': f'Cannot stop restore process at this time.'}, status=status.HTTP_400_BAD_REQUEST)

        export_data_restore.update(process_end=timezone.make_naive(timezone.now(), timezone.utc),
                                   status=ExportData.STATUS_STOPPED)

        return Response({'message': 'Stop restore data successfully.'}, status=status.HTTP_200_OK)


class CheckTaskStatusRestoreDataActionView(RdmPermissionMixin, APIView):
    raise_exception = True
    authentication_classes = (
        drf_authentication.SessionAuthentication,
    )

    def get(self, request, **kwargs):
        task_id = request.GET.get('task_id')
        task_type = request.GET.get('task_type')
        if task_id is None:
            return Response({'message': f'Missing required parameters.'}, status=status.HTTP_400_BAD_REQUEST)
        task = AbortableAsyncResult(task_id)
        response = {
            'state': task.state,
            'task_id': task_id,
            'task_type': task_type,
        }
        if task.result is not None:
            response['result'] = task.result if isinstance(task.result, dict) else str(task.result)
        return Response(response, status=status.HTTP_200_OK if task.state != 'FAILURE' else status.HTTP_400_BAD_REQUEST)


def add_tags_to_file_node(file_node, tags):
    if len(tags) == 0 or not file_node:
        return

    for tag in tags:
        if not file_node.tags.filter(system=False, name=tag).exists():
            new_tag = Tag.load(tag)
            if not new_tag:
                new_tag = Tag(name=tag)
            new_tag.save()
            file_node.tags.add(new_tag)
            file_node.save()


def add_timestamp_to_file_node(file_node, project_id, timestamp):
    if not file_node or not project_id or not timestamp:
        return
    verify_data = None
    timestamp_obj = RdmFileTimestamptokenVerifyResult.objects.filter(id=timestamp.get('timestamp_id')).first()
    try:
        verify_data = RdmFileTimestamptokenVerifyResult.objects.get(
            file_id=file_node._id)
    except RdmFileTimestamptokenVerifyResult.DoesNotExist:
        verify_data = RdmFileTimestamptokenVerifyResult()
        verify_data.file_id = file_node._id
        verify_data.project_id = timestamp.get('project_id', project_id)
        verify_data.provider = timestamp.get('provider', file_node.provider)

    if timestamp_obj:
        verify_data.timestamp_token = timestamp_obj.timestamp_token
        verify_data.verify_date = timestamp_obj.verify_date
        verify_data.verify_file_modified_at = timestamp_obj.verify_file_modified_at
        verify_data.upload_file_created_at = timestamp_obj.upload_file_created_at
        verify_data.upload_file_modified_at = timestamp_obj.upload_file_modified_at
        verify_data.verify_file_created_at = timestamp_obj.verify_file_created_at
    verify_data.path = timestamp.get('path', file_node.path)
    verify_data.inspection_result_status = timestamp.get('inspection_result_status', 0)
    verify_data.key_file_name = timestamp.get('key_file_name', file_node.path)
    verify_data.upload_file_created_user = timestamp.get('upload_file_created_user', None)
    verify_data.upload_file_modified_user = timestamp.get('upload_file_modified_user', None)
    verify_data.upload_file_size = timestamp.get('upload_file_size', None)
    verify_data.verify_file_size = timestamp.get('verify_file_size', None)
    verify_data.verify_user = timestamp.get('verify_user', None)
    verify_data.save()


def read_export_data_and_check_schema(export_data, cookies, **kwargs):
    # Get export file (/export_{process_start}/export_data_{institution_guid}_{process_start}.json)
    try:
        response = export_data.read_export_data_from_location(cookies, **kwargs)
        if response.status_code != status.HTTP_200_OK:
            # Error
            raise ProcessError(f'Cannot connect to the export data storage location')
        response_body = response.content
        response_file_content = response_body.decode('utf-8')
        response_file_json = json.loads(response_file_content)
    except Exception:
        raise ProcessError(f'Cannot connect to the export data storage location')

    # Validate export file schema
    return utils.validate_file_json(response_file_json, 'export-data-schema.json')


def read_file_info_and_check_schema(export_data, cookies, **kwargs):
    # Get file info file: /export_{process_start}/file_info_{institution_guid}_{process_start}.json
    try:
        response = export_data.read_file_info_from_location(cookies, **kwargs)
        if response.status_code != status.HTTP_200_OK:
            raise ProcessError(f'Cannot get file information list')
        response_body = response.content
        response_file_content = response_body.decode('utf-8')
        response_file_json = json.loads(response_file_content)
    except Exception:
        raise ProcessError(f'Cannot get file information list')

    # Validate file info schema
    is_file_valid = utils.validate_file_json(response_file_json, 'file-info-schema.json')
    if not is_file_valid:
        raise ProcessError(f'The export data files are corrupted')

    return response_file_json


def update_region_id(task, current_process_step, destination_region, project_id, list_updated_projects):
    # Update region_id for a United States project
    check_if_restore_process_stopped(task, current_process_step)
    project = AbstractNode.load(project_id, select_for_update=False)
    if not project:
        return list_updated_projects

    project_region = project.osfstorage_region
    if project_region and project_region.guid == Institution.INSTITUTION_DEFAULT:
        # Update region of addons_osfstorage_nodesettings
        node_settings = NodeSettings.objects.filter(region=project_region, owner=project)
        node_settings.update(region=destination_region)
        list_updated_projects.append(project.id)

        # Update storage type of project
        project_storage_type = ProjectStorageType.objects.filter(node=project)
        project_storage_type.update(storage_type=ProjectStorageType.CUSTOM_STORAGE)

        # Update file versions' region_id of this project
        file_ids = BaseFileNode.objects.filter(target_object_id=project.id).values_list('id', flat=True)
        file_versions = FileVersion.objects.filter(basefilenode__id__in=file_ids, region___id=Institution.INSTITUTION_DEFAULT)
        if file_versions.exists():
            file_versions.update(region=destination_region)

    return list_updated_projects


def recalculate_user_quota(destination_region):
    # Recalculate quota of default storage and custom storage
    institution = Institution.load(destination_region.guid)
    for user in OSFUser.objects.filter(affiliated_institutions=institution.id):
        update_user_used_quota(user)
        update_user_used_quota(user, storage_type=UserQuota.CUSTOM_STORAGE)


def create_folder_in_destination(task, current_process_step, export_data_folders,
                                 export_data_restore, cookies, **kwargs):
    destination_region = export_data_restore.destination
    destination_provider = destination_region.provider_name
    destination_base_url = destination_region.waterbutler_url
    is_destination_addon_storage = utils.is_add_on_storage(destination_provider)
    destination_provider = destination_provider if is_destination_addon_storage else INSTITUTIONAL_STORAGE_PROVIDER_NAME
    list_updated_projects = []
    for folder in export_data_folders:
        check_if_restore_process_stopped(task, current_process_step)
        folder_materialized_path = folder.get('materialized_path')
        folder_project_id = folder.get('project', {}).get('id')

        # Update region_id for folder's project
        list_updated_projects = update_region_id(task, current_process_step, destination_region, folder_project_id, list_updated_projects)

        utils.create_folder_path(folder_project_id, destination_provider, folder_materialized_path,
                                 cookies, base_url=destination_base_url, **kwargs)

    if list_updated_projects:
        # recalculate user quota
        recalculate_user_quota(destination_region)


def copy_files_from_export_data_to_destination(task, current_process_step, export_data_files, export_data_restore, cookies, **kwargs):
    export_data = export_data_restore.export

    destination_region = export_data_restore.destination
    destination_provider = destination_region.provider_name
    destination_base_url = destination_region.waterbutler_url
    is_destination_addon_storage = utils.is_add_on_storage(destination_provider)
    destination_provider = destination_provider if is_destination_addon_storage else INSTITUTIONAL_STORAGE_PROVIDER_NAME

    list_created_file_nodes = []
    files_versions_restore_fail = {}
    for file in export_data_files:
        check_if_restore_process_stopped(task, current_process_step)

        file_id = file.get('id')
        file_materialized_path = file.get('materialized_path')
        file_versions = file.get('version')
        file_project_id = file.get('project', {}).get('id')
        file_tags = file.get('tags')
        file_timestamp = file.get('timestamp', {})
        file_checkout_id = file.get('checkout_id')
        file_created = file.get('created_at')
        file_modified = file.get('modified_at')
        file_provider = file.get('provider')
        file_guid = file.get('guid')

        if is_destination_addon_storage:
            # Sort file by version modify date
            file_versions.sort(key=lambda k: k.get('modified_at'))
        else:
            # Sort file by version id
            file_versions.sort(key=lambda k: k.get('identifier', 0))

        for index, version in enumerate(file_versions):
            try:
                check_if_restore_process_stopped(task, current_process_step)

                # Prepare file name and file path for uploading
                metadata = version.get('metadata', {})
                file_hash = metadata.get('sha256', metadata.get('md5', metadata.get('sha512', metadata.get('sha1'))))
                if file_provider == 'onedrivebusiness':
                    # OneDrive Business: get hash file name based on quickXorHash and file version modified time
                    quick_xor_hash = metadata.get('quickXorHash')
                    file_version_modified = version.get('modified_at')
                    new_string_to_hash = f'{quick_xor_hash}{file_version_modified}'
                    file_hash = hashlib.sha256(new_string_to_hash.encode('utf-8')).hexdigest()
                version_id = version.get('identifier')
                if file_hash is None or version_id is None:
                    # Cannot get path in export data storage, pass this file
                    continue

                file_hash_path = f'/{export_data.export_data_folder_name}/{ExportData.EXPORT_DATA_FILES_FOLDER}/{file_hash}'

                # Copy file from location to destination storage
<<<<<<< HEAD
                response_body = utils.copy_file_from_location_to_destination(export_data, file_project_id, destination_provider, file_hash_path,
                                                                             file_materialized_path, cookies, base_url=destination_base_url, **kwargs)
=======
                response_body = utils.copy_file_from_location_to_destination(
                    export_data, file_project_id, destination_provider, file_hash_path, new_file_path,
                    cookies, base_url=destination_base_url, **kwargs)
>>>>>>> e5faa9ed
                if response_body is None:
                    if file_id not in files_versions_restore_fail:
                        files_versions_restore_fail[file_id] = [version_id]
                    else:
                        files_versions_restore_fail[file_id].append(version_id)
                    continue

                response_body_data = response_body.get('data', {})

                if is_destination_addon_storage:
                    # Fix for OneDrive Business because its path is different from other add-on storages
                    response_file_path = response_body_data.get('attributes', {}).get('path', file_materialized_path)
                    # Create file node if not have for add-on storage
                    utils.prepare_file_node_for_add_on_storage(file_project_id, destination_provider, response_file_path, **kwargs)

                # update file metadata
                utils.update_file_metadata(file_project_id, file_provider, destination_provider, file_materialized_path)

                response_id = response_body_data.get('id')
                response_file_version_id = response_body_data.get('attributes', {}).get('extra', {}).get('version', version_id)
                if response_id.startswith('osfstorage'):
                    # If id is osfstorage/[_id] then get _id
                    file_path_splits = response_id.split('/')
                    # Check if path is file (/_id)
                    if len(file_path_splits) == 2:
                        file_node_id = file_path_splits[1]
                        node_set = BaseFileNode.objects.filter(_id=file_node_id)
                        if node_set.exists():
                            node = node_set.first()

                            # update creator, created, modified back to the file version
                            file_version = node.get_version(response_file_version_id, required=False)

                            if file_version is not None:
                                contributor = version.get('contributor')
                                user = OSFUser.objects.filter(username=contributor)
                                file_version_created_at = version.get('created_at')
                                file_version_modified = version.get('modified_at')
                                same_file_versions = node.versions.annotate(
                                    created_trunc=Trunc('created', 'second'),
                                    modified_trunc=Trunc('modified', 'second')
                                ).exclude(
                                    identifier=response_file_version_id
                                ).filter(
                                    created_trunc=file_version_created_at,
                                    modified_trunc=file_version_modified
                                )

                                if same_file_versions.exists():
                                    file_version.delete()
                                else:
                                    if user.exists():
                                        file_version.creator = user.first()
                                        file_version.save()
                                    else:
                                        project = AbstractNode.load(file_project_id)
                                        creator = project.creator
                                        file_version.creator = creator
                                        file_version.save()
                                    update_kwargs = {}
                                    if file_version_created_at is not None:
                                        update_kwargs['created'] = file_version_created_at
                                    else:
                                        update_kwargs['created'] = file_created
                                    if file_version_modified is not None:
                                        update_kwargs['modified'] = file_version_modified
                                    if update_kwargs:
                                        FileVersion.objects.filter(id=file_version.id).update(**update_kwargs)

                            if file_checkout_id:
                                node.checkout_id = file_checkout_id
                                node.save()

                            BaseFileNode.objects.filter(id=node.id).update(created=file_created,
                                                                           modified=file_modified)

                            list_created_file_nodes.append({
                                'node': node,
                                'file_tags': file_tags,
                                'file_timestamp': file_timestamp,
                                'project_id': file_project_id
                            })
                            # Update guid for base file node.
                            if file_guid is not None:
                                file_guid_oj = Guid.objects.get(_id=file_guid)
                                if file_guid_oj.object_id != node.id:
                                    file_guid_oj.object_id = node.id
                                    file_guid_oj.save()
                else:
                    # If id is provider_name/[path] then get path
                    file_path_splits = response_id.split('/')
                    if len(file_path_splits) > 1:
                        file_path_splits[0] = ''
                        file_node_path = '/'.join(file_path_splits)
                        project = AbstractNode.load(file_project_id)
                        if not project:
                            continue
                        node_set = BaseFileNode.objects.filter(
                            type='osf.{}file'.format(destination_provider),
                            _path=file_node_path,
                            target_object_id=project.id,
                            deleted=None)
                        if node_set.exists():
                            node = node_set.first()
                            list_created_file_nodes.append({
                                'node': node,
                                'file_tags': file_tags,
                                'file_timestamp': file_timestamp,
                                'project_id': file_project_id
                            })
                            # Update guid for base file node.
                            if file_guid is not None:
                                file_guid_oj = Guid.objects.get(_id=file_guid)
                                if file_guid_oj.object_id != node.id:
                                    file_guid_oj.object_id = node.id
                                    file_guid_oj.save()
            except Exception as e:
                logger.error(f'Download or upload exception: {e}')
                check_if_restore_process_stopped(task, current_process_step)
                # Did not download or upload, pass this file
                continue

    # Separate the failed file list from the file_info_json
    list_file_restore_fail, _, _ = export.separate_failed_files(export_data_files, files_versions_restore_fail)
    return list_created_file_nodes, list_file_restore_fail


def add_tag_and_timestamp_to_database(task, current_process_step, list_created_file_nodes):
    with transaction.atomic():
        for item in list_created_file_nodes:
            check_if_restore_process_stopped(task, current_process_step)

            node = item.get('node')
            file_tags = item.get('file_tags')
            file_timestamp = item.get('file_timestamp')
            project_id = item.get('project_id')

            # Add tags to DB
            add_tags_to_file_node(node, file_tags)

            # Add timestamp to DB
            add_timestamp_to_file_node(node, project_id, file_timestamp)
        check_if_restore_process_stopped(task, current_process_step)


class CheckRunningRestoreActionView(RdmPermissionMixin, APIView):
    raise_exception = True
    authentication_classes = (
        drf_authentication.SessionAuthentication,
    )

    def get(self, request, **kwargs):
        destination_id = request.GET.get('destination_id')
        running_restore = ExportDataRestore.objects.filter(destination_id=destination_id).exclude(
            Q(status=ExportData.STATUS_STOPPED) | Q(status=ExportData.STATUS_COMPLETED) | Q(
                status=ExportData.STATUS_ERROR))
        task_id = None
        if len(running_restore) != 0:
            task_id = running_restore[0].task_id
        response = {
            'task_id': task_id
        }
        return Response(response, status=status.HTTP_200_OK)<|MERGE_RESOLUTION|>--- conflicted
+++ resolved
@@ -22,15 +22,9 @@
 from admin.rdm.utils import RdmPermissionMixin
 from admin.rdm_custom_storage_location import tasks
 from admin.rdm_custom_storage_location.export_data import utils
-<<<<<<< HEAD
-from osf.models import ExportData, ExportDataRestore, BaseFileNode, Tag, RdmFileTimestamptokenVerifyResult, Institution, \
-    OSFUser, FileVersion, AbstractNode, \
-    ProjectStorageType, UserQuota, Guid
-=======
 from admin.rdm_custom_storage_location.export_data.views import export
 from osf.models import ExportData, ExportDataRestore, BaseFileNode, Tag, RdmFileTimestamptokenVerifyResult, Institution, OSFUser, FileVersion, AbstractNode, \
-    ProjectStorageType, UserQuota
->>>>>>> e5faa9ed
+    ProjectStorageType, UserQuota, Guid
 from website.util import inspect_info  # noqa
 from framework.transactions.handlers import no_auto_transaction
 from website.util.quota import update_user_used_quota
@@ -560,14 +554,8 @@
                 file_hash_path = f'/{export_data.export_data_folder_name}/{ExportData.EXPORT_DATA_FILES_FOLDER}/{file_hash}'
 
                 # Copy file from location to destination storage
-<<<<<<< HEAD
                 response_body = utils.copy_file_from_location_to_destination(export_data, file_project_id, destination_provider, file_hash_path,
                                                                              file_materialized_path, cookies, base_url=destination_base_url, **kwargs)
-=======
-                response_body = utils.copy_file_from_location_to_destination(
-                    export_data, file_project_id, destination_provider, file_hash_path, new_file_path,
-                    cookies, base_url=destination_base_url, **kwargs)
->>>>>>> e5faa9ed
                 if response_body is None:
                     if file_id not in files_versions_restore_fail:
                         files_versions_restore_fail[file_id] = [version_id]
