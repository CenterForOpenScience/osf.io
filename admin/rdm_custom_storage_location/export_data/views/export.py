--- conflicted
+++ resolved
@@ -248,9 +248,6 @@
             _prev_time, task_id, export_data_id, location_id, source_id)
 
         # extract file information
-<<<<<<< HEAD
-        export_data_json, file_info_json = export_data.extract_file_information_json_from_source_storage(**kwargs)
-=======
         _step_start_time = time.time()
         export_data_json, file_info_json = export_data.extract_file_information_json_from_source_storage()
         logger.info(f'Extracted file information.'
@@ -259,7 +256,6 @@
         # [Important] check process status before each step
         _prev_time = check_export_data_process_status(
             _prev_time, task_id, export_data_id, location_id, source_id)
->>>>>>> e5faa9ed
 
         # create export data process folder
         logger.debug(f'creating export data process folder')
