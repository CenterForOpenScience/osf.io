# -*- coding: utf-8 -*-

import traceback

from boxsdk import Client as BoxClient, OAuth2
from boxsdk.exception import BoxAPIException
from furl import furl
from rest_framework import status as http_status
import requests
from swiftclient import exceptions as swift_exceptions
import os
import owncloud
from django.core.exceptions import ValidationError

from admin.rdm_addons.utils import get_rdm_addon_option
from addons.googledrive.client import GoogleDriveClient
from addons.osfstorage.models import Region
from addons.box import settings as box_settings
from addons.owncloud import settings as owncloud_settings
from addons.nextcloud import settings as nextcloud_settings
from addons.s3 import utils as s3_utils
from addons.s3compat import utils as s3compat_utils
from addons.s3compatb3 import utils as s3compatb3_utils
from addons.swift import settings as swift_settings, utils as swift_utils
from addons.swift.provider import SwiftProvider
from addons.dropboxbusiness import utils as dropboxbusiness_utils
from addons.nextcloudinstitutions.models import NextcloudInstitutionsProvider
from addons.nextcloudinstitutions import settings as nextcloudinstitutions_settings
from addons.nextcloudinstitutions import KEYNAME_NOTIFICATION_SECRET
from addons.s3compatinstitutions.models import S3CompatInstitutionsProvider
from addons.s3compatinstitutions import settings as s3compatinstitutions_settings
from addons.ociinstitutions.models import OCIInstitutionsProvider
from addons.ociinstitutions import settings as ociinstitutions_settings
from addons.base.institutions_utils import (KEYNAME_BASE_FOLDER,
                                            KEYNAME_USERMAP,
                                            KEYNAME_USERMAP_TMP,
                                            sync_all)
from framework.exceptions import HTTPError
from website import settings as osf_settings
from osf.models.external import ExternalAccountTemporary, ExternalAccount
from osf.utils import external_util
import datetime


providers = None

enabled_providers_forinstitutions_list = [
    'dropboxbusiness',
    'nextcloudinstitutions',
    's3compatinstitutions',
    'ociinstitutions',
]

enabled_providers_list = [
    's3', 'box', 'googledrive', 'osfstorage',
    'nextcloud', 'swift', 'owncloud', 's3compat',
]
enabled_providers_list.extend(enabled_providers_forinstitutions_list)

no_storage_name_providers = ['osfstorage']

def have_storage_name(provider_name):
    return provider_name not in no_storage_name_providers

def get_providers():
    provider_list = []
    for provider in osf_settings.ADDONS_AVAILABLE:
        if 'storage' in provider.categories and provider.short_name in enabled_providers_list:
            provider.icon_url_admin = \
                '/custom_storage_location/icon/{}/comicon.png'.format(provider.short_name)
            provider.modal_path = get_modal_path(provider.short_name)
            provider_list.append(provider)
    provider_list.sort(key=lambda x: x.full_name.lower())
    return provider_list

def get_addon_by_name(addon_short_name):
    """get Addon object from Short Name."""
    for addon in osf_settings.ADDONS_AVAILABLE:
        if addon.short_name == addon_short_name:
            return addon

def get_modal_path(short_name):
    base_path = os.path.join('rdm_custom_storage_location', 'providers')
    return os.path.join(base_path, '{}_modal.html'.format(short_name))

def get_oauth_info_notification(institution_id, provider_short_name):
    temp_external_account = ExternalAccountTemporary.objects.filter(
        _id=institution_id, provider=provider_short_name
    ).first()
    if temp_external_account and \
            temp_external_account.modified >= datetime.datetime.now(
                temp_external_account.modified.tzinfo
            ) - datetime.timedelta(seconds=60 * 30):
        return {
            'display_name': temp_external_account.display_name,
            'oauth_key': temp_external_account.oauth_key,
            'provider': temp_external_account.provider,
            'provider_id': temp_external_account.provider_id,
            'provider_name': temp_external_account.provider_name,
        }

def set_allowed(institution, provider_name, is_allowed):
    addon_option = get_rdm_addon_option(institution.id, provider_name)
    addon_option.is_allowed = is_allowed
    addon_option.save()
    # NOTE: ExternalAccounts is not cleared even if other storage is selected.
    # if not is_allowed:
    #     addon_option.external_accounts.clear()

def change_allowed_for_institutions(institution, provider_name):
    if provider_name in enabled_providers_forinstitutions_list:
        set_allowed(institution, provider_name, True)

    # disable other storages for Institutions
    for p in get_providers():
        if p.short_name == provider_name:
            continue  # skip this provider
        if p.for_institutions:
            set_allowed(institution, p.short_name, False)

def set_default_storage(institution_id):
    default_region = Region.objects.first()
    try:
        region = Region.objects.get(_id=institution_id)
        # copy
        region.name = default_region.name
        region.waterbutler_credentials = default_region.waterbutler_credentials
        region.waterbutler_settings = default_region.waterbutler_settings
        region.waterbutler_url = default_region.waterbutler_url
        region.mfr_url = default_region.mfr_url
        region.save()
    except Region.DoesNotExist:
        region = Region.objects.create(
            _id=institution_id,
            name=default_region.name,
            waterbutler_credentials=default_region.waterbutler_credentials,
            waterbutler_settings=default_region.waterbutler_settings,
            waterbutler_url=default_region.waterbutler_url,
            mfr_url=default_region.mfr_url,
        )
    return region

def update_storage(institution_id, storage_name, wb_credentials, wb_settings):
    try:
        region = Region.objects.get(_id=institution_id)
    except Region.DoesNotExist:
        default_region = Region.objects.first()
        region = Region.objects.create(
            _id=institution_id,
            name=storage_name,
            waterbutler_credentials=wb_credentials,
            waterbutler_url=default_region.waterbutler_url,
            mfr_url=default_region.mfr_url,
            waterbutler_settings=wb_settings,
        )
    else:
        region.name = storage_name
        region.waterbutler_credentials = wb_credentials
        region.waterbutler_settings = wb_settings
        region.save()
    return region

def transfer_to_external_account(user, institution_id, provider_short_name):
    temp_external_account = ExternalAccountTemporary.objects.filter(_id=institution_id, provider=provider_short_name).first()
    account, _ = ExternalAccount.objects.get_or_create(
        provider=temp_external_account.provider,
        provider_id=temp_external_account.provider_id,
    )

    # ensure that provider_name is correct
    account.provider_name = temp_external_account.provider_name
    # required
    account.oauth_key = temp_external_account.oauth_key
    # only for OAuth1
    account.oauth_secret = temp_external_account.oauth_secret
    # only for OAuth2
    account.expires_at = temp_external_account.expires_at
    account.refresh_token = temp_external_account.refresh_token
    account.date_last_refreshed = temp_external_account.date_last_refreshed
    # additional information
    account.display_name = temp_external_account.display_name
    account.profile_url = temp_external_account.profile_url
    account.save()

    temp_external_account.delete()

    # add it to the user's list of ``ExternalAccounts``
    if not user.external_accounts.filter(id=account.id).exists():
        user.external_accounts.add(account)
        user.save()
    return account

def oauth_validation(provider, institution_id, folder_id):
    """Checks if the folder_id is not empty, and that a temporary external account exists
    in the database.
    """
    if not folder_id:
        return ({
            'message': 'Folder ID is missing.'
        }, http_status.HTTP_400_BAD_REQUEST)

    if not ExternalAccountTemporary.objects.filter(_id=institution_id, provider=provider).exists():
        return ({
            'message': 'Oauth data was not found. Please reload the page and try again.'
        }, http_status.HTTP_400_BAD_REQUEST)

    return True

def test_s3_connection(access_key, secret_key, bucket):
    """Verifies new external account credentials and adds to user's list"""
    if not (access_key and secret_key and bucket):
        return ({
            'message': 'All the fields above are required.'
        }, http_status.HTTP_400_BAD_REQUEST)
    user_info = s3_utils.get_user_info(access_key, secret_key)
    if not user_info:
        return ({
            'message': 'Unable to access account.\n'
            'Check to make sure that the above credentials are valid,'
            'and that they have permission to list buckets.'
        }, http_status.HTTP_400_BAD_REQUEST)

    if not s3_utils.can_list(access_key, secret_key):
        return ({
            'message': 'Unable to list buckets.\n'
            'Listing buckets is required permission that can be changed via IAM'
        }, http_status.HTTP_400_BAD_REQUEST)

    if not s3_utils.bucket_exists(access_key, secret_key, bucket):
        return ({
            'message': 'Invalid bucket.'
        }, http_status.HTTP_400_BAD_REQUEST)

    s3_response = {
        'id': user_info.id,
        'display_name': user_info.display_name,
        'Owner': user_info.Owner,
    }

    return ({
        'message': 'Credentials are valid',
        'data': s3_response
    }, http_status.HTTP_200_OK)

def test_s3compat_connection(host_url, access_key, secret_key, bucket):
    host = host_url.rstrip('/').replace('https://', '').replace('http://', '')
    if not (host and access_key and secret_key and bucket):
        return ({
            'message': 'All the fields above are required.'
        }, http_status.HTTP_400_BAD_REQUEST)

    try:
        user_info = s3compat_utils.get_user_info(host, access_key, secret_key)
        e_message = ''
    except Exception as e:
        user_info = None
        e_message = traceback.format_exception_only(type(e), e)[0].rstrip('\n')
    if not user_info:
        return ({
            'message': 'Unable to access account.\n'
            'Check to make sure that the above credentials are valid, '
<<<<<<< HEAD
            'and that they have permission to list buckets.'
        }, http_status.HTTP_400_BAD_REQUEST
=======
            'and that they have permission to list buckets.',
            'e_message': e_message
        }, httplib.BAD_REQUEST)
>>>>>>> 4733a825

    try:
        res = s3compat_utils.can_list(host, access_key, secret_key)
        e_message = ''
    except Exception as e:
        res = False
        e_message = traceback.format_exception_only(type(e), e)[0].rstrip('\n')
    if not res:
        return ({
            'message': 'Unable to list buckets.\n'
<<<<<<< HEAD
            'Listing buckets is required permission that can be changed via IAM'
        }, http_status.HTTP_400_BAD_REQUEST
=======
            'Listing buckets is required permission that can be changed via IAM',
            'e_message': e_message
        }, httplib.BAD_REQUEST)
>>>>>>> 4733a825

    try:
        res = s3compat_utils.bucket_exists(host, access_key, secret_key, bucket)
        e_message = ''
    except Exception as e:
        res = False
        e_message = traceback.format_exception_only(type(e), e)[0].rstrip('\n')
    if not res:
        return ({
<<<<<<< HEAD
            'message': 'Invalid bucket.'
        }, http_status.HTTP_400_BAD_REQUEST)
=======
            'message': 'Invalid bucket.',
            'e_message': e_message
        }, httplib.BAD_REQUEST)
>>>>>>> 4733a825

    return ({
        'message': 'Credentials are valid',
        'data': {
            'id': user_info.id,
            'display_name': user_info.display_name,
        }
    }, http_status.HTTP_200_OK)

def test_s3compatb3_connection(host_url, access_key, secret_key, bucket):
    host = host_url.rstrip('/').replace('https://', '').replace('http://', '')
    if not (host and access_key and secret_key and bucket):
        return ({
            'message': 'All the fields above are required.'
        }, httplib.BAD_REQUEST)

    try:
        user_info = s3compatb3_utils.get_user_info(host, access_key, secret_key)
        e_message = ''
    except Exception as e:
        user_info = None
        e_message = traceback.format_exception_only(type(e), e)[0].rstrip('\n')
    if not user_info:
        return ({
            'message': 'Unable to access account.\n'
            'Check to make sure that the above credentials are valid, '
            'and that they have permission to list buckets.',
            'e_message': e_message
        }, httplib.BAD_REQUEST)

    try:
        res = s3compatb3_utils.can_list(host, access_key, secret_key)
        e_message = ''
    except Exception as e:
        res = False
        e_message = traceback.format_exception_only(type(e), e)[0].rstrip('\n')
    if not res:
        return ({
            'message': 'Unable to list buckets.\n'
            'Listing buckets is required permission that can be changed via IAM',
            'e_message': e_message
        }, httplib.BAD_REQUEST)

    try:
        res = s3compatb3_utils.bucket_exists(host, access_key, secret_key, bucket)
        e_message = ''
    except Exception as e:
        res = False
        e_message = traceback.format_exception_only(type(e), e)[0].rstrip('\n')
    if not res:
        return ({
            'message': 'Invalid bucket.',
            'e_message': e_message
        }, httplib.BAD_REQUEST)

    return ({
        'message': 'Credentials are valid',
        'data': {
            'id': 'user_info.id',
            'display_name': 'user_info.display_name',
        }
    }, httplib.OK)

def test_box_connection(institution_id, folder_id):
    validation_result = oauth_validation('box', institution_id, folder_id)
    if isinstance(validation_result, tuple):
        return validation_result

    access_token = ExternalAccountTemporary.objects.get(
        _id=institution_id, provider='box'
    ).oauth_key
    oauth = OAuth2(
        client_id=box_settings.BOX_KEY,
        client_secret=box_settings.BOX_SECRET,
        access_token=access_token
    )
    client = BoxClient(oauth)

    try:
        client.folder(folder_id).get()
    except BoxAPIException:
        return ({
            'message': 'Invalid folder ID.'
        }, http_status.HTTP_400_BAD_REQUEST)

    return ({
        'message': 'Credentials are valid'
    }, http_status.HTTP_200_OK)

def test_googledrive_connection(institution_id, folder_id):
    validation_result = oauth_validation('googledrive', institution_id, folder_id)
    if isinstance(validation_result, tuple):
        return validation_result

    access_token = ExternalAccountTemporary.objects.get(
        _id=institution_id, provider='googledrive'
    ).oauth_key
    client = GoogleDriveClient(access_token)

    try:
        client.folders(folder_id)
    except HTTPError:
        return ({
            'message': 'Invalid folder ID.'
        }, http_status.HTTP_400_BAD_REQUEST)

    return ({
        'message': 'Credentials are valid'
    }, http_status.HTTP_200_OK)

def test_owncloud_connection(host_url, username, password, folder, provider):
    """ This method is valid for both ownCloud and Nextcloud """
    provider_name = None
    provider_setting = None
    if provider == 'owncloud':
        provider_name = 'ownCloud'
        provider_setting = owncloud_settings
    elif provider == 'nextcloud':
        provider_name = 'Nextcloud'
        provider_setting = nextcloud_settings
    elif provider == 'nextcloudinstitutions':
        provider_name = NextcloudInstitutionsProvider.name
        provider_setting = nextcloudinstitutions_settings

    host = use_https(host_url)

    try:
        client = owncloud.Client(host.url, verify_certs=provider_setting.USE_SSL)
        client.login(username, password)
    except requests.exceptions.ConnectionError:
        return ({
            'message': 'Invalid {} server.'.format(provider_name) + host.url
        }, http_status.HTTP_400_BAD_REQUEST)
    except owncloud.owncloud.HTTPResponseError:
        return ({
            'message': '{} Login failed.'.format(provider_name)
        }, http_status.HTTP_401_UNAUTHORIZED)

    try:
        client.list(folder)
    except owncloud.owncloud.HTTPResponseError:
        client.logout()
        return ({
            'message': 'Invalid folder.'
        }, http_status.HTTP_400_BAD_REQUEST)

    client.logout()

    return ({
        'message': 'Credentials are valid'
    }, http_status.HTTP_200_OK)

def test_swift_connection(auth_version, auth_url, access_key, secret_key, tenant_name,
                          user_domain_name, project_domain_name, container):
    """Verifies new external account credentials and adds to user's list"""
    if not (auth_version and auth_url and access_key and secret_key and tenant_name and container):
        return ({
            'message': 'All the fields above are required.'
        }, http_status.HTTP_400_BAD_REQUEST)
    if auth_version == '3' and not user_domain_name:
        return ({
            'message': 'The field `user_domain_name` is required when you choose identity V3.'
        }, http_status.HTTP_400_BAD_REQUEST)
    if auth_version == '3' and not project_domain_name:
        return ({
            'message': 'The field `project_domain_name` is required when you choose identity V3.'
        }, http_status.HTTP_400_BAD_REQUEST)

    user_info = swift_utils.get_user_info(auth_version, auth_url, access_key,
                                    user_domain_name, secret_key, tenant_name,
                                    project_domain_name)

    if not user_info:
        return ({
            'message': 'Unable to access account.\n'
            'Check to make sure that the above credentials are valid, '
            'and that they have permission to list containers.'
        }, http_status.HTTP_400_BAD_REQUEST)

    try:
        _, containers = swift_utils.connect_swift(
            auth_version, auth_url, access_key, user_domain_name, secret_key, tenant_name,
            timeout=swift_settings.TEST_TIMEOUT
        ).get_account()
    except swift_exceptions.ClientException:
        return ({
            'message': 'Unable to list containers.\n'
            'Listing containers is required permission.'
        }, http_status.HTTP_400_BAD_REQUEST)

    if container not in map(lambda c: c['name'], containers):
        return ({
            'message': 'Invalid container name.'
        }, http_status.HTTP_400_BAD_REQUEST)

    provider = SwiftProvider(account=None, auth_version=auth_version,
                             auth_url=auth_url, tenant_name=tenant_name,
                             project_domain_name=project_domain_name,
                             username=access_key,
                             user_domain_name=user_domain_name,
                             password=secret_key)
    swift_response = {
        'id': provider.account.id,
        'display_name': provider.account.display_name,
    }
    return ({
        'message': 'Credentials are valid',
        'data': swift_response
    }, http_status.HTTP_200_OK)

def test_dropboxbusiness_connection(institution):
    fm = dropboxbusiness_utils.get_two_addon_options(institution.id,
                                                     allowed_check=False)
    if fm is None:
        return ({
            'message': u'Invalid Institution ID.: {}'.format(institution.id)
        }, http_status.HTTP_400_BAD_REQUEST)

    f_option, m_option = fm
    f_token = dropboxbusiness_utils.addon_option_to_token(f_option)
    m_token = dropboxbusiness_utils.addon_option_to_token(m_option)
    if f_token is None or m_token is None:
        return ({
            'message': 'No tokens.'
        }, http_status.HTTP_400_BAD_REQUEST)
    try:
        # use two tokens and connect
        dropboxbusiness_utils.TeamInfo(f_token, m_token, connecttest=True)
        return ({
            'message': 'Credentials are valid',
        }, http_status.HTTP_200_OK)
    except Exception:
        return ({
            'message': 'Invalid tokens.'
        }, http_status.HTTP_400_BAD_REQUEST)

def save_s3_credentials(institution_id, storage_name, access_key, secret_key, bucket):
    test_connection_result = test_s3_connection(access_key, secret_key, bucket)
    if test_connection_result[1] != http_status.HTTP_200_OK:
        return test_connection_result

    wb_credentials = {
        'storage': {
            'access_key': access_key,
            'secret_key': secret_key,
        },
    }
    wb_settings = {
        'storage': {
            'folder': {
                'encrypt_uploads': True,
            },
            'bucket': bucket,
            'provider': 's3',
        },
    }

    region = update_storage(institution_id, storage_name, wb_credentials, wb_settings)
    external_util.remove_region_external_account(region)

    return ({
        'message': 'Saved credentials successfully!!'
    }, http_status.HTTP_200_OK)

def save_s3compat_credentials(institution_id, storage_name, host_url, access_key, secret_key,
                              bucket):

    test_connection_result = test_s3compat_connection(host_url, access_key, secret_key, bucket)
    if test_connection_result[1] != http_status.HTTP_200_OK:
        return test_connection_result

    host = host_url.rstrip('/').replace('https://', '').replace('http://', '')

    wb_credentials = {
        'storage': {
            'access_key': access_key,
            'secret_key': secret_key,
            'host': host,
        }
    }
    wb_settings = {
        'storage': {
            'folder': {
                'encrypt_uploads': True,
            },
            'bucket': bucket,
            'provider': 's3compat',
        }
    }

    region = update_storage(institution_id, storage_name, wb_credentials, wb_settings)
    external_util.remove_region_external_account(region)

    return ({
        'message': 'Saved credentials successfully!!'
    }, http_status.HTTP_200_OK)

def save_s3compatb3_credentials(institution_id, storage_name, host_url, access_key, secret_key,
                              bucket):

    test_connection_result = test_s3compatb3_connection(host_url, access_key, secret_key, bucket)
    if test_connection_result[1] != httplib.OK:
        return test_connection_result

    host = host_url.rstrip('/').replace('https://', '').replace('http://', '')

    wb_credentials = {
        'storage': {
            'access_key': access_key,
            'secret_key': secret_key,
            'host': host,
        }
    }
    wb_settings = {
        'storage': {
            'folder': {
                'encrypt_uploads': True,
            },
            'bucket': bucket,
            'provider': 's3compatb3',
        }
    }

    region = update_storage(institution_id, storage_name, wb_credentials, wb_settings)
    external_util.remove_region_external_account(region)

    return ({
        'message': 'Saved credentials successfully!!'
    }, httplib.OK)

def save_box_credentials(user, storage_name, folder_id):
    institution_id = user.affiliated_institutions.first()._id

    test_connection_result = test_box_connection(institution_id, folder_id)
    if test_connection_result[1] != http_status.HTTP_200_OK:
        return test_connection_result

    account = transfer_to_external_account(user, institution_id, 'box')
    wb_credentials = {
        'storage': {
            'token': account.oauth_key,
        },
    }
    wb_settings = {
        'storage': {
            'bucket': '',
            'folder': folder_id,
            'provider': 'box',
        }
    }
    region = update_storage(institution_id, storage_name, wb_credentials, wb_settings)
    external_util.set_region_external_account(region, account)

    return ({
        'message': 'OAuth was set successfully'
    }, http_status.HTTP_200_OK)

def save_googledrive_credentials(user, storage_name, folder_id):
    institution_id = user.affiliated_institutions.first()._id

    test_connection_result = test_googledrive_connection(institution_id, folder_id)
    if test_connection_result[1] != http_status.HTTP_200_OK:
        return test_connection_result

    account = transfer_to_external_account(user, institution_id, 'googledrive')
    wb_credentials = {
        'storage': {
            'token': account.oauth_key,
        },
    }
    wb_settings = {
        'storage': {
            'bucket': '',
            'folder': {
                'id': folder_id
            },
            'provider': 'googledrive',
        }
    }
    region = update_storage(institution_id, storage_name, wb_credentials, wb_settings)
    external_util.set_region_external_account(region, account)

    return ({
        'message': 'OAuth was set successfully'
    }, http_status.HTTP_200_OK)

def save_nextcloud_credentials(institution_id, storage_name, host_url, username, password,
                              folder, provider):
    test_connection_result = test_owncloud_connection(host_url, username, password, folder,
                                                      provider)
    if test_connection_result[1] != http_status.HTTP_200_OK:
        return test_connection_result

    # Ensure that NextCloud uses https
    host = furl()
    host.host = host_url.rstrip('/').replace('https://', '').replace('http://', '')
    host.scheme = 'https'

    wb_credentials = {
        'storage': {
            'host': host.url,
            'username': username,
            'password': password,
        },
    }
    wb_settings = {
        'storage': {
            'bucket': '',
            'folder': '/{}/'.format(folder.strip('/')),
            'verify_ssl': False,
            'provider': provider
        },
    }

    region = update_storage(institution_id, storage_name, wb_credentials, wb_settings)
    external_util.remove_region_external_account(region)

    return ({
        'message': 'Saved credentials successfully!!'
    }, http_status.HTTP_200_OK)

def save_osfstorage_credentials(institution_id):
    region = set_default_storage(institution_id)
    external_util.remove_region_external_account(region)
    return ({
        'message': 'NII storage was set successfully'
    }, http_status.HTTP_200_OK)

def save_swift_credentials(institution_id, storage_name, auth_version, access_key, secret_key,
                           tenant_name, user_domain_name, project_domain_name, auth_url,
                           container):

    test_connection_result = test_swift_connection(auth_version, auth_url, access_key, secret_key,
        tenant_name, user_domain_name, project_domain_name, container)
    if test_connection_result[1] != http_status.HTTP_200_OK:
        return test_connection_result

    wb_credentials = {
        'storage': {
            'auth_version': auth_version,
            'username': access_key,
            'password': secret_key,
            'tenant_name': tenant_name,
            'user_domain_name': user_domain_name,
            'project_domain_name': project_domain_name,
            'auth_url': auth_url,
        },
    }
    wb_settings = {
        'storage': {
            'bucket': '',
            'folder': '',
            'container': container,
            'provider': 'swift',
        }

    }

    region = update_storage(institution_id, storage_name, wb_credentials, wb_settings)
    external_util.remove_region_external_account(region)

    return ({
        'message': 'Saved credentials successfully!!'
    }, http_status.HTTP_200_OK)

def save_owncloud_credentials(institution_id, storage_name, host_url, username, password,
                              folder, provider):
    test_connection_result = test_owncloud_connection(host_url, username, password, folder,
                                                      provider)
    if test_connection_result[1] != http_status.HTTP_200_OK:
        return test_connection_result

    # Ensure that ownCloud uses https
    host = furl()
    host.host = host_url.rstrip('/').replace('https://', '').replace('http://', '')
    host.scheme = 'https'

    wb_credentials = {
        'storage': {
            'host': host.url,
            'username': username,
            'password': password,
        },
    }
    wb_settings = {
        'storage': {
            'bucket': '',
            'folder': '/{}/'.format(folder.strip('/')),
            'verify_ssl': True,
            'provider': provider
        },
    }

    region = update_storage(institution_id, storage_name, wb_credentials, wb_settings)
    external_util.remove_region_external_account(region)

    return ({
        'message': 'Saved credentials successfully!!'
    }, http_status.HTTP_200_OK)

def wd_info_for_institutions(provider_name):
    wb_credentials = {
        'storage': {
        },
    }
    wb_settings = {
        'disabled': True,  # used in rubeus.py
        'storage': {
            'provider': provider_name
        },
    }
    return (wb_credentials, wb_settings)

def use_https(url):
    # Ensure that NextCloud uses https
    host = furl()
    host.host = url.rstrip('/').replace('https://', '').replace('http://', '')
    host.scheme = 'https'
    return host

def save_dropboxbusiness_credentials(institution, storage_name, provider_name):
    test_connection_result = test_dropboxbusiness_connection(institution)
    if test_connection_result[1] != http_status.HTTP_200_OK:
        return test_connection_result

    wb_credentials, wb_settings = wd_info_for_institutions(provider_name)
    region = update_storage(institution._id,  # not institution.id
                            storage_name,
                            wb_credentials, wb_settings)
    external_util.remove_region_external_account(region)
    ### sync_all() is not supported by Dropbox Business Addon
    # sync_all(institution._id, target_addons=[provider_name])

    return ({
        'message': 'Dropbox Business was set successfully!!'
    }, http_status.HTTP_200_OK)

<<<<<<< HEAD
def save_nextcloudinstitutions_credentials(institution, storage_name, host_url, username, password, folder, provider_name):
    test_connection_result = test_owncloud_connection(
        host_url, username, password, folder, provider_name)
    if test_connection_result[1] != http_status.HTTP_200_OK:
        return test_connection_result

    host = use_https(host_url)
    provider = NextcloudInstitutionsProvider(
        account=None, host=host.url,
        username=username, password=password)
=======
def save_basic_storage_institutions_credentials_common(
        institution, storage_name, folder, provider_name, provider, separator=':', extended_data=None):
>>>>>>> 4733a825
    try:
        provider.account.save()
    except ValidationError:
        host = provider.host
        username = provider.username
        password = provider.password
        # ... or get the old one
        provider.account = ExternalAccount.objects.get(
            provider=provider_name,
            provider_id='{}{}{}'.format(host, separator, username).lower()
        )
        if provider.account.oauth_key != password:
            provider.account.oauth_key = password
            provider.account.save()

    # Storage Addons for Institutions must have only one ExternalAccont.
    rdm_addon_option = get_rdm_addon_option(institution.id, provider_name)
    if rdm_addon_option.external_accounts.count() > 0:
        rdm_addon_option.external_accounts.clear()
    rdm_addon_option.external_accounts.add(provider.account)

    rdm_addon_option.extended[KEYNAME_BASE_FOLDER] = folder
    if type(extended_data) is dict:
        rdm_addon_option.extended.update(extended_data)
    rdm_addon_option.save()

    wb_credentials, wb_settings = wd_info_for_institutions(provider_name)
    region = update_storage(institution._id,  # not institution.id
                            storage_name,
                            wb_credentials, wb_settings)
    external_util.remove_region_external_account(region)

    save_usermap_from_tmp(provider_name, institution)
    sync_all(institution._id, target_addons=[provider_name])

    return ({
        'message': 'Saved credentials successfully!!'
    }, http_status.HTTP_200_OK)

def save_nextcloudinstitutions_credentials(
        institution, storage_name, host_url, username, password, folder, notification_secret, provider_name):
    test_connection_result = test_owncloud_connection(
        host_url, username, password, folder, provider_name)
    if test_connection_result[1] != httplib.OK:
        return test_connection_result

    host = use_https(host_url)
    provider = NextcloudInstitutionsProvider(
        account=None, host=host.url,
        username=username, password=password)
    extended_data = {}
    extended_data[KEYNAME_NOTIFICATION_SECRET] = notification_secret
    return save_basic_storage_institutions_credentials_common(
        institution, storage_name, folder, provider_name, provider, extended_data=extended_data)

def save_s3compatinstitutions_credentials(institution, storage_name, host_url, access_key, secret_key, bucket, provider_name):
    host = host_url.rstrip('/').replace('https://', '').replace('http://', '')
    test_connection_result = test_s3compat_connection(
        host, access_key, secret_key, bucket)
    if test_connection_result[1] != httplib.OK:
        return test_connection_result

    separator = '\t'
    provider = S3CompatInstitutionsProvider(
        account=None, host=host,
        username=access_key, password=secret_key, separator=separator)

    return save_basic_storage_institutions_credentials_common(
        institution, storage_name, bucket, provider_name, provider, separator)

def save_ociinstitutions_credentials(institution, storage_name, host_url, access_key, secret_key, bucket, provider_name):
    host = host_url.rstrip('/').replace('https://', '').replace('http://', '')
    test_connection_result = test_s3compatb3_connection(
        host, access_key, secret_key, bucket)
    if test_connection_result[1] != httplib.OK:
        return test_connection_result

    separator = '\t'
    provider = OCIInstitutionsProvider(
        account=None, host=host,
        username=access_key, password=secret_key, separator=separator)

    return save_basic_storage_institutions_credentials_common(
        institution, storage_name, bucket, provider_name, provider, separator)

def get_credentials_common(institution, provider_name):
    clear_usermap_tmp(provider_name, institution)
    rdm_addon_option = get_rdm_addon_option(institution.id, provider_name,
                                            create=False)
    if not rdm_addon_option:
        return None
    exacc = rdm_addon_option.external_accounts.first()
    if not exacc:
        return None
    return rdm_addon_option, exacc

def get_nextcloudinstitutions_credentials(institution):
    provider_name = 'nextcloudinstitutions'
    res = get_credentials_common(institution, provider_name)
    if res:
        opt, exacc = res
        provider = NextcloudInstitutionsProvider(exacc)
        host = use_https(provider.host).host
        username = provider.username
        password = provider.password
        notification_secret = opt.extended.get(KEYNAME_NOTIFICATION_SECRET)
        folder = opt.extended.get(KEYNAME_BASE_FOLDER)
    else:
        host = ''
        username = ''
        password = ''
        notification_secret = None
        folder = None
    if not folder:
        folder = nextcloudinstitutions_settings.DEFAULT_BASE_FOLDER
    data = {}
    data[provider_name + '_host'] = host
    data[provider_name + '_username'] = username
    data[provider_name + '_password'] = password
    data[provider_name + '_notification_secret'] = notification_secret
    data[provider_name + '_folder'] = folder
    return data

def get_s3compatinstitutions_credentials(institution):
    provider_name = 's3compatinstitutions'
    res = get_credentials_common(institution, provider_name)
    if res:
        opt, exacc = res
        provider = S3CompatInstitutionsProvider(exacc)
        host = provider.host  # host:port
        access_key = provider.username
        secret_key = provider.password
        bucket = opt.extended.get(KEYNAME_BASE_FOLDER)
    else:
        host = ''
        access_key = ''
        secret_key = ''
        bucket = None
    if not bucket:
        bucket = s3compatinstitutions_settings.DEFAULT_BASE_BUCKET
    data = {}
    data[provider_name + '_endpoint_url'] = host
    data[provider_name + '_access_key'] = access_key
    data[provider_name + '_secret_key'] = secret_key
    data[provider_name + '_bucket'] = bucket
    return data

def get_ociinstitutions_credentials(institution):
    provider_name = 'ociinstitutions'
    res = get_credentials_common(institution, provider_name)
    if res:
        opt, exacc = res
        provider = OCIInstitutionsProvider(exacc)
        host = provider.host  # host:port
        access_key = provider.username
        secret_key = provider.password
        bucket = opt.extended.get(KEYNAME_BASE_FOLDER)
    else:
        host = ''
        access_key = ''
        secret_key = ''
        bucket = None
    if not bucket:
        bucket = ociinstitutions_settings.DEFAULT_BASE_BUCKET
    data = {}
    data[provider_name + '_endpoint_url'] = host
    data[provider_name + '_access_key'] = access_key
    data[provider_name + '_secret_key'] = secret_key
    data[provider_name + '_bucket'] = bucket
    return data

def extuser_exists(provider_name, post_params, extuser):
    # return "error reason", None means existence
    if provider_name == 'nextcloudinstitutions':
        provider_setting = nextcloudinstitutions_settings
        host_url = post_params.get(provider_name + '_host')
        username = post_params.get(provider_name + '_username')
        password = post_params.get(provider_name + '_password')
        # folder = post_params.get(provider_name + '_folder')
        try:
            host = use_https(host_url)
            client = owncloud.Client(host.url,
                                     verify_certs=provider_setting.USE_SSL)
            client.login(username, password)
            if client.user_exists(extuser):
                return None  # exist
            return 'not exist'
        except Exception as e:
            return str(e)
    else:  # unsupported
        return None  # ok

def get_usermap(provider_name, institution):
    rdm_addon_option = get_rdm_addon_option(institution.id, provider_name,
                                            create=False)
    if not rdm_addon_option:
        return None
    return rdm_addon_option.extended.get(KEYNAME_USERMAP)

def save_usermap_to_tmp(provider_name, institution, usermap):
    rdm_addon_option = get_rdm_addon_option(institution.id, provider_name)
    rdm_addon_option.extended[KEYNAME_USERMAP_TMP] = usermap
    rdm_addon_option.save()

def clear_usermap_tmp(provider_name, institution):
    rdm_addon_option = get_rdm_addon_option(institution.id, provider_name,
                                            create=False)
    if not rdm_addon_option:
        return
    new_usermap = rdm_addon_option.extended.get(KEYNAME_USERMAP_TMP)
    if new_usermap:
        del rdm_addon_option.extended[KEYNAME_USERMAP_TMP]
        rdm_addon_option.save()

def save_usermap_from_tmp(provider_name, institution):
    rdm_addon_option = get_rdm_addon_option(institution.id, provider_name)
    new_usermap = rdm_addon_option.extended.get(KEYNAME_USERMAP_TMP)
    if new_usermap:
        rdm_addon_option.extended[KEYNAME_USERMAP] = new_usermap
        del rdm_addon_option.extended[KEYNAME_USERMAP_TMP]
        rdm_addon_option.save()<|MERGE_RESOLUTION|>--- conflicted
+++ resolved
@@ -259,14 +259,9 @@
         return ({
             'message': 'Unable to access account.\n'
             'Check to make sure that the above credentials are valid, '
-<<<<<<< HEAD
-            'and that they have permission to list buckets.'
-        }, http_status.HTTP_400_BAD_REQUEST
-=======
             'and that they have permission to list buckets.',
             'e_message': e_message
-        }, httplib.BAD_REQUEST)
->>>>>>> 4733a825
+        }, http_status.HTTP_400_BAD_REQUEST
 
     try:
         res = s3compat_utils.can_list(host, access_key, secret_key)
@@ -277,14 +272,9 @@
     if not res:
         return ({
             'message': 'Unable to list buckets.\n'
-<<<<<<< HEAD
-            'Listing buckets is required permission that can be changed via IAM'
-        }, http_status.HTTP_400_BAD_REQUEST
-=======
             'Listing buckets is required permission that can be changed via IAM',
             'e_message': e_message
-        }, httplib.BAD_REQUEST)
->>>>>>> 4733a825
+        }, http_status.HTTP_400_BAD_REQUEST
 
     try:
         res = s3compat_utils.bucket_exists(host, access_key, secret_key, bucket)
@@ -294,14 +284,9 @@
         e_message = traceback.format_exception_only(type(e), e)[0].rstrip('\n')
     if not res:
         return ({
-<<<<<<< HEAD
-            'message': 'Invalid bucket.'
-        }, http_status.HTTP_400_BAD_REQUEST)
-=======
             'message': 'Invalid bucket.',
             'e_message': e_message
-        }, httplib.BAD_REQUEST)
->>>>>>> 4733a825
+        }, http_status.HTTP_400_BAD_REQUEST)
 
     return ({
         'message': 'Credentials are valid',
@@ -839,21 +824,8 @@
         'message': 'Dropbox Business was set successfully!!'
     }, http_status.HTTP_200_OK)
 
-<<<<<<< HEAD
-def save_nextcloudinstitutions_credentials(institution, storage_name, host_url, username, password, folder, provider_name):
-    test_connection_result = test_owncloud_connection(
-        host_url, username, password, folder, provider_name)
-    if test_connection_result[1] != http_status.HTTP_200_OK:
-        return test_connection_result
-
-    host = use_https(host_url)
-    provider = NextcloudInstitutionsProvider(
-        account=None, host=host.url,
-        username=username, password=password)
-=======
 def save_basic_storage_institutions_credentials_common(
         institution, storage_name, folder, provider_name, provider, separator=':', extended_data=None):
->>>>>>> 4733a825
     try:
         provider.account.save()
     except ValidationError:
