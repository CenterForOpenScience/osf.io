# -*- coding: utf-8 -*-

import inspect  # noqa
import logging
import traceback

from boxsdk import Client as BoxClient, OAuth2
from boxsdk.exception import BoxAPIException
from furl import furl
from rest_framework import status as http_status
import requests
from swiftclient import exceptions as swift_exceptions
import os
import owncloud
from django.core.exceptions import ValidationError

from addons.dropboxbusiness.models import node_post_save as dropboxbusiness_post_save
from addons.onedrivebusiness.models import node_post_save as onedrivebusiness_post_save
from admin.rdm_addons.utils import get_rdm_addon_option
from addons.googledrive.client import GoogleDriveClient
from addons.osfstorage.models import Region
from addons.box import settings as box_settings
from addons.owncloud import settings as owncloud_settings
from addons.nextcloud import settings as nextcloud_settings
from addons.s3 import utils as s3_utils
from addons.s3compat import utils as s3compat_utils
from addons.s3compatb3 import utils as s3compatb3_utils
from addons.swift import settings as swift_settings, utils as swift_utils
from addons.swift.provider import SwiftProvider
from addons.dropboxbusiness import utils as dropboxbusiness_utils
from addons.nextcloudinstitutions.models import NextcloudInstitutionsProvider
from addons.nextcloudinstitutions import settings as nextcloudinstitutions_settings
from addons.nextcloudinstitutions import KEYNAME_NOTIFICATION_SECRET
from addons.s3compatinstitutions.models import S3CompatInstitutionsProvider
from addons.s3compatinstitutions import settings as s3compatinstitutions_settings
from addons.ociinstitutions.models import OCIInstitutionsProvider
from addons.ociinstitutions import settings as ociinstitutions_settings
from addons.onedrivebusiness.client import OneDriveBusinessClient
from addons.base.institutions_utils import (KEYNAME_BASE_FOLDER,
                                            KEYNAME_USERMAP,
                                            KEYNAME_USERMAP_TMP,
                                            sync_all,
                                            node_post_save)
from framework.exceptions import HTTPError
from osf.models import AbstractNode
from website import settings as osf_settings
from osf.models import Node, OSFUser, ProjectStorageType, UserQuota
from osf.models.external import ExternalAccountTemporary, ExternalAccount
from osf.utils import external_util
import datetime

from website.settings import INSTITUTIONAL_STORAGE_ADD_ON_METHOD
from website.util import inspect_info  # noqa
from website.util.quota import update_node_storage, update_user_used_quota

logger = logging.getLogger(__name__)

providers = None

enabled_providers_forinstitutions_list = [
    'dropboxbusiness',
    'nextcloudinstitutions',
    's3compatinstitutions',
    'ociinstitutions',
    'onedrivebusiness',
]

enabled_providers_list = [
    's3', 'osfstorage',
    'swift', 's3compat',
]
enabled_providers_list.extend(enabled_providers_forinstitutions_list)

no_storage_name_providers = ['osfstorage', 'onedrivebusiness']

def have_storage_name(provider_name):
    return provider_name not in no_storage_name_providers


def get_providers(available_list=None):
    provider_list = []
    for provider in osf_settings.ADDONS_AVAILABLE:
        if 'storage' in provider.categories and provider.short_name in enabled_providers_list:
            provider.icon_url_admin = \
                '/custom_storage_location/icon/{}/comicon.png'.format(provider.short_name)
            provider.modal_path = get_modal_path(provider.short_name)
            provider_list.append(provider)
    provider_list.sort(key=lambda x: x.full_name.lower())
    if isinstance(available_list, list):
        return [addon for addon in provider_list if addon.short_name in available_list]
    return provider_list

def get_addon_by_name(addon_short_name):
    """get Addon object from Short Name."""
    for addon in osf_settings.ADDONS_AVAILABLE:
        if addon.short_name == addon_short_name:
            return addon

def get_modal_path(short_name):
    base_path = os.path.join('rdm_custom_storage_location', 'providers')
    return os.path.join(base_path, '{}_modal.html'.format(short_name))

def get_oauth_info_notification(institution_id, provider_short_name):
    temp_external_account = ExternalAccountTemporary.objects.filter(
        _id=institution_id, provider=provider_short_name
    ).first()
    if temp_external_account and \
            temp_external_account.modified >= datetime.datetime.now(
                temp_external_account.modified.tzinfo
            ) - datetime.timedelta(seconds=60 * 30):
        return {
            'display_name': temp_external_account.display_name,
            'oauth_key': temp_external_account.oauth_key,
            'provider': temp_external_account.provider,
            'provider_id': temp_external_account.provider_id,
            'provider_name': temp_external_account.provider_name,
        }

def set_allowed(institution, provider_name, is_allowed):
    addon_option = get_rdm_addon_option(institution.id, provider_name)
    addon_option.is_allowed = is_allowed
    addon_option.save()
    # NOTE: ExternalAccounts is not cleared even if other storage is selected.
    # if not is_allowed:
    #     addon_option.external_accounts.clear()

def change_allowed_for_institutions(institution, provider_name):
    if provider_name in enabled_providers_forinstitutions_list:
        set_allowed(institution, provider_name, True)

    # disable other storages for Institutions
    for p in get_providers():
        if p.short_name == provider_name:
            continue  # skip this provider
        if p.for_institutions:
            set_allowed(institution, p.short_name, False)

def set_default_storage(institution_id):
    default_region = Region.objects.first()
    try:
        region = Region.objects.get(_id=institution_id)
        # copy
        region.name = default_region.name
        region.waterbutler_credentials = default_region.waterbutler_credentials
        region.waterbutler_settings = default_region.waterbutler_settings
        region.waterbutler_url = default_region.waterbutler_url
        region.mfr_url = default_region.mfr_url
        region.save()
    except Region.DoesNotExist:
        region = Region.objects.create(
            _id=institution_id,
            name=default_region.name,
            waterbutler_credentials=default_region.waterbutler_credentials,
            waterbutler_settings=default_region.waterbutler_settings,
            waterbutler_url=default_region.waterbutler_url,
            mfr_url=default_region.mfr_url,
        )
    return region

def update_storage(institution_id, storage_name, wb_credentials, wb_settings):
    try:
        region = Region.objects.get(_id=institution_id)
    except Region.DoesNotExist:
        default_region = Region.objects.first()
        region = Region.objects.create(
            _id=institution_id,
            name=storage_name,
            waterbutler_credentials=wb_credentials,
            waterbutler_url=default_region.waterbutler_url,
            mfr_url=default_region.mfr_url,
            waterbutler_settings=wb_settings,
        )
    else:
        region.name = storage_name
        region.waterbutler_credentials = wb_credentials
        region.waterbutler_settings = wb_settings
        region.save()
    return region

def update_nodes_storage(institution):
    for node in Node.objects.filter(affiliated_institutions=institution.id):
        update_node_storage(node)
        storage_type = ProjectStorageType.objects.filter(node=node)
        storage_type.update(storage_type=ProjectStorageType.CUSTOM_STORAGE)
    for user in OSFUser.objects.filter(affiliated_institutions=institution.id):
        update_user_used_quota(user, storage_type=UserQuota.CUSTOM_STORAGE, is_recalculating_quota=True)

def transfer_to_external_account(user, institution_id, provider_short_name):
    temp_external_account = ExternalAccountTemporary.objects.filter(_id=institution_id, provider=provider_short_name).first()
    account, _ = ExternalAccount.objects.get_or_create(
        provider=temp_external_account.provider,
        provider_id=temp_external_account.provider_id,
    )

    # ensure that provider_name is correct
    account.provider_name = temp_external_account.provider_name
    # required
    account.oauth_key = temp_external_account.oauth_key
    # only for OAuth1
    account.oauth_secret = temp_external_account.oauth_secret
    # only for OAuth2
    account.expires_at = temp_external_account.expires_at
    account.refresh_token = temp_external_account.refresh_token
    account.date_last_refreshed = temp_external_account.date_last_refreshed
    # additional information
    account.display_name = temp_external_account.display_name
    account.profile_url = temp_external_account.profile_url
    account.save()

    temp_external_account.delete()

    # add it to the user's list of ``ExternalAccounts``
    if not user.external_accounts.filter(id=account.id).exists():
        user.external_accounts.add(account)
        user.save()
    return account

def oauth_validation(provider, institution_id, folder_id):
    """Checks if the folder_id is not empty, and that a temporary external account exists
    in the database.
    """
    if not folder_id:
        return ({
            'message': 'Folder ID is missing.'
        }, http_status.HTTP_400_BAD_REQUEST)

    if not ExternalAccountTemporary.objects.filter(_id=institution_id, provider=provider).exists():
        return ({
            'message': 'Oauth data was not found. Please reload the page and try again.'
        }, http_status.HTTP_400_BAD_REQUEST)

    return True

def test_s3_connection(access_key, secret_key, bucket):
    """Verifies new external account credentials and adds to user's list"""
    if not (access_key and secret_key and bucket):
        return ({
            'message': 'All the fields above are required.'
        }, http_status.HTTP_400_BAD_REQUEST)
    user_info = s3_utils.get_user_info(access_key, secret_key)
    if not user_info:
        return ({
            'message': 'Unable to access account.\n'
            'Check to make sure that the above credentials are valid,'
            'and that they have permission to list buckets.'
        }, http_status.HTTP_400_BAD_REQUEST)

    if not s3_utils.can_list(access_key, secret_key):
        return ({
            'message': 'Unable to list buckets.\n'
            'Listing buckets is required permission that can be changed via IAM'
        }, http_status.HTTP_400_BAD_REQUEST)

    if not s3_utils.bucket_exists(access_key, secret_key, bucket):
        return ({
            'message': 'Invalid bucket.'
        }, http_status.HTTP_400_BAD_REQUEST)

    s3_response = {
        'id': user_info.id,
        'display_name': user_info.display_name,
        'Owner': user_info.Owner,
    }

    return ({
        'message': 'Credentials are valid',
        'data': s3_response
    }, http_status.HTTP_200_OK)

def test_s3compat_connection(host_url, access_key, secret_key, bucket):
    host = host_url.rstrip('/').replace('https://', '').replace('http://', '')
    if not (host and access_key and secret_key and bucket):
        return ({
            'message': 'All the fields above are required.'
        }, http_status.HTTP_400_BAD_REQUEST)

    try:
        user_info = s3compat_utils.get_user_info(host, access_key, secret_key)
        e_message = ''
    except Exception as e:
        user_info = None
        e_message = traceback.format_exception_only(type(e), e)[0].rstrip('\n')
    if not user_info:
        return ({
            'message': 'Unable to access account.\n'
            'Check to make sure that the above credentials are valid, '
            'and that they have permission to list buckets.',
            'e_message': e_message
        }, http_status.HTTP_400_BAD_REQUEST)

    try:
        res = s3compat_utils.can_list(host, access_key, secret_key)
        e_message = ''
    except Exception as e:
        res = False
        e_message = traceback.format_exception_only(type(e), e)[0].rstrip('\n')
    if not res:
        return ({
            'message': 'Unable to list buckets.\n'
            'Listing buckets is required permission that can be changed via IAM',
            'e_message': e_message
        }, http_status.HTTP_400_BAD_REQUEST)

    try:
        res = s3compat_utils.bucket_exists(host, access_key, secret_key, bucket)
        e_message = ''
    except Exception as e:
        res = False
        e_message = traceback.format_exception_only(type(e), e)[0].rstrip('\n')
    if not res:
        return ({
            'message': 'Invalid bucket.',
            'e_message': e_message
        }, http_status.HTTP_400_BAD_REQUEST)

    return ({
        'message': 'Credentials are valid',
        'data': {
            'id': user_info.id,
            'display_name': user_info.display_name,
        }
    }, http_status.HTTP_200_OK)

def test_s3compatb3_connection(host_url, access_key, secret_key, bucket):
    host = host_url.rstrip('/').replace('https://', '').replace('http://', '')
    if not (host and access_key and secret_key and bucket):
        return ({
            'message': 'All the fields above are required.'
        }, http_status.HTTP_400_BAD_REQUEST)

    try:
        user_info = s3compatb3_utils.get_user_info(host, access_key, secret_key)
        e_message = ''
    except Exception as e:
        user_info = None
        e_message = traceback.format_exception_only(type(e), e)[0].rstrip('\n')
    if not user_info:
        return ({
            'message': 'Unable to access account.\n'
            'Check to make sure that the above credentials are valid, '
            'and that they have permission to list buckets.',
            'e_message': e_message
        }, http_status.HTTP_400_BAD_REQUEST)

    try:
        res = s3compatb3_utils.can_list(host, access_key, secret_key)
        e_message = ''
    except Exception as e:
        res = False
        e_message = traceback.format_exception_only(type(e), e)[0].rstrip('\n')
    if not res:
        return ({
            'message': 'Unable to list buckets.\n'
            'Listing buckets is required permission that can be changed via IAM',
            'e_message': e_message
        }, http_status.HTTP_400_BAD_REQUEST)

    try:
        res = s3compatb3_utils.bucket_exists(host, access_key, secret_key, bucket)
        e_message = ''
    except Exception as e:
        res = False
        e_message = traceback.format_exception_only(type(e), e)[0].rstrip('\n')
    if not res:
        return ({
            'message': 'Invalid bucket.',
            'e_message': e_message
        }, http_status.HTTP_400_BAD_REQUEST)

    return ({
        'message': 'Credentials are valid',
        'data': {
            'id': 'user_info.id',
            'display_name': 'user_info.display_name',
        }
    }, http_status.HTTP_200_OK)

def test_box_connection(institution_id, folder_id):
    validation_result = oauth_validation('box', institution_id, folder_id)
    if isinstance(validation_result, tuple):
        return validation_result

    access_token = ExternalAccountTemporary.objects.get(
        _id=institution_id, provider='box'
    ).oauth_key
    oauth = OAuth2(
        client_id=box_settings.BOX_KEY,
        client_secret=box_settings.BOX_SECRET,
        access_token=access_token
    )
    client = BoxClient(oauth)

    try:
        client.folder(folder_id).get()
    except BoxAPIException:
        return ({
            'message': 'Invalid folder ID.'
        }, http_status.HTTP_400_BAD_REQUEST)

    return ({
        'message': 'Credentials are valid'
    }, http_status.HTTP_200_OK)

def test_googledrive_connection(institution_id, folder_id):
    validation_result = oauth_validation('googledrive', institution_id, folder_id)
    if isinstance(validation_result, tuple):
        return validation_result

    access_token = ExternalAccountTemporary.objects.get(
        _id=institution_id, provider='googledrive'
    ).oauth_key
    client = GoogleDriveClient(access_token)

    try:
        client.folders(folder_id)
    except HTTPError:
        return ({
            'message': 'Invalid folder ID.'
        }, http_status.HTTP_400_BAD_REQUEST)

    return ({
        'message': 'Credentials are valid'
    }, http_status.HTTP_200_OK)

def test_owncloud_connection(host_url, username, password, folder, provider):
    """ This method is valid for both ownCloud and Nextcloud """
    provider_name = None
    provider_setting = None
    if provider == 'owncloud':
        provider_name = 'ownCloud'
        provider_setting = owncloud_settings
    elif provider == 'nextcloud':
        provider_name = 'Nextcloud'
        provider_setting = nextcloud_settings
    elif provider == 'nextcloudinstitutions':
        provider_name = NextcloudInstitutionsProvider.name
        provider_setting = nextcloudinstitutions_settings

    host = use_https(host_url)

    try:
        client = owncloud.Client(host.url, verify_certs=provider_setting.USE_SSL)
        client.login(username, password)
    except requests.exceptions.ConnectionError:
        return ({
            'message': 'Invalid {} server.'.format(provider_name) + host.url
        }, http_status.HTTP_400_BAD_REQUEST)
    except owncloud.owncloud.HTTPResponseError:
        return ({
            'message': '{} Login failed.'.format(provider_name)
        }, http_status.HTTP_401_UNAUTHORIZED)

    try:
        client.list(folder)
    except owncloud.owncloud.HTTPResponseError:
        client.logout()
        return ({
            'message': 'Invalid folder.'
        }, http_status.HTTP_400_BAD_REQUEST)

    client.logout()

    return ({
        'message': 'Credentials are valid'
    }, http_status.HTTP_200_OK)

def test_swift_connection(auth_version, auth_url, access_key, secret_key, tenant_name,
                          user_domain_name, project_domain_name, container):
    """Verifies new external account credentials and adds to user's list"""
    if not (auth_version and auth_url and access_key and secret_key and tenant_name and container):
        return ({
            'message': 'All the fields above are required.'
        }, http_status.HTTP_400_BAD_REQUEST)
    if auth_version == '3' and not user_domain_name:
        return ({
            'message': 'The field `user_domain_name` is required when you choose identity V3.'
        }, http_status.HTTP_400_BAD_REQUEST)
    if auth_version == '3' and not project_domain_name:
        return ({
            'message': 'The field `project_domain_name` is required when you choose identity V3.'
        }, http_status.HTTP_400_BAD_REQUEST)

    user_info = swift_utils.get_user_info(auth_version, auth_url, access_key,
                                    user_domain_name, secret_key, tenant_name,
                                    project_domain_name)

    if not user_info:
        return ({
            'message': 'Unable to access account.\n'
            'Check to make sure that the above credentials are valid, '
            'and that they have permission to list containers.'
        }, http_status.HTTP_400_BAD_REQUEST)

    try:
        _, containers = swift_utils.connect_swift(
            auth_version, auth_url, access_key, user_domain_name, secret_key, tenant_name,
            timeout=swift_settings.TEST_TIMEOUT
        ).get_account()
    except swift_exceptions.ClientException:
        return ({
            'message': 'Unable to list containers.\n'
            'Listing containers is required permission.'
        }, http_status.HTTP_400_BAD_REQUEST)

    if container not in map(lambda c: c['name'], containers):
        return ({
            'message': 'Invalid container name.'
        }, http_status.HTTP_400_BAD_REQUEST)

    provider = SwiftProvider(account=None, auth_version=auth_version,
                             auth_url=auth_url, tenant_name=tenant_name,
                             project_domain_name=project_domain_name,
                             username=access_key,
                             user_domain_name=user_domain_name,
                             password=secret_key)
    swift_response = {
        'id': provider.account.id,
        'display_name': provider.account.display_name,
    }
    return ({
        'message': 'Credentials are valid',
        'data': swift_response
    }, http_status.HTTP_200_OK)

def test_dropboxbusiness_connection(institution):
    fm = dropboxbusiness_utils.get_two_addon_options(institution.id,
                                                     allowed_check=False)
    if fm is None:
        return ({
            'message': u'Invalid Institution ID.: {}'.format(institution.id)
        }, http_status.HTTP_400_BAD_REQUEST)

    f_option, m_option = fm
    f_token = dropboxbusiness_utils.addon_option_to_token(f_option)
    m_token = dropboxbusiness_utils.addon_option_to_token(m_option)
    if f_token is None or m_token is None:
        return ({
            'message': 'No tokens.'
        }, http_status.HTTP_400_BAD_REQUEST)
    try:
        # use two tokens and connect
        dropboxbusiness_utils.TeamInfo(f_token, m_token, connecttest=True)
        return ({
            'message': 'Credentials are valid',
        }, http_status.HTTP_200_OK)
    except Exception:
        return ({
            'message': 'Invalid tokens.'
        }, http_status.HTTP_400_BAD_REQUEST)

def get_onedrivebusiness_folder_id(client, folder_path, parent='root'):
    folder_path_parts = folder_path.rstrip('/').split('/', maxsplit=1)
    folder_name = folder_path_parts[0]
    if folder_name == 'shared':
        return _get_onedrivebusiness_folder_id(client, folder_path_parts[1], parent=parent)
    drive = client.get_drive(me=True)
    drive_client = OneDriveBusinessClient(client.access_token, drive['id'])
    folders = [f for f in drive_client.folders(parent) if f['name'] == folder_name]
    if len(folders) == 0:
        raise HTTPError(http_status.HTTP_400_BAD_REQUEST)
    if len(folder_path_parts) == 1:
        return drive['id'] + '\t' + folders[0]['id']
    return drive['id'] + '\t' + _get_onedrivebusiness_folder_id(
        drive_client, folder_path_parts[1], parent=folders[0]['id']
    )

def _get_onedrivebusiness_folder_id(client, folder_path, parent='root'):
    folder_path_parts = folder_path.rstrip('/').split('/', maxsplit=1)
    folder_name = folder_path_parts[0]
    folders = [f for f in client.folders(parent) if f['name'] == folder_name]
    if len(folders) == 0:
        raise HTTPError(http_status.HTTP_400_BAD_REQUEST)
    if len(folder_path_parts) == 1:
        return folders[0]['id']
    return _get_onedrivebusiness_folder_id(
        client, folder_path_parts[1], parent=folders[0]['id']
    )

def validate_onedrivebusiness_connection(institution_id, folder_id_or_path):
    validation_result = oauth_validation('onedrivebusiness', institution_id, folder_id_or_path)
    if isinstance(validation_result, tuple):
        return validation_result, None

    access_token = ExternalAccountTemporary.objects.get(
        _id=institution_id, provider='onedrivebusiness'
    ).oauth_key
    client = OneDriveBusinessClient(access_token)

    if folder_id_or_path.startswith('/'):
        try:
            folder_id = get_onedrivebusiness_folder_id(client, folder_id_or_path[1:])
        except HTTPError:
            return ({
                'message': 'Invalid folder Path.'
            }, http_status.HTTP_400_BAD_REQUEST), None
    else:
        try:
            client.folders(folder_id_or_path)
            folder_id = folder_id_or_path
        except HTTPError:
            return ({
                'message': 'Invalid folder ID.'
            }, http_status.HTTP_400_BAD_REQUEST), None

    return ({
        'message': 'Credentials are valid'
    }, http_status.HTTP_200_OK), folder_id

def save_s3_credentials(institution_id, storage_name, access_key, secret_key, bucket, server_side_encryption=False):
    test_connection_result = test_s3_connection(access_key, secret_key, bucket)
    if test_connection_result[1] != http_status.HTTP_200_OK:
        return test_connection_result

    wb_credentials = {
        'storage': {
            'access_key': access_key,
            'secret_key': secret_key,
        },
    }
    wb_settings = {
        'storage': {
            'folder': '',
            'encrypt_uploads': server_side_encryption,
            'bucket': bucket,
            'provider': 's3',
            'type': Region.INSTITUTIONS,
        },
    }

    region = update_storage(institution_id, storage_name, wb_credentials, wb_settings)
    external_util.remove_region_external_account(region)

    return ({
        'message': 'Saved credentials successfully!!'
    }, http_status.HTTP_200_OK)

def save_s3compat_credentials(institution_id, storage_name, host_url, access_key, secret_key,
                              bucket, server_side_encryption=False):

    test_connection_result = test_s3compat_connection(host_url, access_key, secret_key, bucket)
    if test_connection_result[1] != http_status.HTTP_200_OK:
        return test_connection_result

    host = host_url.rstrip('/').replace('https://', '').replace('http://', '')

    wb_credentials = {
        'storage': {
            'access_key': access_key,
            'secret_key': secret_key,
            'host': host,
        }
    }
    wb_settings = {
        'storage': {
            'folder': '',
            'encrypt_uploads': server_side_encryption,
            'bucket': bucket,
            'provider': 's3compat',
            'type': Region.INSTITUTIONS,
        }
    }

    region = update_storage(institution_id, storage_name, wb_credentials, wb_settings)
    external_util.remove_region_external_account(region)

    return ({
        'message': 'Saved credentials successfully!!'
    }, http_status.HTTP_200_OK)

def save_s3compatb3_credentials(institution_id, storage_name, host_url, access_key, secret_key,
                              bucket):

    test_connection_result = test_s3compatb3_connection(host_url, access_key, secret_key, bucket)
    if test_connection_result[1] != http_status.HTTP_200_OK:
        return test_connection_result

    host = host_url.rstrip('/').replace('https://', '').replace('http://', '')

    wb_credentials = {
        'storage': {
            'access_key': access_key,
            'secret_key': secret_key,
            'host': host,
        }
    }
    wb_settings = {
        'storage': {
            'folder': {
                'encrypt_uploads': True,
            },
            'bucket': bucket,
            'provider': 's3compatb3',
            'type': Region.INSTITUTIONS,
        }
    }

    region = update_storage(institution_id, storage_name, wb_credentials, wb_settings)
    external_util.remove_region_external_account(region)

    return ({
        'message': 'Saved credentials successfully!!'
    }, http_status.HTTP_200_OK)

def save_box_credentials(institution_id, user, storage_name, folder_id):
    test_connection_result = test_box_connection(institution_id, folder_id)
    if test_connection_result[1] != http_status.HTTP_200_OK:
        return test_connection_result

    account = transfer_to_external_account(user, institution_id, 'box')
    wb_credentials = {
        'storage': {
            'token': account.oauth_key,
        },
    }
    wb_settings = {
        'storage': {
            'bucket': '',
            'folder': folder_id,
            'provider': 'box',
            'type': Region.INSTITUTIONS,
        }
    }
    region = update_storage(institution_id, storage_name, wb_credentials, wb_settings)
    external_util.set_region_external_account(region, account)

    return ({
        'message': 'OAuth was set successfully'
    }, http_status.HTTP_200_OK)

def save_googledrive_credentials(institution_id, user, storage_name, folder_id):
    test_connection_result = test_googledrive_connection(institution_id, folder_id)
    if test_connection_result[1] != http_status.HTTP_200_OK:
        return test_connection_result

    account = transfer_to_external_account(user, institution_id, 'googledrive')
    wb_credentials = {
        'storage': {
            'token': account.oauth_key,
        },
    }
    wb_settings = {
        'storage': {
            'bucket': '',
            'folder': {
                'id': folder_id
            },
            'provider': 'googledrive',
            'type': Region.INSTITUTIONS,
        }
    }
    region = update_storage(institution_id, storage_name, wb_credentials, wb_settings)
    external_util.set_region_external_account(region, account)

    return ({
        'message': 'OAuth was set successfully'
    }, http_status.HTTP_200_OK)

def save_nextcloud_credentials(institution_id, storage_name, host_url, username, password,
                              folder, provider):
    test_connection_result = test_owncloud_connection(host_url, username, password, folder,
                                                      provider)
    if test_connection_result[1] != http_status.HTTP_200_OK:
        return test_connection_result

    # Ensure that NextCloud uses https
    host = furl()
    host.host = host_url.rstrip('/').replace('https://', '').replace('http://', '')
    host.scheme = 'https'

    wb_credentials = {
        'storage': {
            'host': host.url,
            'username': username,
            'password': password,
        },
    }
    wb_settings = {
        'storage': {
            'bucket': '',
            'folder': '/{}/'.format(folder.strip('/')),
            'verify_ssl': False,
            'provider': provider,
            'type': Region.INSTITUTIONS,
        },
    }

    region = update_storage(institution_id, storage_name, wb_credentials, wb_settings)
    external_util.remove_region_external_account(region)

    return ({
        'message': 'Saved credentials successfully!!'
    }, http_status.HTTP_200_OK)

def save_osfstorage_credentials(institution_id):
    region = set_default_storage(institution_id)
    external_util.remove_region_external_account(region)
    return ({
        'message': 'NII storage was set successfully'
    }, http_status.HTTP_200_OK)

def save_swift_credentials(institution_id, storage_name, auth_version, access_key, secret_key,
                           tenant_name, user_domain_name, project_domain_name, auth_url,
                           container):

    test_connection_result = test_swift_connection(auth_version, auth_url, access_key, secret_key,
        tenant_name, user_domain_name, project_domain_name, container)
    if test_connection_result[1] != http_status.HTTP_200_OK:
        return test_connection_result

    wb_credentials = {
        'storage': {
            'auth_version': auth_version,
            'username': access_key,
            'password': secret_key,
            'tenant_name': tenant_name,
            'user_domain_name': user_domain_name,
            'project_domain_name': project_domain_name,
            'auth_url': auth_url,
        },
    }
    wb_settings = {
        'storage': {
            'bucket': '',
            'folder': '',
            'container': container,
            'provider': 'swift',
            'type': Region.INSTITUTIONS,
        }

    }

    region = update_storage(institution_id, storage_name, wb_credentials, wb_settings)
    external_util.remove_region_external_account(region)

    return ({
        'message': 'Saved credentials successfully!!'
    }, http_status.HTTP_200_OK)

def save_owncloud_credentials(institution_id, storage_name, host_url, username, password,
                              folder, provider):
    test_connection_result = test_owncloud_connection(host_url, username, password, folder,
                                                      provider)
    if test_connection_result[1] != http_status.HTTP_200_OK:
        return test_connection_result

    # Ensure that ownCloud uses https
    host = furl()
    host.host = host_url.rstrip('/').replace('https://', '').replace('http://', '')
    host.scheme = 'https'

    wb_credentials = {
        'storage': {
            'host': host.url,
            'username': username,
            'password': password,
        },
    }
    wb_settings = {
        'storage': {
            'bucket': '',
            'folder': '/{}/'.format(folder.strip('/')),
            'verify_ssl': True,
            'provider': provider,
            'type': Region.INSTITUTIONS,
        },
    }

    region = update_storage(institution_id, storage_name, wb_credentials, wb_settings)
    external_util.remove_region_external_account(region)

    return ({
        'message': 'Saved credentials successfully!!'
    }, http_status.HTTP_200_OK)

def save_onedrivebusiness_credentials(institution_id, user, storage_name, provider_name, folder_id_or_path):
    test_connection_result, folder_id = validate_onedrivebusiness_connection(institution_id, folder_id_or_path)
    if test_connection_result[1] != http_status.HTTP_200_OK:
        return test_connection_result

    account = transfer_to_external_account(user, institution_id, 'onedrivebusiness')
    wb_credentials, wb_settings = wd_info_for_institutions(provider_name)
    wb_settings['root_folder_id'] = folder_id
    region = update_storage(institution_id, storage_name, wb_credentials, wb_settings)
    external_util.set_region_external_account(region, account)

    return ({
        'message': 'OAuth was set successfully'
    }, http_status.HTTP_200_OK)

def wd_info_for_institutions(provider_name, server_side_encryption=False):
    wb_credentials = {
        'storage': {
        },
    }
    wb_settings = {
        'disabled': True,  # used in rubeus.py
        'storage': {
            'provider': provider_name,
            'type': Region.INSTITUTIONS,
        },
    }

    if provider_name == 's3compatinstitutions':
        wb_settings['encrypt_uploads'] = server_side_encryption

    return (wb_credentials, wb_settings)

def use_https(url):
    # Ensure that NextCloud uses https
    host = furl()
    host.host = url.rstrip('/').replace('https://', '').replace('http://', '')
    host.scheme = 'https'
    return host

def save_dropboxbusiness_credentials(institution, storage_name, provider_name):
    test_connection_result = test_dropboxbusiness_connection(institution)
    if test_connection_result[1] != http_status.HTTP_200_OK:
        return test_connection_result

    wb_credentials, wb_settings = wd_info_for_institutions(provider_name)
    region = update_storage(institution._id,  # not institution.id
                            storage_name,
                            wb_credentials, wb_settings)
    external_util.remove_region_external_account(region)
    ### sync_all() is not supported by Dropbox Business Addon
    # sync_all(institution._id, target_addons=[provider_name])

    return ({
        'message': 'Dropbox Business was set successfully!!'
    }, http_status.HTTP_200_OK)

def save_basic_storage_institutions_credentials_common(
        institution, storage_name, folder, provider_name, provider, separator=':', extended_data=None, server_side_encryption=False):
    try:
        provider.account.save()
    except ValidationError:
        host = provider.host
        username = provider.username
        password = provider.password
        # ... or get the old one
        provider.account = ExternalAccount.objects.get(
            provider=provider_name,
            provider_id='{}{}{}'.format(host, separator, username)
        )
        if provider.account.oauth_key != password:
            provider.account.oauth_key = password
            provider.account.save()

    # Storage Addons for Institutions must have only one ExternalAccont.
    rdm_addon_option = get_rdm_addon_option(institution.id, provider_name)
    if rdm_addon_option.external_accounts.count() > 0:
        rdm_addon_option.external_accounts.clear()
    rdm_addon_option.external_accounts.add(provider.account)

    rdm_addon_option.extended[KEYNAME_BASE_FOLDER] = folder
    if type(extended_data) is dict:
        rdm_addon_option.extended.update(extended_data)
    rdm_addon_option.save()

    wb_credentials, wb_settings = wd_info_for_institutions(provider_name, server_side_encryption)
    region = update_storage(institution._id,  # not institution.id
                            storage_name,
                            wb_credentials, wb_settings)
    external_util.remove_region_external_account(region)

    save_usermap_from_tmp(provider_name, institution)
    sync_all(institution._id, target_addons=[provider_name])

    return ({
        'message': 'Saved credentials successfully!!'
    }, http_status.HTTP_200_OK)

def save_nextcloudinstitutions_credentials(
        institution, storage_name, host_url, username, password, folder, notification_secret, provider_name):
    test_connection_result = test_owncloud_connection(
        host_url, username, password, folder, provider_name)
    if test_connection_result[1] != http_status.HTTP_200_OK:
        return test_connection_result

    host = use_https(host_url)
    provider = NextcloudInstitutionsProvider(
        account=None, host=host.url,
        username=username, password=password)
    extended_data = {}
    extended_data[KEYNAME_NOTIFICATION_SECRET] = notification_secret
    return save_basic_storage_institutions_credentials_common(
        institution, storage_name, folder, provider_name, provider, extended_data=extended_data)

def save_s3compatinstitutions_credentials(institution, storage_name, host_url, access_key, secret_key, bucket, provider_name, server_side_encryption=False):
    host = host_url.rstrip('/').replace('https://', '').replace('http://', '')
    test_connection_result = test_s3compat_connection(
        host, access_key, secret_key, bucket)
    if test_connection_result[1] != http_status.HTTP_200_OK:
        return test_connection_result

    separator = '\t'
    provider = S3CompatInstitutionsProvider(
        account=None, host=host,
        username=access_key, password=secret_key, separator=separator)

    return save_basic_storage_institutions_credentials_common(
        institution, storage_name, bucket, provider_name, provider, separator, server_side_encryption=server_side_encryption)

def save_ociinstitutions_credentials(institution, storage_name, host_url, access_key, secret_key, bucket, provider_name):
    host = host_url.rstrip('/').replace('https://', '').replace('http://', '')
    test_connection_result = test_s3compatb3_connection(
        host, access_key, secret_key, bucket)
    if test_connection_result[1] != http_status.HTTP_200_OK:
        return test_connection_result

    separator = '\t'
    provider = OCIInstitutionsProvider(
        account=None, host=host,
        username=access_key, password=secret_key, separator=separator)

    return save_basic_storage_institutions_credentials_common(
        institution, storage_name, bucket, provider_name, provider, separator)

def get_credentials_common(institution, provider_name):
    clear_usermap_tmp(provider_name, institution)
    rdm_addon_option = get_rdm_addon_option(institution.id, provider_name,
                                            create=False)
    if not rdm_addon_option:
        return None
    exacc = rdm_addon_option.external_accounts.first()
    if not exacc:
        return None
    return rdm_addon_option, exacc

def get_nextcloudinstitutions_credentials(institution):
    provider_name = 'nextcloudinstitutions'
    res = get_credentials_common(institution, provider_name)
    if res:
        opt, exacc = res
        provider = NextcloudInstitutionsProvider(exacc)
        host = use_https(provider.host).host
        username = provider.username
        password = provider.password
        notification_secret = opt.extended.get(KEYNAME_NOTIFICATION_SECRET)
        folder = opt.extended.get(KEYNAME_BASE_FOLDER)
    else:
        host = ''
        username = ''
        password = ''
        notification_secret = None
        folder = None
    if not folder:
        folder = nextcloudinstitutions_settings.DEFAULT_BASE_FOLDER
    data = {}
    data[provider_name + '_host'] = host
    data[provider_name + '_username'] = username
    data[provider_name + '_password'] = password
    data[provider_name + '_notification_secret'] = notification_secret
    data[provider_name + '_folder'] = folder
    return data

def get_s3compatinstitutions_credentials(institution):
    provider_name = 's3compatinstitutions'
    res = get_credentials_common(institution, provider_name)
    if res:
        opt, exacc = res
        provider = S3CompatInstitutionsProvider(exacc)
        host = provider.host  # host:port
        access_key = provider.username
        secret_key = provider.password
        bucket = opt.extended.get(KEYNAME_BASE_FOLDER)
    else:
        host = ''
        access_key = ''
        secret_key = ''
        bucket = None
    if not bucket:
        bucket = s3compatinstitutions_settings.DEFAULT_BASE_BUCKET
    data = {}
    data[provider_name + '_endpoint_url'] = host
    data[provider_name + '_access_key'] = access_key
    data[provider_name + '_secret_key'] = secret_key
    data[provider_name + '_bucket'] = bucket
    return data

def get_ociinstitutions_credentials(institution):
    provider_name = 'ociinstitutions'
    res = get_credentials_common(institution, provider_name)
    if res:
        opt, exacc = res
        provider = OCIInstitutionsProvider(exacc)
        host = provider.host  # host:port
        access_key = provider.username
        secret_key = provider.password
        bucket = opt.extended.get(KEYNAME_BASE_FOLDER)
    else:
        host = ''
        access_key = ''
        secret_key = ''
        bucket = None
    if not bucket:
        bucket = ociinstitutions_settings.DEFAULT_BASE_BUCKET
    data = {}
    data[provider_name + '_endpoint_url'] = host
    data[provider_name + '_access_key'] = access_key
    data[provider_name + '_secret_key'] = secret_key
    data[provider_name + '_bucket'] = bucket
    return data

def extuser_exists(provider_name, post_params, extuser):
    # return "error reason", None means existence
    if provider_name == 'nextcloudinstitutions':
        provider_setting = nextcloudinstitutions_settings
        host_url = post_params.get(provider_name + '_host')
        username = post_params.get(provider_name + '_username')
        password = post_params.get(provider_name + '_password')
        # folder = post_params.get(provider_name + '_folder')
        try:
            host = use_https(host_url)
            client = owncloud.Client(host.url,
                                     verify_certs=provider_setting.USE_SSL)
            client.login(username, password)
            if client.user_exists(extuser):
                return None  # exist
            return 'not exist'
        except Exception as e:
            return str(e)
    else:  # unsupported
        return None  # ok

def get_usermap(provider_name, institution):
    rdm_addon_option = get_rdm_addon_option(institution.id, provider_name,
                                            create=False)
    if not rdm_addon_option:
        return None
    return rdm_addon_option.extended.get(KEYNAME_USERMAP)

def save_usermap_to_tmp(provider_name, institution, usermap):
    rdm_addon_option = get_rdm_addon_option(institution.id, provider_name)
    rdm_addon_option.extended[KEYNAME_USERMAP_TMP] = usermap
    rdm_addon_option.save()

def clear_usermap_tmp(provider_name, institution):
    rdm_addon_option = get_rdm_addon_option(institution.id, provider_name,
                                            create=False)
    if not rdm_addon_option:
        return
    new_usermap = rdm_addon_option.extended.get(KEYNAME_USERMAP_TMP)
    if new_usermap:
        del rdm_addon_option.extended[KEYNAME_USERMAP_TMP]
        rdm_addon_option.save()

def save_usermap_from_tmp(provider_name, institution):
    rdm_addon_option = get_rdm_addon_option(institution.id, provider_name)
    new_usermap = rdm_addon_option.extended.get(KEYNAME_USERMAP_TMP)
    if new_usermap:
        rdm_addon_option.extended[KEYNAME_USERMAP] = new_usermap
        del rdm_addon_option.extended[KEYNAME_USERMAP_TMP]
        rdm_addon_option.save()


<<<<<<< HEAD
def create_storage_info_template(field_name, value):
    """Create a standard storage information template."""
    return {'field_name': field_name, 'value': value}


def get_institution_addon_info(institution_id, provider_name):
    """Get institution addon option and external account."""
    rdm_addon_option = get_rdm_addon_option(institution_id, provider_name, create=False)
    external_account = rdm_addon_option.external_accounts.first()
    return rdm_addon_option, external_account


def get_osfstorage_info(waterbutler_settings_storage):
    """Get storage information for OSF storage."""
    return {
        'folder': create_storage_info_template('Folder', waterbutler_settings_storage.get('folder'))
    }


def get_s3_info(waterbutler_credentials_storage, waterbutler_settings_storage):
    """Get storage information for Amazon S3."""
    return {
        'access_key': create_storage_info_template('Access Key', waterbutler_credentials_storage.get('access_key')),
        'bucket': create_storage_info_template('Bucket', waterbutler_settings_storage.get('bucket')),
        'encrypt_uploads': create_storage_info_template(
            'Enable Server Side Encryption',
            waterbutler_settings_storage.get('encrypt_uploads', False)
        )
    }


def get_s3compat_info(waterbutler_credentials_storage, waterbutler_settings_storage):
    """Get storage information for S3 Compatible Storage."""
    return {
        'host': create_storage_info_template('Endpoint URL', waterbutler_credentials_storage.get('host')),
        'access_key': create_storage_info_template('Access Key', waterbutler_credentials_storage.get('access_key')),
        'bucket': create_storage_info_template('Bucket', waterbutler_settings_storage.get('bucket')),
        'encrypt_uploads': create_storage_info_template(
            'Enable Server Side Encryption',
            waterbutler_settings_storage.get('encrypt_uploads', False)
        )
    }


def get_s3compatinstitutions_info(institution, provider_name, region):
    """Get storage information for S3 Compatible Storage for Institutions."""
    rdm_addon_option, external_account = get_institution_addon_info(institution.id, provider_name)
    return {
        'host': create_storage_info_template('Endpoint URL', external_account.profile_url),
        'access_key': create_storage_info_template('Access Key', external_account.display_name),
        'bucket': create_storage_info_template('Bucket', rdm_addon_option.extended.get(KEYNAME_BASE_FOLDER)),
        'encrypt_uploads': create_storage_info_template(
            'Enable Server Side Encryption',
            region.waterbutler_settings.get('encrypt_uploads', False)
        )
    }


def get_ociinstitutions_info(institution, provider_name):
    """Get storage information for Oracle Cloud Infrastructure for Institutions."""
    rdm_addon_option, external_account = get_institution_addon_info(institution.id, provider_name)
    return {
        'host': create_storage_info_template('Endpoint URL', external_account.profile_url),
        'access_key': create_storage_info_template('Access Key', external_account.display_name),
        'bucket': create_storage_info_template('Bucket', rdm_addon_option.extended.get(KEYNAME_BASE_FOLDER))
    }


def get_nextcloudinstitutions_info(institution, provider_name):
    """Get storage information for Nextcloud for Institutions."""
    rdm_addon_option, external_account = get_institution_addon_info(institution.id, provider_name)
    return {
        'host': create_storage_info_template('Host URL', external_account.profile_url),
        'username': create_storage_info_template('Username', external_account.display_name),
        'folder': create_storage_info_template('Folder', rdm_addon_option.extended.get(KEYNAME_BASE_FOLDER)),
        'notification_secret': create_storage_info_template(
            'Connection common key from File Upload Notification App',
            rdm_addon_option.extended.get(KEYNAME_NOTIFICATION_SECRET)
        )
    }


def get_dropboxbusiness_info(institution, provider_name):
    """Get storage information for Dropbox Business."""
    rdm_addon_option, external_account = get_institution_addon_info(institution.id, provider_name)
    return {
        'authorized_by': create_storage_info_template('authorized_by', external_account.display_name)
    }


def get_institutional_storage_information(provider_name, region, institution):
    """Get current institutional storage information."""
    waterbutler_credentials_storage = region.waterbutler_credentials.get('storage', {})
    waterbutler_settings_storage = region.waterbutler_settings.get('storage', {})

    provider_handlers = {
        'osfstorage': lambda: get_osfstorage_info(waterbutler_settings_storage),
        's3': lambda: get_s3_info(waterbutler_credentials_storage, waterbutler_settings_storage),
        's3compat': lambda: get_s3compat_info(waterbutler_credentials_storage, waterbutler_settings_storage),
        's3compatinstitutions': lambda: get_s3compatinstitutions_info(institution, provider_name, region),
        'ociinstitutions': lambda: get_ociinstitutions_info(institution, provider_name),
        'nextcloudinstitutions': lambda: get_nextcloudinstitutions_info(institution, provider_name),
        'dropboxbusiness': lambda: get_dropboxbusiness_info(institution, provider_name)
    }

    return provider_handlers.get(provider_name, lambda: {})()
=======
def add_node_settings_to_projects(institution, provider_name):
    if provider_name not in INSTITUTIONAL_STORAGE_ADD_ON_METHOD:
        # If storage is bulk-mount then do nothing
        return

    # Get projects created by institution users
    institution_users = institution.osfuser_set.all()
    projects = AbstractNode.objects.filter(type='osf.node', is_deleted=False, creator__in=institution_users)

    # Add or update node settings to projects
    for project in projects:
        node_settings = getattr(project, f'addons_{provider_name}_node_settings', None)
        project_has_no_node_settings = node_settings is None

        if provider_name == 'dropboxbusiness':
            dropboxbusiness_post_save(None, project, created=project_has_no_node_settings)
        elif provider_name == 'onedrivebusiness':
            if not project_has_no_node_settings:
                # Reset OneDrive Business folder id before update node settings
                node_settings.folder_id = None
                node_settings.save()
            onedrivebusiness_post_save(None, project, created=project_has_no_node_settings)
        else:
            node_post_save(None, project, created=project_has_no_node_settings)
>>>>>>> 4123dcfe
<|MERGE_RESOLUTION|>--- conflicted
+++ resolved
@@ -1154,7 +1154,6 @@
         rdm_addon_option.save()
 
 
-<<<<<<< HEAD
 def create_storage_info_template(field_name, value):
     """Create a standard storage information template."""
     return {'field_name': field_name, 'value': value}
@@ -1261,7 +1260,6 @@
     }
 
     return provider_handlers.get(provider_name, lambda: {})()
-=======
 def add_node_settings_to_projects(institution, provider_name):
     if provider_name not in INSTITUTIONAL_STORAGE_ADD_ON_METHOD:
         # If storage is bulk-mount then do nothing
@@ -1285,5 +1283,4 @@
                 node_settings.save()
             onedrivebusiness_post_save(None, project, created=project_has_no_node_settings)
         else:
-            node_post_save(None, project, created=project_has_no_node_settings)
->>>>>>> 4123dcfe
+            node_post_save(None, project, created=project_has_no_node_settings)