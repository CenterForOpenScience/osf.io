--- conflicted
+++ resolved
@@ -160,7 +160,6 @@
         });
     };
 
-<<<<<<< HEAD
     self.getUserCount = function(userCount) {
         var chart = c3.generate({
             bindto: '#db-chart-user-count',
@@ -183,11 +182,7 @@
                 }
                 // or
                 //width: 100 // this makes bar width 100px
-            }
-        });
-    };
-
-=======
+
     self.getOSFProductUsage = function() {
         var query = new Keen.Query('select_unique', {
             event_collection: 'pageviews',
@@ -224,9 +219,11 @@
                     {products: 'No Institutions', count: userProductMap.osf.length - userProductMap.institutions.length},
                     {products: 'Institutions', count: userProductMap.institutions.length}
                 ]);
-            }
-        });
-    };
+
+            }
+        });
+    };
+
 
     self.prepareChart = function(elementId) {
         var chart = new keen.Dataviz();
@@ -240,7 +237,7 @@
         chart.render();
     };
 
->>>>>>> 1fb28238
+
     self.init = function() {
         console.log('init');
         keen.ready(self.run());
