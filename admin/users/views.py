from furl import furl
from datetime import datetime, timedelta, UTC
from django.db.models import F
from django.views.defaults import page_not_found
from django.views.generic import (
    View,
    FormView,
    ListView,
    TemplateView
)
from django.contrib import messages
from django.contrib.auth.mixins import PermissionRequiredMixin
from django.urls import reverse
from django.core.exceptions import PermissionDenied
from django.shortcuts import redirect
from django.core.paginator import Paginator
from django.core.exceptions import ValidationError

from osf.exceptions import UserStateError
from osf.models.base import Guid
from osf.models.user import OSFUser
from osf.models.spam import SpamStatus
from osf.models.notification_type import NotificationType
from framework.auth import get_user
from framework.auth.core import generate_verification_key

from website import search
from website.settings import EXTERNAL_IDENTITY_PROFILE

from osf.models.admin_log_entry import (
    update_admin_log,
    USER_2_FACTOR,
    USER_EMAILED,
    USER_REMOVED,
    USER_RESTORED,
    USER_GDPR_DELETED,
    CONFIRM_SPAM,
    CONFIRM_HAM,
    UNFLAG_SPAM,
    REINDEX_ELASTIC,
)

from admin.users.forms import (
    EmailResetForm,
    UserSearchForm,
    MergeUserForm,
    AddSystemTagForm
)
from admin.base.views import GuidView
from api.users.services import send_password_reset_email
<<<<<<< HEAD
from website.settings import DOMAIN
=======
from website.settings import DOMAIN, OSF_SUPPORT_EMAIL
>>>>>>> a179750c
from django.urls import reverse_lazy


class UserMixin(PermissionRequiredMixin):
    raise_exception = True

    def get_object(self):
        user = OSFUser.objects.get(guids___id=self.kwargs['guid'])
        user.guid = user._id
        return user

    def get_success_url(self):
        return reverse('users:user', kwargs={'guid': self.kwargs['guid']})


class UserView(UserMixin, GuidView):
    """ Allows authorized users to view user info.
    """
    template_name = 'users/user.html'
    paginate_by = 10
    permission_required = 'osf.view_osfuser'
    raise_exception = True

    def get_paginated_queryset(self, queryset, resource_type):
        page_num = self.request.GET.get(f'{resource_type}_page', 1)
        paginator = Paginator(queryset, self.paginate_by)
        queryset = paginator.page(page_num)
        return {
            f'{resource_type}s': queryset,
            f'{resource_type}_page': paginator.page(page_num),
            f'current_{resource_type}': f'&{resource_type}_page=' + str(queryset.number)
        }

    def get_context_data(self, **kwargs):
        context = super().get_context_data(**kwargs)
        user = self.get_object()

        # Django template does not like attributes with underscores for some reason
        preprints = user.preprints.filter(
            deleted=None
        ).annotate(
            guid=F('guids___id')
        ).order_by(
            'title'
        )
        context.update(self.get_paginated_queryset(preprints, 'preprint'))

        nodes = user.contributor_or_group_member_to.annotate(
            guid=F('guids___id')
        ).order_by(
            'title'
        )
        context.update(self.get_paginated_queryset(nodes, 'node'))

        context.update({
            'user': user,
            'twofactor': user.get_addon('twofactor'),
            'form': EmailResetForm(
                initial={
                    'emails': [(r, r) for r in user.emails.values_list('address', flat=True)],
                }
            )
        })
        return context


class UserSearchView(PermissionRequiredMixin, FormView):
    """ Allows authorized users to search for a user by their guid, email or full name.
    """
    template_name = 'users/search.html'
    permission_required = 'osf.view_osfuser'
    raise_exception = True
    form_class = UserSearchForm
    success_url = reverse_lazy('users:search')

    def form_valid(self, form):
        guid = form.cleaned_data['guid']
        name = form.cleaned_data['name']
        email = form.cleaned_data['email']
        orcid = form.cleaned_data['orcid']
        if name:
            return redirect(reverse('users:search-list', kwargs={'name': name}))

        if email:
            user = get_user(email)
            if not user:
                return page_not_found(
                    self.request,
                    AttributeError(f'resource with id "{email}" not found.')
                )
            return redirect(reverse('users:user', kwargs={'guid': user._id}))

        if guid:
            user = OSFUser.load(guid)
            if not user:
                return page_not_found(
                    self.request,
                    AttributeError(f'resource with id "{guid}" not found.')
                )

            return redirect(reverse('users:user', kwargs={'guid': guid}))

        if orcid:
            external_id_provider = EXTERNAL_IDENTITY_PROFILE.get('OrcidProfile')
            user = get_user(external_id_provider=external_id_provider, external_id=orcid)

            if not user:
                return page_not_found(
                    self.request,
                    AttributeError(f'resource with id "{orcid}" not found.')
                )

            return redirect(reverse('users:user', kwargs={'guid': user._id}))

        return super().form_valid(form)


class UserDisableView(UserMixin, View):
    """ Allows authorized users to deactivate or reactivate user accounts.
    """
    permission_required = 'osf.change_osfuser'
    raise_exception = True

    def post(self, request, *args, **kwargs):
        user = self.get_object()
        if user.date_disabled is None:
            user.deactivate_account()
            update_admin_log(
                user_id=self.request.user.id,
                object_id=user.pk,
                object_repr='User',
                message=f'User account {user.pk} disabled',
                action_flag=USER_REMOVED
            )
            NotificationType.Type.USER_REQUEST_DEACTIVATION_COMPLETE.instance.emit(
                user=user,
                event_context={
                    'user_fullname': user.fullname,
                    'contact_email': OSF_SUPPORT_EMAIL,
                    'can_change_preferences': False,
                }
            )
        else:
            user.reactivate_account()
            update_admin_log(
                user_id=self.request.user.id,
                object_id=user.pk,
                object_repr='User',
                message=f'User account {user.pk} reenabled',
                action_flag=USER_RESTORED
            )
        user.save()

        return redirect(self.get_success_url())


class UserGDPRDeleteView(UserMixin, View):
    """ Allows authorized users to totally erase user data in compliance with GDPR guidelines.
    """
    permission_required = 'osf.change_osfuser'

    def post(self, request, *args, **kwargs):
        try:
            user = self.get_object()
            user.gdpr_delete()
            user.save()
            messages.success(request, f'User {user._id} was successfully GDPR deleted')
            update_admin_log(
                user_id=self.request.user.id,
                object_id=user.pk,
                object_repr='User',
                message=f'User {user._id} was successfully GDPR deleted',
                action_flag=USER_GDPR_DELETED
            )
        except UserStateError as e:
            messages.warning(request, str(e))

        return redirect(self.get_success_url())


class UserConfirmSpamView(UserMixin, View):
    """ Allows authorized users to confirm a user as spam and mark all their nodes as private.
    """
    permission_required = 'osf.change_osfuser'

    def post(self, request, *args, **kwargs):
        user = self.get_object()
        user.confirm_spam(save=True)
        update_admin_log(
            user_id=request.user.id,
            object_id=user._id,
            object_repr='User',
            message=f'Confirmed SPAM: {user._id} when user {user._id} marked as spam',
            action_flag=CONFIRM_SPAM
        )
        return redirect(self.get_success_url())


class UserConfirmHamView(UserMixin, View):
    """ Allows authorized users to confirm a user as ham and undelete them.
    """
    permission_required = 'osf.change_osfuser'

    def post(self, request, *args, **kwargs):
        user = self.get_object()
        user.is_registered = True  # back in the day spam users were de-registered
        user.confirm_ham(save=True)
        update_admin_log(
            user_id=request.user.id,
            object_id=user._id,
            object_repr='User',
            message=f'Confirmed Ham: {user._id} when user {user._id} marked as spam',
            action_flag=CONFIRM_SPAM
        )
        return redirect(self.get_success_url())


class UserConfirmUnflagView(UserMixin, View):
    """ Allows authorized users to unflag a user and return them to an Spam Status of Unknown.
    """
    permission_required = 'osf.change_osfuser'

    def post(self, request, *args, **kwargs):
        user = self.get_object()
        user.spam_status = None
        user.save()
        update_admin_log(
            user_id=self.request.user.id,
            object_id=user.id,
            object_repr='User',
            message=f'Confirmed unflagged: {user._id}',
            action_flag=UNFLAG_SPAM
        )
        return redirect(self.get_success_url())


class UserSpamList(PermissionRequiredMixin, ListView):
    SPAM_STATUS = SpamStatus.UNKNOWN

    paginate_by = 25
    paginate_orphans = 1
    ordering = ('date_disabled')
    permission_required = ('osf.view_spam', 'osf.view_osfuser')
    raise_exception = True

    def get_queryset(self):
        return OSFUser.objects.filter(
            spam_status=self.SPAM_STATUS
        ).order_by(
            self.ordering
        ).annotate(guid=F('guids___id'))

    def get_context_data(self, **kwargs):
        query_set = kwargs.pop('object_list', self.object_list)
        page_size = self.get_paginate_by(query_set)
        paginator, page, query_set, is_paginated = self.paginate_queryset(
            query_set, page_size)
        return {
            'users': query_set,
            'page': page,
            'SPAM_STATUS': SpamStatus,
        }


class UserFlaggedSpamList(UserSpamList, View):
    SPAM_STATUS = SpamStatus.FLAGGED
    template_name = 'users/flagged_spam_list.html'

    def post(self, request, *args, **kwargs):
        if not request.user.has_perm('osf.mark_spam'):
            raise PermissionDenied("You don't have permission to update this user's spam status.")

        data = dict(request.POST)

        action = data.pop('action')[0]
        data.pop('csrfmiddlewaretoken', None)
        users = OSFUser.objects.filter(id__in=list(data.keys()))

        if action == 'spam':
            for user in users:
                user.confirm_spam(save=True)
                update_admin_log(
                    user_id=self.request.user.id,
                    object_id=user.id,
                    object_repr='User',
                    message=f'Confirmed SPAM: {user._id}',
                    action_flag=CONFIRM_SPAM
                )

        if action == 'ham':
            for user in users:
                user.confirm_ham(save=True)
                update_admin_log(
                    user_id=self.request.user.id,
                    object_id=user.id,
                    object_repr='User',
                    message=f'Confirmed HAM: {user._id}',
                    action_flag=CONFIRM_HAM
                )

        if action == 'unflag':
            for user in users:
                user.spam_status = None
                user.save()
                update_admin_log(
                    user_id=self.request.user.id,
                    object_id=user.id,
                    object_repr='User',
                    message=f'Confirmed unflagged: {user._id}',
                    action_flag=UNFLAG_SPAM
                )

        return redirect('users:flagged-spam')


class UserKnownSpamList(UserSpamList):
    SPAM_STATUS = SpamStatus.SPAM
    template_name = 'users/known_spam_list.html'


class UserKnownHamList(UserSpamList):
    SPAM_STATUS = SpamStatus.HAM
    template_name = 'users/known_spam_list.html'


class User2FactorDeleteView(UserMixin, View):
    """ Allows authorized users to remove a user's 2 factor authentication.
    """
    permission_required = 'osf.change_osfuser'

    def post(self, request, *args, **kwargs):
        user = self.get_object()
        user.delete_addon('twofactor')
        update_admin_log(
            user_id=self.request.user.id,
            object_id=user.pk,
            object_repr='User',
            message=f'Removed 2 factor auth for user {user.pk}',
            action_flag=USER_2_FACTOR
        )
        return redirect(self.get_success_url())


class UserAddSystemTag(UserMixin, FormView):
    """ Allows authorized users to add system tags to a user.
    """
    permission_required = 'osf.change_osfuser'
    raise_exception = True
    form_class = AddSystemTagForm

    def form_valid(self, form):
        user = self.get_object()
        system_tag_to_add = form.cleaned_data['system_tag_to_add']
        user.add_system_tag(system_tag_to_add)
        user.save()

        return super().form_valid(form)


class UserMergeAccounts(UserMixin, FormView):
    """ Allows authorized users to merge a user's accounts using their guid.
    """
    permission_required = 'osf.view_osfuser'
    raise_exception = True
    form_class = MergeUserForm

    def form_valid(self, form):
        user = self.get_object()
        guid_to_be_merged = form.cleaned_data['user_guid_to_be_merged']

        user_to_be_merged = OSFUser.objects.get(guids___id=guid_to_be_merged, guids___id__isnull=False)
        user.merge_user(user_to_be_merged)

        return super().form_valid(form)


class UserSearchList(PermissionRequiredMixin, ListView):
    template_name = 'users/list.html'
    permission_required = 'osf.view_osfuser'
    raise_exception = True
    form_class = UserSearchForm
    paginate_by = 25

    def get_queryset(self):
        return OSFUser.objects.filter(
            fullname__icontains=self.kwargs['name']
        ).annotate(
            guid=F('guids___id')
        )

    def get_context_data(self, **kwargs):
        users = self.get_queryset()
        page_size = self.get_paginate_by(users)
        paginator, page, query_set, is_paginated = self.paginate_queryset(users, page_size)
        return super().get_context_data(
            **kwargs,
            **{
                'page': page,
                'users': query_set
            }
        )


class GetUserLink(UserMixin, TemplateView):
    permission_required = 'osf.change_osfuser'
    template_name = 'users/get_link.html'
    raise_exception = True

    def get_link(self, user):
        raise NotImplementedError()

    def get_link_type(self):
        # Used in the title of the link modal
        raise NotImplementedError()

    def get_claim_links(self, user):
        return None

    def get_context_data(self, **kwargs):
        user = self.get_object()
        return super().get_context_data(**{
            'user': user,
            'user_link': self.get_link(user),
            'title': self.get_link_type(),
            'node_claim_links': self.get_claim_links(user),
        }, **kwargs)


class GetUserConfirmationLink(GetUserLink):
    def get_link(self, user):
        if user.deleted or user.is_merged:
            return f'User {user._id} is deleted or merged'

        try:
            confirmation_link = user.get_or_create_confirmation_url(user.username, force=True, renew=True)
            return confirmation_link
        except ValidationError:
            return f'Invalid email for user {user._id}'
        except KeyError:
            return 'Could not generate or refresh confirmation link'

    def get_link_type(self):
        return 'User Confirmation'


class GetPasswordResetLink(GetUserLink):
    def get_link(self, user):
        if not user.verification_key_v2 or (user.verification_key_v2['expires'] - datetime.now(UTC) < timedelta(minutes=10)):
            user.verification_key_v2 = generate_verification_key(verification_type='password_admin')
            user.save()

        return furl(DOMAIN).add(path=f'resetpassword/{user._id}/{user.verification_key_v2["token"]}')

    def get_link_type(self):
        return 'Password Reset'


class GetUserClaimLinks(GetUserLink):
    def get_claim_links(self, user):
        links = []

        for guid, value in user.unclaimed_records.items():
            obj = Guid.load(guid)
            url = f'{DOMAIN}user/{user._id}/{guid}/claim/?token={value["token"]}'
            links.append(f'Claim URL for {obj.content_type.model} {obj._id}: {url}')

        return links or ['User currently has no active unclaimed records for any nodes.']

    def get_link(self, user):
        return None

    def get_link_type(self):
        return 'Claim User'


class ResetPasswordView(UserMixin, View):
    """ Allows authorized users reset a user's password.
    """
    permission_required = 'osf.change_osfuser'

    def post(self, request, *args, **kwargs):
        email = self.request.POST['emails']
        user = get_user(email)

        send_password_reset_email(user, email, institutional=False, verification_type='password_admin')

        update_admin_log(
            user_id=self.request.user.id,
            object_id=user.pk,
            object_repr='User',
            message=f'Emailed user {user.pk} a reset link.',
            action_flag=USER_EMAILED
        )

        return redirect(self.get_success_url())


class UserReindexElastic(UserMixin, View):
    """ Allows authorized users to reindex a user in elasticsearch.
    """
    permission_required = 'osf.change_osfuser'

    def post(self, request, *args, **kwargs):
        user = self.get_object()
        search.search.update_user(user, async_update=False)
        update_admin_log(
            user_id=self.request.user.id,
            object_id=user._id,
            object_repr='User',
            message=f'User Reindexed (Elastic): {user._id}',
            action_flag=REINDEX_ELASTIC
        )
        return redirect(self.get_success_url())


class UserDraftRegistrationsList(UserMixin, ListView):
    template_name = 'users/draft-registrations.html'
    permission_required = 'osf.view_draftregistration'
    raise_exception = True
    ordering = ('-created')
    paginate_by = 25

    def get_queryset(self):
        # Django template does not like attributes with underscores for some reason, so we annotate.
        return self.get_object().draft_registrations_active.annotate(
            guid=F('_id')
        ).order_by(self.ordering)

    def get_context_data(self, **kwargs):
        draft_registrations = self.get_queryset()
        page_size = self.get_paginate_by(draft_registrations)
        paginator, page, query_set, is_paginated = self.paginate_queryset(draft_registrations, page_size)
        return super().get_context_data(
            **kwargs,
            **{
                'page': page,
                'draft_registrations': query_set
            }
        )<|MERGE_RESOLUTION|>--- conflicted
+++ resolved
@@ -48,11 +48,7 @@
 )
 from admin.base.views import GuidView
 from api.users.services import send_password_reset_email
-<<<<<<< HEAD
-from website.settings import DOMAIN
-=======
 from website.settings import DOMAIN, OSF_SUPPORT_EMAIL
->>>>>>> a179750c
 from django.urls import reverse_lazy
 
 
