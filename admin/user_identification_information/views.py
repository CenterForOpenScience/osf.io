--- conflicted
+++ resolved
@@ -1,24 +1,18 @@
-<<<<<<< HEAD
 import csv
-from django.db.models import Q
 from operator import itemgetter
-from django.http import HttpResponse
-=======
->>>>>>> 28c3edba
+
 import numpy as np
 from django.db import connection
+from django.db.models import Q
 from django.http import Http404
+from django.http import HttpResponse
 from django.views.generic import ListView
 
 from admin.base.views import GuidView
 from admin.rdm.utils import RdmPermissionMixin
 from api.base import settings as api_settings
 from osf.models import ExternalAccount
-<<<<<<< HEAD
 from osf.models import OSFUser, UserQuota, Email
-=======
-from osf.models import OSFUser, UserQuota
->>>>>>> 28c3edba
 from website.util import quota
 
 
@@ -111,7 +105,6 @@
 
     def get_queryset(self):
         user_list = self.get_userlist()
-<<<<<<< HEAD
         order_by = self.get_order_by()
         reverse = self.get_direction() != 'asc'
         user_list.sort(key=itemgetter(order_by), reverse=reverse)
@@ -129,10 +122,6 @@
             return 'desc'
         return direction
 
-=======
-        return user_list
-
->>>>>>> 28c3edba
     def get_context_data(self, **kwargs):
         self.query_set = self.get_queryset()
         self.page_size = self.get_paginate_by(self.query_set)
@@ -143,11 +132,8 @@
             if self.request.user.is_superuser is False else None
         kwargs['users'] = self.query_set
         kwargs['page'] = self.page
-<<<<<<< HEAD
         kwargs['order_by'] = self.get_order_by()
         kwargs['direction'] = self.get_direction()
-=======
->>>>>>> 28c3edba
         return super(UserIdentificationInformation, self).get_context_data(**kwargs)
 
     def get_list_data(self, queryset, list_users_id=[], dict_users_list={}):
@@ -169,7 +155,6 @@
     def get_userlist(self):
         if self.is_admin:
             raise Http404('Page not found')
-<<<<<<< HEAD
         guid = self.request.GET.get('guid')
         name = self.request.GET.get('fullname')
         email = self.request.GET.get('username')
@@ -209,11 +194,6 @@
             return self.get_list_data(query_name, list_users_id, dict_users_list)
         else:
             return []
-=======
-        queryset = OSFUser.objects.all().order_by('id')
-        list_users_id, dict_users_list = get_list_extend_storage()
-        return self.get_list_data(queryset, list_users_id, dict_users_list)
->>>>>>> 28c3edba
 
 
 class UserIdentificationDetails(RdmPermissionMixin, GuidView):
@@ -260,7 +240,6 @@
             'remaining_value': remaining_abbr[0],
             'remaining_abbr': remaining_abbr[1],
             'extended_storage': extend_storage,
-<<<<<<< HEAD
         }
 
 
@@ -296,7 +275,4 @@
                              user.last_login,
                              used_quota,
                              extend_storage])
-        return response
-=======
-        }
->>>>>>> 28c3edba
+        return response