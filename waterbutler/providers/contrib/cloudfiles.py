import os
import hmac
import json
import time
import asyncio
import hashlib
import functools

import furl

from waterbutler import streams
from waterbutler.providers import core
from waterbutler.providers import exceptions


TEMP_URL_SECS = 100


def ensure_connection(func):
    """Runs ``_ensure_connection`` before continuing to the method
    """
    @functools.wraps(func)
    @asyncio.coroutine
    def wrapped(self, *args, **kwargs):
        yield from self._ensure_connection()
        return (yield from func(self, *args, **kwargs))
    return wrapped


def format_metadata(data):
    if data.get('subdir'):
        return {
            'name': data['subdir'],
            'path': data['subdir'],
        }
    else:
        return {
            'name': os.path.split(data['name'])[1],
            'path': data['name'],
            'size': data['bytes'],
            'modified': data['last_modified'],
        }


@core.register_provider('cloudfiles')
class CloudFilesProvider(core.BaseProvider):
    """Provider for Rackspace CloudFiles
    """

    def __init__(self, auth, identity):
        super().__init__(auth, identity)
        self.token = None
        self.endpoint = None
        self.temp_url_key = None
        self.region = self.identity['region']
        self.og_token = self.identity['token']
        self.username = self.identity['username']
        self.container = self.identity['container']

    def can_intra_copy(self, dest_provider):
        return self == dest_provider

    def can_intra_move(self, dest_provider):
        return self == dest_provider

<<<<<<< HEAD
    @core.expects(201)
    @ensure_connection
=======
    @core.expects(200, 201, error=exceptions.IntraCopyError)
    @asyncio.coroutine
>>>>>>> 5b60dd7b
    def intra_copy(self, dest_provider, source_options, dest_options):
        url = dest_provider.build_url(dest_options['path'])
        resp = yield from self.make_request(
            'PUT', url,
            headers={
                'X-Copy-From': os.path.join(self.container, source_options['path'])
            },
        )
<<<<<<< HEAD
        return streams.ResponseStreamReader(resp)
=======
        if resp.status == 201:
            return True
        raise exceptions.IntraCopyError('Failed to intra copy {} to {}'.format(source_options['path'], dest_options['path']))

    @core.expects(200, error=exceptions.IntraMoveError)
    @asyncio.coroutine
    def intra_move(self, dest_provider, source_options, dest_options):
        res = yield from self.intra_copy(dest_provider, source_options, dest_options)
        if res:
            yield from self.delete(source_options['path'])
        raise exceptions.IntraMoveError('Failed to intra copy {} to {}'.format(source_options['path'], dest_options['path']))
>>>>>>> 5b60dd7b

    @asyncio.coroutine
    def get_token(self):
        """Fetchs an access token from cloudfiles for actual api requests
        Returns the entire json response from the tokens endpoint
        Notably containing our token and proper endpoint to send requests to
        :rtype dict:
        """
        resp = yield from self.make_request(
            'POST',
            'https://identity.api.rackspacecloud.com/v2.0/tokens',
            data=json.dumps({
                'auth': {
                    'RAX-KSKEY:apiKeyCredentials': {
                        'username': self.username,
                        'apiKey': self.og_token,
                    }
                }
            }),
            headers={
                'Content-Type': 'application/json',
            }
        )
        data = yield from resp.json()
        return data

    @asyncio.coroutine
    def _ensure_connection(self):
        """Defines token, endpoint and temp_url_key if they are not already defined
        :raises ProviderError: If no temp url key is available
        """
        # Must have a temp url key for download and upload
        # Currently You must have one for everything however
        if not self.token or not self.endpoint or not self.temp_url_key:
            data = yield from self.get_token()
            self.token = data['access']['token']['id']
            self.endpoint = self.extract_endpoint(data)
            resp = yield from self.make_request('HEAD', self.endpoint)
            try:
                self.temp_url_key = resp.headers['X-Account-Meta-Temp-URL-Key'].encode()
            except KeyError:
                raise exceptions.ProviderError('Not temp url key is available', code=503)

    @property
    def default_headers(self):
        return {
            'X-Auth-Token': self.token,
            'Accept': 'application/json',
        }

    def extract_endpoint(self, data):
        """Pulls the proper cloudfiles url from the return of tokens
        Very optimized.
        :param dict data: The json response from the token endpoint
        :rtype str:
        """
        for service in reversed(data['access']['serviceCatalog']):
            if service['name'] == 'cloudFiles':
                for region in service['endpoints']:
                    if region['region'] == self.region:
                        return region['publicURL']

    def build_url(self, stream):
        """Build the url for the specified object
        :param str stream: The stream in question
        :rtype str:
        """
        url = furl.furl(self.endpoint)
        url.path.add(self.container)
        url.path.add(stream)
        return url.url

    def generate_url(self, stream, method='GET', seconds=60):
        """Build and sign a temp url for the specified stream
        :param str stream: The requested stream's path
        :param str method: The HTTP method used to access the returned url
        :param int seconds: Time for the url to live
        :rtype str:
        """
        method = method.upper()
        expires = str(int(time.time() + seconds))
        url = furl.furl(self.build_url(stream))

        body = '\n'.join([method, expires, str(url.path)]).encode()
        signature = hmac.new(self.temp_url_key, body, hashlib.sha1).hexdigest()

        url.args.update({
            'temp_url_sig': signature,
            'temp_url_expires': expires,
        })
        return url.url

    @core.expects(200, error=exceptions.DownloadError)
    @ensure_connection
    def download(self, path, accept_url=False, **kwargs):
        """Returns a ResponseStreamReader (Stream) for the specified path
        :param str path: Path to the object you want to download
        :param dict **kwargs: Additional arguments that are ignored
        :rtype str:
        :rtype ResponseStreamReader:
        :raises: waterbutler.FileNotFoundError
        """
        url = self.generate_url(path)

        if accept_url:
            return url

        resp = yield from self.make_request('GET', url)
        return streams.ResponseStreamReader(resp)

    @core.expects(200, 201, error=exceptions.UploadError)
    @ensure_connection
    def upload(self, stream, path, **kwargs):
        """Uploads the given stream to S3
        :param ResponseStreamReader stream: The stream to put to Cloudfiles
        :param str path: The full path of the object to upload to/into
        :rtype ResponseStreamReader:
        """
        url = self.generate_url(path, 'PUT')
        resp = yield from self.make_request(
            'PUT', url,
            data=stream,
            headers={'Content-Length': str(stream.size)},
        )
        return streams.ResponseStreamReader(resp)

    @core.expects(204, error=exceptions.DeleteError)
    @ensure_connection
    def delete(self, path, **kwargs):
        """Deletes the key at the specified path
        :param str path: The path of the key to delete
        :rtype ResponseStreamReader:
        """
        resp = yield from self.make_request('DELETE', self.build_url(path))

        return streams.ResponseStreamReader(resp)

    @ensure_connection
    def metadata(self, path, **kwargs):
        """Get Metadata about the requested file or folder
        :param str path: The path to a key or folder
        :rtype dict:
        :rtype list:
        """
        url = furl.furl(self.build_url(''))
        url.args.update({'prefix': path, 'delimiter': '/'})
        resp = yield from self.make_request('GET', url.url)

        if resp.status == 404:
            raise exceptions.FileNotFoundError(path)
        if resp.status == 204:
            return []  # TODO Correct value?

        content = yield from resp.json()

        return [
            format_metadata(chunk)
            for chunk in content
        ]<|MERGE_RESOLUTION|>--- conflicted
+++ resolved
@@ -63,13 +63,8 @@
     def can_intra_move(self, dest_provider):
         return self == dest_provider
 
-<<<<<<< HEAD
-    @core.expects(201)
-    @ensure_connection
-=======
-    @core.expects(200, 201, error=exceptions.IntraCopyError)
-    @asyncio.coroutine
->>>>>>> 5b60dd7b
+    @core.expects(201, error=exceptions.IntraCopyError)
+    @asyncio.coroutine
     def intra_copy(self, dest_provider, source_options, dest_options):
         url = dest_provider.build_url(dest_options['path'])
         resp = yield from self.make_request(
@@ -78,21 +73,7 @@
                 'X-Copy-From': os.path.join(self.container, source_options['path'])
             },
         )
-<<<<<<< HEAD
-        return streams.ResponseStreamReader(resp)
-=======
-        if resp.status == 201:
-            return True
-        raise exceptions.IntraCopyError('Failed to intra copy {} to {}'.format(source_options['path'], dest_options['path']))
-
-    @core.expects(200, error=exceptions.IntraMoveError)
-    @asyncio.coroutine
-    def intra_move(self, dest_provider, source_options, dest_options):
-        res = yield from self.intra_copy(dest_provider, source_options, dest_options)
-        if res:
-            yield from self.delete(source_options['path'])
-        raise exceptions.IntraMoveError('Failed to intra copy {} to {}'.format(source_options['path'], dest_options['path']))
->>>>>>> 5b60dd7b
+        return streams.ResponseStreamReader(resp)
 
     @asyncio.coroutine
     def get_token(self):
