--- conflicted
+++ resolved
@@ -46,11 +46,8 @@
 
     ResourceList only supports POST
     '''
-<<<<<<< HEAD
-    REQUIRED_PERMISSIONS = {'POST': 'admin'}
-=======
+
     REQUIRED_PERMISSIONS = {'POST': 'write'}
->>>>>>> 2ce96a36
 
 
 class ResourceDetailPermission(ResourcesPermission, permissions.BasePermission):
