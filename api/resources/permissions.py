--- conflicted
+++ resolved
@@ -56,10 +56,7 @@
     ResourcesDetail supports GET, PATCH, and DELETE methods.
     '''
     # TODO(ENG-3898, ENG-3899) Implement PATCH and DELETE
-<<<<<<< HEAD
     REQUIRED_PERMISSIONS = {'GET': None, 'PATCH': 'write', 'DELETE': 'admin'}
-=======
-    REQUIRED_PERMISSIONS = {'GET': None}
 
 
 class RegistrationResourceListPermission(ResourcesPermission, permissions.BasePermission):
@@ -67,5 +64,4 @@
 
     RegistrationResourceList only supports GET
     '''
-    REQUIRED_PERMISSIONS = {'GET': None}
->>>>>>> 1945e525
+    REQUIRED_PERMISSIONS = {'GET': None}