from rest_framework import permissions
<<<<<<< HEAD
from api.base.utils import get_user_auth
=======
from api.base.utils import assert_resource_type

from osf.models import Institution
>>>>>>> cb397944


class IsPreprintMetricsUser(permissions.BasePermission):

    def has_permission(self, request, view):
        user = request.user
        if user.system_tags.filter(name='preprint_metrics').exists():
            return True
        return False

class IsInstitutionalMetricsUser(permissions.BasePermission):

<<<<<<< HEAD
    def has_permission(self, request, view):
        institution = view.get_institution()
        return self.has_object_permission(request, view, institution)

    def has_object_permission(self, request, view, obj):
        user = get_user_auth(request).user
        if user and user.has_perm('view_institutional_metrics', obj):
            return True
        return False
=======
    acceptable_models = (Institution, )

    def has_object_permission(self, request, view, obj):
        user = request.user
        assert_resource_type(obj, self.acceptable_models)
        if not user:
            return False
        if user.has_perm('view_institutional_metrics', obj):
            return True
        return False

    def has_permission(self, request, view):
        institution = view.get_institution()
        return self.has_object_permission(request, view, institution)
>>>>>>> cb397944
<|MERGE_RESOLUTION|>--- conflicted
+++ resolved
@@ -1,11 +1,6 @@
 from rest_framework import permissions
-<<<<<<< HEAD
-from api.base.utils import get_user_auth
-=======
 from api.base.utils import assert_resource_type
-
 from osf.models import Institution
->>>>>>> cb397944
 
 
 class IsPreprintMetricsUser(permissions.BasePermission):
@@ -16,19 +11,9 @@
             return True
         return False
 
+
 class IsInstitutionalMetricsUser(permissions.BasePermission):
 
-<<<<<<< HEAD
-    def has_permission(self, request, view):
-        institution = view.get_institution()
-        return self.has_object_permission(request, view, institution)
-
-    def has_object_permission(self, request, view, obj):
-        user = get_user_auth(request).user
-        if user and user.has_perm('view_institutional_metrics', obj):
-            return True
-        return False
-=======
     acceptable_models = (Institution, )
 
     def has_object_permission(self, request, view, obj):
@@ -42,5 +27,4 @@
 
     def has_permission(self, request, view):
         institution = view.get_institution()
-        return self.has_object_permission(request, view, institution)
->>>>>>> cb397944
+        return self.has_object_permission(request, view, institution)