--- conflicted
+++ resolved
@@ -79,7 +79,6 @@
         raise ValidationError(f'Invalid date value: "{param_value}" (expected format "YYYY-MM-DD")')
 
 
-<<<<<<< HEAD
 def parse_yearmonth_param(param_value):
     try:
         date = datetime.strptime(param_value, YEARMONTH_FORMAT).date()
@@ -88,8 +87,6 @@
     return YearMonth(date.year, date.month)
 
 
-=======
->>>>>>> 85ffaac5
 def parse_dates(query_params):
     start_date_param = query_params.get('start_date', None)
     end_date_param = query_params.get('end_date', None)
@@ -132,7 +129,6 @@
     else:
         start_date, end_date = parse_dates(query_params)
         report_date_range = {'gte': str(start_date), 'lte': str(end_date)}
-<<<<<<< HEAD
     return report_date_range
 
 
@@ -155,7 +151,4 @@
 
     if start_yearmonth > end_yearmonth:
         raise ValidationError('The end_yearmonth must be after the start_yearmonth')
-    return {'gte': str(start_yearmonth), 'lte': str(end_yearmonth)}
-=======
-    return report_date_range
->>>>>>> 85ffaac5
+    return {'gte': str(start_yearmonth), 'lte': str(end_yearmonth)}