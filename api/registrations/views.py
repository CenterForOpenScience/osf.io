--- conflicted
+++ resolved
@@ -70,7 +70,6 @@
 
         name                            type               description
         =======================================================================================================
-<<<<<<< HEAD
         title                           string             Title of the registered project or component
         description                     string             Description of the registered node
         category                        string             Node category, must be one of the allowed values
@@ -89,23 +88,6 @@
         pending_retraction              boolean            Is this registration pending retraction?
         pending_registration_approval   boolean            Is this registration pending approval?
         pending_embargo_approval        boolean            Is the associated Embargo awaiting approval by project admins?
-=======
-        title                           string             title of the registered project or component
-        description                     string             description of the registered node
-        category                        string             node category, must be one of the allowed values
-        date_created                    iso8601 timestamp  timestamp that the node was created
-        date_modified                   iso8601 timestamp  timestamp when the node was last updated
-        tags                            array of strings   list of tags that describe the registered node
-        fork                            boolean            is this project a fork?
-        registration                    boolean            has this project been registered?
-        public                          boolean            has this registration been made publicly-visible?
-        retracted                       boolean            has this registration been retracted?
-        date_registered                 iso8601 timestamp  timestamp that the registration was created
-        retraction_justification        string             reasons for retracting the registration
-        pending_retraction              boolean            is this registration pending retraction?
-        pending_registration_approval   boolean            is this registration pending approval?
-        pending_embargo                 boolean            is this registration pending an embargo?
->>>>>>> 3ee579b4
         registered_meta                 dictionary         registration supplementary information
         registration_supplement         string             registration template
 
@@ -196,7 +178,6 @@
 
         name                            type               description
         =======================================================================================================
-<<<<<<< HEAD
         title                           string             Title of the registered project or component
         description                     string             Description of the registered node
         category                        string             Node category, must be one of the allowed values
@@ -215,23 +196,6 @@
         pending_retraction              boolean            Is this registration pending retraction?
         pending_registration_approval   boolean            Is this registration pending approval?
         pending_embargo_approval        boolean            Is the associated Embargo awaiting approval by project admins?
-=======
-        title                           string             title of the registered project or component
-        description                     string             description of the registered node
-        category                        string             node category, must be one of the allowed values
-        date_created                    iso8601 timestamp  timestamp that the node was created
-        date_modified                   iso8601 timestamp  timestamp when the node was last updated
-        tags                            array of strings   list of tags that describe the registered node
-        fork                            boolean            is this project a fork?
-        registration                    boolean            has this project been registered?
-        public                          boolean            has this registration been made publicly-visible?
-        retracted                       boolean            has this registration been retracted?
-        date_registered                 iso8601 timestamp  timestamp that the registration was created
-        retraction_justification        string             reasons for retracting the registration
-        pending_retraction              boolean            is this registration pending retraction?
-        pending_registration_approval   boolean            is this registration pending approval?
-        pending_embargo                 boolean            is this registration pending an embargo?
->>>>>>> 3ee579b4
         registered_meta                 dictionary         registration supplementary information
         registration_supplement         string             registration template
 
