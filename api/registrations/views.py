from rest_framework import generics, permissions as drf_permissions
from rest_framework.exceptions import ValidationError, NotFound, PermissionDenied
from framework.auth.oauth_scopes import CoreScopes

from osf.models import AbstractNode, Registration
from api.base import permissions as base_permissions
from api.base import generic_bulk_views as bulk_views
from api.base.filters import ListFilterMixin
from api.base.views import JSONAPIBaseView, BaseContributorDetail, BaseContributorList, BaseNodeLinksDetail, BaseNodeLinksList, WaterButlerMixin

from api.base.serializers import HideIfWithdrawal, LinkedRegistrationsRelationshipSerializer
from api.base.serializers import LinkedNodesRelationshipSerializer
from api.base.pagination import NodeContributorPagination
from api.base.parsers import JSONAPIRelationshipParser
from api.base.parsers import JSONAPIRelationshipParserForRegularJSON
from api.base.utils import get_user_auth, default_node_list_permission_queryset, is_bulk_request, is_truthy
from api.comments.serializers import RegistrationCommentSerializer, CommentCreateSerializer
from api.identifiers.serializers import RegistrationIdentifierSerializer
from api.nodes.views import NodeIdentifierList
from api.users.views import UserMixin

from api.nodes.permissions import (
    ReadOnlyIfRegistration,
    ContributorDetailPermissions,
    ContributorOrPublic,
    ContributorOrPublicForRelationshipPointers,
    AdminOrPublic,
    ExcludeWithdrawals,
    NodeLinksShowIfVersion,
)
from api.registrations.serializers import (
    RegistrationSerializer,
    RegistrationDetailSerializer,
    RegistrationContributorsSerializer,
    RegistrationProviderSerializer
)

from api.nodes.filters import NodesFilterMixin

from api.nodes.views import (
    NodeMixin, NodeRegistrationsList, NodeLogList,
    NodeCommentsList, NodeProvidersList, NodeFilesList, NodeFileDetail,
    NodeInstitutionsList, NodeForksList, NodeWikiList, LinkedNodesList,
    NodeViewOnlyLinksList, NodeViewOnlyLinkDetail, NodeCitationDetail, NodeCitationStyleDetail,
    NodeLinkedRegistrationsList,
)

from api.registrations.serializers import RegistrationNodeLinksSerializer, RegistrationFileSerializer
from api.wikis.serializers import RegistrationWikiSerializer

from api.base.utils import get_object_or_error


class RegistrationMixin(NodeMixin):
    """Mixin with convenience methods for retrieving the current registration based on the
    current URL. By default, fetches the current registration based on the node_id kwarg.
    """

    serializer_class = RegistrationSerializer
    node_lookup_url_kwarg = 'node_id'

    def get_node(self, check_object_permissions=True):
        node = get_object_or_error(
            AbstractNode,
            self.kwargs[self.node_lookup_url_kwarg],
            self.request,
            display_name='node'

        )
        # Nodes that are folders/collections are treated as a separate resource, so if the client
        # requests a collection through a node endpoint, we return a 404
        if node.is_collection or not node.is_registration:
            raise NotFound
        # May raise a permission denied
        if check_object_permissions:
            self.check_object_permissions(self.request, node)
        return node


<<<<<<< HEAD
class RegistrationList(JSONAPIBaseView, generics.ListAPIView, bulk_views.BulkUpdateJSONAPIView, NodesFilterMixin):
    """Node Registrations.

    Registrations are read-only snapshots of a project. This view is a list of all current registrations for which a user
    has access.  A withdrawn registration will display a limited subset of information, namely, title, description,
    created, registration, withdrawn, date_registered, withdrawal_justification, and registration supplement. All
    other fields will be displayed as null. Additionally, the only relationships permitted to be accessed for a withdrawn
    registration are the contributors - other relationships will return a 403.

    Each resource contains the full representation of the registration, meaning additional requests to an individual
    registrations's detail view are not necessary.  Unregistered nodes cannot be accessed through this endpoint.

    ##Registration Attributes

    Registrations have the "registrations" `type`.

        name                            type               description
        =======================================================================================================
        title                           string             title of the registered project or component
        description                     string             description of the registered node
        category                        string             bode category, must be one of the allowed values
        date_created                    iso8601 timestamp  timestamp that the node was created
        date_modified                   iso8601 timestamp  timestamp when the node was last updated
        tags                            array of strings   list of tags that describe the registered node
        current_user_can_comment        boolean            Whether the current user is allowed to post comments
        current_user_permissions        array of strings   list of strings representing the permissions for the current user on this node
        fork                            boolean            is this project a fork?
        registration                    boolean            has this project been registered? (always true - may be deprecated in future versions)
        collection                      boolean            is this registered node a collection? (always false - may be deprecated in future versions)
        node_license                    object             details of the license applied to the node
        year                            string             date range of the license
        copyright_holders               array of strings   holders of the applied license
        public                          boolean            has this registration been made publicly-visible?
        withdrawn                       boolean            has this registration been withdrawn?
        date_registered                 iso8601 timestamp  timestamp that the registration was created
        embargo_end_date                iso8601 timestamp  when the embargo on this registration will be lifted (if applicable)
        withdrawal_justification        string             reasons for withdrawing the registration
        pending_withdrawal              boolean            is this registration pending withdrawal?
        pending_withdrawal_approval     boolean            is this registration pending approval?
        pending_embargo_approval        boolean            is the associated Embargo awaiting approval by project admins?
        registered_meta                 dictionary         registration supplementary information
        registration_supplement         string             registration template

    ##Relationships

    ###Registered from

    The registration is branched from this node.

    ###Registered by

    The registration was initiated by this user.

    ###Other Relationships

    See documentation on registered_from detail view.  A registration has many of the same properties as a node.

    ##Links

    See the [JSON-API spec regarding pagination](http://jsonapi.org/format/1.0/#fetching-pagination).

    #This Request/Response

=======
class RegistrationList(JSONAPIBaseView, generics.ListAPIView, NodesListFilterMixin):
    """The documentation for this endpoint can be found [here](https://developer.osf.io/#Registrations_registrations_list).
>>>>>>> f60aedc0
    """
    permission_classes = (
        drf_permissions.IsAuthenticatedOrReadOnly,
        base_permissions.TokenHasScope,
    )

    required_read_scopes = [CoreScopes.NODE_REGISTRATIONS_READ]
    required_write_scopes = [CoreScopes.NODE_REGISTRATIONS_WRITE]

    serializer_class = RegistrationSerializer
    view_category = 'registrations'
    view_name = 'registration-list'

    ordering = ('-modified',)
    model_class = Registration

    # overrides BulkUpdateJSONAPIView
    def get_serializer_class(self):
        """
        Use RegistrationDetailSerializer which requires 'id'
        """
        if self.request.method in ('PUT', 'PATCH'):
            return RegistrationDetailSerializer
        else:
            return RegistrationSerializer

    # overrides NodesFilterMixin
    def get_default_queryset(self):
        return default_node_list_permission_queryset(user=self.request.user, model_cls=Registration)

    def is_blacklisted(self):
        query_params = self.parse_query_params(self.request.query_params)
        for key, field_names in query_params.iteritems():
            for field_name, data in field_names.iteritems():
                field = self.serializer_class._declared_fields.get(field_name)
                if isinstance(field, HideIfWithdrawal):
                    return True
        return False

    # overrides ListAPIView, ListBulkCreateJSONAPIView
    def get_queryset(self):
        # For bulk requests, queryset is formed from request body.
        if is_bulk_request(self.request):
            auth = get_user_auth(self.request)
            registrations = Registration.objects.filter(guids___id__in=[registration['id'] for registration in self.request.data])

            # If skip_uneditable=True in query_params, skip nodes for which the user
            # does not have EDIT permissions.
            if is_truthy(self.request.query_params.get('skip_uneditable', False)):
                has_permission = registrations.filter(contributor__user_id=auth.user.id, contributor__write=True).values_list('guids___id', flat=True)
                return Registration.objects.filter(guids___id__in=has_permission)

            for registration in registrations:
                if not registration.can_edit(auth):
                    raise PermissionDenied
            return registrations
        blacklisted = self.is_blacklisted()
        registrations = self.get_queryset_from_request()
        # If attempting to filter on a blacklisted field, exclude withdrawals.
        if blacklisted:
            return registrations.exclude(retraction__isnull=False)
        return registrations


class RegistrationDetail(JSONAPIBaseView, generics.RetrieveUpdateAPIView, RegistrationMixin, WaterButlerMixin):
<<<<<<< HEAD
    """Node Registrations.

    Registrations are read-only snapshots of a project. This view shows details about the given registration.

    Each resource contains the full representation of the registration, meaning additional requests to an individual
    registration's detail view are not necessary. A withdrawn registration will display a limited subset of information,
    namely, title, description, created, registration, withdrawn, date_registered, withdrawal_justification, and
    registration supplement. All other fields will be displayed as null. Additionally, the only relationships permitted
    to be accessed for a withdrawn registration are the contributors - other relationships will return a 403.

    ##Registration Attributes

    Registrations have the "registrations" `type`.

        name                            type               description
        =======================================================================================================
        title                           string             title of the registered project or component
        description                     string             description of the registered node
        category                        string             bode category, must be one of the allowed values
        date_created                    iso8601 timestamp  timestamp that the node was created
        date_modified                   iso8601 timestamp  timestamp when the node was last updated
        tags                            array of strings   list of tags that describe the registered node
        current_user_can_comment        boolean            Whether the current user is allowed to post comments
        current_user_permissions        array of strings   list of strings representing the permissions for the current user on this node
        fork                            boolean            is this project a fork?
        registration                    boolean            has this project been registered? (always true - may be deprecated in future versions)
        collection                      boolean            is this registered node a collection? (always false - may be deprecated in future versions)
        node_license                    object             details of the license applied to the node
        year                            string             date range of the license
        copyright_holders               array of strings   holders of the applied license
        public                          boolean            has this registration been made publicly-visible?
        withdrawn                       boolean            has this registration been withdrawn?
        date_registered                 iso8601 timestamp  timestamp that the registration was created
        embargo_end_date                iso8601 timestamp  when the embargo on this registration will be lifted (if applicable)
        withdrawal_justification        string             reasons for withdrawing the registration
        pending_withdrawal              boolean            is this registration pending withdrawal?
        pending_withdrawal_approval     boolean            is this registration pending approval?
        pending_embargo_approval        boolean            is the associated Embargo awaiting approval by project admins?
        registered_meta                 dictionary         registration supplementary information
        registration_supplement         string             registration template

    ##Actions

    ###Update

        Method:        PUT / PATCH
        URL:           /links/self
        Query Params:  <none>
        Body (JSON):   {
                         "data": {
                           "type": "registrations",   # required
                           "id":   {registration_id}, # required
                           "attributes": {
                             "public": true           # required
                           }
                         }
                       }
        Success:       200 OK + node representation

    To turn a registration from private to public, issue either a PUT or a PATCH request against the `/links/self` URL.
    Registrations can only be turned from private to public, not vice versa.  The "public" field is the only field that can
    be modified on a registration and you must have admin permission to do so.

    ##Relationships

    ###Registered from

    The registration is branched from this node.

    ###Registered by

    The registration was initiated by this user.

    ###Other Relationships

    See documentation on registered_from detail view.  A registration has many of the same properties as a node.

    ##Links

        self:  the canonical api endpoint of this registration
        html:  this registration's page on the OSF website

    #This Request/Response

=======
    """The documentation for this endpoint can be found [here](https://developer.osf.io/#Registrations_registrations_read).
>>>>>>> f60aedc0
    """
    permission_classes = (
        drf_permissions.IsAuthenticatedOrReadOnly,
        AdminOrPublic,
        base_permissions.TokenHasScope,
    )

    required_read_scopes = [CoreScopes.NODE_REGISTRATIONS_READ]
    required_write_scopes = [CoreScopes.NODE_REGISTRATIONS_WRITE]

    serializer_class = RegistrationDetailSerializer
    view_category = 'registrations'
    view_name = 'registration-detail'

    # overrides RetrieveAPIView
    def get_object(self):
        registration = self.get_node()
        if not registration.is_registration:
            raise ValidationError('This is not a registration.')
        return registration


class RegistrationContributorsList(BaseContributorList, RegistrationMixin, UserMixin):
    """Contributors (users) for a registration.

    Contributors are users who can make changes to the node or, in the case of private nodes,
    have read access to the node. Contributors are divided between 'bibliographic' and 'non-bibliographic'
    contributors. From a permissions standpoint, both are the same, but bibliographic contributors
    are included in citations, while non-bibliographic contributors are not included in citations.

    Note that if an anonymous view_only key is being used, the user relationship will not be exposed and the id for
    the contributor will be an empty string.

    ##Node Contributor Attributes

    <!--- Copied Attributes from NodeContributorDetail -->

    `type` is "contributors"

        name                        type     description
        ======================================================================================================
        bibliographic               boolean  Whether the user will be included in citations for this node. Default is true.
        permission                  string   User permission level. Must be "read", "write", or "admin". Default is "write".
        unregistered_contributor    string   Contributor's assigned name if contributor hasn't yet claimed account

    ##Links

    See the [JSON-API spec regarding pagination](http://jsonapi.org/format/1.0/#fetching-pagination).

    ##Relationships

    ###Users

    This endpoint shows the contributor user detail and is automatically embedded.

    ##Actions

    ###Adding Contributors

        Method:        POST
        URL:           /links/self
        Query Params:  <none>
        Body (JSON): {
                      "data": {
                        "type": "contributors",                   # required
                        "attributes": {
                          "bibliographic": true|false,            # optional
                          "permission": "read"|"write"|"admin"    # optional
                        },
                        "relationships": {
                          "users": {
                            "data": {
                              "type": "users",                    # required
                              "id":   "{user_id}"                 # required
                            }
                        }
                    }
                }
            }
        Success:       201 CREATED + node contributor representation

    Add a contributor to a node by issuing a POST request to this endpoint.  This effectively creates a relationship
    between the node and the user.  Besides the top-level type, there are optional "attributes" which describe the
    relationship between the node and the user. `bibliographic` is a boolean and defaults to `true`.  `permission` must
    be a [valid OSF permission key](/v2/#osf-node-permission-keys) and defaults to `"write"`.  A relationship object
    with a "data" member, containing the user `type` and user `id` must be included.  The id must be a valid user id.
    All other fields not listed above will be ignored.  If the request is successful the API will return
    a 201 response with the representation of the new node contributor in the body.  For the new node contributor's
    canonical URL, see the `/links/self` field of the response.

    ##Query Params

    + `page=<Int>` -- page number of results to view, default 1

    + `filter[<fieldname>]=<Str>` -- fields and values to filter the search results on.

    NodeContributors may be filtered by `bibliographic`, or `permission` attributes.  `bibliographic` is a boolean, and
    can be filtered using truthy values, such as `true`, `false`, `0`, or `1`.  Note that quoting `true` or `false` in
    the query will cause the match to fail regardless.

    + `profile_image_size=<Int>` -- Modifies `/links/profile_image_url` of the user entities so that it points to
    the user's profile image scaled to the given size in pixels.  If left blank, the size depends on the image provider.

    #This Request/Response
    """
    view_category = 'registrations'
    view_name = 'registration-contributors'

    pagination_class = NodeContributorPagination
    serializer_class = RegistrationContributorsSerializer

    required_read_scopes = [CoreScopes.NODE_REGISTRATIONS_READ]
    required_write_scopes = [CoreScopes.NODE_REGISTRATIONS_WRITE]

    permission_classes = (
        ContributorDetailPermissions,
        drf_permissions.IsAuthenticatedOrReadOnly,
        ReadOnlyIfRegistration,
        base_permissions.TokenHasScope,
    )

    def get_default_queryset(self):
        node = self.get_node(check_object_permissions=False)
        return node.contributor_set.all().include('user__guids')


class RegistrationContributorDetail(BaseContributorDetail, RegistrationMixin, UserMixin):
    """Detail of a contributor for a registration.

    Contributors are users who can make changes to the node or, in the case of private nodes,
    have read access to the node. Contributors are divided between 'bibliographic' and 'non-bibliographic'
    contributors. From a permissions standpoint, both are the same, but bibliographic contributors
    are included in citations, while non-bibliographic contributors are not included in citations.

    Note that if an anonymous view_only key is being used, the user relationship will not be exposed and the id for
    the contributor will be an empty string.

    Contributors can be viewed, removed, and have their permissions and bibliographic status changed via this
    endpoint.

    ##Attributes

    `type` is "contributors"

        name                        type     description
        ======================================================================================================
        bibliographic               boolean  Whether the user will be included in citations for this node. Default is true.
        permission                  string   User permission level. Must be "read", "write", or "admin". Default is "write".
        unregistered_contributor    string   Contributor's assigned name if contributor hasn't yet claimed account

    ###Users

    This endpoint shows the contributor user detail.

    ##Links

        self:           the canonical api endpoint of this contributor
        html:           the contributing user's page on the OSF website
        profile_image:  a url to the contributing user's profile image

    ##Query Params

    + `profile_image_size=<Int>` -- Modifies `/links/profile_image_url` so that it points the image scaled to the given
    size in pixels.  If left blank, the size depends on the image provider.

    #This Request/Response

    """
    view_category = 'registrations'
    view_name = 'registration-contributor-detail'
    serializer_class = RegistrationContributorsSerializer

    required_read_scopes = [CoreScopes.NODE_REGISTRATIONS_READ]
    required_write_scopes = [CoreScopes.NODE_REGISTRATIONS_WRITE]

    permission_classes = (
        ContributorDetailPermissions,
        drf_permissions.IsAuthenticatedOrReadOnly,
        ReadOnlyIfRegistration,
        base_permissions.TokenHasScope,
    )

class RegistrationChildrenList(JSONAPIBaseView, generics.ListAPIView, ListFilterMixin, RegistrationMixin):
    """Children of the current registration.

    This will get the next level of child nodes for the selected node if the current user has read access for those
    nodes. Creating a node via this endpoint will behave the same as the [node list endpoint](/v2/nodes/), but the new
    node will have the selected node set as its parent.

    ##Node Attributes

    <!--- Copied Attributes from NodeDetail -->

    OSF Node entities have the "nodes" `type`.

        name                            type                description
        =================================================================================
        title                           string              title of project or component
        description                     string              description of the node
        category                        string              node category, must be one of the allowed values
        date_created                    iso8601 timestamp   timestamp that the node was created
        date_modified                   iso8601 timestamp   timestamp when the node was last updated
        tags                            array of strings    list of tags that describe the node
        current_user_can_comment        boolean            Whether the current user is allowed to post comments
        current_user_permissions        array of strings    list of strings representing the permissions for the current user on this node
        registration                    boolean             is this a registration? (always false - may be deprecated in future versions)
        fork                            boolean             is this node a fork of another node?
        public                          boolean             has this node been made publicly-visible?
        collection                      boolean             is this a collection? (always false - may be deprecated in future versions)

    ##Links

    See the [JSON-API spec regarding pagination](http://jsonapi.org/format/1.0/#fetching-pagination).

    ##Query Params

    + `page=<Int>` -- page number of results to view, default 1

    + `filter[<fieldname>]=<Str>` -- fields and values to filter the search results on.

    <!--- Copied Query Params from NodeList -->

    Nodes may be filtered by their `id`, `title`, `category`, `description`, `public`, `tags`, `date_created`, `modified`,
    `root`, `parent`, and `contributors`.  Most are string fields and will be filtered using simple substring matching.  `public`
    is a boolean, and can be filtered using truthy values, such as `true`, `false`, `0`, or `1`.  Note that quoting `true`
    or `false` in the query will cause the match to fail regardless.  `tags` is an array of simple strings.

    #This Request/Response

    """
    view_category = 'registrations'
    view_name = 'registration-children'
    serializer_class = RegistrationSerializer

    permission_classes = (
        ContributorOrPublic,
        drf_permissions.IsAuthenticatedOrReadOnly,
        ReadOnlyIfRegistration,
        base_permissions.TokenHasScope,
        ExcludeWithdrawals
    )

    required_read_scopes = [CoreScopes.NODE_REGISTRATIONS_READ]
    required_write_scopes = [CoreScopes.NULL]

    ordering = ('-modified',)

    def get_default_queryset(self):
        return default_node_list_permission_queryset(user=self.request.user, model_cls=Registration)

    def get_queryset(self):
        registration = self.get_node()
        registration_pks = registration.node_relations.filter(is_node_link=False).select_related('child').values_list('child__pk', flat=True)
        return self.get_queryset_from_request().filter(pk__in=registration_pks).can_view(self.request.user).order_by('-modified')


class RegistrationCitationDetail(NodeCitationDetail, RegistrationMixin):
    """ The registration citation for a registration in CSL format *read only*

    ##Note
    **This API endpoint is under active development, and is subject to change in the future**

    ##RegistraitonCitationDetail Attributes

        name                     type                description
        =================================================================================
        id                       string               unique ID for the citation
        title                    string               title of project or component
        author                   list                 list of authors for the work
        publisher                string               publisher - most always 'Open Science Framework'
        type                     string               type of citation - web
        doi                      string               doi of the resource

    """
    required_read_scopes = [CoreScopes.NODE_REGISTRATIONS_READ]

    view_category = 'registrations'
    view_name = 'registration-citation'


class RegistrationCitationStyleDetail(NodeCitationStyleDetail, RegistrationMixin):
    """ The registration citation for a registration in a specific style's format t *read only*

        ##Note
        **This API endpoint is under active development, and is subject to change in the future**

    ##RegistrationCitationStyleDetail Attributes

        name                     type                description
        =================================================================================
        citation                string               complete citation for a registration in the given style

    """
    required_read_scopes = [CoreScopes.NODE_REGISTRATIONS_READ]

    view_category = 'registrations'
    view_name = 'registration-style-citation'


class RegistrationForksList(NodeForksList, RegistrationMixin):
    """Forks of the current registration. *Writeable*.

    Paginated list of the current node's forks ordered by their `forked_date`. Forks are copies of projects that you can
    change without affecting the original project.  When creating a fork, your fork will will only contain public components or those
    for which you are a contributor.  Private components that you do not have access to will not be forked.

    ##Node Fork Attributes

    <!--- Copied Attributes from NodeDetail with exception of forked_date-->

    OSF Node Fork entities have the "nodes" `type`.

        name                        type               description
        ===============================================================================================================================
        title                       string             title of project or component
        description                 string             description of the node
        category                    string             node category, must be one of the allowed values
        date_created                iso8601 timestamp  timestamp that the node was created
        date_modified               iso8601 timestamp  timestamp when the node was last updated
        tags                        array of strings   list of tags that describe the node
        registration                boolean            has this project been registered? (always False)
        collection                  boolean            is this node a collection (always False)
        fork                        boolean            is this node a fork of another node? (always True)
        public                      boolean            has this node been made publicly-visible?
        forked_date                 iso8601 timestamp  timestamp when the node was forked
        current_user_can_comment    boolean            Whether the current user is allowed to post comments
        current_user_permissions    array of strings   List of strings representing the permissions for the current user on this node

    ##Links

    See the [JSON-API spec regarding pagination](http://jsonapi.org/format/1.0/#fetching-pagination).

    ##Actions

    ###Create Node Fork

        Method:        POST
        URL:           /links/self
        Query Params:  <none>
        Body (JSON): {
                         "data": {
                           "type": "nodes", # required
                           "attributes": {
                             "title": {title} # optional
                           }
                         }
                    }
        Success: 201 CREATED + node representation

    To create a fork of the current node, issue a POST request to this endpoint.  The `title` field is optional, with the
    default title being 'Fork of ' + the current node's title. If the fork's creation is successful the API will return a
    201 response with the representation of the forked node in the body. For the new fork's canonical URL, see the `/links/self`
    field of the response.

    ##Query Params

    + `page=<Int>` -- page number of results to view, default 1

    + `filter[<fieldname>]=<Str>` -- fields and values to filter the search results on.

    <!--- Copied Query Params from NodeList -->

    Nodes may be filtered by their `title`, `category`, `description`, `public`, `registration`, `tags`, `date_created`,
    `modified`, `root`, `parent`, and `contributors`. Most are string fields and will be filtered using simple
    substring matching.  Others are booleans, and can be filtered using truthy values, such as `true`, `false`, `0`, or `1`.
    Note that quoting `true` or `false` in the query will cause the match to fail regardless. `tags` is an array of simple strings.

    #This Request/Response
    """
    view_category = 'registrations'
    view_name = 'registration-forks'

class RegistrationCommentsList(NodeCommentsList, RegistrationMixin):
    """List of comments for a registration."""
    serializer_class = RegistrationCommentSerializer
    view_category = 'registrations'
    view_name = 'registration-comments'

    def get_serializer_class(self):
        if self.request.method == 'POST':
            return CommentCreateSerializer
        else:
            return RegistrationCommentSerializer


class RegistrationLogList(NodeLogList, RegistrationMixin):
    """List of logs for a registration."""
    view_category = 'registrations'
    view_name = 'registration-logs'


class RegistrationProvidersList(NodeProvidersList, RegistrationMixin):
    """List of providers for a registration."""
    serializer_class = RegistrationProviderSerializer

    view_category = 'registrations'
    view_name = 'registration-providers'


class RegistrationNodeLinksList(BaseNodeLinksList, RegistrationMixin):
    """Node Links to other nodes. *Writeable*.

    Node Links act as pointers to other nodes. Unlike Forks, they are not copies of nodes;
    Node Links are a direct reference to the node that they point to.

    ##Node Link Attributes
    `type` is "node_links"

        None

    ##Links

    See the [JSON-API spec regarding pagination](http://jsonapi.org/format/1.0/#fetching-pagination).

    ##Relationships

    ### Target Node

    This endpoint shows the target node detail and is automatically embedded.

    ##Actions

    ###Adding Node Links
        Method:        POST
        URL:           /links/self
        Query Params:  <none>
        Body (JSON): {
                       "data": {
                          "type": "node_links",                  # required
                          "relationships": {
                            "nodes": {
                              "data": {
                                "type": "nodes",                 # required
                                "id": "{target_node_id}",        # required
                              }
                            }
                          }
                       }
                    }
        Success:       201 CREATED + node link representation

    To add a node link (a pointer to another node), issue a POST request to this endpoint.  This effectively creates a
    relationship between the node and the target node.  The target node must be described as a relationship object with
    a "data" member, containing the nodes `type` and the target node `id`.

    ##Query Params

    + `page=<Int>` -- page number of results to view, default 1

    + `filter[<fieldname>]=<Str>` -- fields and values to filter the search results on.

    #This Request/Response
    """
    view_category = 'registrations'
    view_name = 'registration-pointers'
    serializer_class = RegistrationNodeLinksSerializer
    permission_classes = (
        drf_permissions.IsAuthenticatedOrReadOnly,
        ContributorOrPublic,
        ReadOnlyIfRegistration,
        base_permissions.TokenHasScope,
        ExcludeWithdrawals,
        NodeLinksShowIfVersion,
    )

    required_read_scopes = [CoreScopes.NODE_REGISTRATIONS_READ]
    required_write_scopes = [CoreScopes.NULL]

    # TODO: This class doesn't exist
    # model_class = Pointer


class RegistrationNodeLinksDetail(BaseNodeLinksDetail, RegistrationMixin):
    """Node Link details. *Writeable*.

    Node Links act as pointers to other nodes. Unlike Forks, they are not copies of nodes;
    Node Links are a direct reference to the node that they point to.

    ##Attributes
    `type` is "node_links"

        None

    ##Links

    *None*

    ##Relationships

    ###Target node

    This endpoint shows the target node detail and is automatically embedded.

    ##Actions

    ###Remove Node Link

        Method:        DELETE
        URL:           /links/self
        Query Params:  <none>
        Success:       204 No Content

    To remove a node link from a node, issue a DELETE request to the `self` link.  This request will remove the
    relationship between the node and the target node, not the nodes themselves.

    ##Query Params

    *None*.

    #This Request/Response
    """
    view_category = 'registrations'
    view_name = 'registration-pointer-detail'
    serializer_class = RegistrationNodeLinksSerializer

    permission_classes = (
        drf_permissions.IsAuthenticatedOrReadOnly,
        base_permissions.TokenHasScope,
        ExcludeWithdrawals,
        NodeLinksShowIfVersion,
    )
    required_read_scopes = [CoreScopes.NODE_REGISTRATIONS_READ]
    required_write_scopes = [CoreScopes.NULL]

    # TODO: this class doesn't exist
    # model_class = Pointer

    # overrides RetrieveAPIView
    def get_object(self):
        registration = self.get_node()
        if not registration.is_registration:
            raise ValidationError('This is not a registration.')
        return registration


class RegistrationRegistrationsList(NodeRegistrationsList, RegistrationMixin):
    """List of registrations of a registration."""
    view_category = 'registrations'
    view_name = 'registration-registrations'


class RegistrationFilesList(NodeFilesList, RegistrationMixin):
    """List of files for a registration."""
    view_category = 'registrations'
    view_name = 'registration-files'
    serializer_class = RegistrationFileSerializer


class RegistrationFileDetail(NodeFileDetail, RegistrationMixin):
    """Detail of a file for a registration."""
    view_category = 'registrations'
    view_name = 'registration-file-detail'
    serializer_class = RegistrationFileSerializer


class RegistrationInstitutionsList(NodeInstitutionsList, RegistrationMixin):
    """List of the Institutions for a registration."""
    view_category = 'registrations'
    view_name = 'registration-institutions'


class RegistrationWikiList(NodeWikiList, RegistrationMixin):
    """List of wikis for a registration."""
    view_category = 'registrations'
    view_name = 'registration-wikis'

    serializer_class = RegistrationWikiSerializer


class RegistrationLinkedNodesList(LinkedNodesList, RegistrationMixin):
    """List of linked nodes for a registration."""
    view_category = 'registrations'
    view_name = 'linked-nodes'


class RegistrationLinkedNodesRelationship(JSONAPIBaseView, generics.RetrieveAPIView, RegistrationMixin):
    """ Relationship Endpoint for Nodes -> Linked Node relationships

    Used to retrieve the ids of the linked nodes attached to this collection. For each id, there
    exists a node link that contains that node.

    ##Actions

    """
    view_category = 'registrations'
    view_name = 'node-pointer-relationship'

    permission_classes = (
        ContributorOrPublicForRelationshipPointers,
        drf_permissions.IsAuthenticatedOrReadOnly,
        base_permissions.TokenHasScope,
        ReadOnlyIfRegistration,
    )

    required_read_scopes = [CoreScopes.NODE_LINKS_READ]
    required_write_scopes = [CoreScopes.NULL]

    serializer_class = LinkedNodesRelationshipSerializer
    parser_classes = (JSONAPIRelationshipParser, JSONAPIRelationshipParserForRegularJSON, )

    def get_object(self):
        node = self.get_node(check_object_permissions=False)
        auth = get_user_auth(self.request)
        obj = {'data': [
            linked_node for linked_node in
            node.linked_nodes.filter(is_deleted=False).exclude(type='osf.collection').exclude(type='osf.registration')
            if linked_node.can_view(auth)
        ], 'self': node}
        self.check_object_permissions(self.request, obj)
        return obj


class RegistrationLinkedRegistrationsRelationship(JSONAPIBaseView, generics.RetrieveAPIView, RegistrationMixin):
    """Relationship Endpoint for Registration -> Linked Registration relationships. *Read-only*

    Used to retrieve the ids of the linked registrations attached to this collection. For each id, there
    exists a node link that contains that registration.
    """

    view_category = 'registrations'
    view_name = 'node-registration-pointer-relationship'

    permission_classes = (
        ContributorOrPublicForRelationshipPointers,
        drf_permissions.IsAuthenticatedOrReadOnly,
        base_permissions.TokenHasScope,
        ReadOnlyIfRegistration,
    )

    required_read_scopes = [CoreScopes.NODE_LINKS_READ]
    required_write_scopes = [CoreScopes.NULL]

    serializer_class = LinkedRegistrationsRelationshipSerializer
    parser_classes = (JSONAPIRelationshipParser, JSONAPIRelationshipParserForRegularJSON,)

    def get_object(self):
        node = self.get_node(check_object_permissions=False)
        auth = get_user_auth(self.request)
        obj = {
            'data': [
                linked_registration for linked_registration in
                node.linked_nodes.filter(is_deleted=False, type='osf.registration').exclude(type='osf.collection')
                if linked_registration.can_view(auth)
            ],
            'self': node
        }
        self.check_object_permissions(self.request, obj)
        return obj


class RegistrationLinkedRegistrationsList(NodeLinkedRegistrationsList, RegistrationMixin):
    """List of registrations linked to this registration. *Read-only*.

    Linked registrations are the registration nodes pointed to by node links.

    <!--- Copied Spiel from RegistrationDetail -->
    Registrations are read-only snapshots of a project. This view shows details about the given registration.

    Each resource contains the full representation of the registration, meaning additional requests to an individual
    registration's detail view are not necessary. A withdrawn registration will display a limited subset of information,
    namely, title, description, created, registration, withdrawn, date_registered, withdrawal_justification, and
    registration supplement. All other fields will be displayed as null. Additionally, the only relationships permitted
    to be accessed for a withdrawn registration are the contributors - other relationships will return a 403.

    ##Linked Registration Attributes

    <!--- Copied Attributes from RegistrationDetail -->

    Registrations have the "registrations" `type`.

        name                            type               description
        =======================================================================================================
        title                           string             title of the registered project or component
        description                     string             description of the registered node
        category                        string             bode category, must be one of the allowed values
        date_created                    iso8601 timestamp  timestamp that the node was created
        date_modified                   iso8601 timestamp  timestamp when the node was last updated
        tags                            array of strings   list of tags that describe the registered node
        current_user_can_comment        boolean            Whether the current user is allowed to post comments
        current_user_permissions        array of strings   list of strings representing the permissions for the current user on this node
        fork                            boolean            is this project a fork?
        registration                    boolean            has this project been registered? (always true - may be deprecated in future versions)
        collection                      boolean            is this registered node a collection? (always false - may be deprecated in future versions)
        node_license                    object             details of the license applied to the node
        year                            string             date range of the license
        copyright_holders               array of strings   holders of the applied license
        public                          boolean            has this registration been made publicly-visible?
        withdrawn                       boolean            has this registration been withdrawn?
        date_registered                 iso8601 timestamp  timestamp that the registration was created
        embargo_end_date                iso8601 timestamp  when the embargo on this registration will be lifted (if applicable)
        withdrawal_justification        string             reasons for withdrawing the registration
        pending_withdrawal              boolean            is this registration pending withdrawal?
        pending_withdrawal_approval     boolean            is this registration pending approval?
        pending_embargo_approval        boolean            is the associated Embargo awaiting approval by project admins?
        registered_meta                 dictionary         registration supplementary information
        registration_supplement         string             registration template

    ##Links

    See the [JSON-API spec regarding pagination](http://jsonapi.org/format/1.0/#fetching-pagination).

    ##Query Params

    + `page=<Int>` -- page number of results to view, default 1

    + `filter[<fieldname>]=<Str>` -- fields and values to filter the search results on.

    Nodes may be filtered by their `title`, `category`, `description`, `public`, `registration`, or `tags`.  `title`,
    `description`, and `category` are string fields and will be filtered using simple substring matching.  `public` and
    `registration` are booleans, and can be filtered using truthy values, such as `true`, `false`, `0`, or `1`.  Note
    that quoting `true` or `false` in the query will cause the match to fail regardless.  `tags` is an array of simple strings.

    #This Request/Response
    """

    serializer_class = RegistrationSerializer
    view_category = 'registrations'
    view_name = 'linked-registrations'


class RegistrationViewOnlyLinksList(NodeViewOnlyLinksList, RegistrationMixin):

    required_read_scopes = [CoreScopes.REGISTRATION_VIEW_ONLY_LINKS_READ]
    required_write_scopes = [CoreScopes.REGISTRATION_VIEW_ONLY_LINKS_WRITE]

    view_category = 'registrations'
    view_name = 'registration-view-only-links'


class RegistrationViewOnlyLinkDetail(NodeViewOnlyLinkDetail, RegistrationMixin):

    required_read_scopes = [CoreScopes.REGISTRATION_VIEW_ONLY_LINKS_READ]
    required_write_scopes = [CoreScopes.REGISTRATION_VIEW_ONLY_LINKS_WRITE]

    view_category = 'registrations'
    view_name = 'registration-view-only-link-detail'


class RegistrationIdentifierList(RegistrationMixin, NodeIdentifierList):
    """List of identifiers for a specified node. *Read-only*.

    ##Identifier Attributes

    OSF Identifier entities have the "identifiers" `type`.

        name           type                   description
        ----------------------------------------------------------------------------
        category       string                 e.g. 'ark', 'doi'
        value          string                 the identifier value itself

    ##Links

        self: this identifier's detail page

    ##Relationships

    ###Referent

    The identifier is refers to this node.

    ##Actions

    *None*.

    ##Query Params

     Identifiers may be filtered by their category.

    #This Request/Response

    """

    serializer_class = RegistrationIdentifierSerializer<|MERGE_RESOLUTION|>--- conflicted
+++ resolved
@@ -77,20 +77,741 @@
         return node
 
 
-<<<<<<< HEAD
 class RegistrationList(JSONAPIBaseView, generics.ListAPIView, bulk_views.BulkUpdateJSONAPIView, NodesFilterMixin):
-    """Node Registrations.
-
-    Registrations are read-only snapshots of a project. This view is a list of all current registrations for which a user
-    has access.  A withdrawn registration will display a limited subset of information, namely, title, description,
-    created, registration, withdrawn, date_registered, withdrawal_justification, and registration supplement. All
-    other fields will be displayed as null. Additionally, the only relationships permitted to be accessed for a withdrawn
-    registration are the contributors - other relationships will return a 403.
+    """The documentation for this endpoint can be found [here](https://developer.osf.io/#Registrations_registrations_list).
+    """
+    permission_classes = (
+        drf_permissions.IsAuthenticatedOrReadOnly,
+        base_permissions.TokenHasScope,
+    )
+
+    required_read_scopes = [CoreScopes.NODE_REGISTRATIONS_READ]
+    required_write_scopes = [CoreScopes.NODE_REGISTRATIONS_WRITE]
+
+    serializer_class = RegistrationSerializer
+    view_category = 'registrations'
+    view_name = 'registration-list'
+
+    ordering = ('-modified',)
+    model_class = Registration
+
+    # overrides BulkUpdateJSONAPIView
+    def get_serializer_class(self):
+        """
+        Use RegistrationDetailSerializer which requires 'id'
+        """
+        if self.request.method in ('PUT', 'PATCH'):
+            return RegistrationDetailSerializer
+        else:
+            return RegistrationSerializer
+
+    # overrides NodesFilterMixin
+    def get_default_queryset(self):
+        return default_node_list_permission_queryset(user=self.request.user, model_cls=Registration)
+
+    def is_blacklisted(self):
+        query_params = self.parse_query_params(self.request.query_params)
+        for key, field_names in query_params.iteritems():
+            for field_name, data in field_names.iteritems():
+                field = self.serializer_class._declared_fields.get(field_name)
+                if isinstance(field, HideIfWithdrawal):
+                    return True
+        return False
+
+    # overrides ListAPIView, ListBulkCreateJSONAPIView
+    def get_queryset(self):
+        # For bulk requests, queryset is formed from request body.
+        if is_bulk_request(self.request):
+            auth = get_user_auth(self.request)
+            registrations = Registration.objects.filter(guids___id__in=[registration['id'] for registration in self.request.data])
+
+            # If skip_uneditable=True in query_params, skip nodes for which the user
+            # does not have EDIT permissions.
+            if is_truthy(self.request.query_params.get('skip_uneditable', False)):
+                has_permission = registrations.filter(contributor__user_id=auth.user.id, contributor__write=True).values_list('guids___id', flat=True)
+                return Registration.objects.filter(guids___id__in=has_permission)
+
+            for registration in registrations:
+                if not registration.can_edit(auth):
+                    raise PermissionDenied
+            return registrations
+        blacklisted = self.is_blacklisted()
+        registrations = self.get_queryset_from_request()
+        # If attempting to filter on a blacklisted field, exclude withdrawals.
+        if blacklisted:
+            return registrations.exclude(retraction__isnull=False)
+        return registrations
+
+
+class RegistrationDetail(JSONAPIBaseView, generics.RetrieveUpdateAPIView, RegistrationMixin, WaterButlerMixin):
+    """The documentation for this endpoint can be found [here](https://developer.osf.io/#Registrations_registrations_read).
+    """
+    permission_classes = (
+        drf_permissions.IsAuthenticatedOrReadOnly,
+        AdminOrPublic,
+        base_permissions.TokenHasScope,
+    )
+
+    required_read_scopes = [CoreScopes.NODE_REGISTRATIONS_READ]
+    required_write_scopes = [CoreScopes.NODE_REGISTRATIONS_WRITE]
+
+    serializer_class = RegistrationDetailSerializer
+    view_category = 'registrations'
+    view_name = 'registration-detail'
+
+    # overrides RetrieveAPIView
+    def get_object(self):
+        registration = self.get_node()
+        if not registration.is_registration:
+            raise ValidationError('This is not a registration.')
+        return registration
+
+
+class RegistrationContributorsList(BaseContributorList, RegistrationMixin, UserMixin):
+    """Contributors (users) for a registration.
+
+    Contributors are users who can make changes to the node or, in the case of private nodes,
+    have read access to the node. Contributors are divided between 'bibliographic' and 'non-bibliographic'
+    contributors. From a permissions standpoint, both are the same, but bibliographic contributors
+    are included in citations, while non-bibliographic contributors are not included in citations.
+
+    Note that if an anonymous view_only key is being used, the user relationship will not be exposed and the id for
+    the contributor will be an empty string.
+
+    ##Node Contributor Attributes
+
+    <!--- Copied Attributes from NodeContributorDetail -->
+
+    `type` is "contributors"
+
+        name                        type     description
+        ======================================================================================================
+        bibliographic               boolean  Whether the user will be included in citations for this node. Default is true.
+        permission                  string   User permission level. Must be "read", "write", or "admin". Default is "write".
+        unregistered_contributor    string   Contributor's assigned name if contributor hasn't yet claimed account
+
+    ##Links
+
+    See the [JSON-API spec regarding pagination](http://jsonapi.org/format/1.0/#fetching-pagination).
+
+    ##Relationships
+
+    ###Users
+
+    This endpoint shows the contributor user detail and is automatically embedded.
+
+    ##Actions
+
+    ###Adding Contributors
+
+        Method:        POST
+        URL:           /links/self
+        Query Params:  <none>
+        Body (JSON): {
+                      "data": {
+                        "type": "contributors",                   # required
+                        "attributes": {
+                          "bibliographic": true|false,            # optional
+                          "permission": "read"|"write"|"admin"    # optional
+                        },
+                        "relationships": {
+                          "users": {
+                            "data": {
+                              "type": "users",                    # required
+                              "id":   "{user_id}"                 # required
+                            }
+                        }
+                    }
+                }
+            }
+        Success:       201 CREATED + node contributor representation
+
+    Add a contributor to a node by issuing a POST request to this endpoint.  This effectively creates a relationship
+    between the node and the user.  Besides the top-level type, there are optional "attributes" which describe the
+    relationship between the node and the user. `bibliographic` is a boolean and defaults to `true`.  `permission` must
+    be a [valid OSF permission key](/v2/#osf-node-permission-keys) and defaults to `"write"`.  A relationship object
+    with a "data" member, containing the user `type` and user `id` must be included.  The id must be a valid user id.
+    All other fields not listed above will be ignored.  If the request is successful the API will return
+    a 201 response with the representation of the new node contributor in the body.  For the new node contributor's
+    canonical URL, see the `/links/self` field of the response.
+
+    ##Query Params
+
+    + `page=<Int>` -- page number of results to view, default 1
+
+    + `filter[<fieldname>]=<Str>` -- fields and values to filter the search results on.
+
+    NodeContributors may be filtered by `bibliographic`, or `permission` attributes.  `bibliographic` is a boolean, and
+    can be filtered using truthy values, such as `true`, `false`, `0`, or `1`.  Note that quoting `true` or `false` in
+    the query will cause the match to fail regardless.
+
+    + `profile_image_size=<Int>` -- Modifies `/links/profile_image_url` of the user entities so that it points to
+    the user's profile image scaled to the given size in pixels.  If left blank, the size depends on the image provider.
+
+    #This Request/Response
+    """
+    view_category = 'registrations'
+    view_name = 'registration-contributors'
+
+    pagination_class = NodeContributorPagination
+    serializer_class = RegistrationContributorsSerializer
+
+    required_read_scopes = [CoreScopes.NODE_REGISTRATIONS_READ]
+    required_write_scopes = [CoreScopes.NODE_REGISTRATIONS_WRITE]
+
+    permission_classes = (
+        ContributorDetailPermissions,
+        drf_permissions.IsAuthenticatedOrReadOnly,
+        ReadOnlyIfRegistration,
+        base_permissions.TokenHasScope,
+    )
+
+    def get_default_queryset(self):
+        node = self.get_node(check_object_permissions=False)
+        return node.contributor_set.all().include('user__guids')
+
+
+class RegistrationContributorDetail(BaseContributorDetail, RegistrationMixin, UserMixin):
+    """Detail of a contributor for a registration.
+
+    Contributors are users who can make changes to the node or, in the case of private nodes,
+    have read access to the node. Contributors are divided between 'bibliographic' and 'non-bibliographic'
+    contributors. From a permissions standpoint, both are the same, but bibliographic contributors
+    are included in citations, while non-bibliographic contributors are not included in citations.
+
+    Note that if an anonymous view_only key is being used, the user relationship will not be exposed and the id for
+    the contributor will be an empty string.
+
+    Contributors can be viewed, removed, and have their permissions and bibliographic status changed via this
+    endpoint.
+
+    ##Attributes
+
+    `type` is "contributors"
+
+        name                        type     description
+        ======================================================================================================
+        bibliographic               boolean  Whether the user will be included in citations for this node. Default is true.
+        permission                  string   User permission level. Must be "read", "write", or "admin". Default is "write".
+        unregistered_contributor    string   Contributor's assigned name if contributor hasn't yet claimed account
+
+    ###Users
+
+    This endpoint shows the contributor user detail.
+
+    ##Links
+
+        self:           the canonical api endpoint of this contributor
+        html:           the contributing user's page on the OSF website
+        profile_image:  a url to the contributing user's profile image
+
+    ##Query Params
+
+    + `profile_image_size=<Int>` -- Modifies `/links/profile_image_url` so that it points the image scaled to the given
+    size in pixels.  If left blank, the size depends on the image provider.
+
+    #This Request/Response
+
+    """
+    view_category = 'registrations'
+    view_name = 'registration-contributor-detail'
+    serializer_class = RegistrationContributorsSerializer
+
+    required_read_scopes = [CoreScopes.NODE_REGISTRATIONS_READ]
+    required_write_scopes = [CoreScopes.NODE_REGISTRATIONS_WRITE]
+
+    permission_classes = (
+        ContributorDetailPermissions,
+        drf_permissions.IsAuthenticatedOrReadOnly,
+        ReadOnlyIfRegistration,
+        base_permissions.TokenHasScope,
+    )
+
+class RegistrationChildrenList(JSONAPIBaseView, generics.ListAPIView, ListFilterMixin, RegistrationMixin):
+    """Children of the current registration.
+
+    This will get the next level of child nodes for the selected node if the current user has read access for those
+    nodes. Creating a node via this endpoint will behave the same as the [node list endpoint](/v2/nodes/), but the new
+    node will have the selected node set as its parent.
+
+    ##Node Attributes
+
+    <!--- Copied Attributes from NodeDetail -->
+
+    OSF Node entities have the "nodes" `type`.
+
+        name                            type                description
+        =================================================================================
+        title                           string              title of project or component
+        description                     string              description of the node
+        category                        string              node category, must be one of the allowed values
+        date_created                    iso8601 timestamp   timestamp that the node was created
+        date_modified                   iso8601 timestamp   timestamp when the node was last updated
+        tags                            array of strings    list of tags that describe the node
+        current_user_can_comment        boolean            Whether the current user is allowed to post comments
+        current_user_permissions        array of strings    list of strings representing the permissions for the current user on this node
+        registration                    boolean             is this a registration? (always false - may be deprecated in future versions)
+        fork                            boolean             is this node a fork of another node?
+        public                          boolean             has this node been made publicly-visible?
+        collection                      boolean             is this a collection? (always false - may be deprecated in future versions)
+
+    ##Links
+
+    See the [JSON-API spec regarding pagination](http://jsonapi.org/format/1.0/#fetching-pagination).
+
+    ##Query Params
+
+    + `page=<Int>` -- page number of results to view, default 1
+
+    + `filter[<fieldname>]=<Str>` -- fields and values to filter the search results on.
+
+    <!--- Copied Query Params from NodeList -->
+
+    Nodes may be filtered by their `id`, `title`, `category`, `description`, `public`, `tags`, `date_created`, `modified`,
+    `root`, `parent`, and `contributors`.  Most are string fields and will be filtered using simple substring matching.  `public`
+    is a boolean, and can be filtered using truthy values, such as `true`, `false`, `0`, or `1`.  Note that quoting `true`
+    or `false` in the query will cause the match to fail regardless.  `tags` is an array of simple strings.
+
+    #This Request/Response
+
+    """
+    view_category = 'registrations'
+    view_name = 'registration-children'
+    serializer_class = RegistrationSerializer
+
+    permission_classes = (
+        ContributorOrPublic,
+        drf_permissions.IsAuthenticatedOrReadOnly,
+        ReadOnlyIfRegistration,
+        base_permissions.TokenHasScope,
+        ExcludeWithdrawals
+    )
+
+    required_read_scopes = [CoreScopes.NODE_REGISTRATIONS_READ]
+    required_write_scopes = [CoreScopes.NULL]
+
+    ordering = ('-modified',)
+
+    def get_default_queryset(self):
+        return default_node_list_permission_queryset(user=self.request.user, model_cls=Registration)
+
+    def get_queryset(self):
+        registration = self.get_node()
+        registration_pks = registration.node_relations.filter(is_node_link=False).select_related('child').values_list('child__pk', flat=True)
+        return self.get_queryset_from_request().filter(pk__in=registration_pks).can_view(self.request.user).order_by('-modified')
+
+
+class RegistrationCitationDetail(NodeCitationDetail, RegistrationMixin):
+    """ The registration citation for a registration in CSL format *read only*
+
+    ##Note
+    **This API endpoint is under active development, and is subject to change in the future**
+
+    ##RegistraitonCitationDetail Attributes
+
+        name                     type                description
+        =================================================================================
+        id                       string               unique ID for the citation
+        title                    string               title of project or component
+        author                   list                 list of authors for the work
+        publisher                string               publisher - most always 'Open Science Framework'
+        type                     string               type of citation - web
+        doi                      string               doi of the resource
+
+    """
+    required_read_scopes = [CoreScopes.NODE_REGISTRATIONS_READ]
+
+    view_category = 'registrations'
+    view_name = 'registration-citation'
+
+
+class RegistrationCitationStyleDetail(NodeCitationStyleDetail, RegistrationMixin):
+    """ The registration citation for a registration in a specific style's format t *read only*
+
+        ##Note
+        **This API endpoint is under active development, and is subject to change in the future**
+
+    ##RegistrationCitationStyleDetail Attributes
+
+        name                     type                description
+        =================================================================================
+        citation                string               complete citation for a registration in the given style
+
+    """
+    required_read_scopes = [CoreScopes.NODE_REGISTRATIONS_READ]
+
+    view_category = 'registrations'
+    view_name = 'registration-style-citation'
+
+
+class RegistrationForksList(NodeForksList, RegistrationMixin):
+    """Forks of the current registration. *Writeable*.
+
+    Paginated list of the current node's forks ordered by their `forked_date`. Forks are copies of projects that you can
+    change without affecting the original project.  When creating a fork, your fork will will only contain public components or those
+    for which you are a contributor.  Private components that you do not have access to will not be forked.
+
+    ##Node Fork Attributes
+
+    <!--- Copied Attributes from NodeDetail with exception of forked_date-->
+
+    OSF Node Fork entities have the "nodes" `type`.
+
+        name                        type               description
+        ===============================================================================================================================
+        title                       string             title of project or component
+        description                 string             description of the node
+        category                    string             node category, must be one of the allowed values
+        date_created                iso8601 timestamp  timestamp that the node was created
+        date_modified               iso8601 timestamp  timestamp when the node was last updated
+        tags                        array of strings   list of tags that describe the node
+        registration                boolean            has this project been registered? (always False)
+        collection                  boolean            is this node a collection (always False)
+        fork                        boolean            is this node a fork of another node? (always True)
+        public                      boolean            has this node been made publicly-visible?
+        forked_date                 iso8601 timestamp  timestamp when the node was forked
+        current_user_can_comment    boolean            Whether the current user is allowed to post comments
+        current_user_permissions    array of strings   List of strings representing the permissions for the current user on this node
+
+    ##Links
+
+    See the [JSON-API spec regarding pagination](http://jsonapi.org/format/1.0/#fetching-pagination).
+
+    ##Actions
+
+    ###Create Node Fork
+
+        Method:        POST
+        URL:           /links/self
+        Query Params:  <none>
+        Body (JSON): {
+                         "data": {
+                           "type": "nodes", # required
+                           "attributes": {
+                             "title": {title} # optional
+                           }
+                         }
+                    }
+        Success: 201 CREATED + node representation
+
+    To create a fork of the current node, issue a POST request to this endpoint.  The `title` field is optional, with the
+    default title being 'Fork of ' + the current node's title. If the fork's creation is successful the API will return a
+    201 response with the representation of the forked node in the body. For the new fork's canonical URL, see the `/links/self`
+    field of the response.
+
+    ##Query Params
+
+    + `page=<Int>` -- page number of results to view, default 1
+
+    + `filter[<fieldname>]=<Str>` -- fields and values to filter the search results on.
+
+    <!--- Copied Query Params from NodeList -->
+
+    Nodes may be filtered by their `title`, `category`, `description`, `public`, `registration`, `tags`, `date_created`,
+    `modified`, `root`, `parent`, and `contributors`. Most are string fields and will be filtered using simple
+    substring matching.  Others are booleans, and can be filtered using truthy values, such as `true`, `false`, `0`, or `1`.
+    Note that quoting `true` or `false` in the query will cause the match to fail regardless. `tags` is an array of simple strings.
+
+    #This Request/Response
+    """
+    view_category = 'registrations'
+    view_name = 'registration-forks'
+
+class RegistrationCommentsList(NodeCommentsList, RegistrationMixin):
+    """List of comments for a registration."""
+    serializer_class = RegistrationCommentSerializer
+    view_category = 'registrations'
+    view_name = 'registration-comments'
+
+    def get_serializer_class(self):
+        if self.request.method == 'POST':
+            return CommentCreateSerializer
+        else:
+            return RegistrationCommentSerializer
+
+
+class RegistrationLogList(NodeLogList, RegistrationMixin):
+    """List of logs for a registration."""
+    view_category = 'registrations'
+    view_name = 'registration-logs'
+
+
+class RegistrationProvidersList(NodeProvidersList, RegistrationMixin):
+    """List of providers for a registration."""
+    serializer_class = RegistrationProviderSerializer
+
+    view_category = 'registrations'
+    view_name = 'registration-providers'
+
+
+class RegistrationNodeLinksList(BaseNodeLinksList, RegistrationMixin):
+    """Node Links to other nodes. *Writeable*.
+
+    Node Links act as pointers to other nodes. Unlike Forks, they are not copies of nodes;
+    Node Links are a direct reference to the node that they point to.
+
+    ##Node Link Attributes
+    `type` is "node_links"
+
+        None
+
+    ##Links
+
+    See the [JSON-API spec regarding pagination](http://jsonapi.org/format/1.0/#fetching-pagination).
+
+    ##Relationships
+
+    ### Target Node
+
+    This endpoint shows the target node detail and is automatically embedded.
+
+    ##Actions
+
+    ###Adding Node Links
+        Method:        POST
+        URL:           /links/self
+        Query Params:  <none>
+        Body (JSON): {
+                       "data": {
+                          "type": "node_links",                  # required
+                          "relationships": {
+                            "nodes": {
+                              "data": {
+                                "type": "nodes",                 # required
+                                "id": "{target_node_id}",        # required
+                              }
+                            }
+                          }
+                       }
+                    }
+        Success:       201 CREATED + node link representation
+
+    To add a node link (a pointer to another node), issue a POST request to this endpoint.  This effectively creates a
+    relationship between the node and the target node.  The target node must be described as a relationship object with
+    a "data" member, containing the nodes `type` and the target node `id`.
+
+    ##Query Params
+
+    + `page=<Int>` -- page number of results to view, default 1
+
+    + `filter[<fieldname>]=<Str>` -- fields and values to filter the search results on.
+
+    #This Request/Response
+    """
+    view_category = 'registrations'
+    view_name = 'registration-pointers'
+    serializer_class = RegistrationNodeLinksSerializer
+    permission_classes = (
+        drf_permissions.IsAuthenticatedOrReadOnly,
+        ContributorOrPublic,
+        ReadOnlyIfRegistration,
+        base_permissions.TokenHasScope,
+        ExcludeWithdrawals,
+        NodeLinksShowIfVersion,
+    )
+
+    required_read_scopes = [CoreScopes.NODE_REGISTRATIONS_READ]
+    required_write_scopes = [CoreScopes.NULL]
+
+    # TODO: This class doesn't exist
+    # model_class = Pointer
+
+
+class RegistrationNodeLinksDetail(BaseNodeLinksDetail, RegistrationMixin):
+    """Node Link details. *Writeable*.
+
+    Node Links act as pointers to other nodes. Unlike Forks, they are not copies of nodes;
+    Node Links are a direct reference to the node that they point to.
+
+    ##Attributes
+    `type` is "node_links"
+
+        None
+
+    ##Links
+
+    *None*
+
+    ##Relationships
+
+    ###Target node
+
+    This endpoint shows the target node detail and is automatically embedded.
+
+    ##Actions
+
+    ###Remove Node Link
+
+        Method:        DELETE
+        URL:           /links/self
+        Query Params:  <none>
+        Success:       204 No Content
+
+    To remove a node link from a node, issue a DELETE request to the `self` link.  This request will remove the
+    relationship between the node and the target node, not the nodes themselves.
+
+    ##Query Params
+
+    *None*.
+
+    #This Request/Response
+    """
+    view_category = 'registrations'
+    view_name = 'registration-pointer-detail'
+    serializer_class = RegistrationNodeLinksSerializer
+
+    permission_classes = (
+        drf_permissions.IsAuthenticatedOrReadOnly,
+        base_permissions.TokenHasScope,
+        ExcludeWithdrawals,
+        NodeLinksShowIfVersion,
+    )
+    required_read_scopes = [CoreScopes.NODE_REGISTRATIONS_READ]
+    required_write_scopes = [CoreScopes.NULL]
+
+    # TODO: this class doesn't exist
+    # model_class = Pointer
+
+    # overrides RetrieveAPIView
+    def get_object(self):
+        registration = self.get_node()
+        if not registration.is_registration:
+            raise ValidationError('This is not a registration.')
+        return registration
+
+
+class RegistrationRegistrationsList(NodeRegistrationsList, RegistrationMixin):
+    """List of registrations of a registration."""
+    view_category = 'registrations'
+    view_name = 'registration-registrations'
+
+
+class RegistrationFilesList(NodeFilesList, RegistrationMixin):
+    """List of files for a registration."""
+    view_category = 'registrations'
+    view_name = 'registration-files'
+    serializer_class = RegistrationFileSerializer
+
+
+class RegistrationFileDetail(NodeFileDetail, RegistrationMixin):
+    """Detail of a file for a registration."""
+    view_category = 'registrations'
+    view_name = 'registration-file-detail'
+    serializer_class = RegistrationFileSerializer
+
+
+class RegistrationInstitutionsList(NodeInstitutionsList, RegistrationMixin):
+    """List of the Institutions for a registration."""
+    view_category = 'registrations'
+    view_name = 'registration-institutions'
+
+
+class RegistrationWikiList(NodeWikiList, RegistrationMixin):
+    """List of wikis for a registration."""
+    view_category = 'registrations'
+    view_name = 'registration-wikis'
+
+    serializer_class = RegistrationWikiSerializer
+
+
+class RegistrationLinkedNodesList(LinkedNodesList, RegistrationMixin):
+    """List of linked nodes for a registration."""
+    view_category = 'registrations'
+    view_name = 'linked-nodes'
+
+
+class RegistrationLinkedNodesRelationship(JSONAPIBaseView, generics.RetrieveAPIView, RegistrationMixin):
+    """ Relationship Endpoint for Nodes -> Linked Node relationships
+
+    Used to retrieve the ids of the linked nodes attached to this collection. For each id, there
+    exists a node link that contains that node.
+
+    ##Actions
+
+    """
+    view_category = 'registrations'
+    view_name = 'node-pointer-relationship'
+
+    permission_classes = (
+        ContributorOrPublicForRelationshipPointers,
+        drf_permissions.IsAuthenticatedOrReadOnly,
+        base_permissions.TokenHasScope,
+        ReadOnlyIfRegistration,
+    )
+
+    required_read_scopes = [CoreScopes.NODE_LINKS_READ]
+    required_write_scopes = [CoreScopes.NULL]
+
+    serializer_class = LinkedNodesRelationshipSerializer
+    parser_classes = (JSONAPIRelationshipParser, JSONAPIRelationshipParserForRegularJSON, )
+
+    def get_object(self):
+        node = self.get_node(check_object_permissions=False)
+        auth = get_user_auth(self.request)
+        obj = {'data': [
+            linked_node for linked_node in
+            node.linked_nodes.filter(is_deleted=False).exclude(type='osf.collection').exclude(type='osf.registration')
+            if linked_node.can_view(auth)
+        ], 'self': node}
+        self.check_object_permissions(self.request, obj)
+        return obj
+
+
+class RegistrationLinkedRegistrationsRelationship(JSONAPIBaseView, generics.RetrieveAPIView, RegistrationMixin):
+    """Relationship Endpoint for Registration -> Linked Registration relationships. *Read-only*
+
+    Used to retrieve the ids of the linked registrations attached to this collection. For each id, there
+    exists a node link that contains that registration.
+    """
+
+    view_category = 'registrations'
+    view_name = 'node-registration-pointer-relationship'
+
+    permission_classes = (
+        ContributorOrPublicForRelationshipPointers,
+        drf_permissions.IsAuthenticatedOrReadOnly,
+        base_permissions.TokenHasScope,
+        ReadOnlyIfRegistration,
+    )
+
+    required_read_scopes = [CoreScopes.NODE_LINKS_READ]
+    required_write_scopes = [CoreScopes.NULL]
+
+    serializer_class = LinkedRegistrationsRelationshipSerializer
+    parser_classes = (JSONAPIRelationshipParser, JSONAPIRelationshipParserForRegularJSON,)
+
+    def get_object(self):
+        node = self.get_node(check_object_permissions=False)
+        auth = get_user_auth(self.request)
+        obj = {
+            'data': [
+                linked_registration for linked_registration in
+                node.linked_nodes.filter(is_deleted=False, type='osf.registration').exclude(type='osf.collection')
+                if linked_registration.can_view(auth)
+            ],
+            'self': node
+        }
+        self.check_object_permissions(self.request, obj)
+        return obj
+
+
+class RegistrationLinkedRegistrationsList(NodeLinkedRegistrationsList, RegistrationMixin):
+    """List of registrations linked to this registration. *Read-only*.
+
+    Linked registrations are the registration nodes pointed to by node links.
+
+    <!--- Copied Spiel from RegistrationDetail -->
+    Registrations are read-only snapshots of a project. This view shows details about the given registration.
 
     Each resource contains the full representation of the registration, meaning additional requests to an individual
-    registrations's detail view are not necessary.  Unregistered nodes cannot be accessed through this endpoint.
-
-    ##Registration Attributes
+    registration's detail view are not necessary. A withdrawn registration will display a limited subset of information,
+    namely, title, description, created, registration, withdrawn, date_registered, withdrawal_justification, and
+    registration supplement. All other fields will be displayed as null. Additionally, the only relationships permitted
+    to be accessed for a withdrawn registration are the contributors - other relationships will return a 403.
+
+    ##Linked Registration Attributes
+
+    <!--- Copied Attributes from RegistrationDetail -->
 
     Registrations have the "registrations" `type`.
 
@@ -121,880 +842,6 @@
         registered_meta                 dictionary         registration supplementary information
         registration_supplement         string             registration template
 
-    ##Relationships
-
-    ###Registered from
-
-    The registration is branched from this node.
-
-    ###Registered by
-
-    The registration was initiated by this user.
-
-    ###Other Relationships
-
-    See documentation on registered_from detail view.  A registration has many of the same properties as a node.
-
-    ##Links
-
-    See the [JSON-API spec regarding pagination](http://jsonapi.org/format/1.0/#fetching-pagination).
-
-    #This Request/Response
-
-=======
-class RegistrationList(JSONAPIBaseView, generics.ListAPIView, NodesListFilterMixin):
-    """The documentation for this endpoint can be found [here](https://developer.osf.io/#Registrations_registrations_list).
->>>>>>> f60aedc0
-    """
-    permission_classes = (
-        drf_permissions.IsAuthenticatedOrReadOnly,
-        base_permissions.TokenHasScope,
-    )
-
-    required_read_scopes = [CoreScopes.NODE_REGISTRATIONS_READ]
-    required_write_scopes = [CoreScopes.NODE_REGISTRATIONS_WRITE]
-
-    serializer_class = RegistrationSerializer
-    view_category = 'registrations'
-    view_name = 'registration-list'
-
-    ordering = ('-modified',)
-    model_class = Registration
-
-    # overrides BulkUpdateJSONAPIView
-    def get_serializer_class(self):
-        """
-        Use RegistrationDetailSerializer which requires 'id'
-        """
-        if self.request.method in ('PUT', 'PATCH'):
-            return RegistrationDetailSerializer
-        else:
-            return RegistrationSerializer
-
-    # overrides NodesFilterMixin
-    def get_default_queryset(self):
-        return default_node_list_permission_queryset(user=self.request.user, model_cls=Registration)
-
-    def is_blacklisted(self):
-        query_params = self.parse_query_params(self.request.query_params)
-        for key, field_names in query_params.iteritems():
-            for field_name, data in field_names.iteritems():
-                field = self.serializer_class._declared_fields.get(field_name)
-                if isinstance(field, HideIfWithdrawal):
-                    return True
-        return False
-
-    # overrides ListAPIView, ListBulkCreateJSONAPIView
-    def get_queryset(self):
-        # For bulk requests, queryset is formed from request body.
-        if is_bulk_request(self.request):
-            auth = get_user_auth(self.request)
-            registrations = Registration.objects.filter(guids___id__in=[registration['id'] for registration in self.request.data])
-
-            # If skip_uneditable=True in query_params, skip nodes for which the user
-            # does not have EDIT permissions.
-            if is_truthy(self.request.query_params.get('skip_uneditable', False)):
-                has_permission = registrations.filter(contributor__user_id=auth.user.id, contributor__write=True).values_list('guids___id', flat=True)
-                return Registration.objects.filter(guids___id__in=has_permission)
-
-            for registration in registrations:
-                if not registration.can_edit(auth):
-                    raise PermissionDenied
-            return registrations
-        blacklisted = self.is_blacklisted()
-        registrations = self.get_queryset_from_request()
-        # If attempting to filter on a blacklisted field, exclude withdrawals.
-        if blacklisted:
-            return registrations.exclude(retraction__isnull=False)
-        return registrations
-
-
-class RegistrationDetail(JSONAPIBaseView, generics.RetrieveUpdateAPIView, RegistrationMixin, WaterButlerMixin):
-<<<<<<< HEAD
-    """Node Registrations.
-
-    Registrations are read-only snapshots of a project. This view shows details about the given registration.
-
-    Each resource contains the full representation of the registration, meaning additional requests to an individual
-    registration's detail view are not necessary. A withdrawn registration will display a limited subset of information,
-    namely, title, description, created, registration, withdrawn, date_registered, withdrawal_justification, and
-    registration supplement. All other fields will be displayed as null. Additionally, the only relationships permitted
-    to be accessed for a withdrawn registration are the contributors - other relationships will return a 403.
-
-    ##Registration Attributes
-
-    Registrations have the "registrations" `type`.
-
-        name                            type               description
-        =======================================================================================================
-        title                           string             title of the registered project or component
-        description                     string             description of the registered node
-        category                        string             bode category, must be one of the allowed values
-        date_created                    iso8601 timestamp  timestamp that the node was created
-        date_modified                   iso8601 timestamp  timestamp when the node was last updated
-        tags                            array of strings   list of tags that describe the registered node
-        current_user_can_comment        boolean            Whether the current user is allowed to post comments
-        current_user_permissions        array of strings   list of strings representing the permissions for the current user on this node
-        fork                            boolean            is this project a fork?
-        registration                    boolean            has this project been registered? (always true - may be deprecated in future versions)
-        collection                      boolean            is this registered node a collection? (always false - may be deprecated in future versions)
-        node_license                    object             details of the license applied to the node
-        year                            string             date range of the license
-        copyright_holders               array of strings   holders of the applied license
-        public                          boolean            has this registration been made publicly-visible?
-        withdrawn                       boolean            has this registration been withdrawn?
-        date_registered                 iso8601 timestamp  timestamp that the registration was created
-        embargo_end_date                iso8601 timestamp  when the embargo on this registration will be lifted (if applicable)
-        withdrawal_justification        string             reasons for withdrawing the registration
-        pending_withdrawal              boolean            is this registration pending withdrawal?
-        pending_withdrawal_approval     boolean            is this registration pending approval?
-        pending_embargo_approval        boolean            is the associated Embargo awaiting approval by project admins?
-        registered_meta                 dictionary         registration supplementary information
-        registration_supplement         string             registration template
-
-    ##Actions
-
-    ###Update
-
-        Method:        PUT / PATCH
-        URL:           /links/self
-        Query Params:  <none>
-        Body (JSON):   {
-                         "data": {
-                           "type": "registrations",   # required
-                           "id":   {registration_id}, # required
-                           "attributes": {
-                             "public": true           # required
-                           }
-                         }
-                       }
-        Success:       200 OK + node representation
-
-    To turn a registration from private to public, issue either a PUT or a PATCH request against the `/links/self` URL.
-    Registrations can only be turned from private to public, not vice versa.  The "public" field is the only field that can
-    be modified on a registration and you must have admin permission to do so.
-
-    ##Relationships
-
-    ###Registered from
-
-    The registration is branched from this node.
-
-    ###Registered by
-
-    The registration was initiated by this user.
-
-    ###Other Relationships
-
-    See documentation on registered_from detail view.  A registration has many of the same properties as a node.
-
-    ##Links
-
-        self:  the canonical api endpoint of this registration
-        html:  this registration's page on the OSF website
-
-    #This Request/Response
-
-=======
-    """The documentation for this endpoint can be found [here](https://developer.osf.io/#Registrations_registrations_read).
->>>>>>> f60aedc0
-    """
-    permission_classes = (
-        drf_permissions.IsAuthenticatedOrReadOnly,
-        AdminOrPublic,
-        base_permissions.TokenHasScope,
-    )
-
-    required_read_scopes = [CoreScopes.NODE_REGISTRATIONS_READ]
-    required_write_scopes = [CoreScopes.NODE_REGISTRATIONS_WRITE]
-
-    serializer_class = RegistrationDetailSerializer
-    view_category = 'registrations'
-    view_name = 'registration-detail'
-
-    # overrides RetrieveAPIView
-    def get_object(self):
-        registration = self.get_node()
-        if not registration.is_registration:
-            raise ValidationError('This is not a registration.')
-        return registration
-
-
-class RegistrationContributorsList(BaseContributorList, RegistrationMixin, UserMixin):
-    """Contributors (users) for a registration.
-
-    Contributors are users who can make changes to the node or, in the case of private nodes,
-    have read access to the node. Contributors are divided between 'bibliographic' and 'non-bibliographic'
-    contributors. From a permissions standpoint, both are the same, but bibliographic contributors
-    are included in citations, while non-bibliographic contributors are not included in citations.
-
-    Note that if an anonymous view_only key is being used, the user relationship will not be exposed and the id for
-    the contributor will be an empty string.
-
-    ##Node Contributor Attributes
-
-    <!--- Copied Attributes from NodeContributorDetail -->
-
-    `type` is "contributors"
-
-        name                        type     description
-        ======================================================================================================
-        bibliographic               boolean  Whether the user will be included in citations for this node. Default is true.
-        permission                  string   User permission level. Must be "read", "write", or "admin". Default is "write".
-        unregistered_contributor    string   Contributor's assigned name if contributor hasn't yet claimed account
-
-    ##Links
-
-    See the [JSON-API spec regarding pagination](http://jsonapi.org/format/1.0/#fetching-pagination).
-
-    ##Relationships
-
-    ###Users
-
-    This endpoint shows the contributor user detail and is automatically embedded.
-
-    ##Actions
-
-    ###Adding Contributors
-
-        Method:        POST
-        URL:           /links/self
-        Query Params:  <none>
-        Body (JSON): {
-                      "data": {
-                        "type": "contributors",                   # required
-                        "attributes": {
-                          "bibliographic": true|false,            # optional
-                          "permission": "read"|"write"|"admin"    # optional
-                        },
-                        "relationships": {
-                          "users": {
-                            "data": {
-                              "type": "users",                    # required
-                              "id":   "{user_id}"                 # required
-                            }
-                        }
-                    }
-                }
-            }
-        Success:       201 CREATED + node contributor representation
-
-    Add a contributor to a node by issuing a POST request to this endpoint.  This effectively creates a relationship
-    between the node and the user.  Besides the top-level type, there are optional "attributes" which describe the
-    relationship between the node and the user. `bibliographic` is a boolean and defaults to `true`.  `permission` must
-    be a [valid OSF permission key](/v2/#osf-node-permission-keys) and defaults to `"write"`.  A relationship object
-    with a "data" member, containing the user `type` and user `id` must be included.  The id must be a valid user id.
-    All other fields not listed above will be ignored.  If the request is successful the API will return
-    a 201 response with the representation of the new node contributor in the body.  For the new node contributor's
-    canonical URL, see the `/links/self` field of the response.
-
-    ##Query Params
-
-    + `page=<Int>` -- page number of results to view, default 1
-
-    + `filter[<fieldname>]=<Str>` -- fields and values to filter the search results on.
-
-    NodeContributors may be filtered by `bibliographic`, or `permission` attributes.  `bibliographic` is a boolean, and
-    can be filtered using truthy values, such as `true`, `false`, `0`, or `1`.  Note that quoting `true` or `false` in
-    the query will cause the match to fail regardless.
-
-    + `profile_image_size=<Int>` -- Modifies `/links/profile_image_url` of the user entities so that it points to
-    the user's profile image scaled to the given size in pixels.  If left blank, the size depends on the image provider.
-
-    #This Request/Response
-    """
-    view_category = 'registrations'
-    view_name = 'registration-contributors'
-
-    pagination_class = NodeContributorPagination
-    serializer_class = RegistrationContributorsSerializer
-
-    required_read_scopes = [CoreScopes.NODE_REGISTRATIONS_READ]
-    required_write_scopes = [CoreScopes.NODE_REGISTRATIONS_WRITE]
-
-    permission_classes = (
-        ContributorDetailPermissions,
-        drf_permissions.IsAuthenticatedOrReadOnly,
-        ReadOnlyIfRegistration,
-        base_permissions.TokenHasScope,
-    )
-
-    def get_default_queryset(self):
-        node = self.get_node(check_object_permissions=False)
-        return node.contributor_set.all().include('user__guids')
-
-
-class RegistrationContributorDetail(BaseContributorDetail, RegistrationMixin, UserMixin):
-    """Detail of a contributor for a registration.
-
-    Contributors are users who can make changes to the node or, in the case of private nodes,
-    have read access to the node. Contributors are divided between 'bibliographic' and 'non-bibliographic'
-    contributors. From a permissions standpoint, both are the same, but bibliographic contributors
-    are included in citations, while non-bibliographic contributors are not included in citations.
-
-    Note that if an anonymous view_only key is being used, the user relationship will not be exposed and the id for
-    the contributor will be an empty string.
-
-    Contributors can be viewed, removed, and have their permissions and bibliographic status changed via this
-    endpoint.
-
-    ##Attributes
-
-    `type` is "contributors"
-
-        name                        type     description
-        ======================================================================================================
-        bibliographic               boolean  Whether the user will be included in citations for this node. Default is true.
-        permission                  string   User permission level. Must be "read", "write", or "admin". Default is "write".
-        unregistered_contributor    string   Contributor's assigned name if contributor hasn't yet claimed account
-
-    ###Users
-
-    This endpoint shows the contributor user detail.
-
-    ##Links
-
-        self:           the canonical api endpoint of this contributor
-        html:           the contributing user's page on the OSF website
-        profile_image:  a url to the contributing user's profile image
-
-    ##Query Params
-
-    + `profile_image_size=<Int>` -- Modifies `/links/profile_image_url` so that it points the image scaled to the given
-    size in pixels.  If left blank, the size depends on the image provider.
-
-    #This Request/Response
-
-    """
-    view_category = 'registrations'
-    view_name = 'registration-contributor-detail'
-    serializer_class = RegistrationContributorsSerializer
-
-    required_read_scopes = [CoreScopes.NODE_REGISTRATIONS_READ]
-    required_write_scopes = [CoreScopes.NODE_REGISTRATIONS_WRITE]
-
-    permission_classes = (
-        ContributorDetailPermissions,
-        drf_permissions.IsAuthenticatedOrReadOnly,
-        ReadOnlyIfRegistration,
-        base_permissions.TokenHasScope,
-    )
-
-class RegistrationChildrenList(JSONAPIBaseView, generics.ListAPIView, ListFilterMixin, RegistrationMixin):
-    """Children of the current registration.
-
-    This will get the next level of child nodes for the selected node if the current user has read access for those
-    nodes. Creating a node via this endpoint will behave the same as the [node list endpoint](/v2/nodes/), but the new
-    node will have the selected node set as its parent.
-
-    ##Node Attributes
-
-    <!--- Copied Attributes from NodeDetail -->
-
-    OSF Node entities have the "nodes" `type`.
-
-        name                            type                description
-        =================================================================================
-        title                           string              title of project or component
-        description                     string              description of the node
-        category                        string              node category, must be one of the allowed values
-        date_created                    iso8601 timestamp   timestamp that the node was created
-        date_modified                   iso8601 timestamp   timestamp when the node was last updated
-        tags                            array of strings    list of tags that describe the node
-        current_user_can_comment        boolean            Whether the current user is allowed to post comments
-        current_user_permissions        array of strings    list of strings representing the permissions for the current user on this node
-        registration                    boolean             is this a registration? (always false - may be deprecated in future versions)
-        fork                            boolean             is this node a fork of another node?
-        public                          boolean             has this node been made publicly-visible?
-        collection                      boolean             is this a collection? (always false - may be deprecated in future versions)
-
-    ##Links
-
-    See the [JSON-API spec regarding pagination](http://jsonapi.org/format/1.0/#fetching-pagination).
-
-    ##Query Params
-
-    + `page=<Int>` -- page number of results to view, default 1
-
-    + `filter[<fieldname>]=<Str>` -- fields and values to filter the search results on.
-
-    <!--- Copied Query Params from NodeList -->
-
-    Nodes may be filtered by their `id`, `title`, `category`, `description`, `public`, `tags`, `date_created`, `modified`,
-    `root`, `parent`, and `contributors`.  Most are string fields and will be filtered using simple substring matching.  `public`
-    is a boolean, and can be filtered using truthy values, such as `true`, `false`, `0`, or `1`.  Note that quoting `true`
-    or `false` in the query will cause the match to fail regardless.  `tags` is an array of simple strings.
-
-    #This Request/Response
-
-    """
-    view_category = 'registrations'
-    view_name = 'registration-children'
-    serializer_class = RegistrationSerializer
-
-    permission_classes = (
-        ContributorOrPublic,
-        drf_permissions.IsAuthenticatedOrReadOnly,
-        ReadOnlyIfRegistration,
-        base_permissions.TokenHasScope,
-        ExcludeWithdrawals
-    )
-
-    required_read_scopes = [CoreScopes.NODE_REGISTRATIONS_READ]
-    required_write_scopes = [CoreScopes.NULL]
-
-    ordering = ('-modified',)
-
-    def get_default_queryset(self):
-        return default_node_list_permission_queryset(user=self.request.user, model_cls=Registration)
-
-    def get_queryset(self):
-        registration = self.get_node()
-        registration_pks = registration.node_relations.filter(is_node_link=False).select_related('child').values_list('child__pk', flat=True)
-        return self.get_queryset_from_request().filter(pk__in=registration_pks).can_view(self.request.user).order_by('-modified')
-
-
-class RegistrationCitationDetail(NodeCitationDetail, RegistrationMixin):
-    """ The registration citation for a registration in CSL format *read only*
-
-    ##Note
-    **This API endpoint is under active development, and is subject to change in the future**
-
-    ##RegistraitonCitationDetail Attributes
-
-        name                     type                description
-        =================================================================================
-        id                       string               unique ID for the citation
-        title                    string               title of project or component
-        author                   list                 list of authors for the work
-        publisher                string               publisher - most always 'Open Science Framework'
-        type                     string               type of citation - web
-        doi                      string               doi of the resource
-
-    """
-    required_read_scopes = [CoreScopes.NODE_REGISTRATIONS_READ]
-
-    view_category = 'registrations'
-    view_name = 'registration-citation'
-
-
-class RegistrationCitationStyleDetail(NodeCitationStyleDetail, RegistrationMixin):
-    """ The registration citation for a registration in a specific style's format t *read only*
-
-        ##Note
-        **This API endpoint is under active development, and is subject to change in the future**
-
-    ##RegistrationCitationStyleDetail Attributes
-
-        name                     type                description
-        =================================================================================
-        citation                string               complete citation for a registration in the given style
-
-    """
-    required_read_scopes = [CoreScopes.NODE_REGISTRATIONS_READ]
-
-    view_category = 'registrations'
-    view_name = 'registration-style-citation'
-
-
-class RegistrationForksList(NodeForksList, RegistrationMixin):
-    """Forks of the current registration. *Writeable*.
-
-    Paginated list of the current node's forks ordered by their `forked_date`. Forks are copies of projects that you can
-    change without affecting the original project.  When creating a fork, your fork will will only contain public components or those
-    for which you are a contributor.  Private components that you do not have access to will not be forked.
-
-    ##Node Fork Attributes
-
-    <!--- Copied Attributes from NodeDetail with exception of forked_date-->
-
-    OSF Node Fork entities have the "nodes" `type`.
-
-        name                        type               description
-        ===============================================================================================================================
-        title                       string             title of project or component
-        description                 string             description of the node
-        category                    string             node category, must be one of the allowed values
-        date_created                iso8601 timestamp  timestamp that the node was created
-        date_modified               iso8601 timestamp  timestamp when the node was last updated
-        tags                        array of strings   list of tags that describe the node
-        registration                boolean            has this project been registered? (always False)
-        collection                  boolean            is this node a collection (always False)
-        fork                        boolean            is this node a fork of another node? (always True)
-        public                      boolean            has this node been made publicly-visible?
-        forked_date                 iso8601 timestamp  timestamp when the node was forked
-        current_user_can_comment    boolean            Whether the current user is allowed to post comments
-        current_user_permissions    array of strings   List of strings representing the permissions for the current user on this node
-
-    ##Links
-
-    See the [JSON-API spec regarding pagination](http://jsonapi.org/format/1.0/#fetching-pagination).
-
-    ##Actions
-
-    ###Create Node Fork
-
-        Method:        POST
-        URL:           /links/self
-        Query Params:  <none>
-        Body (JSON): {
-                         "data": {
-                           "type": "nodes", # required
-                           "attributes": {
-                             "title": {title} # optional
-                           }
-                         }
-                    }
-        Success: 201 CREATED + node representation
-
-    To create a fork of the current node, issue a POST request to this endpoint.  The `title` field is optional, with the
-    default title being 'Fork of ' + the current node's title. If the fork's creation is successful the API will return a
-    201 response with the representation of the forked node in the body. For the new fork's canonical URL, see the `/links/self`
-    field of the response.
-
-    ##Query Params
-
-    + `page=<Int>` -- page number of results to view, default 1
-
-    + `filter[<fieldname>]=<Str>` -- fields and values to filter the search results on.
-
-    <!--- Copied Query Params from NodeList -->
-
-    Nodes may be filtered by their `title`, `category`, `description`, `public`, `registration`, `tags`, `date_created`,
-    `modified`, `root`, `parent`, and `contributors`. Most are string fields and will be filtered using simple
-    substring matching.  Others are booleans, and can be filtered using truthy values, such as `true`, `false`, `0`, or `1`.
-    Note that quoting `true` or `false` in the query will cause the match to fail regardless. `tags` is an array of simple strings.
-
-    #This Request/Response
-    """
-    view_category = 'registrations'
-    view_name = 'registration-forks'
-
-class RegistrationCommentsList(NodeCommentsList, RegistrationMixin):
-    """List of comments for a registration."""
-    serializer_class = RegistrationCommentSerializer
-    view_category = 'registrations'
-    view_name = 'registration-comments'
-
-    def get_serializer_class(self):
-        if self.request.method == 'POST':
-            return CommentCreateSerializer
-        else:
-            return RegistrationCommentSerializer
-
-
-class RegistrationLogList(NodeLogList, RegistrationMixin):
-    """List of logs for a registration."""
-    view_category = 'registrations'
-    view_name = 'registration-logs'
-
-
-class RegistrationProvidersList(NodeProvidersList, RegistrationMixin):
-    """List of providers for a registration."""
-    serializer_class = RegistrationProviderSerializer
-
-    view_category = 'registrations'
-    view_name = 'registration-providers'
-
-
-class RegistrationNodeLinksList(BaseNodeLinksList, RegistrationMixin):
-    """Node Links to other nodes. *Writeable*.
-
-    Node Links act as pointers to other nodes. Unlike Forks, they are not copies of nodes;
-    Node Links are a direct reference to the node that they point to.
-
-    ##Node Link Attributes
-    `type` is "node_links"
-
-        None
-
-    ##Links
-
-    See the [JSON-API spec regarding pagination](http://jsonapi.org/format/1.0/#fetching-pagination).
-
-    ##Relationships
-
-    ### Target Node
-
-    This endpoint shows the target node detail and is automatically embedded.
-
-    ##Actions
-
-    ###Adding Node Links
-        Method:        POST
-        URL:           /links/self
-        Query Params:  <none>
-        Body (JSON): {
-                       "data": {
-                          "type": "node_links",                  # required
-                          "relationships": {
-                            "nodes": {
-                              "data": {
-                                "type": "nodes",                 # required
-                                "id": "{target_node_id}",        # required
-                              }
-                            }
-                          }
-                       }
-                    }
-        Success:       201 CREATED + node link representation
-
-    To add a node link (a pointer to another node), issue a POST request to this endpoint.  This effectively creates a
-    relationship between the node and the target node.  The target node must be described as a relationship object with
-    a "data" member, containing the nodes `type` and the target node `id`.
-
-    ##Query Params
-
-    + `page=<Int>` -- page number of results to view, default 1
-
-    + `filter[<fieldname>]=<Str>` -- fields and values to filter the search results on.
-
-    #This Request/Response
-    """
-    view_category = 'registrations'
-    view_name = 'registration-pointers'
-    serializer_class = RegistrationNodeLinksSerializer
-    permission_classes = (
-        drf_permissions.IsAuthenticatedOrReadOnly,
-        ContributorOrPublic,
-        ReadOnlyIfRegistration,
-        base_permissions.TokenHasScope,
-        ExcludeWithdrawals,
-        NodeLinksShowIfVersion,
-    )
-
-    required_read_scopes = [CoreScopes.NODE_REGISTRATIONS_READ]
-    required_write_scopes = [CoreScopes.NULL]
-
-    # TODO: This class doesn't exist
-    # model_class = Pointer
-
-
-class RegistrationNodeLinksDetail(BaseNodeLinksDetail, RegistrationMixin):
-    """Node Link details. *Writeable*.
-
-    Node Links act as pointers to other nodes. Unlike Forks, they are not copies of nodes;
-    Node Links are a direct reference to the node that they point to.
-
-    ##Attributes
-    `type` is "node_links"
-
-        None
-
-    ##Links
-
-    *None*
-
-    ##Relationships
-
-    ###Target node
-
-    This endpoint shows the target node detail and is automatically embedded.
-
-    ##Actions
-
-    ###Remove Node Link
-
-        Method:        DELETE
-        URL:           /links/self
-        Query Params:  <none>
-        Success:       204 No Content
-
-    To remove a node link from a node, issue a DELETE request to the `self` link.  This request will remove the
-    relationship between the node and the target node, not the nodes themselves.
-
-    ##Query Params
-
-    *None*.
-
-    #This Request/Response
-    """
-    view_category = 'registrations'
-    view_name = 'registration-pointer-detail'
-    serializer_class = RegistrationNodeLinksSerializer
-
-    permission_classes = (
-        drf_permissions.IsAuthenticatedOrReadOnly,
-        base_permissions.TokenHasScope,
-        ExcludeWithdrawals,
-        NodeLinksShowIfVersion,
-    )
-    required_read_scopes = [CoreScopes.NODE_REGISTRATIONS_READ]
-    required_write_scopes = [CoreScopes.NULL]
-
-    # TODO: this class doesn't exist
-    # model_class = Pointer
-
-    # overrides RetrieveAPIView
-    def get_object(self):
-        registration = self.get_node()
-        if not registration.is_registration:
-            raise ValidationError('This is not a registration.')
-        return registration
-
-
-class RegistrationRegistrationsList(NodeRegistrationsList, RegistrationMixin):
-    """List of registrations of a registration."""
-    view_category = 'registrations'
-    view_name = 'registration-registrations'
-
-
-class RegistrationFilesList(NodeFilesList, RegistrationMixin):
-    """List of files for a registration."""
-    view_category = 'registrations'
-    view_name = 'registration-files'
-    serializer_class = RegistrationFileSerializer
-
-
-class RegistrationFileDetail(NodeFileDetail, RegistrationMixin):
-    """Detail of a file for a registration."""
-    view_category = 'registrations'
-    view_name = 'registration-file-detail'
-    serializer_class = RegistrationFileSerializer
-
-
-class RegistrationInstitutionsList(NodeInstitutionsList, RegistrationMixin):
-    """List of the Institutions for a registration."""
-    view_category = 'registrations'
-    view_name = 'registration-institutions'
-
-
-class RegistrationWikiList(NodeWikiList, RegistrationMixin):
-    """List of wikis for a registration."""
-    view_category = 'registrations'
-    view_name = 'registration-wikis'
-
-    serializer_class = RegistrationWikiSerializer
-
-
-class RegistrationLinkedNodesList(LinkedNodesList, RegistrationMixin):
-    """List of linked nodes for a registration."""
-    view_category = 'registrations'
-    view_name = 'linked-nodes'
-
-
-class RegistrationLinkedNodesRelationship(JSONAPIBaseView, generics.RetrieveAPIView, RegistrationMixin):
-    """ Relationship Endpoint for Nodes -> Linked Node relationships
-
-    Used to retrieve the ids of the linked nodes attached to this collection. For each id, there
-    exists a node link that contains that node.
-
-    ##Actions
-
-    """
-    view_category = 'registrations'
-    view_name = 'node-pointer-relationship'
-
-    permission_classes = (
-        ContributorOrPublicForRelationshipPointers,
-        drf_permissions.IsAuthenticatedOrReadOnly,
-        base_permissions.TokenHasScope,
-        ReadOnlyIfRegistration,
-    )
-
-    required_read_scopes = [CoreScopes.NODE_LINKS_READ]
-    required_write_scopes = [CoreScopes.NULL]
-
-    serializer_class = LinkedNodesRelationshipSerializer
-    parser_classes = (JSONAPIRelationshipParser, JSONAPIRelationshipParserForRegularJSON, )
-
-    def get_object(self):
-        node = self.get_node(check_object_permissions=False)
-        auth = get_user_auth(self.request)
-        obj = {'data': [
-            linked_node for linked_node in
-            node.linked_nodes.filter(is_deleted=False).exclude(type='osf.collection').exclude(type='osf.registration')
-            if linked_node.can_view(auth)
-        ], 'self': node}
-        self.check_object_permissions(self.request, obj)
-        return obj
-
-
-class RegistrationLinkedRegistrationsRelationship(JSONAPIBaseView, generics.RetrieveAPIView, RegistrationMixin):
-    """Relationship Endpoint for Registration -> Linked Registration relationships. *Read-only*
-
-    Used to retrieve the ids of the linked registrations attached to this collection. For each id, there
-    exists a node link that contains that registration.
-    """
-
-    view_category = 'registrations'
-    view_name = 'node-registration-pointer-relationship'
-
-    permission_classes = (
-        ContributorOrPublicForRelationshipPointers,
-        drf_permissions.IsAuthenticatedOrReadOnly,
-        base_permissions.TokenHasScope,
-        ReadOnlyIfRegistration,
-    )
-
-    required_read_scopes = [CoreScopes.NODE_LINKS_READ]
-    required_write_scopes = [CoreScopes.NULL]
-
-    serializer_class = LinkedRegistrationsRelationshipSerializer
-    parser_classes = (JSONAPIRelationshipParser, JSONAPIRelationshipParserForRegularJSON,)
-
-    def get_object(self):
-        node = self.get_node(check_object_permissions=False)
-        auth = get_user_auth(self.request)
-        obj = {
-            'data': [
-                linked_registration for linked_registration in
-                node.linked_nodes.filter(is_deleted=False, type='osf.registration').exclude(type='osf.collection')
-                if linked_registration.can_view(auth)
-            ],
-            'self': node
-        }
-        self.check_object_permissions(self.request, obj)
-        return obj
-
-
-class RegistrationLinkedRegistrationsList(NodeLinkedRegistrationsList, RegistrationMixin):
-    """List of registrations linked to this registration. *Read-only*.
-
-    Linked registrations are the registration nodes pointed to by node links.
-
-    <!--- Copied Spiel from RegistrationDetail -->
-    Registrations are read-only snapshots of a project. This view shows details about the given registration.
-
-    Each resource contains the full representation of the registration, meaning additional requests to an individual
-    registration's detail view are not necessary. A withdrawn registration will display a limited subset of information,
-    namely, title, description, created, registration, withdrawn, date_registered, withdrawal_justification, and
-    registration supplement. All other fields will be displayed as null. Additionally, the only relationships permitted
-    to be accessed for a withdrawn registration are the contributors - other relationships will return a 403.
-
-    ##Linked Registration Attributes
-
-    <!--- Copied Attributes from RegistrationDetail -->
-
-    Registrations have the "registrations" `type`.
-
-        name                            type               description
-        =======================================================================================================
-        title                           string             title of the registered project or component
-        description                     string             description of the registered node
-        category                        string             bode category, must be one of the allowed values
-        date_created                    iso8601 timestamp  timestamp that the node was created
-        date_modified                   iso8601 timestamp  timestamp when the node was last updated
-        tags                            array of strings   list of tags that describe the registered node
-        current_user_can_comment        boolean            Whether the current user is allowed to post comments
-        current_user_permissions        array of strings   list of strings representing the permissions for the current user on this node
-        fork                            boolean            is this project a fork?
-        registration                    boolean            has this project been registered? (always true - may be deprecated in future versions)
-        collection                      boolean            is this registered node a collection? (always false - may be deprecated in future versions)
-        node_license                    object             details of the license applied to the node
-        year                            string             date range of the license
-        copyright_holders               array of strings   holders of the applied license
-        public                          boolean            has this registration been made publicly-visible?
-        withdrawn                       boolean            has this registration been withdrawn?
-        date_registered                 iso8601 timestamp  timestamp that the registration was created
-        embargo_end_date                iso8601 timestamp  when the embargo on this registration will be lifted (if applicable)
-        withdrawal_justification        string             reasons for withdrawing the registration
-        pending_withdrawal              boolean            is this registration pending withdrawal?
-        pending_withdrawal_approval     boolean            is this registration pending approval?
-        pending_embargo_approval        boolean            is the associated Embargo awaiting approval by project admins?
-        registered_meta                 dictionary         registration supplementary information
-        registration_supplement         string             registration template
-
     ##Links
 
     See the [JSON-API spec regarding pagination](http://jsonapi.org/format/1.0/#fetching-pagination).
