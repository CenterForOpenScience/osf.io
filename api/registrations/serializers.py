import pytz
import json

from distutils.version import StrictVersion
from django.core.exceptions import ValidationError
from rest_framework import serializers as ser
from rest_framework import exceptions
from api.base.exceptions import Conflict, InvalidModelValueError
from api.base.serializers import is_anonymized
from api.base.utils import absolute_reverse, get_user_auth, is_truthy
from api.base.versioning import CREATE_REGISTRATION_FIELD_CHANGE_VERSION
from website.project.metadata.utils import is_prereg_admin_not_project_admin
from website.project.model import NodeUpdateError

from api.files.serializers import OsfStorageFileSerializer
from api.nodes.serializers import NodeSerializer, NodeStorageProviderSerializer
from api.nodes.serializers import NodeLinksSerializer, NodeLicenseSerializer, update_institutions
from api.nodes.serializers import NodeContributorsSerializer, NodeLicenseRelationshipField, RegistrationProviderRelationshipField, get_license_details
from api.base.serializers import (
    IDField, RelationshipField, LinksField, HideIfWithdrawal,
    FileRelationshipField, NodeFileHyperLinkField, HideIfRegistration,
    ShowIfVersion, VersionedDateTimeField, ValuesListField,
)
from framework.auth.core import Auth
from osf.exceptions import ValidationValueError, NodeStateError
from osf.models import Node, AbstractNode
from osf.utils.registrations import strip_registered_meta_comments
from framework.sentry import log_exception

class RegistrationSerializer(NodeSerializer):
    admin_only_editable_fields = [
        'affiliated_institutions',
        'article_doi',
        'custom_citation',
        'description',
        'is_pending_retraction',
        'is_public',
        'license',
        'license_type',
        'subjects',
        'withdrawal_justification',
        'category',
    ]

    # Remember to add new RegistrationSerializer fields to this list
    # if you don't need them to be anonymized
    non_anonymized_fields = NodeSerializer.non_anonymized_fields + [
        'archiving',
        'article_doi',
        'date_registered',
        'date_withdrawn',
        'embargo_end_date',
        'embargoed',
        'pending_embargo_approval',
        'pending_embargo_termination_approval',
        'pending_registration_approval',
        'pending_withdrawal',
        'provider',
        'registered_by',
        'registered_from',
        'registered_meta',
        'registration_responses',
        'registration_schema',
        'registration_supplement',
        'withdrawal_justification',
        'withdrawn',
    ]

    title = ser.CharField(read_only=True)
    description = ser.CharField(required=False, allow_blank=True, allow_null=True)
    category_choices = NodeSerializer.category_choices
    category_choices_string = NodeSerializer.category_choices_string
    category = ser.ChoiceField(required=False, choices=category_choices, help_text='Choices: ' + category_choices_string)
    date_modified = VersionedDateTimeField(source='last_logged', read_only=True)
    fork = HideIfWithdrawal(ser.BooleanField(read_only=True, source='is_fork'))
    collection = HideIfWithdrawal(ser.BooleanField(read_only=True, source='is_collection'))
    access_requests_enabled = HideIfWithdrawal(ser.BooleanField(read_only=True))
    node_license = HideIfWithdrawal(NodeLicenseSerializer(required=False, source='license'))
    tags = HideIfWithdrawal(ValuesListField(attr_name='name', child=ser.CharField(), required=False))
    article_doi = ser.CharField(required=False, allow_null=True)
    public = HideIfWithdrawal(ser.BooleanField(
        source='is_public', required=False,
               help_text='Nodes that are made public will give read-only access '
        'to everyone. Private nodes require explicit read '
        'permission. Write and admin access are the same for '
        'public and private nodes. Administrators on a parent '
        'node have implicit read permissions for all child nodes',
    ))
    current_user_permissions = HideIfWithdrawal(ser.SerializerMethodField(
        help_text='List of strings representing the permissions '
        'for the current user on this node.',
    ))

    pending_embargo_approval = HideIfWithdrawal(ser.BooleanField(
        read_only=True, source='is_pending_embargo',
        help_text='The associated Embargo is awaiting approval by project admins.',
    ))
    pending_embargo_termination_approval = HideIfWithdrawal(ser.BooleanField(
        read_only=True, source='is_pending_embargo_termination',
        help_text='The associated Embargo early termination is awaiting approval by project admins',
    ))
    embargoed = HideIfWithdrawal(ser.BooleanField(read_only=True, source='is_embargoed'))
    pending_registration_approval = HideIfWithdrawal(ser.BooleanField(
        source='is_pending_registration', read_only=True,
        help_text='The associated RegistrationApproval is awaiting approval by project admins.',
    ))
    archiving = HideIfWithdrawal(ser.BooleanField(read_only=True))
    pending_withdrawal = HideIfWithdrawal(ser.BooleanField(
        source='is_pending_retraction', read_only=True,
        help_text='The registration is awaiting withdrawal approval by project admins.',
    ))
    withdrawn = ser.BooleanField(
        source='is_retracted', read_only=True,
        help_text='The registration has been withdrawn.',
    )

    date_registered = VersionedDateTimeField(source='registered_date', read_only=True, help_text='Date time of registration.')
    date_withdrawn = VersionedDateTimeField(read_only=True, help_text='Date time of when this registration was retracted.')
    embargo_end_date = HideIfWithdrawal(ser.SerializerMethodField(help_text='When the embargo on this registration will be lifted.'))
    custom_citation = HideIfWithdrawal(ser.CharField(allow_blank=True, required=False))

    withdrawal_justification = ser.CharField(read_only=True)
    template_from = HideIfWithdrawal(ser.CharField(
        read_only=True, allow_blank=False, allow_null=False,
        help_text='Specify a node id for a node you would like to use as a template for the '
        'new node. Templating is like forking, except that you do not copy the '
        'files, only the project structure. Some information is changed on the top '
        'level project by submitting the appropriate fields in the request body, '
        'and some information will not change. By default, the description will '
        'be cleared and the project will be made private.',
    ))
    registration_supplement = ser.SerializerMethodField()
    # Will be deprecated in favor of registration_responses
    registered_meta = HideIfWithdrawal(ser.SerializerMethodField(
        help_text='A dictionary with supplemental registration questions and responses.',
    ))
    registration_responses = HideIfWithdrawal(ser.SerializerMethodField(
        help_text='A dictionary with supplemental registration questions and responses.',
    ))
    registered_by = HideIfWithdrawal(RelationshipField(
        related_view='users:user-detail',
        related_view_kwargs={'user_id': '<registered_user._id>'},
    ))

    registered_from = RelationshipField(
        related_view='nodes:node-detail',
        related_view_kwargs={'node_id': '<registered_from._id>'},
    )

    children = HideIfWithdrawal(RelationshipField(
        related_view='registrations:registration-children',
        related_view_kwargs={'node_id': '<_id>'},
        related_meta={'count': 'get_node_count'},
    ))

    comments = HideIfWithdrawal(RelationshipField(
        related_view='registrations:registration-comments',
        related_view_kwargs={'node_id': '<_id>'},
        related_meta={
            'unread': 'get_unread_comments_count',
            'count': 'get_total_comments_count',
        },
        filter={'target': '<_id>'},
    ))

    contributors = RelationshipField(
        related_view='registrations:registration-contributors',
        related_view_kwargs={'node_id': '<_id>'},
        related_meta={'count': 'get_contrib_count'},
    )

    bibliographic_contributors = RelationshipField(
        related_view='registrations:registration-bibliographic-contributors',
        related_view_kwargs={'node_id': '<_id>'},
    )

    implicit_contributors = RelationshipField(
        related_view='registrations:registration-implicit-contributors',
        related_view_kwargs={'node_id': '<_id>'},
        help_text='This feature is experimental and being tested. It may be deprecated.',
    )

    files = HideIfWithdrawal(RelationshipField(
        related_view='registrations:registration-storage-providers',
        related_view_kwargs={'node_id': '<_id>'},
        related_meta={'count': 'get_files_count'},
    ))

    wikis = HideIfWithdrawal(RelationshipField(
        related_view='registrations:registration-wikis',
        related_view_kwargs={'node_id': '<_id>'},
        related_meta={'count': 'get_wiki_page_count'},
    ))

    forked_from = HideIfWithdrawal(RelationshipField(
        related_view=lambda n: 'registrations:registration-detail' if getattr(n, 'is_registration', False) else 'nodes:node-detail',
        related_view_kwargs={'node_id': '<forked_from_id>'},
    ))

    template_node = HideIfWithdrawal(RelationshipField(
        related_view='nodes:node-detail',
        related_view_kwargs={'node_id': '<template_node._id>'},
    ))

    license = HideIfWithdrawal(NodeLicenseRelationshipField(
        related_view='licenses:license-detail',
        related_view_kwargs={'license_id': '<license.node_license._id>'},
        read_only=False,
    ))

    logs = HideIfWithdrawal(RelationshipField(
        related_view='registrations:registration-logs',
        related_view_kwargs={'node_id': '<_id>'},
    ))

    forks = HideIfWithdrawal(RelationshipField(
        related_view='registrations:registration-forks',
        related_view_kwargs={'node_id': '<_id>'},
        related_meta={'count': 'get_forks_count'},
    ))

    groups = HideIfRegistration(RelationshipField(
        related_view='nodes:node-groups',
        related_view_kwargs={'node_id': '<_id>'},
    ))

    node_links = ShowIfVersion(
        HideIfWithdrawal(RelationshipField(
            related_view='registrations:registration-pointers',
            related_view_kwargs={'node_id': '<_id>'},
            related_meta={'count': 'get_pointers_count'},
            help_text='This feature is deprecated as of version 2.1. Use linked_nodes instead.',
        )), min_version='2.0', max_version='2.0',
    )

    linked_by_nodes = HideIfWithdrawal(RelationshipField(
        related_view='registrations:registration-linked-by-nodes',
        related_view_kwargs={'node_id': '<_id>'},
        related_meta={'count': 'get_linked_by_nodes_count'},
    ))

    linked_by_registrations = HideIfWithdrawal(RelationshipField(
        related_view='registrations:registration-linked-by-registrations',
        related_view_kwargs={'node_id': '<_id>'},
        related_meta={'count': 'get_linked_by_registrations_count'},
    ))

    parent = RelationshipField(
        related_view='registrations:registration-detail',
        related_view_kwargs={'node_id': '<parent_node._id>'},
        filter_key='parent_node',
    )

    root = RelationshipField(
        related_view='registrations:registration-detail',
        related_view_kwargs={'node_id': '<root._id>'},
    )

    region = HideIfWithdrawal(RelationshipField(
        related_view='regions:region-detail',
        related_view_kwargs={'region_id': '<osfstorage_region._id>'},
        read_only=True,
    ))

    affiliated_institutions = RelationshipField(
        related_view='registrations:registration-institutions',
        related_view_kwargs={'node_id': '<_id>'},
        self_view='registrations:registration-relationships-institutions',
        self_view_kwargs={'node_id': '<_id>'},
        read_only=False,
        many=True,
        required=False,
    )

    registration_schema = RelationshipField(
        related_view='schemas:registration-schema-detail',
        related_view_kwargs={'schema_id': '<registered_schema_id>'},
    )

    settings = HideIfRegistration(RelationshipField(
        related_view='nodes:node-settings',
        related_view_kwargs={'node_id': '<_id>'},
    ))

    registrations = HideIfRegistration(RelationshipField(
        related_view='nodes:node-registrations',
        related_view_kwargs={'node_id': '<_id>'},
    ))

    draft_registrations = HideIfRegistration(RelationshipField(
        related_view='nodes:node-draft-registrations',
        related_view_kwargs={'node_id': '<_id>'},
    ))

    preprints = HideIfWithdrawal(HideIfRegistration(RelationshipField(
        related_view='nodes:node-preprints',
        related_view_kwargs={'node_id': '<_id>'},
    )))

    identifiers = RelationshipField(
        related_view='registrations:identifier-list',
        related_view_kwargs={'node_id': '<_id>'},
    )

    linked_nodes = HideIfWithdrawal(RelationshipField(
        related_view='registrations:linked-nodes',
        related_view_kwargs={'node_id': '<_id>'},
        related_meta={'count': 'get_node_links_count'},
        self_view='registrations:node-pointer-relationship',
        self_view_kwargs={'node_id': '<_id>'},
    ))

    linked_registrations = HideIfWithdrawal(RelationshipField(
        related_view='registrations:linked-registrations',
        related_view_kwargs={'node_id': '<_id>'},
        related_meta={'count': 'get_registration_links_count'},
        self_view='registrations:node-registration-pointer-relationship',
        self_view_kwargs={'node_id': '<_id>'},
    ))

    view_only_links = HideIfWithdrawal(RelationshipField(
        related_view='registrations:registration-view-only-links',
        related_view_kwargs={'node_id': '<_id>'},
        related_meta={'count': 'get_view_only_links_count'},
    ))

    citation = HideIfWithdrawal(RelationshipField(
        related_view='registrations:registration-citation',
        related_view_kwargs={'node_id': '<_id>'},
    ))

    provider = RegistrationProviderRelationshipField(
        related_view='providers:registration-providers:registration-provider-detail',
        related_view_kwargs={'provider_id': '<provider._id>'},
        read_only=True,
    )

    @property
    def subjects_related_view(self):
        # Overrides TaxonomizableSerializerMixin
        return 'registrations:registration-subjects'

    @property
    def subjects_self_view(self):
        # Overrides TaxonomizableSerializerMixin
        return 'registrations:registration-relationships-subjects'

    links = LinksField({'html': 'get_absolute_html_url'})

    def get_absolute_url(self, obj):
        return obj.get_absolute_url()

    def get_registered_meta(self, obj):
        if obj.registered_meta:
            meta_values = self.anonymize_registered_meta(obj)
            try:
                return json.loads(meta_values)
            except TypeError:
                return meta_values
            except ValueError:
                return meta_values
        return None

    def get_registration_responses(self, obj):
        if obj.registration_responses:
            return self.anonymize_registration_responses(obj)
        return None

    def get_embargo_end_date(self, obj):
        if obj.embargo_end_date:
            return obj.embargo_end_date
        return None

    def get_registration_supplement(self, obj):
        if obj.registered_schema:
            schema = obj.registered_schema.first()
            if schema is None:
                return None
            return schema.name
        return None

    def get_current_user_permissions(self, obj):
        return NodeSerializer.get_current_user_permissions(self, obj)

    def get_view_only_links_count(self, obj):
        return obj.private_links.filter(is_deleted=False).count()

    def get_total_comments_count(self, obj):
        return obj.comment_set.filter(page='node', is_deleted=False).count()

    def get_files_count(self, obj):
        return obj.files_count or 0

    def anonymize_registered_meta(self, obj):
        """
        Looks at every question on every page of the schema, for any titles
        that have a contributor-input block type.  If present, deletes that question's response
        from meta_values.
        """
<<<<<<< HEAD
        meta_values = strip_registered_meta_comments(list(obj.registered_meta.values())[0])
=======
        cleaned_registered_meta = strip_registered_meta_comments(obj.registered_meta.values()[0])
        return self.anonymize_fields(obj, cleaned_registered_meta)
>>>>>>> 04dba441

    def anonymize_registration_responses(self, obj):
        """
        For any questions that have a `contributor-input` block type, delete
        that question's response from registration_responses.

        We want to make sure author's names that need to be anonymized
        aren't surfaced when viewed through an anonymous VOL
        """
        return self.anonymize_fields(obj, obj.registration_responses)

    def anonymize_fields(self, obj, data):
        """
        Consolidates logic to anonymize fields with contributor information
        on both registered_meta and registration_responses
        """
        if is_anonymized(self.context['request']):
            anonymous_registration_response_keys = obj.get_contributor_registration_response_keys()

            for key in anonymous_registration_response_keys:
                if key in data:
                    del data[key]

        return data

    def check_admin_perms(self, registration, user, validated_data):
        """
        While admin/write users can make both make modifications to registrations,
        most fields are restricted to admin-only edits.  You must be an admin
        contributor on the registration; you cannot have gotten your admin
        permissions through group membership.

        Add fields that need admin perms to admin_only_editable_fields
        """
        user_is_admin = registration.is_admin_contributor(user)
        for field in validated_data:
            if field in self.admin_only_editable_fields and not user_is_admin:
                raise exceptions.PermissionDenied()

    def update_registration_tags(self, registration, validated_data, auth):
        new_tags = validated_data.pop('tags', [])
        try:
            registration.update_tags(new_tags, auth=auth)
        except NodeStateError as err:
            raise Conflict(str(err))

    def retract_registration(self, registration, validated_data, user):
        is_pending_retraction = validated_data.pop('is_pending_retraction', None)
        withdrawal_justification = validated_data.pop('withdrawal_justification', None)
        if withdrawal_justification and not is_pending_retraction:
            raise exceptions.ValidationError(
                'You cannot provide a withdrawal_justification without a concurrent withdrawal request.',
            )
        if is_truthy(is_pending_retraction):
            if registration.is_pending_retraction:
                raise exceptions.ValidationError('This registration is already pending withdrawal.')
            try:
                retraction = registration.retract_registration(user, withdrawal_justification, save=True)
            except NodeStateError as err:
                raise exceptions.ValidationError(str(err))
            retraction.ask(registration.get_active_contributors_recursive(unique_users=True))
        elif is_pending_retraction is not None:
            raise exceptions.ValidationError('You cannot set is_pending_withdrawal to False.')

    def update(self, registration, validated_data):
        user = self.context['request'].user
        auth = Auth(user)
        self.check_admin_perms(registration, user, validated_data)
        validated_data.pop('_id', None)

        if 'tags' in validated_data:
            self.update_registration_tags(registration, validated_data, auth)
        if 'custom_citation' in validated_data:
            registration.update_custom_citation(validated_data.pop('custom_citation'), auth)
        if 'license_type' in validated_data or 'license' in validated_data:
            license_details = get_license_details(registration, validated_data)
            validated_data['node_license'] = license_details
            validated_data.pop('license_type', None)
            validated_data.pop('license', None)
        if 'affiliated_institutions' in validated_data:
            institutions_list = validated_data.pop('affiliated_institutions')
            new_institutions = [{'_id': institution} for institution in institutions_list]
            update_institutions(registration, new_institutions, user)
            registration.save()
        if 'subjects' in validated_data:
            subjects = validated_data.pop('subjects', None)
            self.update_subjects(registration, subjects, auth)
        if 'withdrawal_justification' in validated_data or 'is_pending_retraction' in validated_data:
            self.retract_registration(registration, validated_data, user)
        if 'is_public' in validated_data:
            if validated_data.get('is_public') is False:
                raise exceptions.ValidationError('Registrations can only be turned from private to public.')

        try:
            registration.update(validated_data, auth=auth)
        except ValidationError as e:
            raise InvalidModelValueError(detail=e.messages[0])
        except NodeUpdateError as err:
            raise exceptions.ValidationError(err.reason)
        except NodeStateError as err:
            raise exceptions.ValidationError(str(err))

        return registration

    class Meta:
        type_ = 'registrations'


class RegistrationCreateSerializer(RegistrationSerializer):
    """
    Overrides RegistrationSerializer to add draft_registration, registration_choice, and lift_embargo fields -
    """

    def expect_cleaner_attributes(self, request):
        return StrictVersion(getattr(request, 'version', '2.0')) >= StrictVersion(CREATE_REGISTRATION_FIELD_CHANGE_VERSION)

    def __init__(self, *args, **kwargs):
        super(RegistrationCreateSerializer, self).__init__(*args, **kwargs)
        request = kwargs['context']['request']
        # required fields defined here for the different versions
        if self.expect_cleaner_attributes(request):
            self.fields['draft_registration_id'] = ser.CharField(write_only=True)
        else:
            self.fields['draft_registration'] = ser.CharField(write_only=True)
            self.fields['registration_choice'] = ser.ChoiceField(write_only=True, choices=['immediate', 'embargo'])

    # For newer versions
    embargo_end_date = VersionedDateTimeField(write_only=True, allow_null=True, default=None)
    included_node_ids = ser.ListField(write_only=True, required=False)
    # For older versions
    lift_embargo = VersionedDateTimeField(write_only=True, default=None, input_formats=['%Y-%m-%dT%H:%M:%S'])
    children = ser.ListField(write_only=True, required=False)

    users = RelationshipField(
        related_view='users:user-detail',
        related_view_kwargs={'user_id': '<user._id>'},
        always_embed=True,
        required=False,
    )

    def get_registration_choice_by_version(self, validated_data):
        """
        Old API versions should pass in "immediate" or "embargo" under `registration_choice`.
        New API versions should pass in an "embargo_end_date" if it should be embargoed, else it will be None
        """
        if self.expect_cleaner_attributes(self.context['request']):
            return 'embargo' if validated_data.get('embargo_end_date', None) else 'immediate'
        return validated_data.get('registration_choice', 'immediate')

    def get_embargo_end_date_by_version(self, validated_data):
        """
        Old API versions should pass in "lift_embargo".
        New API versions should pass in "embargo_end_date"
        """
        if self.expect_cleaner_attributes(self.context['request']):
            return validated_data.get('embargo_end_date', None)
        return validated_data.get('lift_embargo')

    def get_children_by_version(self, validated_data):
        """
        Old API versions should pass in 'children'
        New API versions should pass in 'included_node_ids'.
        """
        if self.expect_cleaner_attributes(self.context['request']):
            return validated_data.get('included_node_ids', [])
        return validated_data.get('children', [])

    def create(self, validated_data):
        auth = get_user_auth(self.context['request'])
        draft = validated_data.pop('draft', None)
        registration_choice = self.get_registration_choice_by_version(validated_data)
        embargo_lifted = self.get_embargo_end_date_by_version(validated_data)

        reviewer = is_prereg_admin_not_project_admin(self.context['request'], draft)
        children = self.get_children_by_version(validated_data)
        if children:
            # First check that all children are valid
            child_nodes = Node.objects.filter(guids___id__in=children)
            if child_nodes.count() != len(children):
                raise exceptions.ValidationError('Some child nodes could not be found.')

        # Second check that metadata doesn't have files that are not in the child nodes being registered.
        registering = children + [draft.branched_from._id]
        orphan_files = self._find_orphan_files(registering, draft)
        if orphan_files:
            orphan_files_names = [file_data['selectedFileName'] for file_data in orphan_files]
            raise exceptions.ValidationError('All files attached to this form must be registered to complete the process. '
                                             'The following file(s) are attached, but are not part of a component being'
                                             ' registered: {}'.format(', '.join(orphan_files_names)))

        try:
            # Still validating metadata, but whether `registration_responses` or `registration_metadata` were populated
            # on the draft, the other field was built and populated as well.  Both should exist.
            draft.validate_metadata(metadata=draft.registration_metadata, reviewer=reviewer, required_fields=True)
        except ValidationValueError:
            log_exception()  # Probably indicates a bug on our end, so log to sentry
            # TODO: Raise an error once our JSON schemas are updated

        try:
            registration = draft.register(auth, save=True, child_ids=children)
        except NodeStateError as err:
            raise exceptions.ValidationError(err)

        if registration_choice == 'embargo':
            if not embargo_lifted:
                raise exceptions.ValidationError('lift_embargo must be specified.')
            embargo_end_date = embargo_lifted.replace(tzinfo=pytz.utc)
            try:
                registration.embargo_registration(auth.user, embargo_end_date)
            except ValidationError as err:
                raise exceptions.ValidationError(err.message)
        else:
            try:
                registration.require_approval(auth.user)
            except NodeStateError as err:
                raise exceptions.ValidationError(err)

        registration.save()
        return registration

    def _find_orphan_files(self, registering, draft):
        from website.archiver.utils import find_selected_files
        files = find_selected_files(draft.registration_schema, draft.registration_metadata)
        orphan_files = []
        for key, value in files.items():
            if 'extra' in value:
                for file_metadata in value['extra']:
                    if not self._is_attached_file_valid(file_metadata, registering):
                        orphan_files.append(file_metadata)

        return orphan_files

    def _is_attached_file_valid(self, file_metadata, registering):
        """
        Validation of file information on registration_metadata.  Theoretically, the file information
        on registration_responses does not have to be valid, so we enforce their accuracy here,
        to ensure file links load properly.

        Verifying that nodeId in the file_metadata is one of the files we're registering. Verify
        that selectedFileName is the name of a file on the node.  Verify that the sha256 matches
        a version on that file.

        :param file_metadata - under "registration_metadata"
        :param registering - node ids you are registering
        :return boolean
        """

        node_id = file_metadata.get('nodeId')
        if node_id not in registering:
            return False

        node = AbstractNode.load(node_id)
        if not node:
            # node in registration_metadata doesn't exist
            return False

        specified_sha = file_metadata.get('sha256', '')

        file = node.files.filter(name=file_metadata.get('selectedFileName')).first()
        if not file:
            # file with this name does not exist on the node
            return False

        match = False
        for version in file.versions.all():
            if specified_sha == version.metadata.get('sha256'):
                match = True

        if not match:
            # Specified sha256 does not match a version on the specified file
            return False

        return True

class RegistrationDetailSerializer(RegistrationSerializer):
    """
    Overrides RegistrationSerializer make _id required and other fields writeable
    """

    id = IDField(source='_id', required=True)

    pending_withdrawal = HideIfWithdrawal(ser.BooleanField(
        source='is_pending_retraction', required=False,
        help_text='The registration is awaiting withdrawal approval by project admins.',
    ))
    withdrawal_justification = ser.CharField(required=False)


class RegistrationNodeLinksSerializer(NodeLinksSerializer):
    def get_absolute_url(self, obj):
        return absolute_reverse(
            'registrations:registration-pointer-detail',
            kwargs={
                'node_link_id': obj._id,
                'node_id': self.context['request'].parser_context['kwargs']['node_id'],
                'version': self.context['request'].parser_context['kwargs']['version'],
            },
        )


class RegistrationContributorsSerializer(NodeContributorsSerializer):
    def get_absolute_url(self, obj):
        return absolute_reverse(
            'registrations:registration-contributor-detail',
            kwargs={
                'user_id': obj.user._id,
                'node_id': self.context['request'].parser_context['kwargs']['node_id'],
                'version': self.context['request'].parser_context['kwargs']['version'],
            },
        )


class RegistrationFileSerializer(OsfStorageFileSerializer):

    files = NodeFileHyperLinkField(
        related_view='registrations:registration-files',
        related_view_kwargs={'node_id': '<target._id>', 'path': '<path>', 'provider': '<provider>'},
        kind='folder',
    )

    comments = FileRelationshipField(
        related_view='registrations:registration-comments',
        related_view_kwargs={'node_id': '<target._id>'},
        related_meta={'unread': 'get_unread_comments_count'},
        filter={'target': 'get_file_guid'},
    )

    node = RelationshipField(
        related_view='registrations:registration-detail',
        related_view_kwargs={'node_id': '<target._id>'},
        help_text='The registration that this file belongs to',
    )

class RegistrationStorageProviderSerializer(NodeStorageProviderSerializer):
    """
    Overrides NodeStorageProviderSerializer to lead to correct registration file links
    """
    files = NodeFileHyperLinkField(
        related_view='registrations:registration-files',
        related_view_kwargs={'node_id': '<target._id>', 'path': '<path>', 'provider': '<provider>'},
        kind='folder',
        never_embed=True,
    )<|MERGE_RESOLUTION|>--- conflicted
+++ resolved
@@ -397,12 +397,8 @@
         that have a contributor-input block type.  If present, deletes that question's response
         from meta_values.
         """
-<<<<<<< HEAD
-        meta_values = strip_registered_meta_comments(list(obj.registered_meta.values())[0])
-=======
-        cleaned_registered_meta = strip_registered_meta_comments(obj.registered_meta.values()[0])
+        cleaned_registered_meta = strip_registered_meta_comments(list(obj.registered_meta.values())[0])
         return self.anonymize_fields(obj, cleaned_registered_meta)
->>>>>>> 04dba441
 
     def anonymize_registration_responses(self, obj):
         """
