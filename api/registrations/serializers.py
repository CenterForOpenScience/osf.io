--- conflicted
+++ resolved
@@ -398,13 +398,6 @@
         return None
 
     def get_registration_responses(self, obj):
-<<<<<<< HEAD
-        latest_approved_response = obj.root.schema_responses.filter(
-            reviews_state=ApprovalStates.APPROVED.db_name,
-        ).first()
-        if latest_approved_response is not None:
-            return self.anonymize_fields(obj, latest_approved_response.all_responses)
-=======
         # TODO: restore this logic after running scripts in
         # https://github.com/CenterForOpenScience/osf.io/pull/9790
         #  latest_approved_response = obj.schema_responses.filter(
@@ -412,7 +405,6 @@
         #  ).first()
         #  if latest_approved_response is not None:
         #      return self.anonymize_fields(obj, latest_approved_response.all_responses)
->>>>>>> cd90e4fc
 
         if obj.registration_responses:
             return self.anonymize_registration_responses(obj)
