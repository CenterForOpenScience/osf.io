import pytz
import json


from django.core.exceptions import ValidationError
from rest_framework import serializers as ser
from rest_framework import exceptions
from api.base.exceptions import Conflict, InvalidModelValueError
from api.base.serializers import is_anonymized
from api.base.utils import absolute_reverse, get_user_auth, is_truthy
from website.project.metadata.utils import is_prereg_admin_not_project_admin
from website.project.model import NodeUpdateError

from api.files.serializers import OsfStorageFileSerializer
from api.nodes.serializers import NodeSerializer, NodeStorageProviderSerializer
from api.nodes.serializers import NodeLinksSerializer, NodeLicenseSerializer, update_institutions
from api.nodes.serializers import NodeContributorsSerializer, NodeLicenseRelationshipField, RegistrationProviderRelationshipField, get_license_details
from api.base.serializers import (
    IDField, RelationshipField, LinksField, HideIfWithdrawal,
    FileRelationshipField, NodeFileHyperLinkField, HideIfRegistration,
    ShowIfVersion, VersionedDateTimeField, ValuesListField,
)
from framework.auth.core import Auth
from osf.exceptions import ValidationValueError, NodeStateError
from osf.models import Node, RegistrationSchema
from website.settings import ANONYMIZED_TITLES
from framework.sentry import log_exception

class RegistrationSerializer(NodeSerializer):
    admin_only_editable_fields = [
        'affiliated_institutions',
        'article_doi',
        'custom_citation',
        'description',
        'is_pending_retraction',
        'is_public',
        'license',
        'license_type',
        'withdrawal_justification',
    ]

    # Remember to add new RegistrationSerializer fields to this list
    # if you don't need them to be anonymized
    non_anonymized_fields = NodeSerializer.non_anonymized_fields + [
        'archiving',
        'article_doi',
        'date_registered',
        'date_withdrawn',
        'embargo_end_date',
        'embargoed',
        'pending_embargo_approval',
        'pending_embargo_termination_approval',
        'pending_registration_approval',
        'pending_withdrawal',
        'provider',
        'registered_by',
        'registered_from',
        'registered_meta',
        'registration_schema',
        'registration_supplement',
        'withdrawal_justification',
        'withdrawn',
    ]

    title = ser.CharField(read_only=True)
    description = ser.CharField(required=False, allow_blank=True, allow_null=True)
    category_choices = NodeSerializer.category_choices
    category_choices_string = NodeSerializer.category_choices_string
    category = ser.ChoiceField(read_only=True, choices=category_choices, help_text='Choices: ' + category_choices_string)
    date_modified = VersionedDateTimeField(source='last_logged', read_only=True)
    fork = HideIfWithdrawal(ser.BooleanField(read_only=True, source='is_fork'))
    collection = HideIfWithdrawal(ser.BooleanField(read_only=True, source='is_collection'))
    access_requests_enabled = HideIfWithdrawal(ser.BooleanField(read_only=True))
    node_license = HideIfWithdrawal(NodeLicenseSerializer(required=False, source='license'))
    tags = HideIfWithdrawal(ValuesListField(attr_name='name', child=ser.CharField(), required=False))
    article_doi = ser.CharField(required=False, allow_null=True)
    public = HideIfWithdrawal(ser.BooleanField(
        source='is_public', required=False,
               help_text='Nodes that are made public will give read-only access '
        'to everyone. Private nodes require explicit read '
        'permission. Write and admin access are the same for '
        'public and private nodes. Administrators on a parent '
        'node have implicit read permissions for all child nodes',
    ))
    current_user_permissions = HideIfWithdrawal(ser.SerializerMethodField(
        help_text='List of strings representing the permissions '
        'for the current user on this node.',
    ))

    pending_embargo_approval = HideIfWithdrawal(ser.BooleanField(
        read_only=True, source='is_pending_embargo',
        help_text='The associated Embargo is awaiting approval by project admins.',
    ))
    pending_embargo_termination_approval = HideIfWithdrawal(ser.BooleanField(
        read_only=True, source='is_pending_embargo_termination',
        help_text='The associated Embargo early termination is awaiting approval by project admins',
    ))
    embargoed = HideIfWithdrawal(ser.BooleanField(read_only=True, source='is_embargoed'))
    pending_registration_approval = HideIfWithdrawal(ser.BooleanField(
        source='is_pending_registration', read_only=True,
        help_text='The associated RegistrationApproval is awaiting approval by project admins.',
    ))
    archiving = HideIfWithdrawal(ser.BooleanField(read_only=True))
    pending_withdrawal = HideIfWithdrawal(ser.BooleanField(
        source='is_pending_retraction', read_only=True,
        help_text='The registration is awaiting withdrawal approval by project admins.',
    ))
    withdrawn = ser.BooleanField(
        source='is_retracted', read_only=True,
        help_text='The registration has been withdrawn.',
    )

    date_registered = VersionedDateTimeField(source='registered_date', read_only=True, help_text='Date time of registration.')
    date_withdrawn = VersionedDateTimeField(read_only=True, help_text='Date time of when this registration was retracted.')
    embargo_end_date = HideIfWithdrawal(ser.SerializerMethodField(help_text='When the embargo on this registration will be lifted.'))
    custom_citation = HideIfWithdrawal(ser.CharField(allow_blank=True, required=False))

    withdrawal_justification = ser.CharField(read_only=True)
    template_from = HideIfWithdrawal(ser.CharField(
        read_only=True, allow_blank=False, allow_null=False,
        help_text='Specify a node id for a node you would like to use as a template for the '
        'new node. Templating is like forking, except that you do not copy the '
        'files, only the project structure. Some information is changed on the top '
        'level project by submitting the appropriate fields in the request body, '
        'and some information will not change. By default, the description will '
        'be cleared and the project will be made private.',
    ))
    registration_supplement = ser.SerializerMethodField()
    registered_meta = HideIfWithdrawal(ser.SerializerMethodField(
        help_text='A dictionary with supplemental registration questions and responses.',
    ))

    registered_by = HideIfWithdrawal(RelationshipField(
        related_view='users:user-detail',
        related_view_kwargs={'user_id': '<registered_user._id>'},
    ))

    registered_from = RelationshipField(
        related_view='nodes:node-detail',
        related_view_kwargs={'node_id': '<registered_from._id>'},
    )

    children = HideIfWithdrawal(RelationshipField(
        related_view='registrations:registration-children',
        related_view_kwargs={'node_id': '<_id>'},
        related_meta={'count': 'get_node_count'},
    ))

    comments = HideIfWithdrawal(RelationshipField(
        related_view='registrations:registration-comments',
        related_view_kwargs={'node_id': '<_id>'},
        related_meta={
            'unread': 'get_unread_comments_count',
<<<<<<< HEAD
            'total': 'get_total_comments_count',  # total count of top_level, undeleted comments on the registration (node)
=======
            'count': 'get_total_comments_count',
>>>>>>> 7bfe21a1
        },
        filter={'target': '<_id>'},
    ))

    contributors = RelationshipField(
        related_view='registrations:registration-contributors',
        related_view_kwargs={'node_id': '<_id>'},
        related_meta={'count': 'get_contrib_count'},
    )

    bibliographic_contributors = RelationshipField(
        related_view='registrations:registration-bibliographic-contributors',
        related_view_kwargs={'node_id': '<_id>'},
    )

    implicit_contributors = RelationshipField(
        related_view='registrations:registration-implicit-contributors',
        related_view_kwargs={'node_id': '<_id>'},
        help_text='This feature is experimental and being tested. It may be deprecated.',
    )

    files = HideIfWithdrawal(RelationshipField(
        related_view='registrations:registration-storage-providers',
        related_view_kwargs={'node_id': '<_id>'},
        related_meta={'count': 'get_files_count'},
    ))

    wikis = HideIfWithdrawal(RelationshipField(
        related_view='registrations:registration-wikis',
        related_view_kwargs={'node_id': '<_id>'},
        related_meta={'count': 'get_wiki_page_count'},
    ))

    forked_from = HideIfWithdrawal(RelationshipField(
        related_view=lambda n: 'registrations:registration-detail' if getattr(n, 'is_registration', False) else 'nodes:node-detail',
        related_view_kwargs={'node_id': '<forked_from_id>'},
    ))

    template_node = HideIfWithdrawal(RelationshipField(
        related_view='nodes:node-detail',
        related_view_kwargs={'node_id': '<template_node._id>'},
    ))

    license = HideIfWithdrawal(NodeLicenseRelationshipField(
        related_view='licenses:license-detail',
        related_view_kwargs={'license_id': '<license.node_license._id>'},
        read_only=False,
    ))

    logs = HideIfWithdrawal(RelationshipField(
        related_view='registrations:registration-logs',
        related_view_kwargs={'node_id': '<_id>'},
    ))

    forks = HideIfWithdrawal(RelationshipField(
        related_view='registrations:registration-forks',
        related_view_kwargs={'node_id': '<_id>'},
        related_meta={'count': 'get_forks_count'},
    ))

    groups = HideIfRegistration(RelationshipField(
        related_view='nodes:node-groups',
        related_view_kwargs={'node_id': '<_id>'},
    ))

    node_links = ShowIfVersion(
        HideIfWithdrawal(RelationshipField(
            related_view='registrations:registration-pointers',
            related_view_kwargs={'node_id': '<_id>'},
            related_meta={'count': 'get_pointers_count'},
            help_text='This feature is deprecated as of version 2.1. Use linked_nodes instead.',
        )), min_version='2.0', max_version='2.0',
    )

    linked_by_nodes = HideIfWithdrawal(RelationshipField(
        related_view='registrations:registration-linked-by-nodes',
        related_view_kwargs={'node_id': '<_id>'},
        related_meta={'count': 'get_linked_by_nodes_count'},
    ))

    linked_by_registrations = HideIfWithdrawal(RelationshipField(
        related_view='registrations:registration-linked-by-registrations',
        related_view_kwargs={'node_id': '<_id>'},
        related_meta={'count': 'get_linked_by_registrations_count'},
    ))

    parent = RelationshipField(
        related_view='registrations:registration-detail',
        related_view_kwargs={'node_id': '<parent_node._id>'},
        filter_key='parent_node',
    )

    root = RelationshipField(
        related_view='registrations:registration-detail',
        related_view_kwargs={'node_id': '<root._id>'},
    )

    region = HideIfWithdrawal(RelationshipField(
        related_view='regions:region-detail',
        related_view_kwargs={'region_id': '<osfstorage_region._id>'},
        read_only=True,
    ))

    affiliated_institutions = RelationshipField(
        related_view='registrations:registration-institutions',
        related_view_kwargs={'node_id': '<_id>'},
        self_view='registrations:registration-relationships-institutions',
        self_view_kwargs={'node_id': '<_id>'},
        read_only=False,
        many=True,
        required=False,
    )

    registration_schema = RelationshipField(
        related_view='schemas:registration-schema-detail',
        related_view_kwargs={'schema_id': '<registered_schema_id>'},
    )

    settings = HideIfRegistration(RelationshipField(
        related_view='nodes:node-settings',
        related_view_kwargs={'node_id': '<_id>'},
    ))

    registrations = HideIfRegistration(RelationshipField(
        related_view='nodes:node-registrations',
        related_view_kwargs={'node_id': '<_id>'},
    ))

    draft_registrations = HideIfRegistration(RelationshipField(
        related_view='nodes:node-draft-registrations',
        related_view_kwargs={'node_id': '<_id>'},
    ))

    preprints = HideIfWithdrawal(HideIfRegistration(RelationshipField(
        related_view='nodes:node-preprints',
        related_view_kwargs={'node_id': '<_id>'},
    )))

    identifiers = RelationshipField(
        related_view='registrations:identifier-list',
        related_view_kwargs={'node_id': '<_id>'},
    )

    linked_nodes = HideIfWithdrawal(RelationshipField(
        related_view='registrations:linked-nodes',
        related_view_kwargs={'node_id': '<_id>'},
        related_meta={'count': 'get_node_links_count'},
        self_view='registrations:node-pointer-relationship',
        self_view_kwargs={'node_id': '<_id>'},
    ))

    linked_registrations = HideIfWithdrawal(RelationshipField(
        related_view='registrations:linked-registrations',
        related_view_kwargs={'node_id': '<_id>'},
        related_meta={'count': 'get_registration_links_count'},
        self_view='registrations:node-registration-pointer-relationship',
        self_view_kwargs={'node_id': '<_id>'},
    ))

    view_only_links = HideIfWithdrawal(RelationshipField(
        related_view='registrations:registration-view-only-links',
        related_view_kwargs={'node_id': '<_id>'},
        related_meta={'count': 'get_view_only_links_count'},
    ))

    citation = HideIfWithdrawal(RelationshipField(
        related_view='registrations:registration-citation',
        related_view_kwargs={'node_id': '<_id>'},
    ))

    provider = RegistrationProviderRelationshipField(
        related_view='providers:registration-providers:registration-provider-detail',
        related_view_kwargs={'provider_id': '<provider._id>'},
        read_only=True,
    )

    links = LinksField({'html': 'get_absolute_html_url'})

    def get_absolute_url(self, obj):
        return obj.get_absolute_url()

    def get_registered_meta(self, obj):
        if obj.registered_meta:
            meta_values = self.anonymize_registered_meta(obj)
            try:
                return json.loads(meta_values)
            except TypeError:
                return meta_values
            except ValueError:
                return meta_values
        return None

    def get_embargo_end_date(self, obj):
        if obj.embargo_end_date:
            return obj.embargo_end_date
        return None

    def get_registration_supplement(self, obj):
        if obj.registered_schema:
            schema = obj.registered_schema.first()
            if schema is None:
                return None
            return schema.name
        return None

    def get_current_user_permissions(self, obj):
        return NodeSerializer.get_current_user_permissions(self, obj)

    def get_view_only_links_count(self, obj):
        return obj.private_links.filter(is_deleted=False).count()

    def get_total_comments_count(self, obj):
<<<<<<< HEAD
        return {
            'node': obj.comment_set.filter(page='node', target___id=obj._id, is_deleted=False).count(),
        }
=======
        return obj.comment_set.filter(page='node', is_deleted=False).count()

    def get_files_count(self, obj):
        return obj.files_count or 0

    def anonymize_registered_meta(self, obj):
        """
        Looks at every question on every page of the schema, for any titles
        matching ANONYMIZED_TITLES.  If present, deletes that question's response
        from meta_values.
        """
        meta_values = obj.registered_meta.values()[0]
        if is_anonymized(self.context['request']):
            registration_schema = RegistrationSchema.objects.get(_id=obj.registered_schema_id)
            for page in registration_schema.schema['pages']:
                for question in page['questions']:
                    if question['title'] in ANONYMIZED_TITLES and meta_values.get(question.get('qid')):
                        del meta_values[question['qid']]
        return meta_values

    def check_admin_perms(self, registration, user, validated_data):
        """
        While admin/write users can make both make modifications to registrations,
        most fields are restricted to admin-only edits.  You must be an admin
        contributor on the registration; you cannot have gotten your admin
        permissions through group membership.

        Add fields that need admin perms to admin_only_editable_fields
        """
        user_is_admin = registration.is_admin_contributor(user)
        for field in validated_data:
            if field in self.admin_only_editable_fields and not user_is_admin:
                raise exceptions.PermissionDenied()

    def update_registration_tags(self, registration, validated_data, auth):
        new_tags = validated_data.pop('tags', [])
        try:
            registration.update_tags(new_tags, auth=auth)
        except NodeStateError as err:
            raise Conflict(str(err))

    def retract_registration(self, registration, validated_data, user):
        is_pending_retraction = validated_data.pop('is_pending_retraction', None)
        withdrawal_justification = validated_data.pop('withdrawal_justification', None)
        if withdrawal_justification and not is_pending_retraction:
            raise exceptions.ValidationError(
                'You cannot provide a withdrawal_justification without a concurrent withdrawal request.',
            )
        if is_truthy(is_pending_retraction):
            if registration.is_pending_retraction:
                raise exceptions.ValidationError('This registration is already pending withdrawal.')
            try:
                retraction = registration.retract_registration(user, withdrawal_justification, save=True)
            except NodeStateError as err:
                raise exceptions.ValidationError(str(err))
            retraction.ask(registration.get_active_contributors_recursive(unique_users=True))
        elif is_pending_retraction is not None:
            raise exceptions.ValidationError('You cannot set is_pending_withdrawal to False.')
>>>>>>> 7bfe21a1

    def update(self, registration, validated_data):
        user = self.context['request'].user
        auth = Auth(user)
        self.check_admin_perms(registration, user, validated_data)
        validated_data.pop('_id', None)

        if 'tags' in validated_data:
            self.update_registration_tags(registration, validated_data, auth)
        if 'custom_citation' in validated_data:
            registration.update_custom_citation(validated_data.pop('custom_citation'), auth)
        if 'license_type' in validated_data or 'license' in validated_data:
            license_details = get_license_details(registration, validated_data)
            validated_data['node_license'] = license_details
            validated_data.pop('license_type', None)
            validated_data.pop('license', None)
        if 'affiliated_institutions' in validated_data:
            institutions_list = validated_data.pop('affiliated_institutions')
            new_institutions = [{'_id': institution} for institution in institutions_list]
            update_institutions(registration, new_institutions, user)
            registration.save()
        if 'withdrawal_justification' in validated_data or 'is_pending_retraction' in validated_data:
            self.retract_registration(registration, validated_data, user)
        if 'is_public' in validated_data:
            if validated_data.get('is_public') is False:
                raise exceptions.ValidationError('Registrations can only be turned from private to public.')

        try:
            registration.update(validated_data, auth=auth)
        except ValidationError as e:
            raise InvalidModelValueError(detail=e.messages[0])
        except NodeUpdateError as err:
            raise exceptions.ValidationError(err.reason)
        except NodeStateError as err:
            raise exceptions.ValidationError(str(err))

        return registration

    class Meta:
        type_ = 'registrations'


class RegistrationCreateSerializer(RegistrationSerializer):
    """
    Overrides RegistrationSerializer to add draft_registration, registration_choice, and lift_embargo fields
    """
    draft_registration = ser.CharField(write_only=True)
    registration_choice = ser.ChoiceField(write_only=True, choices=['immediate', 'embargo'])
    lift_embargo = VersionedDateTimeField(write_only=True, default=None, input_formats=['%Y-%m-%dT%H:%M:%S'])
    children = ser.ListField(write_only=True, required=False)

    def create(self, validated_data):
        auth = get_user_auth(self.context['request'])
        draft = validated_data.pop('draft')
        registration_choice = validated_data.pop('registration_choice', 'immediate')
        embargo_lifted = validated_data.pop('lift_embargo', None)
        reviewer = is_prereg_admin_not_project_admin(self.context['request'], draft)
        children = validated_data.pop('children', [])
        if children:
            # First check that all children are valid
            child_nodes = Node.objects.filter(guids___id__in=children)
            if child_nodes.count() != len(children):
                raise exceptions.ValidationError('Some child nodes could not be found.')

        # Second check that metadata doesn't have files that are not in the child nodes being registered.
        registering = children + [draft.branched_from._id]
        orphan_files = self._find_orphan_files(registering, draft)
        if orphan_files:
            orphan_files_names = [file_data['selectedFileName'] for file_data in orphan_files]
            raise exceptions.ValidationError('All files attached to this form must be registered to complete the process. '
                                             'The following file(s) are attached, but are not part of a component being'
                                             ' registered: {}'.format(', '.join(orphan_files_names)))

        try:
            draft.validate_metadata(metadata=draft.registration_metadata, reviewer=reviewer, required_fields=True)
        except ValidationValueError:
            log_exception()  # Probably indicates a bug on our end, so log to sentry
            # TODO: Raise an error once our JSON schemas are updated

        try:
            registration = draft.register(auth, save=True, child_ids=children)
        except NodeStateError as err:
            raise exceptions.ValidationError(err)

        if registration_choice == 'embargo':
            if not embargo_lifted:
                raise exceptions.ValidationError('lift_embargo must be specified.')
            embargo_end_date = embargo_lifted.replace(tzinfo=pytz.utc)
            try:
                registration.embargo_registration(auth.user, embargo_end_date)
            except ValidationError as err:
                raise exceptions.ValidationError(err.message)
        else:
            try:
                registration.require_approval(auth.user)
            except NodeStateError as err:
                raise exceptions.ValidationError(err)

        registration.save()
        return registration

    def _find_orphan_files(self, registering, draft):
        from website.archiver.utils import find_selected_files
        files = find_selected_files(draft.registration_schema, draft.registration_metadata)
        orphan_files = []
        for _, value in files.items():
            if 'extra' in value:
                for file_metadata in value['extra']:
                    if file_metadata['nodeId'] not in registering:
                        orphan_files.append(file_metadata)
        return orphan_files


class RegistrationDetailSerializer(RegistrationSerializer):
    """
    Overrides RegistrationSerializer make _id required and other fields writeable
    """

    id = IDField(source='_id', required=True)

    pending_withdrawal = HideIfWithdrawal(ser.BooleanField(
        source='is_pending_retraction', required=False,
        help_text='The registration is awaiting withdrawal approval by project admins.',
    ))
    withdrawal_justification = ser.CharField(required=False)


class RegistrationNodeLinksSerializer(NodeLinksSerializer):
    def get_absolute_url(self, obj):
        return absolute_reverse(
            'registrations:registration-pointer-detail',
            kwargs={
                'node_link_id': obj._id,
                'node_id': self.context['request'].parser_context['kwargs']['node_id'],
                'version': self.context['request'].parser_context['kwargs']['version'],
            },
        )


class RegistrationContributorsSerializer(NodeContributorsSerializer):
    def get_absolute_url(self, obj):
        return absolute_reverse(
            'registrations:registration-contributor-detail',
            kwargs={
                'user_id': obj.user._id,
                'node_id': self.context['request'].parser_context['kwargs']['node_id'],
                'version': self.context['request'].parser_context['kwargs']['version'],
            },
        )


class RegistrationFileSerializer(OsfStorageFileSerializer):

    files = NodeFileHyperLinkField(
        related_view='registrations:registration-files',
        related_view_kwargs={'node_id': '<target._id>', 'path': '<path>', 'provider': '<provider>'},
        kind='folder',
    )

    comments = FileRelationshipField(
        related_view='registrations:registration-comments',
        related_view_kwargs={'node_id': '<target._id>'},
        related_meta={'unread': 'get_unread_comments_count'},
        filter={'target': 'get_file_guid'},
    )

    node = RelationshipField(
        related_view='registrations:registration-detail',
        related_view_kwargs={'node_id': '<target._id>'},
        help_text='The registration that this file belongs to',
    )

class RegistrationStorageProviderSerializer(NodeStorageProviderSerializer):
    """
    Overrides NodeStorageProviderSerializer to lead to correct registration file links
    """
    files = NodeFileHyperLinkField(
        related_view='registrations:registration-files',
        related_view_kwargs={'node_id': '<target._id>', 'path': '<path>', 'provider': '<provider>'},
        kind='folder',
        never_embed=True,
    )<|MERGE_RESOLUTION|>--- conflicted
+++ resolved
@@ -151,11 +151,7 @@
         related_view_kwargs={'node_id': '<_id>'},
         related_meta={
             'unread': 'get_unread_comments_count',
-<<<<<<< HEAD
             'total': 'get_total_comments_count',  # total count of top_level, undeleted comments on the registration (node)
-=======
-            'count': 'get_total_comments_count',
->>>>>>> 7bfe21a1
         },
         filter={'target': '<_id>'},
     ))
@@ -368,12 +364,9 @@
         return obj.private_links.filter(is_deleted=False).count()
 
     def get_total_comments_count(self, obj):
-<<<<<<< HEAD
         return {
             'node': obj.comment_set.filter(page='node', target___id=obj._id, is_deleted=False).count(),
         }
-=======
-        return obj.comment_set.filter(page='node', is_deleted=False).count()
 
     def get_files_count(self, obj):
         return obj.files_count or 0
@@ -431,7 +424,6 @@
             retraction.ask(registration.get_active_contributors_recursive(unique_users=True))
         elif is_pending_retraction is not None:
             raise exceptions.ValidationError('You cannot set is_pending_withdrawal to False.')
->>>>>>> 7bfe21a1
 
     def update(self, registration, validated_data):
         user = self.context['request'].user
