--- conflicted
+++ resolved
@@ -4,13 +4,8 @@
 
 from api.base.utils import absolute_reverse
 from api.files.serializers import FileSerializer
-<<<<<<< HEAD
-from api.nodes.serializers import NodeSerializer
+from api.nodes.serializers import NodeSerializer, NodeProviderSerializer
 from api.nodes.serializers import NodeLinksSerializer, NodeLicenseSerializer
-=======
-from api.nodes.serializers import NodeSerializer, NodeProviderSerializer
-from api.nodes.serializers import NodeLinksSerializer
->>>>>>> 44caf91f
 from api.nodes.serializers import NodeContributorsSerializer, NodeTagField
 from api.base.serializers import (IDField, RelationshipField, LinksField, HideIfWithdrawal,
                                   FileCommentRelationshipField, NodeFileHyperLinkField, HideIfRegistration, JSONAPIListField)
