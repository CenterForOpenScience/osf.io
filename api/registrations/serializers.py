import pytz
import json


from django.core.exceptions import ValidationError
from rest_framework import serializers as ser
from rest_framework import exceptions
from api.base.exceptions import Conflict, InvalidModelValueError
from api.base.serializers import is_anonymized
from api.base.utils import absolute_reverse, get_user_auth, is_truthy
from website.project.metadata.utils import is_prereg_admin_not_project_admin
from website.project.model import NodeUpdateError

from api.files.serializers import OsfStorageFileSerializer
from api.nodes.serializers import NodeSerializer, NodeStorageProviderSerializer
from api.nodes.serializers import NodeLinksSerializer, NodeLicenseSerializer, update_institutions
from api.nodes.serializers import NodeContributorsSerializer, NodeLicenseRelationshipField, RegistrationProviderRelationshipField, get_license_details
from api.base.serializers import (
    IDField, RelationshipField, LinksField, HideIfWithdrawal,
    FileRelationshipField, NodeFileHyperLinkField, HideIfRegistration,
    ShowIfVersion, VersionedDateTimeField, ValuesListField,
)
from framework.auth.core import Auth
from osf.exceptions import ValidationValueError, NodeStateError
from osf.models import Node, RegistrationSchema
from website.settings import ANONYMIZED_TITLES
from framework.sentry import log_exception

class RegistrationSerializer(NodeSerializer):
    admin_only_editable_fields = [
        'affiliated_institutions',
        'article_doi',
        'custom_citation',
        'description',
        'is_pending_retraction',
        'is_public',
        'license',
        'license_type',
        'withdrawal_justification',
    ]

    # Remember to add new RegistrationSerializer fields to this list
    # if you don't need them to be anonymized
    non_anonymized_fields = NodeSerializer.non_anonymized_fields + [
        'archiving',
        'article_doi',
        'date_registered',
        'date_withdrawn',
        'embargo_end_date',
        'embargoed',
        'pending_embargo_approval',
        'pending_embargo_termination_approval',
        'pending_registration_approval',
        'pending_withdrawal',
        'provider',
        'registered_by',
        'registered_from',
        'registered_meta',
        'registration_schema',
        'registration_supplement',
        'withdrawal_justification',
        'withdrawn',
    ]

    title = ser.CharField(read_only=True)
    description = ser.CharField(required=False, allow_blank=True, allow_null=True)
    category_choices = NodeSerializer.category_choices
    category_choices_string = NodeSerializer.category_choices_string
    category = ser.ChoiceField(read_only=True, choices=category_choices, help_text='Choices: ' + category_choices_string)
    date_modified = VersionedDateTimeField(source='last_logged', read_only=True)
    fork = HideIfWithdrawal(ser.BooleanField(read_only=True, source='is_fork'))
    collection = HideIfWithdrawal(ser.BooleanField(read_only=True, source='is_collection'))
    access_requests_enabled = HideIfWithdrawal(ser.BooleanField(read_only=True))
    node_license = HideIfWithdrawal(NodeLicenseSerializer(required=False, source='license'))
    tags = HideIfWithdrawal(ValuesListField(attr_name='name', child=ser.CharField(), required=False))
    article_doi = ser.CharField(required=False, allow_null=True)
    public = HideIfWithdrawal(ser.BooleanField(
        source='is_public', required=False,
               help_text='Nodes that are made public will give read-only access '
        'to everyone. Private nodes require explicit read '
        'permission. Write and admin access are the same for '
        'public and private nodes. Administrators on a parent '
        'node have implicit read permissions for all child nodes',
    ))
    current_user_permissions = HideIfWithdrawal(ser.SerializerMethodField(
        help_text='List of strings representing the permissions '
        'for the current user on this node.',
    ))

    pending_embargo_approval = HideIfWithdrawal(ser.BooleanField(
        read_only=True, source='is_pending_embargo',
        help_text='The associated Embargo is awaiting approval by project admins.',
    ))
    pending_embargo_termination_approval = HideIfWithdrawal(ser.BooleanField(
        read_only=True, source='is_pending_embargo_termination',
        help_text='The associated Embargo early termination is awaiting approval by project admins',
    ))
    embargoed = HideIfWithdrawal(ser.BooleanField(read_only=True, source='is_embargoed'))
    pending_registration_approval = HideIfWithdrawal(ser.BooleanField(
        source='is_pending_registration', read_only=True,
        help_text='The associated RegistrationApproval is awaiting approval by project admins.',
    ))
    archiving = HideIfWithdrawal(ser.BooleanField(read_only=True))
    pending_withdrawal = HideIfWithdrawal(ser.BooleanField(
        source='is_pending_retraction', read_only=True,
        help_text='The registration is awaiting withdrawal approval by project admins.',
    ))
    withdrawn = ser.BooleanField(
        source='is_retracted', read_only=True,
        help_text='The registration has been withdrawn.',
    )

    date_registered = VersionedDateTimeField(source='registered_date', read_only=True, help_text='Date time of registration.')
    date_withdrawn = VersionedDateTimeField(read_only=True, help_text='Date time of when this registration was retracted.')
    embargo_end_date = HideIfWithdrawal(ser.SerializerMethodField(help_text='When the embargo on this registration will be lifted.'))
    custom_citation = HideIfWithdrawal(ser.CharField(allow_blank=True, required=False))

    withdrawal_justification = ser.CharField(read_only=True)
    template_from = HideIfWithdrawal(ser.CharField(
        read_only=True, allow_blank=False, allow_null=False,
        help_text='Specify a node id for a node you would like to use as a template for the '
        'new node. Templating is like forking, except that you do not copy the '
        'files, only the project structure. Some information is changed on the top '
        'level project by submitting the appropriate fields in the request body, '
        'and some information will not change. By default, the description will '
        'be cleared and the project will be made private.',
    ))
    registration_supplement = ser.SerializerMethodField()
    registered_meta = HideIfWithdrawal(ser.SerializerMethodField(
        help_text='A dictionary with supplemental registration questions and responses.',
    ))

    registered_by = HideIfWithdrawal(RelationshipField(
        related_view='users:user-detail',
        related_view_kwargs={'user_id': '<registered_user._id>'},
    ))

    registered_from = RelationshipField(
        related_view='nodes:node-detail',
        related_view_kwargs={'node_id': '<registered_from._id>'},
    )

    children = HideIfWithdrawal(RelationshipField(
        related_view='registrations:registration-children',
        related_view_kwargs={'node_id': '<_id>'},
        related_meta={'count': 'get_node_count'},
    ))

    comments = HideIfWithdrawal(RelationshipField(
        related_view='registrations:registration-comments',
        related_view_kwargs={'node_id': '<_id>'},
        related_meta={
            'unread': 'get_unread_comments_count',
            'count': 'get_total_comments_count',
        },
        filter={'target': '<_id>'},
    ))

    contributors = RelationshipField(
        related_view='registrations:registration-contributors',
        related_view_kwargs={'node_id': '<_id>'},
        related_meta={'count': 'get_contrib_count'},
    )

    bibliographic_contributors = RelationshipField(
        related_view='registrations:registration-bibliographic-contributors',
        related_view_kwargs={'node_id': '<_id>'},
    )

    implicit_contributors = RelationshipField(
        related_view='registrations:registration-implicit-contributors',
        related_view_kwargs={'node_id': '<_id>'},
        help_text='This feature is experimental and being tested. It may be deprecated.',
    )

    files = HideIfWithdrawal(RelationshipField(
        related_view='registrations:registration-storage-providers',
        related_view_kwargs={'node_id': '<_id>'},
        related_meta={'count': 'get_files_count'},
    ))

    wikis = HideIfWithdrawal(RelationshipField(
        related_view='registrations:registration-wikis',
        related_view_kwargs={'node_id': '<_id>'},
        related_meta={'count': 'get_wiki_page_count'},
    ))

    forked_from = HideIfWithdrawal(RelationshipField(
        related_view=lambda n: 'registrations:registration-detail' if getattr(n, 'is_registration', False) else 'nodes:node-detail',
        related_view_kwargs={'node_id': '<forked_from_id>'},
    ))

    template_node = HideIfWithdrawal(RelationshipField(
        related_view='nodes:node-detail',
        related_view_kwargs={'node_id': '<template_node._id>'},
    ))

    license = HideIfWithdrawal(NodeLicenseRelationshipField(
        related_view='licenses:license-detail',
        related_view_kwargs={'license_id': '<license.node_license._id>'},
        read_only=False,
    ))

    logs = HideIfWithdrawal(RelationshipField(
        related_view='registrations:registration-logs',
        related_view_kwargs={'node_id': '<_id>'},
    ))

    forks = HideIfWithdrawal(RelationshipField(
        related_view='registrations:registration-forks',
        related_view_kwargs={'node_id': '<_id>'},
        related_meta={'count': 'get_forks_count'},
    ))

    groups = HideIfRegistration(RelationshipField(
        related_view='nodes:node-groups',
        related_view_kwargs={'node_id': '<_id>'},
    ))

    node_links = ShowIfVersion(
        HideIfWithdrawal(RelationshipField(
            related_view='registrations:registration-pointers',
            related_view_kwargs={'node_id': '<_id>'},
            related_meta={'count': 'get_pointers_count'},
            help_text='This feature is deprecated as of version 2.1. Use linked_nodes instead.',
        )), min_version='2.0', max_version='2.0',
    )

    linked_by_nodes = HideIfWithdrawal(RelationshipField(
        related_view='registrations:registration-linked-by-nodes',
        related_view_kwargs={'node_id': '<_id>'},
        related_meta={'count': 'get_linked_by_nodes_count'},
    ))

    linked_by_registrations = HideIfWithdrawal(RelationshipField(
        related_view='registrations:registration-linked-by-registrations',
        related_view_kwargs={'node_id': '<_id>'},
        related_meta={'count': 'get_linked_by_registrations_count'},
    ))

    parent = RelationshipField(
        related_view='registrations:registration-detail',
        related_view_kwargs={'node_id': '<parent_node._id>'},
        filter_key='parent_node',
    )

    root = RelationshipField(
        related_view='registrations:registration-detail',
        related_view_kwargs={'node_id': '<root._id>'},
    )

    region = HideIfWithdrawal(RelationshipField(
        related_view='regions:region-detail',
        related_view_kwargs={'region_id': '<osfstorage_region._id>'},
        read_only=True,
    ))

    affiliated_institutions = RelationshipField(
        related_view='registrations:registration-institutions',
        related_view_kwargs={'node_id': '<_id>'},
        self_view='registrations:registration-relationships-institutions',
        self_view_kwargs={'node_id': '<_id>'},
        read_only=False,
        many=True,
        required=False,
    )

    registration_schema = RelationshipField(
        related_view='schemas:registration-schema-detail',
        related_view_kwargs={'schema_id': '<registered_schema_id>'},
    )

    settings = HideIfRegistration(RelationshipField(
        related_view='nodes:node-settings',
        related_view_kwargs={'node_id': '<_id>'},
    ))

    registrations = HideIfRegistration(RelationshipField(
        related_view='nodes:node-registrations',
        related_view_kwargs={'node_id': '<_id>'},
    ))

    draft_registrations = HideIfRegistration(RelationshipField(
        related_view='nodes:node-draft-registrations',
        related_view_kwargs={'node_id': '<_id>'},
    ))

    preprints = HideIfWithdrawal(HideIfRegistration(RelationshipField(
        related_view='nodes:node-preprints',
        related_view_kwargs={'node_id': '<_id>'},
    )))

    identifiers = RelationshipField(
        related_view='registrations:identifier-list',
        related_view_kwargs={'node_id': '<_id>'},
    )

    linked_nodes = HideIfWithdrawal(RelationshipField(
        related_view='registrations:linked-nodes',
        related_view_kwargs={'node_id': '<_id>'},
        related_meta={'count': 'get_node_links_count'},
        self_view='registrations:node-pointer-relationship',
        self_view_kwargs={'node_id': '<_id>'},
    ))

    linked_registrations = HideIfWithdrawal(RelationshipField(
        related_view='registrations:linked-registrations',
        related_view_kwargs={'node_id': '<_id>'},
        related_meta={'count': 'get_registration_links_count'},
        self_view='registrations:node-registration-pointer-relationship',
        self_view_kwargs={'node_id': '<_id>'},
    ))

    view_only_links = HideIfWithdrawal(RelationshipField(
        related_view='registrations:registration-view-only-links',
        related_view_kwargs={'node_id': '<_id>'},
        related_meta={'count': 'get_view_only_links_count'},
    ))

    citation = HideIfWithdrawal(RelationshipField(
        related_view='registrations:registration-citation',
        related_view_kwargs={'node_id': '<_id>'},
    ))

    provider = RegistrationProviderRelationshipField(
        related_view='providers:registration-providers:registration-provider-detail',
        related_view_kwargs={'provider_id': '<provider._id>'},
        read_only=True,
    )

    links = LinksField({'html': 'get_absolute_html_url'})

    def get_absolute_url(self, obj):
        return obj.get_absolute_url()

    def get_registered_meta(self, obj):
        if obj.registered_meta:
            meta_values = self.anonymize_registered_meta(obj)
            try:
                return json.loads(meta_values)
            except TypeError:
                return meta_values
            except ValueError:
                return meta_values
        return None

    def get_embargo_end_date(self, obj):
        if obj.embargo_end_date:
            return obj.embargo_end_date
        return None

    def get_registration_supplement(self, obj):
        if obj.registered_schema:
            schema = obj.registered_schema.first()
            if schema is None:
                return None
            return schema.name
        return None

    def get_current_user_permissions(self, obj):
        return NodeSerializer.get_current_user_permissions(self, obj)

    def get_view_only_links_count(self, obj):
        return obj.private_links.filter(is_deleted=False).count()

    def get_total_comments_count(self, obj):
        return obj.comment_set.filter(page='node', is_deleted=False).count()

<<<<<<< HEAD
    def get_files_count(self, obj):
        return obj.files_count or 0
=======
    def anonymize_registered_meta(self, obj):
        """
        Looks at every question on every page of the schema, for any titles
        matching ANONYMIZED_TITLES.  If present, deletes that question's response
        from meta_values.
        """
        meta_values = obj.registered_meta.values()[0]
        if is_anonymized(self.context['request']):
            registration_schema = RegistrationSchema.objects.get(_id=obj.registered_schema_id)
            for page in registration_schema.schema['pages']:
                for question in page['questions']:
                    if question['title'] in ANONYMIZED_TITLES and meta_values.get(question.get('qid')):
                        del meta_values[question['qid']]
        return meta_values
>>>>>>> be902614

    def check_admin_perms(self, registration, user, validated_data):
        """
        While admin/write users can make both make modifications to registrations,
        most fields are restricted to admin-only edits.  You must be an admin
        contributor on the registration; you cannot have gotten your admin
        permissions through group membership.

        Add fields that need admin perms to admin_only_editable_fields
        """
        user_is_admin = registration.is_admin_contributor(user)
        for field in validated_data:
            if field in self.admin_only_editable_fields and not user_is_admin:
                raise exceptions.PermissionDenied()

    def update_registration_tags(self, registration, validated_data, auth):
        new_tags = validated_data.pop('tags', [])
        try:
            registration.update_tags(new_tags, auth=auth)
        except NodeStateError as err:
            raise Conflict(str(err))

    def retract_registration(self, registration, validated_data, user):
        is_pending_retraction = validated_data.pop('is_pending_retraction', None)
        withdrawal_justification = validated_data.pop('withdrawal_justification', None)
        if withdrawal_justification and not is_pending_retraction:
            raise exceptions.ValidationError(
                'You cannot provide a withdrawal_justification without a concurrent withdrawal request.',
            )
        if is_truthy(is_pending_retraction):
            if registration.is_pending_retraction:
                raise exceptions.ValidationError('This registration is already pending withdrawal.')
            try:
                retraction = registration.retract_registration(user, withdrawal_justification, save=True)
            except NodeStateError as err:
                raise exceptions.ValidationError(str(err))
            retraction.ask(registration.get_active_contributors_recursive(unique_users=True))
        elif is_pending_retraction is not None:
            raise exceptions.ValidationError('You cannot set is_pending_withdrawal to False.')

    def update(self, registration, validated_data):
        user = self.context['request'].user
        auth = Auth(user)
        self.check_admin_perms(registration, user, validated_data)
        validated_data.pop('_id', None)

        if 'tags' in validated_data:
            self.update_registration_tags(registration, validated_data, auth)
        if 'custom_citation' in validated_data:
            registration.update_custom_citation(validated_data.pop('custom_citation'), auth)
        if 'license_type' in validated_data or 'license' in validated_data:
            license_details = get_license_details(registration, validated_data)
            validated_data['node_license'] = license_details
            validated_data.pop('license_type', None)
            validated_data.pop('license', None)
        if 'affiliated_institutions' in validated_data:
            institutions_list = validated_data.pop('affiliated_institutions')
            new_institutions = [{'_id': institution} for institution in institutions_list]
            update_institutions(registration, new_institutions, user)
            registration.save()
        if 'withdrawal_justification' in validated_data or 'is_pending_retraction' in validated_data:
            self.retract_registration(registration, validated_data, user)
        if 'is_public' in validated_data:
            if validated_data.get('is_public') is False:
                raise exceptions.ValidationError('Registrations can only be turned from private to public.')

        try:
            registration.update(validated_data, auth=auth)
        except ValidationError as e:
            raise InvalidModelValueError(detail=e.messages[0])
        except NodeUpdateError as err:
            raise exceptions.ValidationError(err.reason)
        except NodeStateError as err:
            raise exceptions.ValidationError(str(err))

        return registration

    class Meta:
        type_ = 'registrations'


class RegistrationCreateSerializer(RegistrationSerializer):
    """
    Overrides RegistrationSerializer to add draft_registration, registration_choice, and lift_embargo fields
    """
    draft_registration = ser.CharField(write_only=True)
    registration_choice = ser.ChoiceField(write_only=True, choices=['immediate', 'embargo'])
    lift_embargo = VersionedDateTimeField(write_only=True, default=None, input_formats=['%Y-%m-%dT%H:%M:%S'])
    children = ser.ListField(write_only=True, required=False)

    def create(self, validated_data):
        auth = get_user_auth(self.context['request'])
        draft = validated_data.pop('draft')
        registration_choice = validated_data.pop('registration_choice', 'immediate')
        embargo_lifted = validated_data.pop('lift_embargo', None)
        reviewer = is_prereg_admin_not_project_admin(self.context['request'], draft)
        children = validated_data.pop('children', [])
        if children:
            # First check that all children are valid
            child_nodes = Node.objects.filter(guids___id__in=children)
            if child_nodes.count() != len(children):
                raise exceptions.ValidationError('Some child nodes could not be found.')

        # Second check that metadata doesn't have files that are not in the child nodes being registered.
        registering = children + [draft.branched_from._id]
        orphan_files = self._find_orphan_files(registering, draft)
        if orphan_files:
            orphan_files_names = [file_data['selectedFileName'] for file_data in orphan_files]
            raise exceptions.ValidationError('All files attached to this form must be registered to complete the process. '
                                             'The following file(s) are attached, but are not part of a component being'
                                             ' registered: {}'.format(', '.join(orphan_files_names)))

        try:
            draft.validate_metadata(metadata=draft.registration_metadata, reviewer=reviewer, required_fields=True)
        except ValidationValueError:
            log_exception()  # Probably indicates a bug on our end, so log to sentry
            # TODO: Raise an error once our JSON schemas are updated

        try:
            registration = draft.register(auth, save=True, child_ids=children)
        except NodeStateError as err:
            raise exceptions.ValidationError(err)

        if registration_choice == 'embargo':
            if not embargo_lifted:
                raise exceptions.ValidationError('lift_embargo must be specified.')
            embargo_end_date = embargo_lifted.replace(tzinfo=pytz.utc)
            try:
                registration.embargo_registration(auth.user, embargo_end_date)
            except ValidationError as err:
                raise exceptions.ValidationError(err.message)
        else:
            try:
                registration.require_approval(auth.user)
            except NodeStateError as err:
                raise exceptions.ValidationError(err)

        registration.save()
        return registration

    def _find_orphan_files(self, registering, draft):
        from website.archiver.utils import find_selected_files
        files = find_selected_files(draft.registration_schema, draft.registration_metadata)
        orphan_files = []
        for _, value in files.items():
            if 'extra' in value:
                for file_metadata in value['extra']:
                    if file_metadata['nodeId'] not in registering:
                        orphan_files.append(file_metadata)
        return orphan_files


class RegistrationDetailSerializer(RegistrationSerializer):
    """
    Overrides RegistrationSerializer make _id required and other fields writeable
    """

    id = IDField(source='_id', required=True)

    pending_withdrawal = HideIfWithdrawal(ser.BooleanField(
        source='is_pending_retraction', required=False,
        help_text='The registration is awaiting withdrawal approval by project admins.',
    ))
    withdrawal_justification = ser.CharField(required=False)


class RegistrationNodeLinksSerializer(NodeLinksSerializer):
    def get_absolute_url(self, obj):
        return absolute_reverse(
            'registrations:registration-pointer-detail',
            kwargs={
                'node_link_id': obj._id,
                'node_id': self.context['request'].parser_context['kwargs']['node_id'],
                'version': self.context['request'].parser_context['kwargs']['version'],
            },
        )


class RegistrationContributorsSerializer(NodeContributorsSerializer):
    def get_absolute_url(self, obj):
        return absolute_reverse(
            'registrations:registration-contributor-detail',
            kwargs={
                'user_id': obj.user._id,
                'node_id': self.context['request'].parser_context['kwargs']['node_id'],
                'version': self.context['request'].parser_context['kwargs']['version'],
            },
        )


class RegistrationFileSerializer(OsfStorageFileSerializer):

    files = NodeFileHyperLinkField(
        related_view='registrations:registration-files',
        related_view_kwargs={'node_id': '<target._id>', 'path': '<path>', 'provider': '<provider>'},
        kind='folder',
    )

    comments = FileRelationshipField(
        related_view='registrations:registration-comments',
        related_view_kwargs={'node_id': '<target._id>'},
        related_meta={'unread': 'get_unread_comments_count'},
        filter={'target': 'get_file_guid'},
    )

    node = RelationshipField(
        related_view='registrations:registration-detail',
        related_view_kwargs={'node_id': '<target._id>'},
        help_text='The registration that this file belongs to',
    )

class RegistrationStorageProviderSerializer(NodeStorageProviderSerializer):
    """
    Overrides NodeStorageProviderSerializer to lead to correct registration file links
    """
    files = NodeFileHyperLinkField(
        related_view='registrations:registration-files',
        related_view_kwargs={'node_id': '<target._id>', 'path': '<path>', 'provider': '<provider>'},
        kind='folder',
        never_embed=True,
    )<|MERGE_RESOLUTION|>--- conflicted
+++ resolved
@@ -366,10 +366,9 @@
     def get_total_comments_count(self, obj):
         return obj.comment_set.filter(page='node', is_deleted=False).count()
 
-<<<<<<< HEAD
     def get_files_count(self, obj):
         return obj.files_count or 0
-=======
+
     def anonymize_registered_meta(self, obj):
         """
         Looks at every question on every page of the schema, for any titles
@@ -384,7 +383,6 @@
                     if question['title'] in ANONYMIZED_TITLES and meta_values.get(question.get('qid')):
                         del meta_values[question['qid']]
         return meta_values
->>>>>>> be902614
 
     def check_admin_perms(self, registration, user, validated_data):
         """
