import pytz
import json


from django.core.exceptions import ValidationError
from rest_framework import serializers as ser
from rest_framework import exceptions
from api.base.exceptions import Conflict

from api.base.utils import absolute_reverse, get_user_auth
from website.project.metadata.utils import is_prereg_admin_not_project_admin
from website.exceptions import NodeStateError
from website.project.model import NodeUpdateError

from api.files.serializers import OsfStorageFileSerializer
from api.nodes.serializers import NodeSerializer, NodeStorageProviderSerializer
from api.nodes.serializers import NodeLinksSerializer, NodeLicenseSerializer
from api.nodes.serializers import NodeContributorsSerializer, RegistrationProviderRelationshipField
from api.base.serializers import (
    IDField, RelationshipField, LinksField, HideIfWithdrawal,
    FileCommentRelationshipField, NodeFileHyperLinkField, HideIfRegistration,
    ShowIfVersion, VersionedDateTimeField, ValuesListField,
)
from framework.auth.core import Auth
from osf.exceptions import ValidationValueError
from osf.models import Node
from osf.utils import permissions

<<<<<<< HEAD
class BaseRegistrationSerializer(NodeSerializer):
=======

class RegistrationSerializer(NodeSerializer):
>>>>>>> c958ea3a

    title = ser.CharField(read_only=True)
    description = ser.CharField(read_only=True)
    category_choices = NodeSerializer.category_choices
    category_choices_string = NodeSerializer.category_choices_string
    category = HideIfWithdrawal(ser.ChoiceField(read_only=True, choices=category_choices, help_text='Choices: ' + category_choices_string))
    date_modified = VersionedDateTimeField(source='last_logged', read_only=True)
    fork = HideIfWithdrawal(ser.BooleanField(read_only=True, source='is_fork'))
    collection = HideIfWithdrawal(ser.BooleanField(read_only=True, source='is_collection'))
    access_requests_enabled = HideIfWithdrawal(ser.BooleanField(read_only=True))
    node_license = HideIfWithdrawal(NodeLicenseSerializer(read_only=True))
    tags = HideIfWithdrawal(ValuesListField(attr_name='name', child=ser.CharField(), required=False))
    public = HideIfWithdrawal(ser.BooleanField(
        source='is_public', required=False,
               help_text='Nodes that are made public will give read-only access '
        'to everyone. Private nodes require explicit read '
        'permission. Write and admin access are the same for '
        'public and private nodes. Administrators on a parent '
        'node have implicit read permissions for all child nodes',
    ))
    current_user_permissions = HideIfWithdrawal(ser.SerializerMethodField(
        help_text='List of strings representing the permissions '
        'for the current user on this node.',
    ))

    pending_embargo_approval = HideIfWithdrawal(ser.BooleanField(
        read_only=True, source='is_pending_embargo',
        help_text='The associated Embargo is awaiting approval by project admins.',
    ))
    embargoed = HideIfWithdrawal(ser.BooleanField(read_only=True, source='is_embargoed'))
    pending_registration_approval = HideIfWithdrawal(ser.BooleanField(
        source='is_pending_registration', read_only=True,
        help_text='The associated RegistrationApproval is awaiting approval by project admins.',
    ))
    archiving = HideIfWithdrawal(ser.BooleanField(read_only=True))
    pending_withdrawal = HideIfWithdrawal(ser.BooleanField(
        source='is_pending_retraction', read_only=True,
        help_text='The registration is awaiting withdrawal approval by project admins.',
    ))
    withdrawn = ser.BooleanField(
        source='is_retracted', read_only=True,
        help_text='The registration has been withdrawn.',
    )

    date_registered = VersionedDateTimeField(source='registered_date', read_only=True, help_text='Date time of registration.')
    date_withdrawn = VersionedDateTimeField(source='retraction.date_retracted', read_only=True, help_text='Date time of when this registration was retracted.')
    embargo_end_date = HideIfWithdrawal(ser.SerializerMethodField(help_text='When the embargo on this registration will be lifted.'))
    custom_citation = HideIfWithdrawal(ser.CharField(allow_blank=True, required=False))

    withdrawal_justification = ser.CharField(source='retraction.justification', read_only=True)
    template_from = HideIfWithdrawal(ser.CharField(
        read_only=True, allow_blank=False, allow_null=False,
        help_text='Specify a node id for a node you would like to use as a template for the '
        'new node. Templating is like forking, except that you do not copy the '
        'files, only the project structure. Some information is changed on the top '
        'level project by submitting the appropriate fields in the request body, '
        'and some information will not change. By default, the description will '
        'be cleared and the project will be made private.',
    ))
    registration_supplement = ser.SerializerMethodField()
    registered_meta = HideIfWithdrawal(ser.SerializerMethodField(
        help_text='A dictionary with supplemental registration questions and responses.',
    ))

    registered_by = HideIfWithdrawal(RelationshipField(
        related_view='users:user-detail',
        related_view_kwargs={'user_id': '<registered_user._id>'},
    ))

    registered_from = HideIfWithdrawal(RelationshipField(
        related_view='nodes:node-detail',
        related_view_kwargs={'node_id': '<registered_from._id>'},
    ))

    children = HideIfWithdrawal(RelationshipField(
        related_view='registrations:registration-children',
        related_view_kwargs={'node_id': '<_id>'},
        related_meta={'count': 'get_node_count'},
    ))

    comments = HideIfWithdrawal(RelationshipField(
        related_view='registrations:registration-comments',
        related_view_kwargs={'node_id': '<_id>'},
        related_meta={'unread': 'get_unread_comments_count'},
        filter={'target': '<_id>'},
    ))

    contributors = RelationshipField(
        related_view='registrations:registration-contributors',
        related_view_kwargs={'node_id': '<_id>'},
        related_meta={'count': 'get_contrib_count'},
    )

    implicit_contributors = RelationshipField(
        related_view='registrations:registration-implicit-contributors',
        related_view_kwargs={'node_id': '<_id>'},
        help_text='This feature is experimental and being tested. It may be deprecated.',
    )

    files = HideIfWithdrawal(RelationshipField(
        related_view='registrations:registration-storage-providers',
        related_view_kwargs={'node_id': '<_id>'},
    ))

    wikis = HideIfWithdrawal(RelationshipField(
        related_view='registrations:registration-wikis',
        related_view_kwargs={'node_id': '<_id>'},
    ))

    forked_from = HideIfWithdrawal(RelationshipField(
        related_view=lambda n: 'registrations:registration-detail' if getattr(n, 'is_registration', False) else 'nodes:node-detail',
        related_view_kwargs={'node_id': '<forked_from_id>'},
    ))

    template_node = HideIfWithdrawal(RelationshipField(
        related_view='nodes:node-detail',
        related_view_kwargs={'node_id': '<template_node._id>'},
    ))

    license = HideIfWithdrawal(RelationshipField(
        related_view='licenses:license-detail',
        related_view_kwargs={'license_id': '<node_license.node_license._id>'},
    ))

    logs = HideIfWithdrawal(RelationshipField(
        related_view='registrations:registration-logs',
        related_view_kwargs={'node_id': '<_id>'},
    ))

    forks = HideIfWithdrawal(RelationshipField(
        related_view='registrations:registration-forks',
        related_view_kwargs={'node_id': '<_id>'},
        related_meta={'count': 'get_forks_count'},
    ))

    node_links = ShowIfVersion(
        HideIfWithdrawal(RelationshipField(
            related_view='registrations:registration-pointers',
            related_view_kwargs={'node_id': '<_id>'},
            related_meta={'count': 'get_pointers_count'},
            help_text='This feature is deprecated as of version 2.1. Use linked_nodes instead.',
        )), min_version='2.0', max_version='2.0',
    )

    linked_by_nodes = HideIfWithdrawal(RelationshipField(
        related_view='registrations:registration-linked-by-nodes',
        related_view_kwargs={'node_id': '<_id>'},
        related_meta={'count': 'get_linked_by_nodes_count'},
    ))

    linked_by_registrations = HideIfWithdrawal(RelationshipField(
        related_view='registrations:registration-linked-by-registrations',
        related_view_kwargs={'node_id': '<_id>'},
        related_meta={'count': 'get_linked_by_registrations_count'},
    ))

    parent = HideIfWithdrawal(RelationshipField(
        related_view='registrations:registration-detail',
        related_view_kwargs={'node_id': '<parent_node._id>'},
        filter_key='parent_node',
    ))

    root = HideIfWithdrawal(RelationshipField(
        related_view='registrations:registration-detail',
        related_view_kwargs={'node_id': '<root._id>'},
    ))

    region = HideIfWithdrawal(RelationshipField(
        related_view='regions:region-detail',
        related_view_kwargs={'region_id': '<osfstorage_region._id>'},
        read_only=True,
    ))

    affiliated_institutions = HideIfWithdrawal(RelationshipField(
        related_view='registrations:registration-institutions',
        related_view_kwargs={'node_id': '<_id>'},
    ))

    registration_schema = RelationshipField(
        related_view='schemas:registration-schema-detail',
        related_view_kwargs={'schema_id': '<registered_schema_id>'},
    )

    settings = HideIfRegistration(RelationshipField(
        related_view='nodes:node-settings',
        related_view_kwargs={'node_id': '<_id>'},
    ))

    registrations = HideIfRegistration(RelationshipField(
        related_view='nodes:node-registrations',
        related_view_kwargs={'node_id': '<_id>'},
    ))

    draft_registrations = HideIfRegistration(RelationshipField(
        related_view='nodes:node-draft-registrations',
        related_view_kwargs={'node_id': '<_id>'},
    ))

    preprints = HideIfWithdrawal(HideIfRegistration(RelationshipField(
        related_view='nodes:node-preprints',
        related_view_kwargs={'node_id': '<_id>'},
    )))

    identifiers = HideIfWithdrawal(RelationshipField(
        related_view='registrations:identifier-list',
        related_view_kwargs={'node_id': '<_id>'},
    ))

    linked_nodes = HideIfWithdrawal(RelationshipField(
        related_view='registrations:linked-nodes',
        related_view_kwargs={'node_id': '<_id>'},
        related_meta={'count': 'get_node_links_count'},
        self_view='registrations:node-pointer-relationship',
        self_view_kwargs={'node_id': '<_id>'},
    ))

    linked_registrations = HideIfWithdrawal(RelationshipField(
        related_view='registrations:linked-registrations',
        related_view_kwargs={'node_id': '<_id>'},
        related_meta={'count': 'get_registration_links_count'},
        self_view='registrations:node-registration-pointer-relationship',
        self_view_kwargs={'node_id': '<_id>'},
    ))

    view_only_links = HideIfWithdrawal(RelationshipField(
        related_view='registrations:registration-view-only-links',
        related_view_kwargs={'node_id': '<_id>'},
        related_meta={'count': 'get_view_only_links_count'},
    ))

    citation = HideIfWithdrawal(RelationshipField(
        related_view='registrations:registration-citation',
        related_view_kwargs={'node_id': '<_id>'},
    ))

    provider = RegistrationProviderRelationshipField(
        related_view='providers:registration-providers:registration-provider-detail',
        related_view_kwargs={'provider_id': '<provider._id>'},
        read_only=True,
    )

    links = LinksField({'self': 'get_registration_url', 'html': 'get_absolute_html_url'})

    def get_registration_url(self, obj):
        return absolute_reverse(
            'registrations:registration-detail', kwargs={
                'node_id': obj._id,
                'version': self.context['request'].parser_context['kwargs']['version'],
            },
        )

    def get_absolute_url(self, obj):
        return self.get_registration_url(obj)

    def create(self, validated_data):
        auth = get_user_auth(self.context['request'])
        draft = validated_data.pop('draft')
        registration_choice = validated_data.pop('registration_choice', 'immediate')
        embargo_lifted = validated_data.pop('lift_embargo', None)
        reviewer = is_prereg_admin_not_project_admin(self.context['request'], draft)
        children = validated_data.pop('children', None)
        if children:
            # First check that all children are valid
            child_nodes = Node.objects.filter(guids___id__in=children)
            if child_nodes.count() != len(children):
                raise exceptions.ValidationError('Some child nodes could not be found.')

        try:
            draft.validate_metadata(metadata=draft.registration_metadata, reviewer=reviewer, required_fields=True)
        except ValidationValueError as e:
            raise exceptions.ValidationError(e.message)

        try:
            registration = draft.register(auth, save=True, child_ids=children)
        except NodeStateError as err:
            raise exceptions.ValidationError(err)

        if registration_choice == 'embargo':
            if not embargo_lifted:
                raise exceptions.ValidationError('lift_embargo must be specified.')
            embargo_end_date = embargo_lifted.replace(tzinfo=pytz.utc)
            try:
                registration.embargo_registration(auth.user, embargo_end_date)
            except ValidationError as err:
                raise exceptions.ValidationError(err.message)
        else:
            try:
                registration.require_approval(auth.user)
            except NodeStateError as err:
                raise exceptions.ValidationError(err)

        registration.save()
        return registration

    def get_registered_meta(self, obj):
        if obj.registered_meta:
            meta_values = obj.registered_meta.values()[0]
            try:
                return json.loads(meta_values)
            except TypeError:
                return meta_values
            except ValueError:
                return meta_values
        return None

    def get_embargo_end_date(self, obj):
        if obj.embargo_end_date:
            return obj.embargo_end_date
        return None

    def get_registration_supplement(self, obj):
        if obj.registered_schema:
            schema = obj.registered_schema.first()
            if schema is None:
                return None
            return schema.name
        return None

    def get_current_user_permissions(self, obj):
        return NodeSerializer.get_current_user_permissions(self, obj)

    def get_view_only_links_count(self, obj):
        return obj.private_links.filter(is_deleted=False).count()

    def update(self, registration, validated_data):
        # TODO - when withdrawal is added, make sure to restrict to admin only here
        user = self.context['request'].user
        auth = Auth(user)
        user_is_admin = registration.has_permission(user, permissions.ADMIN)
        # Update tags
        if 'tags' in validated_data:
            new_tags = validated_data.pop('tags', [])
            try:
                registration.update_tags(new_tags, auth=auth)
            except NodeStateError as err:
                raise Conflict(str(err))
        if 'custom_citation' in validated_data:
            if user_is_admin:
                registration.update_custom_citation(validated_data.pop('custom_citation'), auth)
            else:
                raise exceptions.PermissionDenied()
        is_public = validated_data.get('is_public', None)
        if is_public is not None:
            if is_public:
                if user_is_admin:
                    try:
                        registration.update(validated_data, auth=auth)
                    except NodeUpdateError as err:
                        raise exceptions.ValidationError(err.reason)
                    except NodeStateError as err:
                        raise exceptions.ValidationError(str(err))
                else:
                    raise exceptions.PermissionDenied()
            else:
                raise exceptions.ValidationError('Registrations can only be turned from private to public.')
        return registration

    class Meta:
        type_ = 'registrations'


class RegistrationCreateSerializer(RegistrationSerializer):
    """
    Overrides RegistrationSerializer to add draft_registration, registration_choice, and lift_embargo fields
    """
    draft_registration = ser.CharField(write_only=True)
    registration_choice = ser.ChoiceField(write_only=True, choices=['immediate', 'embargo'])
    lift_embargo = VersionedDateTimeField(write_only=True, default=None, input_formats=['%Y-%m-%dT%H:%M:%S'])
    children = ser.ListField(write_only=True, required=False)

    # Because the write-only `children` field shadows the read-only both fields must be included here to prevent the
    # write-only from overriding the read-only in the parent class.
    children = HideIfWithdrawal(RelationshipField(  # Read-only
        related_view='registrations:registration-children',
        related_view_kwargs={'node_id': '<_id>'},
        related_meta={'count': 'get_node_count'},
    ))

    children = ser.ListField(write_only=True, required=False)  # Write-only


class RegistrationDetailSerializer(RegistrationSerializer):
    """
    Overrides RegistrationSerializer to make id required.
    """

    id = IDField(source='_id', required=True)


class RegistrationNodeLinksSerializer(NodeLinksSerializer):
    def get_absolute_url(self, obj):
        return absolute_reverse(
            'registrations:registration-pointer-detail',
            kwargs={
                'node_link_id': obj._id,
                'node_id': self.context['request'].parser_context['kwargs']['node_id'],
                'version': self.context['request'].parser_context['kwargs']['version'],
            },
        )


class RegistrationContributorsSerializer(NodeContributorsSerializer):
    def get_absolute_url(self, obj):
        return absolute_reverse(
            'registrations:registration-contributor-detail',
            kwargs={
                'user_id': obj.user._id,
                'node_id': self.context['request'].parser_context['kwargs']['node_id'],
                'version': self.context['request'].parser_context['kwargs']['version'],
            },
        )


class RegistrationFileSerializer(OsfStorageFileSerializer):

    files = NodeFileHyperLinkField(
        related_view='registrations:registration-files',
        related_view_kwargs={'node_id': '<target._id>', 'path': '<path>', 'provider': '<provider>'},
        kind='folder',
    )

    comments = FileCommentRelationshipField(
        related_view='registrations:registration-comments',
        related_view_kwargs={'node_id': '<target._id>'},
        related_meta={'unread': 'get_unread_comments_count'},
        filter={'target': 'get_file_guid'},
    )

    node = RelationshipField(
        related_view='registrations:registration-detail',
        related_view_kwargs={'node_id': '<target._id>'},
        help_text='The registration that this file belongs to',
    )

class RegistrationStorageProviderSerializer(NodeStorageProviderSerializer):
    """
    Overrides NodeStorageProviderSerializer to lead to correct registration file links
    """
    files = NodeFileHyperLinkField(
        related_view='registrations:registration-files',
        related_view_kwargs={'node_id': '<target._id>', 'path': '<path>', 'provider': '<provider>'},
        kind='folder',
        never_embed=True,
    )<|MERGE_RESOLUTION|>--- conflicted
+++ resolved
@@ -26,12 +26,8 @@
 from osf.models import Node
 from osf.utils import permissions
 
-<<<<<<< HEAD
-class BaseRegistrationSerializer(NodeSerializer):
-=======
 
 class RegistrationSerializer(NodeSerializer):
->>>>>>> c958ea3a
 
     title = ser.CharField(read_only=True)
     description = ser.CharField(read_only=True)
@@ -402,16 +398,6 @@
     lift_embargo = VersionedDateTimeField(write_only=True, default=None, input_formats=['%Y-%m-%dT%H:%M:%S'])
     children = ser.ListField(write_only=True, required=False)
 
-    # Because the write-only `children` field shadows the read-only both fields must be included here to prevent the
-    # write-only from overriding the read-only in the parent class.
-    children = HideIfWithdrawal(RelationshipField(  # Read-only
-        related_view='registrations:registration-children',
-        related_view_kwargs={'node_id': '<_id>'},
-        related_meta={'count': 'get_node_count'},
-    ))
-
-    children = ser.ListField(write_only=True, required=False)  # Write-only
-
 
 class RegistrationDetailSerializer(RegistrationSerializer):
     """
