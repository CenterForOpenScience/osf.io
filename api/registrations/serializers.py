import pytz
import json


from django.core.exceptions import ValidationError
from rest_framework import serializers as ser
from rest_framework import exceptions
from api.base.exceptions import Conflict, InvalidModelValueError

from api.base.utils import absolute_reverse, get_user_auth, is_truthy
from website.project.metadata.utils import is_prereg_admin_not_project_admin
from website.project.model import NodeUpdateError

from api.files.serializers import OsfStorageFileSerializer
from api.nodes.serializers import NodeSerializer, NodeStorageProviderSerializer
from api.nodes.serializers import NodeLinksSerializer, NodeLicenseSerializer, update_institutions
from api.nodes.serializers import NodeContributorsSerializer, NodeLicenseRelationshipField, RegistrationProviderRelationshipField, get_license_details
from api.base.serializers import (
    IDField, RelationshipField, LinksField, HideIfWithdrawal,
    FileRelationshipField, NodeFileHyperLinkField, HideIfRegistration,
    ShowIfVersion, VersionedDateTimeField, ValuesListField,
)
from framework.auth.core import Auth
from osf.exceptions import ValidationValueError, NodeStateError
from osf.models import Node
from osf.utils import permissions

from framework.sentry import log_exception

class RegistrationSerializer(NodeSerializer):
    admin_only_editable_fields = [
        'affiliated_institutions',
        'article_doi',
        'custom_citation',
        'description',
        'is_public',
        'is_retracted',
        'license',
        'license_type',
        'retraction',
    ]
    title = ser.CharField(read_only=True)
    description = ser.CharField(required=False, allow_blank=True, allow_null=True)
    category_choices = NodeSerializer.category_choices
    category_choices_string = NodeSerializer.category_choices_string
    category = HideIfWithdrawal(ser.ChoiceField(read_only=True, choices=category_choices, help_text='Choices: ' + category_choices_string))
    date_modified = VersionedDateTimeField(source='last_logged', read_only=True)
    fork = HideIfWithdrawal(ser.BooleanField(read_only=True, source='is_fork'))
    collection = HideIfWithdrawal(ser.BooleanField(read_only=True, source='is_collection'))
    access_requests_enabled = HideIfWithdrawal(ser.BooleanField(read_only=True))
    node_license = HideIfWithdrawal(NodeLicenseSerializer(required=False, source='license'))
    tags = HideIfWithdrawal(ValuesListField(attr_name='name', child=ser.CharField(), required=False))
    article_doi = ser.CharField(required=False, allow_null=True)
    public = HideIfWithdrawal(ser.BooleanField(
        source='is_public', required=False,
               help_text='Nodes that are made public will give read-only access '
        'to everyone. Private nodes require explicit read '
        'permission. Write and admin access are the same for '
        'public and private nodes. Administrators on a parent '
        'node have implicit read permissions for all child nodes',
    ))
    current_user_permissions = HideIfWithdrawal(ser.SerializerMethodField(
        help_text='List of strings representing the permissions '
        'for the current user on this node.',
    ))

    pending_embargo_approval = HideIfWithdrawal(ser.BooleanField(
        read_only=True, source='is_pending_embargo',
        help_text='The associated Embargo is awaiting approval by project admins.',
    ))
    pending_embargo_termination_approval = HideIfWithdrawal(ser.BooleanField(
        read_only=True, source='is_pending_embargo_termination',
        help_text='The associated Embargo early termination is awaiting approval by project admins',
    ))
    embargoed = HideIfWithdrawal(ser.BooleanField(read_only=True, source='is_embargoed'))
    pending_registration_approval = HideIfWithdrawal(ser.BooleanField(
        source='is_pending_registration', read_only=True,
        help_text='The associated RegistrationApproval is awaiting approval by project admins.',
    ))
    archiving = HideIfWithdrawal(ser.BooleanField(read_only=True))
    pending_withdrawal = HideIfWithdrawal(ser.BooleanField(
        source='is_pending_retraction', read_only=True,
        help_text='The registration is awaiting withdrawal approval by project admins.',
    ))
    withdrawn = ser.BooleanField(
        source='is_retracted', read_only=True,
        help_text='The registration has been withdrawn.',
    )

    date_registered = VersionedDateTimeField(source='registered_date', read_only=True, help_text='Date time of registration.')
    date_withdrawn = VersionedDateTimeField(read_only=True, help_text='Date time of when this registration was retracted.')
    embargo_end_date = HideIfWithdrawal(ser.SerializerMethodField(help_text='When the embargo on this registration will be lifted.'))
    custom_citation = HideIfWithdrawal(ser.CharField(allow_blank=True, required=False))

    withdrawal_justification = ser.CharField(read_only=True)
    template_from = HideIfWithdrawal(ser.CharField(
        read_only=True, allow_blank=False, allow_null=False,
        help_text='Specify a node id for a node you would like to use as a template for the '
        'new node. Templating is like forking, except that you do not copy the '
        'files, only the project structure. Some information is changed on the top '
        'level project by submitting the appropriate fields in the request body, '
        'and some information will not change. By default, the description will '
        'be cleared and the project will be made private.',
    ))
    registration_supplement = ser.SerializerMethodField()
    registered_meta = HideIfWithdrawal(ser.SerializerMethodField(
        help_text='A dictionary with supplemental registration questions and responses.',
    ))

    registered_by = HideIfWithdrawal(RelationshipField(
        related_view='users:user-detail',
        related_view_kwargs={'user_id': '<registered_user._id>'},
    ))

    registered_from = HideIfWithdrawal(RelationshipField(
        related_view='nodes:node-detail',
        related_view_kwargs={'node_id': '<registered_from._id>'},
    ))

    children = HideIfWithdrawal(RelationshipField(
        related_view='registrations:registration-children',
        related_view_kwargs={'node_id': '<_id>'},
        related_meta={'count': 'get_node_count'},
    ))

    comments = HideIfWithdrawal(RelationshipField(
        related_view='registrations:registration-comments',
        related_view_kwargs={'node_id': '<_id>'},
        related_meta={
            'unread': 'get_unread_comments_count',
            'count': 'get_total_comments_count',
        },
        filter={'target': '<_id>'},
    ))

    contributors = RelationshipField(
        related_view='registrations:registration-contributors',
        related_view_kwargs={'node_id': '<_id>'},
        related_meta={'count': 'get_contrib_count'},
    )

    implicit_contributors = RelationshipField(
        related_view='registrations:registration-implicit-contributors',
        related_view_kwargs={'node_id': '<_id>'},
        help_text='This feature is experimental and being tested. It may be deprecated.',
    )

    files = HideIfWithdrawal(RelationshipField(
        related_view='registrations:registration-storage-providers',
        related_view_kwargs={'node_id': '<_id>'},
    ))

    wikis = HideIfWithdrawal(RelationshipField(
        related_view='registrations:registration-wikis',
        related_view_kwargs={'node_id': '<_id>'},
        related_meta={'count': 'get_wiki_page_count'},
    ))

    forked_from = HideIfWithdrawal(RelationshipField(
        related_view=lambda n: 'registrations:registration-detail' if getattr(n, 'is_registration', False) else 'nodes:node-detail',
        related_view_kwargs={'node_id': '<forked_from_id>'},
    ))

    template_node = HideIfWithdrawal(RelationshipField(
        related_view='nodes:node-detail',
        related_view_kwargs={'node_id': '<template_node._id>'},
    ))

    license = HideIfWithdrawal(NodeLicenseRelationshipField(
        related_view='licenses:license-detail',
        related_view_kwargs={'license_id': '<license.node_license._id>'},
        read_only=False,
    ))

    logs = HideIfWithdrawal(RelationshipField(
        related_view='registrations:registration-logs',
        related_view_kwargs={'node_id': '<_id>'},
    ))

    forks = HideIfWithdrawal(RelationshipField(
        related_view='registrations:registration-forks',
        related_view_kwargs={'node_id': '<_id>'},
        related_meta={'count': 'get_forks_count'},
    ))

    node_links = ShowIfVersion(
        HideIfWithdrawal(RelationshipField(
            related_view='registrations:registration-pointers',
            related_view_kwargs={'node_id': '<_id>'},
            related_meta={'count': 'get_pointers_count'},
            help_text='This feature is deprecated as of version 2.1. Use linked_nodes instead.',
        )), min_version='2.0', max_version='2.0',
    )

    linked_by_nodes = HideIfWithdrawal(RelationshipField(
        related_view='registrations:registration-linked-by-nodes',
        related_view_kwargs={'node_id': '<_id>'},
        related_meta={'count': 'get_linked_by_nodes_count'},
    ))

    linked_by_registrations = HideIfWithdrawal(RelationshipField(
        related_view='registrations:registration-linked-by-registrations',
        related_view_kwargs={'node_id': '<_id>'},
        related_meta={'count': 'get_linked_by_registrations_count'},
    ))

    parent = HideIfWithdrawal(RelationshipField(
        related_view='registrations:registration-detail',
        related_view_kwargs={'node_id': '<parent_node._id>'},
        filter_key='parent_node',
    ))

    root = HideIfWithdrawal(RelationshipField(
        related_view='registrations:registration-detail',
        related_view_kwargs={'node_id': '<root._id>'},
    ))

    region = HideIfWithdrawal(RelationshipField(
        related_view='regions:region-detail',
        related_view_kwargs={'region_id': '<osfstorage_region._id>'},
        read_only=True,
    ))

    affiliated_institutions = HideIfWithdrawal(RelationshipField(
        related_view='registrations:registration-institutions',
        related_view_kwargs={'node_id': '<_id>'},
        self_view='registrations:registration-relationships-institutions',
        self_view_kwargs={'node_id': '<_id>'},
        read_only=False,
        many=True,
        required=False,
    ))

    registration_schema = RelationshipField(
        related_view='schemas:registration-schema-detail',
        related_view_kwargs={'schema_id': '<registered_schema_id>'},
    )

    settings = HideIfRegistration(RelationshipField(
        related_view='nodes:node-settings',
        related_view_kwargs={'node_id': '<_id>'},
    ))

    registrations = HideIfRegistration(RelationshipField(
        related_view='nodes:node-registrations',
        related_view_kwargs={'node_id': '<_id>'},
    ))

    draft_registrations = HideIfRegistration(RelationshipField(
        related_view='nodes:node-draft-registrations',
        related_view_kwargs={'node_id': '<_id>'},
    ))

    preprints = HideIfWithdrawal(HideIfRegistration(RelationshipField(
        related_view='nodes:node-preprints',
        related_view_kwargs={'node_id': '<_id>'},
    )))

    identifiers = HideIfWithdrawal(RelationshipField(
        related_view='registrations:identifier-list',
        related_view_kwargs={'node_id': '<_id>'},
    ))

    linked_nodes = HideIfWithdrawal(RelationshipField(
        related_view='registrations:linked-nodes',
        related_view_kwargs={'node_id': '<_id>'},
        related_meta={'count': 'get_node_links_count'},
        self_view='registrations:node-pointer-relationship',
        self_view_kwargs={'node_id': '<_id>'},
    ))

    linked_registrations = HideIfWithdrawal(RelationshipField(
        related_view='registrations:linked-registrations',
        related_view_kwargs={'node_id': '<_id>'},
        related_meta={'count': 'get_registration_links_count'},
        self_view='registrations:node-registration-pointer-relationship',
        self_view_kwargs={'node_id': '<_id>'},
    ))

    view_only_links = HideIfWithdrawal(RelationshipField(
        related_view='registrations:registration-view-only-links',
        related_view_kwargs={'node_id': '<_id>'},
        related_meta={'count': 'get_view_only_links_count'},
    ))

    citation = HideIfWithdrawal(RelationshipField(
        related_view='registrations:registration-citation',
        related_view_kwargs={'node_id': '<_id>'},
    ))

    provider = RegistrationProviderRelationshipField(
        related_view='providers:registration-providers:registration-provider-detail',
        related_view_kwargs={'provider_id': '<provider._id>'},
        read_only=True,
    )

    links = LinksField({'self': 'get_registration_url', 'html': 'get_absolute_html_url'})

    def get_registration_url(self, obj):
        return absolute_reverse(
            'registrations:registration-detail', kwargs={
                'node_id': obj._id,
                'version': self.context['request'].parser_context['kwargs']['version'],
            },
        )

    def get_absolute_url(self, obj):
        return self.get_registration_url(obj)

    def get_registered_meta(self, obj):
        if obj.registered_meta:
            meta_values = obj.registered_meta.values()[0]
            try:
                return json.loads(meta_values)
            except TypeError:
                return meta_values
            except ValueError:
                return meta_values
        return None

    def get_embargo_end_date(self, obj):
        if obj.embargo_end_date:
            return obj.embargo_end_date
        return None

    def get_registration_supplement(self, obj):
        if obj.registered_schema:
            schema = obj.registered_schema.first()
            if schema is None:
                return None
            return schema.name
        return None

    def get_current_user_permissions(self, obj):
        return NodeSerializer.get_current_user_permissions(self, obj)

    def get_view_only_links_count(self, obj):
        return obj.private_links.filter(is_deleted=False).count()

    def get_total_comments_count(self, obj):
        return obj.comment_set.filter(page='node', is_deleted=False).count()

    def check_admin_perms(self, registration, user, validated_data):
        """
        While admin/write users can make both make modifications to registrations,
        most fields are restricted to admin-only edits

        Add fields that need admin perms to admin_only_editable_fields
        """
        user_is_admin = registration.has_permission(user, permissions.ADMIN)
        for field in validated_data:
            if field in self.admin_only_editable_fields and not user_is_admin:
                raise exceptions.PermissionDenied()

    def update_registration_tags(self, registration, validated_data, auth):
        new_tags = validated_data.pop('tags', [])
        try:
            registration.update_tags(new_tags, auth=auth)
        except NodeStateError as err:
            raise Conflict(str(err))

    def retract_registration(self, registration, validated_data, user):
        is_retracted = validated_data.pop('is_retracted', None)
        withdrawal_justification = validated_data.pop('withdrawal_justification', None)
        if withdrawal_justification and not is_retracted:
            raise exceptions.ValidationError(
                'You cannot provide a withdrawal_justification without a concurrent withdrawal request.',
            )
        if is_truthy(is_retracted):
            if registration.is_pending_retraction:
                raise exceptions.ValidationError('This registration is already pending withdrawal.')
            try:
                retraction = registration.retract_registration(user, withdrawal_justification, save=True)
            except NodeStateError as err:
                raise exceptions.ValidationError(str(err))
            retraction.ask(registration.get_active_contributors_recursive(unique_users=True))
        elif is_retracted is not None:
            raise exceptions.ValidationError('You cannot set withdrawn to False.')

    def update(self, registration, validated_data):
        user = self.context['request'].user
        auth = Auth(user)
        self.check_admin_perms(registration, user, validated_data)
        validated_data.pop('_id', None)

        if 'tags' in validated_data:
            self.update_registration_tags(registration, validated_data, auth)
        if 'custom_citation' in validated_data:
<<<<<<< HEAD
            registration.update_custom_citation(validated_data.pop('custom_citation'), auth)
        if 'license_type' in validated_data or 'license' in validated_data:
            license_details = get_license_details(registration, validated_data)
            validated_data['node_license'] = license_details
            validated_data.pop('license_type', None)
            validated_data.pop('license', None)
        if 'affiliated_institutions' in validated_data:
            institutions_list = validated_data.pop('affiliated_institutions')
            new_institutions = [{'_id': institution} for institution in institutions_list]
            update_institutions(registration, new_institutions, user)
            registration.save()
        if 'withdrawal_justification' in validated_data or 'is_retracted' in validated_data:
            self.retract_registration(registration, validated_data, user)
        if 'is_public' in validated_data:
            if validated_data.get('is_public') is False:
                raise exceptions.ValidationError('Registrations can only be turned from private to public.')

        try:
            registration.update(validated_data, auth=auth)
        except ValidationError as e:
            raise InvalidModelValueError(detail=e.messages[0])
        except NodeUpdateError as err:
            raise exceptions.ValidationError(err.reason)
        except NodeStateError as err:
            raise exceptions.ValidationError(str(err))

=======
            if user_is_admin:
                registration.update_custom_citation(validated_data.pop('custom_citation'), auth)
            else:
                raise exceptions.PermissionDenied()
        is_public = validated_data.get('is_public', None)
        if is_public is not None:
            if is_public:
                if user_is_admin:
                    try:
                        registration.update(validated_data, auth=auth)
                    except NodeUpdateError as err:
                        raise exceptions.ValidationError(err.reason)
                    except NodeStateError as err:
                        raise exceptions.ValidationError(str(err))
                else:
                    raise exceptions.PermissionDenied()
            else:
                raise exceptions.ValidationError('Registrations can only be turned from private to public.')
        if 'withdrawal_justification' in validated_data or 'is_pending_retraction' in validated_data:
            if user_is_admin:
                is_pending_retraction = validated_data.get('is_pending_retraction', None)
                withdrawal_justification = validated_data.get('withdrawal_justification', None)
                if withdrawal_justification and not is_pending_retraction:
                    raise exceptions.ValidationError(
                        'You cannot provide a withdrawal_justification without a concurrent withdrawal request.',
                    )
                if is_truthy(is_pending_retraction):
                    if registration.is_pending_retraction:
                        raise exceptions.ValidationError('This registration is already pending withdrawal')
                    try:
                        retraction = registration.retract_registration(user, withdrawal_justification, save=True)
                    except NodeStateError as err:
                        raise exceptions.ValidationError(str(err))
                    retraction.ask(registration.get_active_contributors_recursive(unique_users=True))
                elif is_pending_retraction is not None:
                    raise exceptions.ValidationError('You cannot set is_pending_withdrawal to False.')
            else:
                raise exceptions.PermissionDenied()
>>>>>>> 3b2f4b13
        return registration

    class Meta:
        type_ = 'registrations'


class RegistrationCreateSerializer(RegistrationSerializer):
    """
    Overrides RegistrationSerializer to add draft_registration, registration_choice, and lift_embargo fields
    """
    draft_registration = ser.CharField(write_only=True)
    registration_choice = ser.ChoiceField(write_only=True, choices=['immediate', 'embargo'])
    lift_embargo = VersionedDateTimeField(write_only=True, default=None, input_formats=['%Y-%m-%dT%H:%M:%S'])
    children = ser.ListField(write_only=True, required=False)

    def create(self, validated_data):
        auth = get_user_auth(self.context['request'])
        draft = validated_data.pop('draft')
        registration_choice = validated_data.pop('registration_choice', 'immediate')
        embargo_lifted = validated_data.pop('lift_embargo', None)
        reviewer = is_prereg_admin_not_project_admin(self.context['request'], draft)
        children = validated_data.pop('children', [])
        if children:
            # First check that all children are valid
            child_nodes = Node.objects.filter(guids___id__in=children)
            if child_nodes.count() != len(children):
                raise exceptions.ValidationError('Some child nodes could not be found.')

        # Second check that metadata doesn't have files that are not in the child nodes being registered.
        registering = children + [draft.branched_from._id]
        orphan_files = self._find_orphan_files(registering, draft)
        if orphan_files:
            orphan_files_names = [file_data['selectedFileName'] for file_data in orphan_files]
            raise exceptions.ValidationError('All files attached to this form must be registered to complete the process. '
                                             'The following file(s) are attached, but are not part of a component being'
                                             ' registered: {}'.format(', '.join(orphan_files_names)))

        try:
            draft.validate_metadata(metadata=draft.registration_metadata, reviewer=reviewer, required_fields=True)
        except ValidationValueError:
            log_exception()  # Probably indicates a bug on our end, so log to sentry
            # TODO: Raise an error once our JSON schemas are updated

        try:
            registration = draft.register(auth, save=True, child_ids=children)
        except NodeStateError as err:
            raise exceptions.ValidationError(err)

        if registration_choice == 'embargo':
            if not embargo_lifted:
                raise exceptions.ValidationError('lift_embargo must be specified.')
            embargo_end_date = embargo_lifted.replace(tzinfo=pytz.utc)
            try:
                registration.embargo_registration(auth.user, embargo_end_date)
            except ValidationError as err:
                raise exceptions.ValidationError(err.message)
        else:
            try:
                registration.require_approval(auth.user)
            except NodeStateError as err:
                raise exceptions.ValidationError(err)

        registration.save()
        return registration

    def _find_orphan_files(self, registering, draft):
        from website.archiver.utils import find_selected_files
        files = find_selected_files(draft.registration_schema, draft.registration_metadata)
        orphan_files = []
        for _, value in files.items():
            if 'extra' in value:
                for file_metadata in value['extra']:
                    if file_metadata['nodeId'] not in registering:
                        orphan_files.append(file_metadata)
        return orphan_files


class RegistrationDetailSerializer(RegistrationSerializer):
    """
    Overrides RegistrationSerializer make _id required and other fields writeable
    """

    id = IDField(source='_id', required=True)

    pending_withdrawal = HideIfWithdrawal(ser.BooleanField(
        source='is_pending_retraction', required=False,
        help_text='The registration is awaiting withdrawal approval by project admins.',
    ))
    withdrawal_justification = ser.CharField(required=False)


class RegistrationNodeLinksSerializer(NodeLinksSerializer):
    def get_absolute_url(self, obj):
        return absolute_reverse(
            'registrations:registration-pointer-detail',
            kwargs={
                'node_link_id': obj._id,
                'node_id': self.context['request'].parser_context['kwargs']['node_id'],
                'version': self.context['request'].parser_context['kwargs']['version'],
            },
        )


class RegistrationContributorsSerializer(NodeContributorsSerializer):
    def get_absolute_url(self, obj):
        return absolute_reverse(
            'registrations:registration-contributor-detail',
            kwargs={
                'user_id': obj.user._id,
                'node_id': self.context['request'].parser_context['kwargs']['node_id'],
                'version': self.context['request'].parser_context['kwargs']['version'],
            },
        )


class RegistrationFileSerializer(OsfStorageFileSerializer):

    files = NodeFileHyperLinkField(
        related_view='registrations:registration-files',
        related_view_kwargs={'node_id': '<target._id>', 'path': '<path>', 'provider': '<provider>'},
        kind='folder',
    )

    comments = FileRelationshipField(
        related_view='registrations:registration-comments',
        related_view_kwargs={'node_id': '<target._id>'},
        related_meta={'unread': 'get_unread_comments_count'},
        filter={'target': 'get_file_guid'},
    )

    node = RelationshipField(
        related_view='registrations:registration-detail',
        related_view_kwargs={'node_id': '<target._id>'},
        help_text='The registration that this file belongs to',
    )

class RegistrationStorageProviderSerializer(NodeStorageProviderSerializer):
    """
    Overrides NodeStorageProviderSerializer to lead to correct registration file links
    """
    files = NodeFileHyperLinkField(
        related_view='registrations:registration-files',
        related_view_kwargs={'node_id': '<target._id>', 'path': '<path>', 'provider': '<provider>'},
        kind='folder',
        never_embed=True,
    )<|MERGE_RESOLUTION|>--- conflicted
+++ resolved
@@ -33,11 +33,11 @@
         'article_doi',
         'custom_citation',
         'description',
+        'is_pending_retraction',
         'is_public',
-        'is_retracted',
         'license',
         'license_type',
-        'retraction',
+        'withdrawal_justification',
     ]
     title = ser.CharField(read_only=True)
     description = ser.CharField(required=False, allow_blank=True, allow_null=True)
@@ -360,13 +360,13 @@
             raise Conflict(str(err))
 
     def retract_registration(self, registration, validated_data, user):
-        is_retracted = validated_data.pop('is_retracted', None)
+        is_pending_retraction = validated_data.pop('is_pending_retraction', None)
         withdrawal_justification = validated_data.pop('withdrawal_justification', None)
-        if withdrawal_justification and not is_retracted:
+        if withdrawal_justification and not is_pending_retraction:
             raise exceptions.ValidationError(
                 'You cannot provide a withdrawal_justification without a concurrent withdrawal request.',
             )
-        if is_truthy(is_retracted):
+        if is_truthy(is_pending_retraction):
             if registration.is_pending_retraction:
                 raise exceptions.ValidationError('This registration is already pending withdrawal.')
             try:
@@ -374,8 +374,8 @@
             except NodeStateError as err:
                 raise exceptions.ValidationError(str(err))
             retraction.ask(registration.get_active_contributors_recursive(unique_users=True))
-        elif is_retracted is not None:
-            raise exceptions.ValidationError('You cannot set withdrawn to False.')
+        elif is_pending_retraction is not None:
+            raise exceptions.ValidationError('You cannot set is_pending_withdrawal to False.')
 
     def update(self, registration, validated_data):
         user = self.context['request'].user
@@ -386,7 +386,6 @@
         if 'tags' in validated_data:
             self.update_registration_tags(registration, validated_data, auth)
         if 'custom_citation' in validated_data:
-<<<<<<< HEAD
             registration.update_custom_citation(validated_data.pop('custom_citation'), auth)
         if 'license_type' in validated_data or 'license' in validated_data:
             license_details = get_license_details(registration, validated_data)
@@ -398,7 +397,7 @@
             new_institutions = [{'_id': institution} for institution in institutions_list]
             update_institutions(registration, new_institutions, user)
             registration.save()
-        if 'withdrawal_justification' in validated_data or 'is_retracted' in validated_data:
+        if 'withdrawal_justification' in validated_data or 'is_pending_retraction' in validated_data:
             self.retract_registration(registration, validated_data, user)
         if 'is_public' in validated_data:
             if validated_data.get('is_public') is False:
@@ -413,46 +412,6 @@
         except NodeStateError as err:
             raise exceptions.ValidationError(str(err))
 
-=======
-            if user_is_admin:
-                registration.update_custom_citation(validated_data.pop('custom_citation'), auth)
-            else:
-                raise exceptions.PermissionDenied()
-        is_public = validated_data.get('is_public', None)
-        if is_public is not None:
-            if is_public:
-                if user_is_admin:
-                    try:
-                        registration.update(validated_data, auth=auth)
-                    except NodeUpdateError as err:
-                        raise exceptions.ValidationError(err.reason)
-                    except NodeStateError as err:
-                        raise exceptions.ValidationError(str(err))
-                else:
-                    raise exceptions.PermissionDenied()
-            else:
-                raise exceptions.ValidationError('Registrations can only be turned from private to public.')
-        if 'withdrawal_justification' in validated_data or 'is_pending_retraction' in validated_data:
-            if user_is_admin:
-                is_pending_retraction = validated_data.get('is_pending_retraction', None)
-                withdrawal_justification = validated_data.get('withdrawal_justification', None)
-                if withdrawal_justification and not is_pending_retraction:
-                    raise exceptions.ValidationError(
-                        'You cannot provide a withdrawal_justification without a concurrent withdrawal request.',
-                    )
-                if is_truthy(is_pending_retraction):
-                    if registration.is_pending_retraction:
-                        raise exceptions.ValidationError('This registration is already pending withdrawal')
-                    try:
-                        retraction = registration.retract_registration(user, withdrawal_justification, save=True)
-                    except NodeStateError as err:
-                        raise exceptions.ValidationError(str(err))
-                    retraction.ask(registration.get_active_contributors_recursive(unique_users=True))
-                elif is_pending_retraction is not None:
-                    raise exceptions.ValidationError('You cannot set is_pending_withdrawal to False.')
-            else:
-                raise exceptions.PermissionDenied()
->>>>>>> 3b2f4b13
         return registration
 
     class Meta:
