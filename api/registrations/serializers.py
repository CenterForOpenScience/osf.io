--- conflicted
+++ resolved
@@ -1,10 +1,7 @@
 import pytz
 import json
 
-<<<<<<< HEAD
 from distutils.version import StrictVersion
-=======
->>>>>>> 285685b5
 from django.core.exceptions import ValidationError
 from rest_framework import serializers as ser
 from rest_framework import exceptions
