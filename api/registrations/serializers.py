import pytz
import json


from django.core.exceptions import ValidationError
from rest_framework import serializers as ser
from rest_framework import exceptions
from api.base.exceptions import Conflict, InvalidModelValueError
from api.base.serializers import is_anonymized
from api.base.utils import absolute_reverse, get_user_auth, is_truthy
from website.project.metadata.utils import is_prereg_admin_not_project_admin
from website.project.model import NodeUpdateError

from api.files.serializers import OsfStorageFileSerializer
from api.nodes.serializers import NodeSerializer, NodeStorageProviderSerializer
from api.nodes.serializers import NodeLinksSerializer, NodeLicenseSerializer, update_institutions
from api.nodes.serializers import NodeContributorsSerializer, NodeLicenseRelationshipField, RegistrationProviderRelationshipField, get_license_details
from api.base.serializers import (
    IDField, RelationshipField, LinksField, HideIfWithdrawal,
    FileRelationshipField, NodeFileHyperLinkField, HideIfRegistration,
    ShowIfVersion, VersionedDateTimeField, ValuesListField,
)
from framework.auth.core import Auth
from osf.exceptions import ValidationValueError, NodeStateError
from osf.models import Node, RegistrationSchema
from website.settings import ANONYMIZED_TITLES
from framework.sentry import log_exception

class RegistrationSerializer(NodeSerializer):
    admin_only_editable_fields = [
        'affiliated_institutions',
        'article_doi',
        'custom_citation',
        'description',
        'is_pending_retraction',
        'is_public',
        'license',
        'license_type',
        'subjects',
        'withdrawal_justification',
        'category',
    ]

<<<<<<< HEAD
=======
    # Remember to add new RegistrationSerializer fields to this list
    # if you don't need them to be anonymized
    non_anonymized_fields = NodeSerializer.non_anonymized_fields + [
        'archiving',
        'article_doi',
        'date_registered',
        'date_withdrawn',
        'embargo_end_date',
        'embargoed',
        'pending_embargo_approval',
        'pending_embargo_termination_approval',
        'pending_registration_approval',
        'pending_withdrawal',
        'provider',
        'registered_by',
        'registered_from',
        'registered_meta',
        'registration_schema',
        'registration_supplement',
        'withdrawal_justification',
        'withdrawn',
    ]

>>>>>>> aa1f2714
    title = ser.CharField(read_only=True)
    description = ser.CharField(required=False, allow_blank=True, allow_null=True)
    category_choices = NodeSerializer.category_choices
    category_choices_string = NodeSerializer.category_choices_string
    category = ser.ChoiceField(required=False, choices=category_choices, help_text='Choices: ' + category_choices_string)
    date_modified = VersionedDateTimeField(source='last_logged', read_only=True)
    fork = HideIfWithdrawal(ser.BooleanField(read_only=True, source='is_fork'))
    collection = HideIfWithdrawal(ser.BooleanField(read_only=True, source='is_collection'))
    access_requests_enabled = HideIfWithdrawal(ser.BooleanField(read_only=True))
    node_license = HideIfWithdrawal(NodeLicenseSerializer(required=False, source='license'))
    tags = HideIfWithdrawal(ValuesListField(attr_name='name', child=ser.CharField(), required=False))
    article_doi = ser.CharField(required=False, allow_null=True)
    public = HideIfWithdrawal(ser.BooleanField(
        source='is_public', required=False,
               help_text='Nodes that are made public will give read-only access '
        'to everyone. Private nodes require explicit read '
        'permission. Write and admin access are the same for '
        'public and private nodes. Administrators on a parent '
        'node have implicit read permissions for all child nodes',
    ))
    current_user_permissions = HideIfWithdrawal(ser.SerializerMethodField(
        help_text='List of strings representing the permissions '
        'for the current user on this node.',
    ))

    pending_embargo_approval = HideIfWithdrawal(ser.BooleanField(
        read_only=True, source='is_pending_embargo',
        help_text='The associated Embargo is awaiting approval by project admins.',
    ))
    pending_embargo_termination_approval = HideIfWithdrawal(ser.BooleanField(
        read_only=True, source='is_pending_embargo_termination',
        help_text='The associated Embargo early termination is awaiting approval by project admins',
    ))
    embargoed = HideIfWithdrawal(ser.BooleanField(read_only=True, source='is_embargoed'))
    pending_registration_approval = HideIfWithdrawal(ser.BooleanField(
        source='is_pending_registration', read_only=True,
        help_text='The associated RegistrationApproval is awaiting approval by project admins.',
    ))
    archiving = HideIfWithdrawal(ser.BooleanField(read_only=True))
    pending_withdrawal = HideIfWithdrawal(ser.BooleanField(
        source='is_pending_retraction', read_only=True,
        help_text='The registration is awaiting withdrawal approval by project admins.',
    ))
    withdrawn = ser.BooleanField(
        source='is_retracted', read_only=True,
        help_text='The registration has been withdrawn.',
    )

    date_registered = VersionedDateTimeField(source='registered_date', read_only=True, help_text='Date time of registration.')
    date_withdrawn = VersionedDateTimeField(read_only=True, help_text='Date time of when this registration was retracted.')
    embargo_end_date = HideIfWithdrawal(ser.SerializerMethodField(help_text='When the embargo on this registration will be lifted.'))
    custom_citation = HideIfWithdrawal(ser.CharField(allow_blank=True, required=False))

    withdrawal_justification = ser.CharField(read_only=True)
    template_from = HideIfWithdrawal(ser.CharField(
        read_only=True, allow_blank=False, allow_null=False,
        help_text='Specify a node id for a node you would like to use as a template for the '
        'new node. Templating is like forking, except that you do not copy the '
        'files, only the project structure. Some information is changed on the top '
        'level project by submitting the appropriate fields in the request body, '
        'and some information will not change. By default, the description will '
        'be cleared and the project will be made private.',
    ))
    registration_supplement = ser.SerializerMethodField()
    registered_meta = HideIfWithdrawal(ser.SerializerMethodField(
        help_text='A dictionary with supplemental registration questions and responses.',
    ))

    registered_by = HideIfWithdrawal(RelationshipField(
        related_view='users:user-detail',
        related_view_kwargs={'user_id': '<registered_user._id>'},
    ))

    registered_from = RelationshipField(
        related_view='nodes:node-detail',
        related_view_kwargs={'node_id': '<registered_from._id>'},
    )

    children = HideIfWithdrawal(RelationshipField(
        related_view='registrations:registration-children',
        related_view_kwargs={'node_id': '<_id>'},
        related_meta={'count': 'get_node_count'},
    ))

    comments = HideIfWithdrawal(RelationshipField(
        related_view='registrations:registration-comments',
        related_view_kwargs={'node_id': '<_id>'},
        related_meta={
            'unread': 'get_unread_comments_count',
            'count': 'get_total_comments_count',
        },
        filter={'target': '<_id>'},
    ))

    contributors = RelationshipField(
        related_view='registrations:registration-contributors',
        related_view_kwargs={'node_id': '<_id>'},
        related_meta={'count': 'get_contrib_count'},
    )

    bibliographic_contributors = RelationshipField(
        related_view='registrations:registration-bibliographic-contributors',
        related_view_kwargs={'node_id': '<_id>'},
    )

    implicit_contributors = RelationshipField(
        related_view='registrations:registration-implicit-contributors',
        related_view_kwargs={'node_id': '<_id>'},
        help_text='This feature is experimental and being tested. It may be deprecated.',
    )

    files = HideIfWithdrawal(RelationshipField(
        related_view='registrations:registration-storage-providers',
        related_view_kwargs={'node_id': '<_id>'},
    ))

    wikis = HideIfWithdrawal(RelationshipField(
        related_view='registrations:registration-wikis',
        related_view_kwargs={'node_id': '<_id>'},
        related_meta={'count': 'get_wiki_page_count'},
    ))

    forked_from = HideIfWithdrawal(RelationshipField(
        related_view=lambda n: 'registrations:registration-detail' if getattr(n, 'is_registration', False) else 'nodes:node-detail',
        related_view_kwargs={'node_id': '<forked_from_id>'},
    ))

    template_node = HideIfWithdrawal(RelationshipField(
        related_view='nodes:node-detail',
        related_view_kwargs={'node_id': '<template_node._id>'},
    ))

    license = HideIfWithdrawal(NodeLicenseRelationshipField(
        related_view='licenses:license-detail',
        related_view_kwargs={'license_id': '<license.node_license._id>'},
        read_only=False,
    ))

    logs = HideIfWithdrawal(RelationshipField(
        related_view='registrations:registration-logs',
        related_view_kwargs={'node_id': '<_id>'},
    ))

    forks = HideIfWithdrawal(RelationshipField(
        related_view='registrations:registration-forks',
        related_view_kwargs={'node_id': '<_id>'},
        related_meta={'count': 'get_forks_count'},
    ))

    groups = HideIfRegistration(RelationshipField(
        related_view='nodes:node-groups',
        related_view_kwargs={'node_id': '<_id>'},
    ))

    node_links = ShowIfVersion(
        HideIfWithdrawal(RelationshipField(
            related_view='registrations:registration-pointers',
            related_view_kwargs={'node_id': '<_id>'},
            related_meta={'count': 'get_pointers_count'},
            help_text='This feature is deprecated as of version 2.1. Use linked_nodes instead.',
        )), min_version='2.0', max_version='2.0',
    )

    linked_by_nodes = HideIfWithdrawal(RelationshipField(
        related_view='registrations:registration-linked-by-nodes',
        related_view_kwargs={'node_id': '<_id>'},
        related_meta={'count': 'get_linked_by_nodes_count'},
    ))

    linked_by_registrations = HideIfWithdrawal(RelationshipField(
        related_view='registrations:registration-linked-by-registrations',
        related_view_kwargs={'node_id': '<_id>'},
        related_meta={'count': 'get_linked_by_registrations_count'},
    ))

    parent = RelationshipField(
        related_view='registrations:registration-detail',
        related_view_kwargs={'node_id': '<parent_node._id>'},
        filter_key='parent_node',
    )

    root = RelationshipField(
        related_view='registrations:registration-detail',
        related_view_kwargs={'node_id': '<root._id>'},
    )

    region = HideIfWithdrawal(RelationshipField(
        related_view='regions:region-detail',
        related_view_kwargs={'region_id': '<osfstorage_region._id>'},
        read_only=True,
    ))

    affiliated_institutions = RelationshipField(
        related_view='registrations:registration-institutions',
        related_view_kwargs={'node_id': '<_id>'},
        self_view='registrations:registration-relationships-institutions',
        self_view_kwargs={'node_id': '<_id>'},
        read_only=False,
        many=True,
        required=False,
    )

    registration_schema = RelationshipField(
        related_view='schemas:registration-schema-detail',
        related_view_kwargs={'schema_id': '<registered_schema_id>'},
    )

    settings = HideIfRegistration(RelationshipField(
        related_view='nodes:node-settings',
        related_view_kwargs={'node_id': '<_id>'},
    ))

    registrations = HideIfRegistration(RelationshipField(
        related_view='nodes:node-registrations',
        related_view_kwargs={'node_id': '<_id>'},
    ))

    draft_registrations = HideIfRegistration(RelationshipField(
        related_view='nodes:node-draft-registrations',
        related_view_kwargs={'node_id': '<_id>'},
    ))

    preprints = HideIfWithdrawal(HideIfRegistration(RelationshipField(
        related_view='nodes:node-preprints',
        related_view_kwargs={'node_id': '<_id>'},
    )))

    identifiers = RelationshipField(
        related_view='registrations:identifier-list',
        related_view_kwargs={'node_id': '<_id>'},
    )

    linked_nodes = HideIfWithdrawal(RelationshipField(
        related_view='registrations:linked-nodes',
        related_view_kwargs={'node_id': '<_id>'},
        related_meta={'count': 'get_node_links_count'},
        self_view='registrations:node-pointer-relationship',
        self_view_kwargs={'node_id': '<_id>'},
    ))

    linked_registrations = HideIfWithdrawal(RelationshipField(
        related_view='registrations:linked-registrations',
        related_view_kwargs={'node_id': '<_id>'},
        related_meta={'count': 'get_registration_links_count'},
        self_view='registrations:node-registration-pointer-relationship',
        self_view_kwargs={'node_id': '<_id>'},
    ))

    view_only_links = HideIfWithdrawal(RelationshipField(
        related_view='registrations:registration-view-only-links',
        related_view_kwargs={'node_id': '<_id>'},
        related_meta={'count': 'get_view_only_links_count'},
    ))

    citation = HideIfWithdrawal(RelationshipField(
        related_view='registrations:registration-citation',
        related_view_kwargs={'node_id': '<_id>'},
    ))

    provider = RegistrationProviderRelationshipField(
        related_view='providers:registration-providers:registration-provider-detail',
        related_view_kwargs={'provider_id': '<provider._id>'},
        read_only=True,
    )

<<<<<<< HEAD
    links = LinksField({'self': 'get_registration_url', 'html': 'get_absolute_html_url'})

    @property
    def subjects_related_view(self):
        # Overrides TaxonomizableSerializerMixin
        return 'registrations:registration-subjects'

    @property
    def subjects_self_view(self):
        # Overrides TaxonomizableSerializerMixin
        return 'registrations:registration-relationships-subjects'

    def get_registration_url(self, obj):
        return absolute_reverse(
            'registrations:registration-detail', kwargs={
                'node_id': obj._id,
                'version': self.context['request'].parser_context['kwargs']['version'],
            },
        )
=======
    links = LinksField({'html': 'get_absolute_html_url'})
>>>>>>> aa1f2714

    def get_absolute_url(self, obj):
        return obj.get_absolute_url()

    def get_registered_meta(self, obj):
        if obj.registered_meta:
            meta_values = self.anonymize_registered_meta(obj)
            try:
                return json.loads(meta_values)
            except TypeError:
                return meta_values
            except ValueError:
                return meta_values
        return None

    def get_embargo_end_date(self, obj):
        if obj.embargo_end_date:
            return obj.embargo_end_date
        return None

    def get_registration_supplement(self, obj):
        if obj.registered_schema:
            schema = obj.registered_schema.first()
            if schema is None:
                return None
            return schema.name
        return None

    def get_current_user_permissions(self, obj):
        return NodeSerializer.get_current_user_permissions(self, obj)

    def get_view_only_links_count(self, obj):
        return obj.private_links.filter(is_deleted=False).count()

    def get_total_comments_count(self, obj):
        return obj.comment_set.filter(page='node', is_deleted=False).count()

    def anonymize_registered_meta(self, obj):
        """
        Looks at every question on every page of the schema, for any titles
        matching ANONYMIZED_TITLES.  If present, deletes that question's response
        from meta_values.
        """
        meta_values = obj.registered_meta.values()[0]
        if is_anonymized(self.context['request']):
            registration_schema = RegistrationSchema.objects.get(_id=obj.registered_schema_id)
            for page in registration_schema.schema['pages']:
                for question in page['questions']:
                    if question['title'] in ANONYMIZED_TITLES and meta_values.get(question.get('qid')):
                        del meta_values[question['qid']]
        return meta_values

    def check_admin_perms(self, registration, user, validated_data):
        """
        While admin/write users can make both make modifications to registrations,
        most fields are restricted to admin-only edits.  You must be an admin
        contributor on the registration; you cannot have gotten your admin
        permissions through group membership.

        Add fields that need admin perms to admin_only_editable_fields
        """
        user_is_admin = registration.is_admin_contributor(user)
        for field in validated_data:
            if field in self.admin_only_editable_fields and not user_is_admin:
                raise exceptions.PermissionDenied()

    def update_registration_tags(self, registration, validated_data, auth):
        new_tags = validated_data.pop('tags', [])
        try:
            registration.update_tags(new_tags, auth=auth)
        except NodeStateError as err:
            raise Conflict(str(err))

    def retract_registration(self, registration, validated_data, user):
        is_pending_retraction = validated_data.pop('is_pending_retraction', None)
        withdrawal_justification = validated_data.pop('withdrawal_justification', None)
        if withdrawal_justification and not is_pending_retraction:
            raise exceptions.ValidationError(
                'You cannot provide a withdrawal_justification without a concurrent withdrawal request.',
            )
        if is_truthy(is_pending_retraction):
            if registration.is_pending_retraction:
                raise exceptions.ValidationError('This registration is already pending withdrawal.')
            try:
                retraction = registration.retract_registration(user, withdrawal_justification, save=True)
            except NodeStateError as err:
                raise exceptions.ValidationError(str(err))
            retraction.ask(registration.get_active_contributors_recursive(unique_users=True))
        elif is_pending_retraction is not None:
            raise exceptions.ValidationError('You cannot set is_pending_withdrawal to False.')

    def update(self, registration, validated_data):
        user = self.context['request'].user
        auth = Auth(user)
        self.check_admin_perms(registration, user, validated_data)
        validated_data.pop('_id', None)

        if 'tags' in validated_data:
            self.update_registration_tags(registration, validated_data, auth)
        if 'custom_citation' in validated_data:
            registration.update_custom_citation(validated_data.pop('custom_citation'), auth)
        if 'license_type' in validated_data or 'license' in validated_data:
            license_details = get_license_details(registration, validated_data)
            validated_data['node_license'] = license_details
            validated_data.pop('license_type', None)
            validated_data.pop('license', None)
        if 'affiliated_institutions' in validated_data:
            institutions_list = validated_data.pop('affiliated_institutions')
            new_institutions = [{'_id': institution} for institution in institutions_list]
            update_institutions(registration, new_institutions, user)
            registration.save()
        if 'subjects' in validated_data:
            subjects = validated_data.pop('subjects', None)
            self.update_subjects(registration, subjects, auth)
        if 'withdrawal_justification' in validated_data or 'is_pending_retraction' in validated_data:
            self.retract_registration(registration, validated_data, user)
        if 'is_public' in validated_data:
            if validated_data.get('is_public') is False:
                raise exceptions.ValidationError('Registrations can only be turned from private to public.')

        try:
            registration.update(validated_data, auth=auth)
        except ValidationError as e:
            raise InvalidModelValueError(detail=e.messages[0])
        except NodeUpdateError as err:
            raise exceptions.ValidationError(err.reason)
        except NodeStateError as err:
            raise exceptions.ValidationError(str(err))

        return registration

    class Meta:
        type_ = 'registrations'


class RegistrationCreateSerializer(RegistrationSerializer):
    """
    Overrides RegistrationSerializer to add draft_registration, registration_choice, and lift_embargo fields
    """
    draft_registration = ser.CharField(write_only=True)
    registration_choice = ser.ChoiceField(write_only=True, choices=['immediate', 'embargo'])
    lift_embargo = VersionedDateTimeField(write_only=True, default=None, input_formats=['%Y-%m-%dT%H:%M:%S'])
    children = ser.ListField(write_only=True, required=False)

    def create(self, validated_data):
        auth = get_user_auth(self.context['request'])
        draft = validated_data.pop('draft')
        registration_choice = validated_data.pop('registration_choice', 'immediate')
        embargo_lifted = validated_data.pop('lift_embargo', None)
        reviewer = is_prereg_admin_not_project_admin(self.context['request'], draft)
        children = validated_data.pop('children', [])
        if children:
            # First check that all children are valid
            child_nodes = Node.objects.filter(guids___id__in=children)
            if child_nodes.count() != len(children):
                raise exceptions.ValidationError('Some child nodes could not be found.')

        # Second check that metadata doesn't have files that are not in the child nodes being registered.
        registering = children + [draft.branched_from._id]
        orphan_files = self._find_orphan_files(registering, draft)
        if orphan_files:
            orphan_files_names = [file_data['selectedFileName'] for file_data in orphan_files]
            raise exceptions.ValidationError('All files attached to this form must be registered to complete the process. '
                                             'The following file(s) are attached, but are not part of a component being'
                                             ' registered: {}'.format(', '.join(orphan_files_names)))

        try:
            draft.validate_metadata(metadata=draft.registration_metadata, reviewer=reviewer, required_fields=True)
        except ValidationValueError:
            log_exception()  # Probably indicates a bug on our end, so log to sentry
            # TODO: Raise an error once our JSON schemas are updated

        try:
            registration = draft.register(auth, save=True, child_ids=children)
        except NodeStateError as err:
            raise exceptions.ValidationError(err)

        if registration_choice == 'embargo':
            if not embargo_lifted:
                raise exceptions.ValidationError('lift_embargo must be specified.')
            embargo_end_date = embargo_lifted.replace(tzinfo=pytz.utc)
            try:
                registration.embargo_registration(auth.user, embargo_end_date)
            except ValidationError as err:
                raise exceptions.ValidationError(err.message)
        else:
            try:
                registration.require_approval(auth.user)
            except NodeStateError as err:
                raise exceptions.ValidationError(err)

        registration.save()
        return registration

    def _find_orphan_files(self, registering, draft):
        from website.archiver.utils import find_selected_files
        files = find_selected_files(draft.registration_schema, draft.registration_metadata)
        orphan_files = []
        for _, value in files.items():
            if 'extra' in value:
                for file_metadata in value['extra']:
                    if file_metadata['nodeId'] not in registering:
                        orphan_files.append(file_metadata)
        return orphan_files


class RegistrationDetailSerializer(RegistrationSerializer):
    """
    Overrides RegistrationSerializer make _id required and other fields writeable
    """

    id = IDField(source='_id', required=True)

    pending_withdrawal = HideIfWithdrawal(ser.BooleanField(
        source='is_pending_retraction', required=False,
        help_text='The registration is awaiting withdrawal approval by project admins.',
    ))
    withdrawal_justification = ser.CharField(required=False)


class RegistrationNodeLinksSerializer(NodeLinksSerializer):
    def get_absolute_url(self, obj):
        return absolute_reverse(
            'registrations:registration-pointer-detail',
            kwargs={
                'node_link_id': obj._id,
                'node_id': self.context['request'].parser_context['kwargs']['node_id'],
                'version': self.context['request'].parser_context['kwargs']['version'],
            },
        )


class RegistrationContributorsSerializer(NodeContributorsSerializer):
    def get_absolute_url(self, obj):
        return absolute_reverse(
            'registrations:registration-contributor-detail',
            kwargs={
                'user_id': obj.user._id,
                'node_id': self.context['request'].parser_context['kwargs']['node_id'],
                'version': self.context['request'].parser_context['kwargs']['version'],
            },
        )


class RegistrationFileSerializer(OsfStorageFileSerializer):

    files = NodeFileHyperLinkField(
        related_view='registrations:registration-files',
        related_view_kwargs={'node_id': '<target._id>', 'path': '<path>', 'provider': '<provider>'},
        kind='folder',
    )

    comments = FileRelationshipField(
        related_view='registrations:registration-comments',
        related_view_kwargs={'node_id': '<target._id>'},
        related_meta={'unread': 'get_unread_comments_count'},
        filter={'target': 'get_file_guid'},
    )

    node = RelationshipField(
        related_view='registrations:registration-detail',
        related_view_kwargs={'node_id': '<target._id>'},
        help_text='The registration that this file belongs to',
    )

class RegistrationStorageProviderSerializer(NodeStorageProviderSerializer):
    """
    Overrides NodeStorageProviderSerializer to lead to correct registration file links
    """
    files = NodeFileHyperLinkField(
        related_view='registrations:registration-files',
        related_view_kwargs={'node_id': '<target._id>', 'path': '<path>', 'provider': '<provider>'},
        kind='folder',
        never_embed=True,
    )<|MERGE_RESOLUTION|>--- conflicted
+++ resolved
@@ -41,32 +41,6 @@
         'category',
     ]
 
-<<<<<<< HEAD
-=======
-    # Remember to add new RegistrationSerializer fields to this list
-    # if you don't need them to be anonymized
-    non_anonymized_fields = NodeSerializer.non_anonymized_fields + [
-        'archiving',
-        'article_doi',
-        'date_registered',
-        'date_withdrawn',
-        'embargo_end_date',
-        'embargoed',
-        'pending_embargo_approval',
-        'pending_embargo_termination_approval',
-        'pending_registration_approval',
-        'pending_withdrawal',
-        'provider',
-        'registered_by',
-        'registered_from',
-        'registered_meta',
-        'registration_schema',
-        'registration_supplement',
-        'withdrawal_justification',
-        'withdrawn',
-    ]
-
->>>>>>> aa1f2714
     title = ser.CharField(read_only=True)
     description = ser.CharField(required=False, allow_blank=True, allow_null=True)
     category_choices = NodeSerializer.category_choices
@@ -332,9 +306,6 @@
         read_only=True,
     )
 
-<<<<<<< HEAD
-    links = LinksField({'self': 'get_registration_url', 'html': 'get_absolute_html_url'})
-
     @property
     def subjects_related_view(self):
         # Overrides TaxonomizableSerializerMixin
@@ -345,16 +316,7 @@
         # Overrides TaxonomizableSerializerMixin
         return 'registrations:registration-relationships-subjects'
 
-    def get_registration_url(self, obj):
-        return absolute_reverse(
-            'registrations:registration-detail', kwargs={
-                'node_id': obj._id,
-                'version': self.context['request'].parser_context['kwargs']['version'],
-            },
-        )
-=======
     links = LinksField({'html': 'get_absolute_html_url'})
->>>>>>> aa1f2714
 
     def get_absolute_url(self, obj):
         return obj.get_absolute_url()
