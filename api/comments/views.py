from django.shortcuts import get_object_or_404
from rest_framework import generics, permissions as drf_permissions
from rest_framework.exceptions import NotFound, ValidationError, PermissionDenied

from api.base.exceptions import Gone
from api.base import permissions as base_permissions
from api.base.views import JSONAPIBaseView
from api.comments.permissions import (
    CommentDetailPermissions,
    CommentReportsPermissions
)
from api.comments.serializers import (
    CommentSerializer,
    NodeCommentDetailSerializer,
    RegistrationCommentDetailSerializer,
    CommentReportSerializer,
    CommentReportDetailSerializer,
    CommentReport
)
from framework.auth.core import Auth
from framework.auth.oauth_scopes import CoreScopes
from framework.exceptions import PermissionsError
from osf.models import AbstractNode, Comment, BaseFileNode
from addons.wiki.models import WikiPage


class CommentMixin(object):
    """Mixin with convenience methods for retrieving the current comment  based on the
    current URL. By default, fetches the comment based on the comment_id kwarg.
    """

    serializer_class = CommentSerializer
    comment_lookup_url_kwarg = 'comment_id'

    def get_comment(self, check_permissions=True):
        pk = self.kwargs[self.comment_lookup_url_kwarg]
        comment = get_object_or_404(Comment, guids___id=pk, root_target__isnull=False)

<<<<<<< HEAD
=======
        # Deleted root targets still appear as tuples in the database and are included in
        # the above query, requiring an additional check
        if comment.root_target:
            # Temporary, while 'is_deleted' and 'deleted' fields both still exist
            if hasattr(comment.root_target.referent, 'deleted') and comment.root_target.referent.deleted:
                comment.root_target = None
                comment.save()

            if comment.root_target and hasattr(comment.root_target.referent, 'is_deleted') and comment.root_target.referent.is_deleted:
                comment.root_target = None
                comment.save()

>>>>>>> f64aa188
        if comment.root_target is None:
            raise NotFound

        if check_permissions:
            # May raise a permission denied
            self.check_object_permissions(self.request, comment)
        return comment


class CommentDetail(JSONAPIBaseView, generics.RetrieveUpdateDestroyAPIView, CommentMixin):
    """The documentation for this endpoint can be found [here](https://developer.osf.io/#operation/comments_read).
    """
    permission_classes = (
        drf_permissions.IsAuthenticatedOrReadOnly,
        CommentDetailPermissions,
        base_permissions.TokenHasScope,
    )

    required_read_scopes = [CoreScopes.NODE_COMMENTS_READ]
    required_write_scopes = [CoreScopes.NODE_COMMENTS_WRITE]

    serializer_class = NodeCommentDetailSerializer
    view_category = 'comments'
    view_name = 'comment-detail'

    # overrides RetrieveAPIView
    def get_object(self):
        comment = self.get_comment()
        comment_node = None

        if isinstance(comment.target.referent, AbstractNode):
            comment_node = comment.target.referent
        elif isinstance(comment.target.referent, (WikiPage,
                                                 BaseFileNode)):
            comment_node = comment.target.referent.node
        if comment_node and comment_node.is_registration:
            self.serializer_class = RegistrationCommentDetailSerializer

        return comment

    def perform_destroy(self, instance):
        auth = Auth(self.request.user)
        if instance.is_deleted:
            raise ValidationError('Comment already deleted.')
        else:
            try:
                instance.delete(auth, save=True)
            except PermissionsError:
                raise PermissionDenied('Not authorized to delete this comment.')


class CommentReportsList(JSONAPIBaseView, generics.ListCreateAPIView, CommentMixin):
    """List of reports made for a comment. *Writeable*.

    Paginated list of reports for a comment. Each resource contains the full representation of the
    report, meaning additional requests to an individual comment's report detail view are not necessary.

    ###Permissions

    The comment reports endpoint can only be viewed by users with permission to comment on the node. Users
    are only shown comment reports that they have made.

    ##Attributes

    OSF comment report entities have the "comment_reports" `type`.

        name           type               description
        =====================================================================================
        category        string            the type of spam, must be one of the allowed values
        message         string            description of why the comment was reported

    ##Links

    See the [JSON-API spec regarding pagination](http://jsonapi.org/format/1.0/#fetching-pagination).

    ##Actions

    ###Create

        Method:        POST
        URL:           /links/self
        Query Params:  <none>
        Body (JSON):   {
                         "data": {
                           "type": "comment_reports",      # required
                           "attributes": {
                             "category":       {category}, # mandatory
                             "message":        {text},     # optional
                           }
                         }
                       }
        Success:       201 CREATED + comment report representation

    To create a report for this comment, issue a POST request against this endpoint. The `category` field is mandatory,
    and must be one of the following: "spam", "hate" or "violence" . The `message` field is optional. If the comment
    report creation is successful the API will return a 201 response with the representation of the new comment report
    in the body. For the new comment report's canonical URL, see the `/links/self` field of the response.

    ##Query Params

    *None*.

    #This Request/Response
    """
    permission_classes = (
        drf_permissions.IsAuthenticated,
        CommentReportsPermissions,
        base_permissions.TokenHasScope,
    )

    required_read_scopes = [CoreScopes.COMMENT_REPORTS_READ]
    required_write_scopes = [CoreScopes.COMMENT_REPORTS_WRITE]

    serializer_class = CommentReportSerializer

    view_category = 'comments'
    view_name = 'comment-reports'

    ordering = ('-modified',)

    def get_queryset(self):
        user_id = self.request.user._id
        comment = self.get_comment()
        reports = comment.reports
        serialized_reports = []
        if user_id in reports:
            report = CommentReport(user_id, reports[user_id]['category'], reports[user_id]['text'])
            serialized_reports.append(report)
        return serialized_reports


class CommentReportDetail(JSONAPIBaseView, generics.RetrieveUpdateDestroyAPIView, CommentMixin):
    """Details about a specific comment report. *Writeable*.

    ###Permissions

    A comment report detail can only be viewed, edited and removed by the user who created the report.

    ##Attributes

    OSF comment report entities have the "comment_reports" `type`.

        name           type               description
        =====================================================================================
        category        string            the type of spam, must be one of the allowed values
        message         string            description of why the comment was reported

    ##Links

        self:  the canonical api endpoint of this comment report

    ##Actions

    ###Update

        Method:        PUT / PATCH
        URL:           /links/self
        Query Params:  <none>
        Body (JSON):   {
                         "data": {
                           "type": "comment_reports",   # required
                           "id":   {user_id},           # required
                           "attributes": {
                             "category":       {category},      # mandatory
                             "message":         {text},         # optional
                           }
                         }
                       }
        Success:       200 OK + comment report representation

    To update a report for this comment, issue a PUT/PATCH request against this endpoint. The `category` field is
    mandatory for a PUT request and must be one of the following: "spam", "hate" or "violence". The `message` field
    is optional. Non-string values will be accepted and stringified, but we make no promises about the stringification
    output. So don't do that.

    ###Delete
        Method:        DELETE
        URL:           /links/self
        Query Params:  <none>
        Success:       204 + No content

    To delete a comment report, issue a DELETE request against `/links/self`.  A successful delete will return a
    204 No Content response.

    ##Query Params

    *None*.

    #This Request/Response
    """
    permission_classes = (
        drf_permissions.IsAuthenticated,
        CommentReportsPermissions,
        base_permissions.TokenHasScope,
    )

    required_read_scopes = [CoreScopes.COMMENT_REPORTS_READ]
    required_write_scopes = [CoreScopes.COMMENT_REPORTS_WRITE]

    serializer_class = CommentReportDetailSerializer
    view_category = 'comments'
    view_name = 'report-detail'

    # overrides RetrieveUpdateDestroyAPIView
    def get_object(self):
        comment = self.get_comment()
        reports = comment.reports
        user_id = self.request.user._id
        reporter_id = self.kwargs['user_id']

        if reporter_id != user_id:
            raise PermissionDenied('Not authorized to comment on this project.')

        if reporter_id in reports:
            return CommentReport(user_id, reports[user_id]['category'], reports[user_id]['text'])
        else:
            raise Gone(detail='The requested comment report is no longer available.')

    # overrides RetrieveUpdateDestroyAPIView
    def perform_destroy(self, instance):
        user = self.request.user
        comment = self.get_comment()
        try:
            comment.retract_report(user, save=True)
        except ValueError as error:
            raise ValidationError(error.message)<|MERGE_RESOLUTION|>--- conflicted
+++ resolved
@@ -36,21 +36,6 @@
         pk = self.kwargs[self.comment_lookup_url_kwarg]
         comment = get_object_or_404(Comment, guids___id=pk, root_target__isnull=False)
 
-<<<<<<< HEAD
-=======
-        # Deleted root targets still appear as tuples in the database and are included in
-        # the above query, requiring an additional check
-        if comment.root_target:
-            # Temporary, while 'is_deleted' and 'deleted' fields both still exist
-            if hasattr(comment.root_target.referent, 'deleted') and comment.root_target.referent.deleted:
-                comment.root_target = None
-                comment.save()
-
-            if comment.root_target and hasattr(comment.root_target.referent, 'is_deleted') and comment.root_target.referent.is_deleted:
-                comment.root_target = None
-                comment.save()
-
->>>>>>> f64aa188
         if comment.root_target is None:
             raise NotFound
 
