"""Utilities for pushing metadata to SHARE/Trove

SHARE/Trove accepts metadata records as "indexcards" in turtle format: https://www.w3.org/TR/turtle/
"""
from http import HTTPStatus
import logging

from django.apps import apps
import requests

from framework.celery_tasks import app as celery_app
from framework.celery_tasks.handlers import enqueue_task
from framework.encryption import ensure_bytes
from framework.sentry import log_exception
<<<<<<< HEAD
from osf import models as osf_db
from osf.external.gravy_valet.exceptions import GVException
=======
>>>>>>> 2328dd60
from osf.metadata.osf_gathering import (
    OsfmapPartition,
    pls_get_magic_metadata_basket,
)
from osf.metadata.serializers import get_metadata_serializer
from website import settings


logger = logging.getLogger(__name__)


def shtrove_ingest_url():
    return f'{settings.SHARE_URL}trove/ingest'

<<<<<<< HEAD
def sharev2_push_url():
    return f'{settings.SHARE_URL}api/v2/normalizeddata/'

=======
>>>>>>> 2328dd60

def is_qa_resource(resource):
    """
    QA puts tags and special titles on their project to stop them from appearing in the search results. This function
    check if a resource is a 'QA resource' that should be indexed.
    :param resource: should be Node/Registration/Preprint
    :return:
    """
    tags = set(resource.tags.all().values_list('name', flat=True))
    has_qa_tags = bool(set(settings.DO_NOT_INDEX_LIST['tags']).intersection(tags))

    has_qa_title = False
    _title = getattr(resource, 'title', None)
    if _title:
        has_qa_title = any((_substring in _title) for _substring in settings.DO_NOT_INDEX_LIST['titles'])

    return has_qa_tags or has_qa_title


def update_share(resource):
    if not settings.SHARE_ENABLED:
        return
    if not hasattr(resource, 'guids'):
        logger.error(f'update_share called on non-guid resource: {resource}')
        return
    _enqueue_update_share(resource)


def _enqueue_update_share(osfresource):
    _osfguid_value = osfresource.guids.values_list('_id', flat=True).first()
    if not _osfguid_value:
        logger.warning(f'update_share skipping resource that has no guids: {osfresource}')
        return
    enqueue_task(task__update_share.s(_osfguid_value))


@celery_app.task(
    bind=True,
    acks_late=True,
    max_retries=4,
    retry_backoff=True,
)
def task__update_share(self, guid: str, is_backfill=False, osfmap_partition_name='MAIN'):
    """
    Send SHARE/trove current metadata record(s) for the osf-guid-identified object
    """
    _osfmap_partition = OsfmapPartition[osfmap_partition_name]
    _osfid_instance = apps.get_model('osf.Guid').load(guid)
    if _osfid_instance is None:
        raise ValueError(f'unknown osfguid "{guid}"')
    _resource = _osfid_instance.referent
    _is_deletion = _should_delete_indexcard(_resource)
    try:
        _response = (
            pls_delete_trove_record(_resource, osfmap_partition=_osfmap_partition)
            if _is_deletion
            else pls_send_trove_record(
                _resource,
                is_backfill=is_backfill,
                osfmap_partition=_osfmap_partition,
            )
        )
    except GVException as e:
        log_exception(e)
        raise self.retry(exc=e)

    try:
        _response.raise_for_status()
    except Exception as e:
        log_exception(e)
        if HTTPStatus(_response.status_code).is_server_error:
            raise self.retry(exc=e)
    else:  # success response
        if not _is_deletion:
            # enqueue followup task for supplementary metadata
            _next_partition = _next_osfmap_partition(_osfmap_partition)
            if _next_partition is not None:
                task__update_share.delay(
                    guid,
                    is_backfill=is_backfill,
                    osfmap_partition_name=_next_partition.name,
                )


def pls_send_trove_record(osf_item, *, is_backfill: bool, osfmap_partition: OsfmapPartition):
    try:
        _iri = osf_item.get_semantic_iri()
    except (AttributeError, ValueError):
        raise ValueError(f'could not get iri for {osf_item}')
    _basket = pls_get_magic_metadata_basket(osf_item)
    _serializer = get_metadata_serializer(
        format_key='turtle',
        basket=_basket,
        serializer_config={'osfmap_partition': osfmap_partition},
    )
    _serialized_record = _serializer.serialize()
    _queryparams = {
        'focus_iri': _iri,
        'record_identifier': _shtrove_record_identifier(osf_item, osfmap_partition),
    }
    if is_backfill:
        _queryparams['nonurgent'] = ''
    if osfmap_partition.is_supplementary:
        _queryparams['is_supplementary'] = ''
        _expiration_date = osfmap_partition.get_expiration_date(_basket)
        if _expiration_date is not None:
            _queryparams['expiration_date'] = str(_expiration_date)
    return requests.post(
        shtrove_ingest_url(),
        params=_queryparams,
        headers={
            'Content-Type': _serializer.mediatype,
            **_shtrove_auth_headers(osf_item),
        },
        data=ensure_bytes(_serialized_record),
    )


def pls_delete_trove_record(osf_item, osfmap_partition: OsfmapPartition):
    return requests.delete(
        shtrove_ingest_url(),
        params={
            'record_identifier': _shtrove_record_identifier(osf_item, osfmap_partition),
        },
        headers=_shtrove_auth_headers(osf_item),
    )


def _shtrove_record_identifier(osf_item, osfmap_partition: OsfmapPartition):
    _id = osf_item.guids.values_list('_id', flat=True).first()
    return (
        f'{_id}/{osfmap_partition.name}'
        if osfmap_partition.is_supplementary
        else _id
    )


def _shtrove_auth_headers(osf_item):
    _nonfile_item = (
        osf_item.target
        if hasattr(osf_item, 'target')
        else osf_item
    )
    _access_token = (
        _nonfile_item.provider.access_token
        if getattr(_nonfile_item, 'provider', None) and _nonfile_item.provider.access_token
        else settings.SHARE_API_TOKEN
    )
    return {'Authorization': f'Bearer {_access_token}'}


def _should_delete_indexcard(osf_item):
    if getattr(osf_item, 'is_deleted', False) or getattr(osf_item, 'deleted', None):
        return True
    # if it quacks like BaseFileNode, look at .target instead
    _containing_item = getattr(osf_item, 'target', None)
    if _containing_item:
        return not osf_item.should_update_search or _should_delete_indexcard(_containing_item)
    return (
        not _is_item_public(osf_item)
        or getattr(osf_item, 'is_spam', False)
        or is_qa_resource(osf_item)
    )


def _is_item_public(guid_referent) -> bool:
    if hasattr(guid_referent, 'verified_publishable'):
        return guid_referent.verified_publishable        # quacks like Preprint
    return getattr(guid_referent, 'is_public', False)    # quacks like AbstractNode


def _next_osfmap_partition(partition: OsfmapPartition) -> OsfmapPartition | None:
    match partition:
        case OsfmapPartition.MAIN:
            return OsfmapPartition.SUPPLEMENT
        case OsfmapPartition.SUPPLEMENT:
            return OsfmapPartition.MONTHLY_SUPPLEMENT
        case _:
            return None<|MERGE_RESOLUTION|>--- conflicted
+++ resolved
@@ -12,11 +12,7 @@
 from framework.celery_tasks.handlers import enqueue_task
 from framework.encryption import ensure_bytes
 from framework.sentry import log_exception
-<<<<<<< HEAD
-from osf import models as osf_db
 from osf.external.gravy_valet.exceptions import GVException
-=======
->>>>>>> 2328dd60
 from osf.metadata.osf_gathering import (
     OsfmapPartition,
     pls_get_magic_metadata_basket,
@@ -31,12 +27,6 @@
 def shtrove_ingest_url():
     return f'{settings.SHARE_URL}trove/ingest'
 
-<<<<<<< HEAD
-def sharev2_push_url():
-    return f'{settings.SHARE_URL}api/v2/normalizeddata/'
-
-=======
->>>>>>> 2328dd60
 
 def is_qa_resource(resource):
     """
