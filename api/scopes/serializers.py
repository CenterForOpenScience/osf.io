--- conflicted
+++ resolved
@@ -1,9 +1,4 @@
 from rest_framework import serializers as ser
-<<<<<<< HEAD
-from website import settings
-from future.moves.urllib.parse import urljoin
-=======
->>>>>>> 064c48b4
 
 from api.base.serializers import (
     JSONAPISerializer,
