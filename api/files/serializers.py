--- conflicted
+++ resolved
@@ -109,17 +109,10 @@
         related_view_kwargs={'file_id': '<_id>'},
         kind='file'
     )
-<<<<<<< HEAD
-    comments = RelationshipField(related_view='nodes:node-comments',
-                                 related_view_kwargs={'node_id': '<node._id>'},
-                                 related_meta={'unread': 'get_unread_comments_count'},
-                                 filter={'target': '<_id>'})
-=======
     comments = FileCommentRelationshipField(related_view='nodes:node-comments',
                                             related_view_kwargs={'node_id': '<node._id>'},
                                             related_meta={'unread': 'get_unread_comments_count'},
                                             filter={'target': '<_id>'})
->>>>>>> 1f3e05a4
 
     links = LinksField({
         'info': Link('files:file-detail', kwargs={'file_id': '<_id>'}),
