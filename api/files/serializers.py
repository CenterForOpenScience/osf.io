from datetime import datetime
from collections import OrderedDict

<<<<<<< HEAD
from django.urls import resolve, reverse
=======
from django.core.urlresolvers import resolve, reverse
from django.core.exceptions import ValidationError

>>>>>>> 5c0f1dfe
import furl
import pytz
import jsonschema

from framework.auth.core import Auth

from osf.models import (
    BaseFileNode,
    DraftNode,
    OSFUser,
    Comment,
    Preprint,
    AbstractNode,
    Registration,
    Guid,
    Node,
)

from rest_framework import serializers as ser
from rest_framework.fields import SkipField
from website import settings
from website.util import api_v2_url

from addons.base.utils import get_mfr_url

from api.base.serializers import (
    FileRelationshipField,
    format_relationship_links,
    IDField,
    GuidOrIDField,
    JSONAPIListField,
    JSONAPISerializer,
    Link,
    LinksField,
    NodeFileHyperLinkField,
    RelationshipField,
    TypeField,
    WaterbutlerLink,
    VersionedDateTimeField,
    TargetField,
    HideIfPreprint,
    ShowIfVersion,
)
from api.base.utils import absolute_reverse, get_user_auth
from api.base.exceptions import Conflict, InvalidModelValueError
from api.base.schemas.utils import from_json
from api.base.versioning import get_kebab_snake_case_field

class CheckoutField(ser.HyperlinkedRelatedField):

    default_error_messages = {'invalid_data': 'Checkout must be either the current user or null'}
    json_api_link = True  # serializes to a links object

    def __init__(self, **kwargs):
        kwargs['queryset'] = True
        kwargs['read_only'] = False
        kwargs['required'] = False
        kwargs['allow_null'] = True
        kwargs['lookup_field'] = '_id'
        kwargs['lookup_url_kwarg'] = 'user_id'

        self.meta = {'id': 'user_id'}
        self.link_type = 'related'
        self.always_embed = kwargs.pop('always_embed', False)

        super(CheckoutField, self).__init__('users:user-detail', **kwargs)

    def resolve(self, resource, field_name, request):
        """
        Resolves the view when embedding.
        """
        embed_value = resource.checkout._id
        return resolve(
            reverse(
                self.view_name,
                kwargs={
                    self.lookup_url_kwarg: embed_value,
                    'version': request.parser_context['kwargs']['version'],
                },
            ),
        )

    def get_choices(self, cutoff=None):
        """Most of this was copied and pasted from rest_framework's RelatedField -- we needed to pass the
        correct value of a user's pk as a choice, while avoiding our custom implementation of `to_representation`
        which returns a dict for JSON API purposes.
        """
        queryset = self.get_queryset()
        if queryset is None:
            # Ensure that field.choices returns something sensible
            # even when accessed with a read-only field.
            return {}

        if cutoff is not None:
            queryset = queryset[:cutoff]

        return OrderedDict([
            (
                item.pk,
                self.display_value(item),
            )
            for item in queryset
        ])

    def get_queryset(self):
        return OSFUser.objects.filter(guids___id=self.context['request'].user._id, guids___id__isnull=False)

    def get_url(self, obj, view_name, request, format):
        if obj is None:
            return {}
        lookup_value = getattr(obj, self.lookup_field)
        return absolute_reverse(
            self.view_name, kwargs={
                self.lookup_url_kwarg: lookup_value,
                'version': self.context['request'].parser_context['kwargs']['version'],
            },
        )

    def to_internal_value(self, data):
        if data is None:
            return None
        try:
            return next(
                user for user in
                self.get_queryset()
                if user._id == data
            )
        except StopIteration:
            self.fail('invalid_data')

    def to_representation(self, value):

        url = super(CheckoutField, self).to_representation(value)

        rel_meta = None
        if value and hasattr(value, '_id'):
            rel_meta = {'id': value._id}

        ret = format_relationship_links(related_link=url, rel_meta=rel_meta)
        return ret


class FileTagField(ser.Field):
    def to_representation(self, obj):
        if obj is not None:
            return obj.name
        return None

    def to_internal_value(self, data):
        return data


class FileNodeRelationshipField(RelationshipField):
    def to_representation(self, value):
        if not isinstance(value.target, AbstractNode):
            raise SkipField
        return super(FileNodeRelationshipField, self).to_representation(value)


def disambiguate_files_related_view(node):
    if isinstance(node, Preprint):
        return 'preprints:preprint-files'
    if node.type == 'osf.draftnode':
        return 'draft_nodes:node-files'
    if node.type == 'osf.node':
        return 'nodes:node-files'
    if node.type == 'osf.registration':
        return 'registrations:registration-files'


def disambiguate_files_related_view_kwargs(filenode):
    if isinstance(filenode.target, Preprint):
        return {'preprint_id': '<target._id>'}
    else:
        return {
            'node_id': '<target._id>',
            'path': '<path>',
            'provider': '<provider>',
        }

class BaseFileSerializer(JSONAPISerializer):
    filterable_fields = frozenset([
        'id',
        'name',
        'kind',
        'path',
        'materialized_path',
        'size',
        'provider',
        'last_touched',
        'tags',
    ])
    id = IDField(source='_id', read_only=True)
    type = TypeField()
    guid = ser.SerializerMethodField(
        read_only=True,
        method_name='get_file_guid',
        help_text='OSF GUID for this file (if one has been assigned)',
    )
    checkout = CheckoutField()
    name = ser.CharField(read_only=True, help_text='Display name used in the general user interface')
    kind = ser.CharField(read_only=True, help_text='Either folder or file')
    path = ser.CharField(read_only=True, help_text='The unique path used to reference this object')
    size = ser.SerializerMethodField(read_only=True, help_text='The size of this file at this version')
    provider = ser.CharField(read_only=True, help_text='The Add-on service this file originates from')
    materialized_path = ser.CharField(
        read_only=True, help_text='The Unix-style path of this object relative to the provider root',
    )
    last_touched = VersionedDateTimeField(read_only=True, help_text='The last time this file had information fetched about it via the OSF')
    date_modified = ser.SerializerMethodField(read_only=True, help_text='Timestamp when the file was last modified')
    date_created = ser.SerializerMethodField(read_only=True, help_text='Timestamp when the file was created')
    extra = ser.SerializerMethodField(read_only=True, help_text='Additional metadata about this file')
    tags = JSONAPIListField(child=FileTagField(), required=False)
    current_user_can_comment = ser.SerializerMethodField(help_text='Whether the current user is allowed to post comments')
    current_version = ser.IntegerField(help_text='Latest file version', read_only=True, source='current_version_number')
    delete_allowed = ser.BooleanField(read_only=True, required=False)

    parent_folder = RelationshipField(
        related_view='files:file-detail',
        related_view_kwargs={'file_id': '<parent._id>'},
        help_text='The folder in which this file exists',
    )
    files = NodeFileHyperLinkField(
        related_view=lambda node: disambiguate_files_related_view(node),
        view_lambda_argument='target',
        related_view_kwargs=lambda filenode: disambiguate_files_related_view_kwargs(filenode),
        kind='folder',
    )
    versions = NodeFileHyperLinkField(
        related_view='files:file-versions',
        related_view_kwargs={'file_id': '<_id>'},
        kind='file',
    )
    comments = HideIfPreprint(FileRelationshipField(
        related_view='nodes:node-comments',
        related_view_kwargs={'node_id': '<target._id>'},
        related_meta={'unread': 'get_unread_comments_count'},
        filter={'target': 'get_file_guid'},
    ))
    metadata_records = FileRelationshipField(
        related_view='files:metadata-records',
        related_view_kwargs={'file_id': '<_id>'},
    )

    links = LinksField({
        'info': Link('files:file-detail', kwargs={'file_id': '<_id>'}),
        'move': WaterbutlerLink(),
        'upload': WaterbutlerLink(),
        'delete': WaterbutlerLink(),
        'download': 'get_download_link',
        'render': 'get_render_link',
        'html': 'absolute_url',
        'new_folder': WaterbutlerLink(must_be_folder=True, kind='folder'),
    })

    def absolute_url(self, obj):
        if obj.is_file:
            return furl.furl(settings.DOMAIN).set(
                path=(obj.target._id, 'files', obj.provider, obj.path.lstrip('/')),
            ).url

    def get_download_link(self, obj):
        if obj.is_file:
            return get_file_download_link(obj, view_only=self.context['request'].query_params.get('view_only'))

    def get_render_link(self, obj):
        if obj.is_file:
            mfr_url = get_mfr_url(obj.target, obj.provider)
            download_url = self.get_download_link(obj)
            return get_file_render_link(mfr_url, download_url)

    class Meta:
        type_ = 'files'

    def get_size(self, obj):
        if obj.versions.exists():
            self.size = obj.versions.first().size
            return self.size
        return None

    def get_date_modified(self, obj):
        mod_dt = None
        if obj.provider == 'osfstorage' and obj.versions.exists():
            # Each time an osfstorage file is added or uploaded, a new version object is created with its
            # date_created equal to the time of the update.  The external_modified is the modified date
            # from the backend the file is stored on.  This field refers to the modified date on osfstorage,
            # so prefer to use the created of the latest version.
            mod_dt = obj.versions.first().created
        elif obj.provider != 'osfstorage' and obj.history:
            mod_dt = obj.history[-1].get('modified', None)

        if self.context['request'].version >= '2.2' and obj.is_file and mod_dt:
            return datetime.strftime(mod_dt, '%Y-%m-%dT%H:%M:%S.%fZ')

        return mod_dt and mod_dt.replace(tzinfo=pytz.utc)

    def get_date_created(self, obj):
        creat_dt = None
        if obj.provider == 'osfstorage' and obj.versions.exists():
            creat_dt = obj.versions.last().created
        elif obj.provider != 'osfstorage' and obj.history:
            # Non-osfstorage files don't store a created date, so instead get the modified date of the
            # earliest entry in the file history.
            creat_dt = obj.history[0].get('modified', None)

        if self.context['request'].version >= '2.2' and obj.is_file and creat_dt:
            return datetime.strftime(creat_dt, '%Y-%m-%dT%H:%M:%S.%fZ')

        return creat_dt and creat_dt.replace(tzinfo=pytz.utc)

    def get_extra(self, obj):
        metadata = {}
        if obj.provider == 'osfstorage' and obj.versions.exists():
            metadata = obj.versions.first().metadata
        elif obj.provider != 'osfstorage' and obj.history:
            metadata = obj.history[-1].get('extra', {})

        extras = {}
        extras['hashes'] = {  # mimic waterbutler response
            'md5': metadata.get('md5', None),
            'sha256': metadata.get('sha256', None),
        }
        if obj.provider == 'osfstorage' and obj.is_file:
            extras['downloads'] = obj.get_download_count()
        return extras

    def get_current_user_can_comment(self, obj):
        user = self.context['request'].user
        auth = Auth(user if not user.is_anonymous else None)
        if isinstance(obj.target, AbstractNode):
            return obj.target.can_comment(auth)
        return False

    def get_unread_comments_count(self, obj):
        user = self.context['request'].user
        if user.is_anonymous:
            return 0
        return Comment.find_n_unread(user=user, node=obj.target, page='files', root_id=obj.get_guid()._id)

    def user_id(self, obj):
        # NOTE: obj is the user here, the meta field for
        # Hyperlinks is weird
        if obj:
            return obj._id
        return None

    def update(self, file, validated_data):
        assert isinstance(file, BaseFileNode), 'Instance must be a BaseFileNode'
        if 'tags' in validated_data:
            if file.provider != 'osfstorage':
                raise Conflict(f'File service provider {file.provider} does not support tags on the OSF.')
            auth = get_user_auth(self.context['request'])
            file.update_tags(set(validated_data.pop('tags', [])), auth=auth)

        if 'checkout' in validated_data:
            if isinstance(file.target, Registration):
                raise ValidationError('Registration files are static and cannot be checked in or out.')
            user = self.context['request'].user
            file.check_in_or_out(user, validated_data.pop('checkout'))

        # `validated_data` ignores Read-only fields in payload
        for attr, value in validated_data.items():
            setattr(file, attr, value)
        file.save()
        return file

    def is_valid(self, **kwargs):
        return super(BaseFileSerializer, self).is_valid(clean_html=False, **kwargs)

    def get_file_guid(self, obj):
        if obj:
            guid = obj.get_guid()
            if guid:
                return guid._id
        return None

    def get_absolute_url(self, obj):
        return api_v2_url('files/{}/'.format(obj._id))


class FileSerializer(BaseFileSerializer):
    node = ShowIfVersion(
        FileNodeRelationshipField(
            related_view='nodes:node-detail',
            related_view_kwargs={'node_id': '<target._id>'},
            help_text='The project that this file belongs to',
        ),
        min_version='2.0', max_version='2.7',
    )
    target = TargetField(link_type='related', meta={'type': 'get_target_type'})

    def get_target_type(self, obj):
        if isinstance(obj, Preprint):
            return 'preprints'
        elif isinstance(obj, DraftNode):
            return 'draft_nodes'
        elif isinstance(obj, Registration):
            return 'registrations'
        elif isinstance(obj, Node):
            return 'nodes'
        else:
            raise NotImplementedError()


class OsfStorageFileSerializer(FileSerializer):
    """ Overrides `filterable_fields` to make `last_touched` non-filterable
    """
    filterable_fields = frozenset([
        'id',
        'name',
        'kind',
        'path',
        'size',
        'provider',
        'tags',
    ])

    def create(self, validated_data):
        return super(OsfStorageFileSerializer, self).create(validated_data)


class FileDetailSerializer(FileSerializer):
    """
    - Overrides FileSerializer to make id required
    - Files should return the id type they are queried with, but only in osfstorage is the id is reliably equivalent to
     the path attribute, so that should not be overridden.

    """
    id = GuidOrIDField(source='_id', required=True)

    def to_representation(self, value):
        data = super().to_representation(value)
        view = self.context['view']
        data['data']['links']['self'] = absolute_reverse(f'{view.view_category}:{view.view_name}', kwargs=view.kwargs)
        guid = Guid.load(view.kwargs['file_id'])
        if guid:
            data['data']['id'] = guid._id

        return data


class FileVersionSerializer(JSONAPISerializer):
    filterable_fields = frozenset([
        'id',
        'size',
        'identifier',
        'content_type',
    ])
    id = ser.CharField(read_only=True, source='identifier')
    size = ser.IntegerField(read_only=True, help_text='The size of this file at this version')
    content_type = ser.CharField(read_only=True, help_text='The mime type of this file at this verison')
    date_created = VersionedDateTimeField(source='created', read_only=True, help_text='The date that this version was created')
    name = ser.SerializerMethodField()
    links = LinksField({
        'self': 'self_url',
        'html': 'absolute_url',
        'download': 'get_download_link',
        'render': 'get_render_link',
    })

    def get_name(self, obj):
        file = self.context['file']
        return obj.get_basefilenode_version(file).version_name

    class Meta:
        @staticmethod
        def get_type(request):
            return get_kebab_snake_case_field(request.version, 'file-versions')

    def self_url(self, obj):
        return absolute_reverse(
            'files:version-detail', kwargs={
                'version_id': obj.identifier,
                'file_id': self.context['view'].kwargs['file_id'],
                'version': self.context['request'].parser_context['kwargs']['version'],
            },
        )

    def absolute_url(self, obj):
        fobj = self.context['file']
        return furl.furl(settings.DOMAIN).set(
            path=(fobj.target._id, 'files', fobj.provider, fobj.path.lstrip('/')),
            query={fobj.version_identifier: obj.identifier},  # TODO this can probably just be changed to revision or version
        ).url

    def get_absolute_url(self, obj):
        return self.self_url(obj)

    def get_download_link(self, obj):
        return get_file_download_link(
            self.context['file'], version=obj.identifier,
            view_only=self.context['request'].query_params.get('view_only'),
        )

    def get_render_link(self, obj):
        file = self.context['file']
        mfr_url = get_mfr_url(file.target, file.provider)
        download_url = self.get_download_link(obj)

        return get_file_render_link(mfr_url, download_url, version=obj.identifier)

class FileMetadataRecordSerializer(JSONAPISerializer):

    id = IDField(source='_id', required=True)
    type = TypeField()

    metadata = ser.DictField()

    file = RelationshipField(
        related_view='files:file-detail',
        related_view_kwargs={'file_id': '<file._id>'},
    )

    schema = RelationshipField(
        related_view='schemas:file-metadata-schema-detail',
        related_view_kwargs={'schema_id': '<schema._id>'},
    )

    links = LinksField({
        'download': 'get_download_link',
        'self': 'get_absolute_url',
    })

    def validate_metadata(self, value):
        schema = from_json(self.instance.serializer.osf_schema)
        try:
            jsonschema.validate(value, schema)
        except jsonschema.ValidationError as e:
            if e.relative_schema_path[0] == 'additionalProperties':
                error_message = e.message
            else:
                error_message = 'Your response of {} for the field {} was invalid.'.format(
                    e.instance,
                    e.absolute_path[0],
                )
            raise InvalidModelValueError(detail=error_message, meta={'metadata_schema': schema})
        return value

    def update(self, record, validated_data):
        if validated_data:
            user = self.context['request'].user
            proposed_metadata = validated_data.pop('metadata')
            record.update(proposed_metadata, user)
        return record

    def get_download_link(self, obj):
        return absolute_reverse(
            'files:metadata-record-download', kwargs={
                'file_id': obj.file._id,
                'record_id': obj._id,
                'version': self.context['request'].parser_context['kwargs']['version'],
            },
        )

    def get_absolute_url(self, obj):
        return obj.absolute_api_v2_url

    class Meta:
        @staticmethod
        def get_type(request):
            return get_kebab_snake_case_field(request.version, 'metadata-records')


def get_file_download_link(obj, version=None, view_only=None):
    guid = obj.get_guid()
    # Add '' to the path to ensure thare's a trailing slash
    # The trailing slash avoids a 301
    url = furl.furl(settings.DOMAIN).set(
        path=('download', guid._id if guid else obj._id, ''),
    )

    if version:
        url.args[obj.version_identifier] = version

    if view_only:
        url.args['view_only'] = view_only
    return url.url


def get_file_render_link(mfr_url, download_url, version=None):
    download_url_args = {}
    if version:
        download_url_args['revision'] = version

    download_url_args['direct'] = None
    download_url_args['mode'] = 'render'

    render_url = furl.furl(mfr_url).set(
        path=['render'],
        args={
            'url': furl.furl(download_url).set(
                args=download_url_args,
            ),
        },
    )
    return render_url.url<|MERGE_RESOLUTION|>--- conflicted
+++ resolved
@@ -1,13 +1,8 @@
 from datetime import datetime
 from collections import OrderedDict
 
-<<<<<<< HEAD
 from django.urls import resolve, reverse
-=======
-from django.core.urlresolvers import resolve, reverse
 from django.core.exceptions import ValidationError
-
->>>>>>> 5c0f1dfe
 import furl
 import pytz
 import jsonschema
