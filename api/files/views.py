--- conflicted
+++ resolved
@@ -2,11 +2,7 @@
 
 from rest_framework import generics
 from rest_framework import permissions as drf_permissions
-<<<<<<< HEAD
-from rest_framework.exceptions import NotFound, ValidationError
-=======
 from rest_framework.exceptions import NotFound
->>>>>>> 664a4e7f
 
 from framework.auth.oauth_scopes import CoreScopes
 
@@ -24,15 +20,12 @@
 from api.base import permissions as base_permissions
 from api.nodes.permissions import ContributorOrPublic
 from api.files import annotations
-from api.files.permissions import IsPreprintFile
-from api.files.permissions import CheckedOutOrAdmin
-from api.files.serializers import FileSerializer
-from api.files.serializers import FileDetailSerializer
-<<<<<<< HEAD
-from api.files.serializers import FileMetadataRecordSerializer
-=======
->>>>>>> 664a4e7f
-from api.files.serializers import FileVersionSerializer
+from api.files.permissions import IsPreprintFile, CheckedOutOrAdmin
+from api.files.serializers import (
+    FileSerializer,
+    FileDetailSerializer,
+    FileVersionSerializer,
+)
 from osf.utils.permissions import ADMIN
 
 
@@ -82,12 +75,6 @@
     view_category = 'files'
     view_name = 'file-detail'
 
-<<<<<<< HEAD
-=======
-    def get_serializer_class(self):
-        return FileDetailSerializer
-
->>>>>>> 664a4e7f
     def get_target(self):
         return self.get_file().target
 
