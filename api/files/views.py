from django.db.models import Max

from rest_framework import generics
from rest_framework import permissions as drf_permissions
from rest_framework.exceptions import NotFound

from framework.auth.oauth_scopes import CoreScopes

from osf.models import (
    Guid,
    BaseFileNode,
    FileVersion,
    CedarMetadataRecord,
)

from api.base.exceptions import Gone
from api.base.filters import ListFilterMixin
from api.base.permissions import PermissionWithGetter
from api.base.throttling import CreateGuidThrottle, NonCookieAuthThrottle, UserRateThrottle, BurstRateThrottle
from api.base import utils
from api.base.views import JSONAPIBaseView
from api.base import permissions as base_permissions
from api.cedar_metadata_records.serializers import CedarMetadataRecordsListSerializer
from api.cedar_metadata_records.utils import can_view_record
from api.nodes.permissions import ContributorOrPublic
from api.files import annotations
from api.files.permissions import IsPreprintFile, CheckedOutOrAdmin
from api.files.serializers import (
    FileSerializer,
    FileDetailSerializer,
    FileVersionSerializer,
)
from osf.utils.permissions import ADMIN


class FileMixin:
    """Mixin with convenience methods for retrieving the current file based on the
    current URL. By default, fetches the file based on the file_id kwarg.
    """

    serializer_class = FileSerializer
    file_lookup_url_kwarg = 'file_id'

    def get_file(self, check_permissions=True):
        try:
            obj = utils.get_object_or_error(BaseFileNode, self.kwargs[self.file_lookup_url_kwarg], self.request, display_name='file')
        except NotFound:
            obj = utils.get_object_or_error(Guid, self.kwargs[self.file_lookup_url_kwarg], self.request).referent
            if not isinstance(obj, BaseFileNode):
                raise NotFound
            if obj.is_deleted:
                raise Gone(detail='The requested file is no longer available.')

        if getattr(obj.target, 'deleted', None):
            raise Gone(detail='The requested file is no longer available')

<<<<<<< HEAD
=======
        if getattr(obj.target, 'is_quickfiles', False) and getattr(obj.target, 'creator'):
            if obj.target.creator.is_disabled:
                raise Gone(detail='This user has been deactivated and their quickfiles are no longer available.')

        if getattr(obj.target, 'is_retracted', False):
            raise Gone(detail='The requested file is no longer available.')

>>>>>>> 63d7f5f4
        if check_permissions:
            # May raise a permission denied
            self.check_object_permissions(self.request, obj)
        return obj


class FileDetail(JSONAPIBaseView, generics.RetrieveUpdateAPIView, FileMixin):
    """The documentation for this endpoint can be found [here](https://developer.osf.io/#operation/files_detail).
    """
    permission_classes = (
        drf_permissions.IsAuthenticatedOrReadOnly,
        IsPreprintFile,
        CheckedOutOrAdmin,
        base_permissions.TokenHasScope,
        PermissionWithGetter(ContributorOrPublic, 'target'),
    )

    required_read_scopes = [CoreScopes.NODE_FILE_READ]
    required_write_scopes = [CoreScopes.NODE_FILE_WRITE]

    serializer_class = FileDetailSerializer
    throttle_classes = (CreateGuidThrottle, NonCookieAuthThrottle, UserRateThrottle, BurstRateThrottle)
    view_category = 'files'
    view_name = 'file-detail'

    def get_target(self):
        return self.get_file().target

    # overrides RetrieveAPIView
    def get_object(self):
        user = utils.get_user_auth(self.request).user
        file = self.get_file()

        if self.request.GET.get('create_guid', False):
            if self.get_target().has_permission(user, ADMIN) and utils.has_admin_scope(self.request):
                file.get_guid(create=True)

        # We normally would pass this through `get_file` as an annotation, but the `select_for_update` feature prevents
        # grouping versions in an annotation
        if file.kind == 'file':
            file.show_as_unviewed = annotations.check_show_as_unviewed(
                user=self.request.user, osf_file=file,
            )
            if file.provider == 'osfstorage':
                file.date_modified = file.versions.aggregate(Max('created'))['created__max']
            else:
                file.date_modified = file.history[-1]['modified']

        return file


class FileVersionsList(JSONAPIBaseView, generics.ListAPIView, FileMixin):
    """The documentation for this endpoint can be found [here](https://developer.osf.io/#operation/files_versions).
    """
    permission_classes = (
        drf_permissions.IsAuthenticatedOrReadOnly,
        base_permissions.TokenHasScope,
        PermissionWithGetter(ContributorOrPublic, 'target'),
    )

    required_read_scopes = [CoreScopes.NODE_FILE_READ]
    required_write_scopes = [CoreScopes.NODE_FILE_WRITE]

    serializer_class = FileVersionSerializer
    view_category = 'files'
    view_name = 'file-versions'

    ordering = ('-modified',)

    def get_queryset(self):
        self.file = self.get_file()
        return self.file.versions.all()

    def get_serializer_context(self):
        context = JSONAPIBaseView.get_serializer_context(self)
        context['file'] = self.file
        return context


def node_from_version(request, view, obj):
    return view.get_file(check_permissions=False).target


class FileVersionDetail(JSONAPIBaseView, generics.RetrieveAPIView, FileMixin):
    """The documentation for this endpoint can be found [here](https://developer.osf.io/#operation/files_version_detail).
    """
    version_lookup_url_kwarg = 'version_id'
    permission_classes = (
        drf_permissions.IsAuthenticatedOrReadOnly,
        base_permissions.TokenHasScope,
        PermissionWithGetter(ContributorOrPublic, node_from_version),
    )

    required_read_scopes = [CoreScopes.NODE_FILE_READ]
    required_write_scopes = [CoreScopes.NODE_FILE_WRITE]

    serializer_class = FileVersionSerializer
    view_category = 'files'
    view_name = 'version-detail'

    # overrides RetrieveAPIView
    def get_object(self):
        self.file = self.get_file()
        maybe_version = self.file.get_version(self.kwargs[self.version_lookup_url_kwarg])

        # May raise a permission denied
        # Kinda hacky but versions have no reference to node or file
        self.check_object_permissions(self.request, self.file)
        return utils.get_object_or_error(FileVersion, getattr(maybe_version, '_id', ''), self.request)

    def get_serializer_context(self):
        context = JSONAPIBaseView.get_serializer_context(self)
        context['file'] = self.file
        return context


class FileCedarMetadataRecordsList(JSONAPIBaseView, generics.ListAPIView, ListFilterMixin, FileMixin):

    permission_classes = (
        drf_permissions.IsAuthenticatedOrReadOnly,
        base_permissions.TokenHasScope,
        PermissionWithGetter(ContributorOrPublic, 'target'),
    )
    required_read_scopes = [CoreScopes.CEDAR_METADATA_RECORD_READ]
    required_write_scopes = [CoreScopes.NULL]

    serializer_class = CedarMetadataRecordsListSerializer

    view_category = 'files'
    view_name = 'file-cedar-metadata-records-list'

    def get_default_queryset(self):
        guid = self.get_file().get_guid()
        if not guid:
            return CedarMetadataRecord.objects.none()
        file_records = CedarMetadataRecord.objects.filter(guid___id=guid._id)
        user_auth = utils.get_user_auth(self.request)
        record_ids = [record.id for record in file_records if can_view_record(user_auth, record, guid_type=BaseFileNode)]
        return CedarMetadataRecord.objects.filter(pk__in=record_ids)

    def get_queryset(self):
        return self.get_queryset_from_request()<|MERGE_RESOLUTION|>--- conflicted
+++ resolved
@@ -54,16 +54,9 @@
         if getattr(obj.target, 'deleted', None):
             raise Gone(detail='The requested file is no longer available')
 
-<<<<<<< HEAD
-=======
-        if getattr(obj.target, 'is_quickfiles', False) and getattr(obj.target, 'creator'):
-            if obj.target.creator.is_disabled:
-                raise Gone(detail='This user has been deactivated and their quickfiles are no longer available.')
-
         if getattr(obj.target, 'is_retracted', False):
             raise Gone(detail='The requested file is no longer available.')
 
->>>>>>> 63d7f5f4
         if check_permissions:
             # May raise a permission denied
             self.check_object_permissions(self.request, obj)
