--- conflicted
+++ resolved
@@ -24,7 +24,6 @@
 from api.files.permissions import IsPreprintFile
 from api.files.permissions import CheckedOutOrAdmin
 from api.files.permissions import FileMetadataRecordPermission
-<<<<<<< HEAD
 from api.files.serializers import (
     FileSerializer,
     FileMetadataRecordSerializer,
@@ -32,13 +31,7 @@
     FileVersionSerializer,
     QuickFilesDetailSerializer,
 )
-=======
-from api.files.serializers import FileSerializer
-from api.files.serializers import FileDetailSerializer, QuickFilesDetailSerializer
-from api.files.serializers import FileMetadataRecordSerializer
-from api.files.serializers import FileVersionSerializer
 from osf.utils.permissions import ADMIN
->>>>>>> 0a529b80
 
 
 class FileMixin(object):
@@ -112,11 +105,7 @@
 
         if self.request.GET.get('create_guid', False):
             # allows quickfiles to be given guids when another user wants a permanent link to it
-<<<<<<< HEAD
-            if file.is_quickfile or (self.get_target().has_permission(user, 'admin') and utils.has_admin_scope(self.request)):
-=======
-            if (self.get_target().has_permission(user, ADMIN) and utils.has_admin_scope(self.request)) or getattr(file.target, 'is_quickfiles', False):
->>>>>>> 0a529b80
+            if file.is_quickfile or (self.get_target().has_permission(user, ADMIN) and utils.has_admin_scope(self.request)):
                 file.get_guid(create=True)
         return file
 
