--- conflicted
+++ resolved
@@ -68,7 +68,6 @@
             NotificationTypeEnum.REVIEWS_SUBMISSION_STATUS.value,
         ]
         _node_file_updated = [
-<<<<<<< HEAD
             NotificationTypeEnum.NODE_FILE_UPDATED.value,
             NotificationTypeEnum.FILE_ADDED.value,
             NotificationTypeEnum.FILE_REMOVED.value,
@@ -77,17 +76,7 @@
             NotificationTypeEnum.ADDON_FILE_MOVED.value,
             NotificationTypeEnum.ADDON_FILE_REMOVED.value,
             NotificationTypeEnum.FOLDER_CREATED.value,
-=======
-            NotificationType.Type.NODE_FILE_UPDATED.value,
-            NotificationType.Type.FILE_ADDED.value,
-            NotificationType.Type.FILE_REMOVED.value,
-            NotificationType.Type.ADDON_FILE_COPIED.value,
-            NotificationType.Type.ADDON_FILE_RENAMED.value,
-            NotificationType.Type.ADDON_FILE_MOVED.value,
-            NotificationType.Type.ADDON_FILE_REMOVED.value,
-            NotificationType.Type.FOLDER_CREATED.value,
-            NotificationType.Type.FILE_UPDATED.value,
->>>>>>> c1e2ddc1
+            NotificationTypeEnum.FILE_UPDATED.value,
         ]
 
         qs = NotificationSubscription.objects.filter(
@@ -217,8 +206,8 @@
             qs = NotificationSubscription.objects.filter(
                 user=self.request.user,
                 notification_type__name__in=[
-<<<<<<< HEAD
                     NotificationTypeEnum.USER_FILE_UPDATED.value,
+                    NotificationTypeEnum.FILE_UPDATED.value,
                     NotificationTypeEnum.FILE_ADDED.value,
                     NotificationTypeEnum.FILE_REMOVED.value,
                     NotificationTypeEnum.ADDON_FILE_COPIED.value,
@@ -226,17 +215,6 @@
                     NotificationTypeEnum.ADDON_FILE_MOVED.value,
                     NotificationTypeEnum.ADDON_FILE_REMOVED.value,
                     NotificationTypeEnum.FOLDER_CREATED.value,
-=======
-                    NotificationType.Type.USER_FILE_UPDATED.value,
-                    NotificationType.Type.FILE_UPDATED.value,
-                    NotificationType.Type.FILE_ADDED.value,
-                    NotificationType.Type.FILE_REMOVED.value,
-                    NotificationType.Type.ADDON_FILE_COPIED.value,
-                    NotificationType.Type.ADDON_FILE_RENAMED.value,
-                    NotificationType.Type.ADDON_FILE_MOVED.value,
-                    NotificationType.Type.ADDON_FILE_REMOVED.value,
-                    NotificationType.Type.FOLDER_CREATED.value,
->>>>>>> c1e2ddc1
                 ],
             ).exclude(content_type=ContentType.objects.get_for_model(AbstractNode))
             if not qs.exists():
@@ -276,8 +254,8 @@
                 content_type=ContentType.objects.get_for_model(AbstractNode),
                 object_id=node_id,
                 notification_type__name__in=[
-<<<<<<< HEAD
                     NotificationTypeEnum.NODE_FILE_UPDATED.value,
+                    NotificationTypeEnum.FILE_UPDATED.value,
                     NotificationTypeEnum.FILE_ADDED.value,
                     NotificationTypeEnum.FILE_REMOVED.value,
                     NotificationTypeEnum.ADDON_FILE_COPIED.value,
@@ -285,17 +263,6 @@
                     NotificationTypeEnum.ADDON_FILE_MOVED.value,
                     NotificationTypeEnum.ADDON_FILE_REMOVED.value,
                     NotificationTypeEnum.FOLDER_CREATED.value,
-=======
-                    NotificationType.Type.NODE_FILE_UPDATED.value,
-                    NotificationType.Type.FILE_UPDATED.value,
-                    NotificationType.Type.FILE_ADDED.value,
-                    NotificationType.Type.FILE_REMOVED.value,
-                    NotificationType.Type.ADDON_FILE_COPIED.value,
-                    NotificationType.Type.ADDON_FILE_RENAMED.value,
-                    NotificationType.Type.ADDON_FILE_MOVED.value,
-                    NotificationType.Type.ADDON_FILE_REMOVED.value,
-                    NotificationType.Type.FOLDER_CREATED.value,
->>>>>>> c1e2ddc1
                 ],
             )
             if not qs.exists():
