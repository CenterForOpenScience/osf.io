--- conflicted
+++ resolved
@@ -7,18 +7,13 @@
 from api.base.utils import get_object_or_error
 from api.base.filters import ListFilterMixin
 
-<<<<<<< HEAD
 from osf.features import ENABLE_INACTIVE_SCHEMAS
-from osf.models import RegistrationFormBlock, RegistrationSchema
+from osf.models import RegistrationFormBlock, RegistrationSchema, FileMetadataSchema
 from api.schemas.serializers import (
     RegistrationSchemaSerializer,
     RegistrationSchemaFormBlockSerializer,
+    FileMetadataSchemaSerializer,
 )
-=======
-from osf.models import RegistrationSchema, FileMetadataSchema
-from osf.features import ENABLE_INACTIVE_SCHEMAS
-from api.schemas.serializers import RegistrationSchemaSerializer, FileMetadataSchemaSerializer
->>>>>>> c26bc028
 
 
 class RegistrationSchemaList(JSONAPIBaseView, generics.ListAPIView, ListFilterMixin):
@@ -70,36 +65,14 @@
         schema_id = self.kwargs['schema_id']
         return get_object_or_error(RegistrationSchema, schema_id, self.request)
 
-<<<<<<< HEAD
-class RegistrationSchemaFormBlocks(JSONAPIBaseView, generics.ListAPIView):
-=======
 
 class FileMetadataSchemaList(JSONAPIBaseView, generics.ListAPIView):
->>>>>>> c26bc028
 
     permission_classes = (
         drf_permissions.IsAuthenticatedOrReadOnly,
         base_permissions.TokenHasScope,
     )
 
-<<<<<<< HEAD
-    required_read_scopes = [CoreScopes.SCHEMA_FORM_BLOCKS_READ]
-    required_write_scopes = [CoreScopes.NULL]
-
-    serializer_class = RegistrationSchemaFormBlockSerializer
-    view_category = 'schemas'
-    view_name = 'registration-schema-form-blocks'
-    ordering = ('_order',)
-
-    def get_queryset(self):
-        schema_id = self.kwargs.get('schema_id')
-        schema = get_object_or_error(RegistrationSchema, schema_id, self.request)
-        if schema.schema_version != LATEST_SCHEMA_VERSION or not schema.active:
-            raise exceptions.ValidationError('Registration schema must be active.')
-        return schema.form_blocks.all()
-
-class RegistrationSchemaFormBlockDetail(JSONAPIBaseView, generics.RetrieveAPIView):
-=======
     required_read_scopes = [CoreScopes.SCHEMA_READ]
     required_write_scopes = [CoreScopes.NULL]
 
@@ -115,24 +88,12 @@
 
 
 class FileMetadataSchemaDetail(JSONAPIBaseView, generics.RetrieveAPIView):
->>>>>>> c26bc028
 
     permission_classes = (
         drf_permissions.IsAuthenticatedOrReadOnly,
         base_permissions.TokenHasScope,
     )
 
-<<<<<<< HEAD
-    required_read_scopes = [CoreScopes.SCHEMA_FORM_BLOCKS_READ]
-    required_write_scopes = [CoreScopes.NULL]
-
-    serializer_class = RegistrationSchemaFormBlockSerializer
-    view_category = 'schemas'
-    view_name = 'registration-schema-form-block-detail'
-
-    def get_object(self):
-        return get_object_or_error(RegistrationFormBlock, self.kwargs.get('form_block_id'), self.request)
-=======
     required_read_scopes = [CoreScopes.SCHEMA_READ]
     required_write_scopes = [CoreScopes.NULL]
 
@@ -144,4 +105,45 @@
     def get_object(self):
         schema_id = self.kwargs['schema_id']
         return get_object_or_error(FileMetadataSchema, schema_id, self.request)
->>>>>>> c26bc028
+
+
+class RegistrationSchemaFormBlocks(JSONAPIBaseView, generics.ListAPIView):
+
+    permission_classes = (
+        drf_permissions.IsAuthenticatedOrReadOnly,
+        base_permissions.TokenHasScope,
+    )
+
+    required_read_scopes = [CoreScopes.SCHEMA_FORM_BLOCKS_READ]
+    required_write_scopes = [CoreScopes.NULL]
+
+    serializer_class = RegistrationSchemaFormBlockSerializer
+    view_category = 'schemas'
+    view_name = 'registration-schema-form-blocks'
+    ordering = ('_order',)
+
+    def get_queryset(self):
+        schema_id = self.kwargs.get('schema_id')
+        schema = get_object_or_error(RegistrationSchema, schema_id, self.request)
+        RegistrationSchema.objects.get_latest_versions()
+        if schema.schema_version != RegistrationSchema.objects.get_latest_version(name=schema.name, only_active=False).schema_version:
+            raise exceptions.ValidationError('Registration schema must be active.')
+        return schema.form_blocks.all()
+
+
+class RegistrationSchemaFormBlockDetail(JSONAPIBaseView, generics.RetrieveAPIView):
+
+    permission_classes = (
+        drf_permissions.IsAuthenticatedOrReadOnly,
+        base_permissions.TokenHasScope,
+    )
+
+    required_read_scopes = [CoreScopes.SCHEMA_FORM_BLOCKS_READ]
+    required_write_scopes = [CoreScopes.NULL]
+
+    serializer_class = RegistrationSchemaFormBlockSerializer
+    view_category = 'schemas'
+    view_name = 'registration-schema-form-block-detail'
+
+    def get_object(self):
+        return get_object_or_error(RegistrationFormBlock, self.kwargs.get('form_block_id'), self.request)