from collections import OrderedDict
from django.urls import reverse
from django.core.paginator import InvalidPage, Paginator as DjangoPaginator
from django.db.models import QuerySet
from furl import furl

from rest_framework import pagination
from rest_framework.exceptions import NotFound
from rest_framework.response import Response
from rest_framework.utils.urls import (
    replace_query_param, remove_query_param,
)
from api.base.serializers import is_anonymized
from api.base.settings import MAX_PAGE_SIZE, MAX_SIZE_OF_ES_QUERY
from api.base.utils import absolute_reverse

from osf.models import AbstractNode, Comment, Preprint, Guid, DraftRegistration
from website.search.elastic_search import DOC_TYPE_TO_MODEL


class JSONAPIPagination(pagination.PageNumberPagination):
    """
    Custom paginator that formats responses in a JSON-API compatible format.

    Properly handles pagination of embedded objects.

    """

    page_size_query_param = 'page[size]'
    max_page_size = MAX_PAGE_SIZE

    def page_number_query(self, url, page_number):
        """
        Builds uri and adds page param.
        """
        url = remove_query_param(self.request.build_absolute_uri(url), '_')
        paginated_url = replace_query_param(url, self.page_query_param, page_number)

        if page_number == 1:
            return remove_query_param(paginated_url, self.page_query_param)

        return paginated_url

    def get_self_real_link(self, url):
        page_number = self.page.number
        return self.page_number_query(url, page_number)

    def get_first_real_link(self, url):
        if not self.page.has_previous():
            return None
        return self.page_number_query(url, 1)

    def get_last_real_link(self, url):
        if not self.page.has_next():
            return None
        page_number = self.page.paginator.num_pages
        return self.page_number_query(url, page_number)

    def get_previous_real_link(self, url):
        if not self.page.has_previous():
            return None
        page_number = self.page.previous_page_number()
        return self.page_number_query(url, page_number)

    def get_next_real_link(self, url):
        if not self.page.has_next():
            return None
        page_number = self.page.next_page_number()
        return self.page_number_query(url, page_number)

    def get_response_dict_deprecated(self, data, url):
        return OrderedDict([
            ('data', data),
            (
                'links', OrderedDict([
                    ('first', self.get_first_real_link(url)),
                    ('last', self.get_last_real_link(url)),
                    ('prev', self.get_previous_real_link(url)),
                    ('next', self.get_next_real_link(url)),
                    (
                        'meta', OrderedDict([
                            ('total', self.page.paginator.count),
                            ('per_page', self.page.paginator.per_page),
                        ]),
                    ),
                ]),
            ),
        ])

    def get_response_dict(self, data, url):
        return OrderedDict([
            ('data', data),
            (
                'meta', OrderedDict([
                    ('total', self.page.paginator.count),
                    ('per_page', self.page.paginator.per_page),
                ]),
            ),
            (
                'links', OrderedDict([
                    ('self', self.get_self_real_link(url)),
                    ('first', self.get_first_real_link(url)),
                    ('last', self.get_last_real_link(url)),
                    ('prev', self.get_previous_real_link(url)),
                    ('next', self.get_next_real_link(url)),
                ]),
            ),
        ])

    def get_paginated_response(self, data):
        """
        Formats paginated response in accordance with JSON API, as of version 2.1.
        Version 2.0 uses the response_dict_deprecated function,
        which does not return JSON API compliant pagination links.

        Creates pagination links from the view_name if embedded resource,
        rather than the location used in the request.
        """
        kwargs = self.request.parser_context['kwargs'].copy()
        embedded = kwargs.pop('is_embedded', None)
        view_name = self.request.parser_context['view'].view_fqn
        reversed_url = None
        if embedded:
            reversed_url = reverse(view_name, kwargs=kwargs)

        if self.request.version < '2.1':
            response_dict = self.get_response_dict_deprecated(data, reversed_url)
        else:
            response_dict = self.get_response_dict(data, reversed_url)

        if is_anonymized(self.request):
            if response_dict.get('meta', False):
                response_dict['meta'].update({'anonymous': True})
            else:
                response_dict['meta'] = {'anonymous': True}
        return Response(response_dict)

    def paginate_queryset(self, queryset, request, view=None):
        """
        Custom pagination of queryset. Returns page object or `None` if not configured for view.

        If this is an embedded resource, returns first page, ignoring query params.
        """
        if request.parser_context['kwargs'].get('is_embedded'):
            # Pagination requires an order by clause, especially when using Postgres.
            # see: https://docs.djangoproject.com/en/1.10/topics/pagination/#required-arguments
            if isinstance(queryset, QuerySet) and not queryset.ordered:
                queryset = queryset.order_by(queryset.model._meta.pk.name)

            paginator = DjangoPaginator(queryset, self.page_size)
            page_number = 1
            try:
                self.page = paginator.page(page_number)
            except InvalidPage as exc:
                msg = self.invalid_page_message.format(
                    page_number=page_number, message=str(exc),
                )
                raise NotFound(msg)

            if paginator.count > 1 and self.template is not None:
                # The browsable API should display pagination controls.
                self.display_page_controls = True

            self.request = request
            return list(self.page)

        else:
            return super().paginate_queryset(queryset, request, view=None)


class MaxSizePagination(JSONAPIPagination):
    page_size = 1000
    max_page_size = None
    page_size_query_param = None


class ElasticsearchQuerySizeMaximumPagination(JSONAPIPagination):
    page_size = MAX_SIZE_OF_ES_QUERY
    max_page_size = MAX_SIZE_OF_ES_QUERY
    page_size_query_param = None


class NoMaxPageSizePagination(JSONAPIPagination):
    max_page_size = None

class IncreasedPageSizePagination(JSONAPIPagination):
    max_page_size = 1000

class CommentPagination(JSONAPIPagination):

    def get_paginated_response(self, data):
        """Add number of unread comments to links.meta when viewing list of comments filtered by
        a target node, file or wiki page."""
        response = super().get_paginated_response(data)
        response_dict = response.data
        kwargs = self.request.parser_context['kwargs'].copy()

        if self.request.query_params.get('related_counts', False):
            target_id = self.request.query_params.get('filter[target]', None)
            node_id = kwargs.get('node_id', None)
            node = AbstractNode.load(node_id)
            user = self.request.user
            if target_id and not user.is_anonymous and node.is_contributor_or_group_member(user):
                root_target = Guid.load(target_id)
                if root_target:
                    page = getattr(root_target.referent, 'root_target_page', None)
                    if page:
                        if not len(data):
                            unread = 0
                        else:
                            unread = Comment.find_n_unread(user=user, node=node, page=page, root_id=target_id)
                        if self.request.version < '2.1':
                            response_dict['links']['meta']['unread'] = unread
                        else:
                            response_dict['meta']['unread'] = unread
        return Response(response_dict)


class NodeContributorPagination(JSONAPIPagination):

    def get_resource(self, kwargs):
        resource_id = kwargs.get('node_id', None)
        return AbstractNode.load(resource_id)

    def get_paginated_response(self, data):
        """ Add number of bibliographic contributors to links.meta"""
        response = super().get_paginated_response(data)
        response_dict = response.data
        kwargs = self.request.parser_context['kwargs'].copy()
        node = self.get_resource(kwargs)
        total_bibliographic = node.visible_contributors.count()
        if self.request.version < '2.1':
            response_dict['links']['meta']['total_bibliographic'] = total_bibliographic
        else:
            response_dict['meta']['total_bibliographic'] = total_bibliographic
        return Response(response_dict)


class PreprintContributorPagination(NodeContributorPagination):

    def get_resource(self, kwargs):
        return Preprint.load(kwargs.get('preprint_id'))


class DraftRegistrationContributorPagination(NodeContributorPagination):

    def get_resource(self, kwargs):
        resource_id = kwargs.get('draft_id')
        return DraftRegistration.load(resource_id)


class SearchPaginator(DjangoPaginator):

    def __init__(self, object_list, per_page):
        super().__init__(object_list, per_page)

    def search_type_to_model(self, obj_id, obj_type):
        model = DOC_TYPE_TO_MODEL[obj_type]
        return model.load(obj_id)

    def _get_count(self):
        self._count = self.object_list['aggs']['total']
        return self._count
    count = property(_get_count)

    def page(self, number):
        number = self.validate_number(number)
        results = self.object_list['results']
        items = [
            self.search_type_to_model(result.get('_id'), result.get('_type'))
            for result in results
        ]
        return self._get_page(items, number, self)


class SearchModelPaginator(SearchPaginator):

    def __init__(self, object_list, per_page, model):
        super().__init__(object_list, per_page)
        self.model = model

    def page(self, number):
        number = self.validate_number(number)
        results = self.object_list['results']
        items = [
            self.model.load(result.get('_id'))
            for result in results
        ]
        return self._get_page(items, number, self)


class SearchPagination(JSONAPIPagination):

    def __init__(self):
        super().__init__()
        self.paginator = None

    def paginate_queryset(self, queryset, request, view=None):
        page_size = self.get_page_size(request)
        if not page_size:
            return None

        # Pagination requires an order by clause, especially when using Postgres.
        # see: https://docs.djangoproject.com/en/1.10/topics/pagination/#required-arguments
        if isinstance(queryset, QuerySet) and not queryset.ordered:
            queryset = queryset.order_by(queryset.model._meta.pk.name)

        self.paginator = SearchPaginator(queryset, page_size)
        model = getattr(request.parser_context['view'], 'model_class', None)
        if model:
            self.paginator = SearchModelPaginator(queryset, page_size, model)

        page_number = request.query_params.get(self.page_query_param, 1)
        if page_number in self.last_page_strings:
            page_number = self.paginator.num_pages

        try:
            self.page = self.paginator.page(page_number)
        except InvalidPage as exc:
            msg = self.invalid_page_message.format(
                page_number=page_number, message=str(exc),
            )
            raise NotFound(msg)

        if self.paginator.num_pages > 1 and self.template is not None:
            # The browsable API should display pagination controls.
            self.display_page_controls = True

        self.request = request
        return list(self.page)

    def get_search_field_url(self, field, query):
        view_name = f'search:search-{field}'
        return absolute_reverse(
            view_name,
            query_kwargs={
                'q': query,
            },
            kwargs={
                'version': self.request.parser_context['kwargs']['version'],
            },
        )

    def get_search_field_total(self, field):
        return self.paginator.object_list['counts'].get(field, 0)

    def get_search_field(self, field, query):
        return OrderedDict([
            (
                'related', OrderedDict([
                    ('href', self.get_search_field_url(field, query)),
                    (
                        'meta', OrderedDict([
                            ('total', self.get_search_field_total(field)),
                        ]),
                    ),
                ]),
            ),
        ])

    def get_response_dict(self, data, url):
        if isinstance(self.paginator, SearchModelPaginator):
            return super().get_response_dict(data, url)
        else:
            query = self.request.query_params.get('q', '*')
            return OrderedDict([
                ('data', data),
                (
                    'search_fields', OrderedDict([
                        ('files', self.get_search_field('file', query)),
                        ('projects', self.get_search_field('project', query)),
                        ('components', self.get_search_field('component', query)),
                        ('registrations', self.get_search_field('registration', query)),
                        ('users', self.get_search_field('user', query)),
                        ('institutions', self.get_search_field('institution', query)),
                    ]),
                ),
                (
                    'meta', OrderedDict([
                        ('total', self.page.paginator.count),
                        ('per_page', self.page.paginator.per_page),
                    ]),
                ),
                (
                    'links', OrderedDict([
                        ('self', self.get_self_real_link(url)),
                        ('first', self.get_first_real_link(url)),
                        ('last', self.get_last_real_link(url)),
                        ('prev', self.get_previous_real_link(url)),
                        ('next', self.get_next_real_link(url)),
                    ]),
                ),
            ])

    def get_response_dict_deprecated(self, data, url):
        if isinstance(self.paginator, SearchModelPaginator):
            return super().get_response_dict_deprecated(data, url)
        else:
            query = self.request.query_params.get('q', '*')
            return OrderedDict([
                ('data', data),
<<<<<<< HEAD
                (
                    'search_fields', OrderedDict([
                        ('files', self.get_search_field('file', query)),
                        ('projects', self.get_search_field('project', query)),
                        ('components', self.get_search_field('component', query)),
                        ('registrations', self.get_search_field('registration', query)),
                        ('users', self.get_search_field('user', query)),
                        ('institutions', self.get_search_field('institution', query)),
                    ]),
                ),
                (
                    'links', OrderedDict([
                        ('first', self.get_first_real_link(url)),
                        ('last', self.get_last_real_link(url)),
                        ('prev', self.get_previous_real_link(url)),
                        ('next', self.get_next_real_link(url)),
                        (
                            'meta', OrderedDict([
                                ('total', self.page.paginator.count),
                                ('per_page', self.page.paginator.per_page),
                            ]),
                        ),
                    ]),
                ),
            ])
=======
                ('search_fields', OrderedDict([
                    ('files', self.get_search_field('file', query)),
                    ('projects', self.get_search_field('project', query)),
                    ('components', self.get_search_field('component', query)),
                    ('registrations', self.get_search_field('registration', query)),
                    ('users', self.get_search_field('user', query)),
                    ('institutions', self.get_search_field('institution', query)),
                ])),
                ('links', OrderedDict([
                    ('first', self.get_first_real_link(url)),
                    ('last', self.get_last_real_link(url)),
                    ('prev', self.get_previous_real_link(url)),
                    ('next', self.get_next_real_link(url)),
                    ('meta', OrderedDict([
                        ('total', self.page.paginator.count),
                        ('per_page', self.page.paginator.per_page),
                    ]))
                ])),
            ])


class JSONAPICursorPagination(pagination.CursorPagination):
    cursor_query_param = 'page[cursor]'
    page_size_query_param = 'page[size]'
    max_page_size = MAX_PAGE_SIZE

    def decode_cursor(self, request):
        encoded = request.query_params.get(self.cursor_query_param)
        if encoded == 'first' or self.request.parser_context['kwargs'].get('is_embedded'):
            # If this is an embedded resource, returns first page, ignoring query params.
            return None
        elif encoded == 'last':
            return pagination.Cursor(offset=0, reverse=True, position=None)
        else:
            return super(JSONAPICursorPagination, self).decode_cursor(request)

    def paginate_queryset(self, queryset, request, view=None):
        # Add locals for use in overrides
        self.request = request
        self.queryset = queryset
        self.total = queryset.count()
        return super(JSONAPICursorPagination, self).paginate_queryset(queryset, request, view=view)

    def get_response_dict(self, data):
        self_url = furl(self.base_url)
        first_url = None
        last_url = None
        if self.has_previous:
            first_url = furl(self.base_url)
            first_url.args[self.cursor_query_param] = 'first'
        if self.has_next:
            last_url = furl(self.base_url)
            last_url.args[self.cursor_query_param] = 'last'
        return OrderedDict([
            ('data', data),
            ('meta', OrderedDict([
                ('total', self.total),
                ('per_page', self.page_size),
            ])),
            ('links', OrderedDict([
                ('self', str(self_url)),
                ('first', str(first_url) if first_url else None),
                ('last', str(last_url) if last_url else None),
                ('prev', self.get_previous_link()),
                ('next', self.get_next_link()),
            ])),
        ])

    def get_response_dict_deprecated(self, data):
        first_url = None
        last_url = None
        if self.has_previous:
            first_url = furl(self.base_url)
            first_url.args[self.cursor_query_param] = 'first'
        if self.has_next:
            last_url = furl(self.base_url)
            last_url.args[self.cursor_query_param] = 'last'
        return OrderedDict([
            ('data', data),
            ('links', OrderedDict([
                ('first', str(first_url) if first_url else None),
                ('last', str(last_url) if last_url else None),
                ('prev', self.get_previous_link()),
                ('next', self.get_next_link()),
                ('meta', OrderedDict([
                    ('total', self.total),
                    ('per_page', self.page_size),
                ]))
            ])),
        ])

    def get_paginated_response(self, data):
        """
        Formats paginated response in accordance with JSON API, as of version 2.1.
        Version 2.0 uses the response_dict_deprecated function,
        which does not return JSON API compliant pagination links.
        """
        kwargs = self.request.parser_context['kwargs'].copy()
        embedded = kwargs.pop('is_embedded', None)
        view_name = self.request.parser_context['view'].view_fqn
        if embedded:
            self.base_url = self.request.build_absolute_uri(reverse(view_name, kwargs=kwargs))

        if self.request.version < '2.1':
            response_dict = self.get_response_dict_deprecated(data)
        else:
            response_dict = self.get_response_dict(data)

        if is_anonymized(self.request):
            if response_dict.get('meta', False):
                response_dict['meta'].update({'anonymous': True})
            else:
                response_dict['meta'] = {'anonymous': True}
        return Response(response_dict)
>>>>>>> 17c561d1
<|MERGE_RESOLUTION|>--- conflicted
+++ resolved
@@ -399,7 +399,6 @@
             query = self.request.query_params.get('q', '*')
             return OrderedDict([
                 ('data', data),
-<<<<<<< HEAD
                 (
                     'search_fields', OrderedDict([
                         ('files', self.get_search_field('file', query)),
@@ -425,26 +424,6 @@
                     ]),
                 ),
             ])
-=======
-                ('search_fields', OrderedDict([
-                    ('files', self.get_search_field('file', query)),
-                    ('projects', self.get_search_field('project', query)),
-                    ('components', self.get_search_field('component', query)),
-                    ('registrations', self.get_search_field('registration', query)),
-                    ('users', self.get_search_field('user', query)),
-                    ('institutions', self.get_search_field('institution', query)),
-                ])),
-                ('links', OrderedDict([
-                    ('first', self.get_first_real_link(url)),
-                    ('last', self.get_last_real_link(url)),
-                    ('prev', self.get_previous_real_link(url)),
-                    ('next', self.get_next_real_link(url)),
-                    ('meta', OrderedDict([
-                        ('total', self.page.paginator.count),
-                        ('per_page', self.page.paginator.per_page),
-                    ]))
-                ])),
-            ])
 
 
 class JSONAPICursorPagination(pagination.CursorPagination):
@@ -539,5 +518,4 @@
                 response_dict['meta'].update({'anonymous': True})
             else:
                 response_dict['meta'] = {'anonymous': True}
-        return Response(response_dict)
->>>>>>> 17c561d1
+        return Response(response_dict)