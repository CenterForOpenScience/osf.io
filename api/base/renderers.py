from rest_framework.renderers import JSONRenderer, BrowsableAPIRenderer, StaticHTMLRenderer


class JSONRendererWithESISupport(JSONRenderer):
    format = 'json'
    media_type = 'application/json'

    def render(self, data, accepted_media_type=None, renderer_context=None):
<<<<<<< HEAD
        #  TODO: There should be a way to do this that is conditional on esi being requested and
        #  TODO: In such a way that it doesn't use regex unless there's absolutely no other way.
        return super(JSONRendererWithESISupport, self).render(data, accepted_media_type, renderer_context)
=======
        initial_rendering = super(JSONRendererWithESISupport, self).render(data, accepted_media_type, renderer_context)
        augmented_rendering = re.sub(r'"<esi:include src=\\"(.*?)\\"\/>"', b'<esi:include src="\1"/>', initial_rendering)
        return augmented_rendering
>>>>>>> 63e282ef

class JSONAPIRenderer(JSONRendererWithESISupport):
    format = 'jsonapi'
    media_type = 'application/vnd.api+json'

    def render(self, data, accepted_media_type=None, renderer_context=None):
        # Allow adding a top-level `meta` object to the response by including it in renderer_context
        # See JSON-API documentation on meta information: http://jsonapi.org/format/#document-meta
        data_type = type(data)
        if renderer_context is not None and data_type != str and data is not None:
            meta_dict = renderer_context.get('meta', {})
            version = getattr(renderer_context['request'], 'version', None)
            warning = renderer_context['request'].META.get('warning', None)
            if version:
                meta_dict['version'] = version
            if warning:
                meta_dict['warning'] = warning
            data.setdefault('meta', {}).update(meta_dict)
        return super(JSONAPIRenderer, self).render(data, accepted_media_type, renderer_context)


class BrowsableAPIRendererNoForms(BrowsableAPIRenderer):
    """
    Renders browsable API but omits HTML forms
    """

    def show_form_for_method(self, view, method, request, obj):
        return False


class PlainTextRenderer(StaticHTMLRenderer):
    """
    Renders plain text.

    Inherits from StaticHTMLRenderer for error handling.
    """

    media_type = 'text/markdown'
    format = 'txt'<|MERGE_RESOLUTION|>--- conflicted
+++ resolved
@@ -1,3 +1,4 @@
+import re
 from rest_framework.renderers import JSONRenderer, BrowsableAPIRenderer, StaticHTMLRenderer
 
 
@@ -6,15 +7,9 @@
     media_type = 'application/json'
 
     def render(self, data, accepted_media_type=None, renderer_context=None):
-<<<<<<< HEAD
-        #  TODO: There should be a way to do this that is conditional on esi being requested and
-        #  TODO: In such a way that it doesn't use regex unless there's absolutely no other way.
-        return super(JSONRendererWithESISupport, self).render(data, accepted_media_type, renderer_context)
-=======
         initial_rendering = super(JSONRendererWithESISupport, self).render(data, accepted_media_type, renderer_context)
         augmented_rendering = re.sub(r'"<esi:include src=\\"(.*?)\\"\/>"', b'<esi:include src="\1"/>', initial_rendering)
         return augmented_rendering
->>>>>>> 63e282ef
 
 class JSONAPIRenderer(JSONRendererWithESISupport):
     format = 'jsonapi'
