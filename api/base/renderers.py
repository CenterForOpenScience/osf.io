--- conflicted
+++ resolved
@@ -3,9 +3,6 @@
 
 class JSONAPIRenderer(JSONRenderer):
     format = "jsonapi"
-<<<<<<< HEAD
-    media_type = 'application/vnd.api+json'
-=======
     media_type = 'application/vnd.api+json'
 
 
@@ -20,5 +17,4 @@
                           'raw_data_post_form', 'raw_data_patch_form', 'raw_data_put_or_patch_form')
         for form in unwanted_forms:
             del context[form]
-        return context
->>>>>>> 3bedc2ed
+        return context