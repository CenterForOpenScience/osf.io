--- conflicted
+++ resolved
@@ -10,12 +10,9 @@
 from api.base import settings as api_settings
 from website import settings as website_settings
 from website import util as website_util  # noqa
-
-<<<<<<< HEAD
 from website import settings
 import hashlib
-=======
->>>>>>> 4985dffa
+
 
 def absolute_reverse(view_name, query_kwargs=None, args=None, kwargs=None):
     """Like django's `reverse`, except returns an absolute URL. Also add query parameters."""
