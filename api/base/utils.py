--- conflicted
+++ resolved
@@ -187,28 +187,7 @@
     segments = ['v1', 'resources', node_id, 'providers', provider] + path.split('/')[1:]
     url.path.segments.extend([urlquote(x) for x in segments])
     url.args.update(kwargs)
-<<<<<<< HEAD
     return url.url
-
-
-# Function courtesy of @brianjgeiger and @abought
-def rapply(data, func, *args, **kwargs):
-    """Recursively apply a function to all values in an iterable
-    :param dict | list | basestring data: iterable to apply func to
-    :param function func:
-    """
-    if isinstance(data, collections.Mapping):
-        return {
-            key: rapply(value, func, *args, **kwargs)
-            for key, value in data.iteritems()
-        }
-    elif isinstance(data, collections.Iterable) and not isinstance(data, basestring):
-        desired_type = type(data)
-        return desired_type(
-            rapply(item, func, *args, **kwargs) for item in data
-        )
-    else:
-        return func(data, *args, **kwargs)
 
 def assert_resource_type(obj, resource_tuple):
     assert type(resource_tuple) is tuple, 'resources must be passed in as a tuple.'
@@ -223,7 +202,4 @@
         error_message += 'or ' + resource_tuple[-1].__name__
 
     a_or_an = 'an' if error_message[0].lower() in 'aeiou' else 'a'
-    assert isinstance(obj, resource_tuple), 'obj must be {} {}; got {}'.format(a_or_an, error_message, obj)
-=======
-    return url.url
->>>>>>> b26a4183
+    assert isinstance(obj, resource_tuple), 'obj must be {} {}; got {}'.format(a_or_an, error_message, obj)