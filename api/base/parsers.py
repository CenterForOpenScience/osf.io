import collections
from rest_framework.parsers import JSONParser
from rest_framework.exceptions import ParseError

from api.base.utils import is_bulk_request
from api.base.renderers import JSONAPIRenderer
from api.base.exceptions import JSONAPIException

NO_ATTRIBUTES_ERROR = 'Request must include /data/attributes.'
NO_RELATIONSHIPS_ERROR = 'Request must include /data/relationships.'
NO_DATA_ERROR = 'Request must include /data.'
<<<<<<< HEAD
NO_TYPE_ERROR = 'Request must include /data/type.'
NO_ID_ERROR = 'Request must include /data/id.'
=======
NO_TYPE_ERROR = 'Request must include /type.'
>>>>>>> 71f6751e


class JSONAPIParser(JSONParser):
    """
    Parses JSON-serialized data. Overrides media_type.
    """
    media_type = 'application/vnd.api+json'
    renderer_class = JSONAPIRenderer

<<<<<<< HEAD
    @staticmethod
    def flatten_data(resource_object, request_method, is_list=False):
        """
        Flattens data objects, making attributes fields the same level as id and type.
        """

        if "attributes" not in resource_object and request_method != 'DELETE':
            raise JSONAPIException(source={'pointer': '/data/attributes'}, detail=NO_ATTRIBUTES_ERROR)

        object_id = resource_object.get('id')
        object_type = resource_object.get('type')

        # For validating type and id for bulk delete:
        if is_list and request_method == 'DELETE':
            if object_id is None:
                raise JSONAPIException(source={'pointer': '/data/id'}, detail=NO_ID_ERROR)

            if object_type is None:
                raise JSONAPIException(source={'pointer': '/data/type'}, detail=NO_TYPE_ERROR)

        attributes = resource_object.get('attributes')
        parsed = {'id': object_id, 'type': object_type}
        if attributes:
            parsed.update(attributes)

        return parsed

    # Overrides JSONParser
=======
    def flatten_relationships(self, relationships):
        """
        Flattens relationships dictionary which has information needed to create related resource objects.

        Validates that formatting of relationships dictionary is correct.
        """
        if not isinstance(relationships, dict):
            raise ParseError()

        # Can only create one type of relationship.
        related_resource = relationships.keys()[0]
        if not isinstance(relationships[related_resource], dict) or related_resource == 'data':
            raise ParseError()
        data = relationships[related_resource].get('data')

        if not data:
            raise JSONAPIException(source={'pointer': 'data/relationships/{}/data'.format(related_resource)}, detail=NO_DATA_ERROR)

        target_type = data.get('type')
        if not target_type:
            raise JSONAPIException(source={'pointer': 'data/relationships/{}/data/type'.format(related_resource)}, detail=NO_TYPE_ERROR)

        id = data.get('id')
        return {'id': id, 'target_type': target_type}

>>>>>>> 71f6751e
    def parse(self, stream, media_type=None, parser_context=None):
        """
        Parses the incoming bytestream as JSON and returns the resulting data.
        """
        result = super(JSONAPIParser, self).parse(stream, media_type=media_type, parser_context=parser_context)
        if not isinstance(result, dict):
            raise ParseError()
        data = result.get('data', {})

        method = parser_context['request'].method
        if data:
<<<<<<< HEAD
            if is_bulk_request(parser_context['request']):
                if not isinstance(data, list):
                    raise ParseError('Expected a list of items but got type "dict".')

                data_collection = []
                data_collection.extend([self.flatten_data(data_object, method, is_list=True) for data_object in data])

                return data_collection
=======
            relationships = data.get('relationships')

            # Request must include "relationships" or "attributes"
            if parser_context.get('is_relationship'):
                if not relationships:
                    raise JSONAPIException(source={'pointer': '/data/relationships'}, detail=NO_RELATIONSHIPS_ERROR)
            else:
                if 'attributes' not in data:
                    raise JSONAPIException(source={'pointer': '/data/attributes'}, detail=NO_ATTRIBUTES_ERROR)

            id = data.get('id')
            object_type = data.get('type')
            attributes = data.get('attributes')

            parsed = {'id': id, 'type': object_type}

            if attributes:
                parsed.update(attributes)

            if relationships:
                relationships = self.flatten_relationships(relationships)
                parsed.update(relationships)
>>>>>>> 71f6751e

            else:
                if not isinstance(data, collections.Mapping):
                    raise ParseError('Expected a dictionary of items.')
                return self.flatten_data(data, method)

        else:
            raise JSONAPIException(source={'pointer': '/data'}, detail=NO_DATA_ERROR)


class JSONAPIParserForRegularJSON(JSONAPIParser):
    """
    Allows same processing as JSONAPIParser to occur for requests with application/json media type.
    """
    media_type = 'application/json'<|MERGE_RESOLUTION|>--- conflicted
+++ resolved
@@ -9,13 +9,8 @@
 NO_ATTRIBUTES_ERROR = 'Request must include /data/attributes.'
 NO_RELATIONSHIPS_ERROR = 'Request must include /data/relationships.'
 NO_DATA_ERROR = 'Request must include /data.'
-<<<<<<< HEAD
-NO_TYPE_ERROR = 'Request must include /data/type.'
+NO_TYPE_ERROR = 'Request must include /type.'
 NO_ID_ERROR = 'Request must include /data/id.'
-=======
-NO_TYPE_ERROR = 'Request must include /type.'
->>>>>>> 71f6751e
-
 
 class JSONAPIParser(JSONParser):
     """
@@ -24,36 +19,7 @@
     media_type = 'application/vnd.api+json'
     renderer_class = JSONAPIRenderer
 
-<<<<<<< HEAD
-    @staticmethod
-    def flatten_data(resource_object, request_method, is_list=False):
-        """
-        Flattens data objects, making attributes fields the same level as id and type.
-        """
-
-        if "attributes" not in resource_object and request_method != 'DELETE':
-            raise JSONAPIException(source={'pointer': '/data/attributes'}, detail=NO_ATTRIBUTES_ERROR)
-
-        object_id = resource_object.get('id')
-        object_type = resource_object.get('type')
-
-        # For validating type and id for bulk delete:
-        if is_list and request_method == 'DELETE':
-            if object_id is None:
-                raise JSONAPIException(source={'pointer': '/data/id'}, detail=NO_ID_ERROR)
-
-            if object_type is None:
-                raise JSONAPIException(source={'pointer': '/data/type'}, detail=NO_TYPE_ERROR)
-
-        attributes = resource_object.get('attributes')
-        parsed = {'id': object_id, 'type': object_type}
-        if attributes:
-            parsed.update(attributes)
-
-        return parsed
-
     # Overrides JSONParser
-=======
     def flatten_relationships(self, relationships):
         """
         Flattens relationships dictionary which has information needed to create related resource objects.
@@ -78,57 +44,72 @@
 
         id = data.get('id')
         return {'id': id, 'target_type': target_type}
+    
+    def flatten_data(self, resource_object, request_method, is_list, is_relationship):
+        """
+        Flattens data objects, making attributes and relationships fields the same level as id and type.
+        """
+        relationships = resource_object.get('relationships')
+        
+        # Request must include "relationships" or "attributes"
+        if is_relationship:
+            if not relationships:
+                raise JSONAPIException(source={'pointer': '/data/relationships'}, detail=NO_RELATIONSHIPS_ERROR)
+        else:
+            if "attributes" not in resource_object and request_method != 'DELETE':
+                raise JSONAPIException(source={'pointer': '/data/attributes'}, detail=NO_ATTRIBUTES_ERROR)
 
->>>>>>> 71f6751e
+        object_id = resource_object.get('id')
+        object_type = resource_object.get('type')
+
+        # For validating type and id for bulk delete:
+        if is_list and request_method == 'DELETE':
+            if object_id is None:
+                raise JSONAPIException(source={'pointer': '/data/id'}, detail=NO_ID_ERROR)
+
+            if object_type is None:
+                raise JSONAPIException(source={'pointer': '/data/type'}, detail=NO_TYPE_ERROR)
+
+        attributes = resource_object.get('attributes')
+        parsed = {'id': object_id, 'type': object_type}
+        
+        if attributes:
+            parsed.update(attributes)
+            
+        if relationships:
+            relationships = self.flatten_relationships(relationships)
+            parsed.update(relationships)
+            
+        return parsed
+
     def parse(self, stream, media_type=None, parser_context=None):
         """
         Parses the incoming bytestream as JSON and returns the resulting data.
         """
         result = super(JSONAPIParser, self).parse(stream, media_type=media_type, parser_context=parser_context)
+        
         if not isinstance(result, dict):
             raise ParseError()
         data = result.get('data', {})
-
+        
+        is_relationship = parser_context.get('is_relationship')
+        
         method = parser_context['request'].method
+        
         if data:
-<<<<<<< HEAD
             if is_bulk_request(parser_context['request']):
                 if not isinstance(data, list):
                     raise ParseError('Expected a list of items but got type "dict".')
-
+                
                 data_collection = []
-                data_collection.extend([self.flatten_data(data_object, method, is_list=True) for data_object in data])
+                data_collection.extend([self.flatten_data(data_object, method, True, is_relationship) for data_object in data])
 
                 return data_collection
-=======
-            relationships = data.get('relationships')
-
-            # Request must include "relationships" or "attributes"
-            if parser_context.get('is_relationship'):
-                if not relationships:
-                    raise JSONAPIException(source={'pointer': '/data/relationships'}, detail=NO_RELATIONSHIPS_ERROR)
-            else:
-                if 'attributes' not in data:
-                    raise JSONAPIException(source={'pointer': '/data/attributes'}, detail=NO_ATTRIBUTES_ERROR)
-
-            id = data.get('id')
-            object_type = data.get('type')
-            attributes = data.get('attributes')
-
-            parsed = {'id': id, 'type': object_type}
-
-            if attributes:
-                parsed.update(attributes)
-
-            if relationships:
-                relationships = self.flatten_relationships(relationships)
-                parsed.update(relationships)
->>>>>>> 71f6751e
 
             else:
                 if not isinstance(data, collections.Mapping):
                     raise ParseError('Expected a dictionary of items.')
-                return self.flatten_data(data, method)
+                return self.flatten_data(data, method, False, is_relationship)
 
         else:
             raise JSONAPIException(source={'pointer': '/data'}, detail=NO_DATA_ERROR)
