--- conflicted
+++ resolved
@@ -20,28 +20,16 @@
             raise ValidationError("Invalid data. Expected a dictionary but got {}".format(type(result)))
         data = result.get('data', {})
 
-<<<<<<< HEAD
         def data_flattener(resource_object, stream):
             if "attributes" not in resource_object and stream.method != 'DELETE':
                     raise JSONAPIException(source={'pointer': '/data/attributes'}, detail='This field is required.')
             id = resource_object.get('id')
-            type = resource_object.get('type')
+            object_type = resource_object.get('type')
             attributes = resource_object.get('attributes')
 
-            parsed = {'id': id, 'type': type}
+            parsed = {'id': id, 'type': object_type}
             if attributes:
                 parsed.update(attributes)
-=======
-        if data:
-            if 'attributes' not in data:
-                raise JSONAPIException(source={'pointer': '/data/attributes'}, detail='This field is required.')
-            id = data.get('id')
-            object_type = data.get('type')
-            attributes = data.get('attributes')
-
-            parsed = {'id': id, 'type': object_type}
-            parsed.update(attributes)
->>>>>>> d77aea51
 
             return parsed
 
