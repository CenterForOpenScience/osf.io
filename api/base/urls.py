from django.conf import settings
from django.conf.urls import include, url, patterns
from django.conf.urls.static import static
from settings import API_BASE
from website import settings as osf_settings

from . import views

base_pattern = '^{}'.format(API_BASE)

urlpatterns = [
    url(base_pattern,
        include(patterns('',
                         url(r'^$', views.root, name='root'),
                         url(r'^applications/', include('api.applications.urls', namespace='applications')),
                         url(r'^comments/', include('api.comments.urls', namespace='comments')),
                         url(r'^nodes/', include('api.nodes.urls', namespace='nodes')),
                         url(r'^registrations/', include('api.registrations.urls', namespace='registrations')),
                         url(r'^users/', include('api.users.urls', namespace='users')),
<<<<<<< HEAD
                         url(r'^logs/', include('api.logs.urls', namespace='logs')),
=======
                         url(r'^tokens/', include('api.tokens.urls', namespace='tokens')),
>>>>>>> 1adde6b5
                         url(r'^files/', include('api.files.urls', namespace='files')),
                         url(r'^docs/', include('rest_framework_swagger.urls')),
                         ))
        )
]

if osf_settings.DEV_MODE:
    urlpatterns.extend([
        url(r'^v2/collections/', include('api.collections.urls', namespace='collections')),
    ])

urlpatterns += static('/static/', document_root=settings.STATIC_ROOT)

handler404 = views.error_404<|MERGE_RESOLUTION|>--- conflicted
+++ resolved
@@ -17,11 +17,8 @@
                          url(r'^nodes/', include('api.nodes.urls', namespace='nodes')),
                          url(r'^registrations/', include('api.registrations.urls', namespace='registrations')),
                          url(r'^users/', include('api.users.urls', namespace='users')),
-<<<<<<< HEAD
+                         url(r'^tokens/', include('api.tokens.urls', namespace='tokens')),
                          url(r'^logs/', include('api.logs.urls', namespace='logs')),
-=======
-                         url(r'^tokens/', include('api.tokens.urls', namespace='tokens')),
->>>>>>> 1adde6b5
                          url(r'^files/', include('api.files.urls', namespace='files')),
                          url(r'^docs/', include('rest_framework_swagger.urls')),
                          ))
