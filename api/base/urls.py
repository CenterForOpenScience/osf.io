from django.conf.urls import include, url
from django.views.generic.base import RedirectView

from . import views
from . import settings
from . import versioning

default_version = versioning.decimal_version_to_url_path(settings.REST_FRAMEWORK['DEFAULT_VERSION'])

# Please keep URLs alphabetized for auto-generated documentation

urlpatterns = [
    url(
        r'^_/',
        include(
            [
                url(r'^', include('waffle.urls')),
                url(r'^wb/', include('api.wb.urls', namespace='wb')),
                url(r'^banners/', include('api.banners.urls', namespace='banners')),
                url(r'^crossref/', include('api.crossref.urls', namespace='crossref')),
<<<<<<< HEAD
                url(r'^metrics/', include('api.metrics.urls', namespace='metrics')),
=======
                url(r'^chronos/', include('api.chronos.urls', namespace='chronos')),
>>>>>>> 86dea5e7
            ],
        ),
    ),
    url(
        '^(?P<version>(v2))/',
        include(
            [
                url(r'^$', views.root, name='root'),
                url(r'^status/', views.status_check, name='status_check'),
                url(r'^actions/', include('api.actions.urls', namespace='actions')),
                url(r'^addons/', include('api.addons.urls', namespace='addons')),
                url(r'^applications/', include('api.applications.urls', namespace='applications')),
                url(r'^citations/', include('api.citations.urls', namespace='citations')),
                url(r'^collections/', include('api.collections.urls', namespace='collections')),
                url(r'^comments/', include('api.comments.urls', namespace='comments')),
                url(r'^docs/', RedirectView.as_view(pattern_name=views.root), name='redirect-to-root', kwargs={'version': default_version}),
                url(r'^files/', include('api.files.urls', namespace='files')),
                url(r'^guids/', include('api.guids.urls', namespace='guids')),
                url(r'^identifiers/', include('api.identifiers.urls', namespace='identifiers')),
                url(r'^institutions/', include('api.institutions.urls', namespace='institutions')),
                url(r'^licenses/', include('api.licenses.urls', namespace='licenses')),
                url(r'^logs/', include('api.logs.urls', namespace='logs')),
                url(r'^metaschemas/', include('api.metaschemas.urls', namespace='metaschemas')),
                url(r'^schemas/', include('api.schemas.urls', namespace='schemas')),
                url(r'^nodes/', include('api.nodes.urls', namespace='nodes')),
                url(r'^preprints/', include('api.preprints.urls', namespace='preprints')),
                url(r'^preprint_providers/', include('api.preprint_providers.urls', namespace='preprint_providers')),
                url(r'^regions/', include('api.regions.urls', namespace='regions')),
                url(r'^providers/', include('api.providers.urls', namespace='providers')),
                url(r'^registrations/', include('api.registrations.urls', namespace='registrations')),
                url(r'^requests/', include('api.requests.urls', namespace='requests')),
                url(r'^scopes/', include('api.scopes.urls', namespace='scopes')),
                url(r'^search/', include('api.search.urls', namespace='search')),
                url(r'^subscriptions/', include('api.subscriptions.urls', namespace='subscriptions')),
                url(r'^taxonomies/', include('api.taxonomies.urls', namespace='taxonomies')),
                url(r'^test/', include('api.test.urls', namespace='test')),
                url(r'^tokens/', include('api.tokens.urls', namespace='tokens')),
                url(r'^users/', include('api.users.urls', namespace='users')),
                url(r'^view_only_links/', include('api.view_only_links.urls', namespace='view-only-links')),
                url(r'^_waffle/', include('api.waffle.urls', namespace='waffle')),
                url(r'^wikis/', include('api.wikis.urls', namespace='wikis')),
                url(r'^alerts/', include('api.alerts.urls', namespace='alerts')),
            ],
        ),
    ),
    url(r'^$', RedirectView.as_view(pattern_name=views.root), name='redirect-to-root', kwargs={'version': default_version}),
]

# Add django-silk URLs if it's in INSTALLED_APPS
if 'silk' in settings.INSTALLED_APPS:
    urlpatterns += [
        url(r'^silk/', include('silk.urls', namespace='silk')),
    ]

if settings.DEBUG:
    import debug_toolbar

    urlpatterns += [
        url(r'^__debug__/', include(debug_toolbar.urls)),
    ]


handler404 = views.error_404<|MERGE_RESOLUTION|>--- conflicted
+++ resolved
@@ -18,11 +18,8 @@
                 url(r'^wb/', include('api.wb.urls', namespace='wb')),
                 url(r'^banners/', include('api.banners.urls', namespace='banners')),
                 url(r'^crossref/', include('api.crossref.urls', namespace='crossref')),
-<<<<<<< HEAD
+                url(r'^chronos/', include('api.chronos.urls', namespace='chronos')),
                 url(r'^metrics/', include('api.metrics.urls', namespace='metrics')),
-=======
-                url(r'^chronos/', include('api.chronos.urls', namespace='chronos')),
->>>>>>> 86dea5e7
             ],
         ),
     ),
