from django.conf.urls import include, url
from django.views.generic.base import RedirectView

from . import views
from . import settings
from . import versioning

default_version = versioning.decimal_version_to_url_path(settings.REST_FRAMEWORK['DEFAULT_VERSION'])

# Please keep URLs alphabetized for auto-generated documentation

urlpatterns = [
    url(r'^_/',
        include(
            [
                url(r'^', include('waffle.urls')),
                url(r'^wb/', include('api.wb.urls', namespace='wb')),
                url(r'^banners/', include('api.banners.urls', namespace='banners')),
            ],
        )
        ),
    url('^(?P<version>(v2))/',
        include(
            [
                url(r'^$', views.root, name='root'),
                url(r'^status/', views.status_check, name='status_check'),
                url(r'^actions/', include('api.actions.urls', namespace='actions')),
                url(r'^addons/', include('api.addons.urls', namespace='addons')),
                url(r'^applications/', include('api.applications.urls', namespace='applications')),
                url(r'^citations/', include('api.citations.urls', namespace='citations')),
                url(r'^collections/', include('api.collections.urls', namespace='collections')),
                url(r'^comments/', include('api.comments.urls', namespace='comments')),
                url(r'^docs/', RedirectView.as_view(pattern_name=views.root), name='redirect-to-root', kwargs={'version': default_version}),
                url(r'^files/', include('api.files.urls', namespace='files')),
                url(r'^guids/', include('api.guids.urls', namespace='guids')),
                url(r'^identifiers/', include('api.identifiers.urls', namespace='identifiers')),
                url(r'^institutions/', include('api.institutions.urls', namespace='institutions')),
                url(r'^licenses/', include('api.licenses.urls', namespace='licenses')),
                url(r'^logs/', include('api.logs.urls', namespace='logs')),
                url(r'^metaschemas/', include('api.metaschemas.urls', namespace='metaschemas')),
                url(r'^nodes/', include('api.nodes.urls', namespace='nodes')),
                url(r'^preprints/', include('api.preprints.urls', namespace='preprints')),
                url(r'^preprint_providers/', include('api.preprint_providers.urls', namespace='preprint_providers')),
<<<<<<< HEAD
                url(r'^regions/', include('api.regions.urls', namespace='regions')),
=======
                url(r'^providers/', include('api.providers.urls', namespace='providers')),
>>>>>>> 42d886f2
                url(r'^registrations/', include('api.registrations.urls', namespace='registrations')),
                url(r'^requests/', include('api.requests.urls', namespace='requests')),
                url(r'^search/', include('api.search.urls', namespace='search')),
                url(r'^subscriptions/', include('api.subscriptions.urls', namespace='subscriptions')),
                url(r'^taxonomies/', include('api.taxonomies.urls', namespace='taxonomies')),
                url(r'^test/', include('api.test.urls', namespace='test')),
                url(r'^tokens/', include('api.tokens.urls', namespace='tokens')),
                url(r'^users/', include('api.users.urls', namespace='users')),
                url(r'^view_only_links/', include('api.view_only_links.urls', namespace='view-only-links')),
                url(r'^_waffle/', include('api.waffle.urls', namespace='waffle')),
                url(r'^wikis/', include('api.wikis.urls', namespace='wikis')),
            ],
        )
        ),
    url(r'^$', RedirectView.as_view(pattern_name=views.root), name='redirect-to-root', kwargs={'version': default_version})
]

handler404 = views.error_404<|MERGE_RESOLUTION|>--- conflicted
+++ resolved
@@ -41,11 +41,8 @@
                 url(r'^nodes/', include('api.nodes.urls', namespace='nodes')),
                 url(r'^preprints/', include('api.preprints.urls', namespace='preprints')),
                 url(r'^preprint_providers/', include('api.preprint_providers.urls', namespace='preprint_providers')),
-<<<<<<< HEAD
                 url(r'^regions/', include('api.regions.urls', namespace='regions')),
-=======
                 url(r'^providers/', include('api.providers.urls', namespace='providers')),
->>>>>>> 42d886f2
                 url(r'^registrations/', include('api.registrations.urls', namespace='registrations')),
                 url(r'^requests/', include('api.requests.urls', namespace='requests')),
                 url(r'^search/', include('api.search.urls', namespace='search')),
