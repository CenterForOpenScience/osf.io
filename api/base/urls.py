from django.conf.urls import include, re_path
from django.views.generic.base import RedirectView


from api.base import views
from api.base import settings
from api.base import versioning
from api.providers.views import RegistrationBulkCreate

default_version = versioning.decimal_version_to_url_path(settings.REST_FRAMEWORK['DEFAULT_VERSION'])

# Please keep URLs alphabetized for auto-generated documentation

urlpatterns = [
    re_path(
        r'^_/',
        include(
            [
                re_path(r'^', include('waffle.urls')),
                re_path(r'^wb/', include('api.wb.urls', namespace='wb')),
                re_path(r'^ia/', include('api.ia.urls', namespace='ia')),
                re_path(r'^banners/', include('api.banners.urls', namespace='banners')),
                re_path(r'^crossref/', include('api.crossref.urls', namespace='crossref')),
                re_path(r'^chronos/', include('api.chronos.urls', namespace='chronos')),
                re_path(r'^meetings/', include('api.meetings.urls', namespace='meetings')),
                re_path(r'^metrics/', include('api.metrics.urls', namespace='metrics')),
                re_path(r'^registries/(?P<provider_id>\w+)/bulk_create/(?P<filename>.*)/$', RegistrationBulkCreate.as_view(), name='bulk_create_csv'),
            ],
        ),
    ),
    re_path(
        '^(?P<version>(v2))/',
        include(
            [
                re_path(r'^$', views.root, name='root'),
                re_path(r'^status/', views.status_check, name='status_check'),
                re_path(r'^actions/', include('api.actions.urls', namespace='actions')),
                re_path(r'^addons/', include('api.addons.urls', namespace='addons')),
                re_path(r'^alerts/', include(('api.alerts.urls', 'alerts'), namespace='alerts')),
                re_path(r'^applications/', include('api.applications.urls', namespace='applications')),
                re_path(r'^brands/', include('api.brands.urls', namespace='brands')),
                re_path(r'^citations/', include('api.citations.urls', namespace='citations')),
                re_path(r'^collections/', include('api.collections.urls', namespace='collections')),
<<<<<<< HEAD
=======
                re_path(r'^collection_submissions/', include('api.collection_submissions.urls', namespace='collections')),
>>>>>>> 8b92e2a2
                re_path(r'^collection_submissions_actions/', include('api.collection_submissions_actions.urls', namespace='collection_submissions_actions')),
                re_path(r'^comments/', include('api.comments.urls', namespace='comments')),
                re_path(r'^docs/', RedirectView.as_view(pattern_name=views.root), name='redirect-to-root', kwargs={'version': default_version}),
                re_path(r'^draft_nodes/', include('api.draft_nodes.urls', namespace='draft_nodes')),
                re_path(r'^draft_registrations/', include('api.draft_registrations.urls', namespace='draft_registrations')),
                re_path(r'^files/', include('api.files.urls', namespace='files')),
                re_path(r'^groups/', include('api.osf_groups.urls', namespace='groups')),
                re_path(r'^guids/', include('api.guids.urls', namespace='guids')),
                re_path(r'^identifiers/', include('api.identifiers.urls', namespace='identifiers')),
                re_path(r'^institutions/', include('api.institutions.urls', namespace='institutions')),
                re_path(r'^licenses/', include('api.licenses.urls', namespace='licenses')),
                re_path(r'^logs/', include('api.logs.urls', namespace='logs')),
                re_path(r'^metaschemas/', include('api.metaschemas.urls', namespace='metaschemas')),
                re_path(r'^schemas/', include('api.schemas.urls', namespace='schemas')),
                re_path(r'^nodes/', include('api.nodes.urls', namespace='nodes')),
                re_path(r'^preprints/', include('api.preprints.urls', namespace='preprints')),
                re_path(r'^preprint_providers/', include('api.preprint_providers.urls', namespace='preprint_providers')),
                re_path(r'^providers/', include('api.providers.urls', namespace='providers')),
                re_path(r'^regions/', include('api.regions.urls', namespace='regions')),
                re_path(r'^registrations/', include('api.registrations.urls', namespace='registrations')),
                re_path(r'^requests/', include(('api.requests.urls', 'requests'), namespace='requests')),
                re_path(r'^resources/', include('api.resources.urls', namespace='resources')),
                re_path(r'^scopes/', include('api.scopes.urls', namespace='scopes')),
                re_path(r'^search/', include('api.search.urls', namespace='search')),
                re_path(r'^sparse/', include('api.sparse.urls', namespace='sparse')),
                re_path(r'^subjects/', include('api.subjects.urls', namespace='subjects')),
                re_path(r'^subscriptions/', include('api.subscriptions.urls', namespace='subscriptions')),
                re_path(r'^taxonomies/', include('api.taxonomies.urls', namespace='taxonomies')),
                re_path(r'^test/', include('api.test.urls', namespace='test')),
                re_path(r'^tokens/', include('api.tokens.urls', namespace='tokens')),
                re_path(r'^users/', include('api.users.urls', namespace='users')),
                re_path(r'^view_only_links/', include('api.view_only_links.urls', namespace='view-only-links')),
                re_path(r'^wikis/', include('api.wikis.urls', namespace='wikis')),
                re_path(r'^schema_responses/', include('api.schema_responses.urls', namespace='schema_responses')),
                re_path(r'^_waffle/', include(('api.waffle.urls', 'waffle'), namespace='waffle')),
            ],
        ),
    ),
    re_path(r'^$', RedirectView.as_view(pattern_name=views.root), name='redirect-to-root', kwargs={'version': default_version}),
]

# Add django-silk URLs if it's in INSTALLED_APPS
if 'silk' in settings.INSTALLED_APPS:
    urlpatterns += [
        re_path(r'^silk/', include('silk.urls', namespace='silk')),
    ]

if settings.DEBUG:
    import debug_toolbar

    urlpatterns += [
        re_path(r'^__debug__/', include(debug_toolbar.urls)),
    ]


handler404 = views.error_404<|MERGE_RESOLUTION|>--- conflicted
+++ resolved
@@ -41,10 +41,7 @@
                 re_path(r'^brands/', include('api.brands.urls', namespace='brands')),
                 re_path(r'^citations/', include('api.citations.urls', namespace='citations')),
                 re_path(r'^collections/', include('api.collections.urls', namespace='collections')),
-<<<<<<< HEAD
-=======
                 re_path(r'^collection_submissions/', include('api.collection_submissions.urls', namespace='collections')),
->>>>>>> 8b92e2a2
                 re_path(r'^collection_submissions_actions/', include('api.collection_submissions_actions.urls', namespace='collection_submissions_actions')),
                 re_path(r'^comments/', include('api.comments.urls', namespace='comments')),
                 re_path(r'^docs/', RedirectView.as_view(pattern_name=views.root), name='redirect-to-root', kwargs={'version': default_version}),
