from __future__ import unicode_literals
from django.conf import settings
from django.conf.urls import include, url
from django.conf.urls.static import static
from django.views.generic.base import RedirectView
from settings import API_BASE

from . import views

base_pattern = '^{}'.format(API_BASE)

# Please keep URLs alphabetized for auto-generated documentation

urlpatterns = [
    url(base_pattern,
        include(
            [
                url(r'^$', views.root, name='root'),
                url(r'^addons/', include('api.addons.urls', namespace='addons')),
                url(r'^applications/', include('api.applications.urls', namespace='applications')),
                url(r'^collections/', include('api.collections.urls', namespace='collections')),
                url(r'^comments/', include('api.comments.urls', namespace='comments')),
<<<<<<< HEAD
                url(r'^nodes/', include('api.nodes.urls', namespace='nodes')),
                url(r'^registrations/', include('api.registrations.urls', namespace='registrations')),
                url(r'^metaschemas/', include('api.metaschemas.urls', namespace='metaschemas')),
                url(r'^users/', include('api.users.urls', namespace='users')),
                url(r'^tokens/', include('api.tokens.urls', namespace='tokens')),
                url(r'^logs/', include('api.logs.urls', namespace='logs')),
                url(r'^files/', include('api.files.urls', namespace='files')),
                url(r'^docs/', views.schema_view),
                url(r'^institutions/', include('api.institutions.urls', namespace='institutions')),
                url(r'^collections/', include('api.collections.urls', namespace='collections')),
=======
                url(r'^docs/', include('rest_framework_swagger.urls')),
                url(r'^files/', include('api.files.urls', namespace='files')),
>>>>>>> 7f6d44de
                url(r'^guids/', include('api.guids.urls', namespace='guids')),
                url(r'^identifiers/', include('api.identifiers.urls', namespace='identifiers')),
                url(r'^institutions/', include('api.institutions.urls', namespace='institutions')),
                url(r'^licenses/', include('api.licenses.urls', namespace='licenses')),
                url(r'^logs/', include('api.logs.urls', namespace='logs')),
                url(r'^metaschemas/', include('api.metaschemas.urls', namespace='metaschemas')),
                url(r'^nodes/', include('api.nodes.urls', namespace='nodes')),
                url(r'^registrations/', include('api.registrations.urls', namespace='registrations')),
                url(r'^tokens/', include('api.tokens.urls', namespace='tokens')),
                url(r'^users/', include('api.users.urls', namespace='users')),
                url(r'^view_only_links/', include('api.view_only_links.urls', namespace='view-only-links')),
                url(r'^wikis/', include('api.wikis.urls', namespace='wikis')),
            ],
        )
        ),
    url(r'^$', RedirectView.as_view(pattern_name=views.root), name='redirect-to-root')
]


urlpatterns += static('/static/', document_root=settings.STATIC_ROOT)

handler404 = views.error_404<|MERGE_RESOLUTION|>--- conflicted
+++ resolved
@@ -20,7 +20,6 @@
                 url(r'^applications/', include('api.applications.urls', namespace='applications')),
                 url(r'^collections/', include('api.collections.urls', namespace='collections')),
                 url(r'^comments/', include('api.comments.urls', namespace='comments')),
-<<<<<<< HEAD
                 url(r'^nodes/', include('api.nodes.urls', namespace='nodes')),
                 url(r'^registrations/', include('api.registrations.urls', namespace='registrations')),
                 url(r'^metaschemas/', include('api.metaschemas.urls', namespace='metaschemas')),
@@ -31,10 +30,6 @@
                 url(r'^docs/', views.schema_view),
                 url(r'^institutions/', include('api.institutions.urls', namespace='institutions')),
                 url(r'^collections/', include('api.collections.urls', namespace='collections')),
-=======
-                url(r'^docs/', include('rest_framework_swagger.urls')),
-                url(r'^files/', include('api.files.urls', namespace='files')),
->>>>>>> 7f6d44de
                 url(r'^guids/', include('api.guids.urls', namespace='guids')),
                 url(r'^identifiers/', include('api.identifiers.urls', namespace='identifiers')),
                 url(r'^institutions/', include('api.institutions.urls', namespace='institutions')),
