--- conflicted
+++ resolved
@@ -19,11 +19,8 @@
                 url(r'^banners/', include('api.banners.urls', namespace='banners')),
                 url(r'^crossref/', include('api.crossref.urls', namespace='crossref')),
                 url(r'^chronos/', include('api.chronos.urls', namespace='chronos')),
-<<<<<<< HEAD
                 url(r'^meetings/', include('api.meetings.urls', namespace='meetings')),
-=======
                 url(r'^metrics/', include('api.metrics.urls', namespace='metrics')),
->>>>>>> 78dbbd3b
             ],
         ),
     ),
