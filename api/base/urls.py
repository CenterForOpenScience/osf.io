--- conflicted
+++ resolved
@@ -39,13 +39,10 @@
                 url(r'^collections/', include('api.collections.urls', namespace='collections')),
                 url(r'^comments/', include('api.comments.urls', namespace='comments')),
                 url(r'^docs/', RedirectView.as_view(pattern_name=views.root), name='redirect-to-root', kwargs={'version': default_version}),
-<<<<<<< HEAD
                 url(r'^education/', include('api.education.urls', namespace='education')),
                 url(r'^employment/', include('api.employment.urls', namespace='employment')),
-=======
                 url(r'^draft_nodes/', include('api.draft_nodes.urls', namespace='draft_nodes')),
                 url(r'^draft_registrations/', include('api.draft_registrations.urls', namespace='draft_registrations')),
->>>>>>> cdb6d516
                 url(r'^files/', include('api.files.urls', namespace='files')),
                 url(r'^groups/', include('api.osf_groups.urls', namespace='groups')),
                 url(r'^guids/', include('api.guids.urls', namespace='guids')),
