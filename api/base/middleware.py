import re
import gc
import uuid
from io import StringIO
import cProfile
import pstats
import threading
from urllib.parse import urlparse

from django.conf import settings
from django.utils.deprecation import MiddlewareMixin
from raven.contrib.django.raven_compat.models import sentry_exception_handler
import corsheaders.middleware

from framework.postcommit_tasks.handlers import (
    postcommit_after_request,
    postcommit_before_request,
)
from framework.celery_tasks.handlers import (
    celery_before_request,
    celery_after_request,
    celery_teardown_request,
)
from .api_globals import api_globals
from api.base import settings as api_settings
from waffle.middleware import WaffleMiddleware
from waffle.models import Flag

from website.settings import DOMAIN
from osf.models import PreprintProvider
from typing import Optional

from osf.features import (
    SLOAN_COI_DISPLAY,
    SLOAN_PREREG_DISPLAY,
    SLOAN_DATA_DISPLAY,
)

from osf.system_tags import (
    SLOAN_COI,
    SLOAN_PREREG,
    SLOAN_DATA,
)

SLOAN_FLAGS = (
    SLOAN_COI_DISPLAY,
    SLOAN_PREREG_DISPLAY,
    SLOAN_DATA_DISPLAY,
)

# User tags must follow convention so we must translate flag names
SLOAN_FEATURES = {
    SLOAN_COI_DISPLAY: SLOAN_COI,
    SLOAN_PREREG_DISPLAY: SLOAN_PREREG,
    SLOAN_DATA_DISPLAY: SLOAN_DATA,

}

from django.db.models import Q


class CeleryTaskMiddleware(MiddlewareMixin):
    """Celery Task middleware."""

    def process_request(self, request):
        celery_before_request()

    def process_exception(self, request, exception):
        """If an exception occurs, clear the celery task queue so process_response has nothing."""
        sentry_exception_handler(request=request)
        celery_teardown_request(error=True)
        return None

    def process_response(self, request, response):
        """Clear the celery task queue if the response status code is 400 or above"""
        celery_after_request(response, base_status_code_error=400)
        celery_teardown_request()
        return response


class DjangoGlobalMiddleware(MiddlewareMixin):
    """
    Store request object on a thread-local variable for use in database caching mechanism.
    """
    def process_request(self, request):
        api_globals.request = request

    def process_exception(self, request, exception):
        sentry_exception_handler(request=request)
        api_globals.request = None
        return None

    def process_response(self, request, response):
        api_globals.request = None
        if api_settings.DEBUG and len(gc.get_referents(request)) > 2:
            raise Exception('You wrote a memory leak. Stop it')
        return response


class CorsMiddleware(corsheaders.middleware.CorsMiddleware):
    """
    Augment CORS origin white list with the Institution model's domains.
    """

    _context = threading.local()

    def origin_found_in_white_lists(self, origin, url):
        settings.CORS_ORIGIN_WHITELIST += api_settings.ORIGINS_WHITELIST
        # Check if origin is in the dynamic custom domain whitelist
        found = super(CorsMiddleware, self).origin_found_in_white_lists(origin, url)
        # Check if a cross-origin request using the Authorization header
        if not found:
            if not self._context.request.COOKIES:
                if self._context.request.META.get('HTTP_AUTHORIZATION'):
                    return True
                elif (
                    self._context.request.method == 'OPTIONS' and
                    'HTTP_ACCESS_CONTROL_REQUEST_METHOD' in self._context.request.META and
                    'authorization' in list(map(
                        lambda h: h.strip(),
                        self._context.request.META.get('HTTP_ACCESS_CONTROL_REQUEST_HEADERS', '').split(','),
                    ))
                ):
                    return True

        return found

    def process_response(self, request, response):
        self._context.request = request
        try:
            return super(CorsMiddleware, self).process_response(request, response)
        finally:
            self._context.request = None


class PostcommitTaskMiddleware(MiddlewareMixin):
    """
    Handle postcommit tasks for django.
    """
    def process_request(self, request):
        postcommit_before_request()

    def process_response(self, request, response):
        postcommit_after_request(response=response, base_status_error_code=400)
        return response


# Adapted from http://www.djangosnippets.org/snippets/186/
# Original author: udfalkso
# Modified by: Shwagroo Team and Gun.io
# Modified by: COS
class ProfileMiddleware(MiddlewareMixin):
    """
    Displays hotshot profiling for any view.
    http://yoursite.com/yourview/?prof
    Add the "prof" key to query string by appending ?prof (or &prof=)
    and you'll see the profiling results in your browser.
    It's set up to only be available in django's debug mode, is available for superuser otherwise,
    but you really shouldn't add this middleware to any production configuration.
    """
    def process_request(self, request):
        if (settings.DEBUG or request.user.is_superuser) and 'prof' in request.GET:
            self.prof = cProfile.Profile()

    def process_view(self, request, callback, callback_args, callback_kwargs):
        if (settings.DEBUG or request.user.is_superuser) and 'prof' in request.GET:
            self.prof.enable()

    def process_response(self, request, response):
        if (settings.DEBUG or request.user.is_superuser) and 'prof' in request.GET:
            self.prof.disable()

            s = StringIO.StringIO()
            ps = pstats.Stats(self.prof, stream=s).sort_stats('cumtime')
            ps.print_stats()
            response.content = s.getvalue()

        return response


class SloanOverrideWaffleMiddleware(WaffleMiddleware):
    """
    This class exist to override Waffles normal cookie behavior, so sloan cookies are cross-domain and have no
    expiration date. It can be deleted when the Sloan study is complete/
    """

    def process_response(self, request, response):
        waffles = getattr(request, 'waffles', None)
        if request.path == '/v2/':
            user = getattr(request, 'user', None)
            referer_url = request.environ.get('HTTP_REFERER', '')
            provider = self.get_provider_from_url(referer_url)

            if provider and provider.in_sloan_study:
                for sloan_flag_name in SLOAN_FLAGS:
                    active = self.override_flag_activity(sloan_flag_name, waffles, user)

                    if active is not None:
                        self.set_sloan_tags(user, sloan_flag_name, active)
                        self.set_sloan_cookie(f'dwf_{sloan_flag_name}', active, request, response)

                        if provider.domain:
                            self.set_sloan_cookie(
                                f'dwf_{sloan_flag_name}_custom_domain',
                                active,
                                request,
                                response,
                                custom_domain=provider.domain,
                            )

                    response.data['meta']['active_flags'].append(sloan_flag_name)

        # `set_sloan_cookies` has set the cookies, make sure WaffleMiddleware doesn't try to set them again.
        if waffles:
            for sloan_flag_name in SLOAN_FLAGS:
                if waffles.get(sloan_flag_name):
                    del waffles[sloan_flag_name]

        # Give all users a unique id 'sloan_id` cookie, logged in or not.
        if not request.COOKIES.get(settings.SLOAN_ID_COOKIE_NAME):
            self.set_sloan_cookie(settings.SLOAN_ID_COOKIE_NAME, str(uuid.uuid4()), request, response)

        return super(SloanOverrideWaffleMiddleware, self).process_response(request, response)

    @staticmethod
    def get_domain(url: str) -> str:
        """
        http://localhost:8000/preprints -> localhost
        http://osf.io/preprints/... -> .osf.io
        http://im-a-custom-domain.io/... -> .osf.io
        http://staging-im-a-custom-domain.io/... -> .staging.osf.io


        :param url:
        :return:
        """
        if url.startswith('http://localhost:'):
            return 'localhost'
        else:
            # for custom domains
            if url.startswith('http://staging3') or url.startswith('https://staging3'):
                return '.staging3.osf.io'
            if url.startswith('http://staging2') or url.startswith('https://staging2'):
                return '.staging2.osf.io'
            if url.startswith('http://test') or url.startswith('https://test'):
                return '.test.osf.io'
            if url.startswith('http://staging') or url.startswith('https://staging'):
                return '.staging.osf.io'
            else:
                return '.osf.io'

    @staticmethod
    def get_provider_from_url(referer_url: str) -> Optional[PreprintProvider]:
        """
        Takes the many preprint refer urls and try to figure out the provider based on that.
        This will be eliminated post-sloan.
        :param referer_url:
        :return: PreprintProvider
        """

        # matches custom domains:
<<<<<<< HEAD
        provider_domains = list(PreprintProvider.objects.exclude(domain='').values_list('domain', flat=True))
        provider_domains = [domain for domain in provider_domains if referer_url.startswith(domain)]
=======
        provider_domains = list(
            PreprintProvider.objects.exclude(
                domain='',
            ).filter(
                domain_redirect_enabled=True,  # must exclude our native domains like https://staging2.osf.io/
            ).values_list(
                'domain',
                flat=True,
            ),
        )
        provider_domains = [domains for domains in provider_domains if referer_url.startswith(domains)]
>>>>>>> af9d6940
        if provider_domains:
            return PreprintProvider.objects.get(domain=provider_domains[0])

        provider_ids_regex = '|'.join(
            [re.escape(id) for id in PreprintProvider.objects.all().values_list('_id', flat=True)],
        )
        # matches:
        # /preprints
        # /preprints/
        # /preprints/notfound
        # /preprints/foorxiv
        # /preprints/foorxiv/
        # /preprints/foorxiv/guid0
        provider_regex = r'preprints($|\/$|\/(?P<provider_id>{})|)'.format(provider_ids_regex)
        match = re.match(re.escape(DOMAIN) + provider_regex, referer_url)
        if match:
            provider_id = match.groupdict().get('provider_id')
            if provider_id:
                return PreprintProvider.objects.get(_id=provider_id)
            return PreprintProvider.objects.get(_id='osf')

    @staticmethod
    def override_flag_activity(sloan_flag_name, waffles_data, user):
        if waffles_data and waffles_data.get(sloan_flag_name):
            active = Flag.objects.get(name=sloan_flag_name).everyone or waffles_data[sloan_flag_name][0]

            if user and not user.is_anonymous:
                tag_name = SLOAN_FEATURES[sloan_flag_name]
                if user.all_tags.filter(name=tag_name).exists():
                    active = True
                elif user.all_tags.filter(name=f'no_{tag_name}').exists():
                    active = False

            return active

    @staticmethod
    def set_sloan_tags(user, flag_name: str, flag_value: bool):
        """
        This sets user tags for Sloan study, it can be deleted when the study is complete.
        """
        tag_name = SLOAN_FEATURES[flag_name]
        if user and not user.is_anonymous and not user.all_tags.filter(Q(name=tag_name) | Q(name=f'no_{tag_name}')):
            if flag_value:  # 50/50 chance flag is active
                user.add_system_tag(tag_name)
            else:
                user.add_system_tag(f'no_{tag_name}')

    def set_sloan_cookie(self, name: str, value, request, resp, custom_domain=None):
        """
        Set sloan cookies to sloan study specifications
        :param name: The name of the flag that will get a cookie
        :param value: Is the flag active, what's it's value if sloan_id
        :param request:
        :param resp:
        :return:
        """
        resp.cookies[name] = value
        # ↓ This line seems terrible but is fixed in py 3.8
        resp.cookies[name]._reserved.update({'samesite': 'samesite'})

        resp.cookies[name]['path'] = '/'

        if request.environ.get('HTTP_REFERER') is None:
            resp.cookies[name]['domain'] = settings.CSRF_COOKIE_DOMAIN
        else:
            resp.cookies[name]['domain'] = self.get_domain(request.environ['HTTP_REFERER'])

        if custom_domain:
            resp.cookies[name]['domain'] = '.' + urlparse(custom_domain).netloc

        # Browsers won't allow use to use these cookie attributes unless you're sending the data over https.
        resp.cookies[name]['secure'] = True
        resp.cookies[name]['samesite'] = 'None'<|MERGE_RESOLUTION|>--- conflicted
+++ resolved
@@ -259,10 +259,6 @@
         """
 
         # matches custom domains:
-<<<<<<< HEAD
-        provider_domains = list(PreprintProvider.objects.exclude(domain='').values_list('domain', flat=True))
-        provider_domains = [domain for domain in provider_domains if referer_url.startswith(domain)]
-=======
         provider_domains = list(
             PreprintProvider.objects.exclude(
                 domain='',
@@ -274,7 +270,7 @@
             ),
         )
         provider_domains = [domains for domains in provider_domains if referer_url.startswith(domains)]
->>>>>>> af9d6940
+
         if provider_domains:
             return PreprintProvider.objects.get(domain=provider_domains[0])
 
