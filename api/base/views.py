--- conflicted
+++ resolved
@@ -38,22 +38,14 @@
             field = field.field
         def partial(item):
             # resolve must be implemented on the field
-<<<<<<< HEAD
-            view, view_args, view_kwargs = field.resolve(item)
-            if not view:
+            v, view_args, view_kwargs = field.resolve(item)
+            if not v:
                 return None
-            if issubclass(view.cls, ListModelMixin) and field.always_embed:
-                raise Exception("Cannot auto-embed a list view.")
-            request = EmbeddedRequest(self.request)
-=======
-            v, view_args, view_kwargs = field.resolve(item)
-
             if isinstance(self.request._request, EmbeddedRequest):
                 request = self.request._request
             else:
                 request = EmbeddedRequest(self.request)
 
->>>>>>> 823f6f9a
             view_kwargs.update({
                 'request': request,
                 'is_embedded': True
