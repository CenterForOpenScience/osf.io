from django.http import JsonResponse
from rest_framework.decorators import api_view
from rest_framework.response import Response
from rest_framework import generics
from rest_framework.mixins import ListModelMixin

from api.users.serializers import UserSerializer

from website import settings
<<<<<<< HEAD
from .utils import absolute_reverse, is_truthy, is_falsy

=======
from .utils import absolute_reverse
from .requests import EmbeddedRequest
>>>>>>> 5472ccbe

class JSONAPIBaseView(generics.GenericAPIView):

    def __init__(self, **kwargs):
        assert getattr(self, 'view_name', None), 'Must specify view_name on view.'
        assert getattr(self, 'view_category', None), 'Must specify view_category on view.'
        self.view_fqn = ':'.join([self.view_category, self.view_name])
        super(JSONAPIBaseView, self).__init__(**kwargs)

    def _get_embed_partial(self, field_name, field):
        """Create a partial function to fetch the values of an embedded field. A basic
        example is to include a Node's children in a single response.

        :param str field_name: Name of field of the view's serializer_class to load
        results for
        :return function object -> dict:
        """
        def partial(item):
            # resolve must be implemented on the field
            view, view_args, view_kwargs = field.resolve(item)
            if issubclass(view.cls, ListModelMixin) and field.always_embed:
                raise Exception("Cannot auto-embed a list view.")
            request = EmbeddedRequest(self.request)
            view_kwargs.update({
                'request': request,
                'is_embedded': True
            })
            response = view(*view_args, **view_kwargs)
            return response.data
        return partial

    def get_serializer_context(self):
        """Inject request into the serializer context. Additionally, inject partial functions
        (request, object -> embed items) if the query string contains embeds.  Allows
         multiple levels of nesting.
        """
        context = super(JSONAPIBaseView, self).get_serializer_context()
        if self.kwargs.get('is_embedded'):
<<<<<<< HEAD
            return context
        embeds = self.request.query_params.getlist('embed')
        esi = self.request.query_params.get('esi', False)
        enveloped = is_truthy(self.request.query_params.get('enveloped', True))
=======
            embeds = []
        else:
            embeds = self.request.query_params.getlist('embed')

>>>>>>> 5472ccbe
        fields = self.serializer_class._declared_fields
        for field in fields:
            if getattr(fields[field], 'always_embed', False) and field not in embeds:
                embeds.append(unicode(field))
            if getattr(fields[field], 'never_embed', False) and field in embeds:
                embeds.remove(field)
        embeds_partials = {}
        for embed in embeds:
            embed_field = fields.get(embed)
            embeds_partials[embed] = self._get_embed_partial(embed, embed_field)
        context.update({
            'esi': is_truthy(esi),
            'embed': embeds_partials,
            'enveloped': enveloped
        })
        return context

@api_view(('GET',))
def root(request, format=None):
    """Welcome to the V2 Open Science Framework API. With this API you can access users, projects, components, and files
    from the [Open Science Framework](https://osf.io/). The Open Science Framework (OSF) is a free, open-source service
    maintained by the [Center for Open Science](http://cos.io/).

    The OSF serves as a repository and archive for study designs, materials, data, manuscripts, or anything else
    associated with your research during the research process. Every project and file on the OSF has a permanent unique
    identifier, and every registration (a permanent, time-stamped version of your projects and files) can be assigned a
    DOI/ARK. You can use the OSF to measure your impact by monitoring the traffic to projects and files you make
    public. With the OSF you have full control of what parts of your research are public and what remains private.

    Beta notice: This API is currently a beta service.  You are encouraged to use the API and will receive support
    when doing so, however, while the API remains in beta status, it may change without notice as a result of
    product updates. The temporary beta status of the API will remain in place while it matures. In a future
    release, the beta status will be removed, at which point we will provide details on how long we will support
    the API V2 and under what circumstances it might change.

    #General API Usage

    The OSF API generally conforms to the [JSON-API v1.0 spec](http://jsonapi.org/format/1.0/).  Where exceptions
    exist, they will be noted.  Each endpoint will have its own documentation, but there are some general principles.

    ##Requests

    ###Canonical URLs

    All canonical URLs have trailing slashes.  A request to an endpoint without a trailing slash will result in a 301
    redirect to the canonical URL.  There are some exceptions when working with the Files API, so if a URL in a response
    does not have a slash, do not append one.

    ###Plurals

    Endpoints are always pluralized.  `/users/`, not `/user/`, `/nodes/`, not `/node/`.

    ###Common Actions

    Every endpoint in the OSF API responds to `GET`, `HEAD`, and `OPTION` requests.  You must have adequate permissions
    to interact with the endpoint.  Unauthorized use will result in 401 Unauthorized or 403 Forbidden responses.  Use
    `HEAD` to probe an endpoint and make sure your headers are well-formed.  `GET` will return a representation of the
    entity or entity collection referenced by the endpoint.  An `OPTIONS` request will return a JSON object that describes the
    endpoint, including the name, a description, the acceptable request formats, the allowed response formats, and any
    actions available via the endpoint.

    ###Filtering

    Entity collections can be filtered by adding a query parameter in the form:

        filter[<fieldname>]=<matching information>

    String queries are filtered using substring matching. For example, if you were trying to find [Lise
    Meitner](http://en.wikipedia.org/wiki/Lise_Meitner):

        /users/?filter[full_name]=meitn

    You can filter on multiple fields, or the same field in different ways, by &-ing the query parameters together.

        /users/?filter[full_name]=lise&filter[family_name]=mei

    Boolean fields should be queried with `true` or `false`.

        /nodes/?filter[registered]=true

    ###Embedding

    All related resources that appear in the `relationships` attribute are embeddable, meaning that
    by adding a query parameter like:

        /nodes/?embed=contributors

    it is possible to fetch a Node and its contributors in a single request. The embedded results will have the following
    structure:

        {relationship_name}: {full_embedded_response}

    Where `full_embedded_response` means the full API response resulting from a GET request to the `href` link of the
    corresponding related resource. This means if there are no errors in processing the embedded request the response will have
    the format:

        data: {response}

    And if there are errors processing the embedded request the response will have the format:

        errors: {errors}

    Multiple embeds can be achieved with multiple query parameters separated by "&".

        /nodes/?embed=contributors&embed=comments

    Some endpoints are automatically embedded.

    ###Pagination

    All entity collection endpoints respond to the `page` query parameter behavior as described in the [JSON-API
    pagination spec](http://jsonapi.org/format/1.0/#crud).  However, pagination links are provided in the response, and
    you are encouraged to use that rather than adding query parameters by hand.

    ###Formatting POST/PUT/PATCH request bodies

    The OSF API follows the JSON-API spec for [create and update requests](http://jsonapi.org/format/1.0/#crud).  This means
    all request bodies must be wrapped with some metadata.  Each request body must be an object with a `data` key
    containing at least a `type` member.  The value of the `type` member must agree with the `type` of the entities
    represented by the endpoint.  If not, a 409 Conflict will be returned.  The request should also contain an
    `attributes` member with an object containing the key-value pairs to be created/updated.  PUT/PATCH requests must
    also have an `id` key that matches the id part of the endpoint.  If the `id` key does not match the id path part, a
    409 Conflict error will be returned.

    ####Example 1: Creating a Node via POST

        POST /v2/nodes/
        {
          "data": {
            "type": "nodes",
            "attributes": {
              "title" : "A Phylogenetic Tree of Famous Internet Cats",
              "category" : "project",
              "description" : "How closely related are Grumpy Cat and C.H. Cheezburger? Is memefulness inheritable?"
            }
          }
        }

    ####Example 2: Updating a User via PUT

        PUT /v2/users/me/
        {
          "data": {
            "id": "3rqxc",
            "type": "users",
            "attributes": {
              "full_name" : "Henrietta Swan Leavitt",
              "given_name" : "Henrietta",
              "middle_names" : "Swan",
              "family_name" : "Leavitt"
            }
          }
        }

    **NB:** If you PUT/PATCH to the `/users/me/` endpoint, you must still provide your full user id in the `id` field of
    the request.  We do not support using the `me` alias in request bodies at this time.

    ###PUT vs. PATCH

    For most endpoints that support updates via PUT requests, we also allow PATCH updates. The only difference is that
    PUT requests require all mandatory attributes to be set, even if their value is unchanged. PATCH requests may omit
    mandatory attributes, whose value will be unchanged.

    ###Attribute Validation

    Endpoints that allow creation or modification of entities generally limit updates to certain attributes of the
    entity.  If you attempt to set an attribute that does not permit updates (such as a `date_created` timestamp), the
    API will silently ignore that attribute.  This will not affect the response from the API: if the request would have
    succeeded without the updated attribute, it will still report as successful.  Likewise, if the request would have
    failed without the attribute update, the API will still report a failure.

    Typoed or non-existent attributes will behave the same as non-updatable attributes and be silently ignored. If a
    request is not working the way you expect, make sure to double check your spelling.

    ##Responses

    ###Entities

    An entity is a single resource that has been retrieved from the API, usually from an endpoint with the entity's id
    as the final path part.  A successful response from an entity request will be a JSON object with a top level `data`
    key pointing to a sub-object with the following members:

    + `id`

    The identifier for the entity.  This MUST be included with [PUT and PATCH
    requests](#formatting-postputpatch-request-bodies).

    + `type`

    The type identifier of this entity.  This MUST be included with [all create/update
    requests](#formatting-postputpatch-request-bodies).

    + `attributes`

    The properties of the entity.  Names, descriptions, etc.

    + `relationships`

    Relationships are urls to other entities or entity collections that have a relationship to the entity. For example,
    the node entity provides a `contributors` relationship that points to the endpoint to retrieve all contributors to
    that node.  It is recommended to use these links rather than to id-filter general entity collection endpoints.
    They'll be faster, easier, and less error-prone.  Generally a relationship will have the following structure:

        {relationship_name}: {
            "links": {
                "related": {
                    "href": {url_to_related_entity_or_entity_collection},
                    "meta": {}
                }
            }
        }

    If there are no related entities, `href` will be null.

    + `embeds`

    Please see `Embedding` documentation under `Requests`.

    + `links`

    Links are urls to alternative representations of the entity or actions that may be performed on the entity.  Most
    entities will provide a `self` link that is the canonical endpoint for the entity where update and delete requests
    should be sent.  In-depth documentation of actions is available by navigating to the `self` link in the Browsable
    API.  Most entities will also provide an `html` link that directs to the entity's page on the [OSF](http://osf.io/).

    ###Entity Collections

    Entity collection endpoints return a list of entities and an additional data structure with pagination links, such as
    "next", "prev", "first", and "last". The OSF API limits all entity collection responses to a maximum of 10 entities.
    The response object has two keys:

    + `data`

    `data` is an array of entities that match the query.  Each entity in the array is the same representation that is
    returned from that entity's `self` link, meaning that refetching the entity is unnecessary.

    + `links`

    `links` contains pagination information, including links to the previous, next, first, and last pages of results.
    The meta key contains the total number of entities available, as well as the current number of results displayed per
    page.  If there are only enough results to fill one page, the `first`, `last`, `prev`, and `next` values will be
    null.

    ###Errors

    When a request fails for whatever reason, the OSF API will return an appropriate HTTP error code and include a
    descriptive error in the body of the response.  The response body will be an object with a key, `errors`, pointing
    to an array of error objects.  Generally, these error objects will consist of a `detail` key with a detailed error
    message and a `source` object that may contain a field `pointer` that is a [JSON
    Pointer](https://tools.ietf.org/html/rfc6901) to the error-causing attribute. The `error` objects may include
    additional information in accordance with the [JSON-API error spec](http://jsonapi.org/format/1.0/#error-objects).

    ####Example: Error response from an incorrect create node request

        {
          "errors": [
            {
              "source": {
                "pointer": "/data/attributes/category"
              },
              "detail": "This field is required."
            },
            {
              "source": {
                "pointer": "/data/type"
              },
              "detail": "This field may not be null."
            },
            {
              "source": {
                "pointer": "/data/attributes/title"
              },
              "detail": "This field is required."
            }
          ]
        }

    ##OSF Enum Fields

    Some entities in the OSF API have fields that only take a restricted set of values.  Those fields are listed here
    for reference.  Fuller descriptions are available on the relevant entity pages.

    ###OSF Node Categories

        value                 description
        ------------------------------------------
        project               Project
        hypothesis            Hypothesis
        methods and measures  Methods and Measures
        procedure             Procedure
        instrumentation       Instrumentation
        data                  Data
        analysis              Analysis
        communication         Communication
        other                 Other

    ###OSF Node Permission keys

        value        description
        ------------------------------------------
        read         Read-only access
        write        Write access (make changes, cannot delete)
        admin        Admin access (full write, create, delete, contributor add)

    ###Storage Providers

    Valid storage providers are:

        value        description
        ------------------------------------------
        box          Box.com
        cloudfiles   Rackspace Cloud Files
        dataverse    Dataverse
        dropbox      Dropbox
        figshare     figshare
        github       GitHub
        googledrive  Google Drive
        osfstorage   OSF Storage
        s3           Amazon S3

    """
    if request.user and not request.user.is_anonymous():
        user = request.user
        current_user = UserSerializer(user, context={'request': request}).data
    else:
        current_user = None

    return_val = {
        'meta': {
            'message': 'Welcome to the OSF API.',
            'version': request.version,
            'current_user': current_user,
        },
        'links': {
            'nodes': absolute_reverse('nodes:node-list'),
            'users': absolute_reverse('users:user-list'),
        }
    }
    if settings.DEV_MODE:
        return_val["links"]["collections"] = absolute_reverse('collections:collection-list')

    return Response(return_val)


def error_404(request, format=None, *args, **kwargs):
    return JsonResponse(
        {'errors': [{'detail': 'Not found.'}]},
        status=404,
        content_type='application/vnd.api+json; application/json'
    )<|MERGE_RESOLUTION|>--- conflicted
+++ resolved
@@ -7,13 +7,9 @@
 from api.users.serializers import UserSerializer
 
 from website import settings
-<<<<<<< HEAD
 from .utils import absolute_reverse, is_truthy, is_falsy
 
-=======
-from .utils import absolute_reverse
 from .requests import EmbeddedRequest
->>>>>>> 5472ccbe
 
 class JSONAPIBaseView(generics.GenericAPIView):
 
@@ -52,17 +48,13 @@
         """
         context = super(JSONAPIBaseView, self).get_serializer_context()
         if self.kwargs.get('is_embedded'):
-<<<<<<< HEAD
-            return context
-        embeds = self.request.query_params.getlist('embed')
-        esi = self.request.query_params.get('esi', False)
-        enveloped = is_truthy(self.request.query_params.get('enveloped', True))
-=======
             embeds = []
         else:
             embeds = self.request.query_params.getlist('embed')
-
->>>>>>> 5472ccbe
+        
+        esi = self.request.query_params.get('esi', False)
+        enveloped = is_truthy(self.request.query_params.get('enveloped', True))
+
         fields = self.serializer_class._declared_fields
         for field in fields:
             if getattr(fields[field], 'always_embed', False) and field not in embeds:
