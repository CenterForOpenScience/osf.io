from django.core.urlresolvers import NoReverseMatch
from rest_framework import exceptions as drf_exceptions
from rest_framework import versioning as drf_versioning
from rest_framework.compat import unicode_http_header
from rest_framework.utils.mediatypes import _MediaType
from distutils.version import StrictVersion

from api.base import exceptions
from api.base import utils
from api.base.renderers import BrowsableAPIRendererNoForms
from api.base.settings import LATEST_VERSIONS

<<<<<<< HEAD
CREATE_REGISTRATION_FIELD_CHANGE_VERSION = '2.18'
=======
# KEBAB_CASE_VERSION determines the API version in which kebab-case will begin being accepted.
# Note that this version will not deprecate snake_case yet.
KEBAB_CASE_VERSION = '2.18'
>>>>>>> 4caa1130

def get_major_version(version):
    return int(version.split('.')[0])


def url_path_version_to_decimal(url_path_version):
    # 'v2' --> '2.0'
    return str(float(url_path_version.split('v')[1]))


def decimal_version_to_url_path(decimal_version):
    # '2.0' --> 'v2'
    return 'v{}'.format(get_major_version(decimal_version))


def get_latest_sub_version(major_version):
    # '2' --> '2.6'
    return LATEST_VERSIONS.get(major_version, None)

def get_kebab_snake_case_field(version, field):
    if StrictVersion(version) < StrictVersion(KEBAB_CASE_VERSION):
        return field.replace('-', '_')
    else:
        return field

class BaseVersioning(drf_versioning.BaseVersioning):

    def __init__(self):
        super(BaseVersioning, self).__init__()

    def get_url_path_version(self, kwargs):
        invalid_version_message = 'Invalid version in URL path.'
        version = kwargs.get(self.version_param)
        if version is None:
            return self.default_version
        version = url_path_version_to_decimal(version)
        if not self.is_allowed_version(version):
            raise drf_exceptions.NotFound(invalid_version_message)
        if get_major_version(version) == get_major_version(self.default_version):
            return self.default_version
        return version

    def get_header_version(self, request, major_version):
        invalid_version_message = 'Invalid version in "Accept" header.'
        media_type = _MediaType(request.accepted_media_type)
        version = media_type.params.get(self.version_param)
        if not version:
            return None
        if version == 'latest':
            return get_latest_sub_version(major_version)
        version = unicode_http_header(version)
        if not self.is_allowed_version(version):
            raise drf_exceptions.NotAcceptable(invalid_version_message)
        return version

    def get_default_version(self, request, major_version):
        """Returns the latest available version for the browsable api, otherwise REST_FRAMEWORK default version"""
        if request.accepted_renderer.__class__ == BrowsableAPIRendererNoForms:
            return get_latest_sub_version(major_version)
        return self.default_version

    def get_query_param_version(self, request, major_version):
        invalid_version_message = 'Invalid version in query parameter.'
        version = request.query_params.get(self.version_param)
        if not version:
            return None
        if version == 'latest':
            return get_latest_sub_version(major_version)
        if not self.is_allowed_version(version):
            raise drf_exceptions.NotFound(invalid_version_message)
        return version

    def validate_pinned_versions(self, url_path_version, header_version, query_parameter_version):
        url_path_major_version = get_major_version(url_path_version)
        header_major_version = get_major_version(header_version) if header_version else None
        query_major_version = get_major_version(query_parameter_version) if query_parameter_version else None
        if header_version and header_major_version != url_path_major_version:
            raise exceptions.Conflict(
                detail='Version {} specified in "Accept" header does not fall within URL path version {}'.format(
                    header_version,
                    url_path_version,
                ),
            )
        if query_parameter_version and query_major_version != url_path_major_version:
            raise exceptions.Conflict(
                detail='Version {} specified in query parameter does not fall within URL path version {}'.format(
                    query_parameter_version,
                    url_path_version,
                ),
            )
        if header_version and query_parameter_version and (header_version != query_parameter_version):
            raise exceptions.Conflict(
                detail='Version {} specified in "Accept" header does not match version {} specified in query parameter'.format(
                    header_version,
                    query_parameter_version,
                ),
            )

    def determine_version(self, request, *args, **kwargs):
        url_path_version = self.get_url_path_version(kwargs)
        major_version = get_major_version(url_path_version)

        header_version = self.get_header_version(request, major_version)
        query_parameter_version = self.get_query_param_version(request, major_version)

        version = url_path_version
        if header_version or query_parameter_version:
            self.validate_pinned_versions(url_path_version, header_version, query_parameter_version)
            version = header_version if header_version else query_parameter_version
        else:
            version = self.get_default_version(request, major_version)
        return version

    def reverse(self, viewname, args=None, kwargs=None, request=None, format=None, **extra):
        url_path_version = self.get_url_path_version(kwargs)
        major_version = get_major_version(url_path_version)
        query_parameter_version = self.get_query_param_version(request, major_version)

        kwargs = {} if (kwargs is None) else kwargs
        kwargs[self.version_param] = decimal_version_to_url_path(url_path_version)
        query_kwargs = {'version': query_parameter_version} if query_parameter_version else None

        return utils.absolute_reverse(
            viewname, query_kwargs=query_kwargs, args=args, kwargs=kwargs,
        )

class PrivateVersioning(BaseVersioning):

    def reverse(self, viewname, args=None, kwargs=None, request=None, format=None, **extra):
        """ Overrides BaseVersioning.reverse to maybe ignore 'version' arg

        Requests to private views in the '_' namespace don't have any version associated
        with them. Related fields in their serializers that point to views in a versioned
        namespace require a version kwarg to be reversed correctly. This first tries the
        reverse with one, then without if that fails.
        """
        try:
            return super(PrivateVersioning, self).reverse(viewname, args=args, kwargs=kwargs, request=request, format=format, **extra)
        except NoReverseMatch:
            kwargs = kwargs or {}
            if kwargs.get('version', False):
                kwargs.pop('version')
                return utils.absolute_reverse(
                    viewname, query_kwargs=None, args=args, kwargs=kwargs,
                )
            kwargs['version'] = get_latest_sub_version('2')
            return super(PrivateVersioning, self).reverse(viewname, args=args, kwargs=kwargs, request=request, format=format, **extra)<|MERGE_RESOLUTION|>--- conflicted
+++ resolved
@@ -10,13 +10,12 @@
 from api.base.renderers import BrowsableAPIRendererNoForms
 from api.base.settings import LATEST_VERSIONS
 
-<<<<<<< HEAD
-CREATE_REGISTRATION_FIELD_CHANGE_VERSION = '2.18'
-=======
+# Determines the API version that will start using new
+# fields to create a registration
+CREATE_REGISTRATION_FIELD_CHANGE_VERSION = '2.19'
 # KEBAB_CASE_VERSION determines the API version in which kebab-case will begin being accepted.
 # Note that this version will not deprecate snake_case yet.
 KEBAB_CASE_VERSION = '2.18'
->>>>>>> 4caa1130
 
 def get_major_version(version):
     return int(version.split('.')[0])
