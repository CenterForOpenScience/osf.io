import re
import collections

from rest_framework import exceptions
from rest_framework import serializers as ser
from django.core.urlresolvers import resolve, reverse
from rest_framework.fields import SkipField

from framework.auth import core as auth_core
from website import settings
from website.util.sanitize import strip_html
from website import util as website_utils
from rest_framework.fields import get_attribute as get_nested_attributes

from api.base import utils
from api.base.settings import BULK_SETTINGS
from api.base.exceptions import InvalidQueryStringError, Conflict, JSONAPIException, TargetNotSupportedError

from website.models import PrivateLink
from modularodm import Q
from modularodm.exceptions import NoResultsFound


def format_relationship_links(related_link=None, self_link=None, rel_meta=None, self_meta=None):
    """
    Properly handles formatting of self and related links according to JSON API.

    Removes related or self link, if none.
    """

    ret = {'links': {}}

    if related_link:
        ret['links'].update({
            'related': {
                'href': related_link or {},
                'meta': rel_meta or {}
            }
        })

    if self_link:
        ret['links'].update({
            'self': {
                'href': self_link or {},
                'meta': self_meta or {}
            }
        })

    return ret


def is_anonymized(request):
    is_anonymous = False
    private_key = request.query_params.get('view_only', None)
    if private_key is not None:
        try:
            link = PrivateLink.find_one(Q('key', 'eq', private_key))
        except NoResultsFound:
            link = None
        if link is not None:
            is_anonymous = link.anonymous
    return is_anonymous


class HideIfRegistration(ser.Field):
    """
    If node is a registration, this field will return None.
    """
    def __init__(self, field, **kwargs):
        super(HideIfRegistration, self).__init__(**kwargs)
        self.field = field
        self.source = field.source
        self.required = field.required
        self.read_only = field.read_only

    def get_attribute(self, instance):
        if instance.is_registration:
            return None
        return self.field.get_attribute(instance)

    def bind(self, field_name, parent):
        super(HideIfRegistration, self).bind(field_name, parent)
        self.field.bind(field_name, self)

    def to_internal_value(self, data):
        return self.field.to_internal_value(data)

    def to_representation(self, value):
        if getattr(self.field.root, 'child', None):
            self.field.parent = self.field.root.child
        else:
            self.field.parent = self.field.root
        return self.field.to_representation(value)


class HideIfRetraction(HideIfRegistration):
    """
    If node is retracted, this field will return None.
    """

    def get_attribute(self, instance):
        if instance.is_retracted:
            return None
        return self.field.get_attribute(instance)


class AllowMissing(ser.Field):

    def __init__(self, field, **kwargs):
        super(AllowMissing, self).__init__(**kwargs)
        self.field = field

    def to_representation(self, value):
        return self.field.to_representation(value)

    def bind(self, field_name, parent):
        super(AllowMissing, self).bind(field_name, parent)
        self.field.bind(field_name, self)

    def get_attribute(self, instance):
        """
        Overwrite the error message to return a blank value is if there is no existing value.
        This allows the display of keys that do not exist in the DB (gitHub on a new OSF account for example.)
        """
        try:
            return self.field.get_attribute(instance)
        except SkipField:
            return ''

    def to_internal_value(self, data):
        return self.field.to_internal_value(data)


def _url_val(val, obj, serializer, **kwargs):
    """Function applied by `HyperlinksField` to get the correct value in the
    schema.
    """
    url = None
    if isinstance(val, Link):  # If a Link is passed, get the url value
        url = val.resolve_url(obj, **kwargs)
    elif isinstance(val, basestring):  # if a string is passed, it's a method of the serializer
        if getattr(serializer, 'field', None):
            serializer = serializer.parent
        url = getattr(serializer, val)(obj) if obj is not None else None
    else:
        url = val

    if not url and url != 0:
        raise SkipField
    else:
        return url


class IDField(ser.CharField):
    """
    ID field that validates that 'id' in the request body is the same as the instance 'id' for single requests.
    """
    def __init__(self, **kwargs):
        kwargs['label'] = 'ID'
        super(IDField, self).__init__(**kwargs)

    # Overrides CharField
    def to_internal_value(self, data):
        request = self.context.get('request')
        if request:
            if request.method in utils.UPDATE_METHODS and not utils.is_bulk_request(request):
                id_field = getattr(self.root.instance, self.source, '_id')
                if id_field != data:
                    raise Conflict()
        return super(IDField, self).to_internal_value(data)


class TypeField(ser.CharField):
    """
    Type field that validates that 'type' in the request body is the same as the Meta type.

    Also ensures that type is write-only and required.
    """
    def __init__(self, **kwargs):
        kwargs['write_only'] = True
        kwargs['required'] = True
        super(TypeField, self).__init__(**kwargs)

    # Overrides CharField
    def to_internal_value(self, data):
        if isinstance(self.root, JSONAPIListSerializer):
            type_ = self.root.child.Meta.type_
        else:
            type_ = self.root.Meta.type_

        if type_ != data:
            raise Conflict()

        return super(TypeField, self).to_internal_value(data)


class TargetTypeField(ser.CharField):
    """
    Enforces that the related resource has the correct type
    """
    def __init__(self, **kwargs):
        kwargs['write_only'] = True
        kwargs['required'] = True
        self.target_type = kwargs.pop('target_type')
        super(TargetTypeField, self).__init__(**kwargs)

    def to_internal_value(self, data):
        if self.target_type != data:
            raise Conflict()
        return super(TargetTypeField, self).to_internal_value(data)


class JSONAPIListField(ser.ListField):
    def to_internal_value(self, data):
        if not isinstance(data, list):
            self.fail('not_a_list', input_type=type(data).__name__)

        return super(JSONAPIListField, self).to_internal_value(data)


class AuthorizedCharField(ser.CharField):
    """
    Passes auth of the logged-in user to the object's method
    defined as the field source.

    Example:
        content = AuthorizedCharField(source='get_content')
    """
    def __init__(self, source=None, **kwargs):
        assert source is not None, 'The `source` argument is required.'
        self.source = source
        super(AuthorizedCharField, self).__init__(source=self.source, **kwargs)

    def get_attribute(self, obj):
        user = self.context['request'].user
        auth = auth_core.Auth(user)
        field_source_method = getattr(obj, self.source)
        return field_source_method(auth=auth)


class RelationshipField(ser.HyperlinkedIdentityField):
    """
    RelationshipField that permits the return of both self and related links, along with optional
    meta information. ::

        children = RelationshipField(
            related_view='nodes:node-children',
            related_view_kwargs={'node_id': '<pk>'},
            self_view='nodes:node-node-children-relationship',
            self_view_kwargs={'node_id': '<pk>'},
            related_meta={'count': 'get_node_count'}
        )

    The lookup field must be surrounded in angular brackets to find the attribute on the target. Otherwise, the lookup
    field will be returned verbatim. ::

        wiki_home = RelationshipField(
            related_view='addon:addon-detail',
            related_view_kwargs={'node_id': '<_id>', 'provider': 'wiki'},
        )

    '_id' is enclosed in angular brackets, but 'wiki' is not. 'id' will be looked up on the target, but 'wiki' will not.
     The serialized result would be '/nodes/abc12/addons/wiki'.

    Field can handle nested attributes: ::

        wiki_home = RelationshipField(
            related_view='wiki:wiki-detail',
            related_view_kwargs={'node_id': '<_id>', 'wiki_id': '<wiki_pages_current.home>'}
        )

    Field can handle a filter_key, which operates as the source field (but
    is named differently to not interfere with HyperLinkedIdentifyField's source

    The ``filter_key`` argument defines the Mongo key (or ODM field name) to filter on
    when using the ``FilterMixin`` on a view. ::

        parent = RelationshipField(
            related_view='nodes:node-detail',
            related_view_kwargs={'node_id': '<parent_node._id>'},
            filter_key='parent_node'
        )
    """
    json_api_link = True  # serializes to a links object

    def __init__(self, related_view=None, related_view_kwargs=None, self_view=None, self_view_kwargs=None,
                 self_meta=None, related_meta=None, always_embed=False, filter_key=None, **kwargs):
        related_view = related_view
        self_view = self_view
        related_kwargs = related_view_kwargs
        self_kwargs = self_view_kwargs
        self.views = {'related': related_view, 'self': self_view}
        self.view_kwargs = {'related': related_kwargs, 'self': self_kwargs}
        self.related_meta = related_meta
        self.self_meta = self_meta
        self.always_embed = always_embed
        self.filter_key = filter_key

        assert (related_view is not None or self_view is not None), 'Self or related view must be specified.'
        if related_view:
            assert related_kwargs is not None, 'Must provide related view kwargs.'
            assert isinstance(related_kwargs, dict), "Related view kwargs must have format {'lookup_url_kwarg: lookup_field}."
        if self_view:
            assert self_kwargs is not None, 'Must provide self view kwargs.'
            assert isinstance(self_kwargs, dict), "Self view kwargs must have format {'lookup_url_kwarg: lookup_field}."

        view_name = related_view
        if view_name:
            lookup_kwargs = related_kwargs
        else:
            view_name = self_view
            lookup_kwargs = self_kwargs

        super(RelationshipField, self).__init__(view_name, lookup_url_kwarg=lookup_kwargs, **kwargs)

    def resolve(self, resource):
        """
        Resolves the view when embedding.
        """
        kwargs = {attr_name: self.lookup_attribute(resource, attr) for (attr_name, attr) in self.lookup_url_kwarg.items()}
        return resolve(
            reverse(
                self.view_name,
                kwargs=kwargs
            )
        )

    def get_meta_information(self, meta_data, value):
        """
        For retrieving meta values, otherwise returns {}
        """
        meta = {}
        for key in meta_data or {}:
            if key == 'count':
                show_related_counts = self.context['request'].query_params.get('related_counts', False)
                if utils.is_truthy(show_related_counts):
                    meta[key] = website_utils.rapply(meta_data[key], _url_val, obj=value, serializer=self.parent)
                elif utils.is_falsy(show_related_counts):
                    continue
                if not utils.is_truthy(show_related_counts):
                    raise InvalidQueryStringError(
                        detail="Acceptable values for the related_counts query param are 'true' or 'false'; got '{0}'".format(show_related_counts),
                        parameter='related_counts'
                    )
            else:
                meta[key] = website_utils.rapply(meta_data[key], _url_val, obj=value, serializer=self.parent)
        return meta

    def lookup_attribute(self, obj, lookup_field):
        """
        Returns attribute from target object unless attribute surrounded in angular brackets where it returns the lookup field.

        Also handles the lookup of nested attributes.
        """
        bracket_check = _tpl(lookup_field)
        if bracket_check:
            source_attrs = bracket_check.split('.')
            # If you are using a nested attribute for lookup, and you get the attribute wrong, you will not get an
            # error message, you will just not see that field. This allows us to have slightly more dynamic use of
            # nested attributes in relationship fields.
            try:
                return_val = get_nested_attributes(obj, source_attrs)
            except KeyError:
                return None
            return return_val

        return lookup_field

    def kwargs_lookup(self, obj, kwargs_dict):
        """
        For returning kwargs dictionary of format {"lookup_url_kwarg": lookup_value}
        """
        kwargs_retrieval = {}
        for lookup_url_kwarg, lookup_field in kwargs_dict.items():
            try:
                lookup_value = self.lookup_attribute(obj, lookup_field)
            except AttributeError as exc:
                raise AssertionError(exc)
            if lookup_value is None:
                return None
            kwargs_retrieval[lookup_url_kwarg] = lookup_value
        return kwargs_retrieval

    # Overrides HyperlinkedIdentityField
    def get_url(self, obj, view_name, request, format):
        urls = {}
        for view_name, view in self.views.items():
            if view is None:
                urls[view_name] = {}
            else:
                kwargs = self.kwargs_lookup(obj, self.view_kwargs[view_name])
                if kwargs is None:
                    urls[view_name] = {}
                else:
                    urls[view_name] = self.reverse(view, kwargs=kwargs, request=request, format=format)

        if not urls['self'] and not urls['related']:
            urls = None
        return urls

    # Overrides HyperlinkedIdentityField
    def to_representation(self, value):
        urls = super(RelationshipField, self).to_representation(value)
        if not urls:
            raise SkipField
        else:
            related_url = urls['related']
            related_meta = self.get_meta_information(self.related_meta, value)
            self_url = urls['self']
            self_meta = self.get_meta_information(self.self_meta, value)

            ret = format_relationship_links(related_url, self_url, related_meta, self_meta)
        return ret


class TargetField(ser.Field):
    """
    Field that returns a nested dict with the url (constructed based
    on the object's type), optional meta information, and link_type.

    Example:

        target = TargetField(link_type='related', meta={'type': 'get_target_type'})

    """
    json_api_link = True  # serializes to a links object
    view_map = {
        'node': {
            'view': 'nodes:node-detail',
            'lookup_kwarg': 'node_id'
        },
        'comment': {
            'view': 'comments:comment-detail',
            'lookup_kwarg': 'comment_id'
        },
    }

    def __init__(self, **kwargs):
        self.meta = kwargs.pop('meta', {})
        self.link_type = kwargs.pop('link_type', 'url')
        super(TargetField, self).__init__(read_only=True, **kwargs)

    def resolve(self, resource):
        """
        Resolves the view for target node or target comment when embedding.
        """
        view_info = self.view_map.get(resource.target._name, None)
        if not view_info:
            raise TargetNotSupportedError('{} is not a supported target type'.format(
                resource.target._name
            ))
        embed_value = resource.target._id

        kwargs = {view_info['lookup_kwarg']: embed_value}
        return resolve(
            reverse(
                view_info['view'],
                kwargs=kwargs
            )
        )

    def to_representation(self, value):
        """
        Returns nested dictionary in format {'links': {'self.link_type': ... }

        If no meta information, self.link_type is equal to a string containing link's URL.  Otherwise,
        the link is represented as a links object with 'href' and 'meta' members.
        """
        meta = website_utils.rapply(self.meta, _url_val, obj=value, serializer=self.parent)
        return {'links': {self.link_type: {'href': value.get_absolute_url(), 'meta': meta}}}


class LinksField(ser.Field):
    """Links field that resolves to a links object. Used in conjunction with `Link`.
    If the object to be serialized implements `get_absolute_url`, then the return value
    of that method is used for the `self` link.

    Example: ::

        links = LinksField({
            'html': 'absolute_url',
            'children': {
                'related': Link('nodes:node-children', node_id='<pk>'),
                'count': 'get_node_count'
            },
            'contributors': {
                'related': Link('nodes:node-contributors', node_id='<pk>'),
                'count': 'get_contrib_count'
            },
            'registrations': {
                'related': Link('nodes:node-registrations', node_id='<pk>'),
                'count': 'get_registration_count'
            },
        })
    """

    def __init__(self, links, *args, **kwargs):
        ser.Field.__init__(self, read_only=True, *args, **kwargs)
        self.links = links

    def get_attribute(self, obj):
        # We pass the object instance onto `to_representation`,
        # not just the field attribute.
        return obj

    def to_representation(self, obj):
        ret = {}
        for name, value in self.links.iteritems():
            try:
                url = _url_val(value, obj=obj, serializer=self.parent)
            except SkipField:
                continue
            else:
                ret[name] = url
        if hasattr(obj, 'get_absolute_url') and 'self' not in self.links:
            ret['self'] = obj.get_absolute_url()
        return ret

_tpl_pattern = re.compile(r'\s*<\s*(\S*)\s*>\s*')


def _tpl(val):
    """Return value within ``< >`` if possible, else return ``None``."""
    match = _tpl_pattern.match(val)
    if match:
        return match.groups()[0]
    return None


def _get_attr_from_tpl(attr_tpl, obj):
    attr_name = _tpl(str(attr_tpl))
    if attr_name:
        attribute_value = obj
        for attr_segment in attr_name.split('.'):
            attribute_value = getattr(attribute_value, attr_segment, ser.empty)
        if attribute_value is not ser.empty:
            return attribute_value
        elif attr_name in obj:
            return obj[attr_name]
        else:
            raise AttributeError(
                '{attr_name!r} is not a valid '
                'attribute of {obj!r}'.format(
                    attr_name=attr_name, obj=obj,
                ))
    else:
        return attr_tpl


# TODO: Make this a Field that is usable on its own?
class Link(object):
    """Link object to use in conjunction with Links field. Does reverse lookup of
    URLs given an endpoint name and attributed enclosed in `<>`. This includes
    complex key strings like 'user.id'
    """

    def __init__(self, endpoint, args=None, kwargs=None, query_kwargs=None, **kw):
        self.endpoint = endpoint
        self.kwargs = kwargs or {}
        self.args = args or tuple()
        self.reverse_kwargs = kw
        self.query_kwargs = query_kwargs or {}

    def resolve_url(self, obj):
        kwarg_values = {key: _get_attr_from_tpl(attr_tpl, obj) for key, attr_tpl in self.kwargs.items()}
        arg_values = [_get_attr_from_tpl(attr_tpl, obj) for attr_tpl in self.args]
        query_kwarg_values = {key: _get_attr_from_tpl(attr_tpl, obj) for key, attr_tpl in self.query_kwargs.items()}
        # Presumably, if you have are expecting a value but the value is empty, then the link is invalid.
        for item in kwarg_values:
            if kwarg_values[item] is None:
                raise SkipField
        return utils.absolute_reverse(
            self.endpoint,
            args=arg_values,
            kwargs=kwarg_values,
            query_kwargs=query_kwarg_values,
            **self.reverse_kwargs
        )


class WaterbutlerLink(Link):
    """Link object to use in conjunction with Links field. Builds a Waterbutler URL for files.
    """

    def __init__(self, must_be_file=None, must_be_folder=None, **kwargs):
        self.kwargs = kwargs
        self.must_be_file = must_be_file
        self.must_be_folder = must_be_folder

    def resolve_url(self, obj):
        """Reverse URL lookup for WaterButler routes
        """
        if self.must_be_folder is True and not obj.path.endswith('/'):
            raise SkipField
        if self.must_be_file is True and obj.path.endswith('/'):
            raise SkipField
        url = website_utils.waterbutler_api_url_for(obj.node._id, obj.provider, obj.path, **self.kwargs)
        if not url:
            raise SkipField
        else:
            return url


class NodeFileHyperLinkField(RelationshipField):
    def __init__(self, kind=None, never_embed=False, **kws):
        self.kind = kind
        self.never_embed = never_embed
        super(NodeFileHyperLinkField, self).__init__(**kws)

    def get_url(self, obj, view_name, request, format):
        if self.kind and obj.kind != self.kind:
            raise SkipField
        return super(NodeFileHyperLinkField, self).get_url(obj, view_name, request, format)


class JSONAPIListSerializer(ser.ListSerializer):

    def to_representation(self, data):
        # Don't envelope when serializing collection
        errors = {}
        bulk_skip_uneditable = utils.is_truthy(self.context['request'].query_params.get('skip_uneditable', False))

        if isinstance(data, collections.Mapping):
            errors = data.get('errors', None)
            data = data.get('data', None)

        ret = [
            self.child.to_representation(item, envelope=None) for item in data
        ]

        if errors and bulk_skip_uneditable:
            ret.append({'errors': errors})

        return ret

    # Overrides ListSerializer which doesn't support multiple update by default
    def update(self, instance, validated_data):
        # if PATCH request, the child serializer's partial attribute needs to be True
        if self.context['request'].method == 'PATCH':
            self.child.partial = True

        bulk_skip_uneditable = utils.is_truthy(self.context['request'].query_params.get('skip_uneditable', False))
        if not bulk_skip_uneditable:
            if len(instance) != len(validated_data):
                raise exceptions.ValidationError({'non_field_errors': 'Could not find all objects to update.'})

        id_lookup = self.child.fields['id'].source
        instance_mapping = {getattr(item, id_lookup): item for item in instance}
        data_mapping = {item.get(id_lookup): item for item in validated_data}

        ret = {'data': []}

        for resource_id, resource in instance_mapping.items():
            data = data_mapping.pop(resource_id, None)
            ret['data'].append(self.child.update(resource, data))

        # If skip_uneditable in request, add validated_data for nodes in which the user did not have edit permissions to errors
        if data_mapping and bulk_skip_uneditable:
            ret.update({'errors': data_mapping.values()})
        return ret

    # overrides ListSerializer
    def run_validation(self, data):
        meta = getattr(self, 'Meta', None)
        bulk_limit = getattr(meta, 'bulk_limit', BULK_SETTINGS['DEFAULT_BULK_LIMIT'])

        num_items = len(data)

        if num_items > bulk_limit:
            raise JSONAPIException(source={'pointer': '/data'},
                                   detail='Bulk operation limit is {}, got {}.'.format(bulk_limit, num_items))

        return super(JSONAPIListSerializer, self).run_validation(data)

    # overrides ListSerializer: Add HTML-sanitization similar to that used by APIv1 front-end views
    def is_valid(self, clean_html=True, **kwargs):
        """
        After validation, scrub HTML from validated_data prior to saving (for create and update views)

        Exclude 'type' from validated_data.

        """
        ret = super(JSONAPIListSerializer, self).is_valid(**kwargs)

        if clean_html is True:
            self._validated_data = website_utils.rapply(self.validated_data, strip_html)

        for data in self._validated_data:
            data.pop('type', None)

        return ret


class JSONAPISerializer(ser.Serializer):
    """Base serializer. Requires that a `type_` option is set on `class Meta`. Also
    allows for enveloping of both single resources and collections.  Looks to nest fields
    according to JSON API spec. Relational fields must set json_api_link=True flag.
    Self/html links must be nested under "links".
    """

    # Don't serialize relationships that use these views
    # when viewing thru an anonymous VOL
    views_to_hide_if_anonymous = [
        'users:user-detail',
        'nodes:node-registrations',
    ]

    # overrides Serializer
    @classmethod
    def many_init(cls, *args, **kwargs):
        kwargs['child'] = cls()
        return JSONAPIListSerializer(*args, **kwargs)

    def invalid_embeds(self, fields, embeds):
        fields_check = fields[:]
        for index, field in enumerate(fields_check):
            if getattr(field, 'field', None):
                fields_check[index] = field.field
        invalid_embeds = set(embeds.keys()) - set([f.field_name for f in fields_check if getattr(f, 'json_api_link', False)])
        return invalid_embeds

    # overrides Serializer
    def to_representation(self, obj, envelope='data'):
        """Serialize to final representation.

        :param obj: Object to be serialized.
        :param envelope: Key for resource object.
        """
        ret = {}
        meta = getattr(self, 'Meta', None)
        type_ = getattr(meta, 'type_', None)
        assert type_ is not None, 'Must define Meta.type_'

        data = collections.OrderedDict([
            ('id', ''),
            ('type', type_),
            ('attributes', collections.OrderedDict()),
            ('relationships', collections.OrderedDict()),
            ('embeds', {}),
            ('links', {}),
        ])

        embeds = self.context.get('embed', {})

        is_anonymous = is_anonymized(self.context['request'])
        to_be_removed = []
        if is_anonymous and hasattr(self, 'non_anonymized_fields'):
            # Drop any fields that are not specified in the `non_anonymized_fields` variable.
            allowed = set(self.non_anonymized_fields)
            existing = set(self.fields.keys())
            to_be_removed = existing - allowed

        fields = [field for field in self.fields.values() if not field.write_only and field.field_name not in to_be_removed]
        invalid_embeds = self.invalid_embeds(fields, embeds)
        invalid_embeds = invalid_embeds - set(to_be_removed)
        if invalid_embeds:
            raise InvalidQueryStringError(parameter='embed',
                                          detail='The following fields are not embeddable: {}'.format(', '.join(invalid_embeds)))

        for field in fields:
            try:
                attribute = field.get_attribute(obj)
            except SkipField:
                continue

            nested_field = getattr(field, 'field', None)

            if getattr(field, 'json_api_link', False) or getattr(nested_field, 'json_api_link', False):
                # If embed=field_name is appended to the query string or 'always_embed' flag is True, directly embed the
                # results rather than adding a relationship link
                if attribute is None:
                    continue
                if embeds and (field.field_name in embeds or getattr(field, 'always_embed', None)):

                    result = self.context['embed'][field.field_name](obj)
                    if result:
                        data['embeds'][field.field_name] = result
                else:
                    try:
                        if not (is_anonymous and
                                hasattr(field, 'view_name') and
                                field.view_name in self.views_to_hide_if_anonymous):
                            data['relationships'][field.field_name] = field.to_representation(attribute)
                    except SkipField:
                        continue
            elif field.field_name == 'id':
                data['id'] = field.to_representation(attribute)
            elif field.field_name == 'links':
                data['links'] = field.to_representation(attribute)
            else:
                if attribute is None:
                    # We skip `to_representation` for `None` values so that
                    # fields do not have to explicitly deal with that case.
                    data['attributes'][field.field_name] = None
                else:
                    data['attributes'][field.field_name] = field.to_representation(attribute)

        if not data['relationships']:
            del data['relationships']

        if not data['embeds']:
            del data['embeds']

        if envelope:
            ret[envelope] = data
            if is_anonymous:
                ret['meta'] = {'anonymous': True}
        else:
            ret = data
        return ret

    # overrides Serializer: Add HTML-sanitization similar to that used by APIv1 front-end views
    def is_valid(self, clean_html=True, **kwargs):
        """
        After validation, scrub HTML from validated_data prior to saving (for create and update views)

        Exclude 'type' and '_id' from validated_data.

        """
        ret = super(JSONAPISerializer, self).is_valid(**kwargs)

        if clean_html is True:
            self._validated_data = website_utils.rapply(self.validated_data, strip_html)

        self._validated_data.pop('type', None)
        self._validated_data.pop('target_type', None)

        if self.context['request'].method in utils.UPDATE_METHODS:
            self._validated_data.pop('_id', None)

        return ret

class JSONAPIRelationshipSerializer(ser.Serializer):
    """Base Relationship serializer. Requires that a `type_` option is set on `class Meta`.
    Provides a simplified serialization of the relationship, allowing for simple update request
<<<<<<< HEAD
    bodies. Also provides links to itself and to the endpoint providing information about the related
    object.
    """
=======
    bodies.
    """
    id = ser.CharField(source='node._id', required=False, allow_null=True)
    type = TypeField(required=False, allow_null=True)
>>>>>>> fdefd76d

    def to_representation(self, obj):
        meta = getattr(self, 'Meta', None)
        type_ = getattr(meta, 'type_', None)
        assert type_ is not None, 'Must define Meta.type_'

<<<<<<< HEAD
        data = collections.OrderedDict([
            ('data', collections.OrderedDict()),
            ('links', collections.OrderedDict()),
        ])
        relation_id_field = self.fields['id']

        attribute = relation_id_field.get_attribute(obj)
        relationship = relation_id_field.to_representation(attribute)

        data['data'] = {'type': type_, 'id': relationship} if relationship else None
        data['links'] = {key: val for key, val in self.fields.get('links').to_representation(obj).iteritems()}
=======
        relation_id_field = self.fields['id']
        attribute = relation_id_field.get_attribute(obj)
        relationship = relation_id_field.to_representation(attribute)

        data = {'type': type_, 'id': relationship} if relationship else None
>>>>>>> fdefd76d

        return data


def DevOnly(field):
    """Make a field only active in ``DEV_MODE``. ::

        experimental_field = DevMode(CharField(required=False))
    """
    return field if settings.DEV_MODE else None


class RestrictedDictSerializer(ser.Serializer):
    def to_representation(self, obj):
        data = {}
        fields = [field for field in self.fields.values() if not field.write_only]

        for field in fields:
            try:
                attribute = field.get_attribute(obj)
            except ser.SkipField:
                continue

            if attribute is None:
                # We skip `to_representation` for `None` values so that
                # fields do not have to explicitly deal with that case.
                data[field.field_name] = None
            else:
                data[field.field_name] = field.to_representation(attribute)
        return data


def relationship_diff(current_items, new_items):
    """
    To be used in POST and PUT/PATCH relationship requests, as, by JSON API specs,
    in update requests, the 'remove' items' relationships would be deleted, and the
    'add' would be added, while for create requests, only the 'add' would be added.

    :param current_items: The current items in the relationship
    :param new_items: The items passed in the request
    :return:
    """

    return {
        'add': {k: new_items[k] for k in (set(new_items.keys()) - set(current_items.keys()))},
        'remove': {k: current_items[k] for k in (set(current_items.keys()) - set(new_items.keys()))}
    }<|MERGE_RESOLUTION|>--- conflicted
+++ resolved
@@ -833,41 +833,21 @@
 class JSONAPIRelationshipSerializer(ser.Serializer):
     """Base Relationship serializer. Requires that a `type_` option is set on `class Meta`.
     Provides a simplified serialization of the relationship, allowing for simple update request
-<<<<<<< HEAD
-    bodies. Also provides links to itself and to the endpoint providing information about the related
-    object.
-    """
-=======
     bodies.
     """
-    id = ser.CharField(source='node._id', required=False, allow_null=True)
+    id = ser.CharField()
     type = TypeField(required=False, allow_null=True)
->>>>>>> fdefd76d
+
 
     def to_representation(self, obj):
         meta = getattr(self, 'Meta', None)
         type_ = getattr(meta, 'type_', None)
         assert type_ is not None, 'Must define Meta.type_'
-
-<<<<<<< HEAD
-        data = collections.OrderedDict([
-            ('data', collections.OrderedDict()),
-            ('links', collections.OrderedDict()),
-        ])
-        relation_id_field = self.fields['id']
-
-        attribute = relation_id_field.get_attribute(obj)
-        relationship = relation_id_field.to_representation(attribute)
-
-        data['data'] = {'type': type_, 'id': relationship} if relationship else None
-        data['links'] = {key: val for key, val in self.fields.get('links').to_representation(obj).iteritems()}
-=======
         relation_id_field = self.fields['id']
         attribute = relation_id_field.get_attribute(obj)
         relationship = relation_id_field.to_representation(attribute)
 
         data = {'type': type_, 'id': relationship} if relationship else None
->>>>>>> fdefd76d
 
         return data
 
