--- conflicted
+++ resolved
@@ -12,7 +12,6 @@
 from website.util import waterbutler_api_url_for
 
 
-<<<<<<< HEAD
 class AllowMissing(ser.Field):
 
     def __init__(self, field):
@@ -37,8 +36,6 @@
             return ''
 
 
-=======
->>>>>>> 27f93106
 class CharFieldWithReadDefault(ser.CharField):
 
     def get_attribute(self, instance):
@@ -63,7 +60,6 @@
             return super(URLFieldWithReadDefault, self).get_attribute(instance)
         except SkipField:
             return ''
-
 
 def _rapply(d, func, *args, **kwargs):
     """Apply a function to all values in a dictionary, recursively. Handles lists and dicts currently,
