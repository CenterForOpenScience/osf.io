--- conflicted
+++ resolved
@@ -5,11 +5,7 @@
 import furl
 from django.core.urlresolvers import resolve, reverse, NoReverseMatch
 from django.core.exceptions import ImproperlyConfigured
-<<<<<<< HEAD
-from django.utils import six
 from distutils.version import StrictVersion
-=======
->>>>>>> b011d89f
 
 from rest_framework import exceptions, permissions
 from rest_framework import serializers as ser
