import collections
import re

from rest_framework.reverse import reverse
from rest_framework.fields import SkipField
from rest_framework import serializers as ser

from website import settings
from website.util.sanitize import strip_html
<<<<<<< HEAD

from api.base.utils import absolute_reverse, waterbutler_url_for
=======
from website.util import waterbutler_api_url_for

from api.base import utils
from api.base.exceptions import InvalidQueryStringError, Conflict
>>>>>>> 1208b9cd

def _rapply(d, func, *args, **kwargs):
    """Apply a function to all values in a dictionary, recursively. Handles lists and dicts currently,
    as those are the only complex structures currently supported by DRF Serializer Fields."""
    if isinstance(d, collections.Mapping):
        return {
            key: _rapply(value, func, *args, **kwargs)
            for key, value in d.iteritems()
        }
    if isinstance(d, list):
        return [
            _rapply(item, func, *args, **kwargs) for item in d
        ]
    else:
        return func(d, *args, **kwargs)


def _url_val(val, obj, serializer, **kwargs):
    """Function applied by `HyperlinksField` to get the correct value in the
    schema.
    """
    if isinstance(val, Link):  # If a Link is passed, get the url value
        return val.resolve_url(obj, **kwargs)
    elif isinstance(val, basestring):  # if a string is passed, it's a method of the serializer
        return getattr(serializer, val)(obj)
    else:
        return val


class IDField(ser.CharField):
    def __init__(self, **kwargs):
        kwargs['label'] = 'ID'
        super(IDField, self).__init__(**kwargs)

    def to_internal_value(self, data):
        update_methods = ['PUT', 'PATCH']
        if self.context['request'].method in update_methods:
            if self.root.instance._id != data:
                raise Conflict()
        return super(IDField, self).to_internal_value(data)


class TypeField(ser.CharField):
    def __init__(self, **kwargs):
        kwargs['write_only'] = True
        kwargs['required'] = True
        super(TypeField, self).__init__(**kwargs)

    def to_internal_value(self, data):
        if self.root.Meta.type_ != data:
            raise Conflict()
        return super(TypeField, self).to_internal_value(data)


class JSONAPIHyperlinkedIdentityField(ser.HyperlinkedIdentityField):
    """
    HyperlinkedIdentityField that returns a nested dict with url,
    optional meta information, and link_type.

    Example:

        children = JSONAPIHyperlinkedIdentityField(view_name='nodes:node-children', lookup_field='pk',
                                    link_type='related', lookup_url_kwarg='node_id', meta={'count': 'get_node_count'})

    """
    includable = True

    def __init__(self, view_name=None, **kwargs):
        kwargs['read_only'] = True
        kwargs['source'] = '*'
        self.meta = kwargs.pop('meta', None)
        self.link_type = kwargs.pop('link_type', 'url')
        super(ser.HyperlinkedIdentityField, self).__init__(view_name, **kwargs)

    # overrides HyperlinkedIdentityField
    def get_url(self, obj, view_name, request, format):
        """
        Given an object, return the URL that hyperlinks to the object.

        Returns None if lookup value is None
        """

        if getattr(obj, self.lookup_field) is None:
            return None

        return super(ser.HyperlinkedIdentityField, self).get_url(obj, view_name, request, format)

    # overrides HyperlinkedIdentityField
    def to_representation(self, value):
        """
        Returns nested dictionary in format {'links': {'self.link_type': ... }

        If no meta information, self.link_type is equal to a string containing link's URL.  Otherwise,
         the link is represented as a links object with 'href' and 'meta' members.
        """
        url = super(JSONAPIHyperlinkedIdentityField, self).to_representation(value)

        meta = {}
        for key in self.meta or {}:
            if key == 'count':
                show_related_counts = self.context['request'].query_params.get('related_counts', False)
                if utils.is_truthy(show_related_counts):
                    meta[key] = _rapply(self.meta[key], _url_val, obj=value, serializer=self.parent)
                elif utils.is_falsy(show_related_counts):
                    continue
                else:
                    raise InvalidQueryStringError(
                        detail="Acceptable values for the related_counts query param are 'true' or 'false'; got '{0}'".format(show_related_counts),
                        parameter='related_counts'
                    )
        return {'links': {self.link_type: {'href': url, 'meta': meta}}}

class LinksField(ser.Field):
    """Links field that resolves to a links object. Used in conjunction with `Link`.
    If the object to be serialized implements `get_absolute_url`, then the return value
    of that method is used for the `self` link.

    Example: ::

        links = LinksField({
            'html': 'absolute_url',
            'children': {
                'related': Link('nodes:node-children', node_id='<pk>'),
                'count': 'get_node_count'
            },
            'contributors': {
                'related': Link('nodes:node-contributors', node_id='<pk>'),
                'count': 'get_contrib_count'
            },
            'registrations': {
                'related': Link('nodes:node-registrations', node_id='<pk>'),
                'count': 'get_registration_count'
            },
        })
    """

    def __init__(self, links, *args, **kwargs):
        ser.Field.__init__(self, read_only=True, *args, **kwargs)
        self.links = links

    def get_attribute(self, obj):
        # We pass the object instance onto `to_representation`,
        # not just the field attribute.
        return obj

    def to_representation(self, obj):
        ret = _rapply(self.links, _url_val, obj=obj, serializer=self.parent)
        if hasattr(obj, 'get_absolute_url'):
            ret['self'] = obj.get_absolute_url()
        return ret

_tpl_pattern = re.compile(r'\s*<\s*(\S*)\s*>\s*')


def _tpl(val):
    """Return value within ``< >`` if possible, else return ``None``."""
    match = _tpl_pattern.match(val)
    if match:
        return match.groups()[0]
    return None


def _get_attr_from_tpl(attr_tpl, obj):
    attr_name = _tpl(str(attr_tpl))
    if attr_name:
        attribute_value = obj
        for attr_segment in attr_name.split('.'):
            attribute_value = getattr(attribute_value, attr_segment, ser.empty)
        if attribute_value is not ser.empty:
            return attribute_value
        elif attr_name in obj:
            return obj[attr_name]
        else:
            raise AttributeError(
                '{attr_name!r} is not a valid '
                'attribute of {obj!r}'.format(
                    attr_name=attr_name, obj=obj,
                ))
    else:
        return attr_tpl


# TODO: Make this a Field that is usable on its own?
class Link(object):
    """Link object to use in conjunction with Links field. Does reverse lookup of
    URLs given an endpoint name and attributed enclosed in `<>`.
    """

    def __init__(self, endpoint, args=None, kwargs=None, query_kwargs=None, **kw):
        self.endpoint = endpoint
        self.kwargs = kwargs or {}
        self.args = args or tuple()
        self.reverse_kwargs = kw
        self.query_kwargs = query_kwargs or {}

    def resolve_url(self, obj):
        kwarg_values = {key: _get_attr_from_tpl(attr_tpl, obj) for key, attr_tpl in self.kwargs.items()}
        arg_values = [_get_attr_from_tpl(attr_tpl, obj) for attr_tpl in self.args]
        query_kwarg_values = {key: _get_attr_from_tpl(attr_tpl, obj) for key, attr_tpl in self.query_kwargs.items()}
        # Presumably, if you have are expecting a value but the value is empty, then the link is invalid.
        for item in kwarg_values:
            if kwarg_values[item] is None:
                return None
        return utils.absolute_reverse(
            self.endpoint,
            args=arg_values,
            kwargs=kwarg_values,
            query_kwargs=query_kwarg_values,
            **self.reverse_kwargs
        )


class WaterbutlerLink(Link):
    """Link object to use in conjunction with Links field. Builds a Waterbutler URL for files.
    """

    def __init__(self, must_be_file=None, must_be_folder=None, **kwargs):
        self.kwargs = kwargs
        self.must_be_file = must_be_file
        self.must_be_folder = must_be_folder

    def resolve_url(self, obj):
        """Reverse URL lookup for WaterButler routes
        """
        if self.must_be_folder is True and not obj.path.endswith('/'):
            return None
        if self.must_be_file is True and obj.path.endswith('/'):
            return None
        return waterbutler_api_url_for(obj.node._id, obj.provider, obj.path, **self.kwargs)


class NodeFileHyperLink(JSONAPIHyperlinkedIdentityField):
    def __init__(self, kind=None, kwargs=None, **kws):
        self.kind = kind
        self.kwargs = []
        for kw in (kwargs or []):
            if isinstance(kw, basestring):
                kw = (kw, kw)
            assert isinstance(kw, tuple) and len(kw) == 2
            self.kwargs.append(kw)
        super(NodeFileHyperLink, self).__init__(**kws)

    def get_url(self, obj, view_name, request, format):
        if self.kind and obj.kind != self.kind:
            return None
        return reverse(view_name, kwargs={attr_name: getattr(obj, attr) for (attr_name, attr) in self.kwargs}, request=request, format=format)


class JSONAPIListSerializer(ser.ListSerializer):

    def to_representation(self, data):
        # Don't envelope when serializing collection
        return [
            self.child.to_representation(item, envelope=None) for item in data
        ]


class JSONAPISerializer(ser.Serializer):
    """Base serializer. Requires that a `type_` option is set on `class Meta`. Also
    allows for enveloping of both single resources and collections.  Looks to nest fields
    according to JSON API spec. Relational fields must use JSONAPIHyperlinkedIdentityField.
    Self/html links must be nested under "links".
    """

    # overrides Serializer
    @classmethod
    def many_init(cls, *args, **kwargs):
        kwargs['child'] = cls()
        return JSONAPIListSerializer(*args, **kwargs)

    # overrides Serializer
    def to_representation(self, obj, envelope='data'):
        """Serialize to final representation.

        :param obj: Object to be serialized.
        :param envelope: Key for resource object.
        """
        ret = {}
        meta = getattr(self, 'Meta', None)
        type_ = getattr(meta, 'type_', None)
        assert type_ is not None, 'Must define Meta.type_'

        data = collections.OrderedDict([
            ('id', ''),
            ('type', type_),
            ('attributes', collections.OrderedDict()),
            ('relationships', collections.OrderedDict()),
            ('includes', {}),
            ('links', {}),
        ])

        includes = self.context.get('include', [])
        fields = [field for field in self.fields.values() if not field.write_only]

        for field in fields:
            try:
                attribute = field.get_attribute(obj)
            except SkipField:
                continue

            if isinstance(field, JSONAPIHyperlinkedIdentityField):
                # If include=field_name is appended to the query string, directly include the
                # results rather than adding a relationship link
                if field.field_name in includes:
                    data['included'][field.field_name] = self.context['include'][field.field_name](obj)
                else:
                    data['relationships'][field.field_name] = field.to_representation(attribute)
            elif field.field_name == 'id':
                data['id'] = field.to_representation(attribute)
            elif field.field_name == 'links':
                data['links'] = field.to_representation(attribute)
            else:
                if attribute is None:
                    # We skip `to_representation` for `None` values so that
                    # fields do not have to explicitly deal with that case.
                    data['attributes'][field.field_name] = None
                else:
                    data['attributes'][field.field_name] = field.to_representation(attribute)

        if not data['relationships']:
            del data['relationships']

        if envelope:
            ret[envelope] = data
        else:
            ret = data
        return ret

    # overrides Serializer: Add HTML-sanitization similar to that used by APIv1 front-end views
    def is_valid(self, clean_html=True, **kwargs):
        """
        After validation, scrub HTML from validated_data prior to saving (for create and update views)

        Exclude 'type' and '_id' from validated_data.

        """
        ret = super(JSONAPISerializer, self).is_valid(**kwargs)

        if clean_html is True:
            self._validated_data = _rapply(self.validated_data, strip_html)

        self._validated_data.pop('type', None)

        update_methods = ['PUT', 'PATCH']
        if self.context['request'].method in update_methods:
            self._validated_data.pop('_id', None)

        return ret


def DevOnly(field):
    """Make a field only active in ``DEV_MODE``. ::

        experimental_field = DevMode(CharField(required=False))
    """
    return field if settings.DEV_MODE else None<|MERGE_RESOLUTION|>--- conflicted
+++ resolved
@@ -7,15 +7,10 @@
 
 from website import settings
 from website.util.sanitize import strip_html
-<<<<<<< HEAD
-
-from api.base.utils import absolute_reverse, waterbutler_url_for
-=======
 from website.util import waterbutler_api_url_for
 
 from api.base import utils
 from api.base.exceptions import InvalidQueryStringError, Conflict
->>>>>>> 1208b9cd
 
 def _rapply(d, func, *args, **kwargs):
     """Apply a function to all values in a dictionary, recursively. Handles lists and dicts currently,
@@ -127,6 +122,7 @@
                         parameter='related_counts'
                     )
         return {'links': {self.link_type: {'href': url, 'meta': meta}}}
+
 
 class LinksField(ser.Field):
     """Links field that resolves to a links object. Used in conjunction with `Link`.
