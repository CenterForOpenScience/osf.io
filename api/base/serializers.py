import collections
import re

<<<<<<< HEAD
=======
from rest_framework.reverse import reverse
from rest_framework.fields import SkipField
>>>>>>> b80f7e5c
from rest_framework import serializers as ser

from api.base.utils import absolute_reverse

from website import settings
<<<<<<< HEAD
from api.base.utils import absolute_reverse, waterbutler_url_for
from rest_framework.fields import SkipField


class CharFieldWithReadDefault(ser.CharField):

    def get_attribute(self, instance):
        """
        Overwrite the error message to return a blank value is if there is no existing value.
        This allows the display of keys that do not exist in the DB (gitHub on a new OSF account for example.)
        """
        try:
            return super(CharFieldWithReadDefault, self).get_attribute(instance)
        except SkipField:
            return ''


class URLFieldWithReadDefault(ser.URLField):

    def get_attribute(self, instance):
        """
        Overwrite the error message to return a blank value is if there is no existing value.
        This allows the display of keys that do not exist in the DB (profile_website on a new OSF account for example.)
        """
        try:
            return super(URLFieldWithReadDefault, self).get_attribute(instance)
        except SkipField:
            return ''
=======
from website.util.sanitize import strip_html
from website.util import waterbutler_api_url_for
>>>>>>> b80f7e5c


def _rapply(d, func, *args, **kwargs):
    """Apply a function to all values in a dictionary, recursively. Handles lists and dicts currently,
    as those are the only complex structures currently supported by DRF Serializer Fields."""
    if isinstance(d, collections.Mapping):
        return {
            key: _rapply(value, func, *args, **kwargs)
            for key, value in d.iteritems()
        }
    if isinstance(d, list):
        return [
            _rapply(item, func, *args, **kwargs) for item in d
        ]
    else:
        return func(d, *args, **kwargs)


def _url_val(val, obj, serializer, **kwargs):
    """Function applied by `HyperlinksField` to get the correct value in the
    schema.
    """
    if isinstance(val, Link):  # If a Link is passed, get the url value
        return val.resolve_url(obj, **kwargs)
    elif isinstance(val, basestring):  # if a string is passed, it's a method of the serializer
        return getattr(serializer, val)(obj)
    else:
        return val


class JSONAPIHyperlinkedIdentityField(ser.HyperlinkedIdentityField):
    """
    HyperlinkedIdentityField that returns a nested dict with url,
    optional meta information, and link_type.

    Example:

        children = JSONAPIHyperlinkedIdentityField(view_name='nodes:node-children', lookup_field='pk',
                                    link_type='related', lookup_url_kwarg='node_id', meta={'count': 'get_node_count'})

    """

    def __init__(self, view_name=None, **kwargs):
        kwargs['read_only'] = True
        kwargs['source'] = '*'
        self.meta = kwargs.pop('meta', None)
        self.link_type = kwargs.pop('link_type', 'url')
        super(ser.HyperlinkedIdentityField, self).__init__(view_name, **kwargs)

    # overrides HyperlinkedIdentityField
    def get_url(self, obj, view_name, request, format):
        """
        Given an object, return the URL that hyperlinks to the object.

        Returns None if lookup value is None
        """

        if getattr(obj, self.lookup_field) is None:
            return None

        return super(ser.HyperlinkedIdentityField, self).get_url(obj, view_name, request, format)

    # overrides HyperlinkedIdentityField
    def to_representation(self, value):
        """
        Returns nested dictionary in format {'links': {'self.link_type': ... }

        If no meta information, self.link_type is equal to a string containing link's URL.  Otherwise,
        the link is represented as a links object with 'href' and 'meta' members.
        """
        url = super(JSONAPIHyperlinkedIdentityField, self).to_representation(value)

        if self.meta:
            meta = {}
            for key in self.meta:
                meta[key] = _rapply(self.meta[key], _url_val, obj=value, serializer=self.parent)
            self.meta = meta

            return {'links': {self.link_type: {'href': url, 'meta': self.meta}}}
        else:
            return {'links': {self.link_type: url}}


class LinksField(ser.Field):
    """Links field that resolves to a links object. Used in conjunction with `Link`.
    If the object to be serialized implements `get_absolute_url`, then the return value
    of that method is used for the `self` link.

    Example: ::

        links = LinksField({
            'html': 'absolute_url',
            'children': {
                'related': Link('nodes:node-children', node_id='<pk>'),
                'count': 'get_node_count'
            },
            'contributors': {
                'related': Link('nodes:node-contributors', node_id='<pk>'),
                'count': 'get_contrib_count'
            },
            'registrations': {
                'related': Link('nodes:node-registrations', node_id='<pk>'),
                'count': 'get_registration_count'
            },
        })
    """

    def __init__(self, links, *args, **kwargs):
        ser.Field.__init__(self, read_only=True, *args, **kwargs)
        self.links = links

    def get_attribute(self, obj):
        # We pass the object instance onto `to_representation`,
        # not just the field attribute.
        return obj

    def to_representation(self, obj):
        ret = _rapply(self.links, _url_val, obj=obj, serializer=self.parent)
        if hasattr(obj, 'get_absolute_url'):
            ret['self'] = obj.get_absolute_url()
        return ret

_tpl_pattern = re.compile(r'\s*<\s*(\S*)\s*>\s*')


def _tpl(val):
    """Return value within ``< >`` if possible, else return ``None``."""
    match = _tpl_pattern.match(val)
    if match:
        return match.groups()[0]
    return None


def _get_attr_from_tpl(attr_tpl, obj):
    attr_name = _tpl(str(attr_tpl))
    if attr_name:
        attribute_value = obj
        for attr_segment in attr_name.split('.'):
            attribute_value = getattr(attribute_value, attr_segment, ser.empty)
        if attribute_value is not ser.empty:
            return attribute_value
        elif attr_name in obj:
            return obj[attr_name]
        else:
            raise AttributeError(
                '{attr_name!r} is not a valid '
                'attribute of {obj!r}'.format(
                    attr_name=attr_name, obj=obj,
                ))
    else:
        return attr_tpl


# TODO: Make this a Field that is usable on its own?
class Link(object):
    """Link object to use in conjunction with Links field. Does reverse lookup of
    URLs given an endpoint name and attributed enclosed in `<>`.
    """

    def __init__(self, endpoint, args=None, kwargs=None, query_kwargs=None, **kw):
        self.endpoint = endpoint
        self.kwargs = kwargs or {}
        self.args = args or tuple()
        self.reverse_kwargs = kw
        self.query_kwargs = query_kwargs or {}

    def resolve_url(self, obj):
        kwarg_values = {key: _get_attr_from_tpl(attr_tpl, obj) for key, attr_tpl in self.kwargs.items()}
        arg_values = [_get_attr_from_tpl(attr_tpl, obj) for attr_tpl in self.args]
        query_kwarg_values = {key: _get_attr_from_tpl(attr_tpl, obj) for key, attr_tpl in self.query_kwargs.items()}
        # Presumably, if you have are expecting a value but the value is empty, then the link is invalid.
        for item in kwarg_values:
            if kwarg_values[item] is None:
                return None
        return absolute_reverse(
            self.endpoint,
            args=arg_values,
            kwargs=kwarg_values,
            query_kwargs=query_kwarg_values,
            **self.reverse_kwargs
        )


class WaterbutlerLink(Link):
    """Link object to use in conjunction with Links field. Builds a Waterbutler URL for files.
    """

    def __init__(self, must_be_file=None, must_be_folder=None, **kwargs):
        self.kwargs = kwargs
        self.must_be_file = must_be_file
        self.must_be_folder = must_be_folder

    def resolve_url(self, obj):
        """Reverse URL lookup for WaterButler routes
        """
        if self.must_be_folder is True and not obj.path.endswith('/'):
            return None
        if self.must_be_file is True and obj.path.endswith('/'):
            return None
        return waterbutler_api_url_for(obj.node._id, obj.provider, obj.path, **self.kwargs)


class NodeFileHyperLink(JSONAPIHyperlinkedIdentityField):
    def __init__(self, kind=None, kwargs=None, **kws):
        self.kind = kind
        self.kwargs = []
        for kw in (kwargs or []):
            if isinstance(kw, basestring):
                kw = (kw, kw)
            assert isinstance(kw, tuple) and len(kw) == 2
            self.kwargs.append(kw)
        super(NodeFileHyperLink, self).__init__(**kws)

    def get_url(self, obj, view_name, request, format):
        if self.kind and obj.kind != self.kind:
            return None
        return reverse(view_name, kwargs={attr_name: getattr(obj, attr) for (attr_name, attr) in self.kwargs}, request=request, format=format)


class JSONAPIListSerializer(ser.ListSerializer):

    def to_representation(self, data):
        # Don't envelope when serializing collection
        return [
            self.child.to_representation(item, envelope=None) for item in data
        ]


class JSONAPISerializer(ser.Serializer):
    """Base serializer. Requires that a `type_` option is set on `class Meta`. Also
    allows for enveloping of both single resources and collections.  Looks to nest fields
    according to JSON API spec. Relational fields must use JSONAPIHyperlinkedIdentityField.
    Self/html links must be nested under "links".
    """

    # overrides Serializer
    @classmethod
    def many_init(cls, *args, **kwargs):
        kwargs['child'] = cls()
        return JSONAPIListSerializer(*args, **kwargs)

    # overrides Serializer
    def to_representation(self, obj, envelope='data'):
        """Serialize to final representation.

        :param obj: Object to be serialized.
        :param envelope: Key for resource object.
        """
        ret = {}
        meta = getattr(self, 'Meta', None)
        type_ = getattr(meta, 'type_', None)
        assert type_ is not None, 'Must define Meta.type_'

        data = collections.OrderedDict([('id', ''), ('type', type_), ('attributes', collections.OrderedDict()),
                                        ('relationships', collections.OrderedDict()), ('links', {})])

        fields = [field for field in self.fields.values() if not field.write_only]

        for field in fields:
            try:
                attribute = field.get_attribute(obj)
            except SkipField:
                continue

            if isinstance(field, JSONAPIHyperlinkedIdentityField):
                data['relationships'][field.field_name] = field.to_representation(attribute)
            elif field.field_name == 'id':
                data['id'] = field.to_representation(attribute)
            elif field.field_name == 'links':
                data['links'] = field.to_representation(attribute)
            else:
                if attribute is None:
                    # We skip `to_representation` for `None` values so that
                    # fields do not have to explicitly deal with that case.
                    data['attributes'][field.field_name] = None
                else:
                    data['attributes'][field.field_name] = field.to_representation(attribute)

        if not data['relationships']:
            del data['relationships']

        if envelope:
            ret[envelope] = data
        else:
            ret = data
        return ret

    # overrides Serializer: Add HTML-sanitization similar to that used by APIv1 front-end views
    def is_valid(self, clean_html=True, **kwargs):
        """After validation, scrub HTML from validated_data prior to saving (for create and update views)"""
        ret = super(JSONAPISerializer, self).is_valid(**kwargs)

        if clean_html is True:
            self._validated_data = _rapply(self.validated_data, strip_html)
        return ret


def DevOnly(field):
    """Make a field only active in ``DEV_MODE``. ::

        experimental_field = DevMode(CharField(required=False))
    """
    return field if settings.DEV_MODE else None<|MERGE_RESOLUTION|>--- conflicted
+++ resolved
@@ -1,19 +1,15 @@
 import collections
 import re
 
-<<<<<<< HEAD
-=======
 from rest_framework.reverse import reverse
 from rest_framework.fields import SkipField
->>>>>>> b80f7e5c
 from rest_framework import serializers as ser
 
 from api.base.utils import absolute_reverse
 
 from website import settings
-<<<<<<< HEAD
-from api.base.utils import absolute_reverse, waterbutler_url_for
-from rest_framework.fields import SkipField
+from website.util.sanitize import strip_html
+from website.util import waterbutler_api_url_for
 
 
 class CharFieldWithReadDefault(ser.CharField):
@@ -40,10 +36,6 @@
             return super(URLFieldWithReadDefault, self).get_attribute(instance)
         except SkipField:
             return ''
-=======
-from website.util.sanitize import strip_html
-from website.util import waterbutler_api_url_for
->>>>>>> b80f7e5c
 
 
 def _rapply(d, func, *args, **kwargs):
