--- conflicted
+++ resolved
@@ -940,18 +940,15 @@
                     elif related_type == 'institutions' and related_class.view_name == 'institution-summary-metrics':
                         related_id = resolved_url.kwargs['institution_id']
                         related_type = 'institution-summary-metrics'
-<<<<<<< HEAD
+                    elif related_type == 'collections' and related_class.view_name == 'collection-submission-detail':
+                        related_id = f'{resolved_url.kwargs["collection_submission_id"]}-{resolved_url.kwargs["collection_id"]}'
+                        related_type = 'collection-submission'
                     elif related_type == 'custom-item-metadata':
                         related_id = resolved_url.kwargs['guid_id']
                         related_type = 'custom-item-metadata-records'
                     elif related_type == 'custom-file-metadata':
                         related_id = resolved_url.kwargs['guid_id']
                         related_type = 'custom-file-metadata-records'
-=======
-                    elif related_type == 'collections' and related_class.view_name == 'collection-submission-detail':
-                        related_id = f'{resolved_url.kwargs["collection_submission_id"]}-{resolved_url.kwargs["collection_id"]}'
-                        related_type = 'collection-submission'
->>>>>>> d9d950d6
                     else:
                         related_id = resolved_url.kwargs[related_type[:-1] + '_id']
                 except KeyError:
