import collections
import re
from future.moves.urllib.parse import urlparse

import furl
import waffle
from django.urls import resolve, reverse, NoReverseMatch
from django.core.exceptions import ImproperlyConfigured
from distutils.version import StrictVersion

from rest_framework import exceptions, permissions
from rest_framework import serializers as ser
from rest_framework.fields import SkipField
from rest_framework.fields import get_attribute as get_nested_attributes
from rest_framework.mixins import RetrieveModelMixin

from api.base import utils
from api.base.exceptions import EnumFieldMemberError
from osf.utils import permissions as osf_permissions
from osf.utils import sanitize
from osf.utils import functional
from api.base import exceptions as api_exceptions
from api.base.settings import BULK_SETTINGS
from framework.auth import core as auth_core
from osf.models import (
    AbstractNode,
    DraftRegistration,
    MaintenanceState,
    Preprint,
    Guid,
    BaseFileNode,
)
from website import settings
from website.project.model import has_anonymous_link
from api.base.versioning import KEBAB_CASE_VERSION, get_kebab_snake_case_field

from osf.models.validators import SwitchValidator


def get_meta_type(serializer_class, request):
    meta = getattr(serializer_class, 'Meta', None)
    if meta is None:
        return None
    resource_type = getattr(meta, 'type_', None)
    if resource_type is not None:
        return resource_type
    try:
        return meta.get_type(request)
    except AttributeError:
        return None


def format_relationship_links(related_link=None, self_link=None, rel_meta=None, self_meta=None):
    """
    Properly handles formatting of self and related links according to JSON API.

    Removes related or self link, if none.
    """

    ret = {'links': {}}

    if related_link:
        ret['links'].update({
            'related': {
                'href': related_link or {},
                'meta': rel_meta or {},
            },
        })

    if self_link:
        ret['links'].update({
            'self': {
                'href': self_link or {},
                'meta': self_meta or {},
            },
        })

    return ret


def is_anonymized(request):
    if hasattr(request, '_is_anonymized'):
        return request._is_anonymized
    private_key = request.query_params.get('view_only', None)
    request._is_anonymized = osf_permissions.check_private_key_for_anonymized_link(private_key)
    return request._is_anonymized


class ConditionalField(ser.Field):
    """
    Skips the inner field based on `should_show` or `should_hide`; override whichever makes the logic more readable.
    If you'd prefer to return `None` rather skipping the field, override `should_be_none` as well.
    """

    def __init__(self, field, **kwargs):
        super(ConditionalField, self).__init__(**kwargs)
        self.field = getattr(field, 'child_relation', field)
        # source is intentionally field.source and not self.field.source
        self.source = field.source
        self.required = self.field.required
        self.read_only = self.field.read_only

    def should_show(self, instance):
        return not self.should_hide(instance)

    def should_hide(self, instance):
        raise NotImplementedError()

    def should_be_none(self, instance):
        return False

    def get_attribute(self, instance):
        if not self.should_show(instance):
            if self.should_be_none(instance):
                return None
            raise SkipField
        return self.field.get_attribute(instance)

    def bind(self, field_name, parent):
        super(ConditionalField, self).bind(field_name, parent)
        self.field.bind(field_name, self)

    def to_representation(self, value):
        if getattr(self.field.root, 'child', None):
            self.field.parent = self.field.root.child
        else:
            self.field.parent = self.field.root
        return self.field.to_representation(value)

    def to_esi_representation(self, value, envelope='data'):
        if getattr(self.field.root, 'child', None):
            self.field.parent = self.field.root.child
        else:
            self.field.parent = self.field.root
        return self.field.to_esi_representation(value, envelope)

    def to_internal_value(self, data):
        return self.field.to_internal_value(data)


class ShowIfVersion(ConditionalField):
    """
    Skips the field if the specified request version is not after a feature's earliest supported version,
    or not before the feature's latest supported version.
    """

    def __init__(self, field, min_version=None, max_version=None, **kwargs):
        super(ShowIfVersion, self).__init__(field, **kwargs)
        self.min_version = min_version
        self.max_version = max_version
        self.help_text = 'This field is deprecated as of version {}'.format(self.max_version) or kwargs.get('help_text')

    def should_hide(self, instance):
        request = self.context.get('request')
        return request and utils.is_deprecated(request.version, self.min_version, self.max_version)


class ShowIfCurrentUser(ConditionalField):

    def should_show(self, instance):
        request = self.context.get('request')
        return request and request.user == instance


class ShowIfAdminScopeOrAnonymous(ConditionalField):

    def should_show(self, instance):
        request = self.context.get('request')
        has_admin_scope = instance.has_admin_scope if hasattr(instance, 'has_admin_scope') else utils.has_admin_scope(request)
        return request and (request.user.is_anonymous or has_admin_scope)


class HideIfRegistration(ConditionalField):
    """
    If node is a registration, this field will return None.
    """

    def should_hide(self, instance):
        return instance.is_registration

    def should_be_none(self, instance):
        return not isinstance(self.field, RelationshipField)


class HideIfDisabled(ConditionalField):
    """
    If the user is disabled, returns None for attribute fields, or skips
    if a RelationshipField.
    """

    def should_hide(self, instance):
        return instance.is_disabled

    def should_be_none(self, instance):
        return not isinstance(self.field, RelationshipField)


class HideIfPreprint(ConditionalField):
    """
    If object is a preprint or related to a preprint, hide the field.
    """

    def should_hide(self, instance):
        if getattr(instance, 'node', False) and isinstance(getattr(instance, 'node', False), Preprint):
            # Sometimes a "node" might be a preprint object where node/preprint code is shared
            return True

        return isinstance(instance, Preprint) \
            or isinstance(getattr(instance, 'target', None), Preprint) \
            or isinstance(getattr(instance, 'preprint', False), Preprint)

    def should_be_none(self, instance):
        return not isinstance(self.field, RelationshipField)


class HideIfDraftRegistration(ConditionalField):
    """
    If object is a draft registration, or related to a draft registration, hide the field.
    """

    def should_hide(self, instance):
        return isinstance(instance, DraftRegistration) \
            or isinstance(getattr(instance, 'draft_registration', False), DraftRegistration)

    def should_be_none(self, instance):
        return not isinstance(self.field, RelationshipField)


class NoneIfWithdrawal(ConditionalField):
    """
    If preprint is withdrawn, this field (attribute or relationship) should return None instead of hidden.
    """

    def should_hide(self, instance):
        return instance.is_retracted

    def should_be_none(self, instance):
        return True


class HideIfWithdrawal(ConditionalField):
    """
    If registration is withdrawn, this field will return None.
    """

    def should_hide(self, instance):
        return instance.is_retracted

    def should_be_none(self, instance):
        return not isinstance(self.field, RelationshipField)


class HideIfNotWithdrawal(ConditionalField):

    def should_hide(self, instance):
        return not instance.is_retracted


class HideIfWikiDisabled(ConditionalField):
    """
    If wiki is disabled, don't show relationship field, only available after 2.7
    """

    def should_hide(self, instance):
        request = self.context.get('request')
        has_wiki_addon = instance.has_wiki_addon if hasattr(instance, 'has_wiki_addon') else instance.has_addon('wiki')
        return not utils.is_deprecated(request.version, min_version='2.8') and not has_wiki_addon

class HideIfWithdrawalOrWikiDisabled(ConditionalField):
    """
    If wiki is disabled or registration is withdrawn, don't show relationship field, only available after 2.7
    """

    def should_hide(self, instance):
        request = self.context.get('request')
        has_wiki_addon = instance.has_wiki_addon if hasattr(instance, 'has_wiki_addon') else instance.has_addon('wiki')
        return instance.is_retracted or (not utils.is_deprecated(request.version, min_version='2.8') and not has_wiki_addon)

    def should_be_none(self, instance):
        return not isinstance(self.field, RelationshipField)

class HideIfNotNodePointerLog(ConditionalField):
    """
    This field will not be shown if the log is not a pointer log for a node
    """
    def should_hide(self, instance):
        pointer_param = instance.params.get('pointer', False)
        if pointer_param:
            node = AbstractNode.load(pointer_param['id'])
            if node:
                return node.type != 'osf.node'
        return True


class HideIfNotRegistrationPointerLog(ConditionalField):
    """
    This field will not be shown if the log is not a pointer log for a registration
    """

    def should_hide(self, instance):
        pointer_param = instance.params.get('pointer', False)
        if pointer_param:
            node = AbstractNode.load(pointer_param['id'])
            if node:
                return node.type != 'osf.registration'
        return True


class HideIfProviderCommentsAnonymous(ConditionalField):
    """
    If the action's provider has anonymous comments and the user does not have `view_actions`
    permission on the provider, hide the field.
    """

    def should_hide(self, instance):
        request = self.context.get('request')
        auth = utils.get_user_auth(request)
        if auth.logged_in:
            provider = instance.target.provider
            if provider.reviews_comments_anonymous is False or auth.user.has_perm('view_actions', provider):
                return False
        return True


class HideIfProviderCommentsPrivate(ConditionalField):
    """
    If the action's provider has private comments and the user does not have `view_actions`
    permission on the provider, hide the field.
    """

    def should_hide(self, instance):
        request = self.context.get('request')
        auth = utils.get_user_auth(request)
        if auth.logged_in:
            provider = instance.target.provider
            if provider.reviews_comments_private is False or auth.user.has_perm('view_actions', provider):
                return False
        return True


class AllowMissing(ser.Field):
    def __init__(self, field, **kwargs):
        super(AllowMissing, self).__init__(**kwargs)
        self.field = field

    def to_representation(self, value):
        return self.field.to_representation(value)

    def bind(self, field_name, parent):
        super(AllowMissing, self).bind(field_name, parent)
        self.field.bind(field_name, self)

    def get_attribute(self, instance):
        """
        Overwrite the error message to return a blank value is if there is no existing value.
        This allows the display of keys that do not exist in the DB (gitHub on a new OSF account for example.)
        """
        try:
            return self.field.get_attribute(instance)
        except SkipField:
            return ''

    def to_internal_value(self, data):
        return self.field.to_internal_value(data)


def _url_val(val, obj, serializer, request, **kwargs):
    """Function applied by `HyperlinksField` to get the correct value in the
    schema.
    """
    url = None
    if isinstance(val, Link):  # If a Link is passed, get the url value
        url = val.resolve_url(obj, request)
    elif isinstance(val, str):  # if a string is passed, it's a method of the serializer
        if getattr(serializer, 'field', None):
            serializer = serializer.parent
        url = getattr(serializer, val)(obj) if obj is not None else None
    else:
        url = val

    if not url and url != 0:
        raise SkipField
    else:
        return url


class VersionedDateTimeField(ser.DateTimeField):
    """
    Custom DateTimeField that forces dates into the ISO-8601 format with timezone information in version 2.2.
    """

    def to_representation(self, value):
        request = self.context.get('request')
        if request:
            if StrictVersion(request.version) >= '2.2':
                self.format = '%Y-%m-%dT%H:%M:%S.%fZ'
            else:
                self.format = '%Y-%m-%dT%H:%M:%S.%f' if value.microsecond else '%Y-%m-%dT%H:%M:%S'
        return super(VersionedDateTimeField, self).to_representation(value)


class IDField(ser.CharField):
    """
    ID field that validates that 'id' in the request body is the same as the instance 'id' for single requests.
    """

    def __init__(self, **kwargs):
        kwargs['label'] = 'ID'
        super(IDField, self).__init__(**kwargs)

    # Overrides CharField
    def to_internal_value(self, data):
        request = self.context.get('request')
        if request:
            if request.method in utils.UPDATE_METHODS and not utils.is_bulk_request(request):
                id_field = self.get_id(self.root.instance)
                if id_field != data:
                    raise api_exceptions.Conflict(
                        detail=(
                            f'The id you used in the URL, "{id_field}", does not match the id you used in the json'
                            f' body\'s id field, "{data}". The object "{id_field}" exists, otherwise you\'d get a'
                            f' 404, so most likely you need to change the id field to match.'
                        ),
                    )
        return super(IDField, self).to_internal_value(data)

    def get_id(self, obj):
        return getattr(obj, self.source, '_id')


class GuidOrIDField(IDField):

    def get_id(self, obj):
        if isinstance(obj, BaseFileNode) and self.source == '_id':
            guid = Guid.load(self.context['view'].kwargs['file_id'])
            if guid:
                return guid._id

        return super().get_id(obj)


class TypeField(ser.CharField):
    """
    Type field that validates that 'type' in the request body is the same as the Meta type.

    Also ensures that type is write-only and required.
    """

    def __init__(self, **kwargs):
        kwargs['write_only'] = True
        kwargs['required'] = True
        super(TypeField, self).__init__(**kwargs)

    # Overrides CharField
    def to_internal_value(self, data):
        request = self.context.get('request', None)
        if isinstance(self.root, JSONAPIListSerializer):
            type_ = get_meta_type(self.root.child, request)
        else:
            type_ = get_meta_type(self.root, request)
        kebab_case = str(type_).replace('-', '_')
        if type_ != data and kebab_case == data:
            type_ = kebab_case
            self.context['request'].META.setdefault('warning', 'As of API Version {0}, all types are now Kebab-case. {0} will accept snake_case, but this will be deprecated in future versions.'.format(KEBAB_CASE_VERSION))
        elif type_ != data:
            raise api_exceptions.Conflict(detail=('This resource has a type of "{}", but you set the json body\'s type field to "{}". You probably need to change the type field to match the resource\'s type.'.format(type_, data)))
        return super(TypeField, self).to_internal_value(data)


class TargetTypeField(ser.CharField):
    """
    Enforces that the related resource has the correct type
    """

    def __init__(self, **kwargs):
        kwargs['write_only'] = True
        kwargs['required'] = True
        self.target_type = kwargs.pop('target_type')
        super(TargetTypeField, self).__init__(**kwargs)

    def to_internal_value(self, data):
        if self.target_type != data:
            raise api_exceptions.Conflict(detail=('The target resource has a type of "{}", but you set the json body\'s type field to "{}".  You probably need to change the type field to match the target resource\'s type.'.format(self.target_type, data)))
        return super(TargetTypeField, self).to_internal_value(data)


class JSONAPIListField(ser.ListField):
    def to_internal_value(self, data):
        if not isinstance(data, list):
            self.fail('not_a_list', input_type=type(data).__name__)

        return super(JSONAPIListField, self).to_internal_value(data)


class ValuesListField(JSONAPIListField):
    """
    JSONAPIListField that uses a values_list with flat=True to return just
    an array of the specified field (attr_name) for optimization purposes.
    """
    def __init__(self, **kwargs):
        self.attr_name = kwargs.pop('attr_name')
        super(ValuesListField, self).__init__(**kwargs)

    def to_representation(self, val):
        return val.values_list(self.attr_name, flat=True)


class AuthorizedCharField(ser.CharField):
    """
    Passes auth of the logged-in user to the object's method
    defined as the field source.

    Example:
        content = AuthorizedCharField(source='get_content')
    """

    def __init__(self, source, **kwargs):
        self.source = source
        super(AuthorizedCharField, self).__init__(source=self.source, **kwargs)

    def get_attribute(self, obj):
        user = self.context['request'].user
        auth = auth_core.Auth(user)
        field_source_method = getattr(obj, self.source)
        return field_source_method(auth=auth)

class AnonymizedRegexField(AuthorizedCharField):
    r"""
    Performs a regex replace on the content of the authorized object's
    source field when an anonymous view is requested.

    Example:
        content = AnonymizedRegexField(source='get_content', regex='\[@[^\]]*\]\([^\) ]*\)', replace='@A User')
    """

    def __init__(self, source, regex, replace, **kwargs):
        self.source = source
        self.regex = regex
        self.replace = replace
        super(AnonymizedRegexField, self).__init__(source=self.source, **kwargs)

    def get_attribute(self, obj):
        value = super(AnonymizedRegexField, self).get_attribute(obj)

        if value:
            user = self.context['request'].user
            auth = auth_core.Auth(user)
            if 'view_only' in self.context['request'].query_params:
                auth.private_key = self.context['request'].query_params['view_only']
                if has_anonymous_link(obj.node, auth):
                    value = re.sub(self.regex, self.replace, value)

        return value

class RelationshipField(ser.HyperlinkedIdentityField):
    """
    RelationshipField that permits the return of both self and related links, along with optional
    meta information. ::

        children = RelationshipField(
            related_view='nodes:node-children',
            related_view_kwargs={'node_id': '<_id>'},
            self_view='nodes:node-node-children-relationship',
            self_view_kwargs={'node_id': '<_id>'},
            related_meta={'count': 'get_node_count'}
        )

    The lookup field must be surrounded in angular brackets to find the attribute on the target. Otherwise, the lookup
    field is assumed to be a method on the serializer. ::

        root = RelationshipField(
            related_view='nodes:node-detail',
            related_view_kwargs={'node_id': '<root._id>'}
        )

        region = RegionRelationshipField(
            related_view='regions:region-detail',
            related_view_kwargs={'region_id': 'get_region_id'},
            read_only=False
        )

    'root._id' is enclosed in angular brackets, but 'get_region_id' is not.
    'root._id' will be looked up on the target, but 'get_region_id' will be executed on the serializer.

    Field can handle a filter_key, which operates as the source field (but
    is named differently to not interfere with HyperLinkedIdentifyField's source

    The ``filter_key`` argument defines the Mongo key (or ODM field name) to filter on
    when using the ``FilterMixin`` on a view. ::

        parent = RelationshipField(
            related_view='nodes:node-detail',
            related_view_kwargs={'node_id': '<parent_node._id>'},
            filter_key='parent_node'
        )

    Field can include optional filters:

    Example:
    replies = RelationshipField(
        self_view='nodes:node-comments',
        self_view_kwargs={'node_id': '<node._id>'},
        filter={'target': '<_id>'})
    )
    """
    json_api_link = True  # serializes to a links object

    def __init__(
        self, related_view=None, related_view_kwargs=None, self_view=None, self_view_kwargs=None,
        self_meta=None, related_meta=None, always_embed=False, filter=None, filter_key=None, required=False, **kwargs
    ):
        related_view = related_view
        self_view = self_view
        related_kwargs = related_view_kwargs
        self_kwargs = self_view_kwargs
        self.views = {'related': related_view, 'self': self_view}
        self.view_kwargs = {'related': related_kwargs, 'self': self_kwargs}
        self.related_meta = related_meta
        self.self_meta = self_meta
        self.always_embed = always_embed
        self.filter = filter
        self.filter_key = filter_key

        assert (related_view is not None or self_view is not None), 'Self or related view must be specified.'
        if related_view:
            assert related_kwargs is not None, 'Must provide related view kwargs.'
            if not callable(related_kwargs):
                assert isinstance(
                    related_kwargs,
                    dict,
                ), "Related view kwargs must have format {'lookup_url_kwarg: lookup_field}."
        if self_view:
            assert self_kwargs is not None, 'Must provide self view kwargs.'
            assert isinstance(self_kwargs, dict), "Self view kwargs must have format {'lookup_url_kwarg: lookup_field}."

        view_name = related_view
        if view_name:
            lookup_kwargs = related_kwargs
        else:
            view_name = self_view
            lookup_kwargs = self_kwargs
        if kwargs.get('lookup_url_kwarg', None):
            lookup_kwargs = kwargs.pop('lookup_url_kwarg')
        super(RelationshipField, self).__init__(view_name, lookup_url_kwarg=lookup_kwargs, **kwargs)

        # Allow a RelationshipField to be modified if explicitly set so
        if kwargs.get('read_only') is not None:
            self.read_only = kwargs['read_only']

        # Allow a RelationshipField to be required
        if required:
            assert not self.read_only, 'May not set both `read_only` and `required`'
            self.required = required

    def resolve(self, resource, field_name, request):
        """
        Resolves the view when embedding.
        """
        lookup_url_kwarg = self.lookup_url_kwarg
        if callable(lookup_url_kwarg):
            lookup_url_kwarg = lookup_url_kwarg(getattr(resource, field_name))

        kwargs = {attr_name: self.lookup_attribute(resource, attr) for (attr_name, attr) in lookup_url_kwarg.items()}
        kwargs.update({'version': request.parser_context['kwargs']['version']})

        view = self.view_name
        if callable(self.view_name):
            view = view(getattr(resource, field_name))
        return resolve(
            reverse(
                view,
                kwargs=kwargs,
            ),
        )

    def process_related_counts_parameters(self, params, value):
        """
        Processes related_counts parameter.

        Can either be a True/False value for fetching counts on all fields, or a comma-separated list for specifying
        individual fields.  Ensures field for which we are requesting counts is a relationship field.
        """
        if utils.is_truthy(params) or utils.is_falsy(params):
            return params

        field_counts_requested = [val for val in params.split(',')]

        countable_fields = {field for field in self.parent.fields if
                            getattr(self.parent.fields[field], 'json_api_link', False) or
                            getattr(getattr(self.parent.fields[field], 'field', None), 'json_api_link', None)}
        for count_field in field_counts_requested:
            # Some fields will hide relationships, e.g. HideIfWithdrawal
            # Ignore related_counts for these fields
            fetched_field = self.parent.fields.get(count_field)

            hidden = fetched_field and isinstance(fetched_field, HideIfWithdrawal) and getattr(value, 'is_retracted', False)

            if not hidden and count_field not in countable_fields:
                raise api_exceptions.InvalidQueryStringError(
                    detail="Acceptable values for the related_counts query param are 'true', 'false', or any of the relationship fields; got '{0}'".format(
                        params,
                    ),
                    parameter='related_counts',
                )
        return field_counts_requested

    def get_meta_information(self, meta_data, value):
        """
        For retrieving meta values, otherwise returns {}
        """
        meta = {}
        for key in meta_data or {}:
            if key == 'count' or key == 'unread':
                show_related_counts = self.context['request'].query_params.get('related_counts', False)
                if self.context['request'].parser_context.get('kwargs'):
                    if self.context['request'].parser_context['kwargs'].get('is_embedded'):
                        show_related_counts = False
                field_counts_requested = self.process_related_counts_parameters(show_related_counts, value)

                if utils.is_truthy(show_related_counts):
                    meta[key] = functional.rapply(meta_data[key], _url_val, obj=value, serializer=self.parent, request=self.context['request'])
                elif utils.is_falsy(show_related_counts):
                    continue
                elif self.field_name in field_counts_requested:
                    meta[key] = functional.rapply(meta_data[key], _url_val, obj=value, serializer=self.parent, request=self.context['request'])
                else:
                    continue
            elif key == 'projects_in_common':
                if not utils.get_user_auth(self.context['request']).user:
                    continue
                if not self.context['request'].query_params.get('show_projects_in_common', False):
                    continue
                meta[key] = functional.rapply(meta_data[key], _url_val, obj=value, serializer=self.parent, request=self.context['request'])
            else:
                meta[key] = functional.rapply(meta_data[key], _url_val, obj=value, serializer=self.parent, request=self.context['request'])
        return meta

    def lookup_attribute(self, obj, lookup_field):
        """
        Returns attribute from target object unless attribute surrounded in angular brackets where it returns the lookup field.

        Also handles the lookup of nested attributes.
        """
        bracket_check = _tpl(lookup_field)
        if bracket_check:
            source_attrs = bracket_check.split('.')
            # If you are using a nested attribute for lookup, and you get the attribute wrong, you will not get an
            # error message, you will just not see that field. This allows us to have slightly more dynamic use of
            # nested attributes in relationship fields.
            try:
                return_val = get_nested_attributes(obj, source_attrs)
            except (KeyError, AttributeError):
                return None
            return return_val

        return lookup_field

    def kwargs_lookup(self, obj, kwargs_dict):
        """
        For returning kwargs dictionary of format {"lookup_url_kwarg": lookup_value}
        """
        if callable(kwargs_dict):
            kwargs_dict = kwargs_dict(obj)

        kwargs_retrieval = {}

        for lookup_url_kwarg, lookup_field in kwargs_dict.items():

            if _tpl(lookup_field):
                lookup_value = self.lookup_attribute(obj, lookup_field)
            else:
                lookup_value = _url_val(lookup_field, obj, self.parent, self.context['request'])

            if lookup_value is None:
                return None
            kwargs_retrieval[lookup_url_kwarg] = lookup_value
        return kwargs_retrieval

    def _handle_callable_view(self, obj, view):
        return view(getattr(obj, self.field_name))

    # Overrides HyperlinkedIdentityField
    def get_url(self, obj, view_name, request, format):
        urls = {}
        for view_name, view in self.views.items():
            if view is None:
                urls[view_name] = {}
            else:
                kwargs = self.kwargs_lookup(obj, self.view_kwargs[view_name])
                if kwargs is None:
                    urls[view_name] = {}
                else:
                    if callable(view):
                        view = self._handle_callable_view(obj, view)
                    if request.parser_context['kwargs'].get('version', False):
                        kwargs.update({'version': request.parser_context['kwargs']['version']})
                    url = self.reverse(view, kwargs=kwargs, request=request, format=format)
                    if self.filter:
                        formatted_filters = self.format_filter(obj)
                        if formatted_filters:
                            for filter in formatted_filters:
                                url = utils.extend_querystring_params(
                                    url,
                                    {'filter[{}]'.format(filter['field_name']): filter['value']},
                                )
                        else:
                            url = None

                    if url:
                        url = utils.extend_querystring_if_key_exists(
                            url, self.context['request'],
                            'view_only',
                        )
                    urls[view_name] = url

        if not urls['self'] and not urls['related']:
            urls = None
        return urls

    def to_esi_representation(self, value, envelope='data'):
        relationships = self.to_representation(value)
        try:
            href = relationships['links']['related']['href']
        except KeyError:
            raise SkipField
        else:
            if href and not href == '{}':
                if self.always_embed:
                    envelope = 'data'
                query_dict = dict(format=['jsonapi', ], envelope=[envelope, ])
                if 'view_only' in self.parent.context['request'].query_params.keys():
                    query_dict.update(view_only=[self.parent.context['request'].query_params['view_only']])
                esi_url = utils.extend_querystring_params(href, query_dict)
                return '<esi:include src="{}"/>'.format(esi_url)

    def format_filter(self, obj):
        """ Take filters specified in self.filter and format them in a way that can be easily parametrized

        :param obj: RelationshipField object
        :return: list of dictionaries with 'field_name' and 'value' for each filter
        """
        filter_fields = self.filter.keys()
        filters = []
        for field_name in filter_fields:
            try:
                # check if serializer method passed in
                serializer_method = getattr(self.parent, self.filter[field_name])
            except AttributeError:
                value = self.lookup_attribute(obj, self.filter[field_name])
            else:
                value = serializer_method(obj)
            if not value:
                continue
            filters.append({'field_name': field_name, 'value': value})
        return filters if filters else None

    def to_internal_value(self, data):
        return data

    # Overrides HyperlinkedIdentityField
    def to_representation(self, value):
        request = self.context.get('request', None)
        format = self.context.get('format', None)

        assert request is not None, (
            '`%s` requires the request in the serializer'
            " context. Add `context={'request': request}` when instantiating "
            'the serializer.' % self.__class__.__name__
        )

        # By default use whatever format is given for the current context
        # unless the target is a different type to the source.
        #
        # Eg. Consider a HyperlinkedIdentityField pointing from a json
        # representation to an html property of that representation...
        #
        # '/snippets/1/' should link to '/snippets/1/highlight/'
        # ...but...
        # '/snippets/1/.json' should link to '/snippets/1/highlight/.html'
        if format and self.format and self.format != format:
            format = self.format

        # Return the hyperlink, or error if incorrectly configured.
        try:
            url = self.get_url(value, self.view_name, request, format)
        except NoReverseMatch:
            msg = (
                'Could not resolve URL for hyperlinked relationship using '
                'view name "%s". You may have failed to include the related '
                'model in your API, or incorrectly configured the '
                '`lookup_field` attribute on this field.'
            )
            if value in ('', None):
                value_string = {'': 'the empty string', None: 'None'}[value]
                msg += (
                    ' WARNING: The value of the field on the model instance '
                    "was %s, which may be why it didn't match any "
                    'entries in your URL conf.' % value_string
                )
            raise ImproperlyConfigured(msg % self.view_name)

        if url is None:
            # Prior to 2.9, empty relationships were omitted from the response.
            # This conflicts with the JSON-API spec and was fixed in 2.9.
            if StrictVersion(request.version) < StrictVersion('2.9'):
                raise SkipField
            else:
                return {'data': None}

        related_url = url['related']
        related_path = urlparse(related_url).path if related_url else None
        related_meta = self.get_meta_information(self.related_meta, value)
        self_url = url['self']
        self_meta = self.get_meta_information(self.self_meta, value)
        relationship = format_relationship_links(related_url, self_url, related_meta, self_meta)
        if related_url:
            resolved_url = resolve(related_path)
            related_class = resolved_url.func.view_class
            if issubclass(related_class, RetrieveModelMixin):
                try:
                    related_type = resolved_url.namespace.split(':')[-1]
                    # TODO: change kwargs to preprint_provider_id and registration_id
                    if related_class.view_name == 'node-settings':
                        related_id = resolved_url.kwargs['node_id']
                        related_type = 'node-setting'
                    elif related_class.view_name == 'node-storage':
                        related_id = resolved_url.kwargs['node_id']
                        related_type = 'node-storage'
                    elif related_type in ('preprint_providers', 'preprint-providers', 'registration-providers'):
                        related_id = resolved_url.kwargs['provider_id']
                    elif related_type in ('registrations', 'draft_nodes'):
                        related_id = resolved_url.kwargs['node_id']
                    elif related_type == 'schemas' and related_class.view_name == 'registration-schema-detail':
                        related_id = resolved_url.kwargs['schema_id']
                        related_type = 'registration-schemas'
                    elif related_type == 'users' and related_class.view_name == 'user_settings':
                        related_id = resolved_url.kwargs['user_id']
                        related_type = 'user-settings'
                    elif related_type == 'institutions' and related_class.view_name == 'institution-summary-metrics':
                        related_id = resolved_url.kwargs['institution_id']
                        related_type = 'institution-summary-metrics'
<<<<<<< HEAD
                    elif related_type == 'collections' and related_class.view_name == 'collected-metadata-detail':
                        related_id = f'{resolved_url.kwargs["cgm_id"]}-{resolved_url.kwargs["collection_id"]}'
=======
                    elif related_type == 'collections' and related_class.view_name == 'collection-submission-detail':
                        related_id = f'{resolved_url.kwargs["collection_submission_id"]}-{resolved_url.kwargs["collection_id"]}'
>>>>>>> 51cbb49b
                        related_type = 'collections-submission'
                    else:
                        related_id = resolved_url.kwargs[related_type[:-1] + '_id']
                except KeyError:
                    return relationship
                relationship['data'] = {'id': related_id, 'type': related_type}
        return relationship


class TypedRelationshipField(RelationshipField):
    """ Overrides get_url to inject a typed namespace.

        Assumption: Namespaces for each type MUST be the same as the dasharized JSONAPI-type
    """

    def get_url(self, obj, view_name, request, format):
        if len(view_name.split(':')) == 2:
            untyped_view = view_name
            view_parts = view_name.split(':')
            request = self.context.get('request', None)
            if isinstance(self.root, JSONAPIListSerializer):
                view_parts.insert(1, get_meta_type(self.root.child, request).replace('_', '-'))
            else:
                view_parts.insert(1, get_meta_type(self.root, request).replace('_', '-'))
            self.view_name = view_name = ':'.join(view_parts)
            for k, v in list(self.views.items()):
                if v == untyped_view:
                    self.views[k] = view_name
        return super(TypedRelationshipField, self).get_url(obj, view_name, request, format)


class FileRelationshipField(RelationshipField):
    def get_url(self, obj, view_name, request, format):
        if obj.kind == 'folder':
            raise SkipField
        return super(FileRelationshipField, self).get_url(obj, view_name, request, format)


class TargetField(ser.Field):
    """
    Field that returns a nested dict with the url (constructed based
    on the object's type), optional meta information, and link_type.

    Example:

        target = TargetField(link_type='related', meta={'type': 'get_target_type'})

    """
    json_api_link = True  # serializes to a links object
    view_map = {
        'node': {
            'view': 'nodes:node-detail',
            'lookup_kwarg': 'node_id',
        },
        'registration': {
            'view': 'registrations:registration-detail',
            'lookup_kwarg': 'node_id',
        },
        'preprint': {
            'view': 'preprints:preprint-detail',
            'lookup_kwarg': 'preprint_id',
        },
        'draft-node': {
            'view': 'draft_nodes:node-detail',
            'lookup_kwarg': 'node_id',
        },
        'comment': {
            'view': 'comments:comment-detail',
            'lookup_kwarg': 'comment_id',
        },
        'nodewikipage': {
            'view': None,
            'lookup_kwarg': None,
        },
    }

    def __init__(self, **kwargs):
        self.meta = kwargs.pop('meta', {})
        self.link_type = kwargs.pop('link_type', 'url')
        super(TargetField, self).__init__(read_only=True, **kwargs)

    def resolve(self, resource, field_name, request):
        """
        Resolves the view for target node or target comment when embedding.
        """
        if hasattr(resource.target, 'referent'):
            name = resource.target.referent._name
        else:
            name = resource.target.__class__.__name__.lower()

        view_info = self.view_map.get(name, None)
        if not view_info:
            raise api_exceptions.TargetNotSupportedError(f'{name} is not a supported target type')

        if not view_info['view']:
            return None, None, None
        embed_value = resource.target._id

        return resolve(
            reverse(
                view_info['view'],
                kwargs={
                    view_info['lookup_kwarg']: embed_value,
                    'version': request.parser_context['kwargs']['version'],
                },
            ),
        )

    def to_esi_representation(self, value, envelope='data'):
        href = value.get_absolute_url()

        if href:
            esi_url = utils.extend_querystring_params(href, dict(envelope=[envelope, ], format=['jsonapi', ]))
            return '<esi:include src="{}"/>'.format(esi_url)
        return self.to_representation(value)

    def to_representation(self, value):
        """
        Returns nested dictionary in format {'links': {'self.link_type': ... }

        If no meta information, self.link_type is equal to a string containing link's URL.  Otherwise,
        the link is represented as a links object with 'href' and 'meta' members.
        """
        meta = functional.rapply(self.meta, _url_val, obj=value, serializer=self.parent, request=self.context['request'])
        obj = getattr(value, 'referent', value)
        return {
            'links': {
                self.link_type: {
                    'href': obj.get_absolute_url(),
                    'meta': meta,
                },
            },
            'data': {
                'type': meta['type'],
                'id': obj._id,
            },
        }


class LinksField(ser.Field):
    """Links field that resolves to a links object. Used in conjunction with `Link`.
    If the object to be serialized implements `get_absolute_url`, then the return value
    of that method is used for the `self` link.

    Example: ::

        links = LinksField({
            'html': 'absolute_url',
            'children': {
                'related': Link('nodes:node-children', node_id='<_id>'),
                'count': 'get_node_count'
            },
            'contributors': {
                'related': Link('nodes:node-contributors', node_id='<_id>'),
                'count': 'get_contrib_count'
            },
            'registrations': {
                'related': Link('nodes:node-registrations', node_id='<_id>'),
                'count': 'get_registration_count'
            },
        })
    """

    def __init__(self, links, *args, **kwargs):
        ser.Field.__init__(self, read_only=True, *args, **kwargs)
        self.links = links

    def get_attribute(self, obj):
        # We pass the object instance onto `to_representation`,
        # not just the field attribute.
        return obj

    def _extend_url_with_vol_key(self, url):
        return utils.extend_querystring_if_key_exists(url, self.context['request'], 'view_only')

    def to_representation(self, obj):
        ret = {}
        for name, value in self.links.items():
            try:
                url = _url_val(value, obj=obj, serializer=self.parent, request=self.context['request'])
            except SkipField:
                continue

            if name in ['self', 'info']:
                ret[name] = self._extend_url_with_vol_key(url)
            else:
                ret[name] = url

        if 'self' not in ret and hasattr(obj, 'get_absolute_url'):
            ret['self'] = self._extend_url_with_vol_key(obj.get_absolute_url())

        if 'info' in ret:
            if hasattr(obj, 'get_absolute_info_url'):
                ret['info'] = self._extend_url_with_vol_key(obj.get_absolute_info_url())

        return ret


_tpl_pattern = re.compile(r'\s*<\s*(\S*)\s*>\s*')


def _tpl(val):
    """Return value within ``< >`` if possible, else return ``None``."""
    match = _tpl_pattern.match(val)
    if match:
        return match.groups()[0]
    return None


def _get_attr_from_tpl(attr_tpl, obj):
    attr_name = _tpl(str(attr_tpl))
    if attr_name:
        attribute_value = obj
        for attr_segment in attr_name.split('.'):
            attribute_value = getattr(attribute_value, attr_segment, ser.empty)
        if attribute_value is not ser.empty:
            return attribute_value
        elif attr_name in obj:
            return obj[attr_name]
        else:
            raise AttributeError(
                '{attr_name!r} is not a valid '
                'attribute of {obj!r}'.format(
                    attr_name=attr_name, obj=obj,
                ),
            )
    else:
        return attr_tpl


# TODO: Make this a Field that is usable on its own?
class Link(object):
    """Link object to use in conjunction with Links field. Does reverse lookup of
    URLs given an endpoint name and attributed enclosed in `<>`. This includes
    complex key strings like 'user.id'
    """

    def __init__(self, endpoint, args=None, kwargs=None, query_kwargs=None, **kw):
        self.endpoint = endpoint
        self.kwargs = kwargs or {}
        self.args = args or tuple()
        self.reverse_kwargs = kw
        self.query_kwargs = query_kwargs or {}

    def resolve_url(self, obj, request):
        kwarg_values = {key: _get_attr_from_tpl(attr_tpl, obj) for key, attr_tpl in self.kwargs.items()}
        kwarg_values.update({'version': request.parser_context['kwargs']['version']})
        arg_values = [_get_attr_from_tpl(attr_tpl, obj) for attr_tpl in self.args]
        query_kwarg_values = {key: _get_attr_from_tpl(attr_tpl, obj) for key, attr_tpl in self.query_kwargs.items()}
        # Presumably, if you have are expecting a value but the value is empty, then the link is invalid.
        for item in kwarg_values:
            if kwarg_values[item] is None:
                raise SkipField
        return utils.absolute_reverse(
            self.endpoint,
            args=arg_values,
            kwargs=kwarg_values,
            query_kwargs=query_kwarg_values,
            **self.reverse_kwargs
        )


class WaterbutlerLink(Link):
    """Link object to use in conjunction with Links field. Builds a Waterbutler URL for files.
    """

    def __init__(self, must_be_file=None, must_be_folder=None, **kwargs):
        self.kwargs = kwargs
        self.must_be_file = must_be_file
        self.must_be_folder = must_be_folder

    def resolve_url(self, obj, request):
        """Reverse URL lookup for WaterButler routes
        """
        if self.must_be_folder is True and not obj.path.endswith('/'):
            raise SkipField
        if self.must_be_file is True and obj.path.endswith('/'):
            raise SkipField

        if 'view_only' not in self.kwargs:
            view_only = request.query_params.get('view_only', False)
            if view_only:
                self.kwargs['view_only'] = view_only

        base_url = None
        if hasattr(obj.target, 'osfstorage_region'):
            base_url = obj.target.osfstorage_region.waterbutler_url

        url = utils.waterbutler_api_url_for(obj.target._id, obj.provider, obj.path, base_url=base_url, **self.kwargs)
        if not url:
            raise SkipField
        else:
            return url


class RelatedLambdaRelationshipField(RelationshipField):
    """
    An extension of a RelationshipField which enables the use of a lambda
    function to determine the related_view where the argument of the lambda
    function is an attribute, distinct from the field name, on the serialized object.

    e.g. (NodeFileHyperLinkField extends this class)
    files = NodeFileHyperLinkField(
        related_view=lambda node: 'draft_nodes:node-files' if getattr(node, 'type', False) == 'osf.draftnode' else 'nodes:node-files',
        view_lambda_argument='target',
        related_view_kwargs={'node_id': '<target._id>', 'path': '<path>', 'provider': '<provider>'},
        kind='folder',
    )
    In a standard RelationshipField, the lambda for the related_view would fail to evaluate because
    the argument would be <serialized_object>.files while the lambda's argument should be <serialized_object.target>.
    This class uses the `view_lambda_argument` to determine the attribute on the serialized object to use
    as the argument for the lambda function.
    """

    def __init__(self, view_lambda_argument=None, **kws):
        self.view_lambda_argument = view_lambda_argument
        super().__init__(**kws)

    def get_attribute(self, instance):
        return instance

    def _handle_callable_view(self, obj, view):
        return view(getattr(obj, self.view_lambda_argument))


class NodeFileHyperLinkField(RelatedLambdaRelationshipField):
    def __init__(self, kind=None, never_embed=False, **kws):
        self.kind = kind
        self.never_embed = never_embed
        super().__init__(**kws)

    def get_url(self, obj, view_name, request, format):
        if self.kind and obj.kind != self.kind:
            raise SkipField
        return super().get_url(obj, view_name, request, format)


class JSONAPIListSerializer(ser.ListSerializer):
    def to_representation(self, data):
        enable_esi = self.context.get('enable_esi', False)
        envelope = self.context.update({'envelope': None})
        # Don't envelope when serializing collection
        errors = {}
        bulk_skip_uneditable = utils.is_truthy(self.context['request'].query_params.get('skip_uneditable', False))

        if isinstance(data, collections.Mapping):
            errors = data.get('errors', None)
            data = data.get('data', None)
        if enable_esi:
            ret = [
                self.child.to_esi_representation(item, envelope=None) for item in data
            ]
        else:
            ret = [
                self.child.to_representation(item, envelope=envelope) for item in data
            ]

        if errors and bulk_skip_uneditable:
            ret.append({'errors': errors})

        return ret

    # Overrides ListSerializer which doesn't support multiple update by default
    def update(self, instance, validated_data):

        # avoiding circular import
        from api.nodes.serializers import CompoundIDField

        # if PATCH request, the child serializer's partial attribute needs to be True
        if self.context['request'].method == 'PATCH':
            self.child.partial = True

        bulk_skip_uneditable = utils.is_truthy(self.context['request'].query_params.get('skip_uneditable', False))
        if not bulk_skip_uneditable:
            if len(instance) != len(validated_data):
                raise exceptions.ValidationError({'non_field_errors': 'Could not find all objects to update.'})

        id_lookup = self.child.fields['id'].source
        data_mapping = {item.get(id_lookup): item for item in validated_data}

        if isinstance(self.child.fields['id'], CompoundIDField):
            instance_mapping = {self.child.fields['id'].get_id(item): item for item in instance}
        else:
            instance_mapping = {getattr(item, id_lookup): item for item in instance}

        ret = {'data': []}

        for resource_id, resource in instance_mapping.items():
            data = data_mapping.pop(resource_id, None)
            ret['data'].append(self.child.update(resource, data))

        # If skip_uneditable in request, add validated_data for nodes in which the user did not have edit permissions to errors
        if data_mapping and bulk_skip_uneditable:
            ret.update({'errors': data_mapping.values()})
        return ret

    # overrides ListSerializer
    def run_validation(self, data):
        meta = getattr(self, 'Meta', None)
        bulk_limit = getattr(meta, 'bulk_limit', BULK_SETTINGS['DEFAULT_BULK_LIMIT'])

        num_items = len(data)

        if num_items > bulk_limit:
            raise api_exceptions.JSONAPIException(
                source={'pointer': '/data'},
                detail='Bulk operation limit is {}, got {}.'.format(bulk_limit, num_items),
            )

        return super(JSONAPIListSerializer, self).run_validation(data)

    # overrides ListSerializer: Add HTML-sanitization similar to that used by APIv1 front-end views
    def is_valid(self, clean_html=True, **kwargs):
        """
        After validation, scrub HTML from validated_data prior to saving (for create and update views)

        Exclude 'type' from validated_data.

        """
        ret = super(JSONAPIListSerializer, self).is_valid(**kwargs)

        if clean_html is True:
            self._validated_data = functional.rapply(self.validated_data, sanitize.strip_html)

        for data in self._validated_data:
            data.pop('type', None)

        return ret


class SparseFieldsetMixin(object):
    def parse_sparse_fields(self, allow_unsafe=False, **kwargs):
        request = kwargs.get('context', {}).get('request', None)
        if request and (allow_unsafe or request.method in permissions.SAFE_METHODS):
            sparse_fieldset_query_param = 'fields[{}]'.format(get_meta_type(self, request))
            if sparse_fieldset_query_param in request.query_params:
                fieldset = request.query_params[sparse_fieldset_query_param].split(',')
                for field_name in self.fields.fields.copy().keys():
                    if field_name in ('id', 'links', 'type'):
                        # MUST return these fields
                        continue
                    if field_name not in fieldset:
                        self.fields.pop(field_name)

class BaseAPISerializer(ser.Serializer, SparseFieldsetMixin):

    def __init__(self, *args, **kwargs):
        self.parse_sparse_fields(**kwargs)
        super(BaseAPISerializer, self).__init__(*args, **kwargs)
        self.model_field_names = [
            name if field.source == '*' else field.source
            for name, field in self.fields.items()
        ]


class JSONAPISerializer(BaseAPISerializer):
    """Base serializer. Requires that a `type_` option is set on `class Meta`. Also
    allows for enveloping of both single resources and collections.  Looks to nest fields
    according to JSON API spec. Relational fields must set json_api_link=True flag.
    Self/html links must be nested under "links".
    """
    writeable_method_fields = frozenset([])

    # Don't serialize relationships that use these views
    # when viewing thru an anonymous VOL
    views_to_hide_if_anonymous = {
        'users:user-detail',
        'nodes:node-registrations',
    }

    # overrides Serializer
    @classmethod
    def many_init(cls, *args, **kwargs):
        kwargs['child'] = cls(*args, **kwargs)
        return JSONAPIListSerializer(*args, **kwargs)

    def invalid_embeds(self, fields, embeds):
        fields_check = fields[:]
        for index, field in enumerate(fields_check):
            if getattr(field, 'field', None):
                fields_check[index] = field.field
        invalid_embeds = set(embeds.keys()) - set(
            [f.field_name for f in fields_check if getattr(f, 'json_api_link', False)],
        )
        return invalid_embeds

    def to_esi_representation(self, data, envelope='data'):
        href = None
        query_params_blacklist = ['page[size]']
        href = self.get_absolute_url(data)
        if href and href != '{}':
            esi_url = furl.furl(href).add(args=dict(self.context['request'].query_params)).remove(
                args=query_params_blacklist,
            ).remove(args=['envelope']).add(args={'envelope': envelope}).url
            return '<esi:include src="{}"/>'.format(esi_url)
        # failsafe, let python do it if something bad happened in the ESI construction
        return super(JSONAPISerializer, self).to_representation(data)

    def run_validation(self, data):
        # Overrides construtor for validated_data to allow writes to a SerializerMethodField
        # Validation for writeable SMFs is expected to happen in the model
        _validated_data = super(JSONAPISerializer, self).run_validation(data)
        for field in self.writeable_method_fields:
            if field in data:
                _validated_data[field] = data[field]
        return _validated_data

    def get_unwrapped_field(self, field):
        """
        Returns the lowest nested field. If no nesting, returns the original field.
        :param field, highest field

        Assumes nested structures like the following:
        - field, field.field, field.child_relation, field.field.child_relation, etc.
        """
        while hasattr(field, 'field'):
            field = field.field
        return getattr(field, 'child_relation', field)

    # overrides Serializer
    def to_representation(self, obj, envelope='data'):
        """Serialize to final representation.

        :param obj: Object to be serialized.
        :param envelope: Key for resource object.
        """
        ret = {}
        request = self.context.get('request')
        type_ = get_meta_type(self, request)
        assert type_ is not None, 'Must define Meta.type_ or Meta.get_type()'
        self.parse_sparse_fields(allow_unsafe=True, context=self.context)

        data = {
            'id': '',
            'type': type_,
            'attributes': {},
            'relationships': {},
            'embeds': {},
            'links': {},
        }

        embeds = self.context.get('embed', {})
        context_envelope = self.context.get('envelope', envelope)
        if context_envelope == 'None':
            context_envelope = None
        enable_esi = self.context.get('enable_esi', False)
        is_anonymous = is_anonymized(self.context['request'])
        to_be_removed = set()
        if is_anonymous and hasattr(self, 'non_anonymized_fields'):
            # Drop any fields that are not specified in the `non_anonymized_fields` variable.
            allowed = set(self.non_anonymized_fields)
            existing = set(self.fields.keys())
            to_be_removed = existing - allowed

        fields = [
            field for field in self.fields.values() if
            not field.write_only and field.field_name not in to_be_removed
        ]

        invalid_embeds = self.invalid_embeds(fields, embeds)
        invalid_embeds = invalid_embeds - to_be_removed
        if invalid_embeds:
            raise api_exceptions.InvalidQueryStringError(
                parameter='embed',
                detail='The following fields are not embeddable: {}'.format(
                    ', '.join(invalid_embeds),
                ),
            )

        for field in fields:
            nested_field = self.get_unwrapped_field(field)
            try:
                if hasattr(field, 'child_relation'):
                    attribute = field.child_relation.get_attribute(obj)
                else:
                    attribute = field.get_attribute(obj)
            except SkipField:
                continue
            if attribute is None:
                # We skip `to_representation` for `None` values so that
                # fields do not have to explicitly deal with that case.
                if isinstance(nested_field, RelationshipField):
                    # if this is a RelationshipField, serialize as a null relationship
                    data['relationships'][field.field_name] = {'data': None}
                else:
                    # otherwise, serialize as an null attribute
                    data['attributes'][field.field_name] = None
            else:
                try:
                    if hasattr(field, 'child_relation'):
                        if hasattr(attribute, 'all'):
                            representation = field.child_relation.to_representation(attribute.all())
                        else:
                            representation = field.child_relation.to_representation(attribute)
                    else:
                        if hasattr(attribute, 'all'):
                            representation = field.to_representation(attribute.all())
                        else:
                            representation = field.to_representation(attribute)
                except SkipField:
                    continue
                if getattr(field, 'json_api_link', False) or getattr(nested_field, 'json_api_link', False):
                    # If embed=field_name is appended to the query string or 'always_embed' flag is True, directly embed the
                    # results in addition to adding a relationship link
                    if embeds and (field.field_name in embeds or getattr(field, 'always_embed', None)):
                        if enable_esi:
                            try:
                                result = field.to_esi_representation(attribute, envelope=envelope)
                            except SkipField:
                                continue
                        else:
                            try:
                                # If a field has an empty representation, it should not be embedded.
                                result = self.context['embed'][field.field_name](obj)
                            except SkipField:
                                result = None

                        if result:
                            data['embeds'][field.field_name] = result
                        else:
                            data['embeds'][field.field_name] = {'error': 'This field is not embeddable.'}
                    try:
                        if not (
                            is_anonymous and
                            hasattr(field, 'view_name') and
                                field.view_name in self.views_to_hide_if_anonymous
                        ):
                            data['relationships'][field.field_name] = representation
                    except SkipField:
                        continue
                elif field.field_name == 'id':
                    data['id'] = representation
                elif field.field_name == 'links':
                    data['links'] = representation
                else:
                    data['attributes'][field.field_name] = representation

        if not data['relationships']:
            del data['relationships']

        if not data['embeds']:
            del data['embeds']

        if context_envelope:
            ret[context_envelope] = data
            if is_anonymous:
                ret['meta'] = {'anonymous': True}
        else:
            ret = data

        additional_meta = self.get_meta(obj)
        if additional_meta:
            meta_obj = ret.setdefault('meta', {})
            meta_obj.update(additional_meta)
        return ret

    def get_absolute_url(self, obj):
        raise NotImplementedError()

    def get_meta(self, obj):
        return None

    def get_absolute_html_url(self, obj):
        return utils.extend_querystring_if_key_exists(obj.absolute_url, self.context['request'], 'view_only')

    # overrides Serializer: Add HTML-sanitization similar to that used by APIv1 front-end views
    def is_valid(self, clean_html=True, **kwargs):
        """
        After validation, scrub HTML from validated_data prior to saving (for create and update views)

        Exclude 'type' and '_id' from validated_data.

        """
        try:
            ret = super(JSONAPISerializer, self).is_valid(**kwargs)
        except exceptions.ValidationError as e:

            # The following is for special error handling for ListFields.
            # Without the following, the error detail on the API response would be
            # a list instead of a string.
            for key in e.detail.keys():
                if isinstance(e.detail[key], dict):
                    e.detail[key] = next(iter(e.detail[key].values()))
            raise e

        if clean_html is True:
            self._validated_data = self.sanitize_data()

        self._validated_data.pop('type', None)
        self._validated_data.pop('target_type', None)

        if self.context['request'].method in utils.UPDATE_METHODS:
            self._validated_data.pop('_id', None)

        return ret

    def sanitize_data(self):
        return functional.rapply(self.validated_data, sanitize.strip_html)


class JSONAPIRelationshipSerializer(BaseAPISerializer):
    """Base Relationship serializer. Requires that a `type_` option is set on `class Meta`.
    Provides a simplified serialization of the relationship, allowing for simple update request
    bodies.
    """
    id = ser.CharField(required=False, allow_null=True)
    type = TypeField(required=False, allow_null=True)

    def to_representation(self, obj):
        request = self.context.get('request')
        type_ = get_meta_type(self, request)
        assert type_ is not None, 'Must define Meta.type_ or Meta.get_type()'
        relation_id_field = self.fields['id']
        attribute = relation_id_field.get_attribute(obj)
        relationship = relation_id_field.to_representation(attribute)

        data = {'type': type_, 'id': relationship} if relationship else None

        return data


def DevOnly(field):
    """Make a field only active in ``DEV_MODE``. ::

        experimental_field = DevMode(CharField(required=False))
    """
    return field if settings.DEV_MODE else None


class RestrictedDictSerializer(ser.Serializer):
    def to_representation(self, obj):
        data = {}
        fields = [field for field in self.fields.values() if not field.write_only]

        for field in fields:
            try:
                attribute = field.get_attribute(obj)
            except ser.SkipField:
                continue

            if attribute is None:
                # We skip `to_representation` for `None` values so that
                # fields do not have to explicitly deal with that case.
                data[field.field_name] = None
            else:
                data[field.field_name] = field.to_representation(attribute)
        return data


def relationship_diff(current_items, new_items):
    """
    To be used in POST and PUT/PATCH relationship requests, as, by JSON API specs,
    in update requests, the 'remove' items' relationships would be deleted, and the
    'add' would be added, while for create requests, only the 'add' would be added.

    :param current_items: The current items in the relationship
    :param new_items: The items passed in the request
    :return:
    """

    return {
        'add': {k: new_items[k] for k in (set(new_items.keys()) - set(current_items.keys()))},
        'remove': {k: current_items[k] for k in (set(current_items.keys()) - set(new_items.keys()))},
    }


class AddonAccountSerializer(JSONAPISerializer):
    id = ser.CharField(source='_id', read_only=True)
    provider = ser.CharField(read_only=True)
    profile_url = ser.CharField(required=False, read_only=True)
    display_name = ser.CharField(required=False, read_only=True)

    links = links = LinksField({
        'self': 'get_absolute_url',
    })

    class Meta:
        @staticmethod
        def get_type(request):
            return get_kebab_snake_case_field(request.version, 'external-accounts')

    def get_absolute_url(self, obj):
        kwargs = self.context['request'].parser_context['kwargs']
        kwargs.update({'account_id': obj._id})
        return utils.absolute_reverse(
            'users:user-external_account-detail',
            kwargs=kwargs,
        )
        return obj.get_absolute_url()


class LinkedNode(JSONAPIRelationshipSerializer):
    id = ser.CharField(source='_id', required=False, allow_null=True)

    class Meta:
        @staticmethod
        def get_type(request):
            if StrictVersion(request.version) < StrictVersion('2.13'):
                return 'linked_nodes'
            return 'nodes'


class LinkedRegistration(JSONAPIRelationshipSerializer):
    id = ser.CharField(source='_id', required=False, allow_null=True)

    class Meta:
        @staticmethod
        def get_type(request):
            if StrictVersion(request.version) < StrictVersion('2.13'):
                return 'linked_registrations'
            return 'registrations'


class LinkedPreprint(LinkedNode):
    class Meta:
        @staticmethod
        def get_type(request):
            if StrictVersion(request.version) < StrictVersion('2.13'):
                return 'linked_preprints'
            return 'preprints'


class LinkedNodesRelationshipSerializer(BaseAPISerializer):
    data = ser.ListField(child=LinkedNode())
    links = LinksField({
        'self': 'get_self_url',
        'html': 'get_related_url',
    })

    def get_self_url(self, obj):
        return obj['self'].linked_nodes_self_url

    def get_related_url(self, obj):
        return obj['self'].linked_nodes_related_url

    class Meta:
        @staticmethod
        def get_type(request):
            if StrictVersion(request.version) < StrictVersion('2.13'):
                return 'linked_nodes'
            return 'nodes'

    def get_pointers_to_add_remove(self, pointers, new_pointers):
        diff = relationship_diff(
            current_items={pointer._id: pointer for pointer in pointers},
            new_items={val['_id']: val for val in new_pointers},
        )

        nodes_to_add = []
        for node_id in diff['add']:
            node = AbstractNode.load(node_id) or Preprint.load(node_id)
            if not node:
                raise exceptions.NotFound(detail='Node with id "{}" was not found'.format(node_id))
            nodes_to_add.append(node)

        return nodes_to_add, diff['remove'].values()

    def make_instance_obj(self, obj):
        # Convenience method to format instance based on view's get_object
        return {
            'data': [
                pointer for pointer in
                obj.linked_nodes.filter(is_deleted=False, type='osf.node')
            ], 'self': obj,
        }

    def update(self, instance, validated_data):
        collection = instance['self']
        auth = utils.get_user_auth(self.context['request'])

        add, remove = self.get_pointers_to_add_remove(pointers=instance['data'], new_pointers=validated_data['data'])

        for pointer in remove:
            collection.rm_pointer(pointer, auth)
        for node in add:
            try:
                collection.add_pointer(node, auth)
            except ValueError as e:
                raise api_exceptions.InvalidModelValueError(
                    detail=str(e),
                )

        return self.make_instance_obj(collection)

    def create(self, validated_data):
        instance = self.context['view'].get_object()
        auth = utils.get_user_auth(self.context['request'])
        collection = instance['self']

        add, remove = self.get_pointers_to_add_remove(pointers=instance['data'], new_pointers=validated_data['data'])

        if not len(add):
            raise api_exceptions.RelationshipPostMakesNoChanges

        for node in add:
            try:
                collection.add_pointer(node, auth)
            except ValueError as e:
                raise api_exceptions.InvalidModelValueError(
                    detail=str(e),
                )
        return self.make_instance_obj(collection)


class LinkedRegistrationsRelationshipSerializer(BaseAPISerializer):
    data = ser.ListField(child=LinkedRegistration())
    links = LinksField({
        'self': 'get_self_url',
        'html': 'get_related_url',
    })

    def get_self_url(self, obj):
        return obj['self'].linked_registrations_self_url

    def get_related_url(self, obj):
        return obj['self'].linked_registrations_related_url

    class Meta:
        @staticmethod
        def get_type(request):
            if StrictVersion(request.version) < StrictVersion('2.13'):
                return 'linked_registrations'
            return 'registrations'

    def get_pointers_to_add_remove(self, pointers, new_pointers):
        diff = relationship_diff(
            current_items={pointer._id: pointer for pointer in pointers},
            new_items={val['_id']: val for val in new_pointers},
        )

        nodes_to_add = []
        for node_id in diff['add']:
            node = AbstractNode.load(node_id)
            if not node:
                raise exceptions.NotFound(detail='Node with id "{}" was not found'.format(node_id))
            nodes_to_add.append(node)

        return nodes_to_add, diff['remove'].values()

    def make_instance_obj(self, obj):
        # Convenience method to format instance based on view's get_object
        return {
            'data': [
                pointer for pointer in
                obj.linked_nodes.filter(is_deleted=False, type='osf.registration')
            ], 'self': obj,
        }

    def update(self, instance, validated_data):
        collection = instance['self']
        auth = utils.get_user_auth(self.context['request'])

        add, remove = self.get_pointers_to_add_remove(pointers=instance['data'], new_pointers=validated_data['data'])

        for pointer in remove:
            collection.rm_pointer(pointer, auth)
        for node in add:
            try:
                collection.add_pointer(node, auth)
            except ValueError as e:
                raise api_exceptions.InvalidModelValueError(
                    detail=str(e),
                )

        return self.make_instance_obj(collection)

    def create(self, validated_data):
        instance = self.context['view'].get_object()
        auth = utils.get_user_auth(self.context['request'])
        collection = instance['self']

        add, remove = self.get_pointers_to_add_remove(pointers=instance['data'], new_pointers=validated_data['data'])

        if not len(add):
            raise api_exceptions.RelationshipPostMakesNoChanges

        for node in add:
            try:
                collection.add_pointer(node, auth)
            except ValueError as e:
                raise api_exceptions.InvalidModelValueError(
                    detail=str(e),
                )

        return self.make_instance_obj(collection)


class LinkedPreprintsRelationshipSerializer(LinkedNodesRelationshipSerializer):
    data = ser.ListField(child=LinkedPreprint())

    def get_self_url(self, obj):
        return obj['self'].linked_preprints_self_url

    def get_related_url(self, obj):
        return obj['self'].linked_preprints_related_url

    class Meta:
        @staticmethod
        def get_type(request):
            if StrictVersion(request.version) < StrictVersion('2.13'):
                return 'linked_preprints'
            return 'preprints'

    def make_instance_obj(self, obj):
        # Convenience method to format instance based on view's get_object
        return {
            'data': [
                pointer for pointer in
                obj.linked_nodes.filter(deleted__isnull=True, type='osf.preprint')
            ], 'self': obj,
        }


class MaintenanceStateSerializer(ser.ModelSerializer):

    class Meta:
        model = MaintenanceState
        fields = ('level', 'message', 'start', 'end')


class HideIfSwitch(ConditionalField):
    """
    If switch is switched this field is hidden/unhidden. This field is hidden if the switch state matches
    the value of the hide_if parameter.
    """
    def __init__(self, switch_name: str, field: ser.Field, hide_if: bool = False, **kwargs):
        """
        :param switch_name: The name of the switch that is validated
        :param field: The field that's being validated by the switch.
        :param hide_if: The value of the switch that indicates it's hidden.
        :param kwargs: You know, kwargs...
        """
        super(HideIfSwitch, self).__init__(field, **kwargs)
        self.switch_name = switch_name
        self.hide_if = hide_if

    def should_hide(self, instance):
        return waffle.switch_is_active(self.switch_name) == self.hide_if


class DisableIfSwitch(HideIfSwitch):
    """
    If switch is switched this field will become hidden/unhidden and attempts to modify this field
    will result in a validation error/pass normally. This field is disabled if the switch state matches
    the value of the hide_if parameter.
    """
    def __init__(self, switch_name: str, field: ser.Field, hide_if: bool = False, **kwargs):
        """
        :param switch_name: The name of the switch that is validated
        :param field: The field that's being validated by the switch.
        :param hide_if: The value of the switch that indicates it's hidden/validated.
        :param kwargs: My mama always told me life is like a bunch of kwargs...
        """
        super(DisableIfSwitch, self).__init__(switch_name, field, hide_if, **kwargs)
        self.validators.append(SwitchValidator(self.switch_name))


class EnumField(ser.ChoiceField):
    """
    Custom field for using Int enums internally in a human-readable way.
    """
    def __init__(self, enum_class, **kwargs):
        self._enum_class = enum_class
        # We usually define this on the Enum class
        choices = tuple((entry.value, entry.name.lower()) for entry in enum_class)
        super().__init__(choices=choices, **kwargs)

    def to_representation(self, value):
        return self._enum_class(value).name.lower()

    def to_internal_value(self, data):
        try:
            return self._enum_class[data.upper()].value
        except KeyError:
            raise EnumFieldMemberError(self._enum_class, data)<|MERGE_RESOLUTION|>--- conflicted
+++ resolved
@@ -939,13 +939,8 @@
                     elif related_type == 'institutions' and related_class.view_name == 'institution-summary-metrics':
                         related_id = resolved_url.kwargs['institution_id']
                         related_type = 'institution-summary-metrics'
-<<<<<<< HEAD
-                    elif related_type == 'collections' and related_class.view_name == 'collected-metadata-detail':
-                        related_id = f'{resolved_url.kwargs["cgm_id"]}-{resolved_url.kwargs["collection_id"]}'
-=======
                     elif related_type == 'collections' and related_class.view_name == 'collection-submission-detail':
                         related_id = f'{resolved_url.kwargs["collection_submission_id"]}-{resolved_url.kwargs["collection_id"]}'
->>>>>>> 51cbb49b
                         related_type = 'collections-submission'
                     else:
                         related_id = resolved_url.kwargs[related_type[:-1] + '_id']
