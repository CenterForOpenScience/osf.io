--- conflicted
+++ resolved
@@ -927,7 +927,6 @@
                     elif related_type == 'collections' and related_class.view_name == 'collection-submission-detail':
                         related_id = f'{resolved_url.kwargs["collection_submission_id"]}-{resolved_url.kwargs["collection_id"]}'
                         related_type = 'collection-submission'
-<<<<<<< HEAD
                     elif related_type == 'collection-providers' and related_class.view_name == 'collection-provider-detail':
                         related_id = resolved_url.kwargs['provider_id']
                         related_type = 'collection-providers'
@@ -937,14 +936,12 @@
                     elif related_type == 'preprint-providers' and related_class.view_name == 'preprint-provider-detail':
                         related_id = resolved_url.kwargs['provider_id']
                         related_type = 'preprint-providers'
-=======
                     elif related_type == 'custom-item-metadata':
                         related_id = resolved_url.kwargs['guid_id']
                         related_type = 'custom-item-metadata-records'
                     elif related_type == 'custom-file-metadata':
                         related_id = resolved_url.kwargs['guid_id']
                         related_type = 'custom-file-metadata-records'
->>>>>>> 4fb9d90e
                     else:
                         related_id = resolved_url.kwargs[related_type[:-1] + '_id']
                 except KeyError:
