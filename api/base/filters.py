--- conflicted
+++ resolved
@@ -518,15 +518,10 @@
                 operation['source_field_name'] = 'subjects__text'
                 operation['op'] = 'iexact'
 
-<<<<<<< HEAD
-    def preprints_queryset(self, base_queryset, auth_user, allow_contribs=True):
-        return Preprint.objects.can_view(base_queryset=base_queryset, user=auth_user, allow_contribs=allow_contribs)
-=======
     def preprints_queryset(self, base_queryset, auth_user, allow_contribs=True, public_only=False):
         return Preprint.objects.can_view(
             base_queryset=base_queryset,
             user=auth_user,
             allow_contribs=allow_contribs,
             public_only=public_only,
-        )
->>>>>>> 5c89ca4d
+        )