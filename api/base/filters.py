--- conflicted
+++ resolved
@@ -513,19 +513,11 @@
             admin_user_query = Q(node__contributor__user_id=auth_user.id, node__contributor__admin=True)
             reviews_user_query = Q(node__is_public=True, provider__in=get_objects_for_user(auth_user, 'view_submissions', PreprintProvider))
             if allow_contribs:
-<<<<<<< HEAD
-                contrib_user_query = ~Q(reviews_state=States.INITIAL.value) & Q(node__contributor__user_id=auth_user.id, node__contributor__read=True)
-=======
                 contrib_user_query = ~Q(machine_state=DefaultStates.INITIAL.value) & Q(node__contributor__user_id=auth_user.id, node__contributor__read=True)
->>>>>>> 64b37933
                 query = (no_user_query | contrib_user_query | admin_user_query | reviews_user_query)
             else:
                 query = (no_user_query | admin_user_query | reviews_user_query)
         else:
             query = no_user_query
 
-<<<<<<< HEAD
-        return base_queryset.annotate(default=Exists(sub_qs)).filter(Q(default=True) & query)
-=======
-        return base_queryset.annotate(default=Exists(sub_qs)).filter(Q(default=True) & query).distinct('id', 'created')
->>>>>>> 64b37933
+        return base_queryset.annotate(default=Exists(sub_qs)).filter(Q(default=True) & query).distinct('id', 'created')