--- conflicted
+++ resolved
@@ -221,11 +221,7 @@
 
 def chicago_reformat(node, cit):
     cit = remove_extra_period_after_right_quotation(cit)
-<<<<<<< HEAD
     new_csl = cit.split(str(node.csl['issued']['date-parts'][0][0]), 1)
-=======
-    new_csl = cit.split('20', 1)
->>>>>>> 3c36f23f
     contributors_list = list(node.visible_contributors)
     contributors_list_length = len(contributors_list)
     # throw error if there is no visible contributor
