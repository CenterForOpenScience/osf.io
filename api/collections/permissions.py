# -*- coding: utf-8 -*-
from __future__ import unicode_literals
import io

from rest_framework import permissions
from rest_framework.exceptions import NotFound, MethodNotAllowed

from api.base.exceptions import Gone
from api.base.parsers import JSONSchemaParser
from api.base.utils import get_user_auth, assert_resource_type
from osf.models import AbstractNode, Preprint, Collection, CollectionSubmission, CollectionProvider
from osf.utils.permissions import WRITE, ADMIN


class CollectionReadOrPublic(permissions.BasePermission):
    def has_permission(self, request, view):
        if request.method == 'GET':
            return self.has_object_permission(request, view, view.get_object())
        else:
            raise MethodNotAllowed(request.method)

    def has_object_permission(self, request, view, obj):
        auth = get_user_auth(request)
<<<<<<< HEAD
        if obj.target.collection.is_public:
            return True
        elif auth.user and auth.user.has_perm('view_submissions', obj.target.collection.provider):
=======
        if auth.user and auth.user.has_perm('view_submissions', obj.target.collection.provider):
>>>>>>> 8b92e2a2
            return True
        elif obj.target.guid.referent.can_view(auth):
            return True
        else:
            return False


class CollectionWriteOrPublic(permissions.BasePermission):
    # Adapted from ContributorOrPublic
    def has_object_permission(self, request, view, obj):
        if isinstance(obj, CollectionSubmission):
            obj = obj.collection
        auth = get_user_auth(request)
        if request.method in permissions.SAFE_METHODS:
            if obj.is_public:
                return True
            return auth.user and auth.user.has_perm('read_collection', obj)
        return auth.user and auth.user.has_perm('write_collection', obj)

class ReadOnlyIfCollectedRegistration(permissions.BasePermission):
    """Makes PUT and POST forbidden for registrations."""
    # Adapted from ReadOnlyIfRegistration
    def has_object_permission(self, request, view, obj):
        if isinstance(obj, AbstractNode) and obj.is_registration:
            return request.method in permissions.SAFE_METHODS
        return True

class CanSubmitToCollectionOrPublic(permissions.BasePermission):
    def has_object_permission(self, request, view, obj):
        assert isinstance(obj, (CollectionSubmission, Collection, CollectionProvider)), 'obj must be a Collection or CollectionSubmission, got {}'.format(obj)
        if isinstance(obj, CollectionSubmission):
            obj = obj.collection
        elif isinstance(obj, CollectionProvider):
            obj = obj.primary_collection
            if not obj:
                # Views either return empty QS or raise error in this case, let them handle it
                return True
        auth = get_user_auth(request)
        if request.method in permissions.SAFE_METHODS:
            return obj.is_public or auth.user and auth.user.has_perm('read_collection', obj)
        accepting_submissions = obj.is_public and obj.provider and obj.provider.allow_submissions
        return auth.user and (accepting_submissions or auth.user.has_perm('write_collection', obj))

class CanUpdateDeleteCollectionSubmissionOrPublic(permissions.BasePermission):

    acceptable_models = (CollectionSubmission, )

    def has_object_permission(self, request, view, obj):
        if isinstance(obj, dict):
            obj = obj.get('self', None)

        assert_resource_type(obj, self.acceptable_models)
        collection = obj.collection
        auth = get_user_auth(request)
        if request.method in permissions.SAFE_METHODS:
            return collection.is_public or auth.user and auth.user.has_perm('read_collection', collection)
        elif request.method in ['PUT', 'PATCH']:
            return obj.guid.referent.has_permission(auth.user, WRITE) or auth.user.has_perm('write_collection', collection)
        elif request.method == 'DELETE':
            # Restricted to collection and project admins.
            return obj.guid.referent.has_permission(auth.user, ADMIN) or auth.user.has_perm('admin_collection', collection)
        return False

class CollectionWriteOrPublicForPointers(permissions.BasePermission):
    # Adapted from ContributorOrPublicForPointers
    # Will only work for refs that point to AbstractNodes/Collections
    def has_object_permission(self, request, view, obj):
        assert isinstance(obj, (CollectionSubmission, Collection)), 'obj must be an Collection or CollectionSubmission, got {}'.format(obj)
        auth = get_user_auth(request)
        collection = Collection.load(request.parser_context['kwargs']['node_id'])
        pointer_node = collection.collectionsubmission_set.get(guid___id=request.parser_context['kwargs']['node_link_id']).guid.referent
        if request.method in permissions.SAFE_METHODS:
            has_collection_auth = auth.user and auth.user.has_perm('read_collection', collection)
            if isinstance(pointer_node, AbstractNode):
                has_pointer_auth = pointer_node.can_view(auth)
            elif isinstance(pointer_node, Collection):
                has_pointer_auth = auth.user and auth.user.has_perm('read_collection', pointer_node)
            public = pointer_node.is_public
            has_auth = public or (has_collection_auth and has_pointer_auth)
            return has_auth
        else:
            return auth.user and auth.user.has_perm('write_collection', collection)

class CollectionWriteOrPublicForRelationshipPointers(permissions.BasePermission):
    # Adapted from ContributorOrPublicForRelationshipPointers
    def has_object_permission(self, request, view, obj):
        assert isinstance(obj, dict)
        auth = get_user_auth(request)
        collection = obj['self']
        has_collection_auth = auth.user and auth.user.has_perm('write_collection', collection)

        if request.method in permissions.SAFE_METHODS:
            if collection.is_public:
                return True
        elif request.method == 'DELETE':
            return has_collection_auth

        if not has_collection_auth:
            return False
        pointer_objects = []
        for pointer in request.data.get('data', []):
            obj = AbstractNode.load(pointer['id']) or Preprint.load(pointer['id'])
            if not obj:
                raise NotFound(detail='Node with id "{}" was not found'.format(pointer['id']))
            pointer_objects.append(obj)
        has_pointer_auth = True
        # TODO: is this necessary? get_object checks can_view
        for pointer in pointer_objects:
            if not pointer.can_view(auth):
                has_pointer_auth = False
                break
        return has_pointer_auth


class OnlyAdminCanCreateDestroyCollectionSubmissionAction(permissions.BasePermission):

    acceptable_models = (CollectionSubmission, )

    def has_object_permission(self, request, view, collection_submission):
        assert_resource_type(collection_submission, self.acceptable_models)
        auth = get_user_auth(request)
        if request.method == 'POST':
            provider = collection_submission.collection.provider
            is_moderator = auth.user and auth.user.has_perm('accept_submissions', provider)
            return collection_submission.guid.referent.has_permission(auth.user, ADMIN) or is_moderator
        else:
            return False

    def has_permission(self, request, view):
        if request.method not in ('POST', 'GET'):
            raise MethodNotAllowed(request.method)

        auth = get_user_auth(request)
        # Validate json before using id to check for permissions
        request_json = JSONSchemaParser().parse(
            io.BytesIO(request.body),
            parser_context={
                'request': request,
                'json_schema': view.create_payload_schema,
            },
        )
        node_guid, collection_guid = request_json['data']['relationships']['target']['data']['id'].split('-')
        obj = CollectionSubmission.objects.get(
            guid___id=node_guid,
            collection__guids___id=collection_guid,
        )
        if obj.guid.referent.deleted:
            raise Gone()

        if request.method == 'POST':
            return self.has_object_permission(request, view, obj)
        elif request.method == 'GET':
            is_moderator = auth.user and auth.user.has_perm('view_submissions', obj.collection.provider)
            return obj.guid.referent.has_permission(auth.user, ADMIN) or is_moderator<|MERGE_RESOLUTION|>--- conflicted
+++ resolved
@@ -21,13 +21,9 @@
 
     def has_object_permission(self, request, view, obj):
         auth = get_user_auth(request)
-<<<<<<< HEAD
         if obj.target.collection.is_public:
             return True
         elif auth.user and auth.user.has_perm('view_submissions', obj.target.collection.provider):
-=======
-        if auth.user and auth.user.has_perm('view_submissions', obj.target.collection.provider):
->>>>>>> 8b92e2a2
             return True
         elif obj.target.guid.referent.can_view(auth):
             return True
