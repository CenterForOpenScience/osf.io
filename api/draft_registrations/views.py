<<<<<<< HEAD
from api.nodes.serializers import DraftRegistrationDetailSerializer
from api.base.views import JSONAPIBaseView
from api.base import permissions as base_permissions
from api.base.exceptions import Gone
from api.nodes.permissions import IsAdminContributor
from rest_framework import generics, permissions as drf_permissions
=======
from rest_framework import permissions as drf_permissions, exceptions

>>>>>>> 1b5d0e9d
from framework.auth.oauth_scopes import CoreScopes

from api.base import permissions as base_permissions
from api.base.pagination import DraftRegistrationContributorPagination
from api.draft_registrations.permissions import (
    DraftContributorDetailPermissions,
    IsContributorOrAdminContributor,
)
from api.draft_registrations.serializers import (
    DraftRegistrationSerializer,
    DraftRegistrationDetailSerializer,
    DraftRegistrationContributorsSerializer,
    DraftRegistrationContributorDetailSerializer,
    DraftRegistrationContributorsCreateSerializer,
)
from api.nodes.views import (
    NodeDraftRegistrationsList,
    NodeDraftRegistrationDetail,
    NodeInstitutionsList,
    NodeInstitutionsRelationship,
    NodeContributorsList,
    NodeContributorDetail,
    DraftMixin,
)
from api.nodes.permissions import ContributorOrPublic, AdminDeletePermissions
from api.subjects.views import SubjectRelationshipBaseView, BaseResourceSubjectsList
from osf.models import DraftRegistrationContributor

class DraftRegistrationMixin(DraftMixin):
    """
    Old DraftMixin was built under the assumption that a node was provided from the start.
    All permission checking went through the node, not the draft.
    New draft registration endpoints do permission checking on the draft registration.
    """

    # Overrides DraftMixin
    def check_branched_from(self, draft):
        # We do not have to check the branched_from relationship. node_id is not a kwarg
        return

    # Overrides DraftMixin
    def check_resource_permissions(self, resource):
        # Checks permissions on draft_registration, regardless of whether or not
        # draft_registration is branched off of a node
        return self.check_object_permissions(self.request, resource)


class DraftRegistrationList(NodeDraftRegistrationsList):
    permission_classes = (
<<<<<<< HEAD
        IsAdminContributor,
=======
        IsContributorOrAdminContributor,
>>>>>>> 1b5d0e9d
        drf_permissions.IsAuthenticatedOrReadOnly,
        base_permissions.TokenHasScope,
    )

    view_category = 'draft_registrations'
    view_name = 'draft-registration-list'

    # overrides NodeDraftRegistrationList
    def get_serializer_class(self):
        return DraftRegistrationSerializer

    # overrides NodeDraftRegistrationList
    def get_queryset(self):
        user = self.request.user
        if user.is_anonymous:
            raise exceptions.NotAuthenticated()
        # Returns DraftRegistrations for which a user is a contributor
        return user.draft_registrations_active


class DraftRegistrationDetail(NodeDraftRegistrationDetail, DraftRegistrationMixin):
    permission_classes = (
        ContributorOrPublic,
        AdminDeletePermissions,
        drf_permissions.IsAuthenticatedOrReadOnly,
        base_permissions.TokenHasScope,
    )

    view_category = 'draft_registrations'
    view_name = 'draft-registration-detail'

    # overrides NodeDraftRegistrationDetail
    def get_serializer_class(self):
        return DraftRegistrationDetailSerializer


class DraftInstitutionsList(NodeInstitutionsList, DraftRegistrationMixin):
    permission_classes = (
        ContributorOrPublic,
        drf_permissions.IsAuthenticatedOrReadOnly,
        base_permissions.TokenHasScope,
    )

    required_read_scopes = [CoreScopes.INSTITUTION_READ, CoreScopes.DRAFT_REGISTRATIONS_READ]

    view_category = 'draft_registrations'
    view_name = 'draft-registration-institutions'

    # Overrides NodeInstitutionsList
    def get_resource(self):
        return self.get_draft()


class DraftInstitutionsRelationship(NodeInstitutionsRelationship, DraftRegistrationMixin):
    permission_classes = (
        ContributorOrPublic,
        drf_permissions.IsAuthenticatedOrReadOnly,
        base_permissions.TokenHasScope,
    )

    view_category = 'draft_registrations'
    view_name = 'draft-registration-relationships-institutions'

    # Overrides NodeInstitutionsRelationship
    def get_resource(self):
        return self.get_draft(check_object_permissions=False)


class DraftSubjectsList(BaseResourceSubjectsList, DraftRegistrationMixin):
    permission_classes = (
        ContributorOrPublic,
        drf_permissions.IsAuthenticatedOrReadOnly,
        base_permissions.TokenHasScope,
    )

    required_read_scopes = [CoreScopes.DRAFT_REGISTRATIONS_READ]

    view_category = 'draft_registrations'
    view_name = 'draft-registration-subjects'

    def get_resource(self):
        # Overrides BaseResourceSubjectsList
        return self.get_draft()


class DraftSubjectsRelationship(SubjectRelationshipBaseView, DraftRegistrationMixin):
    permission_classes = (
        ContributorOrPublic,
        drf_permissions.IsAuthenticatedOrReadOnly,
        base_permissions.TokenHasScope,
    )

    required_read_scopes = [CoreScopes.DRAFT_REGISTRATIONS_READ]
    required_write_scopes = [CoreScopes.DRAFT_REGISTRATIONS_WRITE]

    view_category = 'draft_registrations'
    view_name = 'draft-registration-relationships-subjects'

    ordering = ('-id',)

    def get_resource(self, check_object_permissions=True):
        # Overrides SubjectRelationshipBaseView
        return self.get_draft(check_object_permissions=check_object_permissions)


class DraftContributorsList(NodeContributorsList, DraftRegistrationMixin):
    permission_classes = (
        IsContributorOrAdminContributor,
        drf_permissions.IsAuthenticatedOrReadOnly,
        base_permissions.TokenHasScope,
    )

    pagination_class = DraftRegistrationContributorPagination

    required_read_scopes = [CoreScopes.DRAFT_REGISTRATIONS_READ]
    required_write_scopes = [CoreScopes.DRAFT_REGISTRATIONS_WRITE]

    view_category = 'draft_registrations'
    view_name = 'draft-registration-contributors'
    serializer_class = DraftRegistrationContributorsSerializer

    def get_default_queryset(self):
        # Overrides NodeContributorsList
        draft = self.get_draft()
        return draft.draftregistrationcontributor_set.all().include('user__guids')

    # overrides NodeContributorsList
    def get_serializer_class(self):
        if self.request.method in ('PUT', 'PATCH', 'DELETE'):
            return DraftRegistrationContributorDetailSerializer
        elif self.request.method == 'POST':
            return DraftRegistrationContributorsCreateSerializer
        else:
            return DraftRegistrationContributorsSerializer

    def get_resource(self):
        return self.get_draft()

    # Overrides NodeContributorsList
    def get_serializer_context(self):
        context = super().get_serializer_context()
        context['resource'] = self.get_resource()
        context['default_email'] = 'draft_registration'
        return context


class DraftContributorDetail(NodeContributorDetail, DraftRegistrationMixin):
    permission_classes = (
        DraftContributorDetailPermissions,
        drf_permissions.IsAuthenticatedOrReadOnly,
        base_permissions.TokenHasScope,
    )

    view_category = 'draft_registrations'
    view_name = 'draft-registration-contributor-detail'
    serializer_class = DraftRegistrationContributorDetailSerializer

    required_read_scopes = [CoreScopes.DRAFT_CONTRIBUTORS_READ]
    required_write_scopes = [CoreScopes.DRAFT_CONTRIBUTORS_WRITE]

    def get_resource(self):
        return self.get_draft()

    # overrides RetrieveAPIView
    def get_object(self):
        draft_registration = self.get_draft()
        user = self.get_user()
        # May raise a permission denied
        self.check_object_permissions(self.request, user)
        try:
            return draft_registration.draftregistrationcontributor_set.get(user=user)
        except DraftRegistrationContributor.DoesNotExist:
            raise exceptions.NotFound('{} cannot be found in the list of contributors.'.format(user))

    def get_serializer_context(self):
        context = super().get_serializer_context()
        context['resource'] = self.get_draft()
        context['default_email'] = 'draft'
        return context<|MERGE_RESOLUTION|>--- conflicted
+++ resolved
@@ -1,14 +1,5 @@
-<<<<<<< HEAD
-from api.nodes.serializers import DraftRegistrationDetailSerializer
-from api.base.views import JSONAPIBaseView
-from api.base import permissions as base_permissions
-from api.base.exceptions import Gone
-from api.nodes.permissions import IsAdminContributor
-from rest_framework import generics, permissions as drf_permissions
-=======
 from rest_framework import permissions as drf_permissions, exceptions
 
->>>>>>> 1b5d0e9d
 from framework.auth.oauth_scopes import CoreScopes
 
 from api.base import permissions as base_permissions
@@ -58,11 +49,7 @@
 
 class DraftRegistrationList(NodeDraftRegistrationsList):
     permission_classes = (
-<<<<<<< HEAD
-        IsAdminContributor,
-=======
         IsContributorOrAdminContributor,
->>>>>>> 1b5d0e9d
         drf_permissions.IsAuthenticatedOrReadOnly,
         base_permissions.TokenHasScope,
     )
