--- conflicted
+++ resolved
@@ -3,12 +3,8 @@
 import jwe
 import jwt
 
-<<<<<<< HEAD
 from django.utils import timezone
 
-=======
-from rest_framework.exceptions import AuthenticationFailed
->>>>>>> 4fcecf1b
 from rest_framework.authentication import BaseAuthentication
 from rest_framework.exceptions import AuthenticationFailed
 
@@ -70,6 +66,8 @@
         fullname = provider['user'].get('fullname')
         given_name = provider['user'].get('givenName')
         family_name = provider['user'].get('familyName')
+        middle_names = provider['user'].get('middleNames')
+        suffix = provider['user'].get('suffix')
 
         # use given name and family name to build full name if not provided
         if given_name and family_name and not fullname:
@@ -79,30 +77,21 @@
         if not fullname:
             fullname = username
 
+        # `get_or_create_user()` guesses names from fullname
+        # replace the guessed ones if the names are provided from the authentication request
         user, created = get_or_create_user(fullname, username, reset_password=False)
-
         if created:
-<<<<<<< HEAD
-            # `get_or_create_user()` guesses given name and family name from fullname
-            # replace the guessed ones if the names are provided from the authentication request
             if given_name:
                 user.given_name = given_name
             if family_name:
                 user.family_name = family_name
-            user.middle_names = provider['user'].get('middleNames')
-            user.suffix = provider['user'].get('suffix')
-            user.date_last_login = timezone.now()
-=======
-            user.given_name = provider['user'].get('givenName') or user.given_name
-            user.middle_names = provider['user'].get('middleNames') or user.middle_names
-            user.family_name = provider['user'].get('familyName') or user.family_name
-            user.suffix = provider['user'].get('suffix') or user.suffix
+            if middle_names:
+                user.middle_names = middle_names
+            if suffix:
+                user.suffix = suffix
             user.update_date_last_login()
-            user.save()
->>>>>>> 4fcecf1b
 
             # save and register user
-            # a user must be saved in order to have a valid `guid___id`
             user.save()
             user.register(username)
 
