--- conflicted
+++ resolved
@@ -8,10 +8,8 @@
 
 from api.base import settings
 
-<<<<<<< HEAD
-=======
 from framework import sentry
->>>>>>> b44b79be
+
 from framework.auth import get_or_create_user
 
 from website.models import Institution
@@ -75,14 +73,6 @@
         if given_name and family_name and not fullname:
             fullname = given_name + ' ' + family_name
 
-<<<<<<< HEAD
-        # use username if no names are provided
-        if not fullname:
-            fullname = username
-
-        # `get_or_create_user()` guesses names from fullname
-        # replace the guessed ones if the names are provided from the authentication request
-=======
         # institution must provide `fullname`, otherwise we fail the authentication and inform sentry
         if not fullname:
             message = 'Institution login failed: fullname required' \
@@ -92,7 +82,7 @@
 
         # `get_or_create_user()` guesses names from fullname
         # replace the guessed ones if the names are provided from the authentication
->>>>>>> b44b79be
+
         user, created = get_or_create_user(fullname, username, reset_password=False)
         if created:
             if given_name:
