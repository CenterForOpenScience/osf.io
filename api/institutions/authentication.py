--- conflicted
+++ resolved
@@ -18,13 +18,8 @@
 from framework.auth.core import get_user
 
 from osf import features
-<<<<<<< HEAD
 from osf.models import Institution, UserExtendedData
 from osf.exceptions import BlacklistedEmailError
-=======
-from osf.models import Institution
-
->>>>>>> 8cd8f127
 from website.mails import send_mail, WELCOME_OSF4I
 from website.settings import OSF_SUPPORT_EMAIL, DOMAIN, to_bool
 from website.util.quota import update_default_storage
@@ -110,50 +105,38 @@
         provider = data['provider']
         institution = Institution.load(provider['id'])
         if not institution:
-<<<<<<< HEAD
-            raise AuthenticationFailed('Invalid institution id specified "{}"'.format(provider['id']))
+            raise AuthenticationFailed('Invalid institution id: "{}"'.format(provider['id']))
 
         USE_EPPN = login_by_eppn()
 
         logger.info('---InstitutionAuthentication.authenticate.user:{}'.format(provider))
 
-=======
-            raise AuthenticationFailed('Invalid institution id: "{}"'.format(provider['id']))
->>>>>>> 8cd8f127
         username = provider['user'].get('username')
         fullname = provider['user'].get('fullname')
         given_name = provider['user'].get('givenName')
         family_name = provider['user'].get('familyName')
         middle_names = provider['user'].get('middleNames')
         suffix = provider['user'].get('suffix')
-<<<<<<< HEAD
+        department = provider['user'].get('department')
         entitlement = provider['user'].get('entitlement')
         email = provider['user'].get('email')
         organization_name = provider['user'].get('organizationName')
         organizational_unit = provider['user'].get('organizationalUnit')
-=======
-        department = provider['user'].get('department')
->>>>>>> 8cd8f127
 
         # Use given name and family name to build full name if it is not provided
         if given_name and family_name and not fullname:
             fullname = given_name + ' ' + family_name
 
-<<<<<<< HEAD
         if USE_EPPN and not fullname:
             fullname = NEW_USER_NO_NAME
 
-        # institution must provide `fullname`, otherwise we fail the authentication and inform sentry
-=======
         # Non-empty full name is required. Fail the auth and inform sentry if not provided.
->>>>>>> 8cd8f127
         if not fullname:
             message = 'Institution login failed: fullname required for ' \
                       'user "{}" from institution "{}"'.format(username, provider['id'])
             sentry.log_message(message)
             raise AuthenticationFailed(message)
 
-<<<<<<< HEAD
         user = None
         created = False
         eppn = None
@@ -198,16 +181,10 @@
                     )
         else:
             user, created = get_or_create_user(fullname, username, reset_password=False)
-        # `get_or_create_user()` guesses names from fullname
-        # replace the guessed ones if the names are provided from the authentication
-
-        if created:
-=======
         # Get an existing user or create a new one. If a new user is created, the user object is
         # confirmed but not registered,which is temporarily of an inactive status. If an existing
         # user is found, it is also possible that the user is inactive (e.g. unclaimed, disabled,
         # unconfirmed, etc.).
-        user, created = get_or_create_user(fullname, username, reset_password=False)
 
         # Existing but inactive users need to be either "activated" or failed the auth
         activation_required = False
@@ -276,7 +253,6 @@
         # Both created and activated accounts need to be updated and registered
         if created or activation_required:
 
->>>>>>> 8cd8f127
             if given_name:
                 user.given_name = given_name
             if family_name:
@@ -341,7 +317,6 @@
             user.register(username, password=password)
             user.save()
 
-<<<<<<< HEAD
             # send confirmation email
             if user.have_email:
                 send_welcome(user, request)
@@ -365,20 +340,8 @@
         if USE_EPPN:
             for other in user.affiliated_institutions.exclude(id=institution.id):
                 user.affiliated_institutions.remove(other)
-=======
-            # Send confirmation email for all three: created, confirmed and claimed
-            send_mail(
-                to_addr=user.username,
-                mail=WELCOME_OSF4I,
-                mimetype='html',
-                user=user,
-                domain=DOMAIN,
-                osf_support_email=OSF_SUPPORT_EMAIL,
-                storage_flag_is_active=waffle.flag_is_active(request, features.STORAGE_I18N),
-            )
 
         # Affiliate the user if not previously affiliated
->>>>>>> 8cd8f127
         if not user.is_affiliated_with_institution(institution):
             user.affiliated_institutions.add(institution)
             user.save()
