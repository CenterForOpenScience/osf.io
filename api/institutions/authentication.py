--- conflicted
+++ resolved
@@ -363,11 +363,7 @@
         if email_to_add:
             assert not is_created and email_to_add == sso_email
             user.emails.create(address=email_to_add)
-<<<<<<< HEAD
-            NotificationTypeEnum.USER_WELCOME_OSF4I.instance.emit(
-=======
-            NotificationType.Type.USER_ADD_SSO_EMAIL_OSF4I.instance.emit(
->>>>>>> c1e2ddc1
+            NotificationTypeEnum.USER_ADD_SSO_EMAIL_OSF4I.instance.emit(
                 user=user,
                 event_context={
                     'user_fullname': user.fullname,
