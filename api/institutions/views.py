from rest_framework import generics
from rest_framework import permissions as drf_permissions
from rest_framework import status
from rest_framework.response import Response

from modularodm import Q

from framework.auth.oauth_scopes import CoreScopes

from website.models import Institution, Node, User

from api.base import permissions as base_permissions
from api.base.filters import ODMFilterMixin
from api.base.views import JSONAPIBaseView
from api.base.utils import get_object_or_error
from api.nodes.serializers import NodeSerializer
from api.users.serializers import UserSerializer

from .authentication import InstitutionAuthentication
from .serializers import InstitutionSerializer


class InstitutionMixin(object):
    """Mixin with convenience method get_institution
    """

    institution_lookup_url_kwarg = 'institution_id'

    def get_institution(self):
        inst = get_object_or_error(
            Institution,
            self.kwargs[self.institution_lookup_url_kwarg],
            display_name='institution'
        )
        return inst


class InstitutionList(JSONAPIBaseView, generics.ListAPIView, ODMFilterMixin):
    """
    Paginated list of verified Institutions affiliated with COS

    ##Institution Attributes

    OSF Institutions have the "institutions" `type`.

        name           type               description
        -------------------------------------------------------------------------
        name           string             title of the institution
        id             string             unique identifier in the OSF
        logo_path      string             a path to the institution's static logo

    #This Request/Response

    """
    permission_classes = (
        drf_permissions.IsAuthenticatedOrReadOnly,
        base_permissions.TokenHasScope,
    )

    required_read_scopes = [CoreScopes.INSTITUTION_READ]
    required_write_scopes = [CoreScopes.NULL]
    model_class = Institution

    serializer_class = InstitutionSerializer
    view_category = 'institutions'
    view_name = 'institution-list'

    ordering = ('name', )

    def get_default_odm_query(self):
        return Q('_id', 'ne', None)

    # overrides ListAPIView
    def get_queryset(self):
        return Institution.find(self.get_query_from_request())


class InstitutionDetail(JSONAPIBaseView, generics.RetrieveAPIView, InstitutionMixin):
    """ Details about a given institution.

    ##Attributes

    OSF Institutions have the "institutions" `type`.

        name           type               description
        -------------------------------------------------------------------------
        name           string             title of the institution
        id             string             unique identifier in the OSF
        logo_path      string             a path to the institution's static logo

    ##Relationships

    ###Nodes
    List of nodes that have this institution as its primary institution.

    ###Users
    List of users that are affiliated with this institution.

    ##Links

        self:  the canonical api endpoint of this institution
        html:  this institution's page on the OSF website

    #This Request/Response

    """
    permission_classes = (
        drf_permissions.IsAuthenticatedOrReadOnly,
        base_permissions.TokenHasScope,
    )

    required_read_scopes = [CoreScopes.INSTITUTION_READ]
    required_write_scopes = [CoreScopes.NULL]
    model_class = Institution

    serializer_class = InstitutionSerializer
    view_category = 'institutions'
    view_name = 'institution-detail'

    # overrides RetrieveAPIView
    def get_object(self):
        return self.get_institution()


class InstitutionNodeList(JSONAPIBaseView, ODMFilterMixin, generics.ListAPIView, InstitutionMixin):
    """Nodes that have selected an institution as their primary institution.

    ##Permissions
    Only public nodes or ones in which current user is a contributor.
    """
    permission_classes = (
        drf_permissions.IsAuthenticatedOrReadOnly,
        base_permissions.TokenHasScope,
    )

    required_read_scopes = [CoreScopes.INSTITUTION_READ, CoreScopes.NODE_BASE_READ]
    required_write_scopes = [CoreScopes.NULL]
    model_class = Node

    serializer_class = NodeSerializer
    view_category = 'institutions'
    view_name = 'institution-nodes'

    base_node_query = (
        Q('is_deleted', 'ne', True) &
        Q('is_folder', 'ne', True) &
        Q('is_registration', 'eq', False)
    )
<<<<<<< HEAD
=======

>>>>>>> 5695f710
    # overrides ODMFilterMixin
    def get_default_odm_query(self):
        inst = self.get_institution()
        inst_query = Q('primary_institution', 'eq', inst)
        base_query = self.base_node_query
        user = self.request.user
        permission_query = Q('is_public', 'eq', True)
        if not user.is_anonymous():
            permission_query = (permission_query | Q('contributors', 'eq', user._id))

        query = base_query & permission_query & inst_query
        return query

    # overrides RetrieveAPIView
    def get_queryset(self):
        query = self.get_query_from_request()
        return Node.find(query)


class InstitutionUserList(JSONAPIBaseView, ODMFilterMixin, generics.ListAPIView, InstitutionMixin):
    """Users that have been authenticated with the institution.
    """
    permission_classes = (
        drf_permissions.IsAuthenticatedOrReadOnly,
        base_permissions.TokenHasScope,
    )

    required_read_scopes = [CoreScopes.INSTITUTION_READ, CoreScopes.USERS_READ]
    required_write_scopes = [CoreScopes.NULL]
    model_class = User

    serializer_class = UserSerializer
    view_category = 'institutions'
    view_name = 'institution-users'

    # overrides ODMFilterMixin
    def get_default_odm_query(self):
        inst = self.get_institution()
        query = Q('affiliated_institutions', 'eq', inst)
        return query

    # overrides RetrieveAPIView
    def get_queryset(self):
        query = self.get_query_from_request()
        return User.find(query)


<<<<<<< HEAD
=======
class InstitutionAuth(JSONAPIBaseView, generics.CreateAPIView):
    permission_classes = (
        drf_permissions.IsAuthenticated,
        base_permissions.TokenHasScope,
    )

    required_read_scopes = [CoreScopes.NULL]
    required_write_scopes = [CoreScopes.NULL]
    authentication_classes = (InstitutionAuthentication, )
    view_category = 'institutions'
    view_name = 'institution-auth'

    def post(self, request, *args, **kwargs):
        return Response(status=status.HTTP_204_NO_CONTENT)


>>>>>>> 5695f710
class InstitutionRegistrationList(InstitutionNodeList):
    """Registrations have selected an institution as their primary institution.
    """

    view_name = 'institution-registrations'

    base_node_query = (
        Q('is_deleted', 'ne', True) &
        Q('is_folder', 'ne', True) &
        Q('is_registration', 'eq', True)
    )<|MERGE_RESOLUTION|>--- conflicted
+++ resolved
@@ -146,10 +146,7 @@
         Q('is_folder', 'ne', True) &
         Q('is_registration', 'eq', False)
     )
-<<<<<<< HEAD
-=======
-
->>>>>>> 5695f710
+
     # overrides ODMFilterMixin
     def get_default_odm_query(self):
         inst = self.get_institution()
@@ -197,8 +194,6 @@
         return User.find(query)
 
 
-<<<<<<< HEAD
-=======
 class InstitutionAuth(JSONAPIBaseView, generics.CreateAPIView):
     permission_classes = (
         drf_permissions.IsAuthenticated,
@@ -215,7 +210,6 @@
         return Response(status=status.HTTP_204_NO_CONTENT)
 
 
->>>>>>> 5695f710
 class InstitutionRegistrationList(InstitutionNodeList):
     """Registrations have selected an institution as their primary institution.
     """
