--- conflicted
+++ resolved
@@ -417,7 +417,7 @@
 
     view_category = 'institutions'
 
-<<<<<<< HEAD
+
     @property
     def is_csv_export(self):
         if isinstance(self.request.accepted_renderer, MetricsCSVRenderer):
@@ -430,10 +430,7 @@
             return MaxSizePagination
         return JSONAPIPagination
 
-    def _format_search(self, search):
-=======
     def _format_search(self, search, default_kwargs=None):
->>>>>>> 4a850bc4
         raise NotImplementedError()
 
     def _paginate(self, search):
