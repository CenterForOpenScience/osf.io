--- conflicted
+++ resolved
@@ -541,7 +541,6 @@
 
 
 class InstitutionDashboardUserList(JSONAPIBaseView, generics.ListAPIView, ListFilterMixin, InstitutionMixin):
-<<<<<<< HEAD
     """The documentation for this endpoint can be found [here](https://developer.osf.io/#operation/institutions_users_list).
     """
     permission_classes = (
@@ -558,7 +557,6 @@
     view_name = 'institution-users-list-dashboard'
 
     ordering = ('-id',)
-
 
     def get_default_queryset(self):
         return self.get_institution().get_institution_users().annotate(
@@ -609,35 +607,6 @@
                 user.number_of_preprints,
             ])
         return response
-=======
-    view_name = 'institution-user-dashboard'
-
-    serializer_class = None
-    renderer_classes = None #  tuple(api_settings.DEFAULT_RENDERER_CLASSES, ) + (InstitutionUserMetricsCSVRenderer, )
-
-    # ordering = ('user_name', )
-
-    def get_default_queryset(self):
-        """
-        Name
-        GUID
-        Email or id provided by authentication service**
-        Department provided by authentication service**
-        Projects - public*
-        Projects - private*
-        Registrations - public
-        Registrations - private
-        Preprints
-        Number of files in associated OSF objects
-        Last login
-        Last tracked action
-        Account creation date
-        Has associated ORCid
-        """
-
-        return
-
->>>>>>> fc5cbe7f
 
 class InstitutionDashboardFilesList(JSONAPIBaseView, generics.ListAPIView, ListFilterMixin, InstitutionMixin):
     view_name = 'institution-files-dashboard'
