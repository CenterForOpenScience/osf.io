--- conflicted
+++ resolved
@@ -31,19 +31,6 @@
         related_view='users:user-detail',
         related_view_kwargs={'user_id': '<user._id>'}
     )
-<<<<<<< HEAD
-    node = RelationshipField(
-        related_view='nodes:node-detail',
-        related_view_kwargs={'node_id': '<node._id>'}
-    )
-    comments = RelationshipField(
-        related_view='nodes:node-comments',
-        related_view_kwargs={'node_id': '<node._id>'},
-        related_meta={'unread': 'get_unread_comments_count'},
-        filter={'target': '<_id>'}
-    )
-=======
->>>>>>> 02857583
 
     # LinksField.to_representation adds link to "self"
     links = LinksField({
