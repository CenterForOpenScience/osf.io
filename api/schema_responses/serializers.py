--- conflicted
+++ resolved
@@ -1,7 +1,6 @@
 from api.base.exceptions import Conflict
+from api.base.serializers import JSONAPISerializer, LinksField, TypeField
 from api.base.utils import absolute_reverse, get_object_or_error
-from api.base.serializers import JSONAPISerializer, LinksField, TypeField
-from api.base.exceptions import Conflict
 from rest_framework import serializers as ser
 from rest_framework.exceptions import ValidationError
 
@@ -15,8 +14,6 @@
     Registration,
     SchemaResponse,
 )
-from osf.utils.workflows import ApprovalStates
-
 from osf.utils.workflows import ApprovalStates
 
 
@@ -38,13 +35,8 @@
     date_modified = VersionedDateTimeField(source='modified', required=False)
     revision_justification = ser.CharField(required=False)
     updated_response_keys = ser.JSONField(required=False, read_only=True)
-<<<<<<< HEAD
     reviews_state = ser.CharField(required=False)
     is_pending_current_user_approval = ser.BooleanField(required=False)
-=======
-    reviews_state = ser.ChoiceField(choices=ApprovalStates.char_field_choices(), required=False)
-    is_pending_current_user_approval = ser.SerializerMethodField()
->>>>>>> 0de6c6dd
     revision_responses = ser.JSONField(source='all_responses', required=False)
 
     links = LinksField(
@@ -127,18 +119,7 @@
             raise Conflict(str(exc))
 
     def update(self, schema_response, validated_data):
-<<<<<<< HEAD
         if schema_response.state is not ApprovalStates.IN_PROGRESS:
-            raise Conflict('Cannot patch to SchemaResponse when reviews_state is not in_progress')
-
-        revision_responses = validated_data.get('revision_responses')
-        revision_justification = validated_data.get('revision_justification')
-
-        if revision_justification:
-            schema_response.revision_justification = revision_justification
-            schema_response.save()
-=======
-        if schema_response.reviews_state != ApprovalStates.IN_PROGRESS.db_name:
             raise Conflict(
                 detail=f'Schema Response is in `{schema_response.reviews_state}` state must be'
                        f' {ApprovalStates.IN_PROGRESS.db_name}',
@@ -149,20 +130,15 @@
 
         if justification:
             schema_response.revision_justification = justification
->>>>>>> 0de6c6dd
 
         if revision_responses:
             try:
                 schema_response.update_responses(revision_responses)
             except ValueError as exc:
-<<<<<<< HEAD
                 raise ValidationError(detail=str(exc))
             except SchemaResponseStateError as exc:
                 # should have been handled above, but catch again just in case
                 raise Conflict(str(exc))
-=======
-                raise exceptions.ValidationError(detail=str(exc))
->>>>>>> 0de6c6dd
 
         schema_response.save()
         return schema_response