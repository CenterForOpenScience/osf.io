from api.base.utils import absolute_reverse, get_object_or_error
from api.base.serializers import JSONAPISerializer, LinksField, TypeField
from api.base.exceptions import Conflict
from rest_framework import serializers as ser
from rest_framework import exceptions

from api.base.serializers import (
    RelationshipField,
    VersionedDateTimeField,
)

from osf.models import (
    Registration,
    SchemaResponse,
    RegistrationSchema,
)

from osf.utils.workflows import ApprovalStates


class RegistrationSchemaResponseSerializer(JSONAPISerializer):
    filterable_fields = frozenset([
        'date_created',
        'date_modified',
        'revision_justification',
        'reviews_state',
    ])
    writeable_method_fields = frozenset([
        'revision_responses',
    ])

    id = ser.CharField(source='_id', required=True, allow_null=True)
    type = TypeField()
    date_created = VersionedDateTimeField(source='created', required=False)
    date_submitted = VersionedDateTimeField(source='submitted_timestamp', required=False)
    date_modified = VersionedDateTimeField(source='modified', required=False)
    revision_justification = ser.CharField(required=False)
    updated_response_keys = ser.JSONField(required=False, read_only=True)
<<<<<<< HEAD
    reviews_state = ser.ChoiceField(choices=['revision_in_progress', 'revision_pending_admin_approval', 'revision_pending_moderation', 'approved'], required=False)
=======
    reviews_state = ser.ChoiceField(choices=ApprovalStates.char_field_choices(), required=False)
    is_pending_current_user_approval = ser.SerializerMethodField()
>>>>>>> 0de6c6dd
    revision_responses = ser.JSONField(source='all_responses', required=False)

    links = LinksField(
        {
            'self': 'get_absolute_url',
        },
    )

    registration = RelationshipField(
        related_view='registrations:registration-detail',
        related_view_kwargs={'node_id': '<parent._id>'},
        read_only=True,
        required=False,
    )

    registration_schema = RelationshipField(
        related_view='schemas:registration-schema-detail',
        related_view_kwargs={'schema_id': '<schema._id>'},
        read_only=True,
        required=False,
    )

    initiated_by = RelationshipField(
        related_view='users:user-detail',
        related_view_kwargs={'user_id': '<initiator._id>'},
        read_only=True,
        required=False,

    )

    class Meta:
        type_ = 'revisions'

    def get_absolute_url(self, obj):
        return absolute_reverse(
            'schema_responses:schema-responses-detail',
            kwargs={
                'version': self.context['request'].parser_context['kwargs']['version'],
                'schema_response_id': obj._id,
            },
        )

    def create(self, validated_data):
        try:
            registration_id = validated_data.pop('_id')
        except KeyError:
            raise exceptions.ValidationError('payload must contain valid Registration id')

        registration = get_object_or_error(
            Registration,
            query_or_pk=registration_id,
            request=self.context['request'],
        )

        try:
            schema = registration.registration_schema
        except RegistrationSchema.DoesNotExist:
            raise exceptions.ValidationError(f'Resource {registration._id} must have schema')

        initiator = self.context['request'].user
        justification = validated_data.pop('revision_justification', '')

        if not registration.schema_responses.exists():
            schema_response = SchemaResponse.create_initial_response(
                initiator=initiator,
                parent=registration,
                schema=schema,
                justification=justification,
            )
        else:
            schema_response = SchemaResponse.create_from_previous_response(
                initiator=initiator,
                previous_response=registration.schema_responses.order_by('-created').first(),
                justification=justification,
            )

        return schema_response

    def update(self, schema_response, validated_data):
        if schema_response.reviews_state != ApprovalStates.IN_PROGRESS.db_name:
            raise Conflict(
                detail=f'Schema Response is in `{schema_response.reviews_state}` state must be'
                       f' {ApprovalStates.IN_PROGRESS.db_name}',
            )

        revision_responses = validated_data.get('revision_responses')
        justification = validated_data.get('revision_justification')

        if justification:
            schema_response.revision_justification = justification

        if revision_responses:
            try:
                schema_response.update_responses(revision_responses)
            except ValueError as exc:
                raise exceptions.ValidationError(detail=str(exc))

        schema_response.save()
        return schema_response<|MERGE_RESOLUTION|>--- conflicted
+++ resolved
@@ -36,12 +36,7 @@
     date_modified = VersionedDateTimeField(source='modified', required=False)
     revision_justification = ser.CharField(required=False)
     updated_response_keys = ser.JSONField(required=False, read_only=True)
-<<<<<<< HEAD
-    reviews_state = ser.ChoiceField(choices=['revision_in_progress', 'revision_pending_admin_approval', 'revision_pending_moderation', 'approved'], required=False)
-=======
     reviews_state = ser.ChoiceField(choices=ApprovalStates.char_field_choices(), required=False)
-    is_pending_current_user_approval = ser.SerializerMethodField()
->>>>>>> 0de6c6dd
     revision_responses = ser.JSONField(source='all_responses', required=False)
 
     links = LinksField(
