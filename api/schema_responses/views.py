--- conflicted
+++ resolved
@@ -2,42 +2,32 @@
 from rest_framework import generics, permissions as drf_permissions
 from rest_framework.exceptions import NotFound
 
+from api.actions.serializers import SchemaResponseActionSerializer
 from api.base import permissions as base_permissions
 from api.base.exceptions import Conflict
 from api.base.filters import ListFilterMixin
-from api.base.views import JSONAPIBaseView
-<<<<<<< HEAD
-from api.base.parsers import JSONSchemaParser, JSONAPIParser
-from api.nodes.permissions import SchemaResponseDetailPermission, SchemaResponseListPermission
-from api.schema_responses.schemas import create_schema_response_payload
-from api.schema_responses.serializers import (
-    RegistrationSchemaResponseSerializer,
-)
-
-=======
 from api.base.parsers import (
     JSONSchemaParser,
     JSONAPIParser,
     JSONAPIMultipleRelationshipsParser,
     JSONAPIMultipleRelationshipsParserForRegularJSON,
 )
+from api.base.utils import get_object_or_error
+from api.base.views import JSONAPIBaseView
 from api.nodes.permissions import (
     SchemaResponseDetailPermission,
     SchemaResponseListPermission,
     SchemaResponseActionPermission,
 )
+from api.schema_responses.schemas import create_schema_response_payload
 from api.schema_responses.serializers import (
     RegistrationSchemaResponseSerializer,
 )
-from api.actions.serializers import SchemaResponseActionSerializer
-from osf.models import SchemaResponse, SchemaResponseAction, Registration
-from api.base.filters import ListFilterMixin
-from api.schema_responses.schemas import create_schema_response_payload
->>>>>>> 99fbc107
+
 from framework.auth.oauth_scopes import CoreScopes
 
 from osf.exceptions import SchemaResponseStateError
-from osf.models import Contributor, SchemaResponse, Registration
+from osf.models import Contributor, SchemaResponse, SchemaResponseAction, Registration
 from osf.utils.workflows import ApprovalStates, RegistrationModerationStates
 
 
@@ -147,14 +137,10 @@
             raise NotFound
 
     def perform_destroy(self, instance):
-        ## check state
-<<<<<<< HEAD
         try:
             instance.delete()
         except SchemaResponseStateError as e:
             raise Conflict(str(e))
-=======
-        instance.delete()
 
 
 class SchemaResponseActionList(JSONAPIBaseView, ListFilterMixin, generics.ListCreateAPIView):
@@ -197,5 +183,4 @@
             SchemaResponseAction,
             query_or_pk=self.kwargs['schema_response_action_id'],
             request=self.request,
-        )
->>>>>>> 99fbc107
+        )