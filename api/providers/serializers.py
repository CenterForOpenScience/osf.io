--- conflicted
+++ resolved
@@ -146,13 +146,8 @@
         'reviews_workflow',
     ])
 
-<<<<<<< HEAD
-    reviews_workflow = ser.ChoiceField(choices=Workflows.choices())
-    reviews_comments_anonymous = ser.BooleanField()
-=======
     reviews_workflow = ser.ChoiceField(choices=Workflows.choices(), read_only=True)
     reviews_comments_anonymous = ser.BooleanField(read_only=True)
->>>>>>> a374b7dc
 
     registrations = ReviewableCountsRelationshipField(
         related_view='providers:registration-providers:registrations-list',
