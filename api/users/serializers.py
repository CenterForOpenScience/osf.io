--- conflicted
+++ resolved
@@ -1,12 +1,7 @@
 from rest_framework import serializers as ser
-<<<<<<< HEAD
-
-from api.base.serializers import JSONAPISerializer, LinksFieldWIthSelfLink, Link, LinksField
-=======
 from api.base.serializers import JSONAPISerializer, LinksField, HyperlinkedIdentityFieldWithMeta
 from website.models import User
 
->>>>>>> f1ad524c
 
 class UserSerializer(JSONAPISerializer):
     filterable_fields = frozenset([
@@ -23,23 +18,6 @@
     family_name = ser.CharField(required=False, allow_blank=True, help_text='For bibliographic citations')
     suffix = ser.CharField(required=False, allow_blank=True, help_text='For bibliographic citations')
     date_registered = ser.DateTimeField(read_only=True)
-<<<<<<< HEAD
-    gravatar_url = ser.CharField(help_text='URL for the icon used to identify the user. Relies on http://gravatar.com ')
-    employment_institutions = ser.ListField(source='jobs', help_text='An array of dictionaries representing the '
-                                                                     'places the user has worked')
-    educational_institutions = ser.ListField(source='schools', help_text='An array of dictionaries representing the '
-                                                                         'places the user has attended school')
-    social_accounts = ser.DictField(source='social', help_text='A dictionary of various social media account '
-                                                               'identifiers including an array of user-defined URLs')
-    links = LinksFieldWIthSelfLink({'html': 'absolute_url'})
-    relationships = LinksField({
-        'nodes': {
-            'links': {
-                'related': Link('users:user-nodes', kwargs={'user_id': '<pk>'})
-            }
-        },
-    })
-=======
     gravatar_url = ser.URLField(required=False, read_only=True, help_text='URL for the icon used to identify the user. Relies on http://gravatar.com ')
 
     # Social Fields are broken out to get around DRF complex object bug and to make API updating more user friendly.
@@ -55,7 +33,6 @@
     links = LinksField({'html': 'absolute_url'})
     nodes = HyperlinkedIdentityFieldWithMeta(view_name='users:user-nodes', lookup_field='pk', lookup_url_kwarg='user_id',
                                              link_type='related')
->>>>>>> f1ad524c
 
     class Meta:
         type_ = 'users'
