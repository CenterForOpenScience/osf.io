from guardian.models import GroupObjectPermission

from django.utils import timezone
from rest_framework import serializers as ser

from api.base.exceptions import InvalidModelValueError
from api.base.serializers import (
    BaseAPISerializer, JSONAPISerializer, JSONAPIRelationshipSerializer,
    VersionedDateTimeField, HideIfDisabled, IDField,
    Link, LinksField, ListDictField, TypeField, RelationshipField,
    WaterbutlerLink, ShowIfCurrentUser
)
from api.base.utils import absolute_reverse, get_user_auth, waterbutler_api_url_for
from api.files.serializers import QuickFilesSerializer
from osf.exceptions import ValidationValueError, ValidationError
from osf.models import OSFUser, QuickFilesNode


class QuickFilesRelationshipField(RelationshipField):

    def to_representation(self, value):
        relationship_links = super(QuickFilesRelationshipField, self).to_representation(value)
        quickfiles_guid = value.nodes_created.filter(type=QuickFilesNode._typedmodels_type).values_list('guids___id', flat=True).get()
        upload_url = waterbutler_api_url_for(quickfiles_guid, 'osfstorage')
        relationship_links['links']['upload'] = {
            'href': upload_url,
            'meta': {}
        }
        relationship_links['links']['download'] = {
            'href': '{}?zip='.format(upload_url),
            'meta': {}
        }
        return relationship_links


class UserSerializer(JSONAPISerializer):
    filterable_fields = frozenset([
        'full_name',
        'given_name',
        'middle_names',
        'family_name',
        'id'
    ])
    writeable_method_fields = frozenset([
        'accepted_terms_of_service',
    ])
    non_anonymized_fields = ['type']
    id = IDField(source='_id', read_only=True)
    type = TypeField()
    full_name = ser.CharField(source='fullname', required=True, label='Full name', help_text='Display name used in the general user interface', max_length=186)
    given_name = ser.CharField(required=False, allow_blank=True, help_text='For bibliographic citations')
    middle_names = ser.CharField(required=False, allow_blank=True, help_text='For bibliographic citations')
    family_name = ser.CharField(required=False, allow_blank=True, help_text='For bibliographic citations')
    suffix = HideIfDisabled(ser.CharField(required=False, allow_blank=True, help_text='For bibliographic citations'))
    date_registered = HideIfDisabled(VersionedDateTimeField(read_only=True))
    active = HideIfDisabled(ser.BooleanField(read_only=True, source='is_active'))
    timezone = HideIfDisabled(ser.CharField(required=False, help_text="User's timezone, e.g. 'Etc/UTC"))
    locale = HideIfDisabled(ser.CharField(required=False, help_text="User's locale, e.g.  'en_US'"))
    social = ListDictField(required=False)
    can_view_reviews = ShowIfCurrentUser(ser.SerializerMethodField(help_text='Whether the current user has the `view_submissions` permission to ANY reviews provider.'))
    accepted_terms_of_service = ShowIfCurrentUser(ser.SerializerMethodField())

    links = HideIfDisabled(LinksField(
        {
            'html': 'absolute_url',
            'profile_image': 'profile_image_url',
        }
    ))

    nodes = HideIfDisabled(RelationshipField(
        related_view='users:user-nodes',
        related_view_kwargs={'user_id': '<_id>'},
        related_meta={'projects_in_common': 'get_projects_in_common'},
    ))

    quickfiles = HideIfDisabled(QuickFilesRelationshipField(
        related_view='users:user-quickfiles',
        related_view_kwargs={'user_id': '<_id>'},
    ))

    registrations = HideIfDisabled(RelationshipField(
        related_view='users:user-registrations',
        related_view_kwargs={'user_id': '<_id>'},
    ))

    institutions = HideIfDisabled(RelationshipField(
        related_view='users:user-institutions',
        related_view_kwargs={'user_id': '<_id>'},
        self_view='users:user-institutions-relationship',
        self_view_kwargs={'user_id': '<_id>'},
    ))

    preprints = HideIfDisabled(RelationshipField(
        related_view='users:user-preprints',
        related_view_kwargs={'user_id': '<_id>'},
    ))

    default_region = ShowIfCurrentUser(RelationshipField(
        related_view='regions:region-detail',
        related_view_kwargs={'region_id': 'get_default_region_id'},
        read_only=True
    ))

    class Meta:
        type_ = 'users'

    def get_projects_in_common(self, obj):
        user = get_user_auth(self.context['request']).user
        if obj == user:
            return user.contributor_to.count()
        return obj.n_projects_in_common(user)

    def absolute_url(self, obj):
        if obj is not None:
            return obj.absolute_url
        return None

    def get_absolute_url(self, obj):
        return absolute_reverse('users:user-detail', kwargs={
            'user_id': obj._id,
            'version': self.context['request'].parser_context['kwargs']['version']
        })

    def get_can_view_reviews(self, obj):
        group_qs = GroupObjectPermission.objects.filter(group__user=obj, permission__codename='view_submissions')
        return group_qs.exists() or obj.userobjectpermission_set.filter(permission__codename='view_submissions')

<<<<<<< HEAD
    def get_default_region_id(self, obj):
        try:
            # use the annotated valud if possible
            region = obj.default_region
        except AttributeError:
            # use computed property if region annotation does not exist
            # i.e. after creating a node
            region = obj.osfstorage_region
        return region._id
=======
    def get_accepted_terms_of_service(self, obj):
        return bool(obj.accepted_terms_of_service)
>>>>>>> 937ae01b

    def profile_image_url(self, user):
        size = self.context['request'].query_params.get('profile_image_size')
        return user.profile_image_url(size=size)

    def update(self, instance, validated_data):
        assert isinstance(instance, OSFUser), 'instance must be a User'
        for attr, value in validated_data.items():
            if 'social' == attr:
                for key, val in value.items():
                    # currently only profileWebsites are a list, the rest of the social key only has one value
                    if key == 'profileWebsites':
                        instance.social[key] = val
                    else:
                        if len(val) > 1:
                            raise InvalidModelValueError(
                                detail='{} only accept a list of one single value'. format(key)
                            )
                        instance.social[key] = val[0]
            elif 'accepted_terms_of_service' == attr:
                if value and not instance.accepted_terms_of_service:
                    instance.accepted_terms_of_service = timezone.now()
            else:
                setattr(instance, attr, value)
        try:
            instance.save()
        except ValidationValueError as e:
            raise InvalidModelValueError(detail=e.message)
        except ValidationError as e:
            raise InvalidModelValueError(e)

        return instance

class UserAddonSettingsSerializer(JSONAPISerializer):
    """
    Overrides UserSerializer to make id required.
    """
    id = ser.CharField(source='config.short_name', read_only=True)
    user_has_auth = ser.BooleanField(source='has_auth', read_only=True)

    links = LinksField({
        'self': 'get_absolute_url',
        'accounts': 'account_links'
    })

    class Meta:
        type_ = 'user_addons'

    def get_absolute_url(self, obj):
        return absolute_reverse(
            'users:user-addon-detail',
            kwargs={
                'provider': obj.config.short_name,
                'user_id': self.context['request'].parser_context['kwargs']['user_id'],
                'version': self.context['request'].parser_context['kwargs']['version']
            }
        )

    def account_links(self, obj):
        # TODO: [OSF-4933] remove this after refactoring Figshare
        if hasattr(obj, 'external_accounts'):
            return {
                account._id: {
                    'account': absolute_reverse('users:user-external_account-detail', kwargs={
                        'user_id': obj.owner._id,
                        'provider': obj.config.short_name,
                        'account_id': account._id,
                        'version': self.context['request'].parser_context['kwargs']['version']
                    }),
                    'nodes_connected': [n.absolute_api_v2_url for n in obj.get_attached_nodes(account)]
                }
                for account in obj.external_accounts.all()
            }
        return {}

class UserDetailSerializer(UserSerializer):
    """
    Overrides UserSerializer to make id required.
    """
    id = IDField(source='_id', required=True)


class UserQuickFilesSerializer(QuickFilesSerializer):
    links = LinksField({
        'info': Link('files:file-detail', kwargs={'file_id': '<_id>'}),
        'upload': WaterbutlerLink(),
        'delete': WaterbutlerLink(),
        'move': WaterbutlerLink(),
        'download': WaterbutlerLink(must_be_file=True),
    })


class ReadEmailUserDetailSerializer(UserDetailSerializer):

    email = ser.CharField(source='username', read_only=True)


class RelatedInstitution(JSONAPIRelationshipSerializer):
    id = ser.CharField(required=False, allow_null=True, source='_id')
    class Meta:
        type_ = 'institutions'

    def get_absolute_url(self, obj):
        return obj.absolute_api_v2_url


class UserInstitutionsRelationshipSerializer(BaseAPISerializer):

    data = ser.ListField(child=RelatedInstitution())
    links = LinksField({'self': 'get_self_url',
                        'html': 'get_related_url'})

    def get_self_url(self, obj):
        return absolute_reverse('users:user-institutions-relationship', kwargs={
            'user_id': obj['self']._id,
            'version': self.context['request'].parser_context['kwargs']['version']
        })

    def get_related_url(self, obj):
        return absolute_reverse('users:user-institutions', kwargs={
            'user_id': obj['self']._id,
            'version': self.context['request'].parser_context['kwargs']['version']
        })

    def get_absolute_url(self, obj):
        return obj.absolute_api_v2_url

    class Meta:
        type_ = 'institutions'<|MERGE_RESOLUTION|>--- conflicted
+++ resolved
@@ -125,7 +125,6 @@
         group_qs = GroupObjectPermission.objects.filter(group__user=obj, permission__codename='view_submissions')
         return group_qs.exists() or obj.userobjectpermission_set.filter(permission__codename='view_submissions')
 
-<<<<<<< HEAD
     def get_default_region_id(self, obj):
         try:
             # use the annotated valud if possible
@@ -135,10 +134,9 @@
             # i.e. after creating a node
             region = obj.osfstorage_region
         return region._id
-=======
+
     def get_accepted_terms_of_service(self, obj):
         return bool(obj.accepted_terms_of_service)
->>>>>>> 937ae01b
 
     def profile_image_url(self, user):
         size = self.context['request'].query_params.get('profile_image_size')
