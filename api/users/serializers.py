from rest_framework import serializers as ser

from modularodm.exceptions import ValidationValueError

from api.base.exceptions import InvalidModelValueError
from api.base.serializers import JSONAPIRelationshipSerializer, HideIfDisabled, PrefetchRelationshipsSerializer
from website.models import User

from api.base.serializers import (
    JSONAPISerializer, LinksField, RelationshipField, DevOnly, IDField, TypeField, ListDictField,
    DateByVersion,
)
from api.base.utils import absolute_reverse, get_user_auth

<<<<<<< HEAD
from osf.models.user import Email, SocialAccount, SocialNetwork


class EmailSerializer(ser.ModelSerializer):

    class Meta:
        model = Email
        fields = ('email', 'email_type',)


class SocialNetworkSerializer(ser.ModelSerializer):

    class Meta:
        model = SocialNetwork
        fields = ('base_url', 'name',)


class SocialAccountSerializer(ser.ModelSerializer):

    network = SocialNetworkSerializer(read_only=True)

    class Meta:
        model = SocialAccount
        fields = ('network', 'username',)

=======
>>>>>>> de2c8500

class UserSerializer(JSONAPISerializer):
    filterable_fields = frozenset([
        'full_name',
        'given_name',
        'middle_names',
        'family_name',
        'id'
    ])
    non_anonymized_fields = ['type']
    id = IDField(source='_id', read_only=True)
    type = TypeField()
    full_name = ser.CharField(source='fullname', required=True, label='Full name', help_text='Display name used in the general user interface')
    given_name = ser.CharField(required=False, allow_blank=True, help_text='For bibliographic citations')
    middle_names = ser.CharField(required=False, allow_blank=True, help_text='For bibliographic citations')
    family_name = ser.CharField(required=False, allow_blank=True, help_text='For bibliographic citations')
    suffix = HideIfDisabled(ser.CharField(required=False, allow_blank=True, help_text='For bibliographic citations'))
    date_registered = HideIfDisabled(DateByVersion(read_only=True))
    active = HideIfDisabled(ser.BooleanField(read_only=True, source='is_active'))
    timezone = HideIfDisabled(ser.CharField(required=False, help_text="User's timezone, e.g. 'Etc/UTC"))
    locale = HideIfDisabled(ser.CharField(required=False, help_text="User's locale, e.g.  'en_US'"))
    social = ListDictField(required=False)

    links = HideIfDisabled(LinksField(
        {
            'html': 'absolute_url',
            'profile_image': 'profile_image_url',
        }
    ))

    nodes = HideIfDisabled(RelationshipField(
        related_view='users:user-nodes',
        related_view_kwargs={'user_id': '<_id>'},
        related_meta={'projects_in_common': 'get_projects_in_common'},
    ))

    registrations = DevOnly(HideIfDisabled(RelationshipField(
        related_view='users:user-registrations',
        related_view_kwargs={'user_id': '<_id>'},
    )))

    institutions = HideIfDisabled(RelationshipField(
        related_view='users:user-institutions',
        related_view_kwargs={'user_id': '<_id>'},
        self_view='users:user-institutions-relationship',
        self_view_kwargs={'user_id': '<_id>'},
    ))

    class Meta:
        type_ = 'users'

    def get_projects_in_common(self, obj):
        user = get_user_auth(self.context['request']).user
        if obj == user:
            return user.contributor_to.count()
        return obj.n_projects_in_common(user)

    def absolute_url(self, obj):
        if obj is not None:
            return obj.absolute_url
        return None

    def get_absolute_url(self, obj):
        return absolute_reverse('users:user-detail', kwargs={
            'user_id': obj._id,
            'version': self.context['request'].parser_context['kwargs']['version']
        })

    def profile_image_url(self, user):
        size = self.context['request'].query_params.get('profile_image_size')
        return user.profile_image_url(size=size)

    def update(self, instance, validated_data):
        assert isinstance(instance, User), 'instance must be a User'
        for attr, value in validated_data.items():
            if 'social' == attr:
                for key, val in value.items():
                    # currently only profileWebsites are a list, the rest of the social key only has one value
                    if key == 'profileWebsites':
                        instance.social[key] = val
                    else:
                        if len(val) > 1:
                            raise InvalidModelValueError(
                                detail='{} only accept a list of one single value'. format(key)
                            )
                        instance.social[key] = val[0]
            else:
                setattr(instance, attr, value)
        try:
            instance.save()
        except ValidationValueError as e:
            raise InvalidModelValueError(detail=e.message)
        return instance


class UserAddonSettingsSerializer(JSONAPISerializer):
    """
    Overrides UserSerializer to make id required.
    """
    id = ser.CharField(source='config.short_name', read_only=True)
    user_has_auth = ser.BooleanField(source='has_auth', read_only=True)

    links = LinksField({
        'self': 'get_absolute_url',
        'accounts': 'account_links'
    })

    class Meta:
        type_ = 'user_addons'

    def get_absolute_url(self, obj):
        return absolute_reverse(
            'users:user-addon-detail',
            kwargs={
                'provider': obj.config.short_name,
                'user_id': self.context['request'].parser_context['kwargs']['user_id'],
                'version': self.context['request'].parser_context['kwargs']['version']
            }
        )

    def account_links(self, obj):
        # TODO: [OSF-4933] remove this after refactoring Figshare
        if hasattr(obj, 'external_accounts'):
            return {
                account._id: {
                    'account': absolute_reverse('users:user-external_account-detail', kwargs={
                        'user_id': obj.owner._id,
                        'provider': obj.config.short_name,
                        'account_id': account._id,
                        'version': self.context['request'].parser_context['kwargs']['version']
                    }),
                    'nodes_connected': [n.absolute_api_v2_url for n in obj.get_attached_nodes(account)]
                }
                for account in obj.external_accounts.all()
            }
        return {}

class UserDetailSerializer(UserSerializer):
    """
    Overrides UserSerializer to make id required.
    """
    id = IDField(source='_id', required=True)


class RelatedInstitution(JSONAPIRelationshipSerializer):
    id = ser.CharField(required=False, allow_null=True, source='_id')
    class Meta:
        type_ = 'institutions'

    def get_absolute_url(self, obj):
        return obj.absolute_api_v2_url


class UserInstitutionsRelationshipSerializer(PrefetchRelationshipsSerializer):

    data = ser.ListField(child=RelatedInstitution())
    links = LinksField({'self': 'get_self_url',
                        'html': 'get_related_url'})

    def get_self_url(self, obj):
        return absolute_reverse('users:user-institutions-relationship', kwargs={
            'user_id': obj['self']._id,
            'version': self.context['request'].parser_context['kwargs']['version']
        })

    def get_related_url(self, obj):
        return absolute_reverse('users:user-institutions', kwargs={
            'user_id': obj['self']._id,
            'version': self.context['request'].parser_context['kwargs']['version']
        })

    def get_absolute_url(self, obj):
        return obj.absolute_api_v2_url

    class Meta:
        type_ = 'institutions'<|MERGE_RESOLUTION|>--- conflicted
+++ resolved
@@ -11,8 +11,6 @@
     DateByVersion,
 )
 from api.base.utils import absolute_reverse, get_user_auth
-
-<<<<<<< HEAD
 from osf.models.user import Email, SocialAccount, SocialNetwork
 
 
@@ -38,8 +36,6 @@
         model = SocialAccount
         fields = ('network', 'username',)
 
-=======
->>>>>>> de2c8500
 
 class UserSerializer(JSONAPISerializer):
     filterable_fields = frozenset([
