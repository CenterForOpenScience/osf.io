--- conflicted
+++ resolved
@@ -46,13 +46,9 @@
     orcid = DevOnly(AllowMissing(ser.CharField(required=False, source='social.orcid',
                                                          allow_blank=True, help_text='ORCID'), required=False, source='social.orcid'))
     researcherId = DevOnly(AllowMissing(ser.CharField(required=False, source='social.researcherId',
-<<<<<<< HEAD
-                                                      allow_blank=True, help_text='ResearcherId Account'), required=False, source='social.researcherId'))
+                                                            allow_blank=True, help_text='ResearcherId Account'), required=False, source='social.researcherId'))
     researchGate = DevOnly(AllowMissing(ser.CharField(required=False, source='social.researchGate',
                                                       allow_blank=True, help_text='ResearchGate Account'), required=False, source='social.researchGate'))
-=======
-                                                                allow_blank=True, help_text='ResearcherId Account'), required=False, source='social.researcherId'))
->>>>>>> 95f33285
 
     links = LinksField(
         add_dev_only_items({
