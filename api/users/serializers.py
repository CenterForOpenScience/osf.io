from guardian.models import GroupObjectPermission

from rest_framework import serializers as ser

from api.base.exceptions import InvalidModelValueError
from api.base.serializers import (
    BaseAPISerializer, JSONAPISerializer, JSONAPIRelationshipSerializer,
    DateByVersion, HideIfDisabled, IDField,
    Link, LinksField, ListDictField, TypeField, RelationshipField,
    WaterbutlerLink, ShowIfCurrentUser
)
from api.base.utils import absolute_reverse, get_user_auth
from api.files.serializers import QuickFilesSerializer
from osf.exceptions import ValidationValueError, ValidationError
from osf.models import OSFUser, QuickFilesNode
from website import util as website_utils


class QuickFilesRelationshipField(RelationshipField):

    def to_representation(self, value):
        relationship_links = super(QuickFilesRelationshipField, self).to_representation(value)
        quickfiles_guid = value.nodes_created.filter(type=QuickFilesNode._typedmodels_type).values_list('guids___id', flat=True).get()
        upload_url = website_utils.waterbutler_api_url_for(quickfiles_guid, 'osfstorage')
        relationship_links['links']['upload'] = {
            'href': upload_url,
            'meta': {}
        }
        relationship_links['links']['download'] = {
            'href': '{}?zip='.format(upload_url),
            'meta': {}
        }
        return relationship_links


class UserSerializer(JSONAPISerializer):
    filterable_fields = frozenset([
        'full_name',
        'given_name',
        'middle_names',
        'family_name',
        'id'
    ])
    non_anonymized_fields = ['type']
    id = IDField(source='_id', read_only=True)
    type = TypeField()
    full_name = ser.CharField(source='fullname', required=True, label='Full name', help_text='Display name used in the general user interface', max_length=186)
    given_name = ser.CharField(required=False, allow_blank=True, help_text='For bibliographic citations')
    middle_names = ser.CharField(required=False, allow_blank=True, help_text='For bibliographic citations')
    family_name = ser.CharField(required=False, allow_blank=True, help_text='For bibliographic citations')
    suffix = HideIfDisabled(ser.CharField(required=False, allow_blank=True, help_text='For bibliographic citations'))
    date_registered = HideIfDisabled(DateByVersion(read_only=True))
    active = HideIfDisabled(ser.BooleanField(read_only=True, source='is_active'))
    timezone = HideIfDisabled(ser.CharField(required=False, help_text="User's timezone, e.g. 'Etc/UTC"))
    locale = HideIfDisabled(ser.CharField(required=False, help_text="User's locale, e.g.  'en_US'"))
    social = ListDictField(required=False)
    can_view_reviews = ShowIfCurrentUser(ser.SerializerMethodField(help_text='Whether the current user has the `view_submissions` permission to ANY reviews provider.'))

    links = HideIfDisabled(LinksField(
        {
            'html': 'absolute_url',
            'profile_image': 'profile_image_url',
        }
    ))

    nodes = HideIfDisabled(RelationshipField(
        related_view='users:user-nodes',
        related_view_kwargs={'user_id': '<_id>'},
        related_meta={'projects_in_common': 'get_projects_in_common'},
    ))

    quickfiles = HideIfDisabled(QuickFilesRelationshipField(
        related_view='users:user-quickfiles',
        related_view_kwargs={'user_id': '<_id>'},
    ))

    registrations = HideIfDisabled(RelationshipField(
        related_view='users:user-registrations',
        related_view_kwargs={'user_id': '<_id>'},
    ))

    institutions = HideIfDisabled(RelationshipField(
        related_view='users:user-institutions',
        related_view_kwargs={'user_id': '<_id>'},
        self_view='users:user-institutions-relationship',
        self_view_kwargs={'user_id': '<_id>'},
    ))

    preprints = HideIfDisabled(RelationshipField(
        related_view='users:user-preprints',
<<<<<<< HEAD
        related_view_kwargs={'user_id': '<_id>'},
    ))

    actions = ShowIfCurrentUser(RelationshipField(
        related_view='users:user-action-list',
=======
>>>>>>> 64b37933
        related_view_kwargs={'user_id': '<_id>'},
    ))

    class Meta:
        type_ = 'users'

    def get_projects_in_common(self, obj):
        user = get_user_auth(self.context['request']).user
        if obj == user:
            return user.contributor_to.count()
        return obj.n_projects_in_common(user)

    def absolute_url(self, obj):
        if obj is not None:
            return obj.absolute_url
        return None

    def get_absolute_url(self, obj):
        return absolute_reverse('users:user-detail', kwargs={
            'user_id': obj._id,
            'version': self.context['request'].parser_context['kwargs']['version']
        })

    def get_can_view_reviews(self, obj):
        group_qs = GroupObjectPermission.objects.filter(group__user=obj, permission__codename='view_submissions')
        return group_qs.exists() or obj.userobjectpermission_set.filter(permission__codename='view_submissions')

    def profile_image_url(self, user):
        size = self.context['request'].query_params.get('profile_image_size')
        return user.profile_image_url(size=size)

    def update(self, instance, validated_data):
        assert isinstance(instance, OSFUser), 'instance must be a User'
        for attr, value in validated_data.items():
            if 'social' == attr:
                for key, val in value.items():
                    # currently only profileWebsites are a list, the rest of the social key only has one value
                    if key == 'profileWebsites':
                        instance.social[key] = val
                    else:
                        if len(val) > 1:
                            raise InvalidModelValueError(
                                detail='{} only accept a list of one single value'. format(key)
                            )
                        instance.social[key] = val[0]
            else:
                setattr(instance, attr, value)
        try:
            instance.save()
        except ValidationValueError as e:
            raise InvalidModelValueError(detail=e.message)
        except ValidationError as e:
            raise InvalidModelValueError(e)

        return instance

class UserAddonSettingsSerializer(JSONAPISerializer):
    """
    Overrides UserSerializer to make id required.
    """
    id = ser.CharField(source='config.short_name', read_only=True)
    user_has_auth = ser.BooleanField(source='has_auth', read_only=True)

    links = LinksField({
        'self': 'get_absolute_url',
        'accounts': 'account_links'
    })

    class Meta:
        type_ = 'user_addons'

    def get_absolute_url(self, obj):
        return absolute_reverse(
            'users:user-addon-detail',
            kwargs={
                'provider': obj.config.short_name,
                'user_id': self.context['request'].parser_context['kwargs']['user_id'],
                'version': self.context['request'].parser_context['kwargs']['version']
            }
        )

    def account_links(self, obj):
        # TODO: [OSF-4933] remove this after refactoring Figshare
        if hasattr(obj, 'external_accounts'):
            return {
                account._id: {
                    'account': absolute_reverse('users:user-external_account-detail', kwargs={
                        'user_id': obj.owner._id,
                        'provider': obj.config.short_name,
                        'account_id': account._id,
                        'version': self.context['request'].parser_context['kwargs']['version']
                    }),
                    'nodes_connected': [n.absolute_api_v2_url for n in obj.get_attached_nodes(account)]
                }
                for account in obj.external_accounts.all()
            }
        return {}

class UserDetailSerializer(UserSerializer):
    """
    Overrides UserSerializer to make id required.
    """
    id = IDField(source='_id', required=True)


class UserQuickFilesSerializer(QuickFilesSerializer):
    links = LinksField({
        'info': Link('files:file-detail', kwargs={'file_id': '<_id>'}),
        'upload': WaterbutlerLink(),
        'delete': WaterbutlerLink(),
        'move': WaterbutlerLink(),
        'download': WaterbutlerLink(must_be_file=True),
    })


class ReadEmailUserDetailSerializer(UserDetailSerializer):

    email = ser.CharField(source='username', read_only=True)


class RelatedInstitution(JSONAPIRelationshipSerializer):
    id = ser.CharField(required=False, allow_null=True, source='_id')
    class Meta:
        type_ = 'institutions'

    def get_absolute_url(self, obj):
        return obj.absolute_api_v2_url


class UserInstitutionsRelationshipSerializer(BaseAPISerializer):

    data = ser.ListField(child=RelatedInstitution())
    links = LinksField({'self': 'get_self_url',
                        'html': 'get_related_url'})

    def get_self_url(self, obj):
        return absolute_reverse('users:user-institutions-relationship', kwargs={
            'user_id': obj['self']._id,
            'version': self.context['request'].parser_context['kwargs']['version']
        })

    def get_related_url(self, obj):
        return absolute_reverse('users:user-institutions', kwargs={
            'user_id': obj['self']._id,
            'version': self.context['request'].parser_context['kwargs']['version']
        })

    def get_absolute_url(self, obj):
        return obj.absolute_api_v2_url

    class Meta:
        type_ = 'institutions'<|MERGE_RESOLUTION|>--- conflicted
+++ resolved
@@ -88,14 +88,6 @@
 
     preprints = HideIfDisabled(RelationshipField(
         related_view='users:user-preprints',
-<<<<<<< HEAD
-        related_view_kwargs={'user_id': '<_id>'},
-    ))
-
-    actions = ShowIfCurrentUser(RelationshipField(
-        related_view='users:user-action-list',
-=======
->>>>>>> 64b37933
         related_view_kwargs={'user_id': '<_id>'},
     ))
 
