from rest_framework import serializers as ser

from api.base.exceptions import InvalidModelValueError
from api.base.serializers import JSONAPIRelationshipSerializer, HideIfDisabled, BaseAPISerializer
<<<<<<< HEAD
from osf.exceptions import ValidationValueError
from osf.models import OSFUser as User
=======
from osf.models import OSFUser
>>>>>>> 0afaba66

from api.base.serializers import (
    JSONAPISerializer, LinksField, RelationshipField, DevOnly, IDField, TypeField, ListDictField,
    DateByVersion,
)
from api.base.utils import absolute_reverse, get_user_auth


class UserSerializer(JSONAPISerializer):
    filterable_fields = frozenset([
        'full_name',
        'given_name',
        'middle_names',
        'family_name',
        'id'
    ])
    non_anonymized_fields = ['type']
    id = IDField(source='_id', read_only=True)
    type = TypeField()
    full_name = ser.CharField(source='fullname', required=True, label='Full name', help_text='Display name used in the general user interface')
    given_name = ser.CharField(required=False, allow_blank=True, help_text='For bibliographic citations')
    middle_names = ser.CharField(required=False, allow_blank=True, help_text='For bibliographic citations')
    family_name = ser.CharField(required=False, allow_blank=True, help_text='For bibliographic citations')
    suffix = HideIfDisabled(ser.CharField(required=False, allow_blank=True, help_text='For bibliographic citations'))
    date_registered = HideIfDisabled(DateByVersion(read_only=True))
    active = HideIfDisabled(ser.BooleanField(read_only=True, source='is_active'))
    timezone = HideIfDisabled(ser.CharField(required=False, help_text="User's timezone, e.g. 'Etc/UTC"))
    locale = HideIfDisabled(ser.CharField(required=False, help_text="User's locale, e.g.  'en_US'"))
    social = ListDictField(required=False)

    links = HideIfDisabled(LinksField(
        {
            'html': 'absolute_url',
            'profile_image': 'profile_image_url',
        }
    ))

    nodes = HideIfDisabled(RelationshipField(
        related_view='users:user-nodes',
        related_view_kwargs={'user_id': '<_id>'},
        related_meta={'projects_in_common': 'get_projects_in_common'},
    ))

    registrations = DevOnly(HideIfDisabled(RelationshipField(
        related_view='users:user-registrations',
        related_view_kwargs={'user_id': '<_id>'},
    )))

    institutions = HideIfDisabled(RelationshipField(
        related_view='users:user-institutions',
        related_view_kwargs={'user_id': '<_id>'},
        self_view='users:user-institutions-relationship',
        self_view_kwargs={'user_id': '<_id>'},
    ))

    class Meta:
        type_ = 'users'

    def get_projects_in_common(self, obj):
        user = get_user_auth(self.context['request']).user
        if obj == user:
            return user.contributor_to.count()
        return obj.n_projects_in_common(user)

    def absolute_url(self, obj):
        if obj is not None:
            return obj.absolute_url
        return None

    def get_absolute_url(self, obj):
        return absolute_reverse('users:user-detail', kwargs={
            'user_id': obj._id,
            'version': self.context['request'].parser_context['kwargs']['version']
        })

    def profile_image_url(self, user):
        size = self.context['request'].query_params.get('profile_image_size')
        return user.profile_image_url(size=size)

    def update(self, instance, validated_data):
        assert isinstance(instance, OSFUser), 'instance must be a User'
        for attr, value in validated_data.items():
            if 'social' == attr:
                for key, val in value.items():
                    # currently only profileWebsites are a list, the rest of the social key only has one value
                    if key == 'profileWebsites':
                        instance.social[key] = val
                    else:
                        if len(val) > 1:
                            raise InvalidModelValueError(
                                detail='{} only accept a list of one single value'. format(key)
                            )
                        instance.social[key] = val[0]
            else:
                setattr(instance, attr, value)
        try:
            instance.save()
        except ValidationValueError as e:
            raise InvalidModelValueError(detail=e.message)
        return instance


class UserAddonSettingsSerializer(JSONAPISerializer):
    """
    Overrides UserSerializer to make id required.
    """
    id = ser.CharField(source='config.short_name', read_only=True)
    user_has_auth = ser.BooleanField(source='has_auth', read_only=True)

    links = LinksField({
        'self': 'get_absolute_url',
        'accounts': 'account_links'
    })

    class Meta:
        type_ = 'user_addons'

    def get_absolute_url(self, obj):
        return absolute_reverse(
            'users:user-addon-detail',
            kwargs={
                'provider': obj.config.short_name,
                'user_id': self.context['request'].parser_context['kwargs']['user_id'],
                'version': self.context['request'].parser_context['kwargs']['version']
            }
        )

    def account_links(self, obj):
        # TODO: [OSF-4933] remove this after refactoring Figshare
        if hasattr(obj, 'external_accounts'):
            return {
                account._id: {
                    'account': absolute_reverse('users:user-external_account-detail', kwargs={
                        'user_id': obj.owner._id,
                        'provider': obj.config.short_name,
                        'account_id': account._id,
                        'version': self.context['request'].parser_context['kwargs']['version']
                    }),
                    'nodes_connected': [n.absolute_api_v2_url for n in obj.get_attached_nodes(account)]
                }
                for account in obj.external_accounts.all()
            }
        return {}

class UserDetailSerializer(UserSerializer):
    """
    Overrides UserSerializer to make id required.
    """
    id = IDField(source='_id', required=True)


class ReadEmailUserDetailSerializer(UserDetailSerializer):

    email = ser.CharField(source='username', read_only=True)


class RelatedInstitution(JSONAPIRelationshipSerializer):
    id = ser.CharField(required=False, allow_null=True, source='_id')
    class Meta:
        type_ = 'institutions'

    def get_absolute_url(self, obj):
        return obj.absolute_api_v2_url


class UserInstitutionsRelationshipSerializer(BaseAPISerializer):

    data = ser.ListField(child=RelatedInstitution())
    links = LinksField({'self': 'get_self_url',
                        'html': 'get_related_url'})

    def get_self_url(self, obj):
        return absolute_reverse('users:user-institutions-relationship', kwargs={
            'user_id': obj['self']._id,
            'version': self.context['request'].parser_context['kwargs']['version']
        })

    def get_related_url(self, obj):
        return absolute_reverse('users:user-institutions', kwargs={
            'user_id': obj['self']._id,
            'version': self.context['request'].parser_context['kwargs']['version']
        })

    def get_absolute_url(self, obj):
        return obj.absolute_api_v2_url

    class Meta:
        type_ = 'institutions'<|MERGE_RESOLUTION|>--- conflicted
+++ resolved
@@ -2,12 +2,8 @@
 
 from api.base.exceptions import InvalidModelValueError
 from api.base.serializers import JSONAPIRelationshipSerializer, HideIfDisabled, BaseAPISerializer
-<<<<<<< HEAD
 from osf.exceptions import ValidationValueError
-from osf.models import OSFUser as User
-=======
 from osf.models import OSFUser
->>>>>>> 0afaba66
 
 from api.base.serializers import (
     JSONAPISerializer, LinksField, RelationshipField, DevOnly, IDField, TypeField, ListDictField,
