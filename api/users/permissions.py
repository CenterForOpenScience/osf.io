from website.models import User
from rest_framework import permissions


class ReadOnlyOrCurrentUser(permissions.BasePermission):
    """ Check to see if the request is coming from the currently logged in user,
    and allow non-safe actions if so.
    """
    def has_object_permission(self, request, view, obj):
        assert isinstance(obj, User), 'obj must be a User, got {}'.format(obj)
        request_user = request.user
        if request.method in permissions.SAFE_METHODS:
            return True
        else:
            return obj == request_user


class ReadOnlyOrCurrentUserRelationship(permissions.BasePermission):
    """ Check to see if the request is coming from the currently logged in user,
    and allow non-safe actions if so.
    """
    def has_object_permission(self, request, view, obj):
        assert isinstance(obj, dict)
        request_user = request.user
        if request.method in permissions.SAFE_METHODS:
            return True
        else:
<<<<<<< HEAD
            return obj['self'] == request_user
=======
            return obj['self']._id == request_user._id
>>>>>>> 5695f710
<|MERGE_RESOLUTION|>--- conflicted
+++ resolved
@@ -25,8 +25,4 @@
         if request.method in permissions.SAFE_METHODS:
             return True
         else:
-<<<<<<< HEAD
-            return obj['self'] == request_user
-=======
-            return obj['self']._id == request_user._id
->>>>>>> 5695f710
+            return obj['self']._id == request_user._id