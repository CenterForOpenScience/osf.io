--- conflicted
+++ resolved
@@ -422,10 +422,14 @@
         query = (
             Q('is_collection', 'ne', True) &
             Q('is_deleted', 'ne', True) &
-<<<<<<< HEAD
-            Q('is_registration', 'eq', True)
+            Q('is_registration', 'eq', True) &
+            Q('contributors', 'eq', user._id)
         )
-
+        permission_query = Q('is_public', 'eq', True)
+        if not current_user.is_anonymous():
+            permission_query = (permission_query | Q('contributors', 'eq', current_user._id))
+        query = query & permission_query
+        return query
 
 class UserInstitutionsRelationship(JSONAPIBaseView, generics.RetrieveDestroyAPIView, UserMixin):
     permission_classes = (
@@ -465,14 +469,4 @@
         for val in data:
             if val['id'] in current_institutions:
                 user.remove_institution(val['id'])
-        user.save()
-=======
-            Q('is_registration', 'eq', True) &
-            Q('contributors', 'eq', user._id)
-        )
-        permission_query = Q('is_public', 'eq', True)
-        if not current_user.is_anonymous():
-            permission_query = (permission_query | Q('contributors', 'eq', current_user._id))
-        query = query & permission_query
-        return query
->>>>>>> 55e13169
+        user.save()