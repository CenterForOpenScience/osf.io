--- conflicted
+++ resolved
@@ -99,12 +99,8 @@
     OSFUser,
     Email,
     Tag,
-<<<<<<< HEAD
     NotificationTypeEnum,
-=======
-    NotificationType,
     PreprintProvider,
->>>>>>> c1e2ddc1
 )
 from osf.utils.tokens import TokenHandler
 from osf.utils.tokens.handlers import sanction_handler
