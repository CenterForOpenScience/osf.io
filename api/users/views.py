from django.apps import apps

from api.addons.views import AddonSettingsMixin
from api.base import permissions as base_permissions
from api.base.exceptions import Conflict, UserGone
from api.base.filters import ListFilterMixin, PreprintFilterMixin
from api.base.parsers import (JSONAPIRelationshipParser,
                              JSONAPIRelationshipParserForRegularJSON)
from api.base.serializers import AddonAccountSerializer
from api.base.utils import (default_node_list_queryset,
                            default_node_list_permission_queryset,
                            get_object_or_error,
                            get_user_auth)
from api.base.views import JSONAPIBaseView, WaterButlerMixin
from api.institutions.serializers import InstitutionSerializer
from api.nodes.filters import NodesFilterMixin
from api.nodes.serializers import NodeSerializer
from api.preprints.serializers import PreprintSerializer
from api.registrations.serializers import RegistrationSerializer
from api.users.permissions import (CurrentUser, ReadOnlyOrCurrentUser,
                                   ReadOnlyOrCurrentUserRelationship)
from api.users.serializers import (UserAddonSettingsSerializer,
                                   UserDetailSerializer,
                                   UserInstitutionsRelationshipSerializer,
                                   UserSerializer,
                                   UserQuickFilesSerializer,
                                   ReadEmailUserDetailSerializer,)
from django.contrib.auth.models import AnonymousUser
from framework.auth.oauth_scopes import CoreScopes, normalize_scopes
from rest_framework import permissions as drf_permissions
from rest_framework import generics
from rest_framework.exceptions import NotAuthenticated, NotFound
from osf.models import (Contributor,
                        ExternalAccount,
                        QuickFilesNode,
                        AbstractNode,
                        PreprintService,
                        Node,
                        Registration,
                        OSFUser)


class UserMixin(object):
    """Mixin with convenience methods for retrieving the current user based on the
    current URL. By default, fetches the user based on the user_id kwarg.
    """

    serializer_class = UserSerializer
    user_lookup_url_kwarg = 'user_id'

    def get_user(self, check_permissions=True):
        key = self.kwargs[self.user_lookup_url_kwarg]
        # If Contributor is in self.request.parents,
        # then this view is getting called due to an embedded request (contributor embedding user)
        # We prefer to access the user from the contributor object and take advantage
        # of the query cache
        if hasattr(self.request, 'parents') and len(self.request.parents.get(Contributor, {})) == 1:
            # We expect one parent contributor view, so index into the first item
            contrib_id, contrib = self.request.parents[Contributor].items()[0]
            user = contrib.user
            if user.is_disabled:
                raise UserGone(user=user)
            # Make sure that the contributor ID is correct
            if user._id == key:
                if check_permissions:
                    self.check_object_permissions(self.request, user)
                return user

        if self.kwargs.get('is_embedded') is True:
            if key in self.request.parents[OSFUser]:
                return self.request.parents[key]

        current_user = self.request.user

        if key == 'me':
            if isinstance(current_user, AnonymousUser):
                raise NotAuthenticated
            else:
                return self.request.user

        obj = get_object_or_error(OSFUser, key, self.request, 'user')
        if check_permissions:
            # May raise a permission denied
            self.check_object_permissions(self.request, obj)
        return obj


<<<<<<< HEAD
class UserList(JSONAPIBaseView, generics.ListAPIView, ListFilterMixin):
    """List of users registered on the OSF.

    Paginated list of users ordered by the date they registered.  Each resource contains the full representation of the
    user, meaning additional requests to an individual user's detail view are not necessary.

    Note that if an anonymous view_only key is being used, user information will not be serialized, and the id will be
    an empty string. Relationships to a user object will not show in this case, either.

    The subroute [`/me/`](me/) is a special endpoint that always points to the currently logged-in user.

    ##User Attributes

    <!--- Copied Attributes From UserDetail -->

    OSF User entities have the "users" `type`.

        name               type               description
        ========================================================================================
        full_name          string             full name of the user; used for display
        given_name         string             given name of the user; for bibliographic citations
        middle_names       string             middle name of user; for bibliographic citations
        family_name        string             family name of user; for bibliographic citations
        suffix             string             suffix of user's name for bibliographic citations
        date_registered    iso8601 timestamp  timestamp when the user's account was created

    ##Links

    See the [JSON-API spec regarding pagination](http://jsonapi.org/format/1.0/#fetching-pagination).

    ##Actions

    *None*.

    ##Query Params

    + `page=<Int>` -- page number of results to view, default 1

    + `filter[<fieldname>]=<Str>` -- fields and values to filter the search results on.

    Users may be filtered by their `id`, `full_name`, `given_name`, `middle_names`, or `family_name`.

    + `profile_image_size=<Int>` -- Modifies `/links/profile_image_url` of the user entities so that it points to
    the user's profile image scaled to the given size in pixels.  If left blank, the size depends on the image provider.

    #This Request/Response

=======
class UserList(JSONAPIBaseView, generics.ListAPIView, ODMFilterMixin):
    """The documentation for this endpoint can be found [here](https://developer.osf.io/#Users_users_list).
>>>>>>> f60aedc0
    """
    permission_classes = (
        drf_permissions.IsAuthenticatedOrReadOnly,
        base_permissions.RequiresScopedRequestOrReadOnly,
        base_permissions.TokenHasScope,
    )

    required_read_scopes = [CoreScopes.USERS_READ]
    required_write_scopes = [CoreScopes.NULL]
    model_class = apps.get_model('osf.OSFUser')

    serializer_class = UserSerializer

    ordering = ('-date_registered')
    view_category = 'users'
    view_name = 'user-list'

    def get_default_queryset(self):
        if self.request.version >= '2.3':
            return OSFUser.objects.filter(is_registered=True, date_disabled__isnull=True, merged_by__isnull=True)
        return OSFUser.objects.filter(is_registered=True, date_disabled__isnull=True)

    # overrides ListCreateAPIView
    def get_queryset(self):
        return self.get_queryset_from_request()


class UserDetail(JSONAPIBaseView, generics.RetrieveUpdateAPIView, UserMixin):
<<<<<<< HEAD
    """Details about a specific user. *Writeable*.

    The User Detail endpoint retrieves information about the user whose id is the final part of the path.  If `me`
    is given as the id, the record of the currently logged-in user will be returned.  The returned information includes
    the user's bibliographic information and the date the user registered.

    Note that if an anonymous view_only key is being used, user information will not be serialized, and the id will be
    an empty string. Relationships to a user object will not show in this case, either.

    ##Attributes

    OSF User entities have the "users" `type`.

        name               type               description
        ========================================================================================
        full_name          string             full name of the user; used for display
        given_name         string             given name of the user; for bibliographic citations
        middle_names       string             middle name of user; for bibliographic citations
        family_name        string             family name of user; for bibliographic citations
        suffix             string             suffix of user's name for bibliographic citations
        date_registered    iso8601 timestamp  timestamp when the user's account was created
        social             dict               Dictionary of a list of social information of user

    ##Relationships

    ###Nodes

    A list of all nodes the user has contributed to.  If the user id in the path is the same as the logged-in user, all
    nodes will be visible.  Otherwise, you will only be able to see the other user's publicly-visible nodes.

    ##Links

        self:               the canonical api endpoint of this user
        html:               this user's page on the OSF website
        profile_image_url:  a url to the user's profile image

    ##Actions

    ###Update

        Method:        PUT / PATCH
        URL:           /links/self
        Query Params:  <none>
        Body (JSON):   {
                         "data": {
                           "type": "users",   # required
                           "id":   {user_id}, # required
                           "attributes": {
                             "full_name":    {full_name},    # mandatory
                             "given_name":   {given_name},   # optional
                             "middle_names": {middle_names}, # optional
                             "family_name":  {family_name},  # optional
                             "suffix":       {suffix}        # optional
                             "social":      {
                                    key: [social_id]}
                             }                               # optional
                           }
                         }
                       }
        Success:       200 OK + node representation

    To update your user profile, issue a PUT request to either the canonical URL of your user resource (as given in
    `/links/self`) or to `/users/me/`.  Only the `full_name` attribute is required.  Unlike at signup, the given, middle,
    and family names will not be inferred from the `full_name`.  Currently, only `full_name`, `given_name`,
    `middle_names`, `family_name`, and `suffix` are updateable. Currently in social dicts, only the "profileWebsites"
    accept a list with more than one items, the others key value only accept list of one item.

    A PATCH request issued to this endpoint will behave the same as a PUT request, but does not require `full_name` to
    be set.

    **NB:** If you PUT/PATCH to the `/users/me/` endpoint, you must still provide your full user id in the `id` field of
    the request.  We do not support using the `me` alias in request bodies at this time.

    ##Query Params

    + `profile_image_size=<Int>` -- Modifies `/links/profile_image_url` so that it points the image scaled to the given
    size in pixels.  If left blank, the size depends on the image provider.

    #This Request/Response

=======
    """The documentation for this endpoint can be found [here](https://developer.osf.io/#Users_users_read).
>>>>>>> f60aedc0
    """
    permission_classes = (
        drf_permissions.IsAuthenticatedOrReadOnly,
        ReadOnlyOrCurrentUser,
        base_permissions.TokenHasScope,
    )

    required_read_scopes = [CoreScopes.USERS_READ]
    required_write_scopes = [CoreScopes.USERS_WRITE]
    view_category = 'users'
    view_name = 'user-detail'

    serializer_class = UserDetailSerializer

    def get_serializer_class(self):
        if self.request.auth:
            scopes = self.request.auth.attributes['accessTokenScope']
            if (CoreScopes.USER_EMAIL_READ in normalize_scopes(scopes) and self.request.user == self.get_user()):
                return ReadEmailUserDetailSerializer
        return UserDetailSerializer

    # overrides RetrieveAPIView
    def get_object(self):
        return self.get_user()

    # overrides RetrieveUpdateAPIView
    def get_serializer_context(self):
        # Serializer needs the request in order to make an update to privacy
        context = JSONAPIBaseView.get_serializer_context(self)
        context['request'] = self.request
        return context


class UserAddonList(JSONAPIBaseView, generics.ListAPIView, ListFilterMixin, UserMixin):
    """List of addons authorized by this user *Read-only*

    Paginated list of user addons ordered by their `id` or `addon_short_name`.

    ###Permissions

    <Addon>UserSettings are visible only to the user that "owns" them.

    ## <Addon\>UserSettings Attributes

    OSF <Addon\>UserSettings entities have the "user_addons" `type`, and their `id` indicates the addon
    service provider (eg. `box`, `googledrive`, etc).

        name                type        description
        =====================================================================================
        user_has_auth       boolean     does this user have access to use an ExternalAccount?

    ##Links

    See the [JSON-API spec regarding pagination](http://jsonapi.org/format/1.0/#fetching-pagination).

        self:  the canonical api endpoint of this user_addon
        accounts: dict keyed on an external_account_id
            nodes_connected:    list of canonical api endpoints of connected nodes
            account:            canonical api endpoint for this account

    #This Request/Response
    """
    permission_classes = (
        drf_permissions.IsAuthenticatedOrReadOnly,
        base_permissions.TokenHasScope,
        CurrentUser,
    )

    required_read_scopes = [CoreScopes.USER_ADDON_READ]
    required_write_scopes = [CoreScopes.NULL]

    serializer_class = UserAddonSettingsSerializer
    view_category = 'users'
    view_name = 'user-addons'

    ordering = ('-id',)

    def get_queryset(self):
        qs = [addon for addon in self.get_user().get_addons() if 'accounts' in addon.config.configs]
        qs.sort()
        return qs


class UserAddonDetail(JSONAPIBaseView, generics.RetrieveAPIView, UserMixin, AddonSettingsMixin):
    """Detail of an individual addon authorized by this user *Read-only*

    ##Permissions

    <Addon>UserSettings are visible only to the user that "owns" them.

    ## <Addon\>UserSettings Attributes

    OSF <Addon\>UserSettings entities have the "user_addons" `type`, and their `id` indicates the addon
    service provider (eg. `box`, `googledrive`, etc).

        name                type        description
        =====================================================================================
        user_has_auth       boolean     does this user have access to use an ExternalAccount?

    ##Links

    See the [JSON-API spec regarding pagination](http://jsonapi.org/format/1.0/#fetching-pagination).

        self:  the canonical api endpoint of this user_addon
        accounts: dict keyed on an external_account_id
            nodes_connected:    list of canonical api endpoints of connected nodes
            account:            canonical api endpoint for this account

    #This Request/Response
    """
    permission_classes = (
        drf_permissions.IsAuthenticatedOrReadOnly,
        base_permissions.TokenHasScope,
        CurrentUser,
    )

    required_read_scopes = [CoreScopes.USER_ADDON_READ]
    required_write_scopes = [CoreScopes.NULL]

    serializer_class = UserAddonSettingsSerializer
    view_category = 'users'
    view_name = 'user-addon-detail'

    def get_object(self):
        return self.get_addon_settings(check_object_permissions=False)


class UserAddonAccountList(JSONAPIBaseView, generics.ListAPIView, UserMixin, AddonSettingsMixin):
    """List of an external_accounts authorized by this user *Read-only*

    ##Permissions

    ExternalAccounts are visible only to the user that has ownership of them.

    ## ExternalAccount Attributes

    OSF ExternalAccount entities have the "external_accounts" `type`, with `id` indicating the
    `external_account_id` according to the OSF

        name            type        description
        =====================================================================================================
        display_name    string      Display name on the third-party service
        profile_url     string      Link to users profile on third-party service *presence varies by service*
        provider        string      short_name of third-party service provider

    ##Links

    See the [JSON-API spec regarding pagination](http://jsonapi.org/format/1.0/#fetching-pagination).

        self:  the canonical api endpoint of this external_account

    #This Request/Response
    """
    permission_classes = (
        drf_permissions.IsAuthenticatedOrReadOnly,
        base_permissions.TokenHasScope,
        CurrentUser,
    )

    required_read_scopes = [CoreScopes.USER_ADDON_READ]
    required_write_scopes = [CoreScopes.NULL]

    serializer_class = AddonAccountSerializer
    view_category = 'users'
    view_name = 'user-external_accounts'

    ordering = ('-date_last_refreshed',)

    def get_queryset(self):
        return self.get_addon_settings(check_object_permissions=False).external_accounts

class UserAddonAccountDetail(JSONAPIBaseView, generics.RetrieveAPIView, UserMixin, AddonSettingsMixin):
    """Detail of an individual external_account authorized by this user *Read-only*

    ##Permissions

    ExternalAccounts are visible only to the user that has ownership of them.

    ## ExternalAccount Attributes

    OSF ExternalAccount entities have the "external_accounts" `type`, with `id` indicating the
    `external_account_id` according to the OSF

        name            type        description
        =====================================================================================================
        display_name    string      Display name on the third-party service
        profile_url     string      Link to users profile on third-party service *presence varies by service*
        provider        string      short_name of third-party service provider

    ##Links

    See the [JSON-API spec regarding pagination](http://jsonapi.org/format/1.0/#fetching-pagination).

        self:  the canonical api endpoint of this external_account

    #This Request/Response
    """
    permission_classes = (
        drf_permissions.IsAuthenticatedOrReadOnly,
        base_permissions.TokenHasScope,
        CurrentUser,
    )

    required_read_scopes = [CoreScopes.USER_ADDON_READ]
    required_write_scopes = [CoreScopes.NULL]

    serializer_class = AddonAccountSerializer
    view_category = 'users'
    view_name = 'user-external_account-detail'

    def get_object(self):
        user_settings = self.get_addon_settings(check_object_permissions=False)
        account_id = self.kwargs['account_id']

        account = ExternalAccount.load(account_id)
        if not (account and user_settings.external_accounts.filter(id=account.id).exists()):
            raise NotFound('Requested addon unavailable')
        return account


<<<<<<< HEAD
class UserNodes(JSONAPIBaseView, generics.ListAPIView, UserMixin, NodesFilterMixin):
    """List of nodes that the user contributes to. *Read-only*.

    Paginated list of nodes that the user contributes to ordered by `modified`.  User registrations are not available
    at this endpoint. Each resource contains the full representation of the node, meaning additional requests to an individual
    node's detail view are not necessary. If the user id in the path is the same as the logged-in user, all nodes will be
    visible.  Otherwise, you will only be able to see the other user's publicly-visible nodes.  The special user id `me`
    can be used to represent the currently logged-in user.

    ##Node Attributes

    <!--- Copied Attributes from NodeDetail -->

    OSF Node entities have the "nodes" `type`.

        name                            type               description
        =================================================================================
        title                           string             title of project or component
        description                     string             description of the node
        category                        string             node category, must be one of the allowed values
        date_created                    iso8601 timestamp  timestamp that the node was created
        date_modified                   iso8601 timestamp  timestamp when the node was last updated
        tags                            array of strings   list of tags that describe the node
        current_user_can_comment        boolean            Whether the current user is allowed to post comments
        current_user_permissions        array of strings   list of strings representing the permissions for the current user on this node
        registration                    boolean            is this a registration? (always false - may be deprecated in future versions)
        fork                            boolean            is this node a fork of another node?
        public                          boolean            has this node been made publicly-visible?
        collection                      boolean            is this a collection? (always false - may be deprecated in future versions)

    ##Links

    See the [JSON-API spec regarding pagination](http://jsonapi.org/format/1.0/#fetching-pagination).

    ##Actions

    *None*.

    ##Query Params

    + `page=<Int>` -- page number of results to view, default 1

    + `filter[<fieldname>]=<Str>` -- fields and values to filter the search results on.

    <!--- Copied Query Params from NodeList -->

    Nodes may be filtered by their `id`, `title`, `category`, `description`, `public`, `tags`, `date_created`, `date_modified`,
    `root`, `parent`, and `contributors`.  Most are string fields and will be filtered using simple substring matching.  `public`
    is a boolean, and can be filtered using truthy values, such as `true`, `false`, `0`, or `1`.  Note that quoting `true`
    or `false` in the query will cause the match to fail regardless.  `tags` is an array of simple strings.


    #This Request/Response

=======
class UserNodes(JSONAPIBaseView, generics.ListAPIView, UserMixin, NodePreprintsFilterMixin, NodesListFilterMixin):
    """The documentation for this endpoint can be found [here](https://developer.osf.io/#Users_users_nodes_list).
>>>>>>> f60aedc0
    """
    permission_classes = (
        drf_permissions.IsAuthenticatedOrReadOnly,
        base_permissions.TokenHasScope,
    )

    model_class = AbstractNode

    required_read_scopes = [CoreScopes.USERS_READ, CoreScopes.NODE_BASE_READ]
    required_write_scopes = [CoreScopes.USERS_WRITE, CoreScopes.NODE_BASE_WRITE]

    serializer_class = NodeSerializer
    view_category = 'users'
    view_name = 'user-nodes'

    ordering = ('-modified',)

    # overrides NodesFilterMixin
    def get_default_queryset(self):
        user = self.get_user()
        if user != self.request.user:
            return default_node_list_permission_queryset(user=self.request.user, model_cls=Node).filter(contributor__user__id=user.id)
        return default_node_list_queryset(model_cls=Node).filter(contributor__user__id=user.id)

    # overrides ListAPIView
    def get_queryset(self):
        return (
            self.get_queryset_from_request()
            .select_related('node_license')
            .order_by('-modified', )
            .include('contributor__user__guids', 'root__guids', limit_includes=10)
        )


class UserQuickFiles(JSONAPIBaseView, generics.ListAPIView, WaterButlerMixin, UserMixin, ListFilterMixin):

    permission_classes = (
        drf_permissions.IsAuthenticatedOrReadOnly,
        base_permissions.TokenHasScope,
    )

    ordering = ('-last_touched')

    required_read_scopes = [CoreScopes.USERS_READ]
    required_write_scopes = [CoreScopes.USERS_WRITE]

    serializer_class = UserQuickFilesSerializer
    view_category = 'users'
    view_name = 'user-quickfiles'

    def get_node(self, check_object_permissions):
        return QuickFilesNode.objects.get_for_user(self.get_user(check_permissions=False))

    def get_default_queryset(self):
        self.kwargs[self.path_lookup_url_kwarg] = '/'
        self.kwargs[self.provider_lookup_url_kwarg] = 'osfstorage'
        files_list = self.fetch_from_waterbutler()

        return files_list.children.prefetch_related('node__guids', 'versions', 'tags').include('guids')

    # overrides ListAPIView
    def get_queryset(self):
        return self.get_queryset_from_request()


<<<<<<< HEAD
class UserPreprints(JSONAPIBaseView, generics.ListAPIView, UserMixin, PreprintFilterMixin):
    permission_classes = (
        drf_permissions.IsAuthenticatedOrReadOnly,
        base_permissions.TokenHasScope,
    )

    ordering = ('-created')
    model_class = AbstractNode

=======
class UserPreprints(UserNodes):
    """The documentation for this endpoint can be found [here](https://developer.osf.io/#Users_users_preprints_list).
    """
>>>>>>> f60aedc0
    required_read_scopes = [CoreScopes.USERS_READ, CoreScopes.NODE_PREPRINTS_READ]
    required_write_scopes = [CoreScopes.USERS_WRITE, CoreScopes.NODE_PREPRINTS_WRITE]

    serializer_class = PreprintSerializer
    view_category = 'users'
    view_name = 'user-preprints'

    def get_default_queryset(self):
        # the user who is requesting
        auth = get_user_auth(self.request)
        auth_user = getattr(auth, 'user', None)

        # the user data being requested
        target_user = self.get_user(check_permissions=False)

        # Permissions on the list objects are handled by the query
        default_qs = PreprintService.objects.filter(node___contributors__guids___id=target_user._id)
        return self.preprints_queryset(default_qs, auth_user, allow_contribs=False)

    def get_queryset(self):
        return self.get_queryset_from_request()


class UserInstitutions(JSONAPIBaseView, generics.ListAPIView, UserMixin):
    """The documentation for this endpoint can be found [here](https://developer.osf.io/#Users_users_institutions_list.
    """
    permission_classes = (
        drf_permissions.IsAuthenticatedOrReadOnly,
        base_permissions.TokenHasScope,
    )

    required_read_scopes = [CoreScopes.USERS_READ, CoreScopes.INSTITUTION_READ]
    required_write_scopes = [CoreScopes.NULL]

    serializer_class = InstitutionSerializer
    view_category = 'users'
    view_name = 'user-institutions'

    ordering = ('-pk', )

    def get_default_odm_query(self):
        return None

    def get_queryset(self):
        user = self.get_user()
        return user.affiliated_institutions.all()


<<<<<<< HEAD
class UserRegistrations(JSONAPIBaseView, generics.ListAPIView, UserMixin, NodesFilterMixin):
    """List of registrations that the user contributes to. *Read-only*.

    Paginated list of registrations that the user contributes to.  Each resource contains the full representation of the
    registration, meaning additional requests to an individual registration's detail view are not necessary. If the user
    id in the path is the same as the logged-in user, all nodes will be visible.  Otherwise, you will only be able to
    see the other user's publicly-visible nodes.  The special user id `me` can be used to represent the currently
    logged-in user.

    A withdrawn registration will display a limited subset of information, namely, title, description,
    created, registration, withdrawn, date_registered, withdrawal_justification, and registration supplement. All
    other fields will be displayed as null. Additionally, the only relationships permitted to be accessed for a withdrawn
    registration are the contributors - other relationships will return a 403.

    ##Registration Attributes

    <!--- Copied Attributes from RegistrationList -->

    Registrations have the "registrations" `type`.

        name                            type               description
        =======================================================================================================
        title                           string             title of the registered project or component
        description                     string             description of the registered node
        category                        string             bode category, must be one of the allowed values
        date_created                    iso8601 timestamp  timestamp that the node was created
        date_modified                   iso8601 timestamp  timestamp when the node was last updated
        tags                            array of strings   list of tags that describe the registered node
        current_user_can_comment        boolean            Whether the current user is allowed to post comments
        current_user_permissions        array of strings   list of strings representing the permissions for the current user on this node
        fork                            boolean            is this project a fork?
        registration                    boolean            has this project been registered? (always true - may be deprecated in future versions)
        collection                      boolean            is this registered node a collection? (always false - may be deprecated in future versions)
        public                          boolean            has this registration been made publicly-visible?
        withdrawn                       boolean            has this registration been withdrawn?
        date_registered                 iso8601 timestamp  timestamp that the registration was created
        embargo_end_date                iso8601 timestamp  when the embargo on this registration will be lifted (if applicable)
        withdrawal_justification        string             reasons for withdrawing the registration
        pending_withdrawal              boolean            is this registration pending withdrawal?
        pending_withdrawal_approval     boolean            is this registration pending approval?
        pending_embargo_approval        boolean            is the associated Embargo awaiting approval by project admins?
        registered_meta                 dictionary         registration supplementary information
        registration_supplement         string             registration template


    ##Relationships

    ###Registered from

    The registration is branched from this node.

    ###Registered by

    The registration was initiated by this user.

    ###Other Relationships

    See documentation on registered_from detail view.  A registration has many of the same properties as a node.

    ##Links

    See the [JSON-API spec regarding pagination](http://jsonapi.org/format/1.0/#fetching-pagination).

    ##Actions

    *None*.

    ##Query Params

    + `page=<Int>` -- page number of results to view, default 1

    + `filter[<fieldname>]=<Str>` -- fields and values to filter the search results on.

    <!--- Copied Query Params from NodeList -->

     Registrations may be filtered by their `id`, `title`, `category`, `description`, `public`, `tags`, `date_created`, `date_modified`,
    `root`, `parent`, and `contributors`.  Most are string fields and will be filtered using simple substring matching.  `public`
    is a boolean, and can be filtered using truthy values, such as `true`, `false`, `0`, or `1`.  Note that quoting `true`
    or `false` in the query will cause the match to fail regardless.  `tags` is an array of simple strings.

    #This Request/Response

=======
class UserRegistrations(UserNodes):
    """The documentation for this endpoint can be found [here](https://developer.osf.io/#Users_users_registrations_list).
>>>>>>> f60aedc0
    """
    permission_classes = (
        drf_permissions.IsAuthenticatedOrReadOnly,
        base_permissions.TokenHasScope,
    )

    model_class = Registration

    required_read_scopes = [CoreScopes.USERS_READ, CoreScopes.NODE_REGISTRATIONS_READ]
    required_write_scopes = [CoreScopes.USERS_WRITE, CoreScopes.NODE_REGISTRATIONS_WRITE]

    serializer_class = RegistrationSerializer
    view_category = 'users'
    view_name = 'user-registrations'

    ordering = ('-modified',)

    # overrides NodesFilterMixin
    def get_default_queryset(self):
        user = self.get_user()
        current_user = self.request.user
        qs = default_node_list_permission_queryset(user=current_user, model_cls=Registration)
        return qs.filter(contributor__user__id=user.id)

    # overrides ListAPIView
    def get_queryset(self):
        return self.get_queryset_from_request().select_related('node_license').include('contributor__user__guids', 'root__guids', limit_includes=10)


class UserInstitutionsRelationship(JSONAPIBaseView, generics.RetrieveDestroyAPIView, UserMixin):
    permission_classes = (
        drf_permissions.IsAuthenticatedOrReadOnly,
        base_permissions.TokenHasScope,
        ReadOnlyOrCurrentUserRelationship
    )

    required_read_scopes = [CoreScopes.USERS_READ]
    required_write_scopes = [CoreScopes.USERS_WRITE]

    serializer_class = UserInstitutionsRelationshipSerializer
    parser_classes = (JSONAPIRelationshipParser, JSONAPIRelationshipParserForRegularJSON, )

    view_category = 'users'
    view_name = 'user-institutions-relationship'

    def get_object(self):
        user = self.get_user(check_permissions=False)
        obj = {
            'data': user.affiliated_institutions.all(),
            'self': user
        }
        self.check_object_permissions(self.request, obj)
        return obj

    def perform_destroy(self, instance):
        data = self.request.data['data']
        user = self.request.user
        current_institutions = set(user.affiliated_institutions.values_list('_id', flat=True))

        # DELETEs normally dont get type checked
        # not the best way to do it, should be enforced everywhere, maybe write a test for it
        for val in data:
            if val['type'] != self.serializer_class.Meta.type_:
                raise Conflict()
        for val in data:
            if val['id'] in current_institutions:
                user.remove_institution(val['id'])
        user.save()<|MERGE_RESOLUTION|>--- conflicted
+++ resolved
@@ -85,58 +85,8 @@
         return obj
 
 
-<<<<<<< HEAD
 class UserList(JSONAPIBaseView, generics.ListAPIView, ListFilterMixin):
-    """List of users registered on the OSF.
-
-    Paginated list of users ordered by the date they registered.  Each resource contains the full representation of the
-    user, meaning additional requests to an individual user's detail view are not necessary.
-
-    Note that if an anonymous view_only key is being used, user information will not be serialized, and the id will be
-    an empty string. Relationships to a user object will not show in this case, either.
-
-    The subroute [`/me/`](me/) is a special endpoint that always points to the currently logged-in user.
-
-    ##User Attributes
-
-    <!--- Copied Attributes From UserDetail -->
-
-    OSF User entities have the "users" `type`.
-
-        name               type               description
-        ========================================================================================
-        full_name          string             full name of the user; used for display
-        given_name         string             given name of the user; for bibliographic citations
-        middle_names       string             middle name of user; for bibliographic citations
-        family_name        string             family name of user; for bibliographic citations
-        suffix             string             suffix of user's name for bibliographic citations
-        date_registered    iso8601 timestamp  timestamp when the user's account was created
-
-    ##Links
-
-    See the [JSON-API spec regarding pagination](http://jsonapi.org/format/1.0/#fetching-pagination).
-
-    ##Actions
-
-    *None*.
-
-    ##Query Params
-
-    + `page=<Int>` -- page number of results to view, default 1
-
-    + `filter[<fieldname>]=<Str>` -- fields and values to filter the search results on.
-
-    Users may be filtered by their `id`, `full_name`, `given_name`, `middle_names`, or `family_name`.
-
-    + `profile_image_size=<Int>` -- Modifies `/links/profile_image_url` of the user entities so that it points to
-    the user's profile image scaled to the given size in pixels.  If left blank, the size depends on the image provider.
-
-    #This Request/Response
-
-=======
-class UserList(JSONAPIBaseView, generics.ListAPIView, ODMFilterMixin):
     """The documentation for this endpoint can be found [here](https://developer.osf.io/#Users_users_list).
->>>>>>> f60aedc0
     """
     permission_classes = (
         drf_permissions.IsAuthenticatedOrReadOnly,
@@ -165,90 +115,7 @@
 
 
 class UserDetail(JSONAPIBaseView, generics.RetrieveUpdateAPIView, UserMixin):
-<<<<<<< HEAD
-    """Details about a specific user. *Writeable*.
-
-    The User Detail endpoint retrieves information about the user whose id is the final part of the path.  If `me`
-    is given as the id, the record of the currently logged-in user will be returned.  The returned information includes
-    the user's bibliographic information and the date the user registered.
-
-    Note that if an anonymous view_only key is being used, user information will not be serialized, and the id will be
-    an empty string. Relationships to a user object will not show in this case, either.
-
-    ##Attributes
-
-    OSF User entities have the "users" `type`.
-
-        name               type               description
-        ========================================================================================
-        full_name          string             full name of the user; used for display
-        given_name         string             given name of the user; for bibliographic citations
-        middle_names       string             middle name of user; for bibliographic citations
-        family_name        string             family name of user; for bibliographic citations
-        suffix             string             suffix of user's name for bibliographic citations
-        date_registered    iso8601 timestamp  timestamp when the user's account was created
-        social             dict               Dictionary of a list of social information of user
-
-    ##Relationships
-
-    ###Nodes
-
-    A list of all nodes the user has contributed to.  If the user id in the path is the same as the logged-in user, all
-    nodes will be visible.  Otherwise, you will only be able to see the other user's publicly-visible nodes.
-
-    ##Links
-
-        self:               the canonical api endpoint of this user
-        html:               this user's page on the OSF website
-        profile_image_url:  a url to the user's profile image
-
-    ##Actions
-
-    ###Update
-
-        Method:        PUT / PATCH
-        URL:           /links/self
-        Query Params:  <none>
-        Body (JSON):   {
-                         "data": {
-                           "type": "users",   # required
-                           "id":   {user_id}, # required
-                           "attributes": {
-                             "full_name":    {full_name},    # mandatory
-                             "given_name":   {given_name},   # optional
-                             "middle_names": {middle_names}, # optional
-                             "family_name":  {family_name},  # optional
-                             "suffix":       {suffix}        # optional
-                             "social":      {
-                                    key: [social_id]}
-                             }                               # optional
-                           }
-                         }
-                       }
-        Success:       200 OK + node representation
-
-    To update your user profile, issue a PUT request to either the canonical URL of your user resource (as given in
-    `/links/self`) or to `/users/me/`.  Only the `full_name` attribute is required.  Unlike at signup, the given, middle,
-    and family names will not be inferred from the `full_name`.  Currently, only `full_name`, `given_name`,
-    `middle_names`, `family_name`, and `suffix` are updateable. Currently in social dicts, only the "profileWebsites"
-    accept a list with more than one items, the others key value only accept list of one item.
-
-    A PATCH request issued to this endpoint will behave the same as a PUT request, but does not require `full_name` to
-    be set.
-
-    **NB:** If you PUT/PATCH to the `/users/me/` endpoint, you must still provide your full user id in the `id` field of
-    the request.  We do not support using the `me` alias in request bodies at this time.
-
-    ##Query Params
-
-    + `profile_image_size=<Int>` -- Modifies `/links/profile_image_url` so that it points the image scaled to the given
-    size in pixels.  If left blank, the size depends on the image provider.
-
-    #This Request/Response
-
-=======
     """The documentation for this endpoint can be found [here](https://developer.osf.io/#Users_users_read).
->>>>>>> f60aedc0
     """
     permission_classes = (
         drf_permissions.IsAuthenticatedOrReadOnly,
@@ -469,65 +336,8 @@
         return account
 
 
-<<<<<<< HEAD
 class UserNodes(JSONAPIBaseView, generics.ListAPIView, UserMixin, NodesFilterMixin):
-    """List of nodes that the user contributes to. *Read-only*.
-
-    Paginated list of nodes that the user contributes to ordered by `modified`.  User registrations are not available
-    at this endpoint. Each resource contains the full representation of the node, meaning additional requests to an individual
-    node's detail view are not necessary. If the user id in the path is the same as the logged-in user, all nodes will be
-    visible.  Otherwise, you will only be able to see the other user's publicly-visible nodes.  The special user id `me`
-    can be used to represent the currently logged-in user.
-
-    ##Node Attributes
-
-    <!--- Copied Attributes from NodeDetail -->
-
-    OSF Node entities have the "nodes" `type`.
-
-        name                            type               description
-        =================================================================================
-        title                           string             title of project or component
-        description                     string             description of the node
-        category                        string             node category, must be one of the allowed values
-        date_created                    iso8601 timestamp  timestamp that the node was created
-        date_modified                   iso8601 timestamp  timestamp when the node was last updated
-        tags                            array of strings   list of tags that describe the node
-        current_user_can_comment        boolean            Whether the current user is allowed to post comments
-        current_user_permissions        array of strings   list of strings representing the permissions for the current user on this node
-        registration                    boolean            is this a registration? (always false - may be deprecated in future versions)
-        fork                            boolean            is this node a fork of another node?
-        public                          boolean            has this node been made publicly-visible?
-        collection                      boolean            is this a collection? (always false - may be deprecated in future versions)
-
-    ##Links
-
-    See the [JSON-API spec regarding pagination](http://jsonapi.org/format/1.0/#fetching-pagination).
-
-    ##Actions
-
-    *None*.
-
-    ##Query Params
-
-    + `page=<Int>` -- page number of results to view, default 1
-
-    + `filter[<fieldname>]=<Str>` -- fields and values to filter the search results on.
-
-    <!--- Copied Query Params from NodeList -->
-
-    Nodes may be filtered by their `id`, `title`, `category`, `description`, `public`, `tags`, `date_created`, `date_modified`,
-    `root`, `parent`, and `contributors`.  Most are string fields and will be filtered using simple substring matching.  `public`
-    is a boolean, and can be filtered using truthy values, such as `true`, `false`, `0`, or `1`.  Note that quoting `true`
-    or `false` in the query will cause the match to fail regardless.  `tags` is an array of simple strings.
-
-
-    #This Request/Response
-
-=======
-class UserNodes(JSONAPIBaseView, generics.ListAPIView, UserMixin, NodePreprintsFilterMixin, NodesListFilterMixin):
     """The documentation for this endpoint can be found [here](https://developer.osf.io/#Users_users_nodes_list).
->>>>>>> f60aedc0
     """
     permission_classes = (
         drf_permissions.IsAuthenticatedOrReadOnly,
@@ -593,8 +403,10 @@
         return self.get_queryset_from_request()
 
 
-<<<<<<< HEAD
 class UserPreprints(JSONAPIBaseView, generics.ListAPIView, UserMixin, PreprintFilterMixin):
+    """The documentation for this endpoint can be found [here](https://developer.osf.io/#Users_users_preprints_list).
+    """
+
     permission_classes = (
         drf_permissions.IsAuthenticatedOrReadOnly,
         base_permissions.TokenHasScope,
@@ -603,11 +415,6 @@
     ordering = ('-created')
     model_class = AbstractNode
 
-=======
-class UserPreprints(UserNodes):
-    """The documentation for this endpoint can be found [here](https://developer.osf.io/#Users_users_preprints_list).
-    """
->>>>>>> f60aedc0
     required_read_scopes = [CoreScopes.USERS_READ, CoreScopes.NODE_PREPRINTS_READ]
     required_write_scopes = [CoreScopes.USERS_WRITE, CoreScopes.NODE_PREPRINTS_WRITE]
 
@@ -656,93 +463,8 @@
         return user.affiliated_institutions.all()
 
 
-<<<<<<< HEAD
 class UserRegistrations(JSONAPIBaseView, generics.ListAPIView, UserMixin, NodesFilterMixin):
-    """List of registrations that the user contributes to. *Read-only*.
-
-    Paginated list of registrations that the user contributes to.  Each resource contains the full representation of the
-    registration, meaning additional requests to an individual registration's detail view are not necessary. If the user
-    id in the path is the same as the logged-in user, all nodes will be visible.  Otherwise, you will only be able to
-    see the other user's publicly-visible nodes.  The special user id `me` can be used to represent the currently
-    logged-in user.
-
-    A withdrawn registration will display a limited subset of information, namely, title, description,
-    created, registration, withdrawn, date_registered, withdrawal_justification, and registration supplement. All
-    other fields will be displayed as null. Additionally, the only relationships permitted to be accessed for a withdrawn
-    registration are the contributors - other relationships will return a 403.
-
-    ##Registration Attributes
-
-    <!--- Copied Attributes from RegistrationList -->
-
-    Registrations have the "registrations" `type`.
-
-        name                            type               description
-        =======================================================================================================
-        title                           string             title of the registered project or component
-        description                     string             description of the registered node
-        category                        string             bode category, must be one of the allowed values
-        date_created                    iso8601 timestamp  timestamp that the node was created
-        date_modified                   iso8601 timestamp  timestamp when the node was last updated
-        tags                            array of strings   list of tags that describe the registered node
-        current_user_can_comment        boolean            Whether the current user is allowed to post comments
-        current_user_permissions        array of strings   list of strings representing the permissions for the current user on this node
-        fork                            boolean            is this project a fork?
-        registration                    boolean            has this project been registered? (always true - may be deprecated in future versions)
-        collection                      boolean            is this registered node a collection? (always false - may be deprecated in future versions)
-        public                          boolean            has this registration been made publicly-visible?
-        withdrawn                       boolean            has this registration been withdrawn?
-        date_registered                 iso8601 timestamp  timestamp that the registration was created
-        embargo_end_date                iso8601 timestamp  when the embargo on this registration will be lifted (if applicable)
-        withdrawal_justification        string             reasons for withdrawing the registration
-        pending_withdrawal              boolean            is this registration pending withdrawal?
-        pending_withdrawal_approval     boolean            is this registration pending approval?
-        pending_embargo_approval        boolean            is the associated Embargo awaiting approval by project admins?
-        registered_meta                 dictionary         registration supplementary information
-        registration_supplement         string             registration template
-
-
-    ##Relationships
-
-    ###Registered from
-
-    The registration is branched from this node.
-
-    ###Registered by
-
-    The registration was initiated by this user.
-
-    ###Other Relationships
-
-    See documentation on registered_from detail view.  A registration has many of the same properties as a node.
-
-    ##Links
-
-    See the [JSON-API spec regarding pagination](http://jsonapi.org/format/1.0/#fetching-pagination).
-
-    ##Actions
-
-    *None*.
-
-    ##Query Params
-
-    + `page=<Int>` -- page number of results to view, default 1
-
-    + `filter[<fieldname>]=<Str>` -- fields and values to filter the search results on.
-
-    <!--- Copied Query Params from NodeList -->
-
-     Registrations may be filtered by their `id`, `title`, `category`, `description`, `public`, `tags`, `date_created`, `date_modified`,
-    `root`, `parent`, and `contributors`.  Most are string fields and will be filtered using simple substring matching.  `public`
-    is a boolean, and can be filtered using truthy values, such as `true`, `false`, `0`, or `1`.  Note that quoting `true`
-    or `false` in the query will cause the match to fail regardless.  `tags` is an array of simple strings.
-
-    #This Request/Response
-
-=======
-class UserRegistrations(UserNodes):
     """The documentation for this endpoint can be found [here](https://developer.osf.io/#Users_users_registrations_list).
->>>>>>> f60aedc0
     """
     permission_classes = (
         drf_permissions.IsAuthenticatedOrReadOnly,
