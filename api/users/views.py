import pytz
from urllib.parse import urlencode

from django.apps import apps
from django.db import IntegrityError
from django.db.models import F
from django.utils.decorators import method_decorator
from django.views.decorators.csrf import csrf_protect
from guardian.shortcuts import get_objects_for_user
from rest_framework.throttling import UserRateThrottle

from api.addons.views import AddonSettingsMixin
from api.base import permissions as base_permissions
from api.users.permissions import UserMessagePermissions
<<<<<<< HEAD
from api.base.exceptions import Conflict, UserGone, Gone
=======
from api.base.exceptions import Conflict, UserGone
>>>>>>> f7f81975
from api.base.filters import ListFilterMixin, PreprintFilterMixin
from api.base.parsers import (
    JSONAPIRelationshipParser,
    JSONAPIRelationshipParserForRegularJSON,
    JSONAPIMultipleRelationshipsParser,
    JSONAPIMultipleRelationshipsParserForRegularJSON,
)
from api.base.serializers import get_meta_type, AddonAccountSerializer
from api.base.utils import (
    default_node_list_permission_queryset,
    get_object_or_error,
    get_user_auth,
    hashids,
    is_truthy,
)
from api.base.views import JSONAPIBaseView
from api.base.throttling import (
    SendEmailThrottle,
    SendEmailDeactivationThrottle,
    NonCookieAuthThrottle,
    BurstRateThrottle,
    RootAnonThrottle,
)
from api.institutions.serializers import InstitutionSerializer
from api.nodes.filters import NodesFilterMixin, UserNodesFilterMixin
from api.nodes.serializers import DraftRegistrationLegacySerializer
from api.nodes.utils import NodeOptimizationMixin
from api.preprints.serializers import PreprintSerializer, PreprintDraftSerializer
from api.registrations import annotations as registration_annotations
from api.registrations.serializers import RegistrationSerializer
from api.resources import annotations as resource_annotations

from api.users.permissions import (
    CurrentUser, ReadOnlyOrCurrentUser,
    ReadOnlyOrCurrentUserRelationship,
    ClaimUserPermission,
)
from api.users.serializers import (
    UserAddonSettingsSerializer,
    UserDetailSerializer,
    UserIdentitiesSerializer,
    UserInstitutionsRelationshipSerializer,
    UserResetPasswordSerializer,
    UserSerializer,
    UserEmail,
    UserEmailsSerializer,
    UserNodeSerializer,
    UserSettingsSerializer,
    UserSettingsUpdateSerializer,
    UserAccountExportSerializer,
    ReadEmailUserDetailSerializer,
    UserChangePasswordSerializer,
    UserMessageSerializer,
    ExternalLoginSerialiser,
    ConfirmEmailTokenSerializer,
    SanctionTokenSerializer,
)
from django.contrib.auth.models import AnonymousUser
from django.http import JsonResponse
from django.utils import timezone
from framework import sentry
from framework.auth.core import get_user, generate_verification_key
from framework.auth.views import send_confirm_email_async, ensure_external_identity_uniqueness
from framework.auth.tasks import update_affiliation_for_orcid_sso_users
from framework.auth.oauth_scopes import CoreScopes, normalize_scopes
from framework.auth.exceptions import ChangePasswordError
from framework.celery_tasks.handlers import enqueue_task
from framework.utils import throttle_period_expired
from framework.sessions.utils import remove_sessions_for_user
from framework.exceptions import PermissionsError, HTTPError
from rest_framework import permissions as drf_permissions
from rest_framework import generics
from rest_framework import status
from rest_framework.response import Response
from rest_framework.exceptions import NotAuthenticated, NotFound, ValidationError, Throttled
from osf.models import (
    Contributor,
    ExternalAccount,
    Guid,
    AbstractNode,
    Preprint,
    Node,
    Registration,
    OSFUser,
    Email,
    Tag,
)
from osf.utils.tokens import TokenHandler
from osf.utils.tokens.handlers import sanction_handler
from website import mails, settings, language
from website.project.views.contributor import send_claim_email, send_claim_registered_email
from website.util.metrics import CampaignClaimedTags, CampaignSourceTags
from framework.auth import exceptions


class UserMixin:
    """Mixin with convenience methods for retrieving the current user based on the
    current URL. By default, fetches the user based on the user_id kwarg.
    """

    serializer_class = UserSerializer
    user_lookup_url_kwarg = 'user_id'

    def get_user(self, check_permissions=True):
        key = self.kwargs[self.user_lookup_url_kwarg]
        # If Contributor is in self.request.parents,
        # then this view is getting called due to an embedded request (contributor embedding user)
        # We prefer to access the user from the contributor object and take advantage
        # of the query cache
        if hasattr(self.request, 'parents') and len(self.request.parents.get(Contributor, {})) == 1:
            # We expect one parent contributor view, so index into the first item
            contrib_id, contrib = list(self.request.parents[Contributor].items())[0]
            user = contrib.user
            if user.is_disabled:
                raise UserGone(user=user)
            # Make sure that the contributor ID is correct
            if user._id == key:
                if check_permissions:
                    self.check_object_permissions(self.request, user)
                return get_object_or_error(
                    OSFUser.objects.filter(id=user.id).annotate(default_region=F('addons_osfstorage_user_settings__default_region___id')).exclude(default_region=None),
                    request=self.request,
                    display_name='user',
                )

        if self.kwargs.get('is_embedded') is True:
            if key in self.request.parents[OSFUser]:
                return self.request.parents[OSFUser].get(key)

        current_user = self.request.user

        if isinstance(current_user, AnonymousUser):
            if key == 'me':
                raise NotAuthenticated

        elif key == 'me' or key == current_user._id:
            return get_object_or_error(
                OSFUser.objects.filter(id=current_user.id).annotate(default_region=F('addons_osfstorage_user_settings__default_region___id')).exclude(default_region=None),
                request=self.request,
                display_name='user',
            )

        obj = get_object_or_error(OSFUser, key, self.request, 'user')

        if check_permissions:
            # May raise a permission denied
            self.check_object_permissions(self.request, obj)
        return obj


class UserList(JSONAPIBaseView, generics.ListAPIView, ListFilterMixin):
    """The documentation for this endpoint can be found [here](https://developer.osf.io/#operation/users_list).
    """
    permission_classes = (
        drf_permissions.IsAuthenticatedOrReadOnly,
        base_permissions.RequiresScopedRequestOrReadOnly,
        base_permissions.TokenHasScope,
    )

    required_read_scopes = [CoreScopes.USERS_READ]
    required_write_scopes = [CoreScopes.NULL]
    model_class = apps.get_model('osf.OSFUser')

    serializer_class = UserSerializer

    ordering = ('-date_registered')
    view_category = 'users'
    view_name = 'user-list'

    def get_default_queryset(self):
        return OSFUser.objects.filter(is_registered=True, date_disabled__isnull=True, merged_by__isnull=True)

    # overrides ListCreateAPIView
    def get_queryset(self):
        return self.get_queryset_from_request()


class UserDetail(JSONAPIBaseView, generics.RetrieveUpdateAPIView, UserMixin):
    """The documentation for this endpoint can be found [here](https://developer.osf.io/#operation/users_read).
    """
    permission_classes = (
        drf_permissions.IsAuthenticatedOrReadOnly,
        ReadOnlyOrCurrentUser,
        base_permissions.TokenHasScope,
    )

    required_read_scopes = [CoreScopes.USERS_READ]
    required_write_scopes = [CoreScopes.USERS_WRITE]
    view_category = 'users'
    view_name = 'user-detail'

    serializer_class = UserDetailSerializer
    parser_classes = (JSONAPIMultipleRelationshipsParser, JSONAPIMultipleRelationshipsParserForRegularJSON)

    def get_serializer_class(self):
        if self.request.auth:
            scopes = self.request.auth.attributes['accessTokenScope']
            if (CoreScopes.USER_EMAIL_READ in normalize_scopes(scopes) and self.request.user == self.get_user()):
                return ReadEmailUserDetailSerializer
        return UserDetailSerializer

    # overrides RetrieveAPIView
    def get_object(self):
        return self.get_user()

    # overrides RetrieveUpdateAPIView
    def get_serializer_context(self):
        # Serializer needs the request in order to make an update to privacy
        context = JSONAPIBaseView.get_serializer_context(self)
        context['request'] = self.request
        return context


class UserAddonList(JSONAPIBaseView, generics.ListAPIView, ListFilterMixin, UserMixin):
    """The documentation for this endpoint can be found [here](https://developer.osf.io/#operation/users_addons_list).
    """
    permission_classes = (
        drf_permissions.IsAuthenticatedOrReadOnly,
        base_permissions.TokenHasScope,
        CurrentUser,
    )

    required_read_scopes = [CoreScopes.USER_ADDON_READ]
    required_write_scopes = [CoreScopes.NULL]

    serializer_class = UserAddonSettingsSerializer
    view_category = 'users'
    view_name = 'user-addons'

    ordering = ('-id',)

    def get_queryset(self):
        qs = [addon for addon in self.get_user().get_addons() if 'accounts' in addon.config.configs]
        sorted(qs, key=lambda addon: addon.id, reverse=True)
        return qs


class UserAddonDetail(JSONAPIBaseView, generics.RetrieveAPIView, UserMixin, AddonSettingsMixin):
    """The documentation for this endpoint can be found [here](https://developer.osf.io/#operation/users_addons_read).
    """
    permission_classes = (
        drf_permissions.IsAuthenticatedOrReadOnly,
        base_permissions.TokenHasScope,
        CurrentUser,
    )

    required_read_scopes = [CoreScopes.USER_ADDON_READ]
    required_write_scopes = [CoreScopes.NULL]

    serializer_class = UserAddonSettingsSerializer
    view_category = 'users'
    view_name = 'user-addon-detail'

    def get_object(self):
        return self.get_addon_settings(check_object_permissions=False)


class UserAddonAccountList(JSONAPIBaseView, generics.ListAPIView, UserMixin, AddonSettingsMixin):
    """The documentation for this endpoint can be found [here](https://developer.osf.io/#operation/Users_addon_accounts_list).
    """
    permission_classes = (
        drf_permissions.IsAuthenticatedOrReadOnly,
        base_permissions.TokenHasScope,
        CurrentUser,
    )

    required_read_scopes = [CoreScopes.USER_ADDON_READ]
    required_write_scopes = [CoreScopes.NULL]

    serializer_class = AddonAccountSerializer
    view_category = 'users'
    view_name = 'user-external_accounts'

    ordering = ('-date_last_refreshed',)

    def get_queryset(self):
        return self.get_addon_settings(check_object_permissions=False).external_accounts

class UserAddonAccountDetail(JSONAPIBaseView, generics.RetrieveAPIView, UserMixin, AddonSettingsMixin):
    """The documentation for this endpoint can be found [here](https://developer.osf.io/#operation/Users_addon_accounts_read).
    """
    permission_classes = (
        drf_permissions.IsAuthenticatedOrReadOnly,
        base_permissions.TokenHasScope,
        CurrentUser,
    )

    required_read_scopes = [CoreScopes.USER_ADDON_READ]
    required_write_scopes = [CoreScopes.NULL]

    serializer_class = AddonAccountSerializer
    view_category = 'users'
    view_name = 'user-external_account-detail'

    def get_object(self):
        user_settings = self.get_addon_settings(check_object_permissions=False)
        account_id = self.kwargs['account_id']

        account = ExternalAccount.load(account_id)
        if not (account and user_settings.external_accounts.filter(id=account.id).exists()):
            raise NotFound('Requested addon unavailable')
        return account


class UserNodes(JSONAPIBaseView, generics.ListAPIView, UserMixin, UserNodesFilterMixin, NodeOptimizationMixin):
    """The documentation for this endpoint can be found [here](https://developer.osf.io/#operation/users_nodes_list).
    """
    permission_classes = (
        drf_permissions.IsAuthenticatedOrReadOnly,
        base_permissions.TokenHasScope,
    )

    model_class = AbstractNode

    required_read_scopes = [CoreScopes.USERS_READ, CoreScopes.NODE_BASE_READ]
    required_write_scopes = [CoreScopes.USERS_WRITE, CoreScopes.NODE_BASE_WRITE]

    serializer_class = UserNodeSerializer
    view_category = 'users'
    view_name = 'user-nodes'

    ordering = ('-last_logged',)

    # overrides NodesFilterMixin

    def get_default_queryset(self):
        user = self.get_user()
        # Nodes the requested user has read_permissions on
        default_queryset = user.nodes_contributor_or_group_member_to
        if user != self.request.user:
            # Further restrict UserNodes to nodes the *requesting* user can view
            return Node.objects.get_nodes_for_user(self.request.user, base_queryset=default_queryset, include_public=True)
        return self.optimize_node_queryset(default_queryset)

    # overrides ListAPIView
    def get_queryset(self):
        return (
            self.get_queryset_from_request()
            .select_related('node_license')
            .prefetch_related('contributor_set__user__guids', 'root__guids')
        )


<<<<<<< HEAD
class UserQuickFiles(JSONAPIBaseView, generics.ListAPIView):
    view_category = 'users'
    view_name = 'user-quickfiles'

    permission_classes = (
        drf_permissions.IsAuthenticatedOrReadOnly,
        base_permissions.TokenHasScope,
    )

    required_read_scopes = [CoreScopes.NULL]
    required_write_scopes = [CoreScopes.NULL]

    def get(self, *args, **kwargs):
        raise Gone()


=======
>>>>>>> f7f81975
class UserPreprints(JSONAPIBaseView, generics.ListAPIView, UserMixin, PreprintFilterMixin):
    """The documentation for this endpoint can be found [here](https://developer.osf.io/#operation/users_preprints_list).
    """

    permission_classes = (
        drf_permissions.IsAuthenticatedOrReadOnly,
        base_permissions.TokenHasScope,
    )

    ordering = ('-created')
    model_class = AbstractNode

    required_read_scopes = [CoreScopes.USERS_READ, CoreScopes.NODE_PREPRINTS_READ]
    required_write_scopes = [CoreScopes.USERS_WRITE, CoreScopes.NODE_PREPRINTS_WRITE]

    serializer_class = PreprintSerializer
    view_category = 'users'
    view_name = 'user-preprints'

    def get_default_queryset(self):
        # the user who is requesting
        auth = get_user_auth(self.request)
        auth_user = getattr(auth, 'user', None)

        # the user data being requested
        target_user = self.get_user(check_permissions=False)

        # Permissions on the list objects are handled by the query
        default_qs = Preprint.objects.filter(_contributors__guids___id=target_user._id).exclude(machine_state='initial')
        return self.preprints_queryset(default_qs, auth_user, allow_contribs=False, latest_only=True)

    def get_queryset(self):
        return self.get_queryset_from_request()


class UserDraftPreprints(JSONAPIBaseView, generics.ListAPIView, UserMixin, PreprintFilterMixin):
    """The documentation for this endpoint can be found [here](https://developer.osf.io/).
    """

    permission_classes = (
        drf_permissions.IsAuthenticatedOrReadOnly,
        base_permissions.TokenHasScope,
        CurrentUser,
    )

    ordering = ('-created')

    required_read_scopes = [CoreScopes.USERS_READ, CoreScopes.NODE_PREPRINTS_READ]
    required_write_scopes = [CoreScopes.USERS_WRITE, CoreScopes.NODE_PREPRINTS_WRITE]

    serializer_class = PreprintDraftSerializer
    view_category = 'users'
    view_name = 'user-draft-preprints'

    def get_default_queryset(self):
        user = self.get_user()
        return user.preprints.filter(
            machine_state='initial',
            deleted__isnull=True,
        )

    def get_queryset(self):
        return self.get_queryset_from_request()


class UserInstitutions(JSONAPIBaseView, generics.ListAPIView, UserMixin):
    """The documentation for this endpoint can be found [here](https://developer.osf.io/#operation/users_institutions_list).
    """
    permission_classes = (
        drf_permissions.IsAuthenticatedOrReadOnly,
        base_permissions.TokenHasScope,
    )

    required_read_scopes = [CoreScopes.USERS_READ, CoreScopes.INSTITUTION_READ]
    required_write_scopes = [CoreScopes.NULL]

    serializer_class = InstitutionSerializer
    view_category = 'users'
    view_name = 'user-institutions'

    ordering = ('-pk',)

    def get_default_odm_query(self):
        return None

    def get_queryset(self):
        user = self.get_user()
        return user.get_affiliated_institutions()


class UserRegistrations(JSONAPIBaseView, generics.ListAPIView, UserMixin, NodesFilterMixin):
    """The documentation for this endpoint can be found [here](https://developer.osf.io/#operation/users_registrations_list).
    """
    permission_classes = (
        drf_permissions.IsAuthenticatedOrReadOnly,
        base_permissions.TokenHasScope,
    )

    model_class = Registration

    required_read_scopes = [CoreScopes.USERS_READ, CoreScopes.NODE_REGISTRATIONS_READ]
    required_write_scopes = [CoreScopes.USERS_WRITE, CoreScopes.NODE_REGISTRATIONS_WRITE]

    serializer_class = RegistrationSerializer
    view_category = 'users'
    view_name = 'user-registrations'

    ordering = ('-modified',)

    # overrides NodesFilterMixin
    def get_default_queryset(self):
        user = self.get_user()
        current_user = self.request.user
        qs = default_node_list_permission_queryset(
            user=current_user,
            model_cls=Registration,
            revision_state=registration_annotations.REVISION_STATE,
            **resource_annotations.make_open_practice_badge_annotations(),
        )
        # OSF group members not copied to registration.  Only registration contributors need to be checked here.
        return qs.filter(contributor__user__id=user.id)

    # overrides ListAPIView
    def get_queryset(self):
        return self.get_queryset_from_request().select_related(
            'node_license',
        ).prefetch_related(
            'contributor_set__user__guids',
            'root__guids',
        )

class UserDraftRegistrations(JSONAPIBaseView, generics.ListAPIView, UserMixin):
    permission_classes = (
        drf_permissions.IsAuthenticated,
        base_permissions.TokenHasScope,
        CurrentUser,
    )

    required_read_scopes = [CoreScopes.USERS_READ, CoreScopes.NODE_DRAFT_REGISTRATIONS_READ]
    required_write_scopes = [CoreScopes.USERS_WRITE, CoreScopes.NODE_DRAFT_REGISTRATIONS_WRITE]

    serializer_class = DraftRegistrationLegacySerializer
    view_category = 'users'
    view_name = 'user-draft-registrations'

    ordering = ('-modified',)

    def get_queryset(self):
        user = self.get_user()
        # Returns DraftRegistrations for which the user is a contributor, and the user can view
        drafts = user.draft_registrations_active
        return get_objects_for_user(user, 'read_draft_registration', drafts, with_superuser=False)


class UserInstitutionsRelationship(JSONAPIBaseView, generics.RetrieveDestroyAPIView, UserMixin):
    permission_classes = (
        drf_permissions.IsAuthenticatedOrReadOnly,
        base_permissions.TokenHasScope,
        ReadOnlyOrCurrentUserRelationship,
    )

    required_read_scopes = [CoreScopes.USERS_READ]
    required_write_scopes = [CoreScopes.USERS_WRITE]

    serializer_class = UserInstitutionsRelationshipSerializer
    parser_classes = (JSONAPIRelationshipParser, JSONAPIRelationshipParserForRegularJSON)

    view_category = 'users'
    view_name = 'user-institutions-relationship'

    def get_object(self):
        user = self.get_user(check_permissions=False)
        obj = {
            'data': user.get_affiliated_institutions(),
            'self': user,
        }
        self.check_object_permissions(self.request, obj)
        return obj

    def perform_destroy(self, instance):
        data = self.request.data['data']
        user = self.request.user
        current_institutions = set(user.get_institution_affiliations().values_list('institution___id', flat=True))

        # DELETEs normally dont get type checked
        # not the best way to do it, should be enforced everywhere, maybe write a test for it
        for val in data:
            if val['type'] != get_meta_type(self.serializer_class, self.request):
                raise Conflict()
        for val in data:
            if val['id'] in current_institutions:
                user.remove_affiliated_institution(val['id'])
        user.save()


class UserIdentitiesList(JSONAPIBaseView, generics.ListAPIView, UserMixin):
    """
    The documentation for this endpoint can be found [here](https://developer.osf.io/#operation/external_identities_list).
    """
    permission_classes = (
        base_permissions.TokenHasScope,
        drf_permissions.IsAuthenticatedOrReadOnly,
        CurrentUser,
    )

    serializer_class = UserIdentitiesSerializer

    required_read_scopes = [CoreScopes.USER_SETTINGS_READ]
    required_write_scopes = [CoreScopes.NULL]

    view_category = 'users'
    view_name = 'user-identities-list'

    # overrides ListAPIView
    def get_queryset(self):
        user = self.get_user()
        identities = []
        for key, value in user.external_identity.items():
            identities.append({'_id': key, 'external_id': list(value.keys())[0], 'status': list(value.values())[0]})

        return identities


class UserIdentitiesDetail(JSONAPIBaseView, generics.RetrieveDestroyAPIView, UserMixin):
    """
    The documentation for this endpoint can be found [here](https://developer.osf.io/#operation/external_identities_detail).
    """
    permission_classes = (
        base_permissions.TokenHasScope,
        drf_permissions.IsAuthenticatedOrReadOnly,
        CurrentUser,
    )

    required_read_scopes = [CoreScopes.USER_SETTINGS_READ]
    required_write_scopes = [CoreScopes.USER_SETTINGS_WRITE]

    serializer_class = UserIdentitiesSerializer

    view_category = 'users'
    view_name = 'user-identities-detail'

    def get_object(self):
        user = self.get_user()
        identity_id = self.kwargs['identity_id']
        try:
            identity = user.external_identity[identity_id]
        except KeyError:
            raise NotFound('Requested external identity could not be found.')

        return {'_id': identity_id, 'external_id': list(identity.keys())[0], 'status': list(identity.values())[0]}

    def perform_destroy(self, instance):
        user = self.get_user()
        identity_id = self.kwargs['identity_id']
        try:
            user.external_identity.pop(identity_id)
        except KeyError:
            raise NotFound('Requested external identity could not be found.')

        user.save()


class UserAccountExport(JSONAPIBaseView, generics.CreateAPIView, UserMixin):
    permission_classes = (
        drf_permissions.IsAuthenticatedOrReadOnly,
        base_permissions.TokenHasScope,
        CurrentUser,
    )

    required_read_scopes = [CoreScopes.NULL]
    required_write_scopes = [CoreScopes.USER_SETTINGS_WRITE]

    view_category = 'users'
    view_name = 'user-account-export'

    serializer_class = UserAccountExportSerializer
    throttle_classes = [UserRateThrottle, NonCookieAuthThrottle, BurstRateThrottle, SendEmailThrottle]

    def create(self, request, *args, **kwargs):
        serializer = self.get_serializer(data=request.data)
        serializer.is_valid(raise_exception=True)
        user = self.get_user()
        mails.send_mail(
            to_addr=settings.OSF_SUPPORT_EMAIL,
            mail=mails.REQUEST_EXPORT,
            user=user,
            can_change_preferences=False,
        )
        user.email_last_sent = timezone.now()
        user.save()
        return Response(status=status.HTTP_204_NO_CONTENT)


class UserChangePassword(JSONAPIBaseView, generics.CreateAPIView, UserMixin):
    permission_classes = (
        drf_permissions.IsAuthenticatedOrReadOnly,
        base_permissions.TokenHasScope,
        CurrentUser,
    )

    required_read_scopes = [CoreScopes.NULL]
    required_write_scopes = [CoreScopes.USER_SETTINGS_WRITE]

    view_category = 'users'
    view_name = 'user_password'

    serializer_class = UserChangePasswordSerializer

    def create(self, request, *args, **kwargs):
        serializer = self.get_serializer(data=request.data)
        serializer.is_valid(raise_exception=True)
        user = self.get_user()
        existing_password = request.data['existing_password']
        new_password = request.data['new_password']

        # It has been more than 1 hour since last invalid attempt to change password. Reset the counter for invalid attempts.
        if throttle_period_expired(user.change_password_last_attempt, settings.TIME_RESET_CHANGE_PASSWORD_ATTEMPTS):
            user.reset_old_password_invalid_attempts()

        # There have been more than 3 failed attempts and throttle hasn't expired.
        if user.old_password_invalid_attempts >= settings.INCORRECT_PASSWORD_ATTEMPTS_ALLOWED and not throttle_period_expired(
            user.change_password_last_attempt, settings.CHANGE_PASSWORD_THROTTLE,
        ):
            time_since_throttle = (timezone.now() - user.change_password_last_attempt.replace(tzinfo=pytz.utc)).total_seconds()
            wait_time = settings.CHANGE_PASSWORD_THROTTLE - time_since_throttle
            raise Throttled(wait=wait_time)

        try:
            # double new password for confirmation because validation is done on the front-end.
            user.change_password(existing_password, new_password, new_password)
        except ChangePasswordError as error:
            # A response object must be returned instead of raising an exception to avoid rolling back the transaction
            # and losing the incrementation of failed password attempts
            user.save()
            return JsonResponse(
                {'errors': [{'detail': message} for message in error.messages]},
                status=400,
                content_type='application/vnd.api+json; application/json',
            )

        user.save()
        remove_sessions_for_user(user)
        return Response(status=status.HTTP_204_NO_CONTENT)


class ExternalLogin(JSONAPIBaseView, generics.CreateAPIView):
    """
    View to handle email submission for first-time oauth-login user.
    HTTP Method: POST
    """
    permission_classes = (
        drf_permissions.AllowAny,
    )
    serializer_class = ExternalLoginSerialiser
    view_category = 'users'
    view_name = 'external-login'

    throttle_classes = (NonCookieAuthThrottle, BurstRateThrottle, RootAnonThrottle)

    @method_decorator(csrf_protect)
    def post(self, request, *args, **kwargs):
        serializer = self.get_serializer(data=request.data)
        serializer.is_valid(raise_exception=True)

        session = request.session
        external_id_provider = session.get('auth_user_external_id_provider', None)
        external_id = session.get('auth_user_external_id', None)
        fullname = session.get('auth_user_fullname', None) or request.data.get('auth_user_fullname', None)

        accepted_terms_of_service = request.data.get('accepted_terms_of_service', False)

        if session.get('auth_user_external_first_login', False) is not True:
            raise HTTPError(status.HTTP_401_UNAUTHORIZED)

        clean_email = request.data.get('email', None)
        user = get_user(email=clean_email)
        external_identity = {
            external_id_provider: {
                external_id: None,
            },
        }
        try:
            ensure_external_identity_uniqueness(external_id_provider, external_id, user)
        except ValidationError as e:
            raise HTTPError(status.HTTP_403_FORBIDDEN, e.message)
        if user:
            # 1. update user oauth, with pending status
            external_identity[external_id_provider][external_id] = 'LINK'
            if external_id_provider in user.external_identity:
                user.external_identity[external_id_provider].update(external_identity[external_id_provider])
            else:
                user.external_identity.update(external_identity)
            if not user.accepted_terms_of_service and accepted_terms_of_service:
                user.accepted_terms_of_service = timezone.now()
            # 2. add unconfirmed email and send confirmation email
            user.add_unconfirmed_email(clean_email, external_identity=external_identity)
            user.save()
            send_confirm_email_async(
                user,
                clean_email,
                external_id_provider=external_id_provider,
                external_id=external_id,
            )

        else:
            # 1. create unconfirmed user with pending status
            external_identity[external_id_provider][external_id] = 'CREATE'
            accepted_terms_of_service = timezone.now() if accepted_terms_of_service else None
            user = OSFUser.create_unconfirmed(
                username=clean_email,
                password=None,
                fullname=fullname,
                external_identity=external_identity,
                campaign=None,
                accepted_terms_of_service=accepted_terms_of_service,
            )
            # TODO: [#OSF-6934] update social fields, verified social fields cannot be modified
            user.save()
            # 3. send confirmation email
            send_confirm_email_async(
                user,
                user.username,
                external_id_provider=external_id_provider,
                external_id=external_id,
            )

        # Don't go anywhere
        return JsonResponse(
            {
                'external_id_provider': external_id_provider,
                'auth_user_fullname': fullname,
            },
            status=status.HTTP_200_OK,
            content_type='application/vnd.api+json; application/json',
        )

class ResetPassword(JSONAPIBaseView, generics.ListCreateAPIView):
    """
    View for handling reset password requests.

    GET:
    - Takes an email as a query parameter.
    - If the email is associated with an OSF account, sends an email with instructions to reset the password.
    - If the email is not provided or invalid, returns a validation error.
    - If the user has recently requested a password reset, returns a throttling error.

    POST:
    - Takes uid, token, and new password in the request data.
    - Verifies the token and resets the password if valid.
    - If the token is invalid or expired, returns an error.
    - If the request data is incomplete, returns a validation error.
    """
    permission_classes = (
        drf_permissions.AllowAny,
    )
    serializer_class = UserResetPasswordSerializer
    view_category = 'users'
    view_name = 'request-reset-password'
    throttle_classes = (NonCookieAuthThrottle, BurstRateThrottle, RootAnonThrottle, SendEmailThrottle)

    def get(self, request, *args, **kwargs):
        email = request.query_params.get('email', None)
        if not email:
            raise ValidationError('Request must include email in query params.')

        institutional = bool(request.query_params.get('institutional', None))
        mail_template = mails.FORGOT_PASSWORD if not institutional else mails.FORGOT_PASSWORD_INSTITUTION

        status_message = language.RESET_PASSWORD_SUCCESS_STATUS_MESSAGE.format(email=email)
        kind = 'success'
        # check if the user exists
        user_obj = get_user(email=email)

        if user_obj:
            # rate limit forgot_password_post
            if not throttle_period_expired(user_obj.email_last_sent, settings.SEND_EMAIL_THROTTLE):
                status_message = 'You have recently requested to change your password. Please wait a few minutes ' \
                                 'before trying again.'
                kind = 'error'
                return Response({'message': status_message, 'kind': kind}, status=status.HTTP_429_TOO_MANY_REQUESTS)
            elif user_obj.is_active:
                # new random verification key (v2)
                user_obj.verification_key_v2 = generate_verification_key(verification_type='password')
                user_obj.email_last_sent = timezone.now()
                user_obj.save()
                reset_link = f'{settings.RESET_PASSWORD_URL}{user_obj._id}/{user_obj.verification_key_v2['token']}/'
                mails.send_mail(
                    to_addr=email,
                    mail=mail_template,
                    reset_link=reset_link,
                    can_change_preferences=False,
                )
        return Response(status=status.HTTP_200_OK, data={'message': status_message, 'kind': kind, 'institutional': institutional})

    @method_decorator(csrf_protect)
    def post(self, request, *args, **kwargs):
        serializer = self.get_serializer(data=request.data)
        serializer.is_valid(raise_exception=True)
        uid = request.data.get('uid', None)
        token = request.data.get('token', None)
        password = request.data.get('password', None)
        if not (uid and token and password):
            error_data = {
                'message_short': 'Invalid Request.',
                'message_long': 'The request must include uid, token, and password.',
            }
            return JsonResponse(
                error_data,
                status=status.HTTP_400_BAD_REQUEST,
                content_type='application/vnd.api+json; application/json',
            )

        user_obj = OSFUser.load(uid)
        if not (user_obj and user_obj.verify_password_token(token=token)):
            error_data = {
                'message_short': 'Invalid Request.',
                'message_long': 'The requested URL is invalid, has expired, or was already used',
            }
            return JsonResponse(
                error_data,
                status=status.HTTP_400_BAD_REQUEST,
                content_type='application/vnd.api+json; application/json',
            )

        else:
            # clear verification key (v2)
            user_obj.verification_key_v2 = {}
            # new verification key (v1) for CAS
            user_obj.verification_key = generate_verification_key(verification_type=None)
            try:
                user_obj.set_password(password)
                osf4m_source_tag, created = Tag.all_tags.get_or_create(name=CampaignSourceTags.Osf4m.value, system=True)
                osf4m_claimed_tag, created = Tag.all_tags.get_or_create(name=CampaignClaimedTags.Osf4m.value, system=True)
                if user_obj.all_tags.filter(id=osf4m_source_tag.id, system=True).exists():
                    user_obj.add_system_tag(osf4m_claimed_tag)
                user_obj.save()
            except exceptions.ChangePasswordError as error:
                return JsonResponse(
                    {'errors': [{'detail': message} for message in error.messages]},
                    status=400,
                    content_type='application/vnd.api+json; application/json',
                )

        return Response(
            status=status.HTTP_200_OK,
            content_type='application/vnd.api+json; application/json',
        )


class UserSettings(JSONAPIBaseView, generics.RetrieveUpdateAPIView, UserMixin):
    permission_classes = (
        drf_permissions.IsAuthenticatedOrReadOnly,
        base_permissions.TokenHasScope,
        CurrentUser,
    )

    required_read_scopes = [CoreScopes.USER_SETTINGS_READ]
    required_write_scopes = [CoreScopes.USER_SETTINGS_WRITE]
    throttle_classes = (SendEmailDeactivationThrottle,)

    view_category = 'users'
    view_name = 'user_settings'

    serializer_class = UserSettingsSerializer

    # overrides RetrieveUpdateAPIView
    def get_serializer_class(self):
        if self.request.method in ('PUT', 'PATCH'):
            return UserSettingsUpdateSerializer
        return UserSettingsSerializer

    # overrides RetrieveUpdateAPIView
    def get_object(self):
        return self.get_user()


class ClaimUser(JSONAPIBaseView, generics.CreateAPIView, UserMixin):
    permission_classes = (
        base_permissions.TokenHasScope,
        ClaimUserPermission,
    )

    required_read_scopes = [CoreScopes.NULL]  # Tokens should not be able to access this
    required_write_scopes = [CoreScopes.NULL]  # Tokens should not be able to access this

    view_category = 'users'
    view_name = 'claim-user'

    def _send_claim_email(self, *args, **kwargs):
        """ This avoids needing to reimplement all of the logic in the sender methods.
        When v1 is more fully deprecated, those send hooks should be reworked to not
        rely upon a flask context and placed in utils (or elsewhere).
        :param bool registered: Indicates which sender to call (passed in as keyword)
        :param *args: Positional arguments passed to senders
        :param **kwargs: Keyword arguments passed to senders
        :return: None
        """
        from website.app import app
        from website.routes import make_url_map
        try:
            make_url_map(app)
        except AssertionError:
            # Already mapped
            pass
        ctx = app.test_request_context()
        ctx.push()
        if kwargs.pop('registered', False):
            send_claim_registered_email(*args, **kwargs)
        else:
            send_claim_email(*args, **kwargs)
        ctx.pop()

    def post(self, request, *args, **kwargs):
        claimer = request.user
        email = (request.data.get('email', None) or '').lower().strip()
        record_id = (request.data.get('id', None) or '').lower().strip()
        if not record_id:
            raise ValidationError('Must specify record "id".')

        claimed_user = self.get_user(check_permissions=True)  # Ensures claimability
        if claimed_user.is_disabled:
            raise ValidationError('Cannot claim disabled account.')

        record_referent, _ = Guid.load_referent(record_id)
        if not record_referent:
            raise NotFound('Unable to find specified record.')

        try:
            unclaimed_record = claimed_user.unclaimed_records[record_referent._id]
        except KeyError:
            if isinstance(
                record_referent,
                Preprint,
            ) and record_referent.node and record_referent.node._id in claimed_user.unclaimed_records:
                record_referent = record_referent.node
                unclaimed_record = claimed_user.unclaimed_records[record_referent._id]
            else:
                raise NotFound('Unable to find specified record.')

        if claimer.is_anonymous and email:
            claimer = get_user(email=email)
            try:
                if claimer and claimer.is_registered:
                    self._send_claim_email(claimer, claimed_user, record_referent, registered=True)
                else:
                    self._send_claim_email(email, claimed_user, record_referent, notify=True, registered=False)
            except HTTPError as e:
                raise ValidationError(e.data['message_long'])
        elif isinstance(claimer, OSFUser):
            if unclaimed_record.get('referrer_id', '') == claimer._id:
                raise ValidationError('Referrer cannot claim user.')
            try:
                self._send_claim_email(claimer, claimed_user, record_referent, registered=True)
            except HTTPError as e:
                raise ValidationError(e.data['message_long'])
        else:
            raise ValidationError('Must either be logged in or specify claim email.')

        return Response(status=status.HTTP_204_NO_CONTENT)


class ConfirmEmailView(generics.CreateAPIView):
    """
    Confirm an e-mail address created during *first-time* OAuth login.

    **URL:**  POST /v2/users/<user_id>/confirm/

    **Body (JSON):**
    {
        "uid": "<osf_user_id>",
        "token": "<email_verification_token>",
        "destination": "<campaign-code or relative URL>"
    }

    On success returns a response with a 201 status code with a JSONAPI payload that includes the `redirect_url`
    attritbute.
    """
    permission_classes = (
        base_permissions.TokenHasScope,
    )
    required_read_scopes = [CoreScopes.USERS_CONFIRM]
    required_write_scopes = [CoreScopes.USERS_CONFIRM]

    view_category = 'users'
    view_name = 'confirm-user'

    serializer_class = ConfirmEmailTokenSerializer

    def _process_external_identity(self, user, external_identity, service_url):
        """Handle all external_identity logic, including task enqueueing and url updates."""

        provider = next(iter(external_identity))
        if provider not in user.external_identity:
            raise ValidationError('External-ID provider mismatch.')

        provider_id = next(iter(external_identity[provider]))
        ensure_external_identity_uniqueness(provider, provider_id, user)
        external_status = user.external_identity[provider][provider_id]
        user.external_identity[provider][provider_id] = 'VERIFIED'

        if external_status == 'CREATE':
            service_url += '&' + urlencode({'new': 'true'})
        elif external_status == 'LINK':
            mails.send_mail(
                user=user,
                to_addr=user.username,
                mail=mails.EXTERNAL_LOGIN_LINK_SUCCESS,
                external_id_provider=provider,
                can_change_preferences=False,
            )

        enqueue_task(update_affiliation_for_orcid_sso_users.s(user._id, provider_id))

        return service_url

    def post(self, request, *args, **kwargs):
        serializer = self.serializer_class(data=request.data)
        serializer.is_valid(raise_exception=True)

        uid = serializer.validated_data['uid']
        token = serializer.validated_data['token']

        user = OSFUser.load(uid)
        if not user:
            raise ValidationError('User not found.')

        verification = user.email_verifications.get(token)
        if not verification:
            raise ValidationError('Invalid or expired token.')

        external_identity = verification.get('external_identity')
        service_url = self.request.build_absolute_uri()

        if external_identity:
            service_url = self._process_external_identity(
                user,
                external_identity,
                service_url,
            )

        email = verification['email']
        if not user.is_registered:
            user.register(email)

        if not user.emails.filter(address=email.lower()).exists():
            try:
                user.emails.create(address=email.lower())
            except IntegrityError:
                raise ValidationError('Email address already exists.')

        user.date_last_logged_in = timezone.now()

        del user.email_verifications[token]
        user.verification_key = generate_verification_key()
        user.save()

        serializer.validated_data['redirect_url'] = service_url
        return Response(
            data=serializer.data,
            status=status.HTTP_201_CREATED,
        )


class SanctionResponseView(generics.CreateAPIView, UserMixin):
    """
    **URL:**  POST /v2/users/<user_id>/sanction_response/

    **Body (JSON):**
    {
        "uid": "<osf_user_id>",
        "token": "<email_verification_token>",
        "destination": "<campaign-code or relative URL>"
    }

    On success the endpoint returns (HTTP 200)
    """
    permission_classes = (
        base_permissions.TokenHasScope,
    )
    required_read_scopes = [CoreScopes.NULL]
    required_write_scopes = [CoreScopes.SANCTION_RESPONSE]

    view_category = 'users'
    view_name = 'sanction-response'

    serializer_class = SanctionTokenSerializer

    def perform_create(self, serializer):
        uid = serializer.validated_data['uid']
        token = serializer.validated_data['token']
        action = serializer.validated_data['action']
        if not action:
            raise ValidationError('`approve` or `reject` action not found.')
        sanction_type = serializer.validated_data.get('sanction_type')
        if not sanction_type:
            raise ValidationError('sanction_type not found.')

        if self.get_user() != OSFUser.load(uid):
            raise ValidationError('User not found.')

        token_handler = TokenHandler.from_string(token)

        sanction_handler(
            sanction_type,
            action,
            payload=token_handler.payload,
            encoded_token=token_handler.encoded_token,
            user=self.get_user(),
        )


class UserEmailsList(JSONAPIBaseView, generics.ListAPIView, generics.CreateAPIView, UserMixin, ListFilterMixin):
    permission_classes = (
        drf_permissions.IsAuthenticatedOrReadOnly,
        base_permissions.TokenHasScope,
        CurrentUser,
    )

    required_read_scopes = [CoreScopes.USER_SETTINGS_READ]
    required_write_scopes = [CoreScopes.USER_SETTINGS_WRITE]

    throttle_classes = [UserRateThrottle, NonCookieAuthThrottle, BurstRateThrottle, SendEmailThrottle]

    view_category = 'users'
    view_name = 'user-emails'

    serializer_class = UserEmailsSerializer

    def get_default_queryset(self):
        user = self.get_user()
        serialized_emails = []
        for email in user.emails.all():
            primary = email.address == user.username
            hashed_id = hashids.encode(email.id)
            serialized_email = UserEmail(email_id=hashed_id, address=email.address, confirmed=True, verified=True, primary=primary)
            serialized_emails.append(serialized_email)
        email_verifications = user.email_verifications or {}
        for token, detail in email_verifications.items():
            is_merge = Email.objects.filter(address=detail['email']).exists()
            serialized_unconfirmed_email = UserEmail(
                email_id=token,
                address=detail['email'],
                confirmed=detail['confirmed'],
                verified=False,
                primary=False,
                is_merge=is_merge,
            )
            serialized_emails.append(serialized_unconfirmed_email)

        return serialized_emails

    # overrides ListAPIView
    def get_queryset(self):
        return self.get_queryset_from_request()


class UserEmailsDetail(JSONAPIBaseView, generics.RetrieveUpdateDestroyAPIView, UserMixin):
    permission_classes = (
        drf_permissions.IsAuthenticatedOrReadOnly,
        base_permissions.TokenHasScope,
        CurrentUser,
    )

    required_read_scopes = [CoreScopes.USER_SETTINGS_READ]
    required_write_scopes = [CoreScopes.USER_SETTINGS_WRITE]

    view_category = 'users'
    view_name = 'user-email-detail'

    serializer_class = UserEmailsSerializer

    # Overrides RetrieveUpdateDestroyAPIView
    def get_object(self):
        email_id = self.kwargs['email_id']
        user = self.get_user()
        email = None

        # check to see if it's a confirmed email with hashed id
        decoded_id = hashids.decode(email_id)
        if decoded_id:
            try:
                email = user.emails.get(id=decoded_id[0])
            except Email.DoesNotExist:
                email = None
            else:
                primary = email.address == user.username
                address = email.address
                confirmed = True
                verified = True
                is_merge = False

        # check to see if it's an unconfirmed email with a token
        elif user.unconfirmed_emails:
            try:
                email = user.email_verifications[email_id]
                address = email['email']
                confirmed = email['confirmed']
                verified = False
                primary = False
                is_merge = Email.objects.filter(address=address).exists()
            except KeyError:
                email = None

        if not email:
            raise NotFound

        # check for resend confirmation email query parameter in a GET request
        if self.request.method == 'GET' and is_truthy(self.request.query_params.get('resend_confirmation')):
            if not confirmed and settings.CONFIRM_REGISTRATIONS_BY_EMAIL:
                if throttle_period_expired(user.email_last_sent, settings.SEND_EMAIL_THROTTLE):
                    send_confirm_email_async(user, email=address, renew=True)
                    user.email_last_sent = timezone.now()
                    user.save()

        return UserEmail(email_id=email_id, address=address, confirmed=confirmed, verified=verified, primary=primary, is_merge=is_merge)

    def get(self, request, *args, **kwargs):
        response = super().get(request, *args, **kwargs)
        if is_truthy(self.request.query_params.get('resend_confirmation')):
            user = self.get_user()
            email_id = kwargs.get('email_id')
            if user.unconfirmed_emails and user.email_verifications.get(email_id):
                response.status = response.status_code = status.HTTP_202_ACCEPTED
        return response

    # Overrides RetrieveUpdateDestroyAPIView
    def perform_destroy(self, instance):
        user = self.get_user()
        email = instance.address
        if instance.confirmed and instance.verified:
            try:
                user.remove_email(email)
            except PermissionsError as e:
                raise ValidationError(e.args[0])
        else:
            user.remove_unconfirmed_email(email)
            user.save()


class UserMessageView(JSONAPIBaseView, generics.CreateAPIView):
    """
    List and create UserMessages for a user.
    """
    permission_classes = (
        drf_permissions.IsAuthenticated,
        base_permissions.TokenHasScope,
        UserMessagePermissions,
    )

    required_read_scopes = [CoreScopes.NULL]
    required_write_scopes = [CoreScopes.USERS_MESSAGE_WRITE_EMAIL]
    parser_classes = (JSONAPIMultipleRelationshipsParser, JSONAPIMultipleRelationshipsParserForRegularJSON)
    throttle_classes = [BurstRateThrottle, SendEmailThrottle]
    serializer_class = UserMessageSerializer

    view_category = 'users'
    view_name = 'user-messages'


class ExternalLoginConfirmEmailView(generics.CreateAPIView):
    permission_classes = (
        drf_permissions.AllowAny,
    )
    serializer_class = ConfirmEmailTokenSerializer
    view_category = 'users'
    view_name = 'external-login-confirm-email'
    throttle_classes = (NonCookieAuthThrottle, BurstRateThrottle, RootAnonThrottle)

    @method_decorator(csrf_protect)
    def post(self, request, *args, **kwargs):
        serializer = self.get_serializer(data=request.data)
        serializer.is_valid(raise_exception=True)
        uid = request.data.get('uid', None)
        token = request.data.get('token', None)
        destination = request.data.get('destination', None)

        user = OSFUser.load(uid)
        if not user:
            sentry.log_message('external_login_confirm_email_get::400 - Cannot find user')
            raise ValidationError('User not found.')

        if not destination:
            sentry.log_message('external_login_confirm_email_get::400 - bad destination')
            raise ValidationError('Bad destination.')

        if token not in user.email_verifications:
            sentry.log_message('external_login_confirm_email_get::400 - bad token')
            raise ValidationError('Invalid token.')

        verification = user.email_verifications[token]
        email = verification['email']
        provider = list(verification['external_identity'].keys())[0]
        provider_id = list(verification['external_identity'][provider].keys())[0]

        if provider not in user.external_identity:
            sentry.log_message('external_login_confirm_email_get::400 - Auth error...wrong provider')
            raise ValidationError('Wrong provider.')

        external_status = user.external_identity[provider][provider_id]

        try:
            ensure_external_identity_uniqueness(provider, provider_id, user)
        except ValidationError as e:
            sentry.log_message('external_login_confirm_email_get::403 - Validation Error')
            raise ValidationError(str(e))

        if not user.is_registered:
            user.register(email)

        if not user.emails.filter(address=email.lower()).exists():
            user.emails.create(address=email.lower())

        user.date_last_logged_in = timezone.now()
        user.external_identity[provider][provider_id] = 'VERIFIED'
        user.social[provider.lower()] = provider_id
        del user.email_verifications[token]
        user.verification_key = generate_verification_key()
        user.save()

        service_url = request.build_absolute_uri()

        if external_status == 'CREATE':
            service_url += '&{}'.format(urlencode({'new': 'true'}))
        elif external_status == 'LINK':
            mails.send_mail(
                user=user,
                to_addr=user.username,
                mail=mails.EXTERNAL_LOGIN_LINK_SUCCESS,
                external_id_provider=provider,
                can_change_preferences=False,
            )

        enqueue_task(update_affiliation_for_orcid_sso_users.s(user._id, provider_id))

        return Response(status=status.HTTP_200_OK)<|MERGE_RESOLUTION|>--- conflicted
+++ resolved
@@ -12,11 +12,7 @@
 from api.addons.views import AddonSettingsMixin
 from api.base import permissions as base_permissions
 from api.users.permissions import UserMessagePermissions
-<<<<<<< HEAD
-from api.base.exceptions import Conflict, UserGone, Gone
-=======
 from api.base.exceptions import Conflict, UserGone
->>>>>>> f7f81975
 from api.base.filters import ListFilterMixin, PreprintFilterMixin
 from api.base.parsers import (
     JSONAPIRelationshipParser,
@@ -360,25 +356,6 @@
         )
 
 
-<<<<<<< HEAD
-class UserQuickFiles(JSONAPIBaseView, generics.ListAPIView):
-    view_category = 'users'
-    view_name = 'user-quickfiles'
-
-    permission_classes = (
-        drf_permissions.IsAuthenticatedOrReadOnly,
-        base_permissions.TokenHasScope,
-    )
-
-    required_read_scopes = [CoreScopes.NULL]
-    required_write_scopes = [CoreScopes.NULL]
-
-    def get(self, *args, **kwargs):
-        raise Gone()
-
-
-=======
->>>>>>> f7f81975
 class UserPreprints(JSONAPIBaseView, generics.ListAPIView, UserMixin, PreprintFilterMixin):
     """The documentation for this endpoint can be found [here](https://developer.osf.io/#operation/users_preprints_list).
     """
