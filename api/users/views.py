--- conflicted
+++ resolved
@@ -45,11 +45,7 @@
         return obj
 
 
-<<<<<<< HEAD
 class UserList(JSONAPIBaseView, generics.ListAPIView, ODMFilterMixin):
-    """Users registered on the OSF.
-=======
-class UserList(generics.ListAPIView, ODMFilterMixin):
     """List of users registered on the OSF. *Read-only*.
 
     Paginated list of users ordered by the date they registered.  Each resource contains the full representation of the
@@ -89,7 +85,6 @@
     Users may be filtered by their `id`, `full_name`, `given_name`, `middle_names`, or `family_name`.
 
     #This Request/Response
->>>>>>> af7060f0
 
     """
     permission_classes = (
@@ -119,11 +114,7 @@
         return User.find(query)
 
 
-<<<<<<< HEAD
 class UserDetail(JSONAPIBaseView, generics.RetrieveUpdateAPIView, UserMixin):
-    """Details about a specific user.
-=======
-class UserDetail(generics.RetrieveUpdateAPIView, UserMixin):
     """Details about a specific user. *Writeable*.
 
     The User Detail endpoint retrieves information about for the user whose id is the final part of the path.  If `me`
@@ -194,7 +185,6 @@
 
     #This Request/Response
 
->>>>>>> af7060f0
     """
     permission_classes = (
         drf_permissions.IsAuthenticatedOrReadOnly,
@@ -217,12 +207,7 @@
         return {'request': self.request}
 
 
-<<<<<<< HEAD
 class UserNodes(JSONAPIBaseView, generics.ListAPIView, UserMixin, ODMFilterMixin):
-    """Nodes belonging to a user.
-    Return a list of nodes that the user contributes to.
-=======
-class UserNodes(generics.ListAPIView, UserMixin, ODMFilterMixin):
     """List of nodes that the user contributes to. *Read-only*.
 
     Paginated list of nodes that the user contributes to.  Each resource contains the full representation of the node,
@@ -272,7 +257,6 @@
 
     #This Request/Response
 
->>>>>>> af7060f0
     """
     permission_classes = (
         drf_permissions.IsAuthenticatedOrReadOnly,
