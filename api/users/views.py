
from rest_framework import generics
from rest_framework import permissions as drf_permissions
from rest_framework.exceptions import NotAuthenticated, NotFound
from django.contrib.auth.models import AnonymousUser

from modularodm import Q

from framework.auth.core import Auth
from framework.auth.oauth_scopes import CoreScopes

from website.models import User, Node, NodeLog

from api.base import permissions as base_permissions
from api.base.utils import get_object_or_error
from api.base.exceptions import Conflict
from api.base.views import JSONAPIBaseView
from api.base.filters import ODMFilterMixin
from api.base.parsers import JSONAPIRelationshipParser, JSONAPIRelationshipParserForRegularJSON
from api.nodes.serializers import NodeSerializer
from api.logs.serializers import NodeLogSerializer
from api.institutions.serializers import InstitutionSerializer
from api.registrations.serializers import RegistrationSerializer
from api.base.utils import default_node_list_query

<<<<<<< HEAD
from .serializers import UserSerializer, UserDetailSerializer
from .permissions import ReadOnlyOrCurrentUser, CurrentUser
from .pagination import UserLogPagination
=======
from .serializers import UserSerializer, UserDetailSerializer, UserInstitutionsRelationshipSerializer
from .permissions import ReadOnlyOrCurrentUser, ReadOnlyOrCurrentUserRelationship
>>>>>>> 84adec8e


class UserMixin(object):
    """Mixin with convenience methods for retrieving the current node based on the
    current URL. By default, fetches the user based on the user_id kwarg.
    """

    serializer_class = UserSerializer
    user_lookup_url_kwarg = 'user_id'

    def get_user(self, check_permissions=True):
        key = self.kwargs[self.user_lookup_url_kwarg]
        current_user = self.request.user

        if key == 'me':
            if isinstance(current_user, AnonymousUser):
                raise NotAuthenticated
            else:
                return self.request.user

        obj = get_object_or_error(User, key, 'user')
        if check_permissions:
            # May raise a permission denied
            self.check_object_permissions(self.request, obj)
        return obj


class UserList(JSONAPIBaseView, generics.ListAPIView, ODMFilterMixin):
    """List of users registered on the OSF. *Read-only*.

    Paginated list of users ordered by the date they registered.  Each resource contains the full representation of the
    user, meaning additional requests to an individual user's detail view are not necessary.

    Note that if an anonymous view_only key is being used, user information will not be serialized, and the id will be
    an empty string. Relationships to a user object will not show in this case, either.

    The subroute [`/me/`](me/) is a special endpoint that always points to the currently logged-in user.

    ##User Attributes

    <!--- Copied Attributes From UserDetail -->

    OSF User entities have the "users" `type`.

        name               type               description
        ----------------------------------------------------------------------------------------
        full_name          string             full name of the user; used for display
        given_name         string             given name of the user; for bibliographic citations
        middle_names       string             middle name of user; for bibliographic citations
        family_name        string             family name of user; for bibliographic citations
        suffix             string             suffix of user's name for bibliographic citations
        date_registered    iso8601 timestamp  timestamp when the user's account was created

    ##Links

    See the [JSON-API spec regarding pagination](http://jsonapi.org/format/1.0/#fetching-pagination).

    ##Actions

    *None*.

    ##Query Params

    + `page=<Int>` -- page number of results to view, default 1

    + `filter[<fieldname>]=<Str>` -- fields and values to filter the search results on.

    Users may be filtered by their `id`, `full_name`, `given_name`, `middle_names`, or `family_name`.

    + `profile_image_size=<Int>` -- Modifies `/links/profile_image_url` of the user entities so that it points to
    the user's profile image scaled to the given size in pixels.  If left blank, the size depends on the image provider.

    #This Request/Response

    """
    permission_classes = (
        drf_permissions.IsAuthenticatedOrReadOnly,
        base_permissions.TokenHasScope,
    )

    required_read_scopes = [CoreScopes.USERS_READ]
    required_write_scopes = [CoreScopes.USERS_WRITE]

    serializer_class = UserSerializer

    ordering = ('-date_registered')
    view_category = 'users'
    view_name = 'user-list'

    # overrides ODMFilterMixin
    def get_default_odm_query(self):
        return (
            Q('is_registered', 'eq', True) &
            Q('is_merged', 'ne', True) &
            Q('date_disabled', 'eq', None)
        )

    # overrides ListAPIView
    def get_queryset(self):
        # TODO: sort
        query = self.get_query_from_request()
        return User.find(query)


class UserDetail(JSONAPIBaseView, generics.RetrieveUpdateAPIView, UserMixin):
    """Details about a specific user. *Writeable*.

    The User Detail endpoint retrieves information about the user whose id is the final part of the path.  If `me`
    is given as the id, the record of the currently logged-in user will be returned.  The returned information includes
    the user's bibliographic information and the date the user registered.

    Note that if an anonymous view_only key is being used, user information will not be serialized, and the id will be
    an empty string. Relationships to a user object will not show in this case, either.

    ##Attributes

    OSF User entities have the "users" `type`.

        name               type               description
        ----------------------------------------------------------------------------------------
        full_name          string             full name of the user; used for display
        given_name         string             given name of the user; for bibliographic citations
        middle_names       string             middle name of user; for bibliographic citations
        family_name        string             family name of user; for bibliographic citations
        suffix             string             suffix of user's name for bibliographic citations
        date_registered    iso8601 timestamp  timestamp when the user's account was created

    ##Relationships

    ###Nodes

    A list of all nodes the user has contributed to.  If the user id in the path is the same as the logged-in user, all
    nodes will be visible.  Otherwise, you will only be able to see the other user's publicly-visible nodes.

    ##Links

        self:               the canonical api endpoint of this user
        html:               this user's page on the OSF website
        profile_image_url:  a url to the user's profile image

    ##Actions

    ###Update

        Method:        PUT / PATCH
        URL:           /links/self
        Query Params:  <none>
        Body (JSON):   {
                         "data": {
                           "type": "users",   # required
                           "id":   {user_id}, # required
                           "attributes": {
                             "full_name":    {full_name},    # mandatory
                             "given_name":   {given_name},   # optional
                             "middle_names": {middle_names}, # optional
                             "family_name":  {family_name},  # optional
                             "suffix":       {suffix}        # optional
                           }
                         }
                       }
        Success:       200 OK + node representation

    To update your user profile, issue a PUT request to either the canonical URL of your user resource (as given in
    `/links/self`) or to `/users/me/`.  Only the `full_name` attribute is required.  Unlike at signup, the given, middle,
    and family names will not be inferred from the `full_name`.  Currently, only `full_name`, `given_name`,
    `middle_names`, `family_name`, and `suffix` are updateable.

    A PATCH request issued to this endpoint will behave the same as a PUT request, but does not require `full_name` to
    be set.

    **NB:** If you PUT/PATCH to the `/users/me/` endpoint, you must still provide your full user id in the `id` field of
    the request.  We do not support using the `me` alias in request bodies at this time.

    ##Query Params

    + `profile_image_size=<Int>` -- Modifies `/links/profile_image_url` so that it points the image scaled to the given
    size in pixels.  If left blank, the size depends on the image provider.

    #This Request/Response

    """
    permission_classes = (
        drf_permissions.IsAuthenticatedOrReadOnly,
        ReadOnlyOrCurrentUser,
        base_permissions.TokenHasScope,
    )

    required_read_scopes = [CoreScopes.USERS_READ]
    required_write_scopes = [CoreScopes.USERS_WRITE]
    view_category = 'users'
    view_name = 'user-detail'

    serializer_class = UserDetailSerializer

    # overrides RetrieveAPIView
    def get_object(self):
        return self.get_user()

    # overrides RetrieveUpdateAPIView
    def get_serializer_context(self):
        # Serializer needs the request in order to make an update to privacy
        context = JSONAPIBaseView.get_serializer_context(self)
        context['request'] = self.request
        return context


class UserNodes(JSONAPIBaseView, generics.ListAPIView, UserMixin, ODMFilterMixin):
    """List of nodes that the user contributes to. *Read-only*.

    Paginated list of nodes that the user contributes to.  Each resource contains the full representation of the node,
    meaning additional requests to an individual node's detail view are not necessary. If the user id in the path is the
    same as the logged-in user, all nodes will be visible.  Otherwise, you will only be able to see the other user's
    publicly-visible nodes.  The special user id `me` can be used to represent the currently logged-in user.

    ##Node Attributes

    <!--- Copied Attributes from NodeDetail -->

    OSF Node entities have the "nodes" `type`.

        name           type               description
        ---------------------------------------------------------------------------------
        title          string             title of project or component
        description    string             description of the node
        category       string             node category, must be one of the allowed values
        date_created   iso8601 timestamp  timestamp that the node was created
        date_modified  iso8601 timestamp  timestamp when the node was last updated
        tags           array of strings   list of tags that describe the node
        fork           boolean            is this project a fork?
        registration   boolean            has this project been registered?
        fork           boolean            is this node a fork of another node?
        public         boolean            has this node been made publicly-visible?

    ##Links

    See the [JSON-API spec regarding pagination](http://jsonapi.org/format/1.0/#fetching-pagination).

    ##Actions

    *None*.

    ##Query Params

    + `page=<Int>` -- page number of results to view, default 1

    + `filter[<fieldname>]=<Str>` -- fields and values to filter the search results on.

    <!--- Copied Query Params from NodeList -->

    Nodes may be filtered by their `title`, `category`, `description`, `public`, `registration`, or `tags`.  `title`,
    `description`, and `category` are string fields and will be filtered using simple substring matching.  `public` and
    `registration` are booleans, and can be filtered using truthy values, such as `true`, `false`, `0`, or `1`.  Note
    that quoting `true` or `false` in the query will cause the match to fail regardless.  `tags` is an array of simple strings.

    #This Request/Response

    """
    permission_classes = (
        drf_permissions.IsAuthenticatedOrReadOnly,
        base_permissions.TokenHasScope,
    )

    required_read_scopes = [CoreScopes.USERS_READ, CoreScopes.NODE_BASE_READ]
    required_write_scopes = [CoreScopes.USERS_WRITE, CoreScopes.NODE_BASE_WRITE]

    serializer_class = NodeSerializer
    view_category = 'users'
    view_name = 'user-nodes'

    # overrides ODMFilterMixin
    def get_default_odm_query(self):
        user = self.get_user()
        current_user = self.request.user

        query = (Q('contributors', 'eq', user) & default_node_list_query())

        permission_query = Q('is_public', 'eq', True)
        if not current_user.is_anonymous():
            permission_query = (permission_query | Q('contributors', 'eq', current_user._id))
        query = (query & permission_query)
        return query

    # overrides ListAPIView
    def get_queryset(self):
        query = self.get_query_from_request()
        nodes = Node.find(query)
        return nodes


class UserInstitutions(JSONAPIBaseView, generics.ListAPIView, UserMixin):
    permission_classes = (
        drf_permissions.IsAuthenticatedOrReadOnly,
        base_permissions.TokenHasScope,
    )

    required_read_scopes = [CoreScopes.USERS_READ, CoreScopes.INSTITUTION_READ]
    required_write_scopes = [CoreScopes.NULL]

    serializer_class = InstitutionSerializer
    view_category = 'users'
    view_name = 'user-institutions'

    def get_default_odm_query(self):
        return None

    def get_queryset(self):
        user = self.get_user()
        return user.affiliated_institutions


class UserRegistrations(UserNodes):
    """List of registrations that the user contributes to. *Read-only*.

    Paginated list of registrations that the user contributes to.  Each resource contains the full representation of the
    registration, meaning additional requests to an individual registration's detail view are not necessary. If the user
    id in the path is the same as the logged-in user, all nodes will be visible.  Otherwise, you will only be able to
    see the other user's publicly-visible nodes.  The special user id `me` can be used to represent the currently
    logged-in user. Retracted registrations will display a limited number of fields, namely, title, description,
    date_created, registration, retracted, date_registered, retraction_justification, and registration supplement.

    ##Registration Attributes

    <!--- Copied Attributes from RegistrationList -->

    Registrations have the "registrations" `type`.

        name                            type               description
        -------------------------------------------------------------------------------------------------------
        title                           string             title of the registered project or component
        description                     string             description of the registered node
        category                        string             node category, must be one of the allowed values
        date_created                    iso8601 timestamp  timestamp that the node was created
        date_modified                   iso8601 timestamp  timestamp when the node was last updated
        tags                            array of strings   list of tags that describe the registered node
        fork                            boolean            is this project a fork?
        registration                    boolean            has this project been registered?
        public                          boolean            has this registration been made publicly-visible?
        retracted                       boolean            has this registration been retracted?
        date_registered                 iso8601 timestamp  timestamp that the registration was created
        retraction_justification        string             reasons for retracting the registration
        pending_retraction              boolean            is this registration pending retraction?
        pending_registration_approval   boolean            is this registration pending approval?
        pending_embargo                 boolean            is this registration pending an embargo?
        registered_meta                 dictionary         registration supplementary information
        registration_supplement         string             registration template


    ##Relationships

    ###Registered from

    The registration is branched from this node.

    ###Registered by

    The registration was initiated by this user.

    ###Other Relationships

    See documentation on registered_from detail view.  A registration has many of the same properties as a node.

    ##Links

    See the [JSON-API spec regarding pagination](http://jsonapi.org/format/1.0/#fetching-pagination).

    ##Actions

    *None*.

    ##Query Params

    + `page=<Int>` -- page number of results to view, default 1

    + `filter[<fieldname>]=<Str>` -- fields and values to filter the search results on.

    <!--- Copied Query Params from NodeList -->

    Registrations may be filtered by their `title`, `category`, `description`, `public`, or `tags`.  `title`, `description`,
    and `category` are string fields and will be filtered using simple substring matching.  `public` is a boolean and
    can be filtered using truthy values, such as `true`, `false`, `0`, or `1`.  Note that quoting `true` or `false` in
    the query will cause the match to fail regardless.  `tags` is an array of simple strings.

    #This Request/Response

    """
    required_read_scopes = [CoreScopes.USERS_READ, CoreScopes.NODE_REGISTRATIONS_READ]
    required_write_scopes = [CoreScopes.USERS_WRITE, CoreScopes.NODE_REGISTRATIONS_WRITE]

    serializer_class = RegistrationSerializer
    view_category = 'users'
    view_name = 'user-registrations'

    # overrides ODMFilterMixin
    def get_default_odm_query(self):
        user = self.get_user()
        current_user = self.request.user

        query = (
            Q('is_collection', 'ne', True) &
            Q('is_deleted', 'ne', True) &
            Q('is_registration', 'eq', True) &
            Q('contributors', 'eq', user._id)
        )

        permission_query = Q('is_public', 'eq', True)
        if not current_user.is_anonymous():
            permission_query = (permission_query | Q('contributors', 'eq', current_user._id))
        query = query & permission_query
        return query

<<<<<<< HEAD
class UserLogs(JSONAPIBaseView, generics.ListCreateAPIView, ODMFilterMixin, UserMixin):
    """ Logs from nodes a user is currently associated with.
    This returns all logs from every node the user is currently associated with. This means
    this might return logs from other users, and might not return all logs associated with
    this particular user (if that user is no longer contributing to a node).

    ##Attributes
    <!--- Copied Attributes from LogList -->

    OSF Log entities have the "logs" `type`.

        name           type                   description
        ----------------------------------------------------------------------------
        date           iso8601 timestamp      timestamp of Log creation
        action         string                 Log action

    ##Query Params
    <!--- Copied Query Params from LogList -->

    Logs may be filtered by their `action` and `date`.

    Also, this can take in `aggregates=true` as a param, which then will include in the meta
    field a count of how many of each type of 4 types of actions would be returned (regardless
    of pagination). Those types are files, comments, wiki, and nodes, each associated with a
    subset of log actions. It will also return the last loggable action within the logs returned.

    """
    permission_classes = (
        drf_permissions.IsAuthenticatedOrReadOnly,
        CurrentUser,
        base_permissions.TokenHasScope,
    )

    required_read_scopes = [CoreScopes.USERS_READ]
    required_write_scopes = [CoreScopes.NULL]

    serializer_class = NodeLogSerializer
    pagination_class = UserLogPagination
    view_category = 'users'
    view_name = 'user-logs'

    ordering = ('-date', )

    def get_default_odm_query(self):
        user = self.get_user()
        if user.is_anonymous():
            auth = Auth(None)
        else:
            auth = Auth(user)
        raw_nodes = list(Node.find(
            Q('contributors', 'eq', user) &
            Q('is_folder', 'ne', True) &
            Q('is_deleted', 'ne', True)
        ))
        nodes = [each for each in raw_nodes if each.is_public or each.can_view(auth)]
        if not nodes:
            raise NotFound
        query = [Q('params.node', 'eq', node._id) for node in nodes]
        return reduce(lambda x, y: x | y, query)

    def get_queryset(self):
        self.paginator.node_log_aggregates = self.get_aggregates
        return NodeLog.find(self.get_query_from_request())

    def get_aggregates(self):
        query = self.get_query_from_request()
        query_files = Q('params.path', 'ne', None)  # Finds most files_added and file_updated
        query_wiki = Q('action', 'eq', 'wiki_updated')
        query_comments = Q('action', 'eq', 'comment_added')
        query_nodes = Q('action', 'eq', 'project_created') | Q('action', 'eq', 'project_updated')
        return (NodeLog.find(query & query_comments)).count(), (NodeLog.find(query & query_nodes)).count(), \
               (NodeLog.find(query & query_wiki)).count(), (NodeLog.find(query & query_files)).count()
=======

class UserInstitutionsRelationship(JSONAPIBaseView, generics.RetrieveDestroyAPIView, UserMixin):
    permission_classes = (
        drf_permissions.IsAuthenticatedOrReadOnly,
        base_permissions.TokenHasScope,
        ReadOnlyOrCurrentUserRelationship
    )

    required_read_scopes = [CoreScopes.USERS_READ]
    required_write_scopes = [CoreScopes.USERS_WRITE]

    serializer_class = UserInstitutionsRelationshipSerializer
    parser_classes = (JSONAPIRelationshipParser, JSONAPIRelationshipParserForRegularJSON, )

    view_category = 'users'
    view_name = 'user-institutions-relationship'

    def get_object(self):
        user = self.get_user(check_permissions=False)
        obj = {
            'data': user.affiliated_institutions,
            'self': user
        }
        self.check_object_permissions(self.request, obj)
        return obj

    def perform_destroy(self, instance):
        data = self.request.data['data']
        user = self.request.user
        current_institutions = {inst._id for inst in user.affiliated_institutions}

        # DELETEs normally dont get type checked
        # not the best way to do it, should be enforced everywhere, maybe write a test for it
        for val in data:
            if val['type'] != self.serializer_class.Meta.type_:
                raise Conflict()
        for val in data:
            if val['id'] in current_institutions:
                user.remove_institution(val['id'])
        user.save()
>>>>>>> 84adec8e
<|MERGE_RESOLUTION|>--- conflicted
+++ resolved
@@ -23,14 +23,9 @@
 from api.registrations.serializers import RegistrationSerializer
 from api.base.utils import default_node_list_query
 
-<<<<<<< HEAD
-from .serializers import UserSerializer, UserDetailSerializer
-from .permissions import ReadOnlyOrCurrentUser, CurrentUser
 from .pagination import UserLogPagination
-=======
 from .serializers import UserSerializer, UserDetailSerializer, UserInstitutionsRelationshipSerializer
-from .permissions import ReadOnlyOrCurrentUser, ReadOnlyOrCurrentUserRelationship
->>>>>>> 84adec8e
+from .permissions import  CurrentUser, ReadOnlyOrCurrentUser, ReadOnlyOrCurrentUserRelationship
 
 
 class UserMixin(object):
@@ -441,7 +436,6 @@
         query = query & permission_query
         return query
 
-<<<<<<< HEAD
 class UserLogs(JSONAPIBaseView, generics.ListCreateAPIView, ODMFilterMixin, UserMixin):
     """ Logs from nodes a user is currently associated with.
     This returns all logs from every node the user is currently associated with. This means
@@ -514,7 +508,6 @@
         query_nodes = Q('action', 'eq', 'project_created') | Q('action', 'eq', 'project_updated')
         return (NodeLog.find(query & query_comments)).count(), (NodeLog.find(query & query_nodes)).count(), \
                (NodeLog.find(query & query_wiki)).count(), (NodeLog.find(query & query_files)).count()
-=======
 
 class UserInstitutionsRelationship(JSONAPIBaseView, generics.RetrieveDestroyAPIView, UserMixin):
     permission_classes = (
@@ -554,5 +547,4 @@
         for val in data:
             if val['id'] in current_institutions:
                 user.remove_institution(val['id'])
-        user.save()
->>>>>>> 84adec8e
+        user.save()