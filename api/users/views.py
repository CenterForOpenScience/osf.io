--- conflicted
+++ resolved
@@ -86,11 +86,7 @@
     OSFGroup,
     OSFUser,
     Email,
-<<<<<<< HEAD
     SchemaResponses
-=======
-    OutcomeReport
->>>>>>> ceaee308
 )
 from website import mails, settings
 from website.project.views.contributor import send_claim_email, send_claim_registered_email
