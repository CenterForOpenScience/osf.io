--- conflicted
+++ resolved
@@ -20,17 +20,8 @@
     node_lookup_url_kwarg = 'user_id'
 
     def get_user(self, check_permissions=True):
-<<<<<<< HEAD
         obj = get_object_or_404(User, self.kwargs[self.node_lookup_url_kwarg])
 
-=======
-        key = self.kwargs[self.node_lookup_url_kwarg]
-
-        if key == 'me':
-            return self.request.user
-
-        obj = get_object_or_404(User, key)
->>>>>>> 03ec2848
         if check_permissions:
             # May raise a permission denied
             self.check_object_permissions(self.request, obj)
