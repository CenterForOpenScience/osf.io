--- conflicted
+++ resolved
@@ -446,7 +446,6 @@
         user.save()
 
 
-<<<<<<< HEAD
 class UserIdentitiesList(JSONAPIBaseView, generics.ListAPIView, UserMixin):
     """
     The documentation for this endpoint can be found [here](https://developer.osf.io/#operation/external_identities_list).
@@ -512,7 +511,8 @@
             raise NotFound('Requested external identity could not be found.')
 
         user.save()
-=======
+
+
 class UserAccountExport(JSONAPIBaseView, generics.CreateAPIView, UserMixin):
     permission_classes = (
         drf_permissions.IsAuthenticatedOrReadOnly,
@@ -573,5 +573,4 @@
         user.email_last_sent = timezone.now()
         user.requested_deactivation = True
         user.save()
-        return Response(status=status.HTTP_204_NO_CONTENT)
->>>>>>> 4c8bf39f
+        return Response(status=status.HTTP_204_NO_CONTENT)