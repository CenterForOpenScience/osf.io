from django.db import IntegrityError

from rest_framework import serializers as ser
from rest_framework import exceptions

from website.files import exceptions as file_exceptions
from api.base.serializers import IDField


class DestinationSerializer(ser.Serializer):
    parent = ser.CharField(write_only=True)
    target = ser.CharField(write_only=True)
    name = ser.CharField(write_only=True, allow_blank=True, allow_null=True)
<<<<<<< HEAD
=======
    node = ShowIfVersion(
        ser.CharField(write_only=True),
        min_version='2.0', max_version='2.7',
    )
>>>>>>> caf1aab1


class WaterbutlerMetadataSerializer(ser.Serializer):
    source = ser.CharField(write_only=True)
    destination = DestinationSerializer(write_only=True)

    id = IDField(source='_id', read_only=True)
    kind = ser.CharField(read_only=True)
    name = ser.CharField(read_only=True, help_text='Display name used in the general user interface')
    created = ser.CharField(read_only=True)
    modified = ser.CharField(read_only=True)
    path = ser.CharField(read_only=True)
    checkout = ser.SerializerMethodField(read_only=True)
    version = ser.IntegerField(help_text='Latest file version', read_only=True, source='current_version_number')
    downloads = ser.SerializerMethodField()

    sha256 = ser.SerializerMethodField()
    md5 = ser.SerializerMethodField()
    size = ser.SerializerMethodField()

    def get_checkout(self, obj):
        return obj.checkout._id if obj.checkout else None

    def get_downloads(self, obj):
        return obj.get_download_count()

    def get_sha256(self, obj):
        return obj.versions.first().metadata.get('sha256', None) if obj.versions.exists() else None

    def get_md5(self, obj):
        return obj.versions.first().metadata.get('md5', None) if obj.versions.exists() else None

    def get_size(self, obj):
        if obj.versions.exists():
            self.size = obj.versions.first().size
            return self.size
        return None

    def create(self, validated_data):
        source = validated_data.pop('source')
        destination = validated_data.pop('destination')
        name = validated_data.pop('name')

        try:
            return self.context['view'].perform_file_action(source, destination, name)
        except IntegrityError:
            raise exceptions.ValidationError('File already exists with this name.')
        except file_exceptions.FileNodeCheckedOutError:
            raise exceptions.ValidationError('Cannot move file as it is checked out.')
        except file_exceptions.FileNodeIsPrimaryFile:
            raise exceptions.ValidationError('Cannot move file as it is the primary file of preprint.')

    class Meta:
        type_ = 'file_metadata'<|MERGE_RESOLUTION|>--- conflicted
+++ resolved
@@ -4,20 +4,17 @@
 from rest_framework import exceptions
 
 from website.files import exceptions as file_exceptions
-from api.base.serializers import IDField
+from api.base.serializers import IDField, ShowIfVersion
 
 
 class DestinationSerializer(ser.Serializer):
     parent = ser.CharField(write_only=True)
     target = ser.CharField(write_only=True)
     name = ser.CharField(write_only=True, allow_blank=True, allow_null=True)
-<<<<<<< HEAD
-=======
     node = ShowIfVersion(
         ser.CharField(write_only=True),
         min_version='2.0', max_version='2.7',
     )
->>>>>>> caf1aab1
 
 
 class WaterbutlerMetadataSerializer(ser.Serializer):
