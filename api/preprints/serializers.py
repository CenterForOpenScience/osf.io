from django.core.exceptions import ValidationError
from rest_framework import exceptions
from rest_framework import serializers as ser
from rest_framework.fields import empty
from rest_framework.exceptions import ValidationError as DRFValidationError
from website import settings

from api.base.exceptions import Conflict, JSONAPIException
from api.base.serializers import (
    BaseAPISerializer,
    JSONAPISerializer,
    IDField,
    TypeField,
    HideIfNotWithdrawal,
    NoneIfWithdrawal,
    LinksField,
    RelationshipField,
    VersionedDateTimeField,
    JSONAPIListField,
    NodeFileHyperLinkField,
    WaterbutlerLink,
    HideIfPreprint,
    LinkedNodesRelationshipSerializer,
)
from api.base.utils import absolute_reverse, get_user_auth
from api.base.parsers import NO_DATA_ERROR
from api.nodes.serializers import (
    NodeCitationSerializer,
    NodeLicenseRelationshipField,
    NodeLicenseSerializer,
    NodeContributorsSerializer,
    NodeStorageProviderSerializer,
    NodeContributorsCreateSerializer,
    NodeContributorDetailSerializer,
    get_license_details,
    NodeTagField,
)
from api.base.metrics import MetricsSerializerMixin
from api.base.serializers import BaseAPISerializer
from api.taxonomies.serializers import TaxonomizableSerializerMixin
from framework.auth import Auth
from framework.exceptions import PermissionsError
from website.project import signals as project_signals
from osf.exceptions import NodeStateError, PreprintStateError
from osf.models import (
    BaseFileNode,
    Preprint,
    PreprintProvider,
    Node,
    NodeLicense,
)
from osf.utils import permissions as osf_permissions


class PrimaryFileRelationshipField(RelationshipField):
    def get_object(self, file_id):
        return BaseFileNode.load(file_id)

    def to_internal_value(self, data):
        return self.get_object(data)


class NodeRelationshipField(RelationshipField):
    def get_object(self, node_id):
        try:
            return Node.load(node_id)
        except AttributeError:
            raise exceptions.ValidationError(detail='Node not correctly specified.')

    def to_internal_value(self, data):
        return self.get_object(data)


class PreprintProviderRelationshipField(RelationshipField):
    def get_object(self, node_id):
        return PreprintProvider.load(node_id)

    def to_internal_value(self, data):
        return self.get_object(data)


class PreprintLicenseRelationshipField(RelationshipField):
    def to_internal_value(self, license_id):
        license = NodeLicense.load(license_id)
        if license:
            return license
        raise exceptions.NotFound('Unable to find specified license.')


class PreprintSerializer(TaxonomizableSerializerMixin, MetricsSerializerMixin, JSONAPISerializer):
    filterable_fields = frozenset([
        'id',
        'date_created',
        'date_modified',
        'date_published',
        'original_publication_date',
        'provider',
        'is_published',
        'subjects',
        'reviews_state',
        'node_is_public',
    ])
    available_metrics = frozenset([
        'downloads',
        'views',
    ])

    id = IDField(source='_id', read_only=True)
    type = TypeField()

    date_created = VersionedDateTimeField(source='created', read_only=True)
    date_modified = VersionedDateTimeField(source='modified', read_only=True)
    date_published = VersionedDateTimeField(read_only=True)
    original_publication_date = VersionedDateTimeField(required=False, allow_null=True)
    doi = ser.CharField(source='article_doi', required=False, allow_null=True)
    title = ser.CharField(required=True, max_length=512)
    description = ser.CharField(required=False, allow_blank=True, allow_null=True)
    is_published = NoneIfWithdrawal(ser.BooleanField(required=False))
    is_preprint_orphan = NoneIfWithdrawal(ser.BooleanField(read_only=True))
    license_record = NodeLicenseSerializer(required=False, source='license')
    tags = JSONAPIListField(child=NodeTagField(), required=False)
    node_is_public = ser.BooleanField(read_only=True, source='node__is_public', help_text='Is supplementary project public?')
    preprint_doi_created = NoneIfWithdrawal(VersionedDateTimeField(read_only=True))
    date_withdrawn = VersionedDateTimeField(read_only=True, allow_null=True)
    withdrawal_justification = HideIfNotWithdrawal(ser.CharField(required=False, read_only=True, allow_blank=True))

    current_user_permissions = ser.SerializerMethodField(
        help_text='List of strings representing the permissions '
        'for the current user on this preprint.',
    )
    public = ser.BooleanField(source='is_public', required=False, read_only=True)
    contributors = RelationshipField(
        related_view='preprints:preprint-contributors',
        related_view_kwargs={'preprint_id': '<_id>'},
    )
    bibliographic_contributors = RelationshipField(
        related_view='preprints:preprint-bibliographic-contributors',
        related_view_kwargs={'preprint_id': '<_id>'},
    )
    reviews_state = ser.CharField(source='machine_state', read_only=True, max_length=15)
    date_last_transitioned = NoneIfWithdrawal(VersionedDateTimeField(read_only=True))

    citation = NoneIfWithdrawal(RelationshipField(
        related_view='preprints:preprint-citation',
        related_view_kwargs={'preprint_id': '<_id>'},
    ))

    identifiers = NoneIfWithdrawal(RelationshipField(
        related_view='preprints:identifier-list',
        related_view_kwargs={'preprint_id': '<_id>'},
    ))

    node = NoneIfWithdrawal(NodeRelationshipField(
        related_view='nodes:node-detail',
        related_view_kwargs={'node_id': '<node._id>'},
        read_only=False,
        self_view='preprints:preprint-node-relationship',
        self_view_kwargs={'preprint_id': '<_id>'},
    ))

    license = NodeLicenseRelationshipField(
        related_view='licenses:license-detail',
        related_view_kwargs={'license_id': '<license.node_license._id>'},
        read_only=False,
    )

    provider = PreprintProviderRelationshipField(
        related_view='providers:preprint-providers:preprint-provider-detail',
        related_view_kwargs={'provider_id': '<provider._id>'},
        read_only=False,
    )

    files = NoneIfWithdrawal(RelationshipField(
        related_view='preprints:preprint-storage-providers',
        related_view_kwargs={'preprint_id': '<_id>'},
    ))

    primary_file = NoneIfWithdrawal(PrimaryFileRelationshipField(
        related_view='files:file-detail',
        related_view_kwargs={'file_id': '<primary_file._id>'},
        read_only=False,
    ))

    review_actions = RelationshipField(
        related_view='preprints:preprint-review-action-list',
        related_view_kwargs={'preprint_id': '<_id>'},
    )

    requests = NoneIfWithdrawal(RelationshipField(
        related_view='preprints:preprint-request-list',
        related_view_kwargs={'preprint_id': '<_id>'},
    ))

    affiliated_institutions = RelationshipField(
        related_view='preprints:preprint-institutions',
        related_view_kwargs={'preprint_id': '<_id>'},
        self_view='preprints:preprint-institutions',
        self_view_kwargs={'preprint_id': '<_id>'},
        read_only=False,
        required=False,
        allow_null=True,
    )

    links = LinksField(
        {
            'self': 'get_preprint_url',
            'html': 'get_absolute_html_url',
            'doi': 'get_article_doi_url',
            'preprint_doi': 'get_preprint_doi_url',
        },
    )

    has_coi = ser.BooleanField(required=False, allow_null=True)
    conflict_of_interest_statement = ser.CharField(required=False, allow_blank=True, allow_null=True)
    has_data_links = ser.ChoiceField(Preprint.HAS_LINKS_CHOICES, required=False)
    why_no_data = ser.CharField(required=False, allow_blank=True, allow_null=True)
    data_links = ser.ListField(child=ser.URLField(), required=False)
    has_prereg_links = ser.ChoiceField(Preprint.HAS_LINKS_CHOICES, required=False)
    why_no_prereg = ser.CharField(required=False, allow_blank=True, allow_null=True)
    prereg_links = ser.ListField(child=ser.URLField(), required=False)
    prereg_link_info = ser.ChoiceField(Preprint.PREREG_LINK_INFO_CHOICES, required=False, allow_blank=True)

    class Meta:
        type_ = 'preprints'

    @property
    def subjects_related_view(self):
        # Overrides TaxonomizableSerializerMixin
        return 'preprints:preprint-subjects'

    @property
    def subjects_view_kwargs(self):
        # Overrides TaxonomizableSerializerMixin
        return {'preprint_id': '<_id>'}

    def get_preprint_url(self, obj):
        return absolute_reverse('preprints:preprint-detail', kwargs={'preprint_id': obj._id, 'version': self.context['request'].parser_context['kwargs']['version']})

    def get_absolute_url(self, obj):
        return self.get_preprint_url(obj)

    def get_article_doi_url(self, obj):
        return 'https://doi.org/{}'.format(obj.article_doi) if obj.article_doi else None

    def get_current_user_permissions(self, obj):
        user = self.context['request'].user
        return obj.get_permissions(user)[::-1]

    def get_preprint_doi_url(self, obj):
        doi = None
        doi_identifier = obj.get_identifier('doi')
        if doi_identifier:
            doi = doi_identifier.value
        # if a preprint hasn't been published yet, don't show the DOI prematurely
        elif obj.is_published:
            client = obj.get_doi_client()
            doi = client.build_doi(preprint=obj) if client else None
        return 'https://doi.org/{}'.format(doi) if doi else None

    def update(self, preprint, validated_data):
        assert isinstance(preprint, Preprint), 'You must specify a valid preprint to be updated'

        auth = get_user_auth(self.context['request'])
        if not preprint.has_permission(auth.user, osf_permissions.WRITE):
            raise exceptions.PermissionDenied(detail='User must have admin or write permissions to update a preprint.')

        published = validated_data.pop('is_published', None)
        if published and preprint.provider.is_reviewed:
            raise Conflict('{} uses a moderation workflow, so preprints must be submitted for review instead of published directly. Submit a preprint by creating a `submit` Action at {}'.format(
                preprint.provider.name,
                absolute_reverse(
                    'preprints:preprint-review-action-list', kwargs={
                        'version': self.context['request'].parser_context['kwargs']['version'],
                        'preprint_id': preprint._id,
                    },
                ),
            ))

        save_preprint = False
        recently_published = False

        primary_file = validated_data.pop('primary_file', None)
        if primary_file:
            self.set_field(preprint.set_primary_file, primary_file, auth)
            save_preprint = True

        old_tags = set(preprint.tags.values_list('name', flat=True))
        if 'tags' in validated_data:
            current_tags = set(validated_data.pop('tags', []))
        elif self.partial:
            current_tags = set(old_tags)
        else:
            current_tags = set()

        for new_tag in (current_tags - old_tags):
            preprint.add_tag(new_tag, auth=auth)
        for deleted_tag in (old_tags - current_tags):
            preprint.remove_tag(deleted_tag, auth=auth)

        if 'node' in validated_data:
            node = validated_data.pop('node', None)
            self.set_field(preprint.set_supplemental_node, node, auth)
            save_preprint = True

        if 'subjects' in validated_data:
            subjects = validated_data.pop('subjects', None)
            self.update_subjects(preprint, subjects, auth)
            save_preprint = True

        if 'title' in validated_data:
            title = validated_data['title']
            self.set_field(preprint.set_title, title, auth)
            save_preprint = True

        if 'description' in validated_data:
            description = validated_data['description']
            self.set_field(preprint.set_description, description, auth)
            save_preprint = True

        if 'article_doi' in validated_data:
            doi = settings.DOI_FORMAT.format(prefix=preprint.provider.doi_prefix, guid=preprint._id)
            if validated_data['article_doi'] == doi:
                raise exceptions.ValidationError(
                    detail=f'The `article_doi` "{doi}" is already associated with this'
                    f' preprint please enter a peer-reviewed publication\'s DOI',
                )

            preprint.article_doi = validated_data['article_doi']
            save_preprint = True

        if 'license_type' in validated_data or 'license' in validated_data:
            license_details = get_license_details(preprint, validated_data)
            self.set_field(preprint.set_preprint_license, license_details, auth)
            save_preprint = True

        if 'original_publication_date' in validated_data:
            preprint.original_publication_date = validated_data['original_publication_date'] or None
            save_preprint = True

        if 'has_coi' in validated_data:
            try:
                preprint.update_has_coi(auth, validated_data['has_coi'])
            except PreprintStateError as e:
                raise exceptions.ValidationError(detail=str(e))

        if 'conflict_of_interest_statement' in validated_data:
            try:
                preprint.update_conflict_of_interest_statement(auth, validated_data['conflict_of_interest_statement'])
            except PreprintStateError as e:
                raise exceptions.ValidationError(detail=str(e))

        if 'has_data_links' in validated_data:
            try:
                preprint.update_has_data_links(auth, validated_data['has_data_links'])
            except PreprintStateError as e:
                raise exceptions.ValidationError(detail=str(e))

        if 'why_no_data' in validated_data:
            try:
                preprint.update_why_no_data(auth, validated_data['why_no_data'])
            except PreprintStateError as e:
                raise exceptions.ValidationError(detail=str(e))

        if 'data_links' in validated_data:
            try:
                preprint.update_data_links(auth, validated_data['data_links'])
            except PreprintStateError as e:
                raise exceptions.ValidationError(detail=str(e))

        if 'has_prereg_links' in validated_data:
            try:
                preprint.update_has_prereg_links(auth, validated_data['has_prereg_links'])
            except PreprintStateError as e:
                raise exceptions.ValidationError(detail=str(e))

        if 'why_no_prereg' in validated_data:
            try:
                preprint.update_why_no_prereg(auth, validated_data['why_no_prereg'])
            except PreprintStateError as e:
                raise exceptions.ValidationError(detail=str(e))

        if 'prereg_links' in validated_data:
            try:
                preprint.update_prereg_links(auth, validated_data['prereg_links'])
            except PreprintStateError as e:
                raise exceptions.ValidationError(detail=str(e))

        if 'prereg_link_info' in validated_data:
            try:
                preprint.update_prereg_link_info(auth, validated_data['prereg_link_info'])
            except PreprintStateError as e:
                raise exceptions.ValidationError(detail=str(e))

        if published is not None:
            if not preprint.primary_file:
                raise exceptions.ValidationError(detail='A valid primary_file must be set before publishing a preprint.')
            self.set_field(preprint.set_published, published, auth)
            save_preprint = True
            recently_published = published
            preprint.set_privacy('public', log=False, save=True)

        if save_preprint:
            preprint.save()

        if recently_published:
            for author in preprint.contributors:
                if author != auth.user:
                    project_signals.contributor_added.send(preprint, contributor=author, auth=auth, email_template='preprint')

        return preprint

    def set_field(self, func, val, auth, save=False):
        try:
            func(val, auth)
        except PermissionsError as e:
            raise exceptions.PermissionDenied(detail=str(e))
        except (ValueError, ValidationError, NodeStateError) as e:
            raise exceptions.ValidationError(detail=str(e))


class PreprintCreateSerializer(PreprintSerializer):
    # Overrides PreprintSerializer to make id nullable, adds `create`
    id = IDField(source='_id', required=False, allow_null=True)

    def create(self, validated_data):
        creator = self.context['request'].user
        provider = validated_data.pop('provider', None)
        if not provider:
            raise exceptions.ValidationError(detail='You must specify a valid provider to create a preprint.')

        title = validated_data.pop('title')
        description = validated_data.pop('description', '')
        preprint = Preprint(provider=provider, title=title, creator=creator, description=description)
        preprint.save()

        return self.update(preprint, validated_data)


class PreprintCitationSerializer(NodeCitationSerializer):

    class Meta:
        type_ = 'preprint-citation'


class PreprintContributorsSerializer(NodeContributorsSerializer):
    """ Separate from UserSerializer due to necessity to override almost every field as read only
    """
    preprint = RelationshipField(
        related_view='preprints:preprint-detail',
        related_view_kwargs={'preprint_id': '<preprint._id>'},
    )

    node = HideIfPreprint(RelationshipField(
        related_view='nodes:node-detail',
        related_view_kwargs={'node_id': '<node._id>'},
    ))

    class Meta:
        type_ = 'contributors'

    def get_absolute_url(self, obj):
        return absolute_reverse(
            'preprints:preprint-contributor-detail',
            kwargs={
                'user_id': obj.user._id,
                'preprint_id': self.context['request'].parser_context['kwargs']['preprint_id'],
                'version': self.context['request'].parser_context['kwargs']['version'],
            },
        )


class PreprintContributorsCreateSerializer(NodeContributorsCreateSerializer, PreprintContributorsSerializer):
    """
    Overrides PreprintContributorsSerializer to add email, full_name, send_email, and non-required index and users field.

    id and index redefined because of the two serializers we've inherited
    """
    id = IDField(source='_id', required=False, allow_null=True)
    index = ser.IntegerField(required=False, source='_order')

    email_preferences = ['preprint', 'false']


class PreprintContributorDetailSerializer(NodeContributorDetailSerializer, PreprintContributorsSerializer):
    """
    Overrides NodeContributorDetailSerializer to set the preprint instead of the node

    id and index redefined because of the two serializers we've inherited
    """
    id = IDField(required=True, source='_id')
    index = ser.IntegerField(required=False, read_only=False, source='_order')


class PreprintStorageProviderSerializer(NodeStorageProviderSerializer):
    node = HideIfPreprint(ser.CharField(source='node_id', read_only=True))
    preprint = ser.CharField(source='node_id', read_only=True)

    files = NodeFileHyperLinkField(
        related_view='preprints:preprint-files',
        related_view_kwargs={'preprint_id': '<node._id>'},
        kind='folder',
        never_embed=True,
    )

    links = LinksField({
        'upload': WaterbutlerLink(),
    })


class PreprintNodeRelationshipSerializer(LinkedNodesRelationshipSerializer):
    data = ser.DictField()

    def run_validation(self, data=empty):
        """
        Overwrites run_validation.
        JSONAPIOnetoOneRelationshipParser parses data into {id: None, type: None} if data is null,
        which is what this endpoint expects.
        """

        if data == {}:
            raise JSONAPIException(source={'pointer': '/data'}, detail=NO_DATA_ERROR)

        if data.get('type', None) is not None and data.get('id', None) is not None:
            raise DRFValidationError({'data': 'Data must be null. This endpoint can only be used to unset the supplemental project.'}, 400)
        return data

    def make_instance_obj(self, obj):
        # Convenience method to format instance based on view's get_object
        return {
            'data': None,
            'self': obj,
        }

    def update(self, instance, validated_data):
        auth = get_user_auth(self.context['request'])
        preprint = instance['self']
        preprint.unset_supplemental_node(auth=auth)
        preprint.save()
        return self.make_instance_obj(preprint)

    links = LinksField({
        'self': 'get_self_url',
    })


class PreprintsInstitutionsSerializer(BaseAPISerializer):
    id = IDField(read_only=True, source='_id')
    name = ser.CharField(read_only=True)
    type = ser.SerializerMethodField(read_only=True)

    links = LinksField({
        'self': 'get_self_url',
        'html': 'get_related_url',
    })

    def get_self_url(self, obj):
        return obj.absolute_api_v2_url

    def get_type(self, obj):
        return 'institution'

    def get_related_url(self, obj):
        return obj.absolute_api_v2_url + 'institutions/'

    class Meta:
<<<<<<< HEAD
        type_ = 'institutions'

    def update(self, preprint, validated_data):
        user = self.context['request'].user
        try:
            preprint.update_institutional_affiliation(
                Auth(user),
                institution_ids=[od['_id'] for od in validated_data['data']],
            )
        except ValidationError as e:
            raise exceptions.ValidationError(list(e)[0])

        preprint.save()

    def create(self, validated_data):
        preprint = Preprint.load(self.context['view'].kwargs['preprint_id'])
        user = self.context['request'].user
        data = self.context['request'].data['data']
        try:
            preprint.update_institutional_affiliation(
                Auth(user),
                institution_ids=[od['id'] for od in data],
            )
        except ValidationError as e:
            raise exceptions.ValidationError(list(e)[0])
        preprint.save()
        return preprint
=======
        type_ = 'institutions'
>>>>>>> 0678dc2c
<|MERGE_RESOLUTION|>--- conflicted
+++ resolved
@@ -543,7 +543,7 @@
     })
 
 
-class PreprintsInstitutionsSerializer(BaseAPISerializer):
+class PreprintsInstitutionRelationshipSerializer(BaseAPISerializer):
     id = IDField(read_only=True, source='_id')
     name = ser.CharField(read_only=True)
     type = ser.SerializerMethodField(read_only=True)
@@ -563,7 +563,6 @@
         return obj.absolute_api_v2_url + 'institutions/'
 
     class Meta:
-<<<<<<< HEAD
         type_ = 'institutions'
 
     def update(self, preprint, validated_data):
@@ -590,7 +589,4 @@
         except ValidationError as e:
             raise exceptions.ValidationError(list(e)[0])
         preprint.save()
-        return preprint
-=======
-        type_ = 'institutions'
->>>>>>> 0678dc2c
+        return preprint