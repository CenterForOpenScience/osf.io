from django.core.exceptions import ValidationError
from rest_framework import exceptions
from rest_framework import serializers as ser
from rest_framework.fields import empty
from rest_framework.exceptions import ValidationError as DRFValidationError

from api.base.exceptions import Conflict, JSONAPIException
from api.base.serializers import (
    JSONAPISerializer,
    IDField,
    TypeField,
    HideIfNotWithdrawal,
    NoneIfWithdrawal,
    LinksField,
    RelationshipField,
    VersionedDateTimeField,
    JSONAPIListField,
    NodeFileHyperLinkField,
    WaterbutlerLink,
    HideIfPreprint,
    DisableIfSwitch,
    LinkedNodesRelationshipSerializer,
)
from api.base.utils import absolute_reverse, get_user_auth
from api.base.parsers import NO_DATA_ERROR
from api.nodes.serializers import (
    NodeCitationSerializer,
    NodeLicenseSerializer,
    NodeContributorsSerializer,
    NodeStorageProviderSerializer,
    NodeContributorsCreateSerializer,
    NodeContributorDetailSerializer,
    get_license_details,
    NodeTagField,
)
from api.base.metrics import MetricsSerializerMixin
from api.taxonomies.serializers import TaxonomizableSerializerMixin
from framework.exceptions import PermissionsError
from website.project import signals as project_signals
from osf.exceptions import NodeStateError
from osf.models import (
    BaseFileNode,
    Preprint,
    PreprintProvider,
    Node,
    NodeLicense,
)
from osf.utils import permissions as osf_permissions
<<<<<<< HEAD
from osf.features import (
    SLOAN_STUDY_DATA,
    SLOAN_STUDY_COI,
)
from waffle import switch_is_active
=======
from osf.features import SLOAN_STUDY_PREREG
>>>>>>> 6d9e1920

class PrimaryFileRelationshipField(RelationshipField):
    def get_object(self, file_id):
        return BaseFileNode.load(file_id)

    def to_internal_value(self, data):
        file = self.get_object(data)
        return {'primary_file': file}

class NodeRelationshipField(RelationshipField):
    def get_object(self, node_id):
        try:
            return Node.load(node_id)
        except AttributeError:
            raise exceptions.ValidationError(detail='Node not correctly specified.')

    def to_internal_value(self, data):
        node = self.get_object(data)
        return {'node': node}

class PreprintProviderRelationshipField(RelationshipField):
    def get_object(self, node_id):
        return PreprintProvider.load(node_id)

    def to_internal_value(self, data):
        provider = self.get_object(data)
        return {'provider': provider}


class PreprintLicenseRelationshipField(RelationshipField):
    def to_internal_value(self, license_id):
        license = NodeLicense.load(license_id)
        if license:
            return {'license_type': license}
        raise exceptions.NotFound('Unable to find specified license.')


class PreprintSerializer(TaxonomizableSerializerMixin, MetricsSerializerMixin, JSONAPISerializer):
    filterable_fields = frozenset([
        'id',
        'date_created',
        'date_modified',
        'date_published',
        'original_publication_date',
        'provider',
        'is_published',
        'subjects',
        'reviews_state',
        'node_is_public',
    ])
    available_metrics = frozenset([
        'downloads',
        'views',
    ])

    id = IDField(source='_id', read_only=True)
    type = TypeField()

    date_created = VersionedDateTimeField(source='created', read_only=True)
    date_modified = VersionedDateTimeField(source='modified', read_only=True)
    date_published = VersionedDateTimeField(read_only=True)
    original_publication_date = VersionedDateTimeField(required=False, allow_null=True)
    doi = ser.CharField(source='article_doi', required=False, allow_null=True)
    title = ser.CharField(required=True, max_length=512)
    description = ser.CharField(required=False, allow_blank=True, allow_null=True)
    is_published = NoneIfWithdrawal(ser.BooleanField(required=False))
    is_preprint_orphan = NoneIfWithdrawal(ser.BooleanField(read_only=True))
    license_record = NodeLicenseSerializer(required=False, source='license')
    tags = JSONAPIListField(child=NodeTagField(), required=False)
    node_is_public = ser.BooleanField(read_only=True, source='node__is_public', help_text='Is supplementary project public?')
    preprint_doi_created = NoneIfWithdrawal(VersionedDateTimeField(read_only=True))
    date_withdrawn = VersionedDateTimeField(read_only=True, allow_null=True)
    withdrawal_justification = HideIfNotWithdrawal(ser.CharField(required=False, read_only=True, allow_blank=True))

    current_user_permissions = ser.SerializerMethodField(
        help_text='List of strings representing the permissions '
        'for the current user on this preprint.',
    )
    public = ser.BooleanField(source='is_public', required=False, read_only=True)
    contributors = RelationshipField(
        related_view='preprints:preprint-contributors',
        related_view_kwargs={'preprint_id': '<_id>'},
    )
    reviews_state = ser.CharField(source='machine_state', read_only=True, max_length=15)
    date_last_transitioned = NoneIfWithdrawal(VersionedDateTimeField(read_only=True))

    citation = NoneIfWithdrawal(RelationshipField(
        related_view='preprints:preprint-citation',
        related_view_kwargs={'preprint_id': '<_id>'},
    ))

    identifiers = NoneIfWithdrawal(RelationshipField(
        related_view='preprints:identifier-list',
        related_view_kwargs={'preprint_id': '<_id>'},
    ))

    node = NoneIfWithdrawal(NodeRelationshipField(
        related_view='nodes:node-detail',
        related_view_kwargs={'node_id': '<node._id>'},
        read_only=False,
        many=False,
        self_view='preprints:preprint-node-relationship',
        self_view_kwargs={'preprint_id': '<_id>'},
    ))

    license = PreprintLicenseRelationshipField(
        related_view='licenses:license-detail',
        related_view_kwargs={'license_id': '<license.node_license._id>'},
        read_only=False,
    )

    provider = PreprintProviderRelationshipField(
        related_view='providers:preprint-providers:preprint-provider-detail',
        related_view_kwargs={'provider_id': '<provider._id>'},
        read_only=False,
    )

    files = NoneIfWithdrawal(RelationshipField(
        related_view='preprints:preprint-storage-providers',
        related_view_kwargs={'preprint_id': '<_id>'},
    ))

    primary_file = NoneIfWithdrawal(PrimaryFileRelationshipField(
        related_view='files:file-detail',
        related_view_kwargs={'file_id': '<primary_file._id>'},
        read_only=False,
    ))

    review_actions = RelationshipField(
        related_view='preprints:preprint-review-action-list',
        related_view_kwargs={'preprint_id': '<_id>'},
    )

    requests = NoneIfWithdrawal(RelationshipField(
        related_view='preprints:preprint-request-list',
        related_view_kwargs={'preprint_id': '<_id>'},
    ))

    links = LinksField(
        {
            'self': 'get_preprint_url',
            'html': 'get_absolute_html_url',
            'doi': 'get_article_doi_url',
            'preprint_doi': 'get_preprint_doi_url',
        },
    )

<<<<<<< HEAD
    has_data_links = ser.NullBooleanField(required=False)
    why_no_data = ser.CharField(required=False, allow_blank=True, allow_null=True)
    data_links = ser.ListField(child=ser.URLField(), required=False)
    conflict_of_interest_statement = ser.CharField(required=False, allow_blank=True, allow_null=True)
    has_coi = ser.NullBooleanField(required=False)
=======
    has_prereg_links = DisableIfSwitch(
        SLOAN_STUDY_PREREG,
        ser.NullBooleanField(required=False),
    )
    why_no_prereg = DisableIfSwitch(
        SLOAN_STUDY_PREREG,
        ser.CharField(
            required=False,
            allow_blank=True,
            allow_null=True,
        ),
    )
    prereg_links = DisableIfSwitch(
        SLOAN_STUDY_PREREG,
        ser.ListField(
            child=ser.URLField(),
            required=False,
        ),
    )
    prereg_link_info = DisableIfSwitch(
        SLOAN_STUDY_PREREG,
        ser.ChoiceField(
            Preprint.PREREG_LINK_INFO_CHIOCES,
            required=False,
        ),
    )
>>>>>>> 6d9e1920

    class Meta:
        type_ = 'preprints'

    @property
    def subjects_related_view(self):
        # Overrides TaxonomizableSerializerMixin
        return 'preprints:preprint-subjects'

    @property
    def subjects_view_kwargs(self):
        # Overrides TaxonomizableSerializerMixin
        return {'preprint_id': '<_id>'}

    def get_preprint_url(self, obj):
        return absolute_reverse('preprints:preprint-detail', kwargs={'preprint_id': obj._id, 'version': self.context['request'].parser_context['kwargs']['version']})

    def get_absolute_url(self, obj):
        return self.get_preprint_url(obj)

    def get_article_doi_url(self, obj):
        return 'https://doi.org/{}'.format(obj.article_doi) if obj.article_doi else None

    def get_current_user_permissions(self, obj):
        user = self.context['request'].user
        return obj.get_permissions(user)[::-1]

    def get_preprint_doi_url(self, obj):
        doi = None
        doi_identifier = obj.get_identifier('doi')
        if doi_identifier:
            doi = doi_identifier.value
        # if a preprint hasn't been published yet, don't show the DOI prematurely
        elif obj.is_published:
            client = obj.get_doi_client()
            doi = client.build_doi(preprint=obj) if client else None
        return 'https://doi.org/{}'.format(doi) if doi else None

    def update(self, preprint, validated_data):
        assert isinstance(preprint, Preprint), 'You must specify a valid preprint to be updated'

        auth = get_user_auth(self.context['request'])
        if not preprint.has_permission(auth.user, osf_permissions.WRITE):
            raise exceptions.PermissionDenied(detail='User must have admin or write permissions to update a preprint.')

        published = validated_data.pop('is_published', None)
        if published and preprint.provider.is_reviewed:
            raise Conflict('{} uses a moderation workflow, so preprints must be submitted for review instead of published directly. Submit a preprint by creating a `submit` Action at {}'.format(
                preprint.provider.name,
                absolute_reverse(
                    'preprints:preprint-review-action-list', kwargs={
                        'version': self.context['request'].parser_context['kwargs']['version'],
                        'preprint_id': preprint._id,
                    },
                ),
            ))

        save_preprint = False
        recently_published = False

        primary_file = validated_data.pop('primary_file', None)
        if primary_file:
            self.set_field(preprint.set_primary_file, primary_file, auth)
            save_preprint = True

        old_tags = set(preprint.tags.values_list('name', flat=True))
        if 'tags' in validated_data:
            current_tags = set(validated_data.pop('tags', []))
        elif self.partial:
            current_tags = set(old_tags)
        else:
            current_tags = set()

        for new_tag in (current_tags - old_tags):
            preprint.add_tag(new_tag, auth=auth)
        for deleted_tag in (old_tags - current_tags):
            preprint.remove_tag(deleted_tag, auth=auth)

        if 'node' in validated_data:
            node = validated_data.pop('node', None)
            self.set_field(preprint.set_supplemental_node, node, auth)
            save_preprint = True

        if 'subjects' in validated_data:
            subjects = validated_data.pop('subjects', None)
            self.update_subjects(preprint, subjects, auth)
            save_preprint = True

        if 'title' in validated_data:
            title = validated_data['title']
            self.set_field(preprint.set_title, title, auth)
            save_preprint = True

        if 'description' in validated_data:
            description = validated_data['description']
            self.set_field(preprint.set_description, description, auth)
            save_preprint = True

        if 'article_doi' in validated_data:
            preprint.article_doi = validated_data['article_doi']
            save_preprint = True

        if 'license_type' in validated_data or 'license' in validated_data:
            license_details = get_license_details(preprint, validated_data)
            self.set_field(preprint.set_preprint_license, license_details, auth)
            save_preprint = True

        if 'original_publication_date' in validated_data:
            preprint.original_publication_date = validated_data['original_publication_date'] or None
            save_preprint = True

<<<<<<< HEAD
        if 'has_data_links' in validated_data:
            if not switch_is_active(SLOAN_STUDY_DATA):
                raise exceptions.ValidationError(
                    detail='You do not have ability to edit your data link availability at this time.',
                )
            preprint.update_has_data_links(auth, validated_data['has_data_links'])

        if 'why_no_data' in validated_data:
            if not switch_is_active(SLOAN_STUDY_DATA):
                raise exceptions.ValidationError(
                    detail='You do not have ability to edit your data link availability at this time.',
                )

            preprint.update_why_no_data(auth, validated_data['why_no_data'])

        if 'data_links' in validated_data:
            if not switch_is_active(SLOAN_STUDY_DATA):
                raise exceptions.ValidationError(
                    detail='You do not have ability to add data links at this time.',
                )

            preprint.update_data_links(auth, validated_data['data_links'])

        if 'has_coi' in validated_data:
            if not switch_is_active(SLOAN_STUDY_COI):
                raise exceptions.ValidationError(
                    detail='You do not have ability to edit conflict of interest statement availability at this time.',
                )

            preprint.update_has_coi(validated_data['has_coi'], auth=auth)

        if 'conflict_of_interest_statement' in validated_data:
            if not switch_is_active(SLOAN_STUDY_COI):
                raise exceptions.ValidationError(
                    detail='You do not have ability to edit a conflict of interest '
                    'statement at this time.',
                )

            preprint.update_conflict_of_interest_statement(validated_data['conflict_of_interest_statement'], auth=auth)
=======
        if 'has_prereg_links' in validated_data:
            preprint.update_has_prereg_links(auth, validated_data['has_prereg_links'])

        if 'why_no_prereg' in validated_data:
            preprint.update_why_no_prereg(auth, validated_data['why_no_prereg'])

        if 'prereg_links' in validated_data:
            preprint.update_prereg_links(auth, validated_data['prereg_links'])

        if 'prereg_link_info' in validated_data:
            preprint.update_prereg_link_info(auth, validated_data['prereg_link_info'])
>>>>>>> 6d9e1920

        if published is not None:
            if not preprint.primary_file:
                raise exceptions.ValidationError(detail='A valid primary_file must be set before publishing a preprint.')
            self.set_field(preprint.set_published, published, auth)
            save_preprint = True
            recently_published = published
            preprint.set_privacy('public', log=False, save=True)

        if save_preprint:
            preprint.save()

        if recently_published:
            for author in preprint.contributors:
                if author != auth.user:
                    project_signals.contributor_added.send(preprint, contributor=author, auth=auth, email_template='preprint')

        return preprint

    def set_field(self, func, val, auth, save=False):
        try:
            func(val, auth)
        except PermissionsError as e:
            raise exceptions.PermissionDenied(detail=str(e))
        except (ValueError, ValidationError, NodeStateError) as e:
            raise exceptions.ValidationError(detail=str(e))


class PreprintCreateSerializer(PreprintSerializer):
    # Overrides PreprintSerializer to make id nullable, adds `create`
    id = IDField(source='_id', required=False, allow_null=True)

    def create(self, validated_data):
        creator = self.context['request'].user
        provider = validated_data.pop('provider', None)
        if not provider:
            raise exceptions.ValidationError(detail='You must specify a valid provider to create a preprint.')

        title = validated_data.pop('title')
        description = validated_data.pop('description', '')
        preprint = Preprint(provider=provider, title=title, creator=creator, description=description)
        preprint.save()

        return self.update(preprint, validated_data)


class PreprintCitationSerializer(NodeCitationSerializer):

    class Meta:
        type_ = 'preprint-citation'


class PreprintContributorsSerializer(NodeContributorsSerializer):
    """ Separate from UserSerializer due to necessity to override almost every field as read only
    """
    preprint = RelationshipField(
        related_view='preprints:preprint-detail',
        related_view_kwargs={'preprint_id': '<preprint._id>'},
    )

    node = HideIfPreprint(RelationshipField(
        related_view='nodes:node-detail',
        related_view_kwargs={'node_id': '<node._id>'},
    ))

    class Meta:
        type_ = 'contributors'

    def get_absolute_url(self, obj):
        return absolute_reverse(
            'preprints:preprint-contributor-detail',
            kwargs={
                'user_id': obj.user._id,
                'preprint_id': self.context['request'].parser_context['kwargs']['preprint_id'],
                'version': self.context['request'].parser_context['kwargs']['version'],
            },
        )


class PreprintContributorsCreateSerializer(NodeContributorsCreateSerializer, PreprintContributorsSerializer):
    """
    Overrides PreprintContributorsSerializer to add email, full_name, send_email, and non-required index and users field.

    id and index redefined because of the two serializers we've inherited
    """
    id = IDField(source='_id', required=False, allow_null=True)
    index = ser.IntegerField(required=False, source='_order')

    email_preferences = ['preprint', 'false']


class PreprintContributorDetailSerializer(NodeContributorDetailSerializer, PreprintContributorsSerializer):
    """
    Overrides NodeContributorDetailSerializer to set the preprint instead of the node

    id and index redefined because of the two serializers we've inherited
    """
    id = IDField(required=True, source='_id')
    index = ser.IntegerField(required=False, read_only=False, source='_order')


class PreprintStorageProviderSerializer(NodeStorageProviderSerializer):
    node = HideIfPreprint(ser.CharField(source='node_id', read_only=True))
    preprint = ser.CharField(source='node_id', read_only=True)

    files = NodeFileHyperLinkField(
        related_view='preprints:preprint-files',
        related_view_kwargs={'preprint_id': '<node._id>'},
        kind='folder',
        never_embed=True,
    )

    links = LinksField({
        'upload': WaterbutlerLink(),
    })


class PreprintNodeRelationshipSerializer(LinkedNodesRelationshipSerializer):
    data = ser.DictField()

    def run_validation(self, data=empty):
        """
        Overwrites run_validation.
        JSONAPIOnetoOneRelationshipParser parses data into {id: None, type: None} if data is null,
        which is what this endpoint expects.
        """

        if data == {}:
            raise JSONAPIException(source={'pointer': '/data'}, detail=NO_DATA_ERROR)

        if data.get('type', None) is not None and data.get('id', None) is not None:
            raise DRFValidationError({'data': 'Data must be null. This endpoint can only be used to unset the supplemental project.'}, 400)
        return data

    def make_instance_obj(self, obj):
        # Convenience method to format instance based on view's get_object
        return {
            'data': None,
            'self': obj,
        }

    def update(self, instance, validated_data):
        auth = get_user_auth(self.context['request'])
        preprint = instance['self']
        preprint.unset_supplemental_node(auth=auth)
        preprint.save()
        return self.make_instance_obj(preprint)

    links = LinksField({
        'self': 'get_self_url',
    })<|MERGE_RESOLUTION|>--- conflicted
+++ resolved
@@ -46,15 +46,11 @@
     NodeLicense,
 )
 from osf.utils import permissions as osf_permissions
-<<<<<<< HEAD
 from osf.features import (
     SLOAN_STUDY_DATA,
     SLOAN_STUDY_COI,
+    SLOAN_STUDY_PREREG,
 )
-from waffle import switch_is_active
-=======
-from osf.features import SLOAN_STUDY_PREREG
->>>>>>> 6d9e1920
 
 class PrimaryFileRelationshipField(RelationshipField):
     def get_object(self, file_id):
@@ -202,13 +198,37 @@
         },
     )
 
-<<<<<<< HEAD
-    has_data_links = ser.NullBooleanField(required=False)
-    why_no_data = ser.CharField(required=False, allow_blank=True, allow_null=True)
-    data_links = ser.ListField(child=ser.URLField(), required=False)
-    conflict_of_interest_statement = ser.CharField(required=False, allow_blank=True, allow_null=True)
-    has_coi = ser.NullBooleanField(required=False)
-=======
+    has_coi = DisableIfSwitch(
+        SLOAN_STUDY_COI,
+        ser.NullBooleanField(required=False),
+    )
+    conflict_of_interest_statement = DisableIfSwitch(
+        SLOAN_STUDY_COI,
+        ser.CharField(
+            required=False,
+            allow_blank=True,
+            allow_null=True,
+        ),
+    )
+    has_data_links = DisableIfSwitch(
+        SLOAN_STUDY_DATA,
+        ser.NullBooleanField(required=False),
+    )
+    why_no_data = DisableIfSwitch(
+        SLOAN_STUDY_DATA,
+        ser.CharField(
+            required=False,
+            allow_blank=True,
+            allow_null=True,
+        ),
+    )
+    data_links = DisableIfSwitch(
+        SLOAN_STUDY_DATA,
+        ser.ListField(
+            child=ser.URLField(),
+            required=False,
+        ),
+    )
     has_prereg_links = DisableIfSwitch(
         SLOAN_STUDY_PREREG,
         ser.NullBooleanField(required=False),
@@ -235,7 +255,6 @@
             required=False,
         ),
     )
->>>>>>> 6d9e1920
 
     class Meta:
         type_ = 'preprints'
@@ -347,47 +366,21 @@
             preprint.original_publication_date = validated_data['original_publication_date'] or None
             save_preprint = True
 
-<<<<<<< HEAD
+        if 'has_coi' in validated_data:
+            preprint.update_has_coi(auth, validated_data['has_coi'])
+
+        if 'conflict_of_interest_statement' in validated_data:
+            preprint.update_conflict_of_interest_statement(auth, validated_data['conflict_of_interest_statement'])
+
         if 'has_data_links' in validated_data:
-            if not switch_is_active(SLOAN_STUDY_DATA):
-                raise exceptions.ValidationError(
-                    detail='You do not have ability to edit your data link availability at this time.',
-                )
             preprint.update_has_data_links(auth, validated_data['has_data_links'])
 
         if 'why_no_data' in validated_data:
-            if not switch_is_active(SLOAN_STUDY_DATA):
-                raise exceptions.ValidationError(
-                    detail='You do not have ability to edit your data link availability at this time.',
-                )
-
             preprint.update_why_no_data(auth, validated_data['why_no_data'])
 
         if 'data_links' in validated_data:
-            if not switch_is_active(SLOAN_STUDY_DATA):
-                raise exceptions.ValidationError(
-                    detail='You do not have ability to add data links at this time.',
-                )
-
             preprint.update_data_links(auth, validated_data['data_links'])
 
-        if 'has_coi' in validated_data:
-            if not switch_is_active(SLOAN_STUDY_COI):
-                raise exceptions.ValidationError(
-                    detail='You do not have ability to edit conflict of interest statement availability at this time.',
-                )
-
-            preprint.update_has_coi(validated_data['has_coi'], auth=auth)
-
-        if 'conflict_of_interest_statement' in validated_data:
-            if not switch_is_active(SLOAN_STUDY_COI):
-                raise exceptions.ValidationError(
-                    detail='You do not have ability to edit a conflict of interest '
-                    'statement at this time.',
-                )
-
-            preprint.update_conflict_of_interest_statement(validated_data['conflict_of_interest_statement'], auth=auth)
-=======
         if 'has_prereg_links' in validated_data:
             preprint.update_has_prereg_links(auth, validated_data['has_prereg_links'])
 
@@ -399,7 +392,6 @@
 
         if 'prereg_link_info' in validated_data:
             preprint.update_prereg_link_info(auth, validated_data['prereg_link_info'])
->>>>>>> 6d9e1920
 
         if published is not None:
             if not preprint.primary_file:
