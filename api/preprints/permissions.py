--- conflicted
+++ resolved
@@ -52,21 +52,6 @@
             if not obj.has_permission(auth.user, osf_permissions.WRITE):
                 raise exceptions.PermissionDenied(detail='User must have admin or write permissions to the preprint.')
             return True
-
-
-class PreprintInstitutionsPermissions(permissions.BasePermission):
-
-    def has_object_permission(self, request, view, obj):
-        auth = get_user_auth(request)
-        if obj.is_public and request.method == 'GET':
-            return True
-
-        if not auth.user:
-            raise exceptions.NotAuthenticated(detail='User must has no authentication.')
-
-        if not obj.has_permission(auth.user, osf_permissions.WRITE):
-            raise exceptions.PermissionDenied(detail='User must have admin or write permissions to the preprint.')
-        return True
 
 
 class ContributorDetailPermissions(PreprintPublishedOrAdmin):
@@ -157,10 +142,6 @@
 
 class PreprintInstitutionPermission(permissions.BasePermission):
     def has_object_permission(self, request, view, obj):
-<<<<<<< HEAD
-        print(obj, obj.is_public)
-=======
->>>>>>> 0678dc2c
         if obj.is_public:
             return True
 
