import re
from distutils.version import StrictVersion

from rest_framework import generics
from rest_framework.exceptions import MethodNotAllowed, NotFound, PermissionDenied, NotAuthenticated
from rest_framework import permissions as drf_permissions

from framework.auth.oauth_scopes import CoreScopes
from osf.models import (
    ReviewAction,
    Preprint,
    PreprintContributor,
    Institution
)
from osf.utils.requests import check_select_for_update

from api.actions.permissions import ReviewActionPermission
from api.actions.serializers import ReviewActionSerializer
from api.actions.views import get_review_actions_queryset
from api.base.pagination import PreprintContributorPagination
from api.base.exceptions import Conflict
from api.base.views import JSONAPIBaseView, WaterButlerMixin
from api.base.filters import ListFilterMixin, PreprintFilterMixin
from api.base.parsers import (
<<<<<<< HEAD
    JSONAPIMultipleRelationshipsParser,
    JSONAPIMultipleRelationshipsParserForRegularJSON,
    JSONAPIOnetoOneRelationshipParser,
    JSONAPIOnetoOneRelationshipParserForRegularJSON,
=======
    JSONAPIRelationshipParser,
    JSONAPIRelationshipParserForRegularJSON,
    JSONAPIMultipleRelationshipsParser,
    JSONAPIMultipleRelationshipsParserForRegularJSON,
    JSONAPIOnetoOneRelationshipParser,
    JSONAPIOnetoOneRelationshipParserForRegularJSON
>>>>>>> f4dd94fa
)
from api.base.utils import absolute_reverse, get_user_auth, get_object_or_error
from api.base import permissions as base_permissions
from api.citations.utils import render_citation
from api.preprints.serializers import (
    PreprintSerializer,
    PreprintCreateSerializer,
    PreprintCitationSerializer,
    PreprintContributorDetailSerializer,
    PreprintContributorsSerializer,
    PreprintStorageProviderSerializer,
    PreprintNodeRelationshipSerializer,
    PreprintContributorsCreateSerializer,
)
from api.files.serializers import OsfStorageFileSerializer
from api.nodes.serializers import (
    NodeCitationStyleSerializer,
)


from api.identifiers.views import IdentifierList
from api.identifiers.serializers import PreprintIdentifierSerializer
from api.nodes.views import NodeMixin, NodeContributorsList, NodeContributorDetail, NodeFilesList, NodeStorageProvidersList, NodeStorageProvider
from api.preprints.permissions import (
    PreprintPublishedOrAdmin,
    PreprintPublishedOrWrite,
    ModeratorIfNeverPublicWithdrawn,
    PreprintFilesPermissions,
    PreprintInstitutions
)
from api.nodes.permissions import (
    AdminOrPublic,
    ContributorDetailPermissions,
<<<<<<< HEAD
    PreprintFilesPermissions,
    PreprintInstitutionPermission,
=======
>>>>>>> f4dd94fa
)
from api.preprints.serializers import PreprintsInstitutionsSerializer
from api.nodes.permissions import (
    ContributorOrPublic,
)
from api.requests.permissions import PreprintRequestPermission
from api.requests.serializers import PreprintRequestSerializer, PreprintRequestCreateSerializer
from api.requests.views import PreprintRequestMixin
from api.subjects.views import BaseResourceSubjectsList
from api.base.metrics import PreprintMetricsViewMixin
from osf.metrics import PreprintDownload, PreprintView
from api.institutions.serializers import InstitutionSerializer




class PreprintMixin(NodeMixin):
    serializer_class = PreprintSerializer
    preprint_lookup_url_kwarg = 'preprint_id'

    def get_preprint(self, check_object_permissions=True, ignore_404=False):
        qs = Preprint.objects.filter(guids___id=self.kwargs[self.preprint_lookup_url_kwarg], guids___id__isnull=False)
        try:
            preprint = qs.select_for_update().get() if check_select_for_update(self.request) else qs.select_related('node').get()
        except Preprint.DoesNotExist:
            if ignore_404:
                return
            raise NotFound

        if preprint.deleted is not None:
            raise NotFound

        # May raise a permission denied
        if check_object_permissions:
            self.check_object_permissions(self.request, preprint)

        return preprint

class PreprintList(PreprintMetricsViewMixin, JSONAPIBaseView, generics.ListCreateAPIView, PreprintFilterMixin):
    """The documentation for this endpoint can be found [here](https://developer.osf.io/#operation/preprints_list).
    """
    # These permissions are not checked for the list of preprints, permissions handled by the query
    permission_classes = (
        drf_permissions.IsAuthenticatedOrReadOnly,
        base_permissions.TokenHasScope,
        ContributorOrPublic,
    )

    parser_classes = (JSONAPIMultipleRelationshipsParser, JSONAPIMultipleRelationshipsParserForRegularJSON,)

    required_read_scopes = [CoreScopes.PREPRINTS_READ]
    required_write_scopes = [CoreScopes.PREPRINTS_WRITE]

    serializer_class = PreprintSerializer

    ordering = ('-created')
    ordering_fields = ('created', 'date_last_transitioned')
    view_category = 'preprints'
    view_name = 'preprint-list'
    metric_map = {
        'downloads': PreprintDownload,
        'views': PreprintView,
    }

    def get_serializer_class(self):
        if self.request.method == 'POST':
            return PreprintCreateSerializer
        else:
            return PreprintSerializer

    def get_default_queryset(self):
        auth = get_user_auth(self.request)
        auth_user = getattr(auth, 'user', None)

        # Permissions on the list objects are handled by the query
        public_only = self.metrics_requested
        queryset = self.preprints_queryset(Preprint.objects.all(), auth_user, public_only=public_only)
        # Use get_metrics_queryset to return an queryset with annotated metrics
        # iff ?metrics query param is present
        if self.metrics_requested:
            return self.get_metrics_queryset(queryset)
        else:
            return queryset

    # overrides ListAPIView
    def get_queryset(self):
        return self.get_queryset_from_request()

    # overrides PreprintMetricsViewMixin
    def get_annotated_queryset_with_metrics(self, queryset, metric_class, metric_name, after):
        return metric_class.get_top_by_count(
            qs=queryset,
            model_field='guids___id',
            metric_field='preprint_id',
            annotation=metric_name,
            after=after,
            # Limit the bucket size
            # of the ES aggregation. Otherwise,
            # the number of buckets == the number of total preprints,
            # which is too many for ES to handle
            size=200,
        )


class PreprintDetail(PreprintMetricsViewMixin, JSONAPIBaseView, generics.RetrieveUpdateAPIView, PreprintMixin, WaterButlerMixin):
    """The documentation for this endpoint can be found [here](https://developer.osf.io/#operation/preprints_read).
    """
    permission_classes = (
        drf_permissions.IsAuthenticatedOrReadOnly,
        base_permissions.TokenHasScope,
        ModeratorIfNeverPublicWithdrawn,
        ContributorOrPublic,
        PreprintPublishedOrWrite,
    )
    parser_classes = (
        JSONAPIMultipleRelationshipsParser,
        JSONAPIMultipleRelationshipsParserForRegularJSON,
    )

    required_read_scopes = [CoreScopes.PREPRINTS_READ]
    required_write_scopes = [CoreScopes.PREPRINTS_WRITE]

    serializer_class = PreprintSerializer

    view_category = 'preprints'
    view_name = 'preprint-detail'
    metric_map = {
        'downloads': PreprintDownload,
        'views': PreprintView,
    }

    def add_metric_to_object(self, obj, metric_class, metric_name, after):
        count = metric_class.get_count_for_preprint(obj, after=after)
        setattr(obj, metric_name, count)
        return obj

    def get_object(self):
        preprint = self.get_preprint()
        # If requested, add metrics to object
        if self.metrics_requested:
            self.add_metrics_to_object(preprint)
        return preprint

    def get_parser_context(self, http_request):
        """
        Tells parser that type is required in request
        """
        res = super(PreprintDetail, self).get_parser_context(http_request)
        res['legacy_type_allowed'] = True
        return res


class PreprintNodeRelationship(JSONAPIBaseView, generics.RetrieveUpdateAPIView, PreprintMixin):
    permission_classes = (
        drf_permissions.IsAuthenticatedOrReadOnly,
        base_permissions.TokenHasScope,
        ContributorOrPublic,
        PreprintPublishedOrWrite,
    )

    view_category = 'preprints'
    view_name = 'preprint-node-relationship'

    required_read_scopes = [CoreScopes.PREPRINTS_READ]
    required_write_scopes = [CoreScopes.PREPRINTS_WRITE]

    serializer_class = PreprintNodeRelationshipSerializer
    parser_classes = (JSONAPIOnetoOneRelationshipParser, JSONAPIOnetoOneRelationshipParserForRegularJSON, )

    def get_object(self):
        preprint = self.get_preprint()
        auth = get_user_auth(self.request)
        type_ = 'linked_preprint_nodes' if StrictVersion(self.request.version) < StrictVersion('2.13') else 'nodes'
        obj = {
            'data': {'id': preprint.node._id, 'type': type_} if preprint.node and preprint.node.can_view(auth) else None,
            'self': preprint,
        }
        return obj


class PreprintCitationDetail(JSONAPIBaseView, generics.RetrieveAPIView, PreprintMixin):
    """The documentation for this endpoint can be found [here](https://developer.osf.io/#operation/preprints_citation_list).
    """
    permission_classes = (
        drf_permissions.IsAuthenticatedOrReadOnly,
        base_permissions.TokenHasScope,
    )

    required_read_scopes = [CoreScopes.PREPRINT_CITATIONS_READ]
    required_write_scopes = [CoreScopes.NULL]

    serializer_class = PreprintCitationSerializer
    view_category = 'preprints'
    view_name = 'preprint-citation'

    def get_object(self):
        preprint = self.get_preprint()
        auth = get_user_auth(self.request)

        if preprint.can_view(auth):
            return preprint.csl

        raise PermissionDenied if auth.user else NotAuthenticated


class PreprintCitationStyleDetail(JSONAPIBaseView, generics.RetrieveAPIView, PreprintMixin):
    """The documentation for this endpoint can be found [here](https://developer.osf.io/#operation/preprints_citation_read).
    """
    permission_classes = (
        drf_permissions.IsAuthenticatedOrReadOnly,
        base_permissions.TokenHasScope,
    )

    required_read_scopes = [CoreScopes.PREPRINT_CITATIONS_READ]
    required_write_scopes = [CoreScopes.NULL]

    serializer_class = NodeCitationStyleSerializer
    view_category = 'preprint'
    view_name = 'preprint-citation'

    def get_object(self):
        preprint = self.get_preprint()
        auth = get_user_auth(self.request)
        style = self.kwargs.get('style_id')

        if preprint.can_view(auth):
            try:
                citation = render_citation(node=preprint, style=style)
            except ValueError as err:  # style requested could not be found
                csl_name = re.findall(r'[a-zA-Z]+\.csl', str(err))[0]
                raise NotFound('{} is not a known style.'.format(csl_name))

            return {'citation': citation, 'id': style}

        raise PermissionDenied if auth.user else NotAuthenticated


class PreprintIdentifierList(IdentifierList, PreprintMixin):
    """List of identifiers for a specified preprint. *Read-only*.

    ##Identifier Attributes

    OSF Identifier entities have the "identifiers" `type`.

        name           type                   description
        ----------------------------------------------------------------------------
        category       string                 e.g. 'ark', 'doi'
        value          string                 the identifier value itself

    ##Links

        self: this identifier's detail page

    ##Relationships

    ###Referent

    The identifier is refers to this preprint.

    ##Actions

    *None*.

    ##Query Params

     Identifiers may be filtered by their category.

    #This Request/Response

    """

    permission_classes = (
        PreprintPublishedOrAdmin,
        drf_permissions.IsAuthenticatedOrReadOnly,
        base_permissions.TokenHasScope,
    )
    serializer_class = PreprintIdentifierSerializer
    required_read_scopes = [CoreScopes.IDENTIFIERS_READ]
    required_write_scopes = [CoreScopes.NULL]

    preprint_lookup_url_kwarg = 'preprint_id'

    view_category = 'preprints'
    view_name = 'identifier-list'

    # overrides IdentifierList
    def get_object(self, check_object_permissions=True):
        return self.get_preprint(check_object_permissions=check_object_permissions)


class PreprintContributorsList(NodeContributorsList, PreprintMixin):
    permission_classes = (
        AdminOrPublic,
        drf_permissions.IsAuthenticatedOrReadOnly,
        base_permissions.TokenHasScope,
        PreprintPublishedOrAdmin,
    )

    pagination_class = PreprintContributorPagination

    required_read_scopes = [CoreScopes.PREPRINT_CONTRIBUTORS_READ]
    required_write_scopes = [CoreScopes.PREPRINT_CONTRIBUTORS_WRITE]

    view_category = 'preprints'
    view_name = 'preprint-contributors'
    serializer_class = PreprintContributorsSerializer

    def get_default_queryset(self):
        preprint = self.get_preprint()
        return preprint.preprintcontributor_set.all().prefetch_related('user__guids')

    # overrides NodeContributorsList
    def get_serializer_class(self):
        """
        Use NodeContributorDetailSerializer which requires 'id'
        """
        if self.request.method == 'PUT' or self.request.method == 'PATCH' or self.request.method == 'DELETE':
            return PreprintContributorDetailSerializer
        elif self.request.method == 'POST':
            return PreprintContributorsCreateSerializer
        else:
            return PreprintContributorsSerializer

    def get_resource(self):
        return self.get_preprint(ignore_404=True)

    # Overrides NodeContributorsList
    def get_serializer_context(self):
        context = JSONAPIBaseView.get_serializer_context(self)
        context['resource'] = self.get_resource()
        context['default_email'] = 'preprint'
        return context


class PreprintContributorDetail(NodeContributorDetail, PreprintMixin):

    permission_classes = (
        ContributorDetailPermissions,
        drf_permissions.IsAuthenticatedOrReadOnly,
        base_permissions.TokenHasScope,
    )

    view_category = 'preprints'
    view_name = 'preprint-contributor-detail'
    serializer_class = PreprintContributorDetailSerializer

    required_read_scopes = [CoreScopes.PREPRINT_CONTRIBUTORS_READ]
    required_write_scopes = [CoreScopes.PREPRINT_CONTRIBUTORS_WRITE]

    def get_resource(self):
        return self.get_preprint(ignore_404=True)

    # overrides RetrieveAPIView
    def get_object(self):
        preprint = self.get_preprint()
        user = self.get_user()
        # May raise a permission denied
        self.check_object_permissions(self.request, user)
        try:
            return preprint.preprintcontributor_set.get(user=user)
        except PreprintContributor.DoesNotExist:
            raise NotFound('{} cannot be found in the list of contributors.'.format(user))

    def get_serializer_context(self):
        context = JSONAPIBaseView.get_serializer_context(self)
        context['resource'] = self.get_preprint()
        context['default_email'] = 'preprint'
        return context


class PreprintBibliographicContributorsList(PreprintContributorsList):
    permission_classes = (
        AdminOrPublic,
        drf_permissions.IsAuthenticatedOrReadOnly,
        base_permissions.TokenHasScope,
    )

    pagination_class = PreprintContributorPagination
    serializer_class = PreprintContributorsSerializer

    view_category = 'preprints'
    view_name = 'preprint-bibliographic-contributors'

    def get_default_queryset(self):
        contributors = super().get_default_queryset()
        return contributors.filter(visible=True)

    def post(self, request, *args, **kwargs):
        raise MethodNotAllowed(method=request.method)


class PreprintSubjectsList(BaseResourceSubjectsList, PreprintMixin):
    """The documentation for this endpoint can be found [here](https://developer.osf.io/#operation/preprint_subjects_list).
    """
    permission_classes = (
        drf_permissions.IsAuthenticatedOrReadOnly,
        base_permissions.TokenHasScope,
        ModeratorIfNeverPublicWithdrawn,
        ContributorOrPublic,
        PreprintPublishedOrWrite,
    )

    required_read_scopes = [CoreScopes.PREPRINTS_READ]

    view_category = 'preprints'
    view_name = 'preprint-subjects'

    def get_resource(self):
        return self.get_preprint()

class PreprintActionList(JSONAPIBaseView, generics.ListCreateAPIView, ListFilterMixin, PreprintMixin):
    """Action List *Read-only*

    Actions represent state changes and/or comments on a reviewable object (e.g. a preprint)

    ##Action Attributes

        name                            type                                description
        ====================================================================================
        date_created                    iso8601 timestamp                   timestamp that the action was created
        date_modified                   iso8601 timestamp                   timestamp that the action was last modified
        from_state                      string                              state of the reviewable before this action was created
        to_state                        string                              state of the reviewable after this action was created
        comment                         string                              comment explaining the state change
        trigger                         string                              name of the trigger for this action

    ##Relationships

    ###Target
    Link to the object (e.g. preprint) this action acts on

    ###Provider
    Link to detail for the target object's provider

    ###Creator
    Link to the user that created this action

    ##Links
    - `self` -- Detail page for the current action

    ##Query Params

    + `page=<Int>` -- page number of results to view, default 1

    + `filter[<fieldname>]=<Str>` -- fields and values to filter the search results on.

    Actions may be filtered by their `id`, `from_state`, `to_state`, `date_created`, `date_modified`, `creator`, `provider`, `target`
    """
    permission_classes = (
        drf_permissions.IsAuthenticatedOrReadOnly,
        base_permissions.TokenHasScope,
        ReviewActionPermission,
    )

    required_read_scopes = [CoreScopes.ACTIONS_READ]
    required_write_scopes = [CoreScopes.ACTIONS_WRITE]

    parser_classes = (JSONAPIMultipleRelationshipsParser, JSONAPIMultipleRelationshipsParserForRegularJSON,)
    serializer_class = ReviewActionSerializer
    model_class = ReviewAction

    ordering = ('-created',)
    view_category = 'preprints'
    view_name = 'preprint-review-action-list'

    # overrides ListCreateAPIView
    def perform_create(self, serializer):
        target = serializer.validated_data['target']
        self.check_object_permissions(self.request, target)

        if not target.provider.is_reviewed:
            raise Conflict('{} is an unmoderated provider. If you are an admin, set up moderation by setting `reviews_workflow` at {}'.format(
                target.provider.name,
                absolute_reverse(
                    'providers:preprint-providers:preprint-provider-detail', kwargs={
                        'provider_id': target.provider._id,
                        'version': self.request.parser_context['kwargs']['version'],
                    },
                ),
            ))

        serializer.save(user=self.request.user)

    # overrides ListFilterMixin
    def get_default_queryset(self):
        return get_review_actions_queryset().filter(target_id=self.get_preprint().id)

    # overrides ListAPIView
    def get_queryset(self):
        return self.get_queryset_from_request()


class PreprintStorageProvidersList(NodeStorageProvidersList, PreprintMixin):
    permission_classes = (
        drf_permissions.IsAuthenticatedOrReadOnly,
        ContributorOrPublic,
        base_permissions.TokenHasScope,
        PreprintFilesPermissions,
    )

    required_read_scopes = [CoreScopes.PREPRINT_FILE_READ]
    required_write_scopes = [CoreScopes.PREPRINT_FILE_WRITE]

    serializer_class = PreprintStorageProviderSerializer
    view_category = 'preprints'
    view_name = 'preprint-storage-providers'

    def get_provider_item(self, provider_name):
        return NodeStorageProvider(self.get_preprint(), provider_name)

    def get_queryset(self):
        # Preprints Providers restricted so only osfstorage is allowed
        return [
            self.get_provider_item('osfstorage'),
        ]


class PreprintFilesList(NodeFilesList, PreprintMixin):
    permission_classes = (
        drf_permissions.IsAuthenticatedOrReadOnly,
        base_permissions.TokenHasScope,
        PreprintFilesPermissions,
    )
    required_read_scopes = [CoreScopes.PREPRINT_FILE_READ]
    required_write_scopes = [CoreScopes.PREPRINT_FILE_WRITE]

    view_category = 'preprints'
    view_name = 'preprint-files'

    serializer_class = OsfStorageFileSerializer

    def get_queryset(self):
        self.kwargs[self.path_lookup_url_kwarg] = '/'
        self.kwargs[self.provider_lookup_url_kwarg] = 'osfstorage'
        return super(PreprintFilesList, self).get_queryset()

    def get_resource(self):
        return get_object_or_error(Preprint, self.kwargs['preprint_id'], self.request)


class PreprintRequestListCreate(JSONAPIBaseView, generics.ListCreateAPIView, ListFilterMixin, PreprintRequestMixin):
    permission_classes = (
        drf_permissions.IsAuthenticatedOrReadOnly,
        base_permissions.TokenHasScope,
        PreprintRequestPermission,
    )

    required_read_scopes = [CoreScopes.PREPRINT_REQUESTS_READ]
    required_write_scopes = [CoreScopes.PREPRINT_REQUESTS_WRITE]

    parser_classes = (JSONAPIMultipleRelationshipsParser, JSONAPIMultipleRelationshipsParserForRegularJSON,)

    serializer_class = PreprintRequestSerializer

    view_category = 'preprint-requests'
    view_name = 'preprint-request-list'

    def get_serializer_class(self):
        if self.request.method == 'POST':
            return PreprintRequestCreateSerializer
        else:
            return PreprintRequestSerializer

    def get_default_queryset(self):
        return self.get_target().requests.all()

    def get_queryset(self):
        return self.get_queryset_from_request()


<<<<<<< HEAD
class PreprintInstitutionsList(JSONAPIBaseView, generics.ListAPIView, ListFilterMixin, PreprintMixin):
    """The documentation for this endpoint can be found [here](https://developer.osf.io/#operation/preprint_institutions_list).
=======
class PreprintInstitutionsList(JSONAPIBaseView, generics.RetrieveUpdateDestroyAPIView, generics.CreateAPIView, PreprintMixin):
    """The documentation for this endpoint can be found [here](https://developer.osf.io/#operation/nodes_institutions_list).
>>>>>>> f4dd94fa
    """
    permission_classes = (
        drf_permissions.IsAuthenticatedOrReadOnly,
        base_permissions.TokenHasScope,
<<<<<<< HEAD
        PreprintInstitutionPermission,
    )

    required_read_scopes = [CoreScopes.NODE_BASE_READ, CoreScopes.INSTITUTION_READ]
    required_write_scopes = [CoreScopes.NULL]
    serializer_class = InstitutionSerializer

    model = Institution
    view_category = 'nodes'
    view_name = 'node-institutions'

    ordering = ('-id',)

    def get_resource(self):
        return self.get_preprint()

    def get_queryset(self):
        resource = self.get_resource()
        return resource.affiliated_institutions.all() or []
=======
        PreprintInstitutions,
    )

    required_read_scopes = [CoreScopes.NODE_BASE_READ]
    required_write_scopes = [CoreScopes.NODE_BASE_WRITE]
    serializer_class = PreprintsInstitutionsSerializer
    parser_classes = (JSONAPIRelationshipParser, JSONAPIRelationshipParserForRegularJSON, )

    view_category = 'preprints'
    view_name = 'preprint-relationships-institutions'

    def get_object(self):
        preprint = self.get_preprint(check_object_permissions=False)
        obj = {
            'data': preprint.affiliated_institutions.all(),
            'self': preprint,
        }
        self.check_object_permissions(self.request, obj)
        return obj

    def perform_destroy(self, instance):
        data = self.request.data['data']
        user = self.request.user
        current_insts = {inst._id: inst for inst in instance['data']}
        node = instance['self']

        for val in data:
            if val['id'] in current_insts:
                if not user.is_affiliated_with_institution(current_insts[val['id']]) and not node.has_permission(user, 'admin'):
                    raise PermissionDenied
                node.remove_affiliated_institution(inst=current_insts[val['id']], user=user)
        node.save()
>>>>>>> f4dd94fa
<|MERGE_RESOLUTION|>--- conflicted
+++ resolved
@@ -10,7 +10,7 @@
     ReviewAction,
     Preprint,
     PreprintContributor,
-    Institution
+    Institution,
 )
 from osf.utils.requests import check_select_for_update
 
@@ -22,19 +22,10 @@
 from api.base.views import JSONAPIBaseView, WaterButlerMixin
 from api.base.filters import ListFilterMixin, PreprintFilterMixin
 from api.base.parsers import (
-<<<<<<< HEAD
     JSONAPIMultipleRelationshipsParser,
     JSONAPIMultipleRelationshipsParserForRegularJSON,
     JSONAPIOnetoOneRelationshipParser,
     JSONAPIOnetoOneRelationshipParserForRegularJSON,
-=======
-    JSONAPIRelationshipParser,
-    JSONAPIRelationshipParserForRegularJSON,
-    JSONAPIMultipleRelationshipsParser,
-    JSONAPIMultipleRelationshipsParserForRegularJSON,
-    JSONAPIOnetoOneRelationshipParser,
-    JSONAPIOnetoOneRelationshipParserForRegularJSON
->>>>>>> f4dd94fa
 )
 from api.base.utils import absolute_reverse, get_user_auth, get_object_or_error
 from api.base import permissions as base_permissions
@@ -62,19 +53,11 @@
     PreprintPublishedOrAdmin,
     PreprintPublishedOrWrite,
     ModeratorIfNeverPublicWithdrawn,
-    PreprintFilesPermissions,
-    PreprintInstitutions
-)
-from api.nodes.permissions import (
     AdminOrPublic,
     ContributorDetailPermissions,
-<<<<<<< HEAD
     PreprintFilesPermissions,
     PreprintInstitutionPermission,
-=======
->>>>>>> f4dd94fa
 )
-from api.preprints.serializers import PreprintsInstitutionsSerializer
 from api.nodes.permissions import (
     ContributorOrPublic,
 )
@@ -85,8 +68,6 @@
 from api.base.metrics import PreprintMetricsViewMixin
 from osf.metrics import PreprintDownload, PreprintView
 from api.institutions.serializers import InstitutionSerializer
-
-
 
 
 class PreprintMixin(NodeMixin):
@@ -643,18 +624,12 @@
         return self.get_queryset_from_request()
 
 
-<<<<<<< HEAD
 class PreprintInstitutionsList(JSONAPIBaseView, generics.ListAPIView, ListFilterMixin, PreprintMixin):
     """The documentation for this endpoint can be found [here](https://developer.osf.io/#operation/preprint_institutions_list).
-=======
-class PreprintInstitutionsList(JSONAPIBaseView, generics.RetrieveUpdateDestroyAPIView, generics.CreateAPIView, PreprintMixin):
-    """The documentation for this endpoint can be found [here](https://developer.osf.io/#operation/nodes_institutions_list).
->>>>>>> f4dd94fa
-    """
-    permission_classes = (
-        drf_permissions.IsAuthenticatedOrReadOnly,
-        base_permissions.TokenHasScope,
-<<<<<<< HEAD
+    """
+    permission_classes = (
+        drf_permissions.IsAuthenticatedOrReadOnly,
+        base_permissions.TokenHasScope,
         PreprintInstitutionPermission,
     )
 
@@ -673,38 +648,4 @@
 
     def get_queryset(self):
         resource = self.get_resource()
-        return resource.affiliated_institutions.all() or []
-=======
-        PreprintInstitutions,
-    )
-
-    required_read_scopes = [CoreScopes.NODE_BASE_READ]
-    required_write_scopes = [CoreScopes.NODE_BASE_WRITE]
-    serializer_class = PreprintsInstitutionsSerializer
-    parser_classes = (JSONAPIRelationshipParser, JSONAPIRelationshipParserForRegularJSON, )
-
-    view_category = 'preprints'
-    view_name = 'preprint-relationships-institutions'
-
-    def get_object(self):
-        preprint = self.get_preprint(check_object_permissions=False)
-        obj = {
-            'data': preprint.affiliated_institutions.all(),
-            'self': preprint,
-        }
-        self.check_object_permissions(self.request, obj)
-        return obj
-
-    def perform_destroy(self, instance):
-        data = self.request.data['data']
-        user = self.request.user
-        current_insts = {inst._id: inst for inst in instance['data']}
-        node = instance['self']
-
-        for val in data:
-            if val['id'] in current_insts:
-                if not user.is_affiliated_with_institution(current_insts[val['id']]) and not node.has_permission(user, 'admin'):
-                    raise PermissionDenied
-                node.remove_affiliated_institution(inst=current_insts[val['id']], user=user)
-        node.save()
->>>>>>> f4dd94fa
+        return resource.affiliated_institutions.all() or []