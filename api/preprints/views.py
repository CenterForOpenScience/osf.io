--- conflicted
+++ resolved
@@ -68,6 +68,10 @@
 from api.base.metrics import PreprintMetricsViewMixin
 from osf.metrics import PreprintDownload, PreprintView
 from api.institutions.serializers import InstitutionSerializer
+from api.base.parsers import JSONAPIRelationshipParser
+from api.base.parsers import JSONAPIRelationshipParserForRegularJSON
+from api.preprints.serializers import PreprintsInstitutionRelationshipSerializer
+from api.nodes.permissions import WriteOrPublicForRelationshipInstitutions
 
 
 class PreprintMixin(NodeMixin):
@@ -633,32 +637,44 @@
         PreprintInstitutionPermission,
     )
 
-<<<<<<< HEAD
-    required_read_scopes = [CoreScopes.NODE_BASE_READ, CoreScopes.INSTITUTION_READ]
-=======
     required_read_scopes = [CoreScopes.PREPRINTS_READ, CoreScopes.INSTITUTION_READ]
->>>>>>> 0678dc2c
     required_write_scopes = [CoreScopes.NULL]
     serializer_class = InstitutionSerializer
 
     model = Institution
-<<<<<<< HEAD
-    view_category = 'nodes'
-    view_name = 'node-institutions'
-
-    ordering = ('-id',)
-=======
     view_category = 'preprints'
     view_name = 'preprints-institutions'
->>>>>>> 0678dc2c
 
     def get_resource(self):
         return self.get_preprint()
 
     def get_queryset(self):
-<<<<<<< HEAD
-        resource = self.get_resource()
-        return resource.affiliated_institutions.all() or []
-=======
-        return self.get_resource().affiliated_institutions.all(
->>>>>>> 0678dc2c
+        return self.get_resource().affiliated_institutions.all()
+
+
+class PrprintInstitutionsRelationship(JSONAPIBaseView, generics.RetrieveUpdateDestroyAPIView, generics.CreateAPIView, PreprintMixin):
+    """ """
+    permission_classes = (
+        drf_permissions.IsAuthenticatedOrReadOnly,
+        base_permissions.TokenHasScope,
+        WriteOrPublicForRelationshipInstitutions,
+    )
+    required_read_scopes = [CoreScopes.NODE_BASE_READ]
+    required_write_scopes = [CoreScopes.NODE_BASE_WRITE]
+    serializer_class = PreprintsInstitutionRelationshipSerializer
+    parser_classes = (JSONAPIRelationshipParser, JSONAPIRelationshipParserForRegularJSON, )
+
+    view_category = 'preprints'
+    view_name = 'preprint-relationships-institutions'
+
+    def get_resource(self):
+        return self.get_preprint(check_object_permissions=False)
+
+    def get_object(self):
+        preprint = self.get_resource()
+        obj = {
+            'data': preprint.affiliated_institutions.all(),
+            'self': preprint,
+        }
+        self.check_object_permissions(self.request, obj)
+        return obj