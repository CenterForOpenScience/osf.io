import re
from distutils.version import StrictVersion

from rest_framework import generics
from rest_framework.exceptions import MethodNotAllowed, NotFound, PermissionDenied, NotAuthenticated
from rest_framework import permissions as drf_permissions

from framework.auth.oauth_scopes import CoreScopes
from osf.models import (
    ReviewAction,
    Preprint,
    PreprintContributor,
)
from osf.utils.requests import check_select_for_update

from api.actions.permissions import ReviewActionPermission
from api.actions.serializers import ReviewActionSerializer
from api.actions.views import get_review_actions_queryset
from api.base.pagination import PreprintContributorPagination
from api.base.exceptions import Conflict
from api.base.views import JSONAPIBaseView, WaterButlerMixin
from api.base.filters import ListFilterMixin, PreprintFilterMixin
from api.base.parsers import (
    JSONAPIMultipleRelationshipsParser,
    JSONAPIMultipleRelationshipsParserForRegularJSON,
    JSONAPIOnetoOneRelationshipParser,
    JSONAPIOnetoOneRelationshipParserForRegularJSON,
    JSONAPIRelationshipParser,
    JSONAPIRelationshipParserForRegularJSON,
)
from api.base.utils import absolute_reverse, get_user_auth, get_object_or_error
from api.base import permissions as base_permissions
from api.citations.utils import render_citation
from api.preprints.serializers import (
    PreprintSerializer,
    PreprintCreateSerializer,
    PreprintCitationSerializer,
    PreprintContributorDetailSerializer,
    PreprintContributorsSerializer,
    PreprintStorageProviderSerializer,
    PreprintNodeRelationshipSerializer,
    PreprintContributorsCreateSerializer,
    PreprintsInstitutionsRelationshipSerializer,
)
from api.files.serializers import OsfStorageFileSerializer
from api.nodes.serializers import (
    NodeCitationStyleSerializer,
)

from api.identifiers.views import IdentifierList
from api.identifiers.serializers import PreprintIdentifierSerializer
from api.nodes.views import NodeMixin, NodeContributorsList, NodeContributorDetail, NodeFilesList, NodeStorageProvidersList, NodeStorageProvider
from api.preprints.permissions import (
    PreprintPublishedOrAdmin,
    PreprintPublishedOrWrite,
    ModeratorIfNeverPublicWithdrawn,
    AdminOrPublic,
    ContributorDetailPermissions,
    PreprintFilesPermissions,
<<<<<<< HEAD
=======
    PreprintInstitutionPermissionList,
)
from api.nodes.permissions import (
    ContributorOrPublic,
>>>>>>> ebea7019
)
from api.nodes.permissions import ContributorOrPublic
from api.base.permissions import WriteOrPublicForRelationshipInstitutions
from api.requests.permissions import PreprintRequestPermission
from api.requests.serializers import PreprintRequestSerializer, PreprintRequestCreateSerializer
from api.requests.views import PreprintRequestMixin
from api.subjects.views import BaseResourceSubjectsList
from api.base.metrics import PreprintMetricsViewMixin
from osf.metrics import PreprintDownload, PreprintView


class PreprintMixin(NodeMixin):
    serializer_class = PreprintSerializer
    preprint_lookup_url_kwarg = 'preprint_id'

    def get_preprint(self, check_object_permissions=True, ignore_404=False):
        qs = Preprint.objects.filter(guids___id=self.kwargs[self.preprint_lookup_url_kwarg], guids___id__isnull=False)
        try:
            preprint = qs.select_for_update().get() if check_select_for_update(self.request) else qs.select_related('node').get()
        except Preprint.DoesNotExist:
            if ignore_404:
                return
            raise NotFound

        if preprint.deleted is not None:
            raise NotFound

        # May raise a permission denied
        if check_object_permissions:
            self.check_object_permissions(self.request, preprint)

        return preprint

class PreprintList(PreprintMetricsViewMixin, JSONAPIBaseView, generics.ListCreateAPIView, PreprintFilterMixin):
    """The documentation for this endpoint can be found [here](https://developer.osf.io/#operation/preprints_list).
    """
    # These permissions are not checked for the list of preprints, permissions handled by the query
    permission_classes = (
        drf_permissions.IsAuthenticatedOrReadOnly,
        base_permissions.TokenHasScope,
        ContributorOrPublic,
    )

    parser_classes = (JSONAPIMultipleRelationshipsParser, JSONAPIMultipleRelationshipsParserForRegularJSON,)

    required_read_scopes = [CoreScopes.PREPRINTS_READ]
    required_write_scopes = [CoreScopes.PREPRINTS_WRITE]

    serializer_class = PreprintSerializer

    ordering = ('-created')
    ordering_fields = ('created', 'date_last_transitioned')
    view_category = 'preprints'
    view_name = 'preprint-list'
    metric_map = {
        'downloads': PreprintDownload,
        'views': PreprintView,
    }

    def get_serializer_class(self):
        if self.request.method == 'POST':
            return PreprintCreateSerializer
        else:
            return PreprintSerializer

    def get_default_queryset(self):
        auth = get_user_auth(self.request)
        auth_user = getattr(auth, 'user', None)

        # Permissions on the list objects are handled by the query
        public_only = self.metrics_requested
        queryset = self.preprints_queryset(Preprint.objects.all(), auth_user, public_only=public_only)
        # Use get_metrics_queryset to return an queryset with annotated metrics
        # iff ?metrics query param is present
        if self.metrics_requested:
            return self.get_metrics_queryset(queryset)
        else:
            return queryset

    # overrides ListAPIView
    def get_queryset(self):
        return self.get_queryset_from_request()

    # overrides PreprintMetricsViewMixin
    def get_annotated_queryset_with_metrics(self, queryset, metric_class, metric_name, after):
        return metric_class.get_top_by_count(
            qs=queryset,
            model_field='guids___id',
            metric_field='preprint_id',
            annotation=metric_name,
            after=after,
            # Limit the bucket size
            # of the ES aggregation. Otherwise,
            # the number of buckets == the number of total preprints,
            # which is too many for ES to handle
            size=200,
        )


class PreprintDetail(PreprintMetricsViewMixin, JSONAPIBaseView, generics.RetrieveUpdateAPIView, PreprintMixin, WaterButlerMixin):
    """The documentation for this endpoint can be found [here](https://developer.osf.io/#operation/preprints_read).
    """
    permission_classes = (
        drf_permissions.IsAuthenticatedOrReadOnly,
        base_permissions.TokenHasScope,
        ModeratorIfNeverPublicWithdrawn,
        ContributorOrPublic,
        PreprintPublishedOrWrite,
    )
    parser_classes = (
        JSONAPIMultipleRelationshipsParser,
        JSONAPIMultipleRelationshipsParserForRegularJSON,
    )

    required_read_scopes = [CoreScopes.PREPRINTS_READ]
    required_write_scopes = [CoreScopes.PREPRINTS_WRITE]

    serializer_class = PreprintSerializer

    view_category = 'preprints'
    view_name = 'preprint-detail'
    metric_map = {
        'downloads': PreprintDownload,
        'views': PreprintView,
    }

    def add_metric_to_object(self, obj, metric_class, metric_name, after):
        count = metric_class.get_count_for_preprint(obj, after=after)
        setattr(obj, metric_name, count)
        return obj

    def get_object(self):
        preprint = self.get_preprint()
        # If requested, add metrics to object
        if self.metrics_requested:
            self.add_metrics_to_object(preprint)
        return preprint

    def get_parser_context(self, http_request):
        """
        Tells parser that type is required in request
        """
        res = super(PreprintDetail, self).get_parser_context(http_request)
        res['legacy_type_allowed'] = True
        return res


class PreprintNodeRelationship(JSONAPIBaseView, generics.RetrieveUpdateAPIView, PreprintMixin):
    permission_classes = (
        drf_permissions.IsAuthenticatedOrReadOnly,
        base_permissions.TokenHasScope,
        ContributorOrPublic,
        PreprintPublishedOrWrite,
    )

    view_category = 'preprints'
    view_name = 'preprint-node-relationship'

    required_read_scopes = [CoreScopes.PREPRINTS_READ]
    required_write_scopes = [CoreScopes.PREPRINTS_WRITE]

    serializer_class = PreprintNodeRelationshipSerializer
    parser_classes = (JSONAPIOnetoOneRelationshipParser, JSONAPIOnetoOneRelationshipParserForRegularJSON, )

    def get_object(self):
        preprint = self.get_preprint()
        auth = get_user_auth(self.request)
        type_ = 'linked_preprint_nodes' if StrictVersion(self.request.version) < StrictVersion('2.13') else 'nodes'
        obj = {
            'data': {'id': preprint.node._id, 'type': type_} if preprint.node and preprint.node.can_view(auth) else None,
            'self': preprint,
        }
        return obj


class PreprintCitationDetail(JSONAPIBaseView, generics.RetrieveAPIView, PreprintMixin):
    """The documentation for this endpoint can be found [here](https://developer.osf.io/#operation/preprints_citation_list).
    """
    permission_classes = (
        drf_permissions.IsAuthenticatedOrReadOnly,
        base_permissions.TokenHasScope,
    )

    required_read_scopes = [CoreScopes.PREPRINT_CITATIONS_READ]
    required_write_scopes = [CoreScopes.NULL]

    serializer_class = PreprintCitationSerializer
    view_category = 'preprints'
    view_name = 'preprint-citation'

    def get_object(self):
        preprint = self.get_preprint()
        auth = get_user_auth(self.request)

        if preprint.can_view(auth):
            return preprint.csl

        raise PermissionDenied if auth.user else NotAuthenticated


class PreprintCitationStyleDetail(JSONAPIBaseView, generics.RetrieveAPIView, PreprintMixin):
    """The documentation for this endpoint can be found [here](https://developer.osf.io/#operation/preprints_citation_read).
    """
    permission_classes = (
        drf_permissions.IsAuthenticatedOrReadOnly,
        base_permissions.TokenHasScope,
    )

    required_read_scopes = [CoreScopes.PREPRINT_CITATIONS_READ]
    required_write_scopes = [CoreScopes.NULL]

    serializer_class = NodeCitationStyleSerializer
    view_category = 'preprint'
    view_name = 'preprint-citation'

    def get_object(self):
        preprint = self.get_preprint()
        auth = get_user_auth(self.request)
        style = self.kwargs.get('style_id')

        if preprint.can_view(auth):
            try:
                citation = render_citation(node=preprint, style=style)
            except ValueError as err:  # style requested could not be found
                csl_name = re.findall(r'[a-zA-Z]+\.csl', str(err))[0]
                raise NotFound('{} is not a known style.'.format(csl_name))

            return {'citation': citation, 'id': style}

        raise PermissionDenied if auth.user else NotAuthenticated


class PreprintIdentifierList(IdentifierList, PreprintMixin):
    """List of identifiers for a specified preprint. *Read-only*.

    ##Identifier Attributes

    OSF Identifier entities have the "identifiers" `type`.

        name           type                   description
        ----------------------------------------------------------------------------
        category       string                 e.g. 'ark', 'doi'
        value          string                 the identifier value itself

    ##Links

        self: this identifier's detail page

    ##Relationships

    ###Referent

    The identifier is refers to this preprint.

    ##Actions

    *None*.

    ##Query Params

     Identifiers may be filtered by their category.

    #This Request/Response

    """

    permission_classes = (
        PreprintPublishedOrAdmin,
        drf_permissions.IsAuthenticatedOrReadOnly,
        base_permissions.TokenHasScope,
    )
    serializer_class = PreprintIdentifierSerializer
    required_read_scopes = [CoreScopes.IDENTIFIERS_READ]
    required_write_scopes = [CoreScopes.NULL]

    preprint_lookup_url_kwarg = 'preprint_id'

    view_category = 'preprints'
    view_name = 'identifier-list'

    # overrides IdentifierList
    def get_object(self, check_object_permissions=True):
        return self.get_preprint(check_object_permissions=check_object_permissions)


class PreprintContributorsList(NodeContributorsList, PreprintMixin):
    permission_classes = (
        AdminOrPublic,
        drf_permissions.IsAuthenticatedOrReadOnly,
        base_permissions.TokenHasScope,
        PreprintPublishedOrAdmin,
    )

    pagination_class = PreprintContributorPagination

    required_read_scopes = [CoreScopes.PREPRINT_CONTRIBUTORS_READ]
    required_write_scopes = [CoreScopes.PREPRINT_CONTRIBUTORS_WRITE]

    view_category = 'preprints'
    view_name = 'preprint-contributors'
    serializer_class = PreprintContributorsSerializer

    def get_default_queryset(self):
        preprint = self.get_preprint()
        return preprint.preprintcontributor_set.all().prefetch_related('user__guids')

    # overrides NodeContributorsList
    def get_serializer_class(self):
        """
        Use NodeContributorDetailSerializer which requires 'id'
        """
        if self.request.method == 'PUT' or self.request.method == 'PATCH' or self.request.method == 'DELETE':
            return PreprintContributorDetailSerializer
        elif self.request.method == 'POST':
            return PreprintContributorsCreateSerializer
        else:
            return PreprintContributorsSerializer

    def get_resource(self):
        return self.get_preprint(ignore_404=True)

    # Overrides NodeContributorsList
    def get_serializer_context(self):
        context = JSONAPIBaseView.get_serializer_context(self)
        context['resource'] = self.get_resource()
        context['default_email'] = 'preprint'
        return context


class PreprintContributorDetail(NodeContributorDetail, PreprintMixin):

    permission_classes = (
        ContributorDetailPermissions,
        drf_permissions.IsAuthenticatedOrReadOnly,
        base_permissions.TokenHasScope,
    )

    view_category = 'preprints'
    view_name = 'preprint-contributor-detail'
    serializer_class = PreprintContributorDetailSerializer

    required_read_scopes = [CoreScopes.PREPRINT_CONTRIBUTORS_READ]
    required_write_scopes = [CoreScopes.PREPRINT_CONTRIBUTORS_WRITE]

    def get_resource(self):
        return self.get_preprint(ignore_404=True)

    # overrides RetrieveAPIView
    def get_object(self):
        preprint = self.get_preprint()
        user = self.get_user()
        # May raise a permission denied
        self.check_object_permissions(self.request, user)
        try:
            return preprint.preprintcontributor_set.get(user=user)
        except PreprintContributor.DoesNotExist:
            raise NotFound('{} cannot be found in the list of contributors.'.format(user))

    def get_serializer_context(self):
        context = JSONAPIBaseView.get_serializer_context(self)
        context['resource'] = self.get_preprint()
        context['default_email'] = 'preprint'
        return context


class PreprintBibliographicContributorsList(PreprintContributorsList):
    permission_classes = (
        AdminOrPublic,
        drf_permissions.IsAuthenticatedOrReadOnly,
        base_permissions.TokenHasScope,
    )

    pagination_class = PreprintContributorPagination
    serializer_class = PreprintContributorsSerializer

    view_category = 'preprints'
    view_name = 'preprint-bibliographic-contributors'

    def get_default_queryset(self):
        contributors = super().get_default_queryset()
        return contributors.filter(visible=True)

    def post(self, request, *args, **kwargs):
        raise MethodNotAllowed(method=request.method)


class PreprintSubjectsList(BaseResourceSubjectsList, PreprintMixin):
    """The documentation for this endpoint can be found [here](https://developer.osf.io/#operation/preprint_subjects_list).
    """
    permission_classes = (
        drf_permissions.IsAuthenticatedOrReadOnly,
        base_permissions.TokenHasScope,
        ModeratorIfNeverPublicWithdrawn,
        ContributorOrPublic,
        PreprintPublishedOrWrite,
    )

    required_read_scopes = [CoreScopes.PREPRINTS_READ]

    view_category = 'preprints'
    view_name = 'preprint-subjects'

    def get_resource(self):
        return self.get_preprint()

class PreprintActionList(JSONAPIBaseView, generics.ListCreateAPIView, ListFilterMixin, PreprintMixin):
    """Action List *Read-only*

    Actions represent state changes and/or comments on a reviewable object (e.g. a preprint)

    ##Action Attributes

        name                            type                                description
        ====================================================================================
        date_created                    iso8601 timestamp                   timestamp that the action was created
        date_modified                   iso8601 timestamp                   timestamp that the action was last modified
        from_state                      string                              state of the reviewable before this action was created
        to_state                        string                              state of the reviewable after this action was created
        comment                         string                              comment explaining the state change
        trigger                         string                              name of the trigger for this action

    ##Relationships

    ###Target
    Link to the object (e.g. preprint) this action acts on

    ###Provider
    Link to detail for the target object's provider

    ###Creator
    Link to the user that created this action

    ##Links
    - `self` -- Detail page for the current action

    ##Query Params

    + `page=<Int>` -- page number of results to view, default 1

    + `filter[<fieldname>]=<Str>` -- fields and values to filter the search results on.

    Actions may be filtered by their `id`, `from_state`, `to_state`, `date_created`, `date_modified`, `creator`, `provider`, `target`
    """
    permission_classes = (
        drf_permissions.IsAuthenticatedOrReadOnly,
        base_permissions.TokenHasScope,
        ReviewActionPermission,
    )

    required_read_scopes = [CoreScopes.ACTIONS_READ]
    required_write_scopes = [CoreScopes.ACTIONS_WRITE]

    parser_classes = (JSONAPIMultipleRelationshipsParser, JSONAPIMultipleRelationshipsParserForRegularJSON,)
    serializer_class = ReviewActionSerializer
    model_class = ReviewAction

    ordering = ('-created',)
    view_category = 'preprints'
    view_name = 'preprint-review-action-list'

    # overrides ListCreateAPIView
    def perform_create(self, serializer):
        target = serializer.validated_data['target']
        self.check_object_permissions(self.request, target)

        if not target.provider.is_reviewed:
            raise Conflict('{} is an unmoderated provider. If you are an admin, set up moderation by setting `reviews_workflow` at {}'.format(
                target.provider.name,
                absolute_reverse(
                    'providers:preprint-providers:preprint-provider-detail', kwargs={
                        'provider_id': target.provider._id,
                        'version': self.request.parser_context['kwargs']['version'],
                    },
                ),
            ))

        serializer.save(user=self.request.user)

    # overrides ListFilterMixin
    def get_default_queryset(self):
        return get_review_actions_queryset().filter(target_id=self.get_preprint().id)

    # overrides ListAPIView
    def get_queryset(self):
        return self.get_queryset_from_request()


class PreprintStorageProvidersList(NodeStorageProvidersList, PreprintMixin):
    permission_classes = (
        drf_permissions.IsAuthenticatedOrReadOnly,
        ContributorOrPublic,
        base_permissions.TokenHasScope,
        PreprintFilesPermissions,
    )

    required_read_scopes = [CoreScopes.PREPRINT_FILE_READ]
    required_write_scopes = [CoreScopes.PREPRINT_FILE_WRITE]

    serializer_class = PreprintStorageProviderSerializer
    view_category = 'preprints'
    view_name = 'preprint-storage-providers'

    def get_provider_item(self, provider_name):
        return NodeStorageProvider(self.get_preprint(), provider_name)

    def get_queryset(self):
        # Preprints Providers restricted so only osfstorage is allowed
        return [
            self.get_provider_item('osfstorage'),
        ]


class PreprintFilesList(NodeFilesList, PreprintMixin):
    permission_classes = (
        drf_permissions.IsAuthenticatedOrReadOnly,
        base_permissions.TokenHasScope,
        PreprintFilesPermissions,
    )
    required_read_scopes = [CoreScopes.PREPRINT_FILE_READ]
    required_write_scopes = [CoreScopes.PREPRINT_FILE_WRITE]

    view_category = 'preprints'
    view_name = 'preprint-files'

    serializer_class = OsfStorageFileSerializer

    def get_queryset(self):
        self.kwargs[self.path_lookup_url_kwarg] = '/'
        self.kwargs[self.provider_lookup_url_kwarg] = 'osfstorage'
        return super(PreprintFilesList, self).get_queryset()

    def get_resource(self):
        return get_object_or_error(Preprint, self.kwargs['preprint_id'], self.request)


class PreprintRequestListCreate(JSONAPIBaseView, generics.ListCreateAPIView, ListFilterMixin, PreprintRequestMixin):
    permission_classes = (
        drf_permissions.IsAuthenticatedOrReadOnly,
        base_permissions.TokenHasScope,
        PreprintRequestPermission,
    )

    required_read_scopes = [CoreScopes.PREPRINT_REQUESTS_READ]
    required_write_scopes = [CoreScopes.PREPRINT_REQUESTS_WRITE]

    parser_classes = (JSONAPIMultipleRelationshipsParser, JSONAPIMultipleRelationshipsParserForRegularJSON,)

    serializer_class = PreprintRequestSerializer

    view_category = 'preprint-requests'
    view_name = 'preprint-request-list'

    def get_serializer_class(self):
        if self.request.method == 'POST':
            return PreprintRequestCreateSerializer
        else:
            return PreprintRequestSerializer

    def get_default_queryset(self):
        return self.get_target().requests.all()

    def get_queryset(self):
        return self.get_queryset_from_request()


class PreprintInstitutionsRelationshipList(JSONAPIBaseView, generics.RetrieveUpdateDestroyAPIView, generics.CreateAPIView, PreprintMixin):
    """ """
    permission_classes = (
        drf_permissions.IsAuthenticatedOrReadOnly,
        base_permissions.TokenHasScope,
<<<<<<< HEAD
        WriteOrPublicForRelationshipInstitutions,
=======
        PreprintInstitutionPermissionList,
>>>>>>> ebea7019
    )
    required_read_scopes = [CoreScopes.PREPRINTS_READ]
    required_write_scopes = [CoreScopes.PREPRINTS_WRITE]
    serializer_class = PreprintsInstitutionsRelationshipSerializer
    parser_classes = (JSONAPIRelationshipParser, JSONAPIRelationshipParserForRegularJSON, )

    view_category = 'preprints'
    view_name = 'preprint-relationships-institutions'

    def get_resource(self):
        return self.get_preprint(check_object_permissions=False)

    def get_object(self):
        preprint = self.get_resource()
        obj = {
            'data': preprint.affiliated_institutions.all(),
            'self': preprint,
        }
        self.check_object_permissions(self.request, obj)
        return obj

    def perform_destroy(self, instance):
        data = self.request.data['data']
        user = self.request.user
        current_insts = {inst._id: inst for inst in instance['data']}
        node = instance['self']

        for val in data:
            if val['id'] in current_insts:
                if not user.is_affiliated_with_institution(current_insts[val['id']]) and not node.has_permission(user, 'admin'):
                    raise PermissionDenied
                node.remove_affiliated_institution(inst=current_insts[val['id']], user=user)
        node.save()<|MERGE_RESOLUTION|>--- conflicted
+++ resolved
@@ -10,6 +10,7 @@
     ReviewAction,
     Preprint,
     PreprintContributor,
+    Institution,
 )
 from osf.utils.requests import check_select_for_update
 
@@ -49,6 +50,7 @@
 
 from api.identifiers.views import IdentifierList
 from api.identifiers.serializers import PreprintIdentifierSerializer
+from api.institutions.serializers import InstitutionSerializer
 from api.nodes.views import NodeMixin, NodeContributorsList, NodeContributorDetail, NodeFilesList, NodeStorageProvidersList, NodeStorageProvider
 from api.preprints.permissions import (
     PreprintPublishedOrAdmin,
@@ -57,13 +59,7 @@
     AdminOrPublic,
     ContributorDetailPermissions,
     PreprintFilesPermissions,
-<<<<<<< HEAD
-=======
     PreprintInstitutionPermissionList,
-)
-from api.nodes.permissions import (
-    ContributorOrPublic,
->>>>>>> ebea7019
 )
 from api.nodes.permissions import ContributorOrPublic
 from api.base.permissions import WriteOrPublicForRelationshipInstitutions
@@ -629,16 +625,38 @@
         return self.get_queryset_from_request()
 
 
+class PreprintInstitutionsList(JSONAPIBaseView, generics.ListAPIView, ListFilterMixin, PreprintMixin):
+    """The documentation for this endpoint can be found [here](https://developer.osf.io/#operation/preprint_institutions_list).
+    """
+    permission_classes = (
+        drf_permissions.IsAuthenticatedOrReadOnly,
+        base_permissions.TokenHasScope,
+        PreprintInstitutionPermissionList,
+    )
+
+    required_read_scopes = [CoreScopes.PREPRINTS_READ, CoreScopes.INSTITUTION_READ]
+    required_write_scopes = [CoreScopes.NULL]
+    serializer_class = InstitutionSerializer
+
+    model = Institution
+    view_category = 'preprints'
+    view_name = 'preprints-institutions'
+
+    ordering = ('-id',)
+
+    def get_resource(self):
+        return self.get_preprint()
+
+    def get_queryset(self):
+        return self.get_resource().affiliated_institutions.all()
+
+
 class PreprintInstitutionsRelationshipList(JSONAPIBaseView, generics.RetrieveUpdateDestroyAPIView, generics.CreateAPIView, PreprintMixin):
     """ """
     permission_classes = (
         drf_permissions.IsAuthenticatedOrReadOnly,
         base_permissions.TokenHasScope,
-<<<<<<< HEAD
         WriteOrPublicForRelationshipInstitutions,
-=======
-        PreprintInstitutionPermissionList,
->>>>>>> ebea7019
     )
     required_read_scopes = [CoreScopes.PREPRINTS_READ]
     required_write_scopes = [CoreScopes.PREPRINTS_WRITE]
