import re

from rest_framework import generics
from django.db.models import Q
from rest_framework.exceptions import NotFound, PermissionDenied, NotAuthenticated
from rest_framework import permissions as drf_permissions

from framework.auth.oauth_scopes import CoreScopes
from osf.models import ReviewAction, Preprint, PreprintContributor
from osf.utils.requests import check_select_for_update
from osf.utils.permissions import PERMISSIONS

from api.actions.permissions import ReviewActionPermission
from api.actions.serializers import ReviewActionSerializer
from api.actions.views import get_review_actions_queryset
from api.base.pagination import PreprintContributorPagination
from api.base.exceptions import Conflict, InvalidFilterOperator, InvalidFilterValue
from api.base.views import JSONAPIBaseView, WaterButlerMixin
from api.base.filters import ListFilterMixin, PreprintFilterMixin
from api.base.parsers import (
    JSONAPIOnetoOneRelationshipParser,
    JSONAPIOnetoOneRelationshipParserForRegularJSON,
    JSONAPIMultipleRelationshipsParser,
    JSONAPIMultipleRelationshipsParserForRegularJSON,
)
from api.base.utils import absolute_reverse, get_user_auth
from api.base import permissions as base_permissions
from api.citations.utils import render_citation
from api.preprints.serializers import (
    PreprintSerializer,
    PreprintCreateSerializer,
    PreprintCitationSerializer,
    PreprintContributorDetailSerializer,
    PreprintContributorsSerializer,
    PreprintStorageProviderSerializer,
    PreprintNodeRelationshipSerializer,
    PreprintContributorsCreateSerializer,
)
from api.files.serializers import OsfStorageFileSerializer
from api.nodes.serializers import (
    NodeCitationStyleSerializer,
)

from api.identifiers.views import IdentifierList
from api.identifiers.serializers import PreprintIdentifierSerializer
from api.nodes.views import NodeMixin, NodeContributorsList, NodeContributorDetail, NodeFilesList, NodeStorageProvidersList, NodeStorageProvider
from api.preprints.permissions import (
    PreprintPublishedOrAdmin,
    PreprintPublishedOrWrite,
    ModeratorIfNeverPublicWithdrawn,
    AdminOrPublic,
    ContributorDetailPermissions,
    PreprintFilesPermissions,
)
from api.nodes.permissions import (
    ContributorOrPublic,
)
from api.requests.permissions import PreprintRequestPermission
from api.requests.serializers import PreprintRequestSerializer, PreprintRequestCreateSerializer
from api.requests.views import PreprintRequestMixin
from api.base.metrics import MetricsViewMixin
from osf.metrics import PreprintDownload, PreprintView

class PreprintMixin(NodeMixin):
    serializer_class = PreprintSerializer
    preprint_lookup_url_kwarg = 'preprint_id'

    def get_preprint(self, check_object_permissions=True, ignore_404=False):
        qs = Preprint.objects.filter(guids___id=self.kwargs[self.preprint_lookup_url_kwarg], guids___id__isnull=False)
        try:
            preprint = qs.select_for_update().get() if check_select_for_update(self.request) else qs.select_related('node').get()
        except Preprint.DoesNotExist:
            if ignore_404:
                return
            raise NotFound

        if preprint.deleted is not None:
            raise NotFound

        # May raise a permission denied
        if check_object_permissions:
            self.check_object_permissions(self.request, preprint)

        return preprint


class PreprintList(MetricsViewMixin, JSONAPIBaseView, generics.ListCreateAPIView, PreprintFilterMixin):
    """The documentation for this endpoint can be found [here](https://developer.osf.io/#operation/preprints_list).
    """
    # These permissions are not checked for the list of preprints, permissions handled by the query
    permission_classes = (
        drf_permissions.IsAuthenticatedOrReadOnly,
        base_permissions.TokenHasScope,
        ContributorOrPublic,
    )

    parser_classes = (JSONAPIMultipleRelationshipsParser, JSONAPIMultipleRelationshipsParserForRegularJSON,)

    required_read_scopes = [CoreScopes.PREPRINTS_READ]
    required_write_scopes = [CoreScopes.PREPRINTS_WRITE]

    serializer_class = PreprintSerializer

    ordering = ('-created')
    ordering_fields = ('created', 'date_last_transitioned')
    view_category = 'preprints'
    view_name = 'preprint-list'
    metric_map = {
        'downloads': PreprintDownload,
        'views': PreprintView,
    }

    def get_serializer_class(self):
        if self.request.method == 'POST':
            return PreprintCreateSerializer
        else:
            return PreprintSerializer

    def get_default_queryset(self):
        auth = get_user_auth(self.request)
        auth_user = getattr(auth, 'user', None)

        # Permissions on the list objects are handled by the query
<<<<<<< HEAD
        return self.preprints_queryset(Preprint.objects.all(), auth_user)
=======
        public_only = self.metrics_requested
        queryset = self.preprints_queryset(Preprint.objects.all(), auth_user, public_only=public_only)
        # Use get_metrics_queryset to return an queryset with annotated metrics
        # iff ?metrics query param is present
        if self.metrics_requested:
            return self.get_metrics_queryset(queryset)
        else:
            return queryset
>>>>>>> 5c89ca4d

    # overrides ListAPIView
    def get_queryset(self):
        return self.get_queryset_from_request()

    # overrides MetricsViewMixin
    def get_annotated_queryset_with_metrics(self, queryset, metric_class, metric_name, after):
        return metric_class.get_top_by_count(
            qs=queryset,
            model_field='guids___id',
            metric_field='preprint_id',
            annotation=metric_name,
            after=after,
            size=None,
        )


<<<<<<< HEAD
class PreprintDetail(JSONAPIBaseView, generics.RetrieveUpdateAPIView, PreprintMixin, WaterButlerMixin):
=======
class PreprintDetail(MetricsViewMixin, JSONAPIBaseView, generics.RetrieveUpdateAPIView, PreprintMixin, WaterButlerMixin):
>>>>>>> 5c89ca4d
    """The documentation for this endpoint can be found [here](https://developer.osf.io/#operation/preprints_read).
    """
    permission_classes = (
        drf_permissions.IsAuthenticatedOrReadOnly,
        base_permissions.TokenHasScope,
        ModeratorIfNeverPublicWithdrawn,
        ContributorOrPublic,
        PreprintPublishedOrWrite,
    )
    parser_classes = (
        JSONAPIMultipleRelationshipsParser,
        JSONAPIMultipleRelationshipsParserForRegularJSON,
    )

    required_read_scopes = [CoreScopes.PREPRINTS_READ]
    required_write_scopes = [CoreScopes.PREPRINTS_WRITE]

    serializer_class = PreprintSerializer

    view_category = 'preprints'
    view_name = 'preprint-detail'
    metric_map = {
        'downloads': PreprintDownload,
        'views': PreprintView,
    }

    def add_metric_to_object(self, obj, metric_class, metric_name, after):
        count = metric_class.get_count_for_preprint(obj, after=after)
        setattr(obj, metric_name, count)
        return obj

<<<<<<< HEAD
=======
    def get_object(self):
        preprint = self.get_preprint()
        # If requested, add metrics to object
        if self.metrics_requested:
            self.add_metrics_to_object(preprint)
        return preprint

>>>>>>> 5c89ca4d
    def get_parser_context(self, http_request):
        """
        Tells parser that type is required in request
        """
        res = super(PreprintDetail, self).get_parser_context(http_request)
        res['legacy_type_allowed'] = True
        return res


class PreprintNodeRelationship(JSONAPIBaseView, generics.RetrieveUpdateAPIView, PreprintMixin):
    permission_classes = (
        drf_permissions.IsAuthenticatedOrReadOnly,
        base_permissions.TokenHasScope,
        ContributorOrPublic,
        PreprintPublishedOrWrite,
    )

    view_category = 'preprints'
    view_name = 'preprint-node-relationship'

    required_read_scopes = [CoreScopes.PREPRINTS_READ]
    required_write_scopes = [CoreScopes.PREPRINTS_WRITE]

    serializer_class = PreprintNodeRelationshipSerializer
    parser_classes = (JSONAPIOnetoOneRelationshipParser, JSONAPIOnetoOneRelationshipParserForRegularJSON, )

    def get_object(self):
        preprint = self.get_preprint()
        auth = get_user_auth(self.request)
        obj = {
            'data': {'id': preprint.node._id, 'type': 'linked_preprint_nodes'} if preprint.node and preprint.node.can_view(auth) else None,
            'self': preprint,
        }
        return obj


class PreprintCitationDetail(JSONAPIBaseView, generics.RetrieveAPIView, PreprintMixin):
    """The documentation for this endpoint can be found [here](https://developer.osf.io/#operation/preprints_citation_list).
    """
    permission_classes = (
        drf_permissions.IsAuthenticatedOrReadOnly,
        base_permissions.TokenHasScope,
    )

    required_read_scopes = [CoreScopes.PREPRINT_CITATIONS_READ]
    required_write_scopes = [CoreScopes.NULL]

    serializer_class = PreprintCitationSerializer
    view_category = 'preprints'
    view_name = 'preprint-citation'

    def get_object(self):
        preprint = self.get_preprint()
        auth = get_user_auth(self.request)

        if preprint.can_view(auth):
            return preprint.csl

        raise PermissionDenied if auth.user else NotAuthenticated


class PreprintCitationStyleDetail(JSONAPIBaseView, generics.RetrieveAPIView, PreprintMixin):
    """The documentation for this endpoint can be found [here](https://developer.osf.io/#operation/preprints_citation_read).
    """
    permission_classes = (
        drf_permissions.IsAuthenticatedOrReadOnly,
        base_permissions.TokenHasScope,
    )

    required_read_scopes = [CoreScopes.PREPRINT_CITATIONS_READ]
    required_write_scopes = [CoreScopes.NULL]

    serializer_class = NodeCitationStyleSerializer
    view_category = 'preprint'
    view_name = 'preprint-citation'

    def get_object(self):
        preprint = self.get_preprint()
        auth = get_user_auth(self.request)
        style = self.kwargs.get('style_id')

        if preprint.can_view(auth):
            try:
                citation = render_citation(node=preprint, style=style)
            except ValueError as err:  # style requested could not be found
                csl_name = re.findall('[a-zA-Z]+\.csl', str(err))[0]
                raise NotFound('{} is not a known style.'.format(csl_name))

            return {'citation': citation, 'id': style}

        raise PermissionDenied if auth.user else NotAuthenticated


class PreprintIdentifierList(IdentifierList, PreprintMixin):
    """List of identifiers for a specified preprint. *Read-only*.

    ##Identifier Attributes

    OSF Identifier entities have the "identifiers" `type`.

        name           type                   description
        ----------------------------------------------------------------------------
        category       string                 e.g. 'ark', 'doi'
        value          string                 the identifier value itself

    ##Links

        self: this identifier's detail page

    ##Relationships

    ###Referent

    The identifier is refers to this preprint.

    ##Actions

    *None*.

    ##Query Params

     Identifiers may be filtered by their category.

    #This Request/Response

    """

    permission_classes = (
        PreprintPublishedOrAdmin,
        drf_permissions.IsAuthenticatedOrReadOnly,
        base_permissions.TokenHasScope,
    )
    serializer_class = PreprintIdentifierSerializer
    required_read_scopes = [CoreScopes.IDENTIFIERS_READ]
    required_write_scopes = [CoreScopes.NULL]

    preprint_lookup_url_kwarg = 'preprint_id'

    view_category = 'preprints'
    view_name = 'identifier-list'

    # overrides IdentifierList
    def get_object(self, check_object_permissions=True):
        return self.get_preprint(check_object_permissions=check_object_permissions)


class PreprintContributorsList(NodeContributorsList, PreprintMixin):
    permission_classes = (
        AdminOrPublic,
        drf_permissions.IsAuthenticatedOrReadOnly,
        base_permissions.TokenHasScope,
        PreprintPublishedOrAdmin,
    )

    pagination_class = PreprintContributorPagination

    required_read_scopes = [CoreScopes.PREPRINT_CONTRIBUTORS_READ]
    required_write_scopes = [CoreScopes.PREPRINT_CONTRIBUTORS_WRITE]

    view_category = 'preprints'
    view_name = 'preprint-contributors'
    serializer_class = PreprintContributorsSerializer

    def get_default_queryset(self):
        preprint = self.get_preprint()
        return preprint.preprintcontributor_set.all().include('user__guids')

    # overrides NodeContributorsList
    def get_serializer_class(self):
        """
        Use NodeContributorDetailSerializer which requires 'id'
        """
        if self.request.method == 'PUT' or self.request.method == 'PATCH' or self.request.method == 'DELETE':
            return PreprintContributorDetailSerializer
        elif self.request.method == 'POST':
            return PreprintContributorsCreateSerializer
        else:
            return PreprintContributorsSerializer

    def get_resource(self):
        return self.get_preprint(ignore_404=True)

    # Overrides NodeContributorsList
    def build_query_from_field(self, field_name, operation):
        if field_name == 'permission':
            if operation['op'] != 'eq':
                raise InvalidFilterOperator(value=operation['op'], valid_operators=['eq'])
            # operation['value'] should be 'admin', 'write', or 'read'
            query_val = operation['value'].lower().strip()
            if query_val not in PERMISSIONS:
                raise InvalidFilterValue(value=operation['value'])
            return Q(user__in=self.get_resource().get_group(query_val).user_set.all())
        return super(PreprintContributorsList, self).build_query_from_field(field_name, operation)
<<<<<<< HEAD

    # Overrides NodeContributorsList
    def get_serializer_context(self):
        context = JSONAPIBaseView.get_serializer_context(self)
        context['resource'] = self.get_resource()
        context['default_email'] = 'preprint'
        return context


class PreprintContributorDetail(NodeContributorDetail, PreprintMixin):

=======

    # Overrides NodeContributorsList
    def get_serializer_context(self):
        context = JSONAPIBaseView.get_serializer_context(self)
        context['resource'] = self.get_resource()
        context['default_email'] = 'preprint'
        return context


class PreprintContributorDetail(NodeContributorDetail, PreprintMixin):

>>>>>>> 5c89ca4d
    permission_classes = (
        ContributorDetailPermissions,
        drf_permissions.IsAuthenticatedOrReadOnly,
        base_permissions.TokenHasScope,
    )

    view_category = 'preprints'
    view_name = 'preprint-contributor-detail'
    serializer_class = PreprintContributorDetailSerializer

    required_read_scopes = [CoreScopes.PREPRINT_CONTRIBUTORS_READ]
    required_write_scopes = [CoreScopes.PREPRINT_CONTRIBUTORS_WRITE]

    def get_resource(self):
        return self.get_preprint(ignore_404=True)

    # overrides RetrieveAPIView
    def get_object(self):
        preprint = self.get_preprint()
        user = self.get_user()
        # May raise a permission denied
        self.check_object_permissions(self.request, user)
        try:
            return preprint.preprintcontributor_set.get(user=user)
        except PreprintContributor.DoesNotExist:
            raise NotFound('{} cannot be found in the list of contributors.'.format(user))

    def get_serializer_context(self):
        context = JSONAPIBaseView.get_serializer_context(self)
        context['resource'] = self.get_preprint()
        context['default_email'] = 'preprint'
        return context


class PreprintActionList(JSONAPIBaseView, generics.ListCreateAPIView, ListFilterMixin, PreprintMixin):
    """Action List *Read-only*

    Actions represent state changes and/or comments on a reviewable object (e.g. a preprint)

    ##Action Attributes

        name                            type                                description
        ====================================================================================
        date_created                    iso8601 timestamp                   timestamp that the action was created
        date_modified                   iso8601 timestamp                   timestamp that the action was last modified
        from_state                      string                              state of the reviewable before this action was created
        to_state                        string                              state of the reviewable after this action was created
        comment                         string                              comment explaining the state change
        trigger                         string                              name of the trigger for this action

    ##Relationships

    ###Target
    Link to the object (e.g. preprint) this action acts on

    ###Provider
    Link to detail for the target object's provider

    ###Creator
    Link to the user that created this action

    ##Links
    - `self` -- Detail page for the current action

    ##Query Params

    + `page=<Int>` -- page number of results to view, default 1

    + `filter[<fieldname>]=<Str>` -- fields and values to filter the search results on.

    Actions may be filtered by their `id`, `from_state`, `to_state`, `date_created`, `date_modified`, `creator`, `provider`, `target`
    """
    permission_classes = (
        drf_permissions.IsAuthenticatedOrReadOnly,
        base_permissions.TokenHasScope,
        ReviewActionPermission,
    )

    required_read_scopes = [CoreScopes.ACTIONS_READ]
    required_write_scopes = [CoreScopes.ACTIONS_WRITE]

    parser_classes = (JSONAPIMultipleRelationshipsParser, JSONAPIMultipleRelationshipsParserForRegularJSON,)
    serializer_class = ReviewActionSerializer
    model_class = ReviewAction

    ordering = ('-created',)
    view_category = 'preprints'
    view_name = 'preprint-review-action-list'

    # overrides ListCreateAPIView
    def perform_create(self, serializer):
        target = serializer.validated_data['target']
        self.check_object_permissions(self.request, target)

        if not target.provider.is_reviewed:
            raise Conflict('{} is an unmoderated provider. If you are an admin, set up moderation by setting `reviews_workflow` at {}'.format(
                target.provider.name,
                absolute_reverse(
                    'providers:preprint-providers:preprint-provider-detail', kwargs={
                        'provider_id': target.provider._id,
                        'version': self.request.parser_context['kwargs']['version'],
                    },
                ),
            ))

        serializer.save(user=self.request.user)

    # overrides ListFilterMixin
    def get_default_queryset(self):
        return get_review_actions_queryset().filter(target_id=self.get_preprint().id)

    # overrides ListAPIView
    def get_queryset(self):
        return self.get_queryset_from_request()


class PreprintStorageProvidersList(NodeStorageProvidersList, PreprintMixin):
    permission_classes = (
        drf_permissions.IsAuthenticatedOrReadOnly,
        ContributorOrPublic,
        base_permissions.TokenHasScope,
        PreprintFilesPermissions,
    )

    required_read_scopes = [CoreScopes.PREPRINT_FILE_READ]
    required_write_scopes = [CoreScopes.PREPRINT_FILE_WRITE]

    serializer_class = PreprintStorageProviderSerializer
    view_category = 'preprints'
    view_name = 'preprint-storage-providers'

    def get_provider_item(self, provider):
        return NodeStorageProvider(provider, self.get_preprint())

    def get_queryset(self):
        # Preprints Providers restricted so only osfstorage is allowed
        return [
            self.get_provider_item('osfstorage'),
        ]


class PreprintFilesList(NodeFilesList, PreprintMixin):
    permission_classes = (
        drf_permissions.IsAuthenticatedOrReadOnly,
        base_permissions.TokenHasScope,
        PreprintFilesPermissions,
    )
    required_read_scopes = [CoreScopes.PREPRINT_FILE_READ]
    required_write_scopes = [CoreScopes.PREPRINT_FILE_WRITE]

    view_category = 'preprints'
    view_name = 'preprint-files'

    serializer_class = OsfStorageFileSerializer

    def get_queryset(self):
        self.kwargs[self.path_lookup_url_kwarg] = '/'
        self.kwargs[self.provider_lookup_url_kwarg] = 'osfstorage'
        return super(PreprintFilesList, self).get_queryset()

    def get_resource(self, check_object_permissions):
        return self.get_preprint(check_object_permissions=check_object_permissions)


class PreprintRequestListCreate(JSONAPIBaseView, generics.ListCreateAPIView, ListFilterMixin, PreprintRequestMixin):
    permission_classes = (
        drf_permissions.IsAuthenticatedOrReadOnly,
        base_permissions.TokenHasScope,
        PreprintRequestPermission,
    )

    required_read_scopes = [CoreScopes.PREPRINT_REQUESTS_READ]
    required_write_scopes = [CoreScopes.PREPRINT_REQUESTS_WRITE]

    parser_classes = (JSONAPIMultipleRelationshipsParser, JSONAPIMultipleRelationshipsParserForRegularJSON,)

    serializer_class = PreprintRequestSerializer

    view_category = 'preprint-requests'
    view_name = 'preprint-request-list'

    def get_serializer_class(self):
        if self.request.method == 'POST':
            return PreprintRequestCreateSerializer
        else:
            return PreprintRequestSerializer

    def get_default_queryset(self):
        return self.get_target().requests.all()

    def get_queryset(self):
        return self.get_queryset_from_request()<|MERGE_RESOLUTION|>--- conflicted
+++ resolved
@@ -121,9 +121,6 @@
         auth_user = getattr(auth, 'user', None)
 
         # Permissions on the list objects are handled by the query
-<<<<<<< HEAD
-        return self.preprints_queryset(Preprint.objects.all(), auth_user)
-=======
         public_only = self.metrics_requested
         queryset = self.preprints_queryset(Preprint.objects.all(), auth_user, public_only=public_only)
         # Use get_metrics_queryset to return an queryset with annotated metrics
@@ -132,7 +129,6 @@
             return self.get_metrics_queryset(queryset)
         else:
             return queryset
->>>>>>> 5c89ca4d
 
     # overrides ListAPIView
     def get_queryset(self):
@@ -150,11 +146,7 @@
         )
 
 
-<<<<<<< HEAD
-class PreprintDetail(JSONAPIBaseView, generics.RetrieveUpdateAPIView, PreprintMixin, WaterButlerMixin):
-=======
 class PreprintDetail(MetricsViewMixin, JSONAPIBaseView, generics.RetrieveUpdateAPIView, PreprintMixin, WaterButlerMixin):
->>>>>>> 5c89ca4d
     """The documentation for this endpoint can be found [here](https://developer.osf.io/#operation/preprints_read).
     """
     permission_classes = (
@@ -186,8 +178,6 @@
         setattr(obj, metric_name, count)
         return obj
 
-<<<<<<< HEAD
-=======
     def get_object(self):
         preprint = self.get_preprint()
         # If requested, add metrics to object
@@ -195,7 +185,6 @@
             self.add_metrics_to_object(preprint)
         return preprint
 
->>>>>>> 5c89ca4d
     def get_parser_context(self, http_request):
         """
         Tells parser that type is required in request
@@ -389,7 +378,6 @@
                 raise InvalidFilterValue(value=operation['value'])
             return Q(user__in=self.get_resource().get_group(query_val).user_set.all())
         return super(PreprintContributorsList, self).build_query_from_field(field_name, operation)
-<<<<<<< HEAD
 
     # Overrides NodeContributorsList
     def get_serializer_context(self):
@@ -401,19 +389,6 @@
 
 class PreprintContributorDetail(NodeContributorDetail, PreprintMixin):
 
-=======
-
-    # Overrides NodeContributorsList
-    def get_serializer_context(self):
-        context = JSONAPIBaseView.get_serializer_context(self)
-        context['resource'] = self.get_resource()
-        context['default_email'] = 'preprint'
-        return context
-
-
-class PreprintContributorDetail(NodeContributorDetail, PreprintMixin):
-
->>>>>>> 5c89ca4d
     permission_classes = (
         ContributorDetailPermissions,
         drf_permissions.IsAuthenticatedOrReadOnly,
