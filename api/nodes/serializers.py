--- conflicted
+++ resolved
@@ -196,7 +196,6 @@
     id = IDField(source='_id', required=True)
 
 
-<<<<<<< HEAD
 class JSONAPINodeContributorListSerializer(JSONAPIListSerializer):
     """
     List serializer for node contributors.
@@ -240,8 +239,6 @@
         type_ = 'contributors'
 
 
-=======
->>>>>>> b5ca4ba7
 class NodeContributorsSerializer(JSONAPISerializer):
     """ Separate from UserSerializer due to necessity to override almost every field as read only
     """
