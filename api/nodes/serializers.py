from django.db import connection

from api.base.exceptions import (
    Conflict, EndpointNotImplementedError,
    InvalidModelValueError,
    RelationshipPostMakesNoChanges,
)
from api.base.serializers import (
    VersionedDateTimeField, HideIfRegistration, IDField,
    JSONAPIRelationshipSerializer,
    JSONAPISerializer, LinksField,
    NodeFileHyperLinkField, RelationshipField,
    ShowIfVersion, TargetTypeField, TypeField,
    WaterbutlerLink, relationship_diff, BaseAPISerializer,
    HideIfWikiDisabled, ShowIfAdminScopeOrAnonymous,
)
from api.base.settings import ADDONS_FOLDER_CONFIGURABLE
from api.base.utils import (
    absolute_reverse, get_object_or_error,
    get_user_auth, is_truthy,
)
from api.taxonomies.serializers import TaxonomizableSerializerMixin
from django.apps import apps
from django.conf import settings
from django.core.exceptions import ValidationError
from framework.auth.core import Auth
from framework.exceptions import PermissionsError
from osf.models import Tag
from rest_framework import serializers as ser
from rest_framework import exceptions
from addons.base.exceptions import InvalidAuthError, InvalidFolderError
from addons.osfstorage.models import Region
from website.exceptions import NodeStateError
from osf.models import (
    Comment, DraftRegistration, Institution,
    RegistrationSchema, AbstractNode, PrivateLink,
)
from osf.models.external import ExternalAccount
from osf.models.licenses import NodeLicense
from osf.models.preprint import Preprint
from website.project import new_private_link
from website.project.metadata.schemas import LATEST_SCHEMA_VERSION
from website.project.metadata.utils import is_prereg_admin_not_project_admin
from website.project.model import NodeUpdateError
from osf.utils import permissions as osf_permissions


def get_or_add_license_to_serializer_context(serializer, node):
    """
    Returns license, and adds license to serializer context with format
    serializer.context['licenses'] = {<node_id>: <NodeLicenseRecord object>}

    Used for both node_license field and license relationship in the NodeSerializer.
    Prevents license from having to be fetched 2x per node.
    """
    license_context = serializer.context.get('licenses', {})
    if license_context and node._id in license_context:
        return license_context.get(node._id)
    else:
        license = node.license
        if license_context:
            license_context[node._id] = {}
            license_context[node._id] = license
        else:
            serializer.context['licenses'] = {}
            serializer.context['licenses'][node._id] = license
        return license


def get_institutions_to_add_remove(institutions, new_institutions):
    diff = relationship_diff(
        current_items={inst._id: inst for inst in institutions.all()},
        new_items={inst['_id']: inst for inst in new_institutions},
    )

    insts_to_add = []
    for inst_id in diff['add']:
        inst = Institution.load(inst_id)
        if not inst:
            raise exceptions.NotFound(detail='Institution with id "{}" was not found'.format(inst_id))
        insts_to_add.append(inst)

    return insts_to_add, diff['remove'].values()


def update_institutions(node, new_institutions, user, post=False):
    add, remove = get_institutions_to_add_remove(
        institutions=node.affiliated_institutions,
        new_institutions=new_institutions,
    )

    if post and not len(add):
        raise RelationshipPostMakesNoChanges

    if not post:
        for inst in remove:
            if not user.is_affiliated_with_institution(inst) and not node.has_permission(user, 'admin'):
                raise exceptions.PermissionDenied(
                    detail='User needs to be affiliated with {}'.format(inst.name),
                )
            node.remove_affiliated_institution(inst, user)

    for inst in add:
        if not user.is_affiliated_with_institution(inst):
            raise exceptions.PermissionDenied(
                detail='User needs to be affiliated with {}'.format(inst.name),
            )
        node.add_affiliated_institution(inst, user)


class RegionRelationshipField(RelationshipField):

    def to_internal_value(self, data):
        try:
            region_id = Region.objects.filter(_id=data).values_list('id', flat=True).get()
        except Region.DoesNotExist:
            raise exceptions.ValidationError(detail='Region {} is invalid.'.format(region_id))
        return {'region_id': region_id}


class NodeTagField(ser.Field):
    def to_representation(self, obj):
        if obj is not None:
            return obj.name
        return None

    def to_internal_value(self, data):
        return data


class NodeLicenseSerializer(BaseAPISerializer):

    copyright_holders = ser.ListField(allow_empty=True)
    year = ser.CharField(allow_blank=True)

    class Meta:
        type_ = 'node_licenses'

    def get_attribute(self, instance):
        """
        Returns node license and caches license in serializer context for optimization purposes.
        """
        return get_or_add_license_to_serializer_context(self, instance)


class NodeLicenseRelationshipField(RelationshipField):

    def lookup_attribute(self, obj, lookup_field):
        """
        Returns node license id and caches license in serializer context for optimization purposes.
        """
        license = get_or_add_license_to_serializer_context(self, obj)
        return license.node_license._id if getattr(license, 'node_license', None) else None

    def to_internal_value(self, license_id):
        node_license = NodeLicense.load(license_id)
        if node_license:
            return {'license_type': node_license}
        raise exceptions.NotFound('Unable to find specified license.')


class NodeCitationSerializer(JSONAPISerializer):
    id = IDField(read_only=True)
    title = ser.CharField(allow_blank=True, read_only=True)
    author = ser.ListField(read_only=True)
    publisher = ser.CharField(allow_blank=True, read_only=True)
    type = ser.CharField(allow_blank=True, read_only=True)
    doi = ser.CharField(allow_blank=True, read_only=True)

    links = LinksField({'self': 'get_absolute_url'})

    def get_absolute_url(self, obj):
        return obj['URL']

    class Meta:
        type_ = 'node-citation'

class NodeCitationStyleSerializer(JSONAPISerializer):

    id = ser.CharField(read_only=True)
    citation = ser.CharField(allow_blank=True, read_only=True)

    def get_absolute_url(self, obj):
        return obj['URL']

    class Meta:
        type_ = 'styled-citations'


def get_license_details(node, validated_data):
    license = node.license if isinstance(node, Preprint) else node.node_license

    license_id = license.node_license.license_id if license else None
    license_year = license.year if license else None
    license_holders = license.copyright_holders if license else []

    if 'license' in validated_data:
        license_year = validated_data['license'].get('year', license_year)
        license_holders = validated_data['license'].get('copyright_holders', license_holders)
    if 'license_type' in validated_data:
        license_id = validated_data['license_type'].license_id

    return {
        'id': license_id,
        'year': license_year,
        'copyrightHolders': license_holders,
    }

class NodeSerializer(TaxonomizableSerializerMixin, JSONAPISerializer):
    # TODO: If we have to redo this implementation in any of the other serializers, subclass ChoiceField and make it
    # handle blank choices properly. Currently DRF ChoiceFields ignore blank options, which is incorrect in this
    # instance
    filterable_fields = frozenset([
        'id',
        'title',
        'description',
        'public',
        'tags',
        'category',
        'date_created',
        'date_modified',
        'root',
        'parent',
        'contributors',
        'preprint',
        'subjects',
    ])

    non_anonymized_fields = [
        'id',
        'title',
        'description',
        'category',
        'date_created',
        'date_modified',
        'registration',
        'tags',
        'public',
        'license',
        'links',
        'children',
        'comments',
        'contributors',
        'files',
        'node_links',
        'parent',
        'root',
        'logs',
        'wikis',
        'subjects',
    ]

    id = IDField(source='_id', read_only=True)
    type = TypeField()

    category_choices = settings.NODE_CATEGORY_MAP.items()
    category_choices_string = ', '.join(["'{}'".format(choice[0]) for choice in category_choices])

    title = ser.CharField(required=True)
    description = ser.CharField(required=False, allow_blank=True, allow_null=True)
    category = ser.ChoiceField(choices=category_choices, help_text='Choices: ' + category_choices_string)
    date_created = VersionedDateTimeField(source='created', read_only=True)
    date_modified = VersionedDateTimeField(source='last_logged', read_only=True)
    registration = ser.BooleanField(read_only=True, source='is_registration')
    preprint = ser.SerializerMethodField()
    fork = ser.BooleanField(read_only=True, source='is_fork')
    collection = ser.BooleanField(read_only=True, source='is_collection')
    tags = ser.ListField(source='tag_names', child=ser.CharField(), required=False)
    access_requests_enabled = ShowIfVersion(ser.BooleanField(read_only=False, required=False), min_version='2.0', max_version='2.8')
    node_license = NodeLicenseSerializer(required=False, source='license')
    analytics_key = ShowIfAdminScopeOrAnonymous(ser.CharField(read_only=True, source='keenio_read_key'))
    template_from = ser.CharField(
        required=False, allow_blank=False, allow_null=False,
        help_text='Specify a node id for a node you would like to use as a template for the '
                  'new node. Templating is like forking, except that you do not copy the '
                  'files, only the project structure. Some information is changed on the top '
                  'level project by submitting the appropriate fields in the request body, '
                  'and some information will not change. By default, the description will '
                  'be cleared and the project will be made private.',
    )
    current_user_can_comment = ser.SerializerMethodField(help_text='Whether the current user is allowed to post comments')
    current_user_permissions = ser.SerializerMethodField(
        help_text='List of strings representing the permissions '
        'for the current user on this node.',
    )

    # Public is only write-able by admins--see update method
    public = ser.BooleanField(
        source='is_public', required=False,
        help_text='Nodes that are made public will give read-only access '
                  'to everyone. Private nodes require explicit read '
                  'permission. Write and admin access are the same for '
                  'public and private nodes. Administrators on a parent '
                  'node have implicit read permissions for all child nodes',
    )

    links = LinksField({'html': 'get_absolute_html_url'})
    # TODO: When we have osf_permissions.ADMIN permissions, make this writable for admins

    license = NodeLicenseRelationshipField(
        related_view='licenses:license-detail',
        related_view_kwargs={'license_id': '<license.node_license._id>'},
        read_only=False,
    )

    children = RelationshipField(
        related_view='nodes:node-children',
        related_view_kwargs={'node_id': '<_id>'},
        related_meta={'count': 'get_node_count'},
    )

    comments = RelationshipField(
        related_view='nodes:node-comments',
        related_view_kwargs={'node_id': '<_id>'},
        related_meta={'unread': 'get_unread_comments_count'},
        filter={'target': '<_id>'},
    )

    contributors = RelationshipField(
        related_view='nodes:node-contributors',
        related_view_kwargs={'node_id': '<_id>'},
        related_meta={'count': 'get_contrib_count'},
    )

    implicit_contributors = RelationshipField(
        related_view='nodes:node-implicit-contributors',
        related_view_kwargs={'node_id': '<_id>'},
        help_text='This feature is experimental and being tested. It may be deprecated.',
    )

    files = RelationshipField(
        related_view='nodes:node-storage-providers',
        related_view_kwargs={'node_id': '<_id>'},
    )

    settings = RelationshipField(
        related_view='nodes:node-settings',
        related_view_kwargs={'node_id': '<_id>'},
    )

    wikis = HideIfWikiDisabled(RelationshipField(
        related_view='nodes:node-wikis',
        related_view_kwargs={'node_id': '<_id>'},
    ))

    forked_from = RelationshipField(
        related_view=lambda n: 'registrations:registration-detail' if getattr(n, 'is_registration', False) else 'nodes:node-detail',
        related_view_kwargs={'node_id': '<forked_from_guid>'},
    )

    template_node = RelationshipField(
        related_view='nodes:node-detail',
        related_view_kwargs={'node_id': '<template_node._id>'},
    )

    forks = RelationshipField(
        related_view='nodes:node-forks',
        related_view_kwargs={'node_id': '<_id>'},
        related_meta={'count': 'get_forks_count'},
    )

    node_links = ShowIfVersion(
        RelationshipField(
            related_view='nodes:node-pointers',
            related_view_kwargs={'node_id': '<_id>'},
            related_meta={'count': 'get_pointers_count'},
            help_text='This feature is deprecated as of version 2.1. Use linked_nodes instead.',
        ), min_version='2.0', max_version='2.0',
    )

    linked_by_nodes = RelationshipField(
        related_view='nodes:node-linked-by-nodes',
        related_view_kwargs={'node_id': '<_id>'},
        related_meta={'count': 'get_linked_by_nodes_count'},
    )

    linked_by_registrations = RelationshipField(
        related_view='nodes:node-linked-by-registrations',
        related_view_kwargs={'node_id': '<_id>'},
        related_meta={'count': 'get_linked_by_registrations_count'},
    )

    parent = RelationshipField(
        related_view='nodes:node-detail',
        related_view_kwargs={'node_id': '<parent_id>'},
        filter_key='parent_node',
    )

    identifiers = RelationshipField(
        related_view='nodes:identifier-list',
        related_view_kwargs={'node_id': '<_id>'},
    )

    draft_registrations = HideIfRegistration(RelationshipField(
        related_view='nodes:node-draft-registrations',
        related_view_kwargs={'node_id': '<_id>'},
        related_meta={'count': 'get_draft_registration_count'},
    ))

    registrations = HideIfRegistration(RelationshipField(
        related_view='nodes:node-registrations',
        related_view_kwargs={'node_id': '<_id>'},
        related_meta={'count': 'get_registration_count'},
    ))

    region = RegionRelationshipField(
        related_view='regions:region-detail',
        related_view_kwargs={'region_id': 'get_region_id'},
        read_only=False,
    )

    affiliated_institutions = RelationshipField(
        related_view='nodes:node-institutions',
        related_view_kwargs={'node_id': '<_id>'},
        self_view='nodes:node-relationships-institutions',
        self_view_kwargs={'node_id': '<_id>'},
        read_only=False,
        many=True,
        required=False,
    )

    root = RelationshipField(
        related_view='nodes:node-detail',
        related_view_kwargs={'node_id': '<root._id>'},
    )

    logs = RelationshipField(
        related_view='nodes:node-logs',
        related_view_kwargs={'node_id': '<_id>'},
        related_meta={'count': 'get_logs_count'},
    )

    linked_nodes = RelationshipField(
        related_view='nodes:linked-nodes',
        related_view_kwargs={'node_id': '<_id>'},
        related_meta={'count': 'get_node_links_count'},
        self_view='nodes:node-pointer-relationship',
        self_view_kwargs={'node_id': '<_id>'},
        self_meta={'count': 'get_node_links_count'},
    )

    linked_registrations = RelationshipField(
        related_view='nodes:linked-registrations',
        related_view_kwargs={'node_id': '<_id>'},
        related_meta={'count': 'get_registration_links_count'},
        self_view='nodes:node-registration-pointer-relationship',
        self_view_kwargs={'node_id': '<_id>'},
        self_meta={'count': 'get_node_links_count'},
    )

    view_only_links = RelationshipField(
        related_view='nodes:node-view-only-links',
        related_view_kwargs={'node_id': '<_id>'},
    )

    citation = RelationshipField(
        related_view='nodes:node-citation',
        related_view_kwargs={'node_id': '<_id>'},
    )

    preprints = HideIfRegistration(RelationshipField(
        related_view='nodes:node-preprints',
        related_view_kwargs={'node_id': '<_id>'},
    ))

    def get_current_user_permissions(self, obj):
        if hasattr(obj, 'contrib_admin'):
            if obj.contrib_admin:
                return ['admin', 'write', 'read']
            elif obj.contrib_write:
                return ['write', 'read']
            else:
                return ['read']
        else:
            user = self.context['request'].user
            if user.is_anonymous:
                return ['read']
            permissions = obj.get_permissions(user=user)
            if not permissions:
                permissions = ['read']
            return permissions

    def get_current_user_can_comment(self, obj):
        user = self.context['request'].user
        auth = Auth(user if not user.is_anonymous else None)

        if hasattr(obj, 'contrib_read'):
            if obj.comment_level == 'public':
                return auth.logged_in and (
                    obj.is_public or
                    (auth.user and obj.contrib_read)
                )
            return obj.contrib_read or False
        else:
            return obj.can_comment(auth)

    def get_preprint(self, obj):
        # Whether the node has supplemental material for a preprint the user can view
        user = self.context['request'].user if not self.context['request'].user.is_anonymous else None
        return Preprint.objects.can_view(base_queryset=obj.preprints, user=user).exists()

    class Meta:
        type_ = 'nodes'

    def get_absolute_url(self, obj):
        return obj.get_absolute_url()

    # TODO: See if we can get the count filters into the filter rather than the serializer.

    def get_logs_count(self, obj):
        return obj.logs.count()

    def get_node_count(self, obj):
        auth = get_user_auth(self.context['request'])
        user_id = getattr(auth.user, 'id', None)
        with connection.cursor() as cursor:
            cursor.execute(
                """
                WITH RECURSIVE parents AS (
                  SELECT parent_id, child_id
                  FROM osf_noderelation
                  WHERE child_id = %s AND is_node_link IS FALSE
                UNION ALL
                  SELECT osf_noderelation.parent_id, parents.parent_id AS child_id
                  FROM parents JOIN osf_noderelation ON parents.PARENT_ID = osf_noderelation.child_id
                  WHERE osf_noderelation.is_node_link IS FALSE
                ), has_admin AS (SELECT * FROM osf_contributor WHERE (node_id IN (SELECT parent_id FROM parents) OR node_id = %s) AND user_id = %s AND admin IS TRUE LIMIT 1)
                SELECT DISTINCT
                  COUNT(child_id)
                FROM
                  osf_noderelation
                JOIN osf_abstractnode ON osf_noderelation.child_id = osf_abstractnode.id
                JOIN osf_contributor ON osf_abstractnode.id = osf_contributor.node_id
                LEFT JOIN osf_privatelink_nodes ON osf_abstractnode.id = osf_privatelink_nodes.abstractnode_id
                LEFT JOIN osf_privatelink ON osf_privatelink_nodes.privatelink_id = osf_privatelink.id
                WHERE parent_id = %s AND is_node_link IS FALSE
                AND osf_abstractnode.is_deleted IS FALSE
                AND (
                  osf_abstractnode.is_public
                  OR (TRUE IN (SELECT TRUE FROM has_admin))
                  OR (osf_contributor.user_id = %s AND osf_contributor.read IS TRUE)
                  OR (osf_privatelink.key = %s AND osf_privatelink.is_deleted = FALSE)
                );
            """, [obj.id, obj.id, user_id, obj.id, user_id, auth.private_key],
            )

            return int(cursor.fetchone()[0])

    def get_contrib_count(self, obj):
        return len(obj.contributors)

    def get_registration_count(self, obj):
        auth = get_user_auth(self.context['request'])
        registrations = [node for node in obj.registrations_all if node.can_view(auth)]
        return len(registrations)

    def get_draft_registration_count(self, obj):
        auth = get_user_auth(self.context['request'])
        if obj.has_permission(auth.user, osf_permissions.ADMIN):
            return obj.draft_registrations_active.count()

    def get_pointers_count(self, obj):
        return obj.linked_nodes.count()

    def get_node_links_count(self, obj):
        count = 0
        auth = get_user_auth(self.context['request'])
        for pointer in obj.linked_nodes.filter(is_deleted=False).exclude(type='osf.collection').exclude(type='osf.registration'):
            if pointer.can_view(auth):
                count += 1
        return count

    def get_registration_links_count(self, obj):
        count = 0
        auth = get_user_auth(self.context['request'])
        for pointer in obj.linked_nodes.filter(is_deleted=False, type='osf.registration').exclude(type='osf.collection'):
            if pointer.can_view(auth):
                count += 1
        return count

    def get_linked_by_nodes_count(self, obj):
        return obj._parents.filter(is_node_link=True, parent__is_deleted=False, parent__type='osf.node').count()

    def get_linked_by_registrations_count(self, obj):
        return obj._parents.filter(is_node_link=True, parent__type='osf.registration', parent__retraction__isnull=True).count()

    def get_forks_count(self, obj):
        return obj.forks.exclude(type='osf.registration').exclude(is_deleted=True).count()

    def get_unread_comments_count(self, obj):
        user = get_user_auth(self.context['request']).user
        node_comments = Comment.find_n_unread(user=user, node=obj, page='node')

        return {
            'node': node_comments,
        }

    def get_region_id(self, obj):
        try:
            # use the annotated value if possible
            region_id = obj.region
        except AttributeError:
            # use computed property if region annotation does not exist
            # i.e. after creating a node
            region_id = obj.osfstorage_region._id
        return region_id

    def create(self, validated_data):
        request = self.context['request']
        user = request.user
        Node = apps.get_model('osf.Node')
        tag_instances = []
        affiliated_institutions = None
        region_id = None
        if 'affiliated_institutions' in validated_data:
            affiliated_institutions = validated_data.pop('affiliated_institutions')
        if 'region_id' in validated_data:
            region_id = validated_data.pop('region_id')
        if 'tag_names' in validated_data:
            tags = validated_data.pop('tag_names')
            for tag in tags:
                tag_instance, created = Tag.objects.get_or_create(name=tag, defaults=dict(system=False))
                tag_instances.append(tag_instance)
        if 'template_from' in validated_data:
            template_from = validated_data.pop('template_from')
            template_node = Node.load(template_from)
            if template_node is None:
                raise exceptions.NotFound
            if not template_node.has_permission(user, 'read', check_parent=False):
                raise exceptions.PermissionDenied
            validated_data.pop('creator')
            changed_data = {template_from: validated_data}
            node = template_node.use_as_template(auth=get_user_auth(request), changes=changed_data)
        else:
            node = Node(**validated_data)
        try:
            node.save()
        except ValidationError as e:
            raise InvalidModelValueError(detail=e.messages[0])
        if affiliated_institutions:
            new_institutions = [{'_id': institution} for institution in affiliated_institutions]
            update_institutions(node, new_institutions, user, post=True)
            node.save()
        if len(tag_instances):
            for tag in tag_instances:
                node.tags.add(tag)
        if is_truthy(request.GET.get('inherit_contributors')) and validated_data['parent'].has_permission(user, 'write'):
            auth = get_user_auth(request)
            parent = validated_data['parent']
            contributors = []
            for contributor in parent.contributor_set.exclude(user=user):
                contributors.append({
                    'user': contributor.user,
                    'permissions': parent.get_permissions(contributor.user),
                    'visible': contributor.visible,
                })
                if not contributor.user.is_registered:
                    node.add_unregistered_contributor(
                        fullname=contributor.user.fullname, email=contributor.user.email, auth=auth,
                        permissions=parent.get_permissions(contributor.user), existing_user=contributor.user,
                    )
            node.add_contributors(contributors, auth=auth, log=True, save=True)
        if is_truthy(request.GET.get('inherit_subjects')) and validated_data['parent'].has_permission(user, 'write'):
            parent = validated_data['parent']
            node.subjects.add(parent.subjects.all())
            node.save()

        if not region_id:
            region_id = self.context.get('region_id')
        if region_id:
            node_settings = node.get_addon('osfstorage')
            node_settings.region_id = region_id
            node_settings.save()

        return node

    def update(self, node, validated_data):
        """Update instance with the validated data. Requires
        the request to be in the serializer context.
        """
        assert isinstance(node, AbstractNode), 'node must be a Node'
        user = self.context['request'].user
        auth = get_user_auth(self.context['request'])

        if validated_data:
            if 'tag_names' in validated_data:
                new_tags = set(validated_data.pop('tag_names', []))
                node.update_tags(new_tags, auth=auth)
            if 'region' in validated_data:
                validated_data.pop('region')
            if 'license_type' in validated_data or 'license' in validated_data:
                license_details = get_license_details(node, validated_data)
                validated_data['node_license'] = license_details
            if 'affiliated_institutions' in validated_data:
                institutions_list = validated_data.pop('affiliated_institutions')
                new_institutions = [{'_id': institution} for institution in institutions_list]

                update_institutions(node, new_institutions, user)
                node.save()
            if 'subjects' in validated_data:
                subjects = validated_data.pop('subjects', None)
                try:
                    node.set_subjects(subjects, auth)
                except PermissionsError as e:
                    raise exceptions.PermissionDenied(detail=e.message)
                except ValueError as e:
                    raise exceptions.ValidationError(detail=e.message)
                except NodeStateError as e:
                    raise exceptions.ValidationError(detail=e.message)

            try:
                node.update(validated_data, auth=auth)
            except ValidationError as e:
                raise InvalidModelValueError(detail=e.message)
            except PermissionsError:
                raise exceptions.PermissionDenied
            except NodeUpdateError as e:
                raise exceptions.ValidationError(detail=e.reason)
            except NodeStateError as e:
                raise InvalidModelValueError(detail=e.message)

        return node


class NodeAddonSettingsSerializerBase(JSONAPISerializer):
    class Meta:
        type_ = 'node_addons'

    id = ser.CharField(source='config.short_name', read_only=True)
    node_has_auth = ser.BooleanField(source='has_auth', read_only=True)
    configured = ser.BooleanField(read_only=True)
    external_account_id = ser.CharField(source='external_account._id', required=False, allow_null=True)
    folder_id = ser.CharField(required=False, allow_null=True)
    folder_path = ser.CharField(required=False, allow_null=True)

    # Forward-specific
    label = ser.CharField(required=False, allow_blank=True)
    url = ser.CharField(required=False, allow_blank=True)

    links = LinksField({
        'self': 'get_absolute_url',
    })

    def get_absolute_url(self, obj):
        kwargs = self.context['request'].parser_context['kwargs']
        if 'provider' not in kwargs or (obj and obj.config.short_name != kwargs.get('provider')):
            kwargs.update({'provider': obj.config.short_name})

        return absolute_reverse(
            'nodes:node-addon-detail',
            kwargs=kwargs,
        )

    def create(self, validated_data):
        auth = Auth(self.context['request'].user)
        node = self.context['view'].get_node()
        addon = self.context['request'].parser_context['kwargs']['provider']

        return node.get_or_add_addon(addon, auth=auth)

class ForwardNodeAddonSettingsSerializer(NodeAddonSettingsSerializerBase):

    def update(self, instance, validated_data):
        auth = Auth(self.context['request'].user)
        set_url = 'url' in validated_data
        set_label = 'label' in validated_data

        url_changed = False

        url = validated_data.get('url')
        label = validated_data.get('label')

        if set_url and not url and label:
            raise exceptions.ValidationError(detail='Cannot set label without url')

        if not instance:
            node = self.context['view'].get_node()
            instance = node.get_or_add_addon('forward', auth)

        if instance and instance.url:
            # url required, label optional
            if set_url and not url:
                instance.reset()
            elif set_url and url:
                instance.url = url
                url_changed = True
            if set_label:
                instance.label = label
        elif instance and not instance.url:
            instance.url = url
            instance.label = label
            url_changed = True

        instance.save()

        if url_changed:
            # add log here because forward architecture isn't great
            # TODO [OSF-6678]: clean this up
            instance.owner.add_log(
                action='forward_url_changed',
                params=dict(
                    node=instance.owner._id,
                    project=instance.owner.parent_id,
                    forward_url=instance.url,
                ),
                auth=auth,
                save=True,
            )

        return instance


class NodeAddonSettingsSerializer(NodeAddonSettingsSerializerBase):

    def check_for_update_errors(self, node_settings, folder_info, external_account_id):
        if (not node_settings.has_auth and folder_info and not external_account_id):
            raise Conflict('Cannot set folder without authorization')

    def get_account_info(self, data):
        try:
            external_account_id = data['external_account']['_id']
            set_account = True
        except KeyError:
            external_account_id = None
            set_account = False
        return set_account, external_account_id

    def get_folder_info(self, data, addon_name):
        try:
            folder_info = data['folder_id']
            set_folder = True
        except KeyError:
            folder_info = None
            set_folder = False

        if addon_name == 'googledrive':
            folder_id = folder_info
            try:
                folder_path = data['folder_path']
            except KeyError:
                folder_path = None

            if (folder_id or folder_path) and not (folder_id and folder_path):
                raise exceptions.ValidationError(detail='Must specify both folder_id and folder_path for {}'.format(addon_name))

            folder_info = {
                'id': folder_id,
                'path': folder_path,
            }
        return set_folder, folder_info

    def get_account_or_error(self, addon_name, external_account_id, auth):
            external_account = ExternalAccount.load(external_account_id)
            if not external_account:
                raise exceptions.NotFound('Unable to find requested account.')
            if not auth.user.external_accounts.filter(id=external_account.id).exists():
                raise exceptions.PermissionDenied('Requested action requires account ownership.')
            if external_account.provider != addon_name:
                raise Conflict('Cannot authorize the {} addon with an account for {}'.format(addon_name, external_account.provider))
            return external_account

    def should_call_set_folder(self, folder_info, instance, auth, node_settings):
        if (folder_info and not (   # If we have folder information to set
                instance and getattr(instance, 'folder_id', False) and (  # and the settings aren't already configured with this folder
                    instance.folder_id == folder_info or (hasattr(folder_info, 'get') and instance.folder_id == folder_info.get('id', False))
                )
        )):
            if auth.user._id != node_settings.user_settings.owner._id:  # And the user is allowed to do this
                raise exceptions.PermissionDenied('Requested action requires addon ownership.')
            return True
        return False

    def update(self, instance, validated_data):
        addon_name = instance.config.short_name
        if addon_name not in ADDONS_FOLDER_CONFIGURABLE:
            raise EndpointNotImplementedError('Requested addon not currently configurable via API.')

        auth = get_user_auth(self.context['request'])

        set_account, external_account_id = self.get_account_info(validated_data)
        set_folder, folder_info = self.get_folder_info(validated_data, addon_name)

        # Maybe raise errors
        self.check_for_update_errors(instance, folder_info, external_account_id)

        if instance and instance.configured and set_folder and not folder_info:
            # Enabled and configured, user requesting folder unset
            instance.clear_settings()
            instance.save()

        if instance and instance.has_auth and set_account and not external_account_id:
            # Settings authorized, User requesting deauthorization
            instance.deauthorize(auth=auth)  # clear_auth performs save
            return instance
        elif external_account_id:
            # Settings may or may not be authorized, user requesting to set instance.external_account
            account = self.get_account_or_error(addon_name, external_account_id, auth)
            if instance.external_account and external_account_id != instance.external_account._id:
                # Ensure node settings are deauthorized first, logs
                instance.deauthorize(auth=auth)
            instance.set_auth(account, auth.user)

        if set_folder and self.should_call_set_folder(folder_info, instance, auth, instance):
            # Enabled, user requesting to set folder
            try:
                instance.set_folder(folder_info, auth)
                instance.save()
            except InvalidFolderError:
                raise exceptions.NotFound('Unable to find requested folder.')
            except InvalidAuthError:
                raise exceptions.PermissionDenied('Addon credentials are invalid.')

        return instance


class NodeDetailSerializer(NodeSerializer):
    """
    Overrides NodeSerializer to make id required.
    """
    id = IDField(source='_id', required=True)
    current_user_is_contributor = ser.SerializerMethodField(help_text='Whether the current user is a contributor on this node.')

    def get_current_user_is_contributor(self, obj):
        user = self.context['request'].user
        user = None if user.is_anonymous else user
        return obj.is_contributor(user)


class NodeForksSerializer(NodeSerializer):

    category_choices = settings.NODE_CATEGORY_MAP.items()
    category_choices_string = ', '.join(["'{}'".format(choice[0]) for choice in category_choices])

    title = ser.CharField(required=False)
    category = ser.ChoiceField(read_only=True, choices=category_choices, help_text='Choices: ' + category_choices_string)
    forked_date = VersionedDateTimeField(read_only=True)

    def create(self, validated_data):
        node = validated_data.pop('node')
        fork_title = validated_data.pop('title', None)
        request = self.context['request']
        auth = get_user_auth(request)
        fork = node.fork_node(auth, title=fork_title)

        try:
            fork.save()
        except ValidationError as e:
            raise InvalidModelValueError(detail=e.message)

        return fork


class ContributorIDField(IDField):
    """ID field to use with the contributor resource. Contributor IDs have the form "<node-id>-<user-id>"."""

    def __init__(self, *args, **kwargs):
        kwargs['source'] = kwargs.pop('source', '_id')
        kwargs['help_text'] = kwargs.get('help_text', 'Unique contributor ID. Has the form "<node-id>-<user-id>". Example: "abc12-xyz34"')
        super(ContributorIDField, self).__init__(*args, **kwargs)

    def _get_node_id(self):
        return self.context['request'].parser_context['kwargs']['node_id']

    # override IDField
    def get_id(self, obj):
        node_id = self._get_node_id()
        user_id = obj._id
        return '{}-{}'.format(node_id, user_id)

    def to_representation(self, value):
        node_id = self._get_node_id()
        user_id = super(ContributorIDField, self).to_representation(value)
        return '{}-{}'.format(node_id, user_id)


class NodeContributorsSerializer(JSONAPISerializer):
    """ Separate from UserSerializer due to necessity to override almost every field as read only
    """
    non_anonymized_fields = ['bibliographic', 'permission']
    filterable_fields = frozenset([
        'id',
        'bibliographic',
        'permission',
        'index',
    ])

    id = IDField(source='_id', read_only=True)
    type = TypeField()
    index = ser.IntegerField(required=False, read_only=True, source='_order')

    bibliographic = ser.BooleanField(
        help_text='Whether the user will be included in citations for this node or not.',
        default=True,
    )
    permission = ser.ChoiceField(
        choices=osf_permissions.PERMISSIONS, required=False, allow_null=True,
        default=osf_permissions.reduce_permissions(osf_permissions.DEFAULT_CONTRIBUTOR_PERMISSIONS),
        help_text='User permission level. Must be "read", "write", or "admin". Defaults to "write".',
    )
    unregistered_contributor = ser.SerializerMethodField()

    links = LinksField({
        'self': 'get_absolute_url',
    })

    users = RelationshipField(
        related_view='users:user-detail',
        related_view_kwargs={'user_id': '<user._id>'},
        always_embed=True,
    )

    node = RelationshipField(
        related_view='nodes:node-detail',
        related_view_kwargs={'node_id': '<node._id>'},
    )

    class Meta:
        type_ = 'contributors'

    def get_absolute_url(self, obj):
        return absolute_reverse(
            'nodes:node-contributor-detail',
            kwargs={
                'user_id': obj.user._id,
                'node_id': self.context['request'].parser_context['kwargs']['node_id'],
                'version': self.context['request'].parser_context['kwargs']['version'],
            },
        )

    def get_unregistered_contributor(self, obj):
        # SerializerMethodField works for both Node and Preprint contributors
        if hasattr(obj, 'preprint'):
            unclaimed_records = obj.user.unclaimed_records.get(obj.preprint._id, None)
        else:
            unclaimed_records = obj.user.unclaimed_records.get(obj.node._id, None)
        if unclaimed_records:
            return unclaimed_records.get('name', None)


class NodeContributorsCreateSerializer(NodeContributorsSerializer):
    """
    Overrides NodeContributorsSerializer to add email, full_name, send_email, and non-required index and users field.
    """

    id = IDField(source='_id', required=False, allow_null=True)
    full_name = ser.CharField(required=False)
    email = ser.EmailField(required=False, source='user.email', write_only=True)
    index = ser.IntegerField(required=False, source='_order')

    users = RelationshipField(
        related_view='users:user-detail',
        related_view_kwargs={'user_id': '<user._id>'},
        always_embed=True,
        required=False,
    )

    email_preferences = ['default', 'false']

    def get_proposed_permissions(self, validated_data):
        return osf_permissions.expand_permissions(validated_data.get('permission')) or osf_permissions.DEFAULT_CONTRIBUTOR_PERMISSIONS

    def validate_data(self, node, user_id=None, full_name=None, email=None, index=None):
        if user_id and (full_name or email):
            raise Conflict(detail='Full name and/or email should not be included with a user ID.')
        if not user_id and not full_name:
            raise exceptions.ValidationError(detail='A user ID or full name must be provided to add a contributor.')
        if index > len(node.contributors):
            raise exceptions.ValidationError(detail='{} is not a valid contributor index for node with id {}'.format(index, node._id))

    def create(self, validated_data):
        id = validated_data.get('_id')
        email = validated_data.get('user', {}).get('email', None)
        index = None
        if '_order' in validated_data:
            index = validated_data.pop('_order')
        node = self.context['resource']
        auth = Auth(self.context['request'].user)
        full_name = validated_data.get('full_name')
        bibliographic = validated_data.get('bibliographic')
        send_email = self.context['request'].GET.get('send_email') or self.context['default_email']
        permissions = self.get_proposed_permissions(validated_data)

        self.validate_data(node, user_id=id, full_name=full_name, email=email, index=index)

        if send_email not in self.email_preferences:
            raise exceptions.ValidationError(detail='{} is not a valid email preference.'.format(send_email))

        try:
            contributor_dict = {'auth': auth, 'user_id': id, 'email': email, 'full_name': full_name, 'send_email': send_email,
            'bibliographic': bibliographic, 'index': index, 'save': True}

            contributor_dict['permissions'] = permissions
            contributor_obj = node.add_contributor_registered_or_not(
<<<<<<< HEAD
                **contributor_dict
=======
                auth=auth, user_id=id, email=email, full_name=full_name, send_email=send_email,
                permissions=permissions, bibliographic=bibliographic, index=index, save=True,
>>>>>>> caf1aab1
            )
        except ValidationError as e:
            raise exceptions.ValidationError(detail=e.messages[0])
        except ValueError as e:
            raise exceptions.NotFound(detail=e.args[0])
        return contributor_obj


class NodeContributorDetailSerializer(NodeContributorsSerializer):
    """
    Overrides node contributor serializer to add additional methods
    """
    id = IDField(required=True, source='_id')
    index = ser.IntegerField(required=False, read_only=False, source='_order')

    def update(self, instance, validated_data):
        index = None
        if '_order' in validated_data:
            index = validated_data.pop('_order')

        auth = Auth(self.context['request'].user)
        node = self.context['resource']

        if 'bibliographic' in validated_data:
            bibliographic = validated_data.get('bibliographic')
        else:
            bibliographic = node.get_visible(instance.user)
        permission = validated_data.get('permission') or instance.permission
        try:
            if index is not None:
                node.move_contributor(instance.user, auth, index, save=True)
            node.update_contributor(instance.user, permission, bibliographic, auth, save=True)
        except node.state_error as e:
            raise exceptions.ValidationError(detail=e.message)
        except ValueError as e:
            raise exceptions.ValidationError(detail=e.message)
        instance.refresh_from_db()
        return instance


class NodeLinksSerializer(JSONAPISerializer):

    id = IDField(source='_id')
    type = TypeField()
    target_type = TargetTypeField(target_type='nodes')

    # TODO: We don't show the title because the current user may not have access to this node. We may want to conditionally
    # include this field in the future.
    # title = ser.CharField(read_only=True, source='node.title', help_text='The title of the node that this Node Link '
    #                                                                      'points to')

    target_node = RelationshipField(
        related_view='nodes:node-detail',
        related_view_kwargs={'node_id': '<child._id>'},
        always_embed=True,

    )
    class Meta:
        type_ = 'node_links'

    links = LinksField({
        'self': 'get_absolute_url',
    })

    def get_absolute_url(self, obj):
        return absolute_reverse(
            'nodes:node-pointer-detail',
            kwargs={
                'node_link_id': obj._id,
                'node_id': self.context['request'].parser_context['kwargs']['node_id'],
                'version': self.context['request'].parser_context['kwargs']['version'],
            },
        )

    def create(self, validated_data):
        request = self.context['request']
        user = request.user
        auth = Auth(user)
        node = self.context['view'].get_node()
        target_node_id = validated_data['_id']
        pointer_node = AbstractNode.load(target_node_id)
        if not pointer_node or pointer_node.is_collection:
            raise InvalidModelValueError(
                source={'pointer': '/data/relationships/node_links/data/id'},
                detail='Target Node \'{}\' not found.'.format(target_node_id),
            )
        try:
            pointer = node.add_pointer(pointer_node, auth, save=True)
            return pointer
        except ValueError:
            raise InvalidModelValueError(
                source={'pointer': '/data/relationships/node_links/data/id'},
                detail='Target Node \'{}\' already pointed to by \'{}\'.'.format(target_node_id, node._id),
            )

    def update(self, instance, validated_data):
        pass


class NodeStorageProviderSerializer(JSONAPISerializer):
    id = ser.SerializerMethodField(read_only=True)
    kind = ser.CharField(read_only=True)
    name = ser.CharField(read_only=True)
    path = ser.CharField(read_only=True)
    node = ser.CharField(source='node_id', read_only=True)
    provider = ser.CharField(read_only=True)
    files = NodeFileHyperLinkField(
        related_view='nodes:node-files',
        related_view_kwargs={'node_id': '<node._id>', 'path': '<path>', 'provider': '<provider>'},
        kind='folder',
        never_embed=True,
    )
    links = LinksField({
        'upload': WaterbutlerLink(),
        'new_folder': WaterbutlerLink(kind='folder'),
        'storage_addons': 'get_storage_addons_url',
    })

    class Meta:
        type_ = 'files'

    @staticmethod
    def get_id(obj):
        return '{}:{}'.format(obj.node._id, obj.provider)

    def get_absolute_url(self, obj):
        return absolute_reverse(
            'nodes:node-provider-detail',
            kwargs={
                'node_id': obj.node._id,
                'provider': obj.provider,
                'version': self.context['request'].parser_context['kwargs']['version'],
            },
        )

    def get_storage_addons_url(self, obj):
        return absolute_reverse(
            'addons:addon-list',
            kwargs={
                'version': self.context['request'].parser_context['kwargs']['version'],
            },
            query_kwargs={
                'filter[categories]': 'storage',
            },
        )

class InstitutionRelated(JSONAPIRelationshipSerializer):
    id = ser.CharField(source='_id', required=False, allow_null=True)
    class Meta:
        type_ = 'institutions'


class NodeInstitutionsRelationshipSerializer(BaseAPISerializer):
    data = ser.ListField(child=InstitutionRelated())
    links = LinksField({
        'self': 'get_self_url',
        'html': 'get_related_url',
    })

    def get_self_url(self, obj):
        return obj['self'].institutions_relationship_url

    def get_related_url(self, obj):
        return obj['self'].institutions_url

    class Meta:
        type_ = 'institutions'

    def make_instance_obj(self, obj):
        return {
            'data': obj.affiliated_institutions.all(),
            'self': obj,
        }

    def update(self, instance, validated_data):
        node = instance['self']
        user = self.context['request'].user
        update_institutions(node, validated_data['data'], user)
        node.save()

        return self.make_instance_obj(node)

    def create(self, validated_data):
        instance = self.context['view'].get_object()
        user = self.context['request'].user
        node = instance['self']
        update_institutions(node, validated_data['data'], user, post=True)
        node.save()

        return self.make_instance_obj(node)


class RegistrationSchemaRelationshipField(RelationshipField):

    def to_internal_value(self, registration_schema_id):
        schema = get_object_or_error(RegistrationSchema, registration_schema_id, self.context['request'])
        if schema.schema_version != LATEST_SCHEMA_VERSION or not schema.active:
            raise exceptions.ValidationError('Registration supplement must be an active schema.')
        return {'registration_schema': schema}


class DraftRegistrationSerializer(JSONAPISerializer):

    id = IDField(source='_id', read_only=True)
    type = TypeField()
    registration_metadata = ser.DictField(required=False)
    datetime_initiated = VersionedDateTimeField(read_only=True)
    datetime_updated = VersionedDateTimeField(read_only=True)

    branched_from = RelationshipField(
        related_view='nodes:node-detail',
        related_view_kwargs={'node_id': '<branched_from._id>'},
    )

    initiator = RelationshipField(
        related_view='users:user-detail',
        related_view_kwargs={'user_id': '<initiator._id>'},
    )

    registration_schema = RegistrationSchemaRelationshipField(
        related_view='schemas:registration-schema-detail',
        related_view_kwargs={'schema_id': '<registration_schema._id>'},
        required=True,
        read_only=False,
    )

    links = LinksField({
        'html': 'get_absolute_url',
    })

    def get_absolute_url(self, obj):
        return obj.absolute_url

    def create(self, validated_data):
        initiator = get_user_auth(self.context['request']).user
        node = self.context['view'].get_node()
        metadata = validated_data.pop('registration_metadata', None)
        schema = validated_data.pop('registration_schema')

        draft = DraftRegistration.create_from_node(node=node, user=initiator, schema=schema)
        reviewer = is_prereg_admin_not_project_admin(self.context['request'], draft)

        if metadata:
            try:
                # Required fields are only required when creating the actual registration, not updating the draft.
                draft.validate_metadata(metadata=metadata, reviewer=reviewer, required_fields=False)
            except ValidationError as e:
                raise exceptions.ValidationError(e.message)
            draft.update_metadata(metadata)
            draft.save()
        return draft

    class Meta:
        type_ = 'draft_registrations'


class DraftRegistrationDetailSerializer(DraftRegistrationSerializer):
    """
    Overrides DraftRegistrationSerializer to make id and registration_metadata required.
    registration_supplement cannot be changed after draft has been created.

    Also makes registration_supplement read-only.
    """
    id = IDField(source='_id', required=True)
    registration_metadata = ser.DictField(required=True)

    registration_schema = RelationshipField(
        related_view='schemas:registration-schema-detail',
        related_view_kwargs={'schema_id': '<registration_schema._id>'},
    )

    def update(self, draft, validated_data):
        """
        Update draft instance with the validated metadata.
        """
        metadata = validated_data.pop('registration_metadata', None)
        reviewer = is_prereg_admin_not_project_admin(self.context['request'], draft)
        if metadata:
            try:
                # Required fields are only required when creating the actual registration, not updating the draft.
                draft.validate_metadata(metadata=metadata, reviewer=reviewer, required_fields=False)
            except ValidationError as e:
                raise exceptions.ValidationError(e.message)
            draft.update_metadata(metadata)
            draft.save()
        return draft


class NodeVOL(ser.Field):
    def to_representation(self, obj):
        if obj is not None:
            return obj._id
        return None

    def to_internal_value(self, data):
        return data


class NodeViewOnlyLinkSerializer(JSONAPISerializer):
    filterable_fields = frozenset([
        'anonymous',
        'name',
        'date_created',
    ])

    key = ser.CharField(read_only=True)
    id = IDField(source='_id', read_only=True)
    date_created = VersionedDateTimeField(source='created', read_only=True)
    anonymous = ser.BooleanField(required=False, default=False)
    name = ser.CharField(required=False, default='Shared project link')

    links = LinksField({
        'self': 'get_absolute_url',
    })

    creator = RelationshipField(
        related_view='users:user-detail',
        related_view_kwargs={'user_id': '<creator._id>'},
    )

    nodes = RelationshipField(
        related_view='view-only-links:view-only-link-nodes',
        related_view_kwargs={'link_id': '<_id>'},
        self_view='view-only-links:view-only-link-nodes-relationships',
        self_view_kwargs={'link_id': '<_id>'},
    )

    def create(self, validated_data):
        name = validated_data.pop('name')
        user = get_user_auth(self.context['request']).user
        anonymous = validated_data.pop('anonymous')
        node = self.context['view'].get_node()

        try:
            view_only_link = new_private_link(
                name=name,
                user=user,
                nodes=[node],
                anonymous=anonymous,
            )
        except ValidationError:
            raise exceptions.ValidationError('Invalid link name.')

        return view_only_link

    def get_absolute_url(self, obj):
        return absolute_reverse(
            'nodes:node-view-only-link-detail',
            kwargs={
                'link_id': obj._id,
                'node_id': self.context['request'].parser_context['kwargs']['node_id'],
                'version': self.context['request'].parser_context['kwargs']['version'],
            },
        )

    class Meta:
        type_ = 'view_only_links'


class NodeViewOnlyLinkUpdateSerializer(NodeViewOnlyLinkSerializer):
    """
    Overrides NodeViewOnlyLinkSerializer to not default name and anonymous on update.
    """
    name = ser.CharField(required=False)
    anonymous = ser.BooleanField(required=False)

    def update(self, link, validated_data):
        assert isinstance(link, PrivateLink), 'link must be a PrivateLink'

        name = validated_data.get('name')
        anonymous = validated_data.get('anonymous')

        if name:
            link.name = name
        if anonymous:
            link.anonymous = anonymous

        link.save()
        return link


class NodeSettingsSerializer(JSONAPISerializer):
    id = IDField(source='_id', read_only=True)
    type = TypeField()
    access_requests_enabled = ser.BooleanField()
    anyone_can_comment = ser.SerializerMethodField()
    anyone_can_edit_wiki = ser.SerializerMethodField()
    wiki_enabled = ser.SerializerMethodField()
    redirect_link_enabled = ser.SerializerMethodField()
    redirect_link_url = ser.SerializerMethodField()
    redirect_link_label = ser.SerializerMethodField()

    view_only_links = RelationshipField(
        related_view='nodes:node-view-only-links',
        related_view_kwargs={'node_id': '<_id>'},
    )

    links = LinksField({
        'self': 'get_absolute_url',
    })

    def get_anyone_can_comment(self, obj):
        return obj.comment_level == 'public'

    def get_wiki_enabled(self, obj):
        return self.context['wiki_addon'] is not None

    def get_anyone_can_edit_wiki(self, obj):
        wiki_addon = self.context['wiki_addon']
        return wiki_addon.is_publicly_editable if wiki_addon else None

    def get_redirect_link_enabled(self, obj):
        return self.context['forward_addon'] is not None

    def get_redirect_link_url(self, obj):
        forward_addon = self.context['forward_addon']
        return forward_addon.url if forward_addon else None

    def get_redirect_link_label(self, obj):
        forward_addon = self.context['forward_addon']
        return forward_addon.label if forward_addon else None

    def get_absolute_url(self, obj):
        return absolute_reverse(
            'nodes:node-settings',
            kwargs={
                'node_id': self.context['request'].parser_context['kwargs']['node_id'],
                'version': self.context['request'].parser_context['kwargs']['version'],
            },
        )

    class Meta:
        type_ = 'node-settings'


class NodeSettingsUpdateSerializer(NodeSettingsSerializer):
    anyone_can_comment = ser.BooleanField(write_only=True, required=False)
    wiki_enabled = ser.BooleanField(write_only=True, required=False)
    anyone_can_edit_wiki = ser.BooleanField(write_only=True, required=False)
    redirect_link_enabled = ser.BooleanField(write_only=True, required=False)
    redirect_link_url = ser.URLField(write_only=True, required=False)
    redirect_link_label = ser.CharField(max_length=50, write_only=True, required=False)

    def to_representation(self, instance):
        """
        Overriding to_representation allows using different serializers for the request and response.
        """
        context = self.context
        context['wiki_addon'] = instance.get_addon('wiki')
        context['forward_addon'] = instance.get_addon('forward')
        return NodeSettingsSerializer(instance=instance, context=context).data

    def update(self, obj, validated_data):
        user = self.context['request'].user
        auth = get_user_auth(self.context['request'])
        admin_only_field_names = [
            'access_requests_enabled',
            'anyone_can_comment',
            'anyone_can_edit_wiki',
            'wiki_enabled',
        ]

        if set(validated_data.keys()).intersection(set(admin_only_field_names)) and not obj.has_permission(user, 'admin'):
            raise exceptions.PermissionDenied

        self.update_node_fields(obj, validated_data, auth)
        self.update_wiki_fields(obj, validated_data, auth)
        self.update_forward_fields(obj, validated_data, auth)
        return obj

    def update_node_fields(self, obj, validated_data, auth):
        access_requests_enabled = validated_data.get('access_requests_enabled')
        anyone_can_comment = validated_data.get('anyone_can_comment')
        save_node = False

        if access_requests_enabled is not None:
            obj.set_access_requests_enabled(access_requests_enabled, auth=auth)
            save_node = True
        if anyone_can_comment is not None:
            obj.comment_level = 'public' if anyone_can_comment else 'private'
            save_node = True
        if save_node:
            obj.save()

    def update_wiki_fields(self, obj, validated_data, auth):
        wiki_enabled = validated_data.get('wiki_enabled')
        anyone_can_edit_wiki = validated_data.get('anyone_can_edit_wiki')
        wiki_addon = self.context['wiki_addon']

        if wiki_enabled is not None:
            wiki_addon = self.enable_or_disable_addon(obj, wiki_enabled, 'wiki', auth)

        if anyone_can_edit_wiki is not None:
            if not obj.is_public and anyone_can_edit_wiki:
                raise exceptions.ValidationError(detail='To allow all OSF users to edit the wiki, the project must be public.')
            if wiki_addon:
                try:
                    wiki_addon.set_editing(permissions=anyone_can_edit_wiki, auth=auth, log=True)
                except NodeStateError:
                    return
                wiki_addon.save()
            else:
                raise exceptions.ValidationError(detail='You must have the wiki enabled before changing wiki settings.')

    def update_forward_fields(self, obj, validated_data, auth):
        redirect_link_enabled = validated_data.get('redirect_link_enabled')
        redirect_link_url = validated_data.get('redirect_link_url')
        redirect_link_label = validated_data.get('redirect_link_label')

        save_forward = False
        forward_addon = self.context['forward_addon']

        if redirect_link_enabled is not None:
            if not redirect_link_url and redirect_link_enabled:
                raise exceptions.ValidationError(detail='You must include a redirect URL to enable a redirect.')
            forward_addon = self.enable_or_disable_addon(obj, redirect_link_enabled, 'forward', auth)

        if redirect_link_url is not None:
            if not forward_addon:
                raise exceptions.ValidationError(detail='You must first set redirect_link_enabled to True before specifying a redirect link URL.')
            forward_addon.url = redirect_link_url
            obj.add_log(
                action='forward_url_changed',
                params=dict(
                    node=obj._id,
                    project=obj.parent_id,
                    forward_url=redirect_link_url,
                ),
                auth=auth,
            )
            save_forward = True

        if redirect_link_label is not None:
            if not forward_addon:
                raise exceptions.ValidationError(detail='You must first set redirect_link_enabled to True before specifying a redirect link label.')
            forward_addon.label = redirect_link_label
            save_forward = True

        if save_forward:
            forward_addon.save()

    def enable_or_disable_addon(self, obj, should_enable, addon_name, auth):
        """
        Returns addon, if exists, otherwise returns None
        """
        addon = obj.get_or_add_addon(addon_name, auth=auth) if should_enable else obj.delete_addon(addon_name, auth)
        if type(addon) == bool:
            addon = None
        return addon<|MERGE_RESOLUTION|>--- conflicted
+++ resolved
@@ -1086,18 +1086,13 @@
             raise exceptions.ValidationError(detail='{} is not a valid email preference.'.format(send_email))
 
         try:
-            contributor_dict = {'auth': auth, 'user_id': id, 'email': email, 'full_name': full_name, 'send_email': send_email,
-            'bibliographic': bibliographic, 'index': index, 'save': True}
+            contributor_dict = {
+                'auth': auth, 'user_id': id, 'email': email, 'full_name': full_name, 'send_email': send_email,
+                'bibliographic': bibliographic, 'index': index, 'save': True,
+            }
 
             contributor_dict['permissions'] = permissions
-            contributor_obj = node.add_contributor_registered_or_not(
-<<<<<<< HEAD
-                **contributor_dict
-=======
-                auth=auth, user_id=id, email=email, full_name=full_name, send_email=send_email,
-                permissions=permissions, bibliographic=bibliographic, index=index, save=True,
->>>>>>> caf1aab1
-            )
+            contributor_obj = node.add_contributor_registered_or_not(**contributor_dict)
         except ValidationError as e:
             raise exceptions.ValidationError(detail=e.messages[0])
         except ValueError as e:
