--- conflicted
+++ resolved
@@ -3,11 +3,8 @@
 from website.models import Node
 from framework.auth.core import Auth
 from rest_framework import exceptions
-<<<<<<< HEAD
+from api.base.serializers import JSONAPISerializer, LinksFieldWIthSelfLink, Link, WaterbutlerLink, LinksField
 from api.base.serializers import JSONAPISerializer, LinksField, Link, WaterbutlerLink, Attribute, AttributeLinksField
-=======
-from api.base.serializers import JSONAPISerializer, LinksFieldWIthSelfLink, Link, WaterbutlerLink, LinksField
->>>>>>> 1ee19440
 
 
 class NodeSerializer(JSONAPISerializer):
@@ -31,14 +28,6 @@
     collection = ser.BooleanField(read_only=True, source='is_folder')
     dashboard = ser.BooleanField(read_only=True, source='is_dashboard')
 
-<<<<<<< HEAD
-    links = AttributeLinksField({
-        'html': 'get_absolute_url',
-        'children': Attribute('children', 'nodes', 'node_id', link_endpoint='nodes:node-detail', link_kwargs={'node_id': '<pk>'}),
-        'contributors': 'get_contributors',
-        'pointers': 'get_pointers',
-        'registrations': 'get_registrations',
-=======
     links = LinksFieldWIthSelfLink({'html': 'get_absolute_url'})
     # TODO: When we have 'admin' permissions, make this writable for admins
     public = ser.BooleanField(source='is_public', read_only=True,
@@ -49,14 +38,12 @@
                                                             'node have implicit read permissions for all child nodes',
                               )
 
-    relationships = LinksField({
+    relationships = AttributeLinksField({
         'children': {
             'links': {
                 'related': {
                     'href': Link('nodes:node-children', kwargs={'node_id': '<pk>'}),
-                    'meta': {
-                        'count': 'get_node_count'
-                    }
+                    'meta': Attribute('children', 'nodes', 'node_id')
                 }
             },
         },
@@ -90,7 +77,13 @@
                 }
             },
         },
->>>>>>> 1ee19440
+    })
+    links = AttributeLinksField({
+        'html': 'get_absolute_url',
+        'children': Attribute('children', 'nodes', 'node_id', link_endpoint='nodes:node-detail', link_kwargs={'node_id': '<pk>'}),
+        'contributors': 'get_contributors',
+        'pointers': 'get_pointers',
+        'registrations': 'get_registrations',
         'files': {
             'links': {
                 'related': Link('nodes:node-files', kwargs={'node_id': '<pk>'})
