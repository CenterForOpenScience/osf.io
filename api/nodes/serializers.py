from rest_framework import serializers as ser

from website.models import Node
from framework.auth.core import Auth
from rest_framework import exceptions
from api.base.serializers import JSONAPISerializer, LinksField, Link, WaterbutlerLink
from api.users.serializers import UserSerializer


class NodeSerializer(JSONAPISerializer):
    # TODO: If we have to redo this implementation in any of the other serializers, subclass ChoiceField and make it
    # handle blank choices properly. Currently DRF ChoiceFields ignore blank options, which is incorrect in this
    # instance
    category_choices = Node.CATEGORY_MAP.keys()
    category_choices_string = ', '.join(["'{}'".format(choice) for choice in category_choices])
    filterable_fields = frozenset(['title', 'description', 'public'])

    id = ser.CharField(read_only=True, source='_id')
    title = ser.CharField(required=True)
    description = ser.CharField(required=False, allow_blank=True, allow_null=True)
    category = ser.ChoiceField(choices=category_choices, help_text="Choices: " + category_choices_string)
    date_created = ser.DateTimeField(read_only=True)
    date_modified = ser.DateTimeField(read_only=True)
    tags = ser.SerializerMethodField(help_text='A dictionary that contains two lists of tags: '
                                               'user and system. Any tag that a user will define in the UI will be '
                                               'a user tag')

    links = LinksField({
        'html': 'get_absolute_url',
        'children': {
            'related': Link('nodes:node-children', kwargs={'node_id': '<pk>'}),
            'count': 'get_node_count',
        },
        'contributors': {
            'related': Link('nodes:node-contributors', kwargs={'node_id': '<pk>'}),
            'count': 'get_contrib_count',
        },
        'pointers': {
            'related': Link('nodes:node-pointers', kwargs={'node_id': '<pk>'}),
            'count': 'get_pointers_count',
        },
        'registrations': {
            'related': Link('nodes:node-registrations', kwargs={'node_id': '<pk>'}),
            'count': 'get_registration_count',
        },
        'files': {
            'related': Link('nodes:node-files', kwargs={'node_id': '<pk>'})
        },
<<<<<<< HEAD
        'logs': {
            'related': Link('nodes:node-logs', kwargs={'node_id': '<pk>'})
        },
=======
        'parent': {
            'self': Link('nodes:node-detail', kwargs={'node_id': '<parent_id>'})
        }
>>>>>>> e5976e84
    })
    properties = ser.SerializerMethodField(help_text='A dictionary of read-only booleans: registration, collection,'
                                                     'and dashboard. Collections are special nodes used by the Project '
                                                     'Organizer to, as you would imagine, organize projects. '
                                                     'A dashboard is a collection node that serves as the root of '
                                                     'Project Organizer collections. Every user will always have '
                                                     'one Dashboard')
    # TODO: When we have 'admin' permissions, make this writable for admins
    public = ser.BooleanField(source='is_public', read_only=True,
                              help_text='Nodes that are made public will give read-only access '
                                                            'to everyone. Private nodes require explicit read '
                                                            'permission. Write and admin access are the same for '
                                                            'public and private nodes. Administrators on a parent '
                                                            'node have implicit read permissions for all child nodes',
                              )
    # TODO: finish me

    class Meta:
        type_ = 'nodes'

    def get_absolute_url(self, obj):
        return obj.absolute_url

    # TODO: See if we can get the count filters into the filter rather than the serializer.

    def get_user_auth(self, request):
        user = request.user
        if user.is_anonymous():
            auth = Auth(None)
        else:
            auth = Auth(user)
        return auth

    def get_node_count(self, obj):
        auth = self.get_user_auth(self.context['request'])
        nodes = [node for node in obj.nodes if node.can_view(auth) and node.primary]
        return len(nodes)

    def get_contrib_count(self, obj):
        return len(obj.contributors)

    def get_registration_count(self, obj):
        auth = self.get_user_auth(self.context['request'])
        registrations = [node for node in obj.node__registrations if node.can_view(auth)]
        return len(registrations)

    def get_pointers_count(self, obj):
        return len(obj.nodes_pointer)

    @staticmethod
    def get_properties(obj):
        ret = {
            'registration': obj.is_registration,
            'collection': obj.is_folder,
            'dashboard': obj.is_dashboard,
        }
        return ret

    @staticmethod
    def get_tags(obj):
        ret = {
            'system': [tag._id for tag in obj.system_tags],
            'user': [tag._id for tag in obj.tags],
        }
        return ret

    def create(self, validated_data):
        node = Node(**validated_data)
        node.save()
        return node

    def update(self, instance, validated_data):
        """Update instance with the validated data. Requires
        the request to be in the serializer context.
        """
        assert isinstance(instance, Node), 'instance must be a Node'
        for attr, value in validated_data.items():
            setattr(instance, attr, value)
        instance.save()
        return instance


class NodePointersSerializer(JSONAPISerializer):

    id = ser.CharField(read_only=True, source='_id')
    node_id = ser.CharField(source='node._id', help_text='The ID of the node that this pointer points to')
    title = ser.CharField(read_only=True, source='node.title', help_text='The title of the node that this pointer '
                                                                         'points to')
    class Meta:
        type_ = 'pointers'

    links = LinksField({
        'html': 'get_absolute_url',
    })

    def get_absolute_url(self, obj):
        pointer_node = Node.load(obj.node._id)
        return pointer_node.absolute_url

    def create(self, validated_data):
        request = self.context['request']
        user = request.user
        auth = Auth(user)
        node = self.context['view'].get_node()
        pointer_node = Node.load(validated_data['node']['_id'])
        if not pointer_node:
            raise exceptions.NotFound('Node not found.')
        try:
            pointer = node.add_pointer(pointer_node, auth, save=True)
            return pointer
        except ValueError:
            raise exceptions.ValidationError('Pointer to node {} already in list'.format(pointer_node._id))

    def update(self, instance, validated_data):
        pass


class NodeFilesSerializer(JSONAPISerializer):

    id = ser.CharField(read_only=True, source='_id')
    provider = ser.CharField(read_only=True)
    path = ser.CharField(read_only=True)
    item_type = ser.CharField(read_only=True)
    name = ser.CharField(read_only=True)
    metadata = ser.DictField(read_only=True)

    class Meta:
        type_ = 'files'

    links = LinksField({
        'self': WaterbutlerLink(kwargs={'node_id': '<node_id>'}),
        'self_methods': 'valid_self_link_methods',
        'related': Link('nodes:node-files', kwargs={'node_id': '<node_id>'},
                        query_kwargs={'path': '<path>', 'provider': '<provider>'}),
    })

    @staticmethod
    def valid_self_link_methods(obj):
        return obj['valid_self_link_methods']

    def create(self, validated_data):
        # TODO
        pass

    def update(self, instance, validated_data):
        # TODO
        pass

class NodeLogSerializer(JSONAPISerializer):
    filterable_fields = frozenset([
        'date',
        'id',
        'api_key',
        'action',
        'version',
        'name',
        ])

    date = ser.DateTimeField(read_only=True)
    id = ser.CharField(read_only=True, source='_id')
    api_key = ser.CharField(read_only=True)
    action = ser.CharField(read_only=True)
    version = ser.CharField(read_only=True, source='_version')
    name = ser.CharField(read_only=True, source='_name')

    class Meta:
        type_ = 'logs'

    links = LinksField({
        'self': 'get_absolute_api_v2_url',
        'user': {
            'self': Link('users:user-detail', kwargs={'user_id': '<user_id>'})
        }
    })

    def absolute_url(self, obj):
        return obj.absolute_url

    def get_absolute_api_v2_url(self, obj):
        pointer_node = Node.load(obj.node._id)
        return pointer_node.absolute_api_v2_url


<|MERGE_RESOLUTION|>--- conflicted
+++ resolved
@@ -46,15 +46,14 @@
         'files': {
             'related': Link('nodes:node-files', kwargs={'node_id': '<pk>'})
         },
-<<<<<<< HEAD
+
         'logs': {
             'related': Link('nodes:node-logs', kwargs={'node_id': '<pk>'})
         },
-=======
+
         'parent': {
             'self': Link('nodes:node-detail', kwargs={'node_id': '<parent_id>'})
         }
->>>>>>> e5976e84
     })
     properties = ser.SerializerMethodField(help_text='A dictionary of read-only booleans: registration, collection,'
                                                      'and dashboard. Collections are special nodes used by the Project '
