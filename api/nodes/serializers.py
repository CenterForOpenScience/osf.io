from rest_framework import serializers as ser
from rest_framework import exceptions

from modularodm import Q
from modularodm.exceptions import ValidationValueError

from framework.auth.core import Auth
from framework.exceptions import PermissionsError

from website.models import Node, User, Comment, Institution
from website.exceptions import NodeStateError, UserNotAffiliatedError
from website.util import permissions as osf_permissions
from website.project.model import NodeUpdateError

from api.base.utils import get_object_or_error, absolute_reverse
from api.base.serializers import (JSONAPISerializer, WaterbutlerLink, NodeFileHyperLinkField, IDField, TypeField,
                                  TargetTypeField, JSONAPIListField, LinksField, RelationshipField, DevOnly,
                                  HideIfRegistration)
from api.base.exceptions import InvalidModelValueError


class NodeTagField(ser.Field):
    def to_representation(self, obj):
        if obj is not None:
            return obj._id
        return None

    def to_internal_value(self, data):
        return data


class NodeSerializer(JSONAPISerializer):
    # TODO: If we have to redo this implementation in any of the other serializers, subclass ChoiceField and make it
    # handle blank choices properly. Currently DRF ChoiceFields ignore blank options, which is incorrect in this
    # instance
    filterable_fields = frozenset([
        'id',
        'title',
        'description',
        'public',
        'tags',
        'category',
        'date_created',
        'date_modified',
        'registration',
        'root',
        'parent'
    ])

    non_anonymized_fields = [
        'id',
        'title',
        'description',
        'category',
        'date_created',
        'date_modified',
        'registration',
        'tags',
        'public',
        'links',
        'children',
        'comments',
        'contributors',
        'files',
        'node_links',
        'parent',
        'root',
        'logs',
    ]

    id = IDField(source='_id', read_only=True)
    type = TypeField()

    category_choices = Node.CATEGORY_MAP.keys()
    category_choices_string = ', '.join(["'{}'".format(choice) for choice in category_choices])

    title = ser.CharField(required=True)
    description = ser.CharField(required=False, allow_blank=True, allow_null=True)
    category = ser.ChoiceField(choices=category_choices, help_text="Choices: " + category_choices_string)
    date_created = ser.DateTimeField(read_only=True)
    date_modified = ser.DateTimeField(read_only=True)
    registration = ser.BooleanField(read_only=True, source='is_registration')
    fork = ser.BooleanField(read_only=True, source='is_fork')
    collection = DevOnly(ser.BooleanField(read_only=True, source='is_folder'))
    dashboard = ser.BooleanField(read_only=True, source='is_dashboard')
    tags = JSONAPIListField(child=NodeTagField(), required=False)
    template_from = ser.CharField(required=False, allow_blank=False, allow_null=False,
                                  help_text='Specify a node id for a node you would like to use as a template for the '
                                            'new node. Templating is like forking, except that you do not copy the '
                                            'files, only the project structure. Some information is changed on the top '
                                            'level project by submitting the appropriate fields in the request body, '
                                            'and some information will not change. By default, the description will '
                                            'be cleared and the project will be made private.')
    current_user_permissions = ser.SerializerMethodField(help_text='List of strings representing the permissions '
                                                                   'for the current user on this node.')

    # Public is only write-able by admins--see update method
    public = ser.BooleanField(source='is_public', required=False,
                              help_text='Nodes that are made public will give read-only access '
                                        'to everyone. Private nodes require explicit read '
                                        'permission. Write and admin access are the same for '
                                        'public and private nodes. Administrators on a parent '
                                        'node have implicit read permissions for all child nodes')

    links = LinksField({'html': 'get_absolute_html_url'})
    # TODO: When we have osf_permissions.ADMIN permissions, make this writable for admins

    children = RelationshipField(
        related_view='nodes:node-children',
        related_view_kwargs={'node_id': '<pk>'},
        related_meta={'count': 'get_node_count'},
    )

    comments = RelationshipField(
        related_view='nodes:node-comments',
        related_view_kwargs={'node_id': '<pk>'},
        related_meta={'unread': 'get_unread_comments_count'})

    contributors = RelationshipField(
        related_view='nodes:node-contributors',
        related_view_kwargs={'node_id': '<pk>'},
        related_meta={'count': 'get_contrib_count'},
    )

    files = RelationshipField(
        related_view='nodes:node-providers',
        related_view_kwargs={'node_id': '<pk>'}
    )

    forked_from = RelationshipField(
        related_view='nodes:node-detail',
        related_view_kwargs={'node_id': '<forked_from_id>'}
    )

    node_links = DevOnly(RelationshipField(
        related_view='nodes:node-pointers',
        related_view_kwargs={'node_id': '<pk>'},
        related_meta={'count': 'get_pointers_count'},
    ))

    parent = RelationshipField(
        related_view='nodes:node-detail',
        related_view_kwargs={'node_id': '<parent_node._id>'},
        filter_key='parent_node'
    )

    registrations = DevOnly(HideIfRegistration(RelationshipField(
        related_view='nodes:node-registrations',
        related_view_kwargs={'node_id': '<pk>'},
        related_meta={'count': 'get_registration_count'}
    )))

    primary_institution = RelationshipField(
        related_view='nodes:node-institution-detail',
        related_view_kwargs={'node_id': '<pk>'},
        self_view='nodes:node-relationships-institution',
        self_view_kwargs={'node_id': '<pk>'}
    )

    root = RelationshipField(
        related_view='nodes:node-detail',
        related_view_kwargs={'node_id': '<root._id>'}
    )

    logs = RelationshipField(
        related_view='nodes:node-logs',
        related_view_kwargs={'node_id': '<pk>'},
    )

    def get_current_user_permissions(self, obj):
        user = self.context['request'].user
        if user.is_anonymous():
            return ['read']
        permissions = obj.get_permissions(user=user)
        if not permissions:
            permissions = ['read']
        return permissions

    class Meta:
        type_ = 'nodes'

    def get_absolute_url(self, obj):
        return obj.get_absolute_url()

    # TODO: See if we can get the count filters into the filter rather than the serializer.

    def get_user_auth(self, request):
        user = request.user
        if user.is_anonymous():
            auth = Auth(None)
        else:
            auth = Auth(user)
        return auth

    def get_node_count(self, obj):
        auth = self.get_user_auth(self.context['request'])
        nodes = [node for node in obj.nodes if node.can_view(auth) and node.primary and not node.is_deleted]
        return len(nodes)

    def get_contrib_count(self, obj):
        return len(obj.contributors)

    def get_registration_count(self, obj):
        auth = self.get_user_auth(self.context['request'])
        registrations = [node for node in obj.node__registrations if node.can_view(auth)]
        return len(registrations)

    def get_pointers_count(self, obj):
        return len(obj.nodes_pointer)

    def get_unread_comments_count(self, obj):
        user = self.get_user_auth(self.context['request']).user
        node_comments = Comment.find_n_unread(user=user, node=obj, page='node')

        return {
            'node': node_comments
        }

    def create(self, validated_data):
        if 'template_from' in validated_data:
            request = self.context['request']
            user = request.user
            template_from = validated_data.pop('template_from')
            template_node = Node.load(key=template_from)
            if template_node is None:
                raise exceptions.NotFound
            if not template_node.has_permission(user, 'read', check_parent=False):
                raise exceptions.PermissionDenied

            validated_data.pop('creator')
            changed_data = {template_from: validated_data}
            node = template_node.use_as_template(auth=self.get_user_auth(request), changes=changed_data)
        else:
            node = Node(**validated_data)
        try:
            node.save()
        except ValidationValueError as e:
            raise InvalidModelValueError(detail=e.message)
        return node

    def update(self, node, validated_data):
        """Update instance with the validated data. Requires
        the request to be in the serializer context.
        """
        assert isinstance(node, Node), 'node must be a Node'
        auth = self.get_user_auth(self.context['request'])
        old_tags = set([tag._id for tag in node.tags])
        if 'tags' in validated_data:
            current_tags = set(validated_data.get('tags'))
            del validated_data['tags']
        elif self.partial:
            current_tags = set(old_tags)
        else:
            current_tags = set()

        for new_tag in (current_tags - old_tags):
            node.add_tag(new_tag, auth=auth)
        for deleted_tag in (old_tags - current_tags):
            node.remove_tag(deleted_tag, auth=auth)

        if validated_data:
            try:
                node.update(validated_data, auth=auth)
            except ValidationValueError as e:
                raise InvalidModelValueError(detail=e.message)
            except PermissionsError:
                raise exceptions.PermissionDenied
            except NodeUpdateError as e:
<<<<<<< HEAD
                raise ValidationError(detail=e.reason)
            except NodeStateError as e:
                raise InvalidModelValueError(detail=e.message)
=======
                raise exceptions.ValidationError(detail=e.reason)
>>>>>>> eb7b6f88

        return node


class NodeDetailSerializer(NodeSerializer):
    """
    Overrides NodeSerializer to make id required.
    """
    id = IDField(source='_id', required=True)


class NodeContributorsSerializer(JSONAPISerializer):
    """ Separate from UserSerializer due to necessity to override almost every field as read only
    """
    non_anonymized_fields = ['bibliographic', 'permission']
    filterable_fields = frozenset([
        'id',
        'bibliographic',
        'permission'
    ])

    id = IDField(source='_id', required=True)
    type = TypeField()

    bibliographic = ser.BooleanField(help_text='Whether the user will be included in citations for this node or not.',
                                     default=True)
    permission = ser.ChoiceField(choices=osf_permissions.PERMISSIONS, required=False, allow_null=True,
                                 default=osf_permissions.reduce_permissions(osf_permissions.DEFAULT_CONTRIBUTOR_PERMISSIONS),
                                 help_text='User permission level. Must be "read", "write", or "admin". Defaults to "write".')

    links = LinksField({
        'self': 'get_absolute_url'
    })

    users = RelationshipField(
        related_view='users:user-detail',
        related_view_kwargs={'user_id': '<pk>'},
        always_embed=True
    )

    class Meta:
        type_ = 'contributors'

    def get_absolute_url(self, obj):
        node_id = self.context['request'].parser_context['kwargs']['node_id']
        return absolute_reverse(
            'nodes:node-contributor-detail',
            kwargs={
                'node_id': node_id,
                'user_id': obj._id
            }
        )


class NodeContributorsCreateSerializer(NodeContributorsSerializer):
    """
    Overrides NodeContributorsSerializer to add target_type field
    """
    target_type = TargetTypeField(target_type='users')

    def create(self, validated_data):
        auth = Auth(self.context['request'].user)
        node = self.context['view'].get_node()
        contributor = get_object_or_error(User, validated_data['_id'], display_name='user')
        # Node object checks for contributor existence but can still change permissions anyway
        if contributor in node.contributors:
            raise exceptions.ValidationError('{} is already a contributor'.format(contributor.fullname))

        bibliographic = validated_data['bibliographic']
        permissions = osf_permissions.expand_permissions(validated_data.get('permission')) or osf_permissions.DEFAULT_CONTRIBUTOR_PERMISSIONS
        node.add_contributor(contributor=contributor, auth=auth, visible=bibliographic, permissions=permissions, save=True)
        contributor.permission = osf_permissions.reduce_permissions(node.get_permissions(contributor))
        contributor.bibliographic = node.get_visible(contributor)
        contributor.node_id = node._id
        return contributor


class NodeContributorDetailSerializer(NodeContributorsSerializer):
    """
    Overrides node contributor serializer to add additional methods
    """

    def update(self, instance, validated_data):
        contributor = instance
        auth = Auth(self.context['request'].user)
        node = self.context['view'].get_node()

        visible = validated_data.get('bibliographic')
        permission = validated_data.get('permission')
        try:
            node.update_contributor(contributor, permission, visible, auth, save=True)
        except NodeStateError as e:
            raise exceptions.ValidationError(detail=e.message)
        contributor.permission = osf_permissions.reduce_permissions(node.get_permissions(contributor))
        contributor.bibliographic = node.get_visible(contributor)
        contributor.node_id = node._id
        return contributor


class NodeLinksSerializer(JSONAPISerializer):

    id = IDField(source='_id')
    type = TypeField()
    target_type = TargetTypeField(target_type='nodes')

    # TODO: We don't show the title because the current user may not have access to this node. We may want to conditionally
    # include this field in the future.
    # title = ser.CharField(read_only=True, source='node.title', help_text='The title of the node that this Node Link '
    #                                                                      'points to')

    target_node = RelationshipField(
        related_view='nodes:node-detail',
        related_view_kwargs={'node_id': '<pk>'},
        always_embed=True

    )
    class Meta:
        type_ = 'node_links'

    links = LinksField({
        'self': 'get_absolute_url'
    })

    def get_absolute_url(self, obj):
        node_id = self.context['request'].parser_context['kwargs']['node_id']
        return absolute_reverse(
            'nodes:node-pointer-detail',
            kwargs={
                'node_id': node_id,
                'node_link_id': obj._id
            }
        )

    def create(self, validated_data):
        request = self.context['request']
        user = request.user
        auth = Auth(user)
        node = self.context['view'].get_node()
        target_node_id = validated_data['_id']
        pointer_node = Node.load(target_node_id)
        if not pointer_node or pointer_node.is_folder:
            raise InvalidModelValueError(
                source={'pointer': '/data/relationships/node_links/data/id'},
                detail='Target Node \'{}\' not found.'.format(target_node_id)
            )
        try:
            pointer = node.add_pointer(pointer_node, auth, save=True)
            return pointer
        except ValueError:
            raise InvalidModelValueError(
                source={'pointer': '/data/relationships/node_links/data/id'},
                detail='Target Node \'{}\' already pointed to by \'{}\'.'.format(target_node_id, node._id)
            )

    def update(self, instance, validated_data):
        pass


class NodeProviderSerializer(JSONAPISerializer):
    id = ser.SerializerMethodField(read_only=True)
    kind = ser.CharField(read_only=True)
    name = ser.CharField(read_only=True)
    path = ser.CharField(read_only=True)
    node = ser.CharField(source='node_id', read_only=True)
    provider = ser.CharField(read_only=True)
    files = NodeFileHyperLinkField(
        related_view='nodes:node-files',
        related_view_kwargs={'node_id': '<node_id>', 'path': '<path>', 'provider': '<provider>'},
        kind='folder',
        never_embed=True
    )
    links = LinksField({
        'upload': WaterbutlerLink(),
        'new_folder': WaterbutlerLink(kind='folder')
    })

    class Meta:
        type_ = 'files'

    @staticmethod
    def get_id(obj):
        return '{}:{}'.format(obj.node._id, obj.provider)

    def get_absolute_url(self, obj):
        return absolute_reverse(
            'nodes:node-provider-detail',
            kwargs={
                'node_id': obj.node._id,
                'provider': obj.provider
            }
        )


class NodeInstitutionRelationshipSerializer(ser.Serializer):
    id = ser.CharField(source='institution_id', required=False, allow_null=True)
    type = TypeField(required=False, allow_null=True)

    links = LinksField({
        'self': 'get_self_link',
        'related': 'get_related_link',
    })

    class Meta:
        type_ = 'institutions'

    def get_self_link(self, obj):
        return obj.institution_relationship_url()

    def get_related_link(self, obj):
        return obj.institution_url()

    def update(self, instance, validated_data):
        node = instance
        user = self.context['request'].user

        inst = validated_data.get('institution_id', None)
        if inst:
            inst = Institution.load(inst)
            if not inst:
                raise exceptions.NotFound
            try:
                node.add_primary_institution(inst=inst, user=user)
            except UserNotAffiliatedError:
                raise exceptions.ValidationError(detail='User not affiliated with institution')
            node.save()
            return node
        node.remove_primary_institution(user)
        node.save()
        return node

    def to_representation(self, obj):
        data = {}
        meta = getattr(self, 'Meta', None)
        type_ = getattr(meta, 'type_', None)
        assert type_ is not None, 'Must define Meta.type_'
        relation_id_field = self.fields['id']
        attribute = relation_id_field.get_attribute(obj)
        relationship = relation_id_field.to_representation(attribute)

        data['data'] = {'type': type_, 'id': relationship} if relationship else None
        data['links'] = {key: val for key, val in self.fields.get('links').to_representation(obj).iteritems()}

        return data


class NodeAlternativeCitationSerializer(JSONAPISerializer):

    id = IDField(source="_id", read_only=True)
    type = TypeField()
    name = ser.CharField(required=True)
    text = ser.CharField(required=True)

    class Meta:
        type_ = 'citations'

    def create(self, validated_data):
        errors = self.error_checker(validated_data)
        if len(errors) > 0:
            raise exceptions.ValidationError(detail=errors)
        node = self.context['view'].get_node()
        auth = Auth(self.context['request']._user)
        citation = node.add_citation(auth, save=True, **validated_data)
        return citation

    def update(self, instance, validated_data):
        errors = self.error_checker(validated_data)
        if len(errors) > 0:
            raise exceptions.ValidationError(detail=errors)
        node = self.context['view'].get_node()
        auth = Auth(self.context['request']._user)
        instance = node.edit_citation(auth, instance, save=True, **validated_data)
        return instance

    def error_checker(self, data):
        errors = []
        name = data.get('name', None)
        text = data.get('text', None)
        citations = self.context['view'].get_node().alternative_citations
        if not (self.instance and self.instance.name == name) and citations.find(Q('name', 'eq', name)).count() > 0:
            errors.append("There is already a citation named '{}'".format(name))
        if not (self.instance and self.instance.text == text):
            matching_citations = citations.find(Q('text', 'eq', text))
            if matching_citations.count() > 0:
                names = "', '".join([str(citation.name) for citation in matching_citations])
                errors.append("Citation matches '{}'".format(names))
        return errors<|MERGE_RESOLUTION|>--- conflicted
+++ resolved
@@ -266,13 +266,9 @@
             except PermissionsError:
                 raise exceptions.PermissionDenied
             except NodeUpdateError as e:
-<<<<<<< HEAD
                 raise ValidationError(detail=e.reason)
             except NodeStateError as e:
                 raise InvalidModelValueError(detail=e.message)
-=======
-                raise exceptions.ValidationError(detail=e.reason)
->>>>>>> eb7b6f88
 
         return node
 
