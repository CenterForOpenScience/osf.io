from rest_framework import serializers as ser

from website.models import Node
from framework.auth.core import Auth
from rest_framework import exceptions
from api.base.serializers import JSONAPISerializer, LinksField, Link, WaterbutlerLink, HyperlinkedIdentityFieldWithMeta


class NodeSerializer(JSONAPISerializer):
    # TODO: If we have to redo this implementation in any of the other serializers, subclass ChoiceField and make it
    # handle blank choices properly. Currently DRF ChoiceFields ignore blank options, which is incorrect in this
    # instance
    category_choices = Node.CATEGORY_MAP.keys()
    category_choices_string = ', '.join(["'{}'".format(choice) for choice in category_choices])
    filterable_fields = frozenset(['title', 'description', 'public'])

    id = ser.CharField(read_only=True, source='_id')
    title = ser.CharField(required=True)
    description = ser.CharField(required=False, allow_blank=True, allow_null=True)
    category = ser.ChoiceField(choices=category_choices, help_text="Choices: " + category_choices_string)
    date_created = ser.DateTimeField(read_only=True)
    date_modified = ser.DateTimeField(read_only=True)
    tags = ser.SerializerMethodField(help_text='A dictionary that contains two lists of tags: '
                                               'user and system. Any tag that a user will define in the UI will be '
                                               'a user tag')

<<<<<<< HEAD
    url = LinksField({'html': 'get_absolute_url'})
    children = HyperlinkedIdentityFieldWithMeta(view_name='nodes:node-children', lookup_field='pk', lookup_url_kwarg='node_id', meta={'count': 'get_node_count'})
    contributors = HyperlinkedIdentityFieldWithMeta(view_name='nodes:node-contributors', lookup_field='pk', lookup_url_kwarg='node_id', meta={'count': 'get_contrib_count'})
    pointers = HyperlinkedIdentityFieldWithMeta(view_name='nodes:node-pointers', lookup_field='pk', lookup_url_kwarg='node_id', meta={'count': 'get_pointers_count'})
    registrations = HyperlinkedIdentityFieldWithMeta(view_name='nodes:node-registrations', lookup_field='pk', lookup_url_kwarg='node_id', meta={'count': 'get_registration_count'})
    files = ser.HyperlinkedIdentityField(view_name='nodes:node-files', lookup_field='pk', lookup_url_kwarg='node_id')
    parent = HyperlinkedIdentityFieldWithMeta(view_name='nodes:node-detail', lookup_field='parent_id', lookup_url_kwarg='node_id')

=======
    links = LinksField({
        'html': 'get_absolute_url',
        'children': {
            'related': Link('nodes:node-children', kwargs={'node_id': '<pk>'}),
            'count': 'get_node_count',
        },
        'contributors': {
            'related': Link('nodes:node-contributors', kwargs={'node_id': '<pk>'}),
            'count': 'get_contrib_count',
        },
        'node_links': {
            'related': Link('nodes:node-pointers', kwargs={'node_id': '<pk>'}),
            'count': 'get_pointers_count',
        },
        'registrations': {
            'related': Link('nodes:node-registrations', kwargs={'node_id': '<pk>'}),
            'count': 'get_registration_count',
        },
        'files': {
            'related': Link('nodes:node-files', kwargs={'node_id': '<pk>'})
        },
        'parent': {
            'self': Link('nodes:node-detail', kwargs={'node_id': '<parent_id>'})
        }
    })
    properties = ser.SerializerMethodField(help_text='A dictionary of read-only booleans: registration, collection,'
                                                     'and dashboard. Collections are special nodes used by the Project '
                                                     'Organizer to, as you would imagine, organize projects. '
                                                     'A dashboard is a collection node that serves as the root of '
                                                     'Project Organizer collections. Every user will always have '
                                                     'one Dashboard')
>>>>>>> 4637ac46
    # TODO: When we have 'admin' permissions, make this writable for admins
    public = ser.BooleanField(source='is_public', read_only=True,
                              help_text='Nodes that are made public will give read-only access '
                                                            'to everyone. Private nodes require explicit read '
                                                            'permission. Write and admin access are the same for '
                                                            'public and private nodes. Administrators on a parent '
                                                            'node have implicit read permissions for all child nodes',
                              )

    registration = ser.BooleanField(source='is_registration', read_only=True)
    collection = ser.BooleanField(source='is_folder', read_only=True)
    dashboard = ser.BooleanField(source='is_dashboard', read_only=True)

    # TODO: finish me

    def get_absolute_url(self, obj):
        return obj.absolute_url

    # TODO: See if we can get the count filters into the filter rather than the serializer.

    def get_user_auth(self, request):
        user = request.user
        if user.is_anonymous():
            auth = Auth(None)
        else:
            auth = Auth(user)
        return auth

    def get_node_count(self, obj):
        auth = self.get_user_auth(self.context['request'])
        nodes = [node for node in obj.nodes if node.can_view(auth) and node.primary]
        return len(nodes)

    def get_contrib_count(self, obj):
        return len(obj.contributors)

    def get_registration_count(self, obj):
        auth = self.get_user_auth(self.context['request'])
        registrations = [node for node in obj.node__registrations if node.can_view(auth)]
        return len(registrations)

    def get_pointers_count(self, obj):
        return len(obj.nodes_pointer)

    @staticmethod
    def get_tags(obj):
        ret = {
            'system': [tag._id for tag in obj.system_tags],
            'user': [tag._id for tag in obj.tags],
        }
        return ret

    def create(self, validated_data):
        node = Node(**validated_data)
        node.save()
        return node

    def update(self, instance, validated_data):
        """Update instance with the validated data. Requires
        the request to be in the serializer context.
        """
        assert isinstance(instance, Node), 'instance must be a Node'
        for attr, value in validated_data.items():
            setattr(instance, attr, value)
        instance.save()
        return instance


class NodeLinksSerializer(JSONAPISerializer):

    id = ser.CharField(read_only=True, source='_id')
    target_node_id = ser.CharField(source='node._id', help_text='The ID of the node that this Node Link points to')
    title = ser.CharField(read_only=True, source='node.title', help_text='The title of the node that this Node Link '
                                                                         'points to')
<<<<<<< HEAD
    url = LinksField({'html': 'get_absolute_url'})
=======

    class Meta:
        type_ = 'node_links'

    links = LinksField({
        'html': 'get_absolute_url',
    })
>>>>>>> 4637ac46

    def get_absolute_url(self, obj):
        pointer_node = Node.load(obj.node._id)
        return pointer_node.absolute_url

    def create(self, validated_data):
        request = self.context['request']
        user = request.user
        auth = Auth(user)
        node = self.context['view'].get_node()
        pointer_node = Node.load(validated_data['node']['_id'])
        if not pointer_node:
            raise exceptions.NotFound('Node not found.')
        try:
            pointer = node.add_pointer(pointer_node, auth, save=True)
            return pointer
        except ValueError:
            raise exceptions.ValidationError('Node Link to node {} already in list'.format(pointer_node._id))

    def update(self, instance, validated_data):
        pass


class NodeFilesSerializer(JSONAPISerializer):

    id = ser.SerializerMethodField()
    provider = ser.CharField(read_only=True)
    path = ser.CharField(read_only=True)
    item_type = ser.CharField(read_only=True)
    name = ser.CharField(read_only=True)
    metadata = ser.DictField(read_only=True)

    url = LinksField({
        'self': WaterbutlerLink(kwargs={'node_id': '<node_id>'}),
        'related': {
            'href': Link('nodes:node-files', kwargs={'node_id': '<node_id>'},
                    query_kwargs={'path': '<path>', 'provider': '<provider>'}),
            'meta': {'self_methods': 'valid_self_link_methods'}
        }
    })

    @staticmethod
    def get_id(obj):
        ret = obj['provider'] + obj['path']
        return ret

    @staticmethod
    def valid_self_link_methods(obj):
        return obj['valid_self_link_methods']

    def create(self, validated_data):
        # TODO
        pass

    def update(self, instance, validated_data):
        # TODO
        pass<|MERGE_RESOLUTION|>--- conflicted
+++ resolved
@@ -24,7 +24,6 @@
                                                'user and system. Any tag that a user will define in the UI will be '
                                                'a user tag')
 
-<<<<<<< HEAD
     url = LinksField({'html': 'get_absolute_url'})
     children = HyperlinkedIdentityFieldWithMeta(view_name='nodes:node-children', lookup_field='pk', lookup_url_kwarg='node_id', meta={'count': 'get_node_count'})
     contributors = HyperlinkedIdentityFieldWithMeta(view_name='nodes:node-contributors', lookup_field='pk', lookup_url_kwarg='node_id', meta={'count': 'get_contrib_count'})
@@ -33,39 +32,6 @@
     files = ser.HyperlinkedIdentityField(view_name='nodes:node-files', lookup_field='pk', lookup_url_kwarg='node_id')
     parent = HyperlinkedIdentityFieldWithMeta(view_name='nodes:node-detail', lookup_field='parent_id', lookup_url_kwarg='node_id')
 
-=======
-    links = LinksField({
-        'html': 'get_absolute_url',
-        'children': {
-            'related': Link('nodes:node-children', kwargs={'node_id': '<pk>'}),
-            'count': 'get_node_count',
-        },
-        'contributors': {
-            'related': Link('nodes:node-contributors', kwargs={'node_id': '<pk>'}),
-            'count': 'get_contrib_count',
-        },
-        'node_links': {
-            'related': Link('nodes:node-pointers', kwargs={'node_id': '<pk>'}),
-            'count': 'get_pointers_count',
-        },
-        'registrations': {
-            'related': Link('nodes:node-registrations', kwargs={'node_id': '<pk>'}),
-            'count': 'get_registration_count',
-        },
-        'files': {
-            'related': Link('nodes:node-files', kwargs={'node_id': '<pk>'})
-        },
-        'parent': {
-            'self': Link('nodes:node-detail', kwargs={'node_id': '<parent_id>'})
-        }
-    })
-    properties = ser.SerializerMethodField(help_text='A dictionary of read-only booleans: registration, collection,'
-                                                     'and dashboard. Collections are special nodes used by the Project '
-                                                     'Organizer to, as you would imagine, organize projects. '
-                                                     'A dashboard is a collection node that serves as the root of '
-                                                     'Project Organizer collections. Every user will always have '
-                                                     'one Dashboard')
->>>>>>> 4637ac46
     # TODO: When we have 'admin' permissions, make this writable for admins
     public = ser.BooleanField(source='is_public', read_only=True,
                               help_text='Nodes that are made public will give read-only access '
@@ -140,17 +106,7 @@
     target_node_id = ser.CharField(source='node._id', help_text='The ID of the node that this Node Link points to')
     title = ser.CharField(read_only=True, source='node.title', help_text='The title of the node that this Node Link '
                                                                          'points to')
-<<<<<<< HEAD
     url = LinksField({'html': 'get_absolute_url'})
-=======
-
-    class Meta:
-        type_ = 'node_links'
-
-    links = LinksField({
-        'html': 'get_absolute_url',
-    })
->>>>>>> 4637ac46
 
     def get_absolute_url(self, obj):
         pointer_node = Node.load(obj.node._id)
