from rest_framework import serializers as ser
from rest_framework import exceptions

from framework.auth.core import Auth
<<<<<<< HEAD
=======
from rest_framework import exceptions
from api.base.serializers import JSONAPISerializer, Link, WaterbutlerLink, LinksField, JSONAPIHyperlinkedIdentityField
>>>>>>> 47768780

from website.models import Node, User

from api.base.serializers import JSONAPISerializer, LinksField, Link, WaterbutlerLink
from api.base.filters import ForeignFieldReference
from api.users.serializers import UserSerializer

class NodeTagField(ser.Field):

    def to_representation(self, obj):
        if obj is not None:
            return obj._id
        return None

    def to_internal_value(self, data):
        return data


class NodeSerializer(JSONAPISerializer):
    # TODO: If we have to redo this implementation in any of the other serializers, subclass ChoiceField and make it
    # handle blank choices properly. Currently DRF ChoiceFields ignore blank options, which is incorrect in this
    # instance
    category_choices = Node.CATEGORY_MAP.keys()
    category_choices_string = ', '.join(["'{}'".format(choice) for choice in category_choices])
    filterable_fields = frozenset(['title', 'description', 'public', 'creator'])

    id = ser.CharField(read_only=True, source='_id')
    title = ser.CharField(required=True)
    description = ser.CharField(required=False, allow_blank=True, allow_null=True)
    category = ser.ChoiceField(choices=category_choices, help_text="Choices: " + category_choices_string)
    date_created = ser.DateTimeField(read_only=True)
    date_modified = ser.DateTimeField(read_only=True)
    tags = ser.ListField(child=NodeTagField(), required=False)
    registration = ser.BooleanField(read_only=True, source='is_registration')
    collection = ser.BooleanField(read_only=True, source='is_folder')
    dashboard = ser.BooleanField(read_only=True, source='is_dashboard')

<<<<<<< HEAD
    creator = ForeignFieldReference(User, UserSerializer)

    links = LinksField({
        'html': 'get_absolute_url',
        'children': {
            'related': Link('nodes:node-children', kwargs={'node_id': '<pk>'}),
            'count': 'get_node_count',
        },
        'contributors': {
            'related': Link('nodes:node-contributors', kwargs={'node_id': '<pk>'}),
            'count': 'get_contrib_count',
        },
        'node_links': {
            'related': Link('nodes:node-pointers', kwargs={'node_id': '<pk>'}),
            'count': 'get_pointers_count',
        },
        'registrations': {
            'related': Link('nodes:node-registrations', kwargs={'node_id': '<pk>'}),
            'count': 'get_registration_count',
        },
        'files': {
            'related': Link('nodes:node-files', kwargs={'node_id': '<pk>'})
        },
        'parent': {
            'self': Link('nodes:node-detail', kwargs={'node_id': '<parent_id>'})
        }
    })
    properties = ser.SerializerMethodField(help_text='A dictionary of read-only booleans: registration, collection,'
                                                     'and dashboard. Collections are special nodes used by the Project '
                                                     'Organizer to, as you would imagine, organize projects. '
                                                     'A dashboard is a collection node that serves as the root of '
                                                     'Project Organizer collections. Every user will always have '
                                                     'one Dashboard')
=======
    links = LinksField({'html': 'get_absolute_url'})
>>>>>>> 47768780
    # TODO: When we have 'admin' permissions, make this writable for admins
    public = ser.BooleanField(source='is_public', read_only=True,
                              help_text='Nodes that are made public will give read-only access '
                                                            'to everyone. Private nodes require explicit read '
                                                            'permission. Write and admin access are the same for '
                                                            'public and private nodes. Administrators on a parent '
                                                            'node have implicit read permissions for all child nodes',
                              )

    children = JSONAPIHyperlinkedIdentityField(view_name='nodes:node-children', lookup_field='pk', link_type='related',
                                                lookup_url_kwarg='node_id', meta={'count': 'get_node_count'})

    contributors = JSONAPIHyperlinkedIdentityField(view_name='nodes:node-contributors', lookup_field='pk', link_type='related',
                                                    lookup_url_kwarg='node_id', meta={'count': 'get_contrib_count'})

    files = JSONAPIHyperlinkedIdentityField(view_name='nodes:node-files', lookup_field='pk', lookup_url_kwarg='node_id',
                                             link_type='related')

    node_links = JSONAPIHyperlinkedIdentityField(view_name='nodes:node-pointers', lookup_field='pk', link_type='related',
                                                  lookup_url_kwarg='node_id', meta={'count': 'get_pointers_count'})

    parent = JSONAPIHyperlinkedIdentityField(view_name='nodes:node-detail', lookup_field='parent_id', link_type='self',
                                              lookup_url_kwarg='node_id')

    registrations = JSONAPIHyperlinkedIdentityField(view_name='nodes:node-registrations', lookup_field='pk', link_type='related',
                                                     lookup_url_kwarg='node_id', meta={'count': 'get_registration_count'})

    class Meta:
        type_ = 'nodes'

    def get_absolute_url(self, obj):
        return obj.absolute_url

    # TODO: See if we can get the count filters into the filter rather than the serializer.

    def get_user_auth(self, request):
        user = request.user
        if user.is_anonymous():
            auth = Auth(None)
        else:
            auth = Auth(user)
        return auth

    def get_node_count(self, obj):
        auth = self.get_user_auth(self.context['request'])
        nodes = [node for node in obj.nodes if node.can_view(auth) and node.primary and not node.is_deleted]
        return len(nodes)

    def get_contrib_count(self, obj):
        return len(obj.contributors)

    def get_registration_count(self, obj):
        auth = self.get_user_auth(self.context['request'])
        registrations = [node for node in obj.node__registrations if node.can_view(auth)]
        return len(registrations)

    def get_pointers_count(self, obj):
        return len(obj.nodes_pointer)

    def create(self, validated_data):
        node = Node(**validated_data)
        node.save()
        return node

    def update(self, instance, validated_data):
        """Update instance with the validated data. Requires
        the request to be in the serializer context.
        """
        assert isinstance(instance, Node), 'instance must be a Node'
        auth = self.get_user_auth(self.context['request'])
        for attr, value in validated_data.items():
            if attr == 'tags':
                old_tags = set([tag._id for tag in instance.tags])
                if value:
                    current_tags = set(value)
                else:
                    current_tags = set()
                for new_tag in (current_tags - old_tags):
                    instance.add_tag(new_tag, auth=auth)
                for deleted_tag in (old_tags - current_tags):
                    instance.remove_tag(deleted_tag, auth=auth)
            else:
                setattr(instance, attr, value)
        instance.save()
        return instance


class NodeLinksSerializer(JSONAPISerializer):

    id = ser.CharField(read_only=True, source='_id')
    target_node_id = ser.CharField(source='node._id', help_text='The ID of the node that this Node Link points to')
    title = ser.CharField(read_only=True, source='node.title', help_text='The title of the node that this Node Link '
                                                                         'points to')

    class Meta:
        type_ = 'node_links'

    links = LinksField({
        'html': 'get_absolute_url',
    })

    def get_absolute_url(self, obj):
        pointer_node = Node.load(obj.node._id)
        return pointer_node.absolute_url

    def create(self, validated_data):
        request = self.context['request']
        user = request.user
        auth = Auth(user)
        node = self.context['view'].get_node()
        pointer_node = Node.load(validated_data['node']['_id'])
        if not pointer_node:
            raise exceptions.NotFound('Node not found.')
        try:
            pointer = node.add_pointer(pointer_node, auth, save=True)
            return pointer
        except ValueError:
            raise exceptions.ValidationError('Node link to node {} already in list'.format(pointer_node._id))

    def update(self, instance, validated_data):
        pass


class NodeFilesSerializer(JSONAPISerializer):

    id = ser.SerializerMethodField()
    provider = ser.CharField(read_only=True)
    path = ser.CharField(read_only=True)
    item_type = ser.CharField(read_only=True)
    name = ser.CharField(read_only=True)
    metadata = ser.DictField(read_only=True)

    class Meta:
        type_ = 'files'

    links = LinksField({
        'self': WaterbutlerLink(kwargs={'node_id': '<node_id>'}),
        'related': {
            'href': Link('nodes:node-files', kwargs={'node_id': '<node_id>'},
                    query_kwargs={'path': '<path>', 'provider': '<provider>'}),
            'meta': {'self_methods': 'valid_self_link_methods'}
        }
    })

    @staticmethod
    def get_id(obj):
        ret = obj['provider'] + obj['path']
        return ret

    @staticmethod
    def valid_self_link_methods(obj):
        return obj['valid_self_link_methods']

    def create(self, validated_data):
        # TODO
        pass

    def update(self, instance, validated_data):
        # TODO
        pass<|MERGE_RESOLUTION|>--- conflicted
+++ resolved
@@ -2,15 +2,8 @@
 from rest_framework import exceptions
 
 from framework.auth.core import Auth
-<<<<<<< HEAD
-=======
 from rest_framework import exceptions
 from api.base.serializers import JSONAPISerializer, Link, WaterbutlerLink, LinksField, JSONAPIHyperlinkedIdentityField
->>>>>>> 47768780
-
-from website.models import Node, User
-
-from api.base.serializers import JSONAPISerializer, LinksField, Link, WaterbutlerLink
 from api.base.filters import ForeignFieldReference
 from api.users.serializers import UserSerializer
 
@@ -44,43 +37,9 @@
     collection = ser.BooleanField(read_only=True, source='is_folder')
     dashboard = ser.BooleanField(read_only=True, source='is_dashboard')
 
-<<<<<<< HEAD
     creator = ForeignFieldReference(User, UserSerializer)
 
-    links = LinksField({
-        'html': 'get_absolute_url',
-        'children': {
-            'related': Link('nodes:node-children', kwargs={'node_id': '<pk>'}),
-            'count': 'get_node_count',
-        },
-        'contributors': {
-            'related': Link('nodes:node-contributors', kwargs={'node_id': '<pk>'}),
-            'count': 'get_contrib_count',
-        },
-        'node_links': {
-            'related': Link('nodes:node-pointers', kwargs={'node_id': '<pk>'}),
-            'count': 'get_pointers_count',
-        },
-        'registrations': {
-            'related': Link('nodes:node-registrations', kwargs={'node_id': '<pk>'}),
-            'count': 'get_registration_count',
-        },
-        'files': {
-            'related': Link('nodes:node-files', kwargs={'node_id': '<pk>'})
-        },
-        'parent': {
-            'self': Link('nodes:node-detail', kwargs={'node_id': '<parent_id>'})
-        }
-    })
-    properties = ser.SerializerMethodField(help_text='A dictionary of read-only booleans: registration, collection,'
-                                                     'and dashboard. Collections are special nodes used by the Project '
-                                                     'Organizer to, as you would imagine, organize projects. '
-                                                     'A dashboard is a collection node that serves as the root of '
-                                                     'Project Organizer collections. Every user will always have '
-                                                     'one Dashboard')
-=======
     links = LinksField({'html': 'get_absolute_url'})
->>>>>>> 47768780
     # TODO: When we have 'admin' permissions, make this writable for admins
     public = ser.BooleanField(source='is_public', read_only=True,
                               help_text='Nodes that are made public will give read-only access '
