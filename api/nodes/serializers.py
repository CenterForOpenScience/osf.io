from rest_framework import serializers as ser
from rest_framework import exceptions

from framework.auth.core import Auth

from website.models import Node, User
from website.exceptions import NodeStateError
from website.util import permissions as osf_permissions

from api.base.utils import get_object_or_error, absolute_reverse
from api.base.serializers import LinksField, JSONAPIHyperlinkedIdentityField, DevOnly
<<<<<<< HEAD
from api.base.serializers import JSONAPISerializer, WaterbutlerLink, NodeFileHyperLink, JSONAPIListSerializer
=======
from api.base.serializers import JSONAPISerializer, WaterbutlerLink, NodeFileHyperLink, IDField, TypeField
>>>>>>> 1208b9cd


class NodeTagField(ser.Field):
    def to_representation(self, obj):
        if obj is not None:
            return obj._id
        return None

    def to_internal_value(self, data):
        return data


class JSONAPINodeListSerializer(JSONAPIListSerializer):
    """
    Bulk updates instances with the validated data.

    Request either completely succeeds or fails. Requires
    the request to be in the serializer context.
    """

    def update(self, instance, validated_data):
        data_mapping = {item.get('_id', None): item for item in validated_data}
        if None in data_mapping:
            raise exceptions.ValidationError('Must supply id.')
        request = self.context['request']
        auth = Auth(request.user)
        ret = []
        for node_id, data in data_mapping.items():
            node = get_object_or_error(Node, node_id, 'node')
            if node.can_edit(auth) is False:
                raise exceptions.PermissionDenied()
            data_mapping[node_id] = [node, data]
        for node_id, data_list in data_mapping.items():
            ret.append(self.child.update(data_list[0], data_list[1]))
        return ret

    class Meta:
        type_ = 'nodes'


class NodeSerializer(JSONAPISerializer):
    # TODO: If we have to redo this implementation in any of the other serializers, subclass ChoiceField and make it
    # handle blank choices properly. Currently DRF ChoiceFields ignore blank options, which is incorrect in this
    # instance
    filterable_fields = frozenset([
        'title',
        'description',
        'public',
        'registration',
        'tags',
        'category',
    ])

    id = IDField(source='_id', read_only=True)
    type = TypeField()

    category_choices = Node.CATEGORY_MAP.keys()
    category_choices_string = ', '.join(["'{}'".format(choice) for choice in category_choices])

    title = ser.CharField(required=True)
    description = ser.CharField(required=False, allow_blank=True, allow_null=True)
    category = ser.ChoiceField(choices=category_choices, help_text="Choices: " + category_choices_string)
    date_created = ser.DateTimeField(read_only=True)
    date_modified = ser.DateTimeField(read_only=True)
    registration = ser.BooleanField(read_only=True, source='is_registration')
    collection = ser.BooleanField(read_only=True, source='is_folder')
    dashboard = ser.BooleanField(read_only=True, source='is_dashboard')
    tags = ser.ListField(child=NodeTagField(), required=False)
    public = ser.BooleanField(source='is_public', read_only=True,
                              help_text='Nodes that are made public will give read-only access '
                                        'to everyone. Private nodes require explicit read '
                                        'permission. Write and admin access are the same for '
                                        'public and private nodes. Administrators on a parent '
                                        'node have implicit read permissions for all child nodes',
                              )

    links = LinksField({'html': 'get_absolute_url'})
    # TODO: When we have osf_permissions.ADMIN permissions, make this writable for admins

    children = JSONAPIHyperlinkedIdentityField(view_name='nodes:node-children', lookup_field='pk', link_type='related',
                                                lookup_url_kwarg='node_id', meta={'count': 'get_node_count'})

    contributors = JSONAPIHyperlinkedIdentityField(view_name='nodes:node-contributors', lookup_field='pk', link_type='related',
                                                    lookup_url_kwarg='node_id', meta={'count': 'get_contrib_count'})

    files = JSONAPIHyperlinkedIdentityField(view_name='nodes:node-providers', lookup_field='pk', lookup_url_kwarg='node_id',
                                             link_type='related')

    node_links = DevOnly(JSONAPIHyperlinkedIdentityField(view_name='nodes:node-pointers', lookup_field='pk', link_type='related',
                                                  lookup_url_kwarg='node_id', meta={'count': 'get_pointers_count'}))

    parent = JSONAPIHyperlinkedIdentityField(view_name='nodes:node-detail', lookup_field='parent_id', link_type='self',
                                              lookup_url_kwarg='node_id')

    registrations = DevOnly(JSONAPIHyperlinkedIdentityField(view_name='nodes:node-registrations', lookup_field='pk', link_type='related',
                                                     lookup_url_kwarg='node_id', meta={'count': 'get_registration_count'}))

    @classmethod
    def many_init(cls, *args, **kwargs):
        kwargs['child'] = cls()
        return JSONAPINodeListSerializer(*args, **kwargs)

    class Meta:
        type_ = 'nodes'

    def get_absolute_url(self, obj):
        return obj.absolute_url

    # TODO: See if we can get the count filters into the filter rather than the serializer.

    def get_user_auth(self, request):
        user = request.user
        if user.is_anonymous():
            auth = Auth(None)
        else:
            auth = Auth(user)
        return auth

    def get_node_count(self, obj):
        auth = self.get_user_auth(self.context['request'])
        nodes = [node for node in obj.nodes if node.can_view(auth) and node.primary and not node.is_deleted]
        return len(nodes)

    def get_contrib_count(self, obj):
        return len(obj.contributors)

    def get_registration_count(self, obj):
        auth = self.get_user_auth(self.context['request'])
        registrations = [node for node in obj.node__registrations if node.can_view(auth)]
        return len(registrations)

    def get_pointers_count(self, obj):
        return len(obj.nodes_pointer)

    def create(self, validated_data):
        node = Node(**validated_data)
        node.save()
        return node

    def update(self, node, validated_data):
        """Update instance with the validated data. Requires
        the request to be in the serializer context.
        """
        assert isinstance(node, Node), 'node must be a Node'
        auth = self.get_user_auth(self.context['request'])
        tags = validated_data.get('tags')
        if tags is not None:
            del validated_data['tags']
            current_tags = set(tags)
        else:
            current_tags = set()
        old_tags = set([tag._id for tag in node.tags])
        for new_tag in (current_tags - old_tags):
            node.add_tag(new_tag, auth=auth)
        for deleted_tag in (old_tags - current_tags):
            node.remove_tag(deleted_tag, auth=auth)
        if validated_data:
            node.update(validated_data, auth=auth)
        return node


<<<<<<< HEAD
class NodeBulkUpdateSerializer(NodeSerializer):
    id = ser.CharField(source='_id', label='ID', required=True)

=======
class NodeDetailSerializer(NodeSerializer):
    """
    Overrides NodeSerializer to make id required.
    """
    id = IDField(source='_id', required=True)
>>>>>>> 1208b9cd

class NodeContributorsSerializer(JSONAPISerializer):
    """ Separate from UserSerializer due to necessity to override almost every field as read only
    """
    filterable_fields = frozenset([
        'fullname',
        'given_name',
        'middle_name',
        'family_name',
        'id',
        'bibliographic',
        'permissions'
    ])

    id = IDField(source='_id', required=True)
    type = TypeField()

    fullname = ser.CharField(read_only=True, help_text='Display name used in the general user interface')
    given_name = ser.CharField(read_only=True, help_text='For bibliographic citations')
    middle_name = ser.CharField(read_only=True, source='middle_names', help_text='For bibliographic citations')
    family_name = ser.CharField(read_only=True, help_text='For bibliographic citations')
    suffix = ser.CharField(read_only=True, help_text='For bibliographic citations')
    date_registered = ser.DateTimeField(read_only=True)
    bibliographic = ser.BooleanField(help_text='Whether the user will be included in citations for this node or not.',
                                     default=True)

    permission = ser.ChoiceField(choices=osf_permissions.PERMISSIONS, required=False, allow_null=True,
                                 default=osf_permissions.reduce_permissions(osf_permissions.DEFAULT_CONTRIBUTOR_PERMISSIONS),
                                 help_text='User permission level. Must be "read", "write", or "admin". Defaults to "write".')

    links = LinksField({'html': 'absolute_url'})
    nodes = JSONAPIHyperlinkedIdentityField(view_name='users:user-nodes', lookup_field='pk', lookup_url_kwarg='user_id',
                                             link_type='related')

    profile_image_url = ser.SerializerMethodField(required=False, read_only=True)

    def get_profile_image_url(self, user):
        size = self.context['request'].query_params.get('profile_image_size')
        return user.profile_image_url(size=size)

    class Meta:
        type_ = 'contributors'

    def absolute_url(self, obj):
        return obj.absolute_url

    def get_absolute_url(self, obj):
        node_id = self.context['request'].parser_context['kwargs']['node_id']
        return absolute_reverse(
            'nodes:node-contributor-detail',
            kwargs={
                'node_id': node_id,
                'user_id': obj._id
            }
        )

    def create(self, validated_data):
        auth = Auth(self.context['request'].user)
        node = self.context['view'].get_node()
        contributor = get_object_or_error(User, validated_data['_id'], display_name='user')
        # Node object checks for contributor existence but can still change permissions anyway
        if contributor in node.contributors:
            raise exceptions.ValidationError('{} is already a contributor'.format(contributor.fullname))

        bibliographic = validated_data['bibliographic']
        permissions = osf_permissions.expand_permissions(validated_data.get('permission')) or osf_permissions.DEFAULT_CONTRIBUTOR_PERMISSIONS
        node.add_contributor(contributor=contributor, auth=auth, visible=bibliographic, permissions=permissions, save=True)
        contributor.permission = osf_permissions.reduce_permissions(node.get_permissions(contributor))
        contributor.bibliographic = node.get_visible(contributor)
        contributor.node_id = node._id
        return contributor


class NodeContributorDetailSerializer(NodeContributorsSerializer):
    """
    Overrides node contributor serializer to add additional methods
    """
    def update(self, instance, validated_data):
        contributor = instance
        auth = Auth(self.context['request'].user)
        node = self.context['view'].get_node()

        visible = validated_data.get('bibliographic')
        permission = validated_data.get('permission')
        try:
            node.update_contributor(contributor, permission, visible, auth, save=True)
        except NodeStateError as e:
            raise exceptions.ValidationError(e)
        contributor.permission = osf_permissions.reduce_permissions(node.get_permissions(contributor))
        contributor.bibliographic = node.get_visible(contributor)
        contributor.node_id = node._id
        return contributor


class NodeRegistrationSerializer(NodeSerializer):

    retracted = ser.BooleanField(source='is_retracted', read_only=True,
        help_text='Whether this registration has been retracted.')

    # TODO: Finish me

    # TODO: Override create?

    def update(self, *args, **kwargs):
        raise exceptions.ValidationError('Registrations cannot be modified.')


class NodeLinksSerializer(JSONAPISerializer):

    id = IDField(source='_id', read_only=True)
    type = TypeField()
    target_node_id = ser.CharField(source='node._id', help_text='The ID of the node that this Node Link points to')

    # TODO: We don't show the title because the current user may not have access to this node. We may want to conditionally
    # include this field in the future.
    # title = ser.CharField(read_only=True, source='node.title', help_text='The title of the node that this Node Link '
    #                                                                      'points to')

    class Meta:
        type_ = 'node_links'

    links = LinksField({
        'html': 'get_absolute_url',
    })

    def get_absolute_url(self, obj):
        pointer_node = Node.load(obj.node._id)
        return pointer_node.absolute_url

    def create(self, validated_data):
        request = self.context['request']
        user = request.user
        auth = Auth(user)
        node = self.context['view'].get_node()
        pointer_node = Node.load(validated_data['node']['_id'])
        if not pointer_node:
            raise exceptions.NotFound('Node not found.')
        try:
            pointer = node.add_pointer(pointer_node, auth, save=True)
            return pointer
        except ValueError:
            raise exceptions.ValidationError('Node link to node {} already in list'.format(pointer_node._id))

    def update(self, instance, validated_data):
        pass


class NodeProviderSerializer(JSONAPISerializer):

    id = ser.SerializerMethodField(read_only=True)
    kind = ser.CharField(read_only=True)
    name = ser.CharField(read_only=True)
    path = ser.CharField(read_only=True)
    node = ser.CharField(source='node_id', read_only=True)
    provider = ser.CharField(read_only=True)
    files = NodeFileHyperLink(kind='folder', read_only=True, link_type='related', view_name='nodes:node-files', kwargs=('node_id', 'path', 'provider'))
    links = LinksField({
        'upload': WaterbutlerLink(),
        'new_folder': WaterbutlerLink(kind='folder')
    })

    class Meta:
        type_ = 'files'

    @staticmethod
    def get_id(obj):
        return '{}:{}'.format(obj.node._id, obj.provider)<|MERGE_RESOLUTION|>--- conflicted
+++ resolved
@@ -9,11 +9,7 @@
 
 from api.base.utils import get_object_or_error, absolute_reverse
 from api.base.serializers import LinksField, JSONAPIHyperlinkedIdentityField, DevOnly
-<<<<<<< HEAD
-from api.base.serializers import JSONAPISerializer, WaterbutlerLink, NodeFileHyperLink, JSONAPIListSerializer
-=======
-from api.base.serializers import JSONAPISerializer, WaterbutlerLink, NodeFileHyperLink, IDField, TypeField
->>>>>>> 1208b9cd
+from api.base.serializers import JSONAPISerializer, WaterbutlerLink, NodeFileHyperLink, JSONAPIListSerializer, IDField, TypeField
 
 
 class NodeTagField(ser.Field):
@@ -175,17 +171,15 @@
         return node
 
 
-<<<<<<< HEAD
 class NodeBulkUpdateSerializer(NodeSerializer):
     id = ser.CharField(source='_id', label='ID', required=True)
 
-=======
+
 class NodeDetailSerializer(NodeSerializer):
     """
     Overrides NodeSerializer to make id required.
     """
     id = IDField(source='_id', required=True)
->>>>>>> 1208b9cd
 
 class NodeContributorsSerializer(JSONAPISerializer):
     """ Separate from UserSerializer due to necessity to override almost every field as read only
