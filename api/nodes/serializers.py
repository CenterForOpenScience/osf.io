--- conflicted
+++ resolved
@@ -27,41 +27,7 @@
     collection = ser.BooleanField(read_only=True, source='is_folder')
     dashboard = ser.BooleanField(read_only=True, source='is_dashboard')
 
-<<<<<<< HEAD
     links = LinksField({'html': 'get_absolute_url'})
-=======
-    links = LinksField({
-        'html': 'get_absolute_url',
-        'children': {
-            'related': Link('nodes:node-children', kwargs={'node_id': '<pk>'}),
-            'count': 'get_node_count',
-        },
-        'contributors': {
-            'related': Link('nodes:node-contributors', kwargs={'node_id': '<pk>'}),
-            'count': 'get_contrib_count',
-        },
-        'node_links': {
-            'related': Link('nodes:node-pointers', kwargs={'node_id': '<pk>'}),
-            'count': 'get_pointers_count',
-        },
-        'registrations': {
-            'related': Link('nodes:node-registrations', kwargs={'node_id': '<pk>'}),
-            'count': 'get_registration_count',
-        },
-        'files': {
-            'related': Link('nodes:node-files', kwargs={'node_id': '<pk>'})
-        },
-        'parent': {
-            'self': Link('nodes:node-detail', kwargs={'node_id': '<parent_id>'})
-        }
-    })
-    properties = ser.SerializerMethodField(help_text='A dictionary of read-only booleans: registration, collection,'
-                                                     'and dashboard. Collections are special nodes used by the Project '
-                                                     'Organizer to, as you would imagine, organize projects. '
-                                                     'A dashboard is a collection node that serves as the root of '
-                                                     'Project Organizer collections. Every user will always have '
-                                                     'one Dashboard')
->>>>>>> e7b69d2b
     # TODO: When we have 'admin' permissions, make this writable for admins
     public = ser.BooleanField(source='is_public', read_only=True,
                               help_text='Nodes that are made public will give read-only access '
@@ -190,10 +156,7 @@
     path = ser.CharField(read_only=True)
     item_type = ser.CharField(read_only=True)
     name = ser.CharField(read_only=True)
-    content_type = ser.CharField(read_only=True)
-    modified = ser.DateTimeField(read_only=True)
-    size = ser.CharField(read_only=True)
-    extra = ser.DictField(read_only=True)
+    metadata = ser.DictField(read_only=True)
 
     class Meta:
         type_ = 'files'
@@ -222,4 +185,4 @@
 
     def update(self, instance, validated_data):
         # TODO
-        pass
+        pass