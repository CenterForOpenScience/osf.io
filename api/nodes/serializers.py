--- conflicted
+++ resolved
@@ -4,13 +4,10 @@
 from api.users.serializers import UserSerializer
 from website.models import Node, User
 from framework.auth.core import Auth
-<<<<<<< HEAD
+from rest_framework import exceptions
+from api.base.serializers import JSONAPISerializer, LinksFieldWIthSelfLink, Link, WaterbutlerLink, LinksField
 from api.base.serializers import JSONAPISerializer, LinksField, Link, WaterbutlerLink
 from api.base.utils import has_multiple_admins
-=======
-from rest_framework import exceptions
-from api.base.serializers import JSONAPISerializer, LinksFieldWIthSelfLink, Link, WaterbutlerLink, LinksField
->>>>>>> 1ee19440
 
 
 class NodeSerializer(JSONAPISerializer):
@@ -181,11 +178,15 @@
     social_accounts = ser.DictField(read_only=True, source='social', help_text='A dictionary of various social media '
                                                                                'account identifiers including an array '
                                                                                'of user-defined URLs')
-    links = LinksField({
-        'html': 'absolute_url',
-        'contributor-self': Link('nodes:node-contributor-detail', kwargs={'user_id': '<_id>', 'node_id': '<node_id>'}),
+
+    links = LinksFieldWIthSelfLink({'html': 'absolute_url',
+                                    'detail': Link('nodes:node-contributor-detail',
+                                                   kwargs={'node_id': '<node_id>', 'user_id': '<pk>'})})
+    relationships = LinksField({
         'nodes': {
-            'relation': Link('users:user-nodes', kwargs={'user_id': '<_id>'}),
+            'links': {
+                'related': Link('users:user-nodes', kwargs={'user_id': '<pk>'})
+            }
         },
     })
 
@@ -290,12 +291,12 @@
         node = self.context['view'].get_node()
         pointer_node = Node.load(validated_data['node']['_id'])
         if not pointer_node:
-            raise NotFound('Node not found.')
+            raise exceptions.NotFound('Node not found.')
         try:
             pointer = node.add_pointer(pointer_node, auth, save=True)
             return pointer
         except ValueError:
-            raise ValidationError('Pointer to node {} already in list'.format(pointer_node._id))
+            raise exceptions.ValidationError('Pointer to node {} already in list'.format(pointer_node._id))
 
     def update(self, instance, validated_data):
         pass
