from modularodm import Q
from rest_framework import generics, permissions as drf_permissions
from rest_framework.exceptions import PermissionDenied, ValidationError, NotFound
from rest_framework.status import HTTP_204_NO_CONTENT
from rest_framework.response import Response

from framework.auth.oauth_scopes import CoreScopes

from api.base import generic_bulk_views as bulk_views
from api.base import permissions as base_permissions
from api.base.filters import ODMFilterMixin, ListFilterMixin
from api.base.views import JSONAPIBaseView
from api.base.parsers import JSONAPIOnetoOneRelationshipParser, JSONAPIOnetoOneRelationshipParserForRegularJSON
from api.base.pagination import CommentPagination, NodeContributorPagination
from api.base.utils import get_object_or_error, is_bulk_request, get_user_auth, is_truthy
from api.files.serializers import FileSerializer
from api.comments.serializers import CommentSerializer, CommentCreateSerializer
from api.comments.permissions import CanCommentOrPublic
from api.users.views import UserMixin

from api.nodes.serializers import (
    NodeSerializer,
    NodeLinksSerializer,
    NodeForksSerializer,
    NodeDetailSerializer,
    NodeProviderSerializer,
    NodeContributorsSerializer,
    NodeContributorDetailSerializer,
    NodeInstitutionRelationshipSerializer,
    NodeAlternativeCitationSerializer,
    NodeContributorsCreateSerializer
)
from api.nodes.utils import get_file_object

from api.registrations.serializers import RegistrationSerializer
from api.institutions.serializers import InstitutionSerializer
from api.nodes.permissions import (
    IsPublic,
    AdminOrPublic,
    ContributorOrPublic,
    ContributorOrPublicForPointers,
    ContributorDetailPermissions,
    ReadOnlyIfRegistration,
    ExcludeWithdrawals,
)
from api.logs.serializers import NodeLogSerializer

from website.exceptions import NodeStateError
from website.util.permissions import ADMIN
from website.models import Node, Pointer, Comment, NodeLog, Institution
from website.files.models import FileNode
from framework.auth.core import User
from api.base.utils import default_node_list_query, default_node_permission_query


class NodeMixin(object):
    """Mixin with convenience methods for retrieving the current node based on the
    current URL. By default, fetches the current node based on the node_id kwarg.
    """

    serializer_class = NodeSerializer
    node_lookup_url_kwarg = 'node_id'

    def get_node(self, check_object_permissions=True):
        node = get_object_or_error(
            Node,
            self.kwargs[self.node_lookup_url_kwarg],
            display_name='node'
        )
        # Nodes that are folders/collections are treated as a separate resource, so if the client
        # requests a collection through a node endpoint, we return a 404
        if node.is_collection or node.is_registration:
            raise NotFound
        # May raise a permission denied
        if check_object_permissions:
            self.check_object_permissions(self.request, node)
        return node


class WaterButlerMixin(object):

<<<<<<< HEAD
    def __init__(self, args, kwargs):
=======
    def __init__(self, *args, **kwargs):
>>>>>>> d9f38909
        self.path = '/{}'.format(self.kwargs['path'])
        self.provider = self.kwargs['provider']

    def get_file_item(self, item):
        attrs = item['attributes']
        file_node = FileNode.resolve_class(
            attrs['provider'],
            FileNode.FOLDER if attrs['kind'] == 'folder'
            else FileNode.FILE
        ).get_or_create(self.get_node(check_object_permissions=False), attrs['path'])

        file_node.update(None, attrs, user=self.request.user)

        self.check_object_permissions(self.request, file_node)

        return file_node

    def fetch_from_waterbutler(self):
        node = self.get_node(check_object_permissions=False)
        return self.get_file_object(node, self.path, self.provider)

    def get_file_object(self, node, path, provider, check_object_permissions=True):
        obj = get_file_object(node=node, path=path, provider=provider, request=self.request)
        if provider == 'osfstorage' and check_object_permissions:
            self.check_object_permissions(self.request, obj)
        return obj


class NodeList(JSONAPIBaseView, bulk_views.BulkUpdateJSONAPIView, bulk_views.BulkDestroyJSONAPIView, bulk_views.ListBulkCreateJSONAPIView, ODMFilterMixin, WaterButlerMixin):
    """Nodes that represent projects and components. *Writeable*.

    Paginated list of nodes ordered by their `date_modified`.  Each resource contains the full representation of the
    node, meaning additional requests to an individual node's detail view are not necessary.  Registrations and withdrawn
    registrations cannot be accessed through this endpoint (see registration endpoints instead).

    <!--- Copied Spiel from NodeDetail -->

    On the front end, nodes are considered 'projects' or 'components'. The difference between a project and a component
    is that a project is the top-level node, and components are children of the project. There is also a [category
    field](/v2/#osf-node-categories) that includes 'project' as an option. The categorization essentially determines
    which icon is displayed by the node in the front-end UI and helps with search organization. Top-level nodes may have
    a category other than project, and children nodes may have a category of project.

    ##Node Attributes

    <!--- Copied Attributes from NodeDetail -->

    OSF Node entities have the "nodes" `type`.

        name                            type               description
        =================================================================================
        title                           string             title of project or component
        description                     string             description of the node
        category                        string             node category, must be one of the allowed values
        date_created                    iso8601 timestamp  timestamp that the node was created
        date_modified                   iso8601 timestamp  timestamp when the node was last updated
        tags                            array of strings   list of tags that describe the node
        current_user_permissions        array of strings   list of strings representing the permissions for the current user on this node
        registration                    boolean            is this a registration? (always false - may be deprecated in future versions)
        fork                            boolean            is this node a fork of another node?
        public                          boolean            has this node been made publicly-visible?
        collection                      boolean            is this a collection? (always false - may be deprecated in future versions)

    ##Links

    See the [JSON-API spec regarding pagination](http://jsonapi.org/format/1.0/#fetching-pagination).

    ##Actions

    ###Creating New Nodes

        Method:        POST
        URL:           /links/self
        Query Params:  <none>
        Body (JSON):   {
                         "data": {
                           "type": "nodes", # required
                           "attributes": {
                             "title":         {title},          # required
                             "category":      {category},       # required
                             "description":   {description},    # optional
                             "tags":          [{tag1}, {tag2}], # optional
                             "public":        true|false        # optional
                             "template_from": {node_id}         # optional
                           }
                         }
                       }
        Success:       201 CREATED + node representation

    New nodes are created by issuing a POST request to this endpoint.  The `title` and `category` fields are
    mandatory. `category` must be one of the [permitted node categories](/v2/#osf-node-categories).  `public` defaults
    to false.  All other fields not listed above will be ignored.  If the node creation is successful the API will
    return a 201 response with the representation of the new node in the body.  For the new node's canonical URL, see
    the `/links/self` field of the response.

    ##Query Params

    + `page=<Int>` -- page number of results to view, default 1

    + `filter[<fieldname>]=<Str>` -- fields and values to filter the search results on.

    + `view_only=<Str>` -- Allow users with limited access keys to access this node. Note that some keys are anonymous,
    so using the view_only key will cause user-related information to no longer serialize. This includes blank ids for
    users and contributors and missing serializer fields and relationships.

    Nodes may be filtered by their `id`, `title`, `category`, `description`, `public`, `tags`, `date_created`, `date_modified`,
    `root`, `parent`, and `contributors`.  Most are string fields and will be filtered using simple substring matching.  `public`
    is a boolean, and can be filtered using truthy values, such as `true`, `false`, `0`, or `1`.  Note that quoting `true`
    or `false` in the query will cause the match to fail regardless.  `tags` is an array of simple strings.

    #This Request/Response

    """

    permission_classes = (
        drf_permissions.IsAuthenticatedOrReadOnly,
        base_permissions.TokenHasScope,
    )

    required_read_scopes = [CoreScopes.NODE_BASE_READ]
    required_write_scopes = [CoreScopes.NODE_BASE_WRITE]
    model_class = Node

    serializer_class = NodeSerializer
    view_category = 'nodes'
    view_name = 'node-list'

    ordering = ('-date_modified', )  # default ordering

    def __init__(self):
        WaterButlerMixin.__init__(self)

    # overrides ODMFilterMixin
    def get_default_odm_query(self):
        user = self.request.user
        base_query = default_node_list_query()
        permissions_query = default_node_permission_query(user)
        return base_query & permissions_query

    # overrides ListBulkCreateJSONAPIView, BulkUpdateJSONAPIView
    def get_queryset(self):
        # For bulk requests, queryset is formed from request body.
        if is_bulk_request(self.request):
            query = Q('_id', 'in', [node['id'] for node in self.request.data])
            auth = get_user_auth(self.request)

            nodes = Node.find(query)

            # If skip_uneditable=True in query_params, skip nodes for which the user
            # does not have EDIT permissions.
            if is_truthy(self.request.query_params.get('skip_uneditable', False)):
                has_permission = []
                for node in nodes:
                    if node.can_edit(auth):
                        has_permission.append(node)

                query = Q('_id', 'in', [node._id for node in has_permission])
                return Node.find(query)

            for node in nodes:
                if not node.can_edit(auth):
                    raise PermissionDenied
            return nodes
        else:
            query = self.get_query_from_request()
            return Node.find(query)

    # overrides ListBulkCreateJSONAPIView, BulkUpdateJSONAPIView, BulkDestroyJSONAPIView
    def get_serializer_class(self):
        """
        Use NodeDetailSerializer which requires 'id'
        """
        if self.request.method in ('PUT', 'PATCH', 'DELETE'):
            return NodeDetailSerializer
        else:
            return NodeSerializer

    # overrides ListBulkCreateJSONAPIView
    def perform_create(self, serializer):
        """Create a node.

        :param serializer:
        """
        # On creation, make sure that current user is the creator
        user = self.request.user
        serializer.save(creator=user)

    # overrides BulkDestroyJSONAPIView
    def allow_bulk_destroy_resources(self, user, resource_list):
        """User must have admin permissions to delete nodes."""
        if is_truthy(self.request.query_params.get('skip_uneditable', False)):
            return any([node.has_permission(user, ADMIN) for node in resource_list])
        return all([node.has_permission(user, ADMIN) for node in resource_list])

    def bulk_destroy_skip_uneditable(self, resource_object_list, user, object_type):
        """
        If skip_uneditable=True in query_params, skip the resources for which the user does not have
        admin permissions and delete the remaining resources
        """
        allowed = []
        skipped = []

        if not is_truthy(self.request.query_params.get('skip_uneditable', False)):
            return None

        for resource in resource_object_list:
            if resource.has_permission(user, ADMIN):
                allowed.append(resource)
            else:
                skipped.append({'id': resource._id, 'type': object_type})

        return {'skipped': skipped, 'allowed': allowed}

    # Overrides BulkDestroyJSONAPIView
    def perform_destroy(self, instance):
        auth = get_user_auth(self.request)
        try:
            instance.remove_node(auth=auth)
        except NodeStateError as err:
            raise ValidationError(err.message)
        instance.save()


class NodeDetail(JSONAPIBaseView, generics.RetrieveUpdateDestroyAPIView, NodeMixin, WaterButlerMixin):
    """Details about a given node (project or component). *Writeable*.

    A registration or withdrawn registration cannot be accessed through this endpoint. See Registration Detail endpoint.

    On the front end, nodes are considered 'projects' or 'components'. The difference between a project and a component
    is that a project is the top-level node, and components are children of the project. There is also a [category
    field](/v2/#osf-node-categories) that includes 'project' as an option. The categorization essentially determines
    which icon is displayed by the node in the front-end UI and helps with search organization. Top-level nodes may have
    a category other than project, and children nodes may have a category of project.

    ###Permissions

    Nodes that are made public will give read-only access to everyone. Private nodes require explicit read
    permission. Write and admin access are the same for public and private nodes. Administrators on a parent node have
    implicit read permissions for all child nodes.

    ##Attributes

    OSF Node entities have the "nodes" `type`.

        name                            type                description
        =================================================================================
        title                           string              title of project or component
        description                     string              description of the node
        category                        string              node category, must be one of the allowed values
        date_created                    iso8601 timestamp   timestamp that the node was created
        date_modified                   iso8601 timestamp   timestamp when the node was last updated
        tags                            array of strings    list of tags that describe the node
        current_user_permissions        array of strings    list of strings representing the permissions for the current user on this node
        registration                    boolean             is this a registration? (always false - may be deprecated in future versions)
        fork                            boolean             is this node a fork of another node?
        public                          boolean             has this node been made publicly-visible?
        collection                      boolean             is this a collection? (always false - may be deprecated in future versions)

    ##Relationships

    ###Children

    List of nodes that are children of this node.  New child nodes may be added through this endpoint.

    ###Comments

    List of comments on this node.  New comments can be left on the node through this endpoint.

    ###Contributors

    List of users who are contributors to this node. Contributors may have "read", "write", or "admin" permissions.
    A node must always have at least one "admin" contributor.  Contributors may be added via this endpoint.

    ###Files

    List of top-level folders (actually cloud-storage providers) associated with this node. This is the starting point
    for accessing the actual files stored within this node.

    ###Forked From

    If this node was forked from another node, the canonical endpoint of the node that was forked from will be
    available in the `/forked_from/links/related/href` key.  Otherwise, it will be null.

    ###Logs

    List of read-only log actions pertaining to the node.

    ###Node Links

    List of links (pointers) to other nodes on the OSF.  Node links can be added through this endpoint.

    ###Parent

    If this node is a child node of another node, the parent's canonical endpoint will be available in the
    `/parent/links/related/href` key.  Otherwise, it will be null.

    ###Primary Institution

    Primary institution associated with node. If no primary institution, `/primary_institution/links/related/href`
    returns Not Found.

    ###Registrations

    List of registrations of the current node.

    ###Root

    Returns the top-level node associated with the current node.  If the current node is the top-level node, the root is
    the current node.

    ##Links

        self:  the canonical api endpoint of this node
        html:  this node's page on the OSF website

    ##Actions

    ###Update

        Method:        PUT / PATCH
        URL:           /links/self
        Query Params:  <none>
        Body (JSON):   {
                         "data": {
                           "type": "nodes",   # required
                           "id":   {node_id}, # required
                           "attributes": {
                             "title":       {title},          # mandatory
                             "category":    {category},       # mandatory
                             "description": {description},    # optional
                             "tags":        [{tag1}, {tag2}], # optional
                             "public":      true|false        # optional
                           }
                         }
                       }
        Success:       200 OK + node representation

    To update a node, issue either a PUT or a PATCH request against the `/links/self` URL.  The `title` and `category`
    fields are mandatory if you PUT and optional if you PATCH.  The `tags` parameter must be an array of strings.
    Non-string values will be accepted and stringified, but we make no promises about the stringification output.  So
    don't do that.

    ###Delete

        Method:   DELETE
        URL:      /links/self
        Params:   <none>
        Success:  204 No Content

    To delete a node, issue a DELETE request against `/links/self`.  A successful delete will return a 204 No Content
    response. Attempting to delete a node you do not own will result in a 403 Forbidden.

    ##Query Params

    + `view_only=<Str>` -- Allow users with limited access keys to access this node. Note that some keys are anonymous, so using the view_only key will cause user-related information to no longer serialize. This includes blank ids for users and contributors and missing serializer fields and relationships.

    #This Request/Response

    """
    permission_classes = (
        drf_permissions.IsAuthenticatedOrReadOnly,
        ContributorOrPublic,
        ReadOnlyIfRegistration,
        base_permissions.TokenHasScope,
        ExcludeWithdrawals,
    )

    required_read_scopes = [CoreScopes.NODE_BASE_READ]
    required_write_scopes = [CoreScopes.NODE_BASE_WRITE]

    serializer_class = NodeDetailSerializer
    view_category = 'nodes'
    view_name = 'node-detail'

    def __init__(self):
        WaterButlerMixin.__init__(self)

    # overrides RetrieveUpdateDestroyAPIView
    def get_object(self):
        return self.get_node()

    # overrides RetrieveUpdateDestroyAPIView
    def perform_destroy(self, instance):
        auth = get_user_auth(self.request)
        node = self.get_object()
        try:
            node.remove_node(auth=auth)
        except NodeStateError as err:
            raise ValidationError(err.message)
        node.save()


class NodeContributorsList(JSONAPIBaseView, bulk_views.BulkUpdateJSONAPIView, bulk_views.BulkDestroyJSONAPIView, bulk_views.ListBulkCreateJSONAPIView, ListFilterMixin, NodeMixin):
    """Contributors (users) for a node.

    Contributors are users who can make changes to the node or, in the case of private nodes,
    have read access to the node. Contributors are divided between 'bibliographic' and 'non-bibliographic'
    contributors. From a permissions standpoint, both are the same, but bibliographic contributors
    are included in citations, while non-bibliographic contributors are not included in citations.

    Note that if an anonymous view_only key is being used, the user relationship will not be exposed and the id for
    the contributor will be an empty string.

    ##Node Contributor Attributes

    <!--- Copied Attributes from NodeContributorDetail -->

    `type` is "contributors"

        name           type     description
        ======================================================================================================
        bibliographic  boolean  Whether the user will be included in citations for this node. Default is true.
        permission     string   User permission level. Must be "read", "write", or "admin". Default is "write".

    ##Links

    See the [JSON-API spec regarding pagination](http://jsonapi.org/format/1.0/#fetching-pagination).

    ##Relationships

    ###Users

    This endpoint shows the contributor user detail and is automatically embedded.

    ##Actions

    ###Adding Contributors

        Method:        POST
        URL:           /links/self
        Query Params:  <none>
        Body (JSON): {
                      "data": {
                        "type": "contributors",                   # required
                        "attributes": {
                          "bibliographic": true|false,            # optional
                          "permission": "read"|"write"|"admin"    # optional
                        },
                        "relationships": {
                          "users": {
                            "data": {
                              "type": "users",                    # required
                              "id":   "{user_id}"                 # required
                            }
                        }
                    }
                }
            }
        Success:       201 CREATED + node contributor representation

    Add a contributor to a node by issuing a POST request to this endpoint.  This effectively creates a relationship
    between the node and the user.  Besides the top-level type, there are optional "attributes" which describe the
    relationship between the node and the user. `bibliographic` is a boolean and defaults to `true`.  `permission` must
    be a [valid OSF permission key](/v2/#osf-node-permission-keys) and defaults to `"write"`.  A relationship object
    with a "data" member, containing the user `type` and user `id` must be included.  The id must be a valid user id.
    All other fields not listed above will be ignored.  If the request is successful the API will return
    a 201 response with the representation of the new node contributor in the body.  For the new node contributor's
    canonical URL, see the `/links/self` field of the response.

    ##Query Params

    + `page=<Int>` -- page number of results to view, default 1

    + `filter[<fieldname>]=<Str>` -- fields and values to filter the search results on.

    NodeContributors may be filtered by `bibliographic`, or `permission` attributes.  `bibliographic` is a boolean, and
    can be filtered using truthy values, such as `true`, `false`, `0`, or `1`.  Note that quoting `true` or `false` in
    the query will cause the match to fail regardless.

    + `profile_image_size=<Int>` -- Modifies `/links/profile_image_url` of the user entities so that it points to
    the user's profile image scaled to the given size in pixels.  If left blank, the size depends on the image provider.

    #This Request/Response
    """
    permission_classes = (
        AdminOrPublic,
        drf_permissions.IsAuthenticatedOrReadOnly,
        ReadOnlyIfRegistration,
        base_permissions.TokenHasScope,
    )

    required_read_scopes = [CoreScopes.NODE_CONTRIBUTORS_READ]
    required_write_scopes = [CoreScopes.NODE_CONTRIBUTORS_WRITE]
    model_class = User

    pagination_class = NodeContributorPagination
    serializer_class = NodeContributorsSerializer
    view_category = 'nodes'
    view_name = 'node-contributors'

    def get_default_queryset(self):
        node = self.get_node()
        visible_contributors = set(node.visible_contributor_ids)
        contributors = []
        for contributor in node.contributors:
            contributor.bibliographic = contributor._id in visible_contributors
            contributor.permission = node.get_permissions(contributor)[-1]
            contributor.node_id = node._id
            contributors.append(contributor)
        return contributors

    # overrides ListBulkCreateJSONAPIView, BulkUpdateJSONAPIView, BulkDeleteJSONAPIView
    def get_serializer_class(self):
        """
        Use NodeContributorDetailSerializer which requires 'id'
        """
        if self.request.method == 'PUT' or self.request.method == 'PATCH' or self.request.method == 'DELETE':
            return NodeContributorDetailSerializer
        elif self.request.method == 'POST':
            return NodeContributorsCreateSerializer
        else:
            return NodeContributorsSerializer

    # overrides ListBulkCreateJSONAPIView, BulkUpdateJSONAPIView
    def get_queryset(self):
        queryset = self.get_queryset_from_request()

        # If bulk request, queryset only contains contributors in request
        if is_bulk_request(self.request):
            contrib_ids = [item['id'] for item in self.request.data]
            queryset[:] = [contrib for contrib in queryset if contrib._id in contrib_ids]
        return queryset

    # overrides ListCreateAPIView
    def get_parser_context(self, http_request):
        """
        Tells parser that we are creating a relationship
        """
        res = super(NodeContributorsList, self).get_parser_context(http_request)
        res['is_relationship'] = True
        return res

    # Overrides BulkDestroyJSONAPIView
    def perform_destroy(self, instance):
        auth = get_user_auth(self.request)
        node = self.get_node()
        if len(node.visible_contributors) == 1 and node.get_visible(instance):
            raise ValidationError('Must have at least one visible contributor')
        if instance not in node.contributors:
                raise NotFound('User cannot be found in the list of contributors.')
        removed = node.remove_contributor(instance, auth)
        if not removed:
            raise ValidationError('Must have at least one registered admin contributor')


class NodeContributorDetail(JSONAPIBaseView, generics.RetrieveUpdateDestroyAPIView, NodeMixin, UserMixin):
    """Detail of a contributor for a node. *Writeable*.

    Contributors are users who can make changes to the node or, in the case of private nodes,
    have read access to the node. Contributors are divided between 'bibliographic' and 'non-bibliographic'
    contributors. From a permissions standpoint, both are the same, but bibliographic contributors
    are included in citations, while non-bibliographic contributors are not included in citations.

    Note that if an anonymous view_only key is being used, the user relationship will not be exposed and the id for
    the contributor will be an empty string.

    Contributors can be viewed, removed, and have their permissions and bibliographic status changed via this
    endpoint.

    ##Attributes

    `type` is "contributors"

        name           type     description
        ======================================================================================================
        bibliographic  boolean  Whether the user will be included in citations for this node. Default is true.
        permission     string   User permission level. Must be "read", "write", or "admin". Default is "write".

    ##Relationships

    ###Users

    This endpoint shows the contributor user detail.

    ##Links

        self:           the canonical api endpoint of this contributor
        html:           the contributing user's page on the OSF website
        profile_image:  a url to the contributing user's profile image

    ##Actions

    ###Update Contributor

        Method:        PUT / PATCH
        URL:           /links/self
        Query Params:  <none>
        Body (JSON):   {
                         "data": {
                           "type": "contributors",                    # required
                           "id": {contributor_id},                    # required
                           "attributes": {
                             "bibliographic": true|false,             # optional
                             "permission": "read"|"write"|"admin"     # optional
                           }
                         }
                       }
        Success:       200 OK + node representation

    To update a contributor's bibliographic preferences or access permissions for the node, issue a PUT request to the
    `self` link. Since this endpoint has no mandatory attributes, PUT and PATCH are functionally the same.  If the given
    user is not already in the contributor list, a 404 Not Found error will be returned.  A node must always have at
    least one admin, and any attempt to downgrade the permissions of a sole admin will result in a 400 Bad Request
    error.

    ###Remove Contributor

        Method:        DELETE
        URL:           /links/self
        Query Params:  <none>
        Success:       204 No Content

    To remove a contributor from a node, issue a DELETE request to the `self` link.  Attempting to remove the only admin
    from a node will result in a 400 Bad Request response.  This request will only remove the relationship between the
    node and the user, not the user itself.

    ##Query Params

    + `profile_image_size=<Int>` -- Modifies `/links/profile_image_url` so that it points the image scaled to the given
    size in pixels.  If left blank, the size depends on the image provider.

    #This Request/Response

    """
    permission_classes = (
        ContributorDetailPermissions,
        drf_permissions.IsAuthenticatedOrReadOnly,
        ReadOnlyIfRegistration,
        base_permissions.TokenHasScope,
    )

    required_read_scopes = [CoreScopes.NODE_CONTRIBUTORS_READ]
    required_write_scopes = [CoreScopes.NODE_CONTRIBUTORS_WRITE]

    serializer_class = NodeContributorDetailSerializer
    view_category = 'nodes'
    view_name = 'node-contributor-detail'

    # overrides RetrieveAPIView
    def get_object(self):
        node = self.get_node()
        user = self.get_user()
        # May raise a permission denied
        self.check_object_permissions(self.request, user)
        if user not in node.contributors:
            raise NotFound('{} cannot be found in the list of contributors.'.format(user))
        user.permission = node.get_permissions(user)[-1]
        user.bibliographic = node.get_visible(user)
        user.node_id = node._id
        return user

    # overrides DestroyAPIView
    def perform_destroy(self, instance):
        node = self.get_node()
        auth = get_user_auth(self.request)
        if len(node.visible_contributors) == 1 and node.get_visible(instance):
            raise ValidationError('Must have at least one visible contributor')
        removed = node.remove_contributor(instance, auth)
        if not removed:
            raise ValidationError('Must have at least one registered admin contributor')


# TODO: Support creating registrations
class NodeRegistrationsList(JSONAPIBaseView, generics.ListAPIView, NodeMixin):
    """Registrations of the current node.

    Registrations are read-only snapshots of a project. This view is a list of all the registrations and withdrawn
    registrations of the current node.

    <!--- Copied from RegistrationList -->

    A withdrawn registration will display a limited subset of information, namely, title, description,
    date_created, registration, withdrawn, date_registered, withdrawal_justification, and registration supplement. All
    other fields will be displayed as null. Additionally, the only relationships permitted to be accessed for a withdrawn
    registration are the contributors - other relationships will return a 403. Each resource contains the full representation
    of the registration, meaning additional requests to an individual registrations's detail view are not necessary.


    <!--- Copied Attributes from RegistrationList -->

    ##Registration Attributes

    Registrations have the "registrations" `type`.

        name                            type               description
        =======================================================================================================
        title                           string             title of the registered project or component
        description                     string             description of the registered node
        category                        string             bode category, must be one of the allowed values
        date_created                    iso8601 timestamp  timestamp that the node was created
        date_modified                   iso8601 timestamp  timestamp when the node was last updated
        tags                            array of strings   list of tags that describe the registered node
        current_user_permissions        array of strings   list of strings representing the permissions for the current user on this node
        fork                            boolean            is this project a fork?
        registration                    boolean            is this node a registration? (always true - may be deprecated in future versions)
        collection                      boolean            is this registered node a collection? (always false - may be deprecated in future versions)
        public                          boolean            has this registration been made publicly-visible?
        withdrawn                       boolean            has this registration been withdrawn?
        date_registered                 iso8601 timestamp  timestamp that the registration was created
        embargo_end_date                iso8601 timestamp  when the embargo on this registration will be lifted (if applicable)
        withdrawal_justification        string             reasons for withdrawing the registration
        pending_withdrawal              boolean            is this registration pending withdrawal?
        pending_withdrawal_approval     boolean            is this registration pending approval?
        pending_embargo_approval        boolean            is the associated Embargo awaiting approval by project admins?
        registered_meta                 dictionary         registration supplementary information
        registration_supplement         string             registration template


    ##Relationships

    ###Registered from

    The registration is branched from this node.

    ###Registered by

    The registration was initiated by this user.

    ##Links

    See the [JSON-API spec regarding pagination](http://jsonapi.org/format/1.0/#fetching-pagination).

    #This request/response

    """
    permission_classes = (
        ContributorOrPublic,
        drf_permissions.IsAuthenticatedOrReadOnly,
        base_permissions.TokenHasScope,
        ExcludeWithdrawals
    )

    required_read_scopes = [CoreScopes.NODE_REGISTRATIONS_READ]
    required_write_scopes = [CoreScopes.NODE_REGISTRATIONS_WRITE]

    serializer_class = RegistrationSerializer
    view_category = 'nodes'
    view_name = 'node-registrations'

    # overrides ListAPIView
    # TODO: Filter out withdrawals by default
    def get_queryset(self):
        nodes = self.get_node().registrations_all
        auth = get_user_auth(self.request)
        registrations = [node for node in nodes if node.can_view(auth)]
        return registrations


class NodeChildrenList(JSONAPIBaseView, bulk_views.ListBulkCreateJSONAPIView, NodeMixin, ODMFilterMixin):
    """Children of the current node. *Writeable*.

    This will get the next level of child nodes for the selected node if the current user has read access for those
    nodes. Creating a node via this endpoint will behave the same as the [node list endpoint](/v2/nodes/), but the new
    node will have the selected node set as its parent.

    ##Node Attributes

    <!--- Copied Attributes from NodeDetail -->

    OSF Node entities have the "nodes" `type`.

        name                            type                description
        =================================================================================
        title                           string              title of project or component
        description                     string              description of the node
        category                        string              node category, must be one of the allowed values
        date_created                    iso8601 timestamp   timestamp that the node was created
        date_modified                   iso8601 timestamp   timestamp when the node was last updated
        tags                            array of strings    list of tags that describe the node
        current_user_permissions        array of strings    list of strings representing the permissions for the current user on this node
        registration                    boolean             is this a registration? (always false - may be deprecated in future versions)
        fork                            boolean             is this node a fork of another node?
        public                          boolean             has this node been made publicly-visible?
        collection                      boolean             is this a collection? (always false - may be deprecated in future versions)

    ##Links

    See the [JSON-API spec regarding pagination](http://jsonapi.org/format/1.0/#fetching-pagination).

    ##Actions

    ###Create Child Node

    <!--- Copied Creating New Node from NodeList -->

        Method:        POST
        URL:           /links/self
        Query Params:  <none>
        Body (JSON):   {
                         "data": {
                           "type": "nodes", # required
                           "attributes": {
                             "title":       {title},         # required
                             "category":    {category},      # required
                             "description": {description},   # optional
                             "tags":        [{tag1}, {tag2}] # optional
                           }
                         }
                       }
        Success:       201 CREATED + node representation

    To create a child node of the current node, issue a POST request to this endpoint.  The `title` and `category`
    fields are mandatory. `category` must be one of the [permitted node categories](/v2/#osf-node-categories).  If the
    node creation is successful the API will return a 201 response with the representation of the new node in the body.
    For the new node's canonical URL, see the `/links/self` field of the response.

    ##Query Params

    + `page=<Int>` -- page number of results to view, default 1

    + `filter[<fieldname>]=<Str>` -- fields and values to filter the search results on.

    <!--- Copied Query Params from NodeList -->

    Nodes may be filtered by their `id`, `title`, `category`, `description`, `public`, `tags`, `date_created`, `date_modified`,
    `root`, `parent`, and `contributors`.  Most are string fields and will be filtered using simple substring matching.  `public`
    is a boolean, and can be filtered using truthy values, such as `true`, `false`, `0`, or `1`.  Note that quoting `true`
    or `false` in the query will cause the match to fail regardless.  `tags` is an array of simple strings.

    #This Request/Response

    """
    permission_classes = (
        ContributorOrPublic,
        drf_permissions.IsAuthenticatedOrReadOnly,
        ReadOnlyIfRegistration,
        base_permissions.TokenHasScope,
        ExcludeWithdrawals
    )

    required_read_scopes = [CoreScopes.NODE_CHILDREN_READ]
    required_write_scopes = [CoreScopes.NODE_CHILDREN_WRITE]

    serializer_class = NodeSerializer
    view_category = 'nodes'
    view_name = 'node-children'

    # overrides ODMFilterMixin
    def get_default_odm_query(self):
        return default_node_list_query()

    # overrides ListBulkCreateJSONAPIView
    def get_queryset(self):
        node = self.get_node()
        req_query = self.get_query_from_request()

        query = (
            Q('_id', 'in', [e._id for e in node.nodes if e.primary]) &
            req_query
        )
        nodes = Node.find(query)
        auth = get_user_auth(self.request)
        return sorted([each for each in nodes if each.can_view(auth)], key=lambda n: n.date_modified, reverse=True)

    # overrides ListBulkCreateJSONAPIView
    def perform_create(self, serializer):
        user = self.request.user
        serializer.save(creator=user, parent=self.get_node())


# TODO: Make NodeLinks filterable. They currently aren't filterable because we have can't
# currently query on a Pointer's node's attributes.
# e.g. Pointer.find(Q('node.title', 'eq', ...)) doesn't work
class NodeLinksList(JSONAPIBaseView, bulk_views.BulkDestroyJSONAPIView, bulk_views.ListBulkCreateJSONAPIView, NodeMixin):
    """Node Links to other nodes. *Writeable*.

    Node Links act as pointers to other nodes. Unlike Forks, they are not copies of nodes;
    Node Links are a direct reference to the node that they point to.

    ##Node Link Attributes
    `type` is "node_links"

        None

    ##Links

    See the [JSON-API spec regarding pagination](http://jsonapi.org/format/1.0/#fetching-pagination).

    ##Relationships

    ### Target Node

    This endpoint shows the target node detail and is automatically embedded.

    ##Actions

    ###Adding Node Links
        Method:        POST
        URL:           /links/self
        Query Params:  <none>
        Body (JSON): {
                       "data": {
                          "type": "node_links",                  # required
                          "relationships": {
                            "nodes": {
                              "data": {
                                "type": "nodes",                 # required
                                "id": "{target_node_id}",        # required
                              }
                            }
                          }
                       }
                    }
        Success:       201 CREATED + node link representation

    To add a node link (a pointer to another node), issue a POST request to this endpoint.  This effectively creates a
    relationship between the node and the target node.  The target node must be described as a relationship object with
    a "data" member, containing the nodes `type` and the target node `id`.

    ##Query Params

    + `page=<Int>` -- page number of results to view, default 1

    + `filter[<fieldname>]=<Str>` -- fields and values to filter the search results on.

    #This Request/Response
    """
    permission_classes = (
        drf_permissions.IsAuthenticatedOrReadOnly,
        ContributorOrPublic,
        ReadOnlyIfRegistration,
        base_permissions.TokenHasScope,
        ExcludeWithdrawals,
    )

    required_read_scopes = [CoreScopes.NODE_LINKS_READ]
    required_write_scopes = [CoreScopes.NODE_LINKS_WRITE]
    model_class = Pointer

    serializer_class = NodeLinksSerializer
    view_category = 'nodes'
    view_name = 'node-pointers'

    def get_queryset(self):
        return [
            pointer for pointer in
            self.get_node().nodes_pointer
            if not pointer.node.is_deleted
        ]

    # Overrides BulkDestroyJSONAPIView
    def perform_destroy(self, instance):
        auth = get_user_auth(self.request)
        node = self.get_node()
        try:
            node.rm_pointer(instance, auth=auth)
        except ValueError as err:  # pointer doesn't belong to node
            raise ValidationError(err.message)
        node.save()

    # overrides ListCreateAPIView
    def get_parser_context(self, http_request):
        """
        Tells parser that we are creating a relationship
        """
        res = super(NodeLinksList, self).get_parser_context(http_request)
        res['is_relationship'] = True
        return res


class NodeLinksDetail(JSONAPIBaseView, generics.RetrieveDestroyAPIView, NodeMixin):
    """Node Link details. *Writeable*.

    Node Links act as pointers to other nodes. Unlike Forks, they are not copies of nodes;
    Node Links are a direct reference to the node that they point to.

    ##Attributes
    `type` is "node_links"

        None

    ##Links

    *None*

    ##Relationships

    ###Target node

    This endpoint shows the target node detail and is automatically embedded.

    ##Actions

    ###Remove Node Link

        Method:        DELETE
        URL:           /links/self
        Query Params:  <none>
        Success:       204 No Content

    To remove a node link from a node, issue a DELETE request to the `self` link.  This request will remove the
    relationship between the node and the target node, not the nodes themselves.

    ##Query Params

    *None*.

    #This Request/Response
    """
    permission_classes = (
        ContributorOrPublicForPointers,
        drf_permissions.IsAuthenticatedOrReadOnly,
        base_permissions.TokenHasScope,
        ReadOnlyIfRegistration,
        ExcludeWithdrawals
    )

    required_read_scopes = [CoreScopes.NODE_LINKS_READ]
    required_write_scopes = [CoreScopes.NODE_LINKS_WRITE]

    serializer_class = NodeLinksSerializer
    view_category = 'nodes'
    view_name = 'node-pointer-detail'

    # overrides RetrieveAPIView
    def get_object(self):
        node_link_lookup_url_kwarg = 'node_link_id'
        node_link = get_object_or_error(
            Pointer,
            self.kwargs[node_link_lookup_url_kwarg],
            'node link'
        )
        # May raise a permission denied
        self.check_object_permissions(self.request, node_link)
        return node_link

    # overrides DestroyAPIView
    def perform_destroy(self, instance):
        auth = get_user_auth(self.request)
        node = self.get_node()
        pointer = self.get_object()
        try:
            node.rm_pointer(pointer, auth=auth)
        except ValueError as err:  # pointer doesn't belong to node
            raise NotFound(err.message)
        node.save()


class NodeForksList(JSONAPIBaseView, generics.ListCreateAPIView, NodeMixin, ODMFilterMixin):
    """Forks of the current node. *Writeable*.

    Paginated list of the current node's forks ordered by their `forked_date`. Forks are copies of projects that you can
    change without affecting the original project.  When creating a fork, your fork will will only contain public components or those
    for which you are a contributor.  Private components that you do not have access to will not be forked.

    ##Node Fork Attributes

    <!--- Copied Attributes from NodeDetail with exception of forked_date-->

    OSF Node Fork entities have the "nodes" `type`.

        name                        type               description
        =================================================================================
        title                       string             title of project or component
        description                 string             description of the node
        category                    string             node category, must be one of the allowed values
        date_created                iso8601 timestamp  timestamp that the node was created
        date_modified               iso8601 timestamp  timestamp when the node was last updated
        tags                        array of strings   list of tags that describe the node
        registration                boolean            has this project been registered? (always False)
        collection                  boolean            is this node a collection (always False)
        fork                        boolean            is this node a fork of another node? (always True)
        public                      boolean            has this node been made publicly-visible?
        forked_date                 iso8601 timestamp  timestamp when the node was forked
        current_user_permissions    array of strings   List of strings representing the permissions for the current user on this node

    ##Links

    See the [JSON-API spec regarding pagination](http://jsonapi.org/format/1.0/#fetching-pagination).

    ##Actions

    ###Create Node Fork

        Method:        POST
        URL:           /links/self
        Query Params:  <none>
        Body (JSON): {
                         "data": {
                           "type": "nodes", # required
                           "attributes": {
                             "title": {title} # optional
                           }
                         }
                    }
        Success: 201 CREATED + node representation

    To create a fork of the current node, issue a POST request to this endpoint.  The `title` field is optional, with the
    default title being 'Fork of ' + the current node's title. If the fork's creation is successful the API will return a
    201 response with the representation of the forked node in the body. For the new fork's canonical URL, see the `/links/self`
    field of the response.

    ##Query Params

    + `page=<Int>` -- page number of results to view, default 1

    + `filter[<fieldname>]=<Str>` -- fields and values to filter the search results on.

    <!--- Copied Query Params from NodeList -->

    Nodes may be filtered by their `title`, `category`, `description`, `public`, `registration`, `tags`, `date_created`,
    `date_modified`, `root`, `parent`, and `contributors`. Most are string fields and will be filtered using simple
    substring matching.  Others are booleans, and can be filtered using truthy values, such as `true`, `false`, `0`, or `1`.
    Note that quoting `true` or `false` in the query will cause the match to fail regardless. `tags` is an array of simple strings.

    #This Request/Response
    """

    permission_classes = (
        IsPublic,
        drf_permissions.IsAuthenticatedOrReadOnly,
        base_permissions.TokenHasScope,
        ExcludeWithdrawals
    )

    required_read_scopes = [CoreScopes.NODE_FORKS_READ, CoreScopes.NODE_BASE_READ]
    required_write_scopes = [CoreScopes.NODE_FORKS_WRITE]

    serializer_class = NodeForksSerializer
    view_category = 'nodes'
    view_name = 'node-forks'

    # overrides ListCreateAPIView
    def get_queryset(self):
        all_forks = self.get_node().forks
        auth = get_user_auth(self.request)
        return sorted([node for node in all_forks if node.can_view(auth)], key=lambda n: n.forked_date, reverse=True)

    # overrides ListCreateAPIView
    def perform_create(self, serializer):
        serializer.save(node=self.get_node())

    # overrides ListCreateAPIView
    def get_parser_context(self, http_request):
        """
        Tells parser that attributes are not required in request
        """
        res = super(NodeForksList, self).get_parser_context(http_request)
        res['attributes_required'] = False
        return res


class NodeFilesList(JSONAPIBaseView, generics.ListAPIView, WaterButlerMixin, ListFilterMixin, NodeMixin):
    """Files attached to a node for a given provider. *Read-only*.

    This gives a list of all of the files and folders that are attached to your project for the given storage provider.
    If the provider is not "osfstorage", the metadata for the files in the storage will be retrieved and cached whenever
    this endpoint is accessed.  To see the cached metadata, GET the endpoint for the file directly (available through
    its `/links/info` attribute).

    When a create/update/delete action is performed against the file or folder, the action is handled by an external
    service called WaterButler.  The WaterButler response format differs slightly from the OSF's.

    <!--- Copied from FileDetail.Spiel -->

    ###Waterbutler Entities

    When an action is performed against a WaterButler endpoint, it will generally respond with a file entity, a folder
    entity, or no content.

    ####File Entity

        name          type       description
        =========================================================================
        name          string     name of the file
        path          string     unique identifier for this file entity for this
                                 project and storage provider. may not end with '/'
        materialized  string     the full path of the file relative to the storage
                                 root.  may not end with '/'
        kind          string     "file"
        etag          string     etag - http caching identifier w/o wrapping quotes
        modified      timestamp  last modified timestamp - format depends on provider
        contentType   string     MIME-type when available
        provider      string     id of provider e.g. "osfstorage", "s3", "googledrive".
                                 equivalent to addon_short_name on the OSF
        size          integer    size of file in bytes
        extra         object     may contain additional data beyond what's described here,
                                 depending on the provider
          version     integer    version number of file. will be 1 on initial upload
          downloads   integer    count of the number times the file has been downloaded
          hashes      object
            md5       string     md5 hash of file
            sha256    string     SHA-256 hash of file

    ####Folder Entity

        name          type    description
        ======================================================================
        name          string  name of the folder
        path          string  unique identifier for this folder entity for this
                              project and storage provider. must end with '/'
        materialized  string  the full path of the folder relative to the storage
                              root.  must end with '/'
        kind          string  "folder"
        etag          string  etag - http caching identifier w/o wrapping quotes
        extra         object  varies depending on provider

    ##File Attributes

    <!--- Copied Attributes from FileDetail -->

    For an OSF File entity, the `type` is "files" regardless of whether the entity is actually a file or folder.  They
    can be distinguished by the `kind` attribute.  Files and folders use the same representation, but some attributes may
    be null for one kind but not the other. `size` will be null for folders.  A list of storage provider keys can be
    found [here](/v2/#storage-providers).

        name          type               description
        ===================================================================================================
        name              string             name of the file or folder; used for display
        kind              string             "file" or "folder"
        path              string             same as for corresponding WaterButler entity
        materialized_path string             the unix-style path to the file relative to the provider root
        size              integer            size of file in bytes, null for folders
        provider          string             storage provider for this file. "osfstorage" if stored on the
                                             OSF.  other examples include "s3" for Amazon S3, "googledrive"
                                             for Google Drive, "box" for Box.com.
        last_touched      iso8601 timestamp  last time the metadata for the file was retrieved. only
                                             applies to non-OSF storage providers.
        date_modified     iso8601 timestamp  timestamp of when this file was last updated*
        date_created      iso8601 timestamp  timestamp of when this file was created*
        extra             object             may contain additional data beyond what's described here,
                                             depending on the provider
          hashes          object
            md5           string             md5 hash of file, null for folders
            sha256        string             SHA-256 hash of file, null for folders

    * A note on timestamps: for files stored in osfstorage, `date_created` refers to the time the file was
    first uploaded to osfstorage, and `date_modified` is the time the file was last updated while in osfstorage.
    Other providers may or may not provide this information, but if they do it will correspond to the provider's
    semantics for created/modified times.  These timestamps may also be stale; metadata retrieved via the File Detail
    endpoint is cached.  The `last_touched` field describes the last time the metadata was retrieved from the external
    provider.  To force a metadata update, access the parent folder via its Node Files List endpoint.

    ##Links

    See the [JSON-API spec regarding pagination](http://jsonapi.org/format/1.0/#fetching-pagination).

    ##Actions

    <!--- Copied from FileDetail.Actions -->

    The `links` property of the response provides endpoints for common file operations. The currently-supported actions
    are:

    ###Get Info (*files, folders*)

        Method:   GET
        URL:      /links/info
        Params:   <none>
        Success:  200 OK + file representation

    The contents of a folder or details of a particular file can be retrieved by performing a GET request against the
    `info` link. The response will be a standard OSF response format with the [OSF File attributes](#attributes).

    ###Download (*files*)

        Method:   GET
        URL:      /links/download
        Params:   <none>
        Success:  200 OK + file body

    To download a file, issue a GET request against the `download` link.  The response will have the Content-Disposition
    header set, which will will trigger a download in a browser.

    ###Create Subfolder (*folders*)

        Method:       PUT
        URL:          /links/new_folder
        Query Params: ?kind=folder&name={new_folder_name}
        Body:         <empty>
        Success:      201 Created + new folder representation

    You can create a subfolder of an existing folder by issuing a PUT request against the `new_folder` link.  The
    `?kind=folder` portion of the query parameter is already included in the `new_folder` link.  The name of the new
    subfolder should be provided in the `name` query parameter.  The response will contain a [WaterButler folder
    entity](#folder-entity).  If a folder with that name already exists in the parent directory, the server will return
    a 409 Conflict error response.

    ###Upload New File (*folders*)

        Method:       PUT
        URL:          /links/upload
        Query Params: ?kind=file&name={new_file_name}
        Body (Raw):   <file data (not form-encoded)>
        Success:      201 Created + new file representation

    To upload a file to a folder, issue a PUT request to the folder's `upload` link with the raw file data in the
    request body, and the `kind` and `name` query parameters set to `'file'` and the desired name of the file.  The
    response will contain a [WaterButler file entity](#file-entity) that describes the new file.  If a file with the
    same name already exists in the folder, the server will return a 409 Conflict error response.

    ###Update Existing File (*file*)

        Method:       PUT
        URL:          /links/upload
        Query Params: ?kind=file
        Body (Raw):   <file data (not form-encoded)>
        Success:      200 OK + updated file representation

    To update an existing file, issue a PUT request to the file's `upload` link with the raw file data in the request
    body and the `kind` query parameter set to `"file"`.  The update action will create a new version of the file.
    The response will contain a [WaterButler file entity](#file-entity) that describes the updated file.

    ###Rename (*files, folders*)

        Method:        POST
        URL:           /links/move
        Query Params:  <none>
        Body (JSON):   {
                        "action": "rename",
                        "rename": {new_file_name}
                       }
        Success:       200 OK + new entity representation

    To rename a file or folder, issue a POST request to the `move` link with the `action` body parameter set to
    `"rename"` and the `rename` body parameter set to the desired name.  The response will contain either a folder
    entity or file entity with the new name.

    ###Move & Copy (*files, folders*)

        Method:        POST
        URL:           /links/move
        Query Params:  <none>
        Body (JSON):   {
                        // mandatory
                        "action":   "move"|"copy",
                        "path":     {path_attribute_of_target_folder},
                        // optional
                        "rename":   {new_name},
                        "conflict": "replace"|"keep", // defaults to 'replace'
                        "resource": {node_id},        // defaults to current {node_id}
                        "provider": {provider}        // defaults to current {provider}
                       }
        Success:       200 OK or 201 Created + new entity representation

    Move and copy actions both use the same request structure, a POST to the `move` url, but with different values for
    the `action` body parameters.  The `path` parameter is also required and should be the OSF `path` attribute of the
    folder being written to.  The `rename` and `conflict` parameters are optional.  If you wish to change the name of
    the file or folder at its destination, set the `rename` parameter to the new name.  The `conflict` param governs how
    name clashes are resolved.  Possible values are `replace` and `keep`.  `replace` is the default and will overwrite
    the file that already exists in the target folder.  `keep` will attempt to keep both by adding a suffix to the new
    file's name until it no longer conflicts.  The suffix will be ' (**x**)' where **x** is a increasing integer
    starting from 1.  This behavior is intended to mimic that of the OS X Finder.  The response will contain either a
    folder entity or file entity with the new name.

    Files and folders can also be moved between nodes and providers.  The `resource` parameter is the id of the node
    under which the file/folder should be moved.  It *must* agree with the `path` parameter, that is the `path` must
    identify a valid folder under the node identified by `resource`.  Likewise, the `provider` parameter may be used to
    move the file/folder to another storage provider, but both the `resource` and `path` parameters must belong to a
    node and folder already extant on that provider.  Both `resource` and `provider` default to the current node and
    providers.

    If a moved/copied file is overwriting an existing file, a 200 OK response will be returned.  Otherwise, a 201
    Created will be returned.

    ###Delete (*file, folders*)

        Method:        DELETE
        URL:           /links/delete
        Query Params:  <none>
        Success:       204 No Content

    To delete a file or folder send a DELETE request to the `delete` link.  Nothing will be returned in the response
    body.

    ##Query Params

    + `page=<Int>` -- page number of results to view, default 1

    + `filter[<fieldname>]=<Str>` -- fields and values to filter the search results on.

    Node files may be filtered by `id`, `name`, `node`, `kind`, `path`, `provider`, `size`, and `last_touched`.

    #This Request/Response

    """

    def __init__(self):
        WaterButlerMixin.__init__(self)
        self.path = '{}/'.format(self.path)

    permission_classes = (
        drf_permissions.IsAuthenticatedOrReadOnly,
        base_permissions.PermissionWithGetter(ContributorOrPublic, 'node'),
        base_permissions.PermissionWithGetter(ReadOnlyIfRegistration, 'node'),
        base_permissions.TokenHasScope,
        ExcludeWithdrawals
    )

    ordering = ('materialized_path',)  # default ordering

    serializer_class = FileSerializer

    required_read_scopes = [CoreScopes.NODE_FILE_READ]
    required_write_scopes = [CoreScopes.NODE_FILE_WRITE]

    view_category = 'nodes'
    view_name = 'node-files'

    def get_default_queryset(self):
        # Don't bother going to waterbutler for osfstorage
        files_list = self.fetch_from_waterbutler()

        if isinstance(files_list, list):
            return [self.get_file_item(file) for file in files_list]

        if isinstance(files_list, dict) or getattr(files_list, 'is_file', False):
            # We should not have gotten a file here
            raise NotFound

        return list(files_list.children)

    # overrides ListAPIView
    def get_queryset(self):
        return self.get_queryset_from_request()


class NodeFileDetail(JSONAPIBaseView, generics.RetrieveAPIView, WaterButlerMixin, NodeMixin):

    def __init__(self):
        WaterButlerMixin.__init__(self)

    permission_classes = (
        drf_permissions.IsAuthenticatedOrReadOnly,
        base_permissions.PermissionWithGetter(ContributorOrPublic, 'node'),
        base_permissions.PermissionWithGetter(ReadOnlyIfRegistration, 'node'),
        base_permissions.TokenHasScope,
        ExcludeWithdrawals
    )

    serializer_class = FileSerializer

    required_read_scopes = [CoreScopes.NODE_FILE_READ]
    required_write_scopes = [CoreScopes.NODE_FILE_WRITE]
    view_category = 'nodes'
    view_name = 'node-file-detail'

    def get_object(self):
        fobj = self.fetch_from_waterbutler()
        if isinstance(fobj, dict):
            return self.get_file_item(fobj)

        if isinstance(fobj, list) or not getattr(fobj, 'is_file', True):
            # We should not have gotten a folder here
            raise NotFound

        return fobj


class NodeProvider(object):

    def __init__(self, provider, node):
        self.path = '/'
        self.node = node
        self.kind = 'folder'
        self.name = provider
        self.provider = provider
        self.node_id = node._id
        self.pk = node._id


class NodeProvidersList(JSONAPIBaseView, generics.ListAPIView, NodeMixin):
    """List of storage providers enabled for this node. *Read-only*.

    Users of the OSF may access their data on a [number of cloud-storage](/v2/#storage-providers) services that have
    integrations with the OSF.  We call these "providers".  By default every node has access to the OSF-provided
    storage but may use as many of the supported providers as desired.  This endpoint lists all of the providers that are
    configured for this node.  If you want to add more, you will need to do that in the Open Science Framework front end
    for now.

    In the OSF filesystem model, providers are treated as folders, but with special properties that distinguish them
    from regular folders.  Every provider folder is considered a root folder, and may not be deleted through the regular
    file API.  To see the contents of the provider, issue a GET request to the `/relationships/files/links/related/href`
    attribute of the provider resource.  The `new_folder` and `upload` actions are handled by another service called
    WaterButler, whose response format differs slightly from the OSF's.

    <!--- Copied from FileDetail.Spiel -->

    ###Waterbutler Entities

    When an action is performed against a WaterButler endpoint, it will generally respond with a file entity, a folder
    entity, or no content.

    ####File Entity

        name          type       description
        =========================================================================
        name          string     name of the file
        path          string     unique identifier for this file entity for this
                                 project and storage provider. may not end with '/'
        materialized  string     the full path of the file relative to the storage
                                 root.  may not end with '/'
        kind          string     "file"
        etag          string     etag - http caching identifier w/o wrapping quotes
        modified      timestamp  last modified timestamp - format depends on provider
        contentType   string     MIME-type when available
        provider      string     id of provider e.g. "osfstorage", "s3", "googledrive".
                                 equivalent to addon_short_name on the OSF
        size          integer    size of file in bytes
        extra         object     may contain additional data beyond what's described here,
                                 depending on the provider
          version     integer    version number of file. will be 1 on initial upload
          downloads   integer    count of the number times the file has been downloaded
          hashes      object
            md5       string     md5 hash of file
            sha256    string     SHA-256 hash of file

    ####Folder Entity

        name          type    description
        ======================================================================
        name          string  name of the folder
        path          string  unique identifier for this folder entity for this
                              project and storage provider. must end with '/'
        materialized  string  the full path of the folder relative to the storage
                              root.  must end with '/'
        kind          string  "folder"
        etag          string  etag - http caching identifier w/o wrapping quotes
        extra         object  varies depending on provider

    ##Provider Attributes

    `type` is "files"

        name      type    description
        =================================================================================
        name      string  name of the provider
        kind      string  type of this file/folder.  always "folder"
        path      path    relative path of this folder within the provider filesys. always "/"
        node      string  node this provider belongs to
        provider  string  provider id, same as "name"

    ##Links

    See the [JSON-API spec regarding pagination](http://jsonapi.org/format/1.0/#fetching-pagination).

    ##Actions

    <!--- Copied from FileDetail.Actions -->

    ###Create Subfolder (*folders*)

        Method:       PUT
        URL:          /links/new_folder
        Query Params: ?kind=folder&name={new_folder_name}
        Body:         <empty>
        Success:      201 Created + new folder representation

    You can create a subfolder of an existing folder by issuing a PUT request against the `new_folder` link.  The
    `?kind=folder` portion of the query parameter is already included in the `new_folder` link.  The name of the new
    subfolder should be provided in the `name` query parameter.  The response will contain a [WaterButler folder
    entity](#folder-entity).  If a folder with that name already exists in the parent directory, the server will return
    a 409 Conflict error response.

    ###Upload New File (*folders*)

        Method:       PUT
        URL:          /links/upload
        Query Params: ?kind=file&name={new_file_name}
        Body (Raw):   <file data (not form-encoded)>
        Success:      201 Created + new file representation

    To upload a file to a folder, issue a PUT request to the folder's `upload` link with the raw file data in the
    request body, and the `kind` and `name` query parameters set to `'file'` and the desired name of the file.  The
    response will contain a [WaterButler file entity](#file-entity) that describes the new file.  If a file with the
    same name already exists in the folder, the server will return a 409 Conflict error response.

    ##Query Params

    + `page=<Int>` -- page number of results to view, default 1

    #This Request/Response

    """
    permission_classes = (
        drf_permissions.IsAuthenticatedOrReadOnly,
        ContributorOrPublic,
        ExcludeWithdrawals,
        base_permissions.TokenHasScope,
    )

    required_read_scopes = [CoreScopes.NODE_FILE_READ]
    required_write_scopes = [CoreScopes.NODE_FILE_WRITE]

    serializer_class = NodeProviderSerializer
    view_category = 'nodes'
    view_name = 'node-providers'

    def get_provider_item(self, provider):
        return NodeProvider(provider, self.get_node())

    def get_queryset(self):
        return [
            self.get_provider_item(addon.config.short_name)
            for addon
            in self.get_node().get_addons()
            if addon.config.has_hgrid_files and addon.configured
        ]

class NodeProviderDetail(JSONAPIBaseView, generics.RetrieveAPIView, NodeMixin):
    permission_classes = (
        drf_permissions.IsAuthenticatedOrReadOnly,
        ContributorOrPublic,
        ExcludeWithdrawals,
        base_permissions.TokenHasScope,
    )

    required_read_scopes = [CoreScopes.NODE_FILE_READ]
    required_write_scopes = [CoreScopes.NODE_FILE_WRITE]

    serializer_class = NodeProviderSerializer
    view_category = 'nodes'
    view_name = 'node-provider-detail'

    def get_object(self):
        return NodeProvider(self.kwargs['provider'], Node.load(self.kwargs['node_id']))


class NodeAlternativeCitationsList(JSONAPIBaseView, generics.ListCreateAPIView, NodeMixin):
    """List of alternative citations for a project.

    ##Actions

    ###Create Alternative Citation

        Method:         POST
        Body (JSON):    {
                            "data": {
                                "type": "citations",    # required
                                "attributes": {
                                    "name": {name},     # mandatory
                                    "text": {text}      # mandatory
                                }
                            }
                        }
        Success:        201 Created + new citation representation
    """

    permission_classes = (
        drf_permissions.IsAuthenticatedOrReadOnly,
        AdminOrPublic,
        ReadOnlyIfRegistration,
        base_permissions.TokenHasScope
    )

    required_read_scopes = [CoreScopes.NODE_CITATIONS_READ]
    required_write_scopes = [CoreScopes.NODE_CITATIONS_WRITE]

    serializer_class = NodeAlternativeCitationSerializer
    view_category = 'nodes'
    view_name = 'alternative-citations'

    def get_queryset(self):
        return self.get_node().alternative_citations


class NodeAlternativeCitationDetail(JSONAPIBaseView, generics.RetrieveUpdateDestroyAPIView, NodeMixin):
    """Details about an alternative citations for a project.

    ##Actions

    ###Update Alternative Citation

        Method:         PUT
        Body (JSON):    {
                            "data": {
                                "type": "citations",    # required
                                "id": {{id}}            # required
                                "attributes": {
                                    "name": {name},     # mandatory
                                    "text": {text}      # mandatory
                                }
                            }
                        }
        Success:        200 Ok + updated citation representation

    ###Delete Alternative Citation

        Method:         DELETE
        Success:        204 No content
    """

    permission_classes = (
        drf_permissions.IsAuthenticatedOrReadOnly,
        AdminOrPublic,
        ReadOnlyIfRegistration,
        base_permissions.TokenHasScope
    )

    required_read_scopes = [CoreScopes.NODE_CITATIONS_READ]
    required_write_scopes = [CoreScopes.NODE_CITATIONS_WRITE]

    serializer_class = NodeAlternativeCitationSerializer
    view_category = 'nodes'
    view_name = 'alternative-citation-detail'

    def get_object(self):
        try:
            return self.get_node().alternative_citations.find(Q('_id', 'eq', str(self.kwargs['citation_id'])))[0]
        except IndexError:
            raise NotFound

    def perform_destroy(self, instance):
        self.get_node().remove_citation(get_user_auth(self.request), instance, save=True)


class NodeLogList(JSONAPIBaseView, generics.ListAPIView, NodeMixin, ODMFilterMixin):
    """List of Logs associated with a given Node. *Read-only*.

    <!--- Copied Description from NodeLogDetail -->

    Paginated list of Logs ordered by their `date`. This includes the Logs of the specified Node as well as the logs of that Node's children that the current user has access to.

    Note that if an anonymous view_only key is being used, the user relationship will not be exposed.

    On the front end, logs show record and show actions done on the OSF. The complete list of loggable actions (in the format {identifier}: {description}) is as follows:

    * 'project_created': A Node is created
    * 'project_registered': A Node is registered
    * 'project_deleted': A Node is deleted
    * 'created_from': A Node is created using an existing Node as a template
    * 'pointer_created': A Pointer is created
    * 'pointer_forked': A Pointer is forked
    * 'pointer_removed': A Pointer is removed
    ===
    * 'made_public': A Node is made public
    * 'made_private': A Node is made private
    * 'tag_added': A tag is added to a Node
    * 'tag_removed': A tag is removed from a Node
    * 'edit_title': A Node's title is changed
    * 'edit_description': A Node's description is changed
    * 'updated_fields': One or more of a Node's fields are changed
    * 'external_ids_added': An external identifier is added to a Node (e.g. DOI, ARK)
    ===
    * 'contributor_added': A Contributor is added to a Node
    * 'contributor_removed': A Contributor is removed from a Node
    * 'contributors_reordered': A Contributor's position in a Node's bibliography is changed
    * 'permissions_updated': A Contributor's permissions on a Node are changed
    * 'made_contributor_visible': A Contributor is made bibliographically visible on a Node
    * 'made_contributor_invisible': A Contributor is made bibliographically invisible on a Node
    ===
    * 'wiki_updated': A Node's wiki is updated
    * 'wiki_deleted': A Node's wiki is deleted
    * 'wiki_renamed': A Node's wiki is renamed
    * 'made_wiki_public': A Node's wiki is made public
    * 'made_wiki_private': A Node's wiki is made private
    ===
    * 'addon_added': An add-on is linked to a Node
    * 'addon_removed': An add-on is unlinked from a Node
    * 'addon_file_moved': A File in a Node's linked add-on is moved
    * 'addon_file_copied': A File in a Node's linked add-on is copied
    * 'addon_file_renamed': A File in a Node's linked add-on is renamed
    * 'node_authorized': An addon is authorized for a project
    * 'node_deauthorized': An addon is deauthorized for a project
    * 'folder_created': A Folder is created in a Node's linked add-on
    * 'file_added': A File is added to a Node's linked add-on
    * 'file_updated': A File is updated on a Node's linked add-on
    * 'file_removed': A File is removed from a Node's linked add-on
    * 'file_restored': A File is restored in a Node's linked add-on
    ===
    * 'comment_added': A Comment is added to some item
    * 'comment_removed': A Comment is removed from some item
    * 'comment_updated': A Comment is updated on some item
    ===
    * 'embargo_initiated': An embargoed Registration is proposed on a Node
    * 'embargo_approved': A proposed Embargo of a Node is approved
    * 'embargo_cancelled': A proposed Embargo of a Node is cancelled
    * 'embargo_completed': A proposed Embargo of a Node is completed
    * 'retraction_initiated': A Withdrawal of a Registration is proposed
    * 'retraction_approved': A Withdrawal of a Registration is approved
    * 'retraction_cancelled': A Withdrawal of a Registration is cancelled
    * 'registration_initiated': A Registration of a Node is proposed
    * 'registration_approved': A proposed Registration is approved
    * 'registration_cancelled': A proposed Registration is cancelled
    ===
    * 'node_created': A Node is created (_deprecated_)
    * 'node_forked': A Node is forked (_deprecated_)
    * 'node_removed': A Node is deleted (_deprecated_)

   ##Log Attributes

    <!--- Copied Attributes from LogList -->

    OSF Log entities have the "logs" `type`.

        name           type                   description
        ============================================================================
        date           iso8601 timestamp      timestamp of Log creation
        action         string                 Log action (see list above)

    ##Relationships

    ###Node

    The node this log belongs to.

    ###User

    The user who performed the logged action.

    ##Links

    See the [JSON-API spec regarding pagination](http://jsonapi.org/format/1.0/#fetching-pagination).

    ##Actions

    ##Query Params

    <!--- Copied Query Params from LogList -->

    Logs may be filtered by their `action` and `date`.

    #This Request/Response

    """

    serializer_class = NodeLogSerializer
    view_category = 'nodes'
    view_name = 'node-logs'

    required_read_scopes = [CoreScopes.NODE_LOG_READ]
    required_write_scopes = [CoreScopes.NULL]

    log_lookup_url_kwarg = 'node_id'

    ordering = ('-date', )

    permission_classes = (
        drf_permissions.IsAuthenticatedOrReadOnly,
        ContributorOrPublic,
        base_permissions.TokenHasScope,
        ExcludeWithdrawals
    )

    def get_default_odm_query(self):
        auth = get_user_auth(self.request)
        query = self.get_node().get_aggregate_logs_query(auth)
        return query

    def get_queryset(self):
        queryset = NodeLog.find(self.get_query_from_request())
        return queryset


class NodeCommentsList(JSONAPIBaseView, generics.ListCreateAPIView, ODMFilterMixin, NodeMixin):
    """List of comments on a node. *Writeable*.

    Paginated list of comments ordered by their `date_created.` Each resource contains the full representation of the
    comment, meaning additional requests to an individual comment's detail view are not necessary.

    Note that if an anonymous view_only key is being used, the user relationship will not be exposed.

    ###Permissions

    Comments on public nodes are given read-only access to everyone. If the node comment-level is "private",
    only contributors have permission to comment. If the comment-level is "public" any logged-in OSF user can comment.
    Comments on private nodes are only visible to contributors and administrators on the parent node.

    ##Attributes

    OSF comment entities have the "comments" `type`.

        name           type               description
        =================================================================================
        content        string             content of the comment
        date_created   iso8601 timestamp  timestamp that the comment was created
        date_modified  iso8601 timestamp  timestamp when the comment was last updated
        modified       boolean            has this comment been edited?
        deleted        boolean            is this comment deleted?
        is_abuse       boolean            has this comment been reported by the current user?
        has_children   boolean            does this comment have replies?
        can_edit       boolean            can the current user edit this comment?

    ##Links

    See the [JSON-API spec regarding pagination](http://jsonapi.org/format/1.0/#fetching-pagination).

    ##Actions

    ###Create

        Method:        POST
        URL:           /links/self
        Query Params:  <none>
        Body (JSON):   {
                         "data": {
                           "type": "comments",   # required
                           "attributes": {
                             "content":       {content},        # mandatory
                           },
                           "relationships": {
                             "target": {
                               "data": {
                                  "type": {target type}         # mandatory
                                  "id": {target._id}            # mandatory
                               }
                             }
                           }
                         }
                       }
        Success:       201 CREATED + comment representation

    To create a comment on this node, issue a POST request against this endpoint. The comment target id and target type
    must be specified. To create a comment on the node overview page, the target `type` would be "nodes" and the `id`
    would be the node id. To reply to a comment on this node, the target `type` would be "comments" and the `id` would
    be the id of the comment to reply to. The `content` field is mandatory.

    If the comment creation is successful the API will return
    a 201 response with the representation of the new comment in the body. For the new comment's canonical URL, see the
    `/links/self` field of the response.

    ##Query Params

    + `filter[deleted]=True|False` -- filter comments based on whether or not they are deleted.

    The list of node comments includes deleted comments by default. The `deleted` field is a boolean and can be
    filtered using truthy values, such as `true`, `false`, `0`, or `1`. Note that quoting `true` or `false` in
    the query will cause the match to fail regardless.

    + `filter[date_created][comparison_operator]=YYYY-MM-DDTH:M:S` -- filter comments based on date created.

    Comments can also be filtered based on their `date_created` and `date_modified` fields. Possible comparison
    operators include 'gt' (greater than), 'gte'(greater than or equal to), 'lt' (less than) and 'lte'
    (less than or equal to). The date must be in the format YYYY-MM-DD and the time is optional.

    + `filter[target]=target_id` -- filter comments based on their target id.

    The list of comments can be filtered by target id. For example, to get all comments with target = project,
    the target_id would be the project_id.

    #This Request/Response
    """
    permission_classes = (
        drf_permissions.IsAuthenticatedOrReadOnly,
        CanCommentOrPublic,
        base_permissions.TokenHasScope,
        ExcludeWithdrawals
    )

    required_read_scopes = [CoreScopes.NODE_COMMENTS_READ]
    required_write_scopes = [CoreScopes.NODE_COMMENTS_WRITE]

    pagination_class = CommentPagination
    serializer_class = CommentSerializer
    view_category = 'nodes'
    view_name = 'node-comments'

    ordering = ('-date_created', )  # default ordering

    # overrides ODMFilterMixin
    def get_default_odm_query(self):
        return Q('node', 'eq', self.get_node()) & Q('root_target', 'ne', None)

    def get_queryset(self):
        comments = Comment.find(self.get_query_from_request())
        for comment in comments:
            # Deleted root targets still appear as tuples in the database,
            # but need to be None in order for the query to be correct.
            if comment.root_target.referent.is_deleted:
                comment.root_target = None
                comment.save()

        return Comment.find(self.get_query_from_request())

    def get_serializer_class(self):
        if self.request.method == 'POST':
            return CommentCreateSerializer
        else:
            return CommentSerializer

    # overrides ListCreateAPIView
    def get_parser_context(self, http_request):
        """
        Tells parser that we are creating a relationship
        """
        res = super(NodeCommentsList, self).get_parser_context(http_request)
        res['is_relationship'] = True
        return res

    def perform_create(self, serializer):
        node = self.get_node()
        serializer.validated_data['user'] = self.request.user
        serializer.validated_data['node'] = node
        serializer.save()


class NodeInstitutionDetail(JSONAPIBaseView, generics.RetrieveAPIView, NodeMixin):
    """ Detail of the one primary_institution a node has, if any. Returns NotFound
    if the node does not have a primary_institution.

    ##Attributes

    OSF Institutions have the "institutions" `type`.

        name           type               description
        =========================================================================
        name           string             title of the institution
        id             string             unique identifier in the OSF
        logo_path      string             a path to the institution's static logo



    #This Request/Response

    """
    permission_classes = (
        drf_permissions.IsAuthenticatedOrReadOnly,
        base_permissions.TokenHasScope,
        AdminOrPublic
    )

    required_read_scopes = [CoreScopes.NODE_BASE_READ, CoreScopes.INSTITUTION_READ]
    required_write_scopes = [CoreScopes.NULL]
    serializer_class = InstitutionSerializer

    model = Institution
    view_category = 'nodes'
    view_name = 'node-institution-detail'

    # overrides RetrieveAPIView
    def get_object(self):
        node = self.get_node()
        if not node.primary_institution:
            raise NotFound
        return node.primary_institution


class NodeInstitutionRelationship(JSONAPIBaseView, generics.RetrieveUpdateAPIView, NodeMixin):
    """ Relationship Endpoint for Node -> Institution Relationship

    Used to set the primary_institution of a node to an institution

    ##Actions

    ###Create

        Method:        PUT || PATCH
        URL:           /links/self
        Query Params:  <none>
        Body (JSON):   {
                         "data": {
                           "type": "institutions",   # required
                           "id": <institution_id>   # required
                         }
                       }
        Success:       200

    This requires both admin permission on the node, and for the user that is
    making the request to be affiliated with the institution (`User.affiliated_institutions`)

    ###Destroy

        Method:        PUT || PATCH
        URL:           /links/self
        Query Params:  <none>
        Body (JSON):   {
                         "data": {
                           null
                         }
                       }
        Success:       204

    This requires admin permission on the node.
    """
    permission_classes = (
        drf_permissions.IsAuthenticatedOrReadOnly,
        base_permissions.TokenHasScope,
        AdminOrPublic
    )
    required_read_scopes = [CoreScopes.NODE_BASE_READ, CoreScopes.INSTITUTION_READ]
    required_write_scopes = [CoreScopes.NODE_BASE_WRITE]
    serializer_class = NodeInstitutionRelationshipSerializer
    parser_classes = (JSONAPIOnetoOneRelationshipParser, JSONAPIOnetoOneRelationshipParserForRegularJSON, )

    view_category = 'nodes'
    view_name = 'node-relationships-institution'

    # overrides RetrieveAPIView
    def get_object(self):
        return self.get_node()

    def update(self, request, *args, **kwargs):
        # same as drf's update method from the update mixin, with the addition of
        # returning a 204 when successfully deletes relationship with PUT/PATCH
        partial = kwargs.pop('partial', False)
        instance = self.get_object()
        serializer = self.get_serializer(instance, data=request.data, partial=partial)
        serializer.is_valid(raise_exception=True)
        self.perform_update(serializer)
        inst = request.data.get('id', None)
        if not inst:
            return Response(status=HTTP_204_NO_CONTENT)
        return Response(serializer.data)<|MERGE_RESOLUTION|>--- conflicted
+++ resolved
@@ -79,11 +79,7 @@
 
 class WaterButlerMixin(object):
 
-<<<<<<< HEAD
-    def __init__(self, args, kwargs):
-=======
     def __init__(self, *args, **kwargs):
->>>>>>> d9f38909
         self.path = '/{}'.format(self.kwargs['path'])
         self.provider = self.kwargs['provider']
 
