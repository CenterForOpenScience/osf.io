--- conflicted
+++ resolved
@@ -1599,12 +1599,7 @@
             raise NotFound
 
     def perform_destroy(self, instance):
-<<<<<<< HEAD
         self.get_node().remove_citation(get_user_auth(self.request), instance)
-=======
-        self.get_node().alternative_citations.remove(instance)
-        self.get_node().save()
->>>>>>> 33f86e5e
 
 class NodeLogList(JSONAPIBaseView, generics.ListAPIView, NodeMixin, ODMFilterMixin):
     """List of Logs associated with a given Node. *Read-only*.
