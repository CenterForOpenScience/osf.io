--- conflicted
+++ resolved
@@ -256,19 +256,9 @@
         # For bulk requests, queryset is formed from request body.
         if is_bulk_request(self.request):
             query = Q('_id', 'in', [node['id'] for node in self.request.data])
-
-<<<<<<< HEAD
-            user = self.request.user
-            if user.is_anonymous():
-                auth = Auth(None)
-            else:
-                auth = Auth(user)
+            auth = get_user_auth(self.request)
 
             nodes = self.filter_non_retracted_nodes(query)
-=======
-            auth = get_user_auth(self.request)
-            nodes = Node.find(query)
->>>>>>> 04056a55
             for node in nodes:
                 if not node.can_edit(auth):
                     raise PermissionDenied
@@ -1729,7 +1719,6 @@
         drf_permissions.IsAuthenticatedOrReadOnly,
         CanCommentOrPublic,
         base_permissions.TokenHasScope,
-        ExcludeRetractions
     )
 
     required_read_scopes = [CoreScopes.NODE_COMMENTS_READ]
