--- conflicted
+++ resolved
@@ -84,12 +84,8 @@
 from website.addons.wiki.model import NodeWikiPage
 from website.exceptions import NodeStateError
 from website.util.permissions import ADMIN
-<<<<<<< HEAD
-from website.models import Comment, NodeLog, Institution, DraftRegistration
+from website.models import Comment, NodeLog, Institution, DraftRegistration, PreprintService
 from osf.models import AlternativeCitation, Node, PrivateLink, NodeRelation, Guid
-=======
-from website.models import Node, Pointer, Comment, NodeLog, Institution, DraftRegistration, PrivateLink, PreprintService
->>>>>>> 82dad0e7
 from website.files.models import FileNode
 from framework.auth.core import User
 from api.base.utils import default_node_list_query, default_node_permission_query
@@ -286,7 +282,6 @@
 
     ordering = ('-date_modified', )  # default ordering
 
-<<<<<<< HEAD
     # overrides ODMFilterMixin
     def _operation_to_query(self, operation):
         # We special case filters on root because root isn't a field; to get the children
@@ -319,9 +314,6 @@
                 operation['source_field_name'] = 'tags__name'
 
     # overrides ODMFilterMixin
-=======
-    # overrides NodePreprintsFilterMixin
->>>>>>> 82dad0e7
     def get_default_odm_query(self):
         user = self.request.user
         base_query = default_node_list_query()
