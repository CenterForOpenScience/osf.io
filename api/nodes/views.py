--- conflicted
+++ resolved
@@ -129,13 +129,8 @@
             raise ServiceUnavailableError(detail='Could not retrieve files information at this time.')
 
 
-<<<<<<< HEAD
 class NodeList(ListBulkCreateUpdateDestroyAPIView, ODMFilterMixin):
     """Projects and components.
-=======
-class NodeList(generics.ListCreateAPIView, ODMFilterMixin):
-    """Nodes that represent projects and components. *Writeable*.
->>>>>>> 291fa6fd
 
     Paginated list of nodes ordered by their `date_modified`.  Each resource contains the full representation of the
     node, meaning additional requests to an individual node's detail view are not necessary.
