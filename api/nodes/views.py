import requests

from modularodm import Q
from rest_framework import status
from rest_framework.response import Response
from rest_framework import generics, permissions as drf_permissions
from rest_framework_bulk.generics import ListBulkCreateUpdateDestroyAPIView
from rest_framework.exceptions import PermissionDenied, ValidationError, NotFound
from rest_framework.status import is_server_error

from framework.auth.core import Auth
from framework.auth.oauth_scopes import CoreScopes

from api.base import permissions as base_permissions
from api.base.filters import ODMFilterMixin, ListFilterMixin
from api.base.utils import get_object_or_error
from api.files.serializers import FileSerializer
from api.base.serializers import JSONAPIListSerializer
from api.users.views import UserMixin
from api.nodes.serializers import (
    NodeSerializer,
    NodeLinksSerializer,
    NodeDetailSerializer,
    NodeProviderSerializer,
    NodeContributorsSerializer,
    NodeRegistrationSerializer,
    NodeContributorDetailSerializer
)
from api.nodes.permissions import (
    AdminOrPublic,
    ContributorOrPublic,
    ContributorOrPublicForPointers,
    ContributorDetailPermissions,
    ReadOnlyIfRegistration,
)
from api.base.exceptions import ServiceUnavailableError

from website.exceptions import NodeStateError
from website.files.models import FileNode
from website.files.models import OsfStorageFileNode
from website.models import Node, Pointer
from framework.auth.core import User
from website.util import waterbutler_api_url_for


class NodeMixin(object):
    """Mixin with convenience methods for retrieving the current node based on the
    current URL. By default, fetches the current node based on the node_id kwarg.
    """

    serializer_class = NodeSerializer
    node_lookup_url_kwarg = 'node_id'

    def get_node(self, check_object_permissions=True):
        node = get_object_or_error(
            Node,
            self.kwargs[self.node_lookup_url_kwarg],
            display_name='node'
        )
        # Nodes that are folders/collections are treated as a separate resource, so if the client
        # requests a collection through a node endpoint, we return a 404
        if node.is_folder:
            raise NotFound
        # May raise a permission denied
        if check_object_permissions:
            self.check_object_permissions(self.request, node)
        return node


class WaterButlerMixin(object):

    path_lookup_url_kwarg = 'path'
    provider_lookup_url_kwarg = 'provider'

    def get_file_item(self, item):
        file_node = FileNode.resolve_class(
            item['provider'],
            FileNode.FOLDER if item['kind'] == 'folder'
            else FileNode.FILE
        ).get_or_create(self.get_node(check_object_permissions=False), item['path'])

        file_node.update(None, item, user=self.request.user)

        self.check_object_permissions(self.request, file_node)

        return file_node

    def fetch_from_waterbutler(self):
        node = self.get_node(check_object_permissions=False)
        path = self.kwargs[self.path_lookup_url_kwarg]
        provider = self.kwargs[self.provider_lookup_url_kwarg]

        if provider == 'osfstorage':
            # Kinda like /me for a user
            # The one odd case where path is not really path
            if path == '/':
                obj = node.get_addon('osfstorage').get_root()
            else:
                obj = get_object_or_error(
                    OsfStorageFileNode,
                    Q('node', 'eq', node._id) &
                    Q('_id', 'eq', path.strip('/')) &
                    Q('is_file', 'eq', not path.endswith('/'))
                )

            self.check_object_permissions(self.request, obj)

            return obj

        url = waterbutler_api_url_for(node._id, provider, path, meta=True)

        waterbutler_request = requests.get(
            url,
            cookies=self.request.COOKIES,
            headers={'Authorization': self.request.META.get('HTTP_AUTHORIZATION')},
        )

        if waterbutler_request.status_code == 401:
            raise PermissionDenied

        if waterbutler_request.status_code == 404:
            raise NotFound

        if is_server_error(waterbutler_request.status_code):
            raise ServiceUnavailableError(detail='Could not retrieve files information at this time.')

        try:
            return waterbutler_request.json()['data']
        except KeyError:
            raise ServiceUnavailableError(detail='Could not retrieve files information at this time.')


class NodeList(ListBulkCreateUpdateDestroyAPIView, ODMFilterMixin):
    """Projects and components.

    Paginated list of nodes ordered by their `date_modified`.  Each resource contains the full representation of the
    node, meaning additional requests to an individual node's detail view are not necessary.

    <!--- Copied Spiel from NodeDetail -->

    On the front end, nodes are considered 'projects' or 'components'. The difference between a project and a component
    is that a project is the top-level node, and components are children of the project. There is also a [category
    field](/v2/#osf-node-categories) that includes 'project' as an option. The categorization essentially determines
    which icon is displayed by the node in the front-end UI and helps with search organization. Top-level nodes may have
    a category other than project, and children nodes may have a category of project.

    ##Node Attributes

    <!--- Copied Attributes from NodeDetail -->

    OSF Node entities have the "nodes" `type`.

        name           type               description
        ---------------------------------------------------------------------------------
        title          string             title of project or component
        description    string             description of the node
        category       string             node category, must be one of the allowed values
        date_created   iso8601 timestamp  timestamp that the node was created
        date_modified  iso8601 timestamp  timestamp when the node was last updated
        tags           array of strings   list of tags that describe the node
        registration   boolean            has this project been registered?
        collection     boolean            is this node a collection of other nodes?
        dashboard      boolean            is this node visible on the user dashboard?
        public         boolean            has this node been made publicly-visible?

    ##Links

    See the [JSON-API spec regarding pagination](http://jsonapi.org/format/1.0/#fetching-pagination).

    ##Actions

    ###Creating New Nodes

        Method:        POST
        URL:           links.self
        Query Params:  <none>
        Body (JSON):   {
                         "data": {
                           "type": "nodes", # required
                           "attributes": {
                             "title":       {title},         # required
                             "category":    {category},      # required
                             "description": {description},   # optional
                             "tags":        [{tag1}, {tag2}] # optional
                           }
                         }
                       }
        Success:       201 CREATED + node representation

    New nodes are created by issuing a POST request to this endpoint.  The `title` and `category` fields are
    mandatory. `category` must be one of the [permitted node categories](/v2/#osf-node-categories).  All other fields
    not listed above will be ignored.  If the node creation is successful the API will return a 201 response with the
    respresentation of the new node in the body.  For the new node's canonical URL, see the `links.self` field of the
    response.

    ##Query Params

    + `page=<Int>` -- page number of results to view, default 1

    + `filter[<fieldname>]=<Str>` -- fields and values to filter the search results on.

    Nodes may be filtered by their `title`, `category`, `description`, `public`, `registration`, or `tags`.  `title`,
    `description`, and `category` are string fields and will be filtered using simple substring matching.  `public` and
    `registration` are booleans, and can be filtered using truthy values, such as `true`, `false`, `0`, or `1`.  Note
    that quoting `true` or `false` in the query will cause the match to fail regardless.  `tags` is an array of simple strings.

    #This Request/Response
    """
    permission_classes = (
        drf_permissions.IsAuthenticatedOrReadOnly,
        base_permissions.TokenHasScope,
    )

    required_read_scopes = [CoreScopes.NODE_BASE_READ]
    required_write_scopes = [CoreScopes.NODE_BASE_WRITE]

    serializer_class = NodeSerializer

    ordering = ('-date_modified', )  # default ordering

    # overrides ODMFilterMixin
    def get_default_odm_query(self):
        base_query = (
            Q('is_deleted', 'ne', True) &
            Q('is_folder', 'ne', True)
        )
        user = self.request.user
        permission_query = Q('is_public', 'eq', True)
        if not user.is_anonymous():
            permission_query = (Q('is_public', 'eq', True) | Q('contributors', 'icontains', user._id))

        query = base_query & permission_query
        return query

    # overrides ListBulkCreateUpdateDestroyAPIView
    def get_queryset(self):
        query = self.get_query_from_request()
        return Node.find(query)

    # overrides ListBulkCreateUpdateDestroyAPIView
    def get_serializer(self, *args, **kwargs):
        """
         Adds many=True to serializer if bulk operation.
        """

        if "data" in kwargs:
            data = kwargs["data"]

            if isinstance(data, list):
                kwargs.update({'many': True})

        return super(NodeList, self).get_serializer(*args, **kwargs)

    # overrides ListBulkCreateUpdateDestroyAPIView
    def get_serializer_class(self):
        """
        Use NodeDetailSerializer which requires 'id'
        """
        serializer_class = NodeSerializer
        if self.request.method == 'PUT' or self.request.method == 'PATCH' or self.request.method == 'DELETE':
            serializer_class = NodeDetailSerializer
        return serializer_class

    # overrides ListBulkCreateUpdateDestroyView
    def create(self, request, *args, **kwargs):
        """
        Correctly formats both bulk and single POST response
        """
        response = ListBulkCreateUpdateDestroyAPIView.create(self, request, *args, **kwargs)
        if 'data' in response.data:
            return response
        return Response({'data': response.data}, status=status.HTTP_201_CREATED)

    # overrides ListBulkCreateUpdateDestroyAPIView
    def perform_create(self, serializer):
        """Create a node.

        :param serializer:
        """
        # On creation, make sure that current user is the creator
        user = self.request.user
        serializer.save(creator=user)

    # overrides ListBulkCreateUpdateDestroyAPIView
    def bulk_update(self, request, *args, **kwargs):
        """
        Correctly formats bulk PUT/PATCH response
        """
        response = ListBulkCreateUpdateDestroyAPIView.bulk_update(self, request, *args, **kwargs)
        return Response({'data': response.data}, status=status.HTTP_200_OK)

    # Overrides ListBulkCreateUpdateDestroyAPIView
    def bulk_destroy(self, request, *args, **kwargs):
        """
        Handles bulk destroy of nodes. Handles permissions and enforces bulk limit.
        """
        user = self.request.user
        node_list = []
        if not request.data or 'csrfmiddlewaretoken' in request.data:
            raise ValidationError('Array must contain resource identifier objects.')
        for item in request.data:
            node = get_object_or_error(Node, item[u'id'], display_name='node')
            node_list.append(node)
            if not node.can_edit(Auth(user)):
                raise PermissionDenied()
        if not node_list:
            raise NotFound()

        num_items = len(node_list)
        bulk_limit = JSONAPIListSerializer.DEFAULT_BULK_LIMIT

        if num_items > bulk_limit:
            raise ValidationError(
                detail={'non_field_errors': ['Bulk operation limit is {}, got {}.'.format(bulk_limit, num_items)]}
            )

        self.perform_bulk_destroy(node_list)

        return Response(status=status.HTTP_204_NO_CONTENT)

    # Overrides ListBulkCreateUpdateDestroyAPIView
    def perform_destroy(self, instance):
        user = self.request.user
        auth = Auth(user)
        try:
            instance.remove_node(auth=auth)
        except NodeStateError as err:
            raise ValidationError(err.message)
        instance.save()


class NodeDetail(generics.RetrieveUpdateDestroyAPIView, NodeMixin):
    """Details about a given node (project or component). *Writeable*.

    On the front end, nodes are considered 'projects' or 'components'. The difference between a project and a component
    is that a project is the top-level node, and components are children of the project. There is also a [category
    field](/v2/#osf-node-categories) that includes 'project' as an option. The categorization essentially determines
    which icon is displayed by the node in the front-end UI and helps with search organization. Top-level nodes may have
    a category other than project, and children nodes may have a category of project.

    ###Permissions

    Nodes that are made public will give read-only access to everyone. Private nodes require explicit read
    permission. Write and admin access are the same for public and private nodes. Administrators on a parent node have
    implicit read permissions for all child nodes.

    ##Attributes

    OSF Node entities have the "nodes" `type`.

        name           type               description
        ---------------------------------------------------------------------------------
        title          string             title of project or component
        description    string             description of the node
        category       string             node category, must be one of the allowed values
        date_created   iso8601 timestamp  timestamp that the node was created
        date_modified  iso8601 timestamp  timestamp when the node was last updated
        tags           array of strings   list of tags that describe the node
        registration   boolean            has this project been registered?
        collection     boolean            is this node a collection of other nodes?
        dashboard      boolean            is this node visible on the user dashboard?
        public         boolean            has this node been made publicly-visible?

    ##Relationships

    ###Children

    List of nodes that are children of this node.  New child nodes may be added through this endpoint.

    ###Contributors

    List of users who are contributors to this node.  Contributors may have "read", "write", or "admin" permissions.  A
    node must always have at least one "admin" contributor.  Contributors may be added via this endpoint.

    ###Files

    List of top-level folders (actually cloud-storage providers) associated with this node. This is the starting point
    for accessing the actual files stored with this node.

    ###Parent

    If this node is a child node of another node, the parent's canonical endpoint will be available in the
    `parent.links.self.href` key.  Otherwise, it will be null.

    ##Links

        self:  the canonical api endpoint of this node
        html:  this node's page on the OSF website

    ##Actions

    ###Update

        Method:        PUT / PATCH
        URL:           links.self
        Query Params:  <none>
        Body (JSON):   {
                         "data": {
                           "type": "nodes",   # required
                           "id":   {node_id}, # required
                           "attributes": {
                             "title":       {title},         # mandatory
                             "category":    {category},      # mandatory
                             "description": {description},   # optional
                             "tags":        [{tag1}, {tag2}] # optional
                           }
                         }
                       }
        Success:       200 OK + node representation

    To update a node, issue either a PUT or a PATCH request against the `links.self` URL.  The `title` and `category`
    fields are mandatory if you PUT and optional if you PATCH.  The `tags` parameter must be an array of strings.
    Non-string values will be accepted and stringified, but we make no promises about the stringification output.  So
    don't do that.

    ###Delete

        Method:   DELETE
        URL:      links.self
        Params:   <none>
        Success:  204 No Content

    To delete a node, issue a DELETE request against `links.self`.  A successful delete will return a 204 No Content
    response. Attempting to delete a node you do not own will result in a 403 Forbidden.

    ##Query Params

    *None*.

    #This Request/Response

    """
    permission_classes = (
        drf_permissions.IsAuthenticatedOrReadOnly,
        ContributorOrPublic,
        ReadOnlyIfRegistration,
        base_permissions.TokenHasScope,
    )

    required_read_scopes = [CoreScopes.NODE_BASE_READ]
    required_write_scopes = [CoreScopes.NODE_BASE_WRITE]

    serializer_class = NodeDetailSerializer

    # overrides RetrieveUpdateDestroyAPIView
    def get_object(self):
        return self.get_node()

    # overrides RetrieveUpdateDestroyAPIView
    def get_serializer_context(self):
        # Serializer needs the request in order to make an update to privacy
        # TODO: The method it overrides already returns request (plus more stuff). Why does this method exist?
        return {'request': self.request}

    # overrides RetrieveUpdateDestroyAPIView
    def perform_destroy(self, instance):
        user = self.request.user
        auth = Auth(user)
        node = self.get_object()
        try:
            node.remove_node(auth=auth)
        except NodeStateError as err:
            raise ValidationError(err.message)
        node.save()


<<<<<<< HEAD
class NodeContributorsList(ListBulkCreateUpdateDestroyAPIView, ListFilterMixin, NodeMixin):
    """Contributors (users) for a node.
=======
class NodeContributorsList(generics.ListCreateAPIView, ListFilterMixin, NodeMixin):
    """Contributors (users) for a node. *Writeable*.
>>>>>>> 435cb568

    Contributors are users who can make changes to the node or, in the case of private nodes,
    have read access to the node. Contributors are divided between 'bibliographic' and 'non-bibliographic'
    contributors. From a permissions standpoint, both are the same, but bibliographic contributors
    are included in citations, while non-bibliographic contributors are not included in citations.

    ##Node Contributor Attributes

    <!--- Copied Attributes from NodeContributorDetail -->

    `type` is "contributors"

        name           type     description
        ---------------------------------------------------------------------------------
        bibliographic  boolean  Whether the user will be included in citations for this node or not
        permission     string   User permission level. Must be "read", "write", or "admin". Defaults to "write".

    All other attributes are inherited from the User object.

    ##Links

    See the [JSON-API spec regarding pagination](http://jsonapi.org/format/1.0/#fetching-pagination).

    ##Actions

    ###Adding Contributors

        Method:        POST
        URL:           links.self
        Query Params:  <none>
        Body (JSON):   {
                         "data": {
                           "type": "contributors", # required
                           "attributes": {
                             "id":            {user_id},             # required
                             "bibliographic": true|false,            # optional
                             "permission":    "read"|"write"|"admin" # optional
                           }
                         }
                       }
        Success:       201 CREATED + node contributor representation

    Contributors can be added to nodes are by issuing a POST request to this endpoint.  The `id` attribute is mandatory and
    must be a valid user id.  `bibliographic` is a boolean and defaults to `true`.  `permission` must be a [valid OSF
    permission key](/v2/#osf-node-permission-keys) and defaults to `"write"`. All other fields not listed above will be
    ignored.  If the request is successful the API will return a 201 response with the respresentation of the new node
    contributor in the body.  For the new node contributor's canonical URL, see the `links.self` field of the response.

    ##Query Params

    + `page=<Int>` -- page number of results to view, default 1

    + `filter[<fieldname>]=<Str>` -- fields and values to filter the search results on.

    NodeContributors may be filtered by their `full_name`, `given_name`, `middle_names`, `family_name`, `id`,
    `bibliographic`, or `permissions` attributes.  The `description`, and `category` are string fields and will be filtered
    using simple substring matching.  `bibliographic` is a boolean, and can be filtered using truthy values,
    such as `true`, `false`, `0`, or `1`.  Note that quoting `true` or `false` in the query will cause the match to fail
    regardless.

    #This Request/Response
    """
    permission_classes = (
        AdminOrPublic,
        drf_permissions.IsAuthenticatedOrReadOnly,
        ReadOnlyIfRegistration,
        base_permissions.TokenHasScope,
    )

    required_read_scopes = [CoreScopes.NODE_CONTRIBUTORS_READ]
    required_write_scopes = [CoreScopes.NODE_CONTRIBUTORS_WRITE]

    serializer_class = NodeContributorsSerializer

    def get_default_queryset(self):
        node = self.get_node()
        visible_contributors = node.visible_contributor_ids
        contributors = []
        for contributor in node.contributors:
            contributor.bibliographic = contributor._id in visible_contributors
            contributor.permission = node.get_permissions(contributor)[-1]
            contributor.node_id = node._id
            contributors.append(contributor)
        return contributors

    # overrides ListAPIView
    def get_queryset(self):
        return self.get_queryset_from_request()

        # overrides ListBulkCreateUpdateDestroyAPIView
    def get_serializer(self, *args, **kwargs):
        """
         Adds many=True to serializer if bulk operation.
        """

        if "data" in kwargs:
            data = kwargs["data"]

            if isinstance(data, list):
                kwargs.update({'many': True})

        return super(NodeContributorsList, self).get_serializer(*args, **kwargs)

    # overrides ListBulkCreateUpdateDestroyView
    def create(self, request, *args, **kwargs):
        """
        Correctly formats both bulk and single POST response
        """
        response = ListBulkCreateUpdateDestroyAPIView.create(self, request, *args, **kwargs)
        if 'data' in response.data:
            return response
        return Response({'data': response.data}, status=status.HTTP_201_CREATED)

    # overrides ListBulkCreateUpdateDestroyAPIView
    def bulk_update(self, request, *args, **kwargs):
        """
        Correctly formats bulk PUT/PATCH response
        """
        response = ListBulkCreateUpdateDestroyAPIView.bulk_update(self, request, *args, **kwargs)
        return Response({'data': response.data}, status=status.HTTP_200_OK)

    # Overrides ListBulkCreateUpdateDestroyAPIView
    def bulk_destroy(self, request, *args, **kwargs):
        """
        Handles bulk destroy of nodes. Handles permissions and enforces bulk limit.
        """
        user = self.request.user
        contrib_list = []
        if not request.data or 'csrfmiddlewaretoken' in request.data:
            raise ValidationError('Array must contain resource identifier objects.')
        for item in request.data:
            user = get_object_or_error(User, item[u'id'], display_name='node')
            contrib_list.append(user)

        if not contrib_list:
            raise NotFound()

        num_items = len(contrib_list)
        bulk_limit = JSONAPIListSerializer.DEFAULT_BULK_LIMIT

        if num_items > bulk_limit:
            raise ValidationError(
                detail={'non_field_errors': ['Bulk operation limit is {}, got {}.'.format(bulk_limit, num_items)]}
            )

        self.perform_bulk_destroy(contrib_list)

        return Response(status=status.HTTP_204_NO_CONTENT)

    # Overrides ListBulkCreateUpdateDestroyAPIView
    def perform_destroy(self, instance):
        user = self.request.user
        auth = Auth(user)
        node = self.get_node()
        if len(node.visible_contributors) == 1 and node.get_visible(instance):
            raise ValidationError("Must have at least one visible contributor")
        removed = node.remove_contributor(instance, auth)
        if not removed:
            raise ValidationError("Must have at least one registered admin contributor")

class NodeContributorDetail(generics.RetrieveUpdateDestroyAPIView, NodeMixin, UserMixin):
    """Detail of a contributor for a node. *Writeable*.

    Contributors are users who can make changes to the node or, in the case of private nodes,
    have read access to the node. Contributors are divided between 'bibliographic' and 'non-bibliographic'
    contributors. From a permissions standpoint, both are the same, but bibliographic contributors
    are included in citations, while non-bibliographic contributors are not included in citations.

    Contributors can be viewed, removed, and have their permissions and bibliographic status changed via this
    endpoint.

    ##Attributes

    `type` is "contributors"

        name           type     description
        ---------------------------------------------------------------------------------
        bibliographic  boolean  Whether the user will be included in citations for this node or not
        permission     string   User permission level. Must be "read", "write", or "admin". Defaults to "write".

    All other attributes are inherited from the User object.

    ##Relationships

    ###Nodes

    This endpoint shows the list of all nodes the user contributes to.

    ##Links

        self:  the canonical api endpoint of this node
        html:  this node's page on the OSF website

    ##Actions

    ###Update Contributor

        Method:        PUT / PATCH
        URL:           links.self
        Query Params:  <none>
        Body (JSON):   {
                         "data": {
                           "type": "contributors",        # required
                           "id":   {contributor_user_id}, # required
                           "attributes": {
                             "bibiliographic": true|false,            # optional
                             "permission":     "read"|"write"|"admin" # optional
                           }
                         }
                       }
        Success:       200 OK + node representation

    To update a contributor's bibliographic preferences or access permissions for the node, issue a PUT request to the
    `self` link. Since this endpoint has no mandatory attributes, PUT and PATCH are functionally the same.  If the given
    user is not already in the contributor list, a 404 Not Found error will be returned.  A node must always have at
    least one admin, and any attempt to downgrade the permissions of a sole admin will result in a 400 Bad Request
    error.

    ###Remove Contributor

        Method:        DELETE
        URL:           links.self
        Query Params:  <none>
        Success:       204 No Content

    To remove a contributor from a node, issue a DELETE request to the `self` link.  Attempting to remove the only admin
    from a node will result in a 400 Bad Request response.

    ##Query Params

    *None*.

    #This Request/Response

    """
    permission_classes = (
        ContributorDetailPermissions,
        drf_permissions.IsAuthenticatedOrReadOnly,
        ReadOnlyIfRegistration,
        base_permissions.TokenHasScope,
    )

    required_read_scopes = [CoreScopes.NODE_CONTRIBUTORS_READ]
    required_write_scopes = [CoreScopes.NODE_CONTRIBUTORS_WRITE]

    serializer_class = NodeContributorDetailSerializer

    # overrides RetrieveAPIView
    def get_object(self):
        node = self.get_node()
        user = self.get_user()
        # May raise a permission denied
        self.check_object_permissions(self.request, user)
        if user not in node.contributors:
            raise NotFound('{} cannot be found in the list of contributors.'.format(user))
        user.permission = node.get_permissions(user)[-1]
        user.bibliographic = node.get_visible(user)
        user.node_id = node._id
        return user

    # overrides DestroyAPIView
    def perform_destroy(self, instance):
        node = self.get_node()
        current_user = self.request.user
        auth = Auth(current_user)
        if len(node.visible_contributors) == 1 and node.get_visible(instance):
            raise ValidationError("Must have at least one visible contributor")
        removed = node.remove_contributor(instance, auth)
        if not removed:
            raise ValidationError("Must have at least one registered admin contributor")


# TODO: Support creating registrations
class NodeRegistrationsList(generics.ListAPIView, NodeMixin):
    """Registrations of the current node.

    Registrations are read-only snapshots of a project. This view lists all of the existing registrations
    created for the current node.

    **TODO: registrations via api are still a WIP**

     """
    permission_classes = (
        ContributorOrPublic,
        drf_permissions.IsAuthenticatedOrReadOnly,
        base_permissions.TokenHasScope,
    )

    required_read_scopes = [CoreScopes.NODE_REGISTRATIONS_READ]
    required_write_scopes = [CoreScopes.NODE_REGISTRATIONS_WRITE]

    serializer_class = NodeRegistrationSerializer

    # overrides ListAPIView
    # TODO: Filter out retractions by default
    def get_queryset(self):
        nodes = self.get_node().node__registrations
        user = self.request.user
        if user.is_anonymous():
            auth = Auth(None)
        else:
            auth = Auth(user)
        registrations = [node for node in nodes if node.can_view(auth)]
        return registrations


class NodeChildrenList(generics.ListCreateAPIView, NodeMixin, ODMFilterMixin):
    """Children of the current node. *Writeable*.

    This will get the next level of child nodes for the selected node if the current user has read access for those
    nodes. Creating a node via this endpoint will behave the same as the [node list endpoint](/v2/nodes/), but the new
    node will have the selected node set as its parent.

    ##Node Attributes

    <!--- Copied Attributes from NodeDetail -->

    OSF Node entities have the "nodes" `type`.

        name           type               description
        ---------------------------------------------------------------------------------
        title          string             title of project or component
        description    string             description of the node
        category       string             node category, must be one of the allowed values
        date_created   iso8601 timestamp  timestamp that the node was created
        date_modified  iso8601 timestamp  timestamp when the node was last updated
        tags           array of strings   list of tags that describe the node
        registration   boolean            has this project been registered?
        collection     boolean            is this node a collection of other nodes?
        dashboard      boolean            is this node visible on the user dashboard?
        public         boolean            has this node been made publicly-visible?

    ##Links

    See the [JSON-API spec regarding pagination](http://jsonapi.org/format/1.0/#fetching-pagination).

    ##Actions

    ###Create Child Node

    <!--- Copied Creating New Node from NodeList -->

        Method:        POST
        URL:           links.self
        Query Params:  <none>
        Body (JSON):   {
                         "data": {
                           "type": "nodes", # required
                           "attributes": {
                             "title":       {title},         # required
                             "category":    {category},      # required
                             "description": {description},   # optional
                             "tags":        [{tag1}, {tag2}] # optional
                           }
                         }
                       }
        Success:       201 CREATED + node representation

    To create a child node of the current node, issue a POST request to this endpoint.  The `title` and `category`
    fields are mandatory. `category` must be one of the [permitted node categories](/v2/#osf-node-categories).  If the
    node creation is successful the API will return a 201 response with the respresentation of the new node in the body.
    For the new node's canonical URL, see the `links.self` field of the response.

    ##Query Params

    + `page=<Int>` -- page number of results to view, default 1

    + `filter[<fieldname>]=<Str>` -- fields and values to filter the search results on.

    <!--- Copied Query Params from NodeList -->

    Nodes may be filtered by their `title`, `category`, `description`, `public`, `registration`, or `tags`.  `title`,
    `description`, and `category` are string fields and will be filtered using simple substring matching.  `public` and
    `registration` are booleans, and can be filtered using truthy values, such as `true`, `false`, `0`, or `1`.  Note
    that quoting `true` or `false` in the query will cause the match to fail regardless.  `tags` is an array of simple strings.

    #This Request/Response

    """
    permission_classes = (
        ContributorOrPublic,
        drf_permissions.IsAuthenticatedOrReadOnly,
        ReadOnlyIfRegistration,
        base_permissions.TokenHasScope,
    )

    required_read_scopes = [CoreScopes.NODE_CHILDREN_READ]
    required_write_scopes = [CoreScopes.NODE_CHILDREN_WRITE]

    serializer_class = NodeSerializer

    # overrides ODMFilterMixin
    def get_default_odm_query(self):
        return (
            Q('is_deleted', 'ne', True) &
            Q('is_folder', 'ne', True)
        )

    # overrides ListAPIView
    def get_queryset(self):
        node = self.get_node()
        req_query = self.get_query_from_request()

        query = (
            Q('_id', 'in', [e._id for e in node.nodes if e.primary]) &
            req_query
        )
        nodes = Node.find(query)
        user = self.request.user
        if user.is_anonymous():
            auth = Auth(None)
        else:
            auth = Auth(user)
        children = [each for each in nodes if each.can_view(auth)]
        return children

    # overrides ListCreateAPIView
    def perform_create(self, serializer):
        user = self.request.user
        serializer.save(creator=user, parent=self.get_node())


# TODO: Make NodeLinks filterable. They currently aren't filterable because we have can't
# currently query on a Pointer's node's attributes.
# e.g. Pointer.find(Q('node.title', 'eq', ...)) doesn't work
class NodeLinksList(generics.ListCreateAPIView, NodeMixin):
    """Node Links to other nodes. *Writeable*.

    Node Links act as pointers to other nodes. Unlike Forks, they are not copies of nodes;
    Node Links are a direct reference to the node that they point to.

    **TODO: this is placeholder documentation pending finish**

    ##Node Link Attributes

    **TODO: import from NodeLinksDetail**

    ##Links

    See the [JSON-API spec regarding pagination](http://jsonapi.org/format/1.0/#fetching-pagination).

    ##Actions

    ###Create

    ##Query Params

    + `page=<Int>` -- page number of results to view, default 1

    + `filter[<fieldname>]=<Str>` -- fields and values to filter the search results on.

    #This Request/Response
    """
    permission_classes = (
        drf_permissions.IsAuthenticatedOrReadOnly,
        ContributorOrPublic,
        ReadOnlyIfRegistration,
        base_permissions.TokenHasScope,
    )

    required_read_scopes = [CoreScopes.NODE_LINKS_READ]
    required_write_scopes = [CoreScopes.NODE_LINKS_WRITE]

    serializer_class = NodeLinksSerializer

    def get_queryset(self):
        return [
            pointer for pointer in
            self.get_node().nodes_pointer
            if not pointer.node.is_deleted
        ]


class NodeLinksDetail(generics.RetrieveDestroyAPIView, NodeMixin):
    """Node Link details. *Writeable*.

    Node Links act as pointers to other nodes. Unlike Forks, they are not copies of nodes;
    Node Links are a direct reference to the node that they point to.

    **TODO: this is placeholder documentation pending finish**

    ##Attributes

        name           type               description
        ---------------------------------------------------------------------------------
        $name          $type              $descr

    ##Relationships

    ##Links

    ##Actions

    ##Query Params

    *None*.

    #This Request/Response
    """
    permission_classes = (
        ContributorOrPublicForPointers,
        drf_permissions.IsAuthenticatedOrReadOnly,
        base_permissions.TokenHasScope,
        ReadOnlyIfRegistration,
    )

    required_read_scopes = [CoreScopes.NODE_LINKS_READ]
    required_write_scopes = [CoreScopes.NODE_LINKS_WRITE]

    serializer_class = NodeLinksSerializer

    # overrides RetrieveAPIView
    def get_object(self):
        node_link_lookup_url_kwarg = 'node_link_id'
        node_link = get_object_or_error(
            Pointer,
            self.kwargs[node_link_lookup_url_kwarg],
            'node link'
        )
        # May raise a permission denied
        self.check_object_permissions(self.request, node_link)
        return node_link

    # overrides DestroyAPIView
    def perform_destroy(self, instance):
        user = self.request.user
        auth = Auth(user)
        node = self.get_node()
        pointer = self.get_object()
        try:
            node.rm_pointer(pointer, auth=auth)
        except ValueError as err:  # pointer doesn't belong to node
            raise ValidationError(err.message)
        node.save()


class NodeFilesList(generics.ListAPIView, WaterButlerMixin, NodeMixin):
    """Files attached to a node for a given provider. *Read-only*.

    This gives a list of all of the files and folders that are attached to your project for the given storage provider.
    If the provider is not "osfstorage", the metadata for the files in the storage will be retrieved and cached whenver
    this endpoint is accessed.  To see the cached metadata, GET the endpoint for the file directly (available through
    its `links.info` attribute).

    ##File Attributes

    <!--- Copied Attributes from FileDetail -->

    For an OSF File entity, the `type` is "files" regardless of whether the entity is actually a file or folder.  They
    can be distinguished by the `kind` attribute.  Files and folders use the same representation, but some attributes may
    be null for one kind but not the other. `size` will be null for folders.  A list of storage provider keys can be
    found [here](/v2/#storage-providers).

        name          type               description
        ---------------------------------------------------------------------------------
        name          string             name of the file or folder; use for display
        kind          string             "file" or "folder"
        path          url path           unique path for this entity, used in "move" actions
        size          integer            size of file in bytes, null for folders
        provider      string             storage provider for this file. "osfstorage" if stored on the OSF.  Other
                                         examples include "s3" for Amazon S3, "googledrive" for Google Drive, "box"
                                         for Box.com.
        last_touched  iso8601 timestamp  last time the metadata for the file was retrieved. only applies to non-OSF
                                         storage providers.

    ##Links

    See the [JSON-API spec regarding pagination](http://jsonapi.org/format/1.0/#fetching-pagination).

    ##Actions

    *None*.

    ##Query Params

    + `page=<Int>` -- page number of results to view, default 1

    + `filter[<fieldname>]=<Str>` -- fields and values to filter the search results on.

    Node files may be filtered by `id`, `name`, `node`, `kind`, `path`, `provider`, `size`, and `last_touched`.

    #This Request/Response
    """
    permission_classes = (
        drf_permissions.IsAuthenticatedOrReadOnly,
        base_permissions.PermissionWithGetter(ContributorOrPublic, 'node'),
        base_permissions.PermissionWithGetter(ReadOnlyIfRegistration, 'node'),
        base_permissions.TokenHasScope,
    )

    serializer_class = FileSerializer

    required_read_scopes = [CoreScopes.NODE_FILE_READ]
    required_write_scopes = [CoreScopes.NODE_FILE_WRITE]

    def get_queryset(self):
        # Don't bother going to waterbutler for osfstorage
        files_list = self.fetch_from_waterbutler()

        if isinstance(files_list, list):
            return [self.get_file_item(file) for file in files_list]

        if isinstance(files_list, dict) or getattr(files_list, 'is_file', False):
            # We should not have gotten a file here
            raise NotFound

        return list(files_list.children)


class NodeFileDetail(generics.RetrieveAPIView, WaterButlerMixin, NodeMixin):
    permission_classes = (
        drf_permissions.IsAuthenticatedOrReadOnly,
        base_permissions.PermissionWithGetter(ContributorOrPublic, 'node'),
        base_permissions.PermissionWithGetter(ReadOnlyIfRegistration, 'node'),
        base_permissions.TokenHasScope,
    )

    serializer_class = FileSerializer

    required_read_scopes = [CoreScopes.NODE_FILE_READ]
    required_write_scopes = [CoreScopes.NODE_FILE_WRITE]

    def get_object(self):
        fobj = self.fetch_from_waterbutler()
        if isinstance(fobj, dict):
            return self.get_file_item(fobj)

        if isinstance(fobj, list) or not getattr(fobj, 'is_file', True):
            # We should not have gotten a folder here
            raise NotFound

        return fobj


class NodeProvider(object):

    def __init__(self, provider, node):
        self.path = '/'
        self.node = node
        self.kind = 'folder'
        self.name = provider
        self.provider = provider
        self.node_id = node._id
        self.pk = node._id


class NodeProvidersList(generics.ListAPIView, NodeMixin):
    """List of storage providers enabled for this node. *Read-only*.

    Users of the OSF may access their data on a [number of cloud-storage](/v2/#storage-providers) services that have
    integratations with the OSF.  We call these "providers".  By default every node has access to the OSF-provided
    storage but may use as many of the supported providers as desired.  This endpoint lists all of the providers are
    configured for this node.  If you want to add more, you will need to do that in the Open Science Framework front end
    for now.

    In the OSF filesystem model, providers are treated as folders, but with special properties that distinguish them
    from regular folders.  Every provider folder is considered a root folder, and may not be deleted through the regular
    file API.

    To see the contents of the provider, issue a GET request to the `relationships.files.links.related.href` attribute
    of the provider resource.

    ##Provider Attributes

    `type` is "files"

        name      type    description
        ---------------------------------------------------------------------------------
        name      string  name of the provider
        kind      string  type of this file/folder.  always "folder"
        path      path    relative path of this folder within the provider filesys. always "/"
        node      string  node this provider belongs to
        provider  string  provider id, same as "name"

    ##Links

    See the [JSON-API spec regarding pagination](http://jsonapi.org/format/1.0/#fetching-pagination).

    ##Actions

    *None*.

    ##Query Params

    + `page=<Int>` -- page number of results to view, default 1

    #This Request/Response

    """
    permission_classes = (
        drf_permissions.IsAuthenticatedOrReadOnly,
        ContributorOrPublic,
        base_permissions.TokenHasScope,
    )

    required_read_scopes = [CoreScopes.NODE_FILE_READ]
    required_write_scopes = [CoreScopes.NODE_FILE_WRITE]

    serializer_class = NodeProviderSerializer

    def get_provider_item(self, provider):
        return NodeProvider(provider, self.get_node())

    def get_queryset(self):
        return [
            self.get_provider_item(addon.config.short_name)
            for addon
            in self.get_node().get_addons()
            if addon.config.has_hgrid_files
            and addon.complete
        ]<|MERGE_RESOLUTION|>--- conflicted
+++ resolved
@@ -464,13 +464,8 @@
         node.save()
 
 
-<<<<<<< HEAD
 class NodeContributorsList(ListBulkCreateUpdateDestroyAPIView, ListFilterMixin, NodeMixin):
     """Contributors (users) for a node.
-=======
-class NodeContributorsList(generics.ListCreateAPIView, ListFilterMixin, NodeMixin):
-    """Contributors (users) for a node. *Writeable*.
->>>>>>> 435cb568
 
     Contributors are users who can make changes to the node or, in the case of private nodes,
     have read access to the node. Contributors are divided between 'bibliographic' and 'non-bibliographic'
