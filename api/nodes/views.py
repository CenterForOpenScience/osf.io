--- conflicted
+++ resolved
@@ -1515,11 +1515,8 @@
 
     @property
     def root_folder(self):
-<<<<<<< HEAD
         if isinstance(self.resource, Preprint):
             return self.target.root_folder
-=======
->>>>>>> 106994b1
         if self.provider_settings:
             return self.provider_settings.root_node
         return None
