--- conflicted
+++ resolved
@@ -108,11 +108,8 @@
 from osf.models import NodeRelation, Guid
 from osf.models import BaseFileNode
 from osf.models.files import File, Folder
-<<<<<<< HEAD
 from osf.models.node import remove_addons
-=======
 from osf.utils.permissions import ADMIN, PERMISSIONS
->>>>>>> 15c35127
 from addons.wiki.models import NodeWikiPage
 from website import mails
 from website.exceptions import NodeStateError
