--- conflicted
+++ resolved
@@ -38,16 +38,8 @@
         if isinstance(obj, DraftRegistration) and isinstance(obj.branched_from, Node):
             obj = obj.branched_from
 
-<<<<<<< HEAD
-        is_moderator = False
-        if isinstance(obj, Registration) and obj.provider:
-            if obj.provider.get_group('moderator').user_set.filter(id=request.user.id).exists():
-                is_moderator = True
-
-=======
->>>>>>> adbfd46e
-        if request.method in permissions.SAFE_METHODS:
-            return obj.is_public or obj.can_view(auth) or is_moderator
+        if request.method in permissions.SAFE_METHODS:
+            return obj.is_public or obj.can_view(auth)
         else:
             return obj.can_edit(auth)
 
