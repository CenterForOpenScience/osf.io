--- conflicted
+++ resolved
@@ -23,11 +23,7 @@
 
 class ContributorOrPublic(permissions.BasePermission):
 
-<<<<<<< HEAD
-    acceptable_models = (AbstractNode, NodeRelation, Preprint, OSFUser)
-=======
-    acceptable_models = (AbstractNode, NodeRelation, Preprint, DraftRegistration)
->>>>>>> 70a4303b
+    acceptable_models = (AbstractNode, NodeRelation, Preprint, OSFUser, DraftRegistration)
 
     def has_object_permission(self, request, view, obj):
         from api.nodes.views import NodeStorageProvider
