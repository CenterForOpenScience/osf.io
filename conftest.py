import contextlib
from unittest import mock
import logging
import os
import re

from django.core.management import call_command
from django.db import transaction
from elasticsearch import exceptions as es_exceptions
from elasticsearch_dsl.connections import connections
from elasticsearch_metrics.registry import registry as es_metrics_registry
from faker import Factory
import pytest
import responses
import xml.etree.ElementTree as ET

from api_tests.share import _utils as shtrove_test_utils
from framework.celery_tasks import app as celery_app
from osf.external.spam import tasks as spam_tasks
from website import settings as website_settings
from osf.management.commands.migrate_notifications import update_notification_types

def pytest_configure(config):
    if not os.getenv('GITHUB_ACTIONS') == 'true':
        config.option.allow_hosts += ',mailhog'


logger = logging.getLogger(__name__)

# Silence some 3rd-party logging and some "loud" internal loggers
SILENT_LOGGERS = [
    'api.caching.tasks',
    'factory.generate',
    'factory.containers',
    'framework.analytics',
    'framework.auth.core',
    'website.app',
    'website.archiver.tasks',
    'website.mails',
    'website.notifications.listeners',
    'website.search.elastic_search',
    'website.search_migration.migrate',
    'website.util.paths',
    'requests_oauthlib.oauth2_session',
    'transitions.core',
    'MARKDOWN',
    'elasticsearch',
]
for logger_name in SILENT_LOGGERS:
    logging.getLogger(logger_name).setLevel(logging.CRITICAL)

@pytest.fixture(scope='session', autouse=True)
def override_settings():
    """Override settings for the test environment.
    """
    # Make tasks run synchronously, and make sure exceptions get propagated
    celery_app.conf.update({
        'task_always_eager': True,
        'task_eager_propagates': True,
    })
    website_settings.ENABLE_EMAIL_SUBSCRIPTIONS = False
    # TODO: Remove if this is unused?
    website_settings.BCRYPT_LOG_ROUNDS = 1
    # Make sure we don't accidentally send any emails
    website_settings.SENDGRID_API_KEY = None
    # or try to contact a SHARE
    website_settings.SHARE_ENABLED = False
    # Set this here instead of in SILENT_LOGGERS, in case developers
    # call setLevel in local.py
    logging.getLogger('website.mails.mails').setLevel(logging.CRITICAL)


@pytest.fixture()
def fake():
    return Factory.create()

_MOCKS = {
    'osf.models.user.new_bookmark_collection': {
        'mark': 'enable_bookmark_creation',
        'replacement': lambda *args, **kwargs: None,
    },
    'framework.celery_tasks.handlers._enqueue_task': {
        'mark': 'enable_enqueue_task',
        'replacement': lambda *args, **kwargs: None,
    },
    'osf.models.base.BaseModel.full_clean': {
        'mark': 'enable_implicit_clean',
        'replacement': lambda *args, **kwargs: None,
    },
    'osf.models.base._check_blacklist': {
        'mark': 'enable_blacklist_check',
        'replacement': lambda *args, **kwargs: False,
    },
    'website.search.search.search_engine': {
        'mark': 'enable_search',
        'replacement': mock.MagicMock()
    },
    'osf.external.messages.celery_publishers._publish_user_status_change': {
        'mark': 'enable_account_status_messaging',
        'replacement': mock.MagicMock()
    }
}

@pytest.fixture(autouse=True, scope='session')
def _test_speedups():
    mocks = {}

    for target, config in _MOCKS.items():
        mocks[target] = mock.patch(target, config['replacement'])
        mocks[target].start()

    yield mocks

    for patcher in mocks.values():
        patcher.stop()


@pytest.fixture(autouse=True)
def _test_speedups_disable(request, settings, _test_speedups):
    patchers = []
    for target, config in _MOCKS.items():
        if not request.node.get_closest_marker(config['mark']):
            continue
        patchers.append(_test_speedups[target])
        patchers[-1].stop()

    yield

    for patcher in patchers:
        patcher.start()


@pytest.fixture(scope='session')
def setup_connections():
    connections.create_connection(hosts=[website_settings.ELASTIC6_URI])


@pytest.fixture(scope='function')
def es6_client(setup_connections):
    return connections.get_connection()


@pytest.fixture(scope='function', autouse=True)
def _es_metrics_marker(request, worker_id):
    """Clear out all indices and index templates before and after
    tests marked with `es_metrics`.
    """
    marker = request.node.get_closest_marker('es_metrics')
    if marker:
        es6_client = request.getfixturevalue('es6_client')
        _temp_prefix = 'temp_metrics_'
        _temp_wildcard = f'{_temp_prefix}-{worker_id}*'

        def _teardown_es_temps():
            es6_client.indices.delete(index=_temp_wildcard)
            try:
                es6_client.indices.delete_template(_temp_wildcard)
            except es_exceptions.NotFoundError:
                pass

        @contextlib.contextmanager
        def _mock_metric_names():
            with contextlib.ExitStack() as _exit:
                for _metric_class in es_metrics_registry.get_metrics():
                    _exit.enter_context(mock.patch.object(
                        _metric_class,
                        '_template_name',  # also used to construct index names
                        f'{_temp_prefix}-{worker_id}{_metric_class._template_name}',
                    ))
                    _exit.enter_context(mock.patch.object(
                        _metric_class,
                        '_template',  # a wildcard string for indexes and templates
                        f'{_temp_prefix}-{worker_id}{_metric_class._template}',
                    ))
                yield

        _teardown_es_temps()
        with _mock_metric_names():
            call_command('sync_metrics')
            yield
        _teardown_es_temps()
    else:
        yield


@pytest.fixture
def mock_share_responses():
    with shtrove_test_utils.mock_share_responses() as _shmock_responses:
        yield _shmock_responses


@pytest.fixture
def mock_update_share():
    with shtrove_test_utils.mock_update_share() as _shmock_update:
        yield _shmock_update


@pytest.fixture
def mock_akismet():
    """
    This should be used to mock our anti-spam service akismet.
    Relevant endpoints:
    f'https://{api_key}.rest.akismet.com/1.1/submit-spam'
    f'https://{api_key}.rest.akismet.com/1.1/submit-ham'
    f'https://{api_key}.rest.akismet.com/1.1/comment-check'
    """
    with mock.patch.object(website_settings, 'SPAM_SERVICES_ENABLED', True):
        with mock.patch.object(website_settings, 'AKISMET_ENABLED', True):
            with responses.RequestsMock(assert_all_requests_are_fired=False) as rsps:
                rsps.add(responses.POST, 'https://test.crossref.org/servlet/deposit', status=200)
                yield rsps


@pytest.fixture
def mock_datacite(registration):
    """
    This should be used to mock our our datacite client.
    Relevant endpoints:
    f'{DATACITE_URL}/metadata'
    f'{DATACITE_URL}/doi'
    f'{DATACITE_URL}/metadata/{doi}'
    Datacite url should be `https://mds.datacite.org' for production and `https://mds.test.datacite.org` for local
    testing
    """

    doi = registration.get_doi_client().build_doi(registration)

    with open(os.path.join('tests', 'identifiers', 'fixtures', 'datacite_post_metadata_response.xml')) as fp:
        base_xml = ET.fromstring(fp.read())
        base_xml.find('{http://datacite.org/schema/kernel-4}identifier').text = doi
        data = ET.tostring(base_xml)

    with mock.patch.object(website_settings, 'DATACITE_ENABLED', True):
        with mock.patch.object(website_settings, 'DATACITE_USERNAME', 'TestDataciteUsername'):
            with mock.patch.object(website_settings, 'DATACITE_PASSWORD', 'TestDatacitePassword'):
                with responses.RequestsMock(assert_all_requests_are_fired=False) as rsps:
                    rsps.add(responses.GET, f'{website_settings.DATACITE_URL}/metadata', body=data, status=200)
                    rsps.add(responses.POST, f'{website_settings.DATACITE_URL}/metadata', body=f'OK ({doi})', status=201)
                    rsps.add(responses.POST, f'{website_settings.DATACITE_URL}/doi', body=f'OK ({doi})', status=201)
                    rsps.add(responses.DELETE, f'{website_settings.DATACITE_URL}/metadata/{doi}', status=200)
                    yield rsps


@pytest.fixture
def mock_crossref():
    """
    This should be used to mock our our crossref integration.
    Relevant endpoints:
    """
    with mock.patch.object(website_settings, 'CROSSREF_URL', 'https://test.crossref.org/servlet/deposit'):
        with mock.patch.object(website_settings, 'CROSSREF_USERNAME', 'TestCrossrefUsername'):
            with mock.patch.object(website_settings, 'CROSSREF_PASSWORD', 'TestCrossrefPassword'):
                with responses.RequestsMock(assert_all_requests_are_fired=False) as rsps:
                    rsps.add(responses.POST, website_settings.CROSSREF_URL, status=200)
                    yield rsps


@pytest.fixture
def mock_oopspam():
    """
    This should be used to mock our anti-spam service oopspam.
    Relevent endpoints:
    'https://oopspam.p.rapidapi.com/v1/spamdetection'
    """
    with mock.patch.object(website_settings, 'SPAM_SERVICES_ENABLED', True):
        with mock.patch.object(website_settings, 'OOPSPAM_ENABLED', True):
            with mock.patch.object(website_settings, 'OOPSPAM_APIKEY', 'FFFFFF'):
                with responses.RequestsMock(assert_all_requests_are_fired=False) as rsps:
                    yield rsps


@pytest.fixture
def mock_pigeon():
    """
    This should be used to mock our Internet Archive archiving microservice osf-pigeon.
    Relevent endpoints:
    '{settings.OSF_PIGEON_URL}archive/{guid}'
    '{settings.OSF_PIGEON_URL}metadata/{guid}'

    """
    def request_callback(request):
        guid = request.url.split('/')[-1]
        from osf.models import Registration
        reg = Registration.load(guid)
        reg.ia_url = 'https://test.ia.url.com'
        reg.save()
        return (200, {}, None)

    with mock.patch.object(website_settings, 'IA_ARCHIVE_ENABLED', True):
        with mock.patch.object(website_settings, 'OSF_PIGEON_URL', 'http://test.pigeon.osf.io/'):
            with mock.patch('osf.external.internet_archive.tasks.settings.OSF_PIGEON_URL', 'http://test.pigeon.osf.io/'):
                with responses.RequestsMock(assert_all_requests_are_fired=False) as rsps:
                    rsps.add_callback(
                        method=responses.POST,
                        url=re.compile(f'{website_settings.OSF_PIGEON_URL}archive/(.*)'),
                        callback=request_callback
                    )
                    rsps.add(
                        method=responses.POST,
                        url=re.compile(f'{website_settings.OSF_PIGEON_URL}metadata/(.*)'),
                        status=200
                    )
                    yield rsps

@pytest.fixture
def mock_celery():
    """
    This should only be necessary for postcommit tasks.
    """
    with mock.patch.object(website_settings, 'USE_CELERY', True):
        with mock.patch('osf.external.internet_archive.tasks.enqueue_postcommit_task') as mock_celery:
            yield mock_celery


@pytest.fixture
def mock_spam_head_request():
    with mock.patch.object(spam_tasks.requests, 'head') as mock_spam_head_request:
        yield mock_spam_head_request


def rolledback_transaction(loglabel):
    class ExpectedRollback(Exception):
        pass
    try:
        with transaction.atomic():
            logger.debug(f'{loglabel}: started transaction')
            yield
            raise ExpectedRollback('this is an expected rollback; all is well')
    except ExpectedRollback:
        logger.debug(f'{loglabel}: rolled back transaction (as planned)')
    else:
        raise ExpectedRollback('expected a rollback but did not get one; something is wrong')


@pytest.fixture(scope='class')
def _class_scoped_db(django_db_setup, django_db_blocker):
    """a class-scoped version of the `django_db` mark
    (so we can use class-scoped fixtures to set up data
    for use across several tests)

    recommend using via the `with_class_scoped_db` fixture
    (so each function gets a nested transaction) instead of
    referencing directly.
    """
    with django_db_blocker.unblock():
        yield from rolledback_transaction('class_transaction')


@pytest.fixture(scope='function')
def with_class_scoped_db(_class_scoped_db):
    """wrap each function and the entire class in transactions
    (so fixtures can have scope='class' for reuse across tests,
    but what happens in each test stays in that test)

    example usage:
    ```
    @pytest.mark.usefixtures('with_class_scoped_db')
    class TestMyStuff:
        @pytest.fixture(scope='class')
        def helpful_thing(self):
            return HelpfulThingFactory()
    ```
    """
    yield from rolledback_transaction('function_transaction')

@pytest.fixture
def mock_gravy_valet_get_verified_links():
    """This fixture is used to mock a GV request which is made during node's identifier update. More specifically, when
    the tree walker in datacite metadata building process asks GV for verified links. As a result, this request must be
    mocked in many tests. The following decoration can be applied to either a test class or individual test methods.

    ```
    @pytest.mark.usefixtures('mock_gravy_valet_get_verified_links')
    ```
    """
    with mock.patch('osf.external.gravy_valet.translations.get_verified_links') as mock_get_verified_links:
        mock_get_verified_links.return_value = []
        yield mock_get_verified_links


@pytest.fixture()
def mock_send_grid():
    with mock.patch.object(website_settings, 'USE_EMAIL', True):
        with mock.patch.object(website_settings, 'USE_CELERY', False):
            with mock.patch('framework.email.tasks.send_email') as mock_sendgrid:
                mock_sendgrid.return_value = True
                yield mock_sendgrid


def start_mock_send_grid(test_case):
    patcher = mock.patch('framework.email.tasks.send_email')
    mocked_send = patcher.start()
    test_case.addCleanup(patcher.stop)
    mocked_send.return_value = True
<<<<<<< HEAD
    return mocked_send

@pytest.fixture
def mock_gravy_valet_get_verified_links():
    """This fixture is used to mock a GV request which is made during node's identifier update. More specifically, when
    the tree walker in datacite metadata building process asks GV for verified links. As a result, this request must be
    mocked in many tests. The following decoration can be applied to either a test class or individual test methods.

    ```
    @pytest.mark.usefixtures('mock_gravy_valet_get_verified_links')
    ```
    """
    with mock.patch('osf.external.gravy_valet.translations.get_verified_links') as mock_get_verified_links:
        mock_get_verified_links.return_value = []
        yield mock_get_verified_links


@pytest.fixture()
def mock_notification_send():
    with mock.patch.object(website_settings, 'USE_EMAIL', True):
        with mock.patch.object(website_settings, 'USE_CELERY', False):
            with mock.patch('osf.models.notification.Notification.send') as mock_emit:
                mock_emit.return_value = None  # Or True, if needed
                yield mock_emit


def start_mock_notification_send(test_case):
    patcher = mock.patch('osf.models.notification.Notification.send')
    mocked_emit = patcher.start()
    test_case.addCleanup(patcher.stop)
    mocked_emit.return_value = None
    return mocked_emit


@pytest.fixture(autouse=True)
def load_notification_types(db, *args, **kwargs):
    update_notification_types(*args, **kwargs)
=======
    return mocked_send
>>>>>>> e3bc7428
<|MERGE_RESOLUTION|>--- conflicted
+++ resolved
@@ -19,6 +19,10 @@
 from osf.external.spam import tasks as spam_tasks
 from website import settings as website_settings
 from osf.management.commands.migrate_notifications import update_notification_types
+
+def pytest_configure(config):
+    if not os.getenv('GITHUB_ACTIONS') == 'true':
+        config.option.allow_hosts += ',mailhog'
 
 def pytest_configure(config):
     if not os.getenv('GITHUB_ACTIONS') == 'true':
@@ -363,20 +367,6 @@
     """
     yield from rolledback_transaction('function_transaction')
 
-@pytest.fixture
-def mock_gravy_valet_get_verified_links():
-    """This fixture is used to mock a GV request which is made during node's identifier update. More specifically, when
-    the tree walker in datacite metadata building process asks GV for verified links. As a result, this request must be
-    mocked in many tests. The following decoration can be applied to either a test class or individual test methods.
-
-    ```
-    @pytest.mark.usefixtures('mock_gravy_valet_get_verified_links')
-    ```
-    """
-    with mock.patch('osf.external.gravy_valet.translations.get_verified_links') as mock_get_verified_links:
-        mock_get_verified_links.return_value = []
-        yield mock_get_verified_links
-
 
 @pytest.fixture()
 def mock_send_grid():
@@ -392,7 +382,6 @@
     mocked_send = patcher.start()
     test_case.addCleanup(patcher.stop)
     mocked_send.return_value = True
-<<<<<<< HEAD
     return mocked_send
 
 @pytest.fixture
@@ -429,7 +418,4 @@
 
 @pytest.fixture(autouse=True)
 def load_notification_types(db, *args, **kwargs):
-    update_notification_types(*args, **kwargs)
-=======
-    return mocked_send
->>>>>>> e3bc7428
+    update_notification_types(*args, **kwargs)