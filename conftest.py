--- conflicted
+++ resolved
@@ -358,7 +358,20 @@
     """
     yield from rolledback_transaction('function_transaction')
 
-<<<<<<< HEAD
+@pytest.fixture
+def mock_gravy_valet_get_verified_links():
+    """This fixture is used to mock a GV request which is made during node's identifier update. More specifically, when
+    the tree walker in datacite metadata building process asks GV for verified links. As a result, this request must be
+    mocked in many tests. The following decoration can be applied to either a test class or individual test methods.
+
+    ```
+    @pytest.mark.usefixtures('mock_gravy_valet_get_verified_links')
+    ```
+    """
+    with mock.patch('osf.external.gravy_valet.translations.get_verified_links') as mock_get_verified_links:
+        mock_get_verified_links.return_value = []
+        yield mock_get_verified_links
+
 
 @pytest.fixture()
 def mock_send_grid():
@@ -374,19 +387,4 @@
     mocked_send = patcher.start()
     test_case.addCleanup(patcher.stop)
     mocked_send.return_value = True
-    return mocked_send
-=======
-@pytest.fixture
-def mock_gravy_valet_get_verified_links():
-    """This fixture is used to mock a GV request which is made during node's identifier update. More specifically, when
-    the tree walker in datacite metadata building process asks GV for verified links. As a result, this request must be
-    mocked in many tests. The following decoration can be applied to either a test class or individual test methods.
-
-    ```
-    @pytest.mark.usefixtures('mock_gravy_valet_get_verified_links')
-    ```
-    """
-    with mock.patch('osf.external.gravy_valet.translations.get_verified_links') as mock_get_verified_links:
-        mock_get_verified_links.return_value = []
-        yield mock_get_verified_links
->>>>>>> 831b9ece
+    return mocked_send