import contextlib
from unittest import mock
import logging
import os
import re

from django.core.management import call_command
from django.db import transaction
from elasticsearch import exceptions as es_exceptions
from elasticsearch_dsl.connections import connections
from elasticsearch_metrics.registry import registry as es_metrics_registry
from faker import Factory
import pytest
import responses
import xml.etree.ElementTree as ET

from api_tests.share import _utils as shtrove_test_utils
from framework.celery_tasks import app as celery_app
from osf.external.spam import tasks as spam_tasks
from website import settings as website_settings

def pytest_configure(config):
    if not os.getenv('GITHUB_ACTIONS') == 'true':
        config.option.allow_hosts += ',mailhog'


logger = logging.getLogger(__name__)

# Silence some 3rd-party logging and some "loud" internal loggers
SILENT_LOGGERS = [
    'api.caching.tasks',
    'factory.generate',
    'factory.containers',
    'framework.analytics',
    'framework.auth.core',
    'website.app',
    'website.archiver.tasks',
    'website.mails',
    'website.notifications.listeners',
    'website.search.elastic_search',
    'website.search_migration.migrate',
    'website.util.paths',
    'requests_oauthlib.oauth2_session',
    'transitions.core',
    'MARKDOWN',
    'elasticsearch',
]
for logger_name in SILENT_LOGGERS:
    logging.getLogger(logger_name).setLevel(logging.CRITICAL)

@pytest.fixture(scope='session', autouse=True)
def override_settings():
    """Override settings for the test environment.
    """
    # Make tasks run synchronously, and make sure exceptions get propagated
    celery_app.conf.update({
        'task_always_eager': True,
        'task_eager_propagates': True,
    })
    website_settings.ENABLE_EMAIL_SUBSCRIPTIONS = False
    # TODO: Remove if this is unused?
    website_settings.BCRYPT_LOG_ROUNDS = 1
    # Make sure we don't accidentally send any emails
    website_settings.SENDGRID_API_KEY = None
    # or try to contact a SHARE
    website_settings.SHARE_ENABLED = False
    # Set this here instead of in SILENT_LOGGERS, in case developers
    # call setLevel in local.py
    logging.getLogger('website.mails.mails').setLevel(logging.CRITICAL)


@pytest.fixture()
def fake():
    return Factory.create()

_MOCKS = {
    'osf.models.user.new_bookmark_collection': {
        'mark': 'enable_bookmark_creation',
        'replacement': lambda *args, **kwargs: None,
    },
    'framework.celery_tasks.handlers._enqueue_task': {
        'mark': 'enable_enqueue_task',
        'replacement': lambda *args, **kwargs: None,
    },
    'osf.models.base.BaseModel.full_clean': {
        'mark': 'enable_implicit_clean',
        'replacement': lambda *args, **kwargs: None,
    },
    'osf.models.base._check_blacklist': {
        'mark': 'enable_blacklist_check',
        'replacement': lambda *args, **kwargs: False,
    },
    'website.search.search.search_engine': {
        'mark': 'enable_search',
        'replacement': mock.MagicMock()
    },
    'osf.external.messages.celery_publishers._publish_user_status_change': {
        'mark': 'enable_account_status_messaging',
        'replacement': mock.MagicMock()
    }
}

@pytest.fixture(autouse=True, scope='session')
def _test_speedups():
    mocks = {}

    for target, config in _MOCKS.items():
        mocks[target] = mock.patch(target, config['replacement'])
        mocks[target].start()

    yield mocks

    for patcher in mocks.values():
        patcher.stop()


@pytest.fixture(autouse=True)
def _test_speedups_disable(request, settings, _test_speedups):
    patchers = []
    for target, config in _MOCKS.items():
        if not request.node.get_closest_marker(config['mark']):
            continue
        patchers.append(_test_speedups[target])
        patchers[-1].stop()

    yield

    for patcher in patchers:
        patcher.start()


@pytest.fixture(scope='session')
def setup_connections():
    connections.create_connection(hosts=[website_settings.ELASTIC6_URI])


@pytest.fixture(scope='function')
def es6_client(setup_connections):
    return connections.get_connection()


@pytest.fixture(scope='function', autouse=True)
def _es_metrics_marker(request, worker_id):
    """Clear out all indices and index templates before and after
    tests marked with `es_metrics`.
    """
    marker = request.node.get_closest_marker('es_metrics')
    if marker:
        es6_client = request.getfixturevalue('es6_client')
        _temp_prefix = 'temp_metrics_'
        _temp_wildcard = f'{_temp_prefix}-{worker_id}*'

        def _teardown_es_temps():
            es6_client.indices.delete(index=_temp_wildcard)
            try:
                es6_client.indices.delete_template(_temp_wildcard)
            except es_exceptions.NotFoundError:
                pass

        @contextlib.contextmanager
        def _mock_metric_names():
            with contextlib.ExitStack() as _exit:
                for _metric_class in es_metrics_registry.get_metrics():
                    _exit.enter_context(mock.patch.object(
                        _metric_class,
                        '_template_name',  # also used to construct index names
                        f'{_temp_prefix}-{worker_id}{_metric_class._template_name}',
                    ))
                    _exit.enter_context(mock.patch.object(
                        _metric_class,
                        '_template',  # a wildcard string for indexes and templates
                        f'{_temp_prefix}-{worker_id}{_metric_class._template}',
                    ))
                yield

        _teardown_es_temps()
        with _mock_metric_names():
            call_command('sync_metrics')
            yield
        _teardown_es_temps()
    else:
        yield


@pytest.fixture
def mock_share_responses():
    with shtrove_test_utils.mock_share_responses() as _shmock_responses:
        yield _shmock_responses


@pytest.fixture
def mock_update_share():
    with shtrove_test_utils.mock_update_share() as _shmock_update:
        yield _shmock_update


@pytest.fixture
def mock_akismet():
    """
    This should be used to mock our anti-spam service akismet.
    Relevant endpoints:
    f'https://{api_key}.rest.akismet.com/1.1/submit-spam'
    f'https://{api_key}.rest.akismet.com/1.1/submit-ham'
    f'https://{api_key}.rest.akismet.com/1.1/comment-check'
    """
    with mock.patch.object(website_settings, 'SPAM_SERVICES_ENABLED', True):
        with mock.patch.object(website_settings, 'AKISMET_ENABLED', True):
            with responses.RequestsMock(assert_all_requests_are_fired=False) as rsps:
                rsps.add(responses.POST, 'https://test.crossref.org/servlet/deposit', status=200)
                yield rsps


@pytest.fixture
def mock_datacite(registration):
    """
    This should be used to mock our our datacite client.
    Relevant endpoints:
    f'{DATACITE_URL}/metadata'
    f'{DATACITE_URL}/doi'
    f'{DATACITE_URL}/metadata/{doi}'
    Datacite url should be `https://mds.datacite.org' for production and `https://mds.test.datacite.org` for local
    testing
    """

    doi = registration.get_doi_client().build_doi(registration)

    with open(os.path.join('tests', 'identifiers', 'fixtures', 'datacite_post_metadata_response.xml')) as fp:
        base_xml = ET.fromstring(fp.read())
        base_xml.find('{http://datacite.org/schema/kernel-4}identifier').text = doi
        data = ET.tostring(base_xml)

    with mock.patch.object(website_settings, 'DATACITE_ENABLED', True):
        with mock.patch.object(website_settings, 'DATACITE_USERNAME', 'TestDataciteUsername'):
            with mock.patch.object(website_settings, 'DATACITE_PASSWORD', 'TestDatacitePassword'):
                with responses.RequestsMock(assert_all_requests_are_fired=False) as rsps:
                    rsps.add(responses.GET, f'{website_settings.DATACITE_URL}/metadata', body=data, status=200)
                    rsps.add(responses.POST, f'{website_settings.DATACITE_URL}/metadata', body=f'OK ({doi})', status=201)
                    rsps.add(responses.POST, f'{website_settings.DATACITE_URL}/doi', body=f'OK ({doi})', status=201)
                    rsps.add(responses.DELETE, f'{website_settings.DATACITE_URL}/metadata/{doi}', status=200)
                    yield rsps


@pytest.fixture
def mock_crossref():
    """
    This should be used to mock our our crossref integration.
    Relevant endpoints:
    """
    with mock.patch.object(website_settings, 'CROSSREF_URL', 'https://test.crossref.org/servlet/deposit'):
        with mock.patch.object(website_settings, 'CROSSREF_USERNAME', 'TestCrossrefUsername'):
            with mock.patch.object(website_settings, 'CROSSREF_PASSWORD', 'TestCrossrefPassword'):
                with responses.RequestsMock(assert_all_requests_are_fired=False) as rsps:
                    rsps.add(responses.POST, website_settings.CROSSREF_URL, status=200)
                    yield rsps


@pytest.fixture
def mock_oopspam():
    """
    This should be used to mock our anti-spam service oopspam.
    Relevent endpoints:
    'https://oopspam.p.rapidapi.com/v1/spamdetection'
    """
    with mock.patch.object(website_settings, 'SPAM_SERVICES_ENABLED', True):
        with mock.patch.object(website_settings, 'OOPSPAM_ENABLED', True):
            with mock.patch.object(website_settings, 'OOPSPAM_APIKEY', 'FFFFFF'):
                with responses.RequestsMock(assert_all_requests_are_fired=False) as rsps:
                    yield rsps


@pytest.fixture
def mock_pigeon():
    """
    This should be used to mock our Internet Archive archiving microservice osf-pigeon.
    Relevent endpoints:
    '{settings.OSF_PIGEON_URL}archive/{guid}'
    '{settings.OSF_PIGEON_URL}metadata/{guid}'

    """
    def request_callback(request):
        guid = request.url.split('/')[-1]
        from osf.models import Registration
        reg = Registration.load(guid)
        reg.ia_url = 'https://test.ia.url.com'
        reg.save()
        return (200, {}, None)

    with mock.patch.object(website_settings, 'IA_ARCHIVE_ENABLED', True):
        with mock.patch.object(website_settings, 'OSF_PIGEON_URL', 'http://test.pigeon.osf.io/'):
            with mock.patch('osf.external.internet_archive.tasks.settings.OSF_PIGEON_URL', 'http://test.pigeon.osf.io/'):
                with responses.RequestsMock(assert_all_requests_are_fired=False) as rsps:
                    rsps.add_callback(
                        method=responses.POST,
                        url=re.compile(f'{website_settings.OSF_PIGEON_URL}archive/(.*)'),
                        callback=request_callback
                    )
                    rsps.add(
                        method=responses.POST,
                        url=re.compile(f'{website_settings.OSF_PIGEON_URL}metadata/(.*)'),
                        status=200
                    )
                    yield rsps

@pytest.fixture
def mock_celery():
    """
    This should only be necessary for postcommit tasks.
    """
    with mock.patch.object(website_settings, 'USE_CELERY', True):
        with mock.patch('osf.external.internet_archive.tasks.enqueue_postcommit_task') as mock_celery:
            yield mock_celery


@pytest.fixture
def mock_spam_head_request():
    with mock.patch.object(spam_tasks.requests, 'head') as mock_spam_head_request:
        yield mock_spam_head_request


def rolledback_transaction(loglabel):
    class ExpectedRollback(Exception):
        pass
    try:
        with transaction.atomic():
            logger.debug(f'{loglabel}: started transaction')
            yield
            raise ExpectedRollback('this is an expected rollback; all is well')
    except ExpectedRollback:
        logger.debug(f'{loglabel}: rolled back transaction (as planned)')
    else:
        raise ExpectedRollback('expected a rollback but did not get one; something is wrong')


@pytest.fixture(scope='class')
def _class_scoped_db(django_db_setup, django_db_blocker):
    """a class-scoped version of the `django_db` mark
    (so we can use class-scoped fixtures to set up data
    for use across several tests)

    recommend using via the `with_class_scoped_db` fixture
    (so each function gets a nested transaction) instead of
    referencing directly.
    """
    with django_db_blocker.unblock():
        yield from rolledback_transaction('class_transaction')


@pytest.fixture(scope='function')
def with_class_scoped_db(_class_scoped_db):
    """wrap each function and the entire class in transactions
    (so fixtures can have scope='class' for reuse across tests,
    but what happens in each test stays in that test)

    example usage:
    ```
    @pytest.mark.usefixtures('with_class_scoped_db')
    class TestMyStuff:
        @pytest.fixture(scope='class')
        def helpful_thing(self):
            return HelpfulThingFactory()
    ```
    """
    yield from rolledback_transaction('function_transaction')

<<<<<<< HEAD

=======
>>>>>>> 2dee1b29
@pytest.fixture()
def mock_send_grid():
    with mock.patch.object(website_settings, 'USE_EMAIL', True):
        with mock.patch.object(website_settings, 'USE_CELERY', False):
            with mock.patch('framework.email.tasks.send_email') as mock_sendgrid:
                mock_sendgrid.return_value = True
                yield mock_sendgrid


def start_mock_send_grid(test_case):
    patcher = mock.patch('framework.email.tasks.send_email')
    mocked_send = patcher.start()
    test_case.addCleanup(patcher.stop)
    mocked_send.return_value = True
<<<<<<< HEAD
    return mocked_send
=======
    return mocked_send

@pytest.fixture
def mock_gravy_valet_get_verified_links():
    """This fixture is used to mock a GV request which is made during node's identifier update. More specifically, when
    the tree walker in datacite metadata building process asks GV for verified links. As a result, this request must be
    mocked in many tests. The following decoration can be applied to either a test class or individual test methods.

    ```
    @pytest.mark.usefixtures('mock_gravy_valet_get_verified_links')
    ```
    """
    with mock.patch('osf.external.gravy_valet.translations.get_verified_links') as mock_get_verified_links:
        mock_get_verified_links.return_value = []
        yield mock_get_verified_links
>>>>>>> 2dee1b29
<|MERGE_RESOLUTION|>--- conflicted
+++ resolved
@@ -362,10 +362,6 @@
     """
     yield from rolledback_transaction('function_transaction')
 
-<<<<<<< HEAD
-
-=======
->>>>>>> 2dee1b29
 @pytest.fixture()
 def mock_send_grid():
     with mock.patch.object(website_settings, 'USE_EMAIL', True):
@@ -380,9 +376,6 @@
     mocked_send = patcher.start()
     test_case.addCleanup(patcher.stop)
     mocked_send.return_value = True
-<<<<<<< HEAD
-    return mocked_send
-=======
     return mocked_send
 
 @pytest.fixture
@@ -397,5 +390,4 @@
     """
     with mock.patch('osf.external.gravy_valet.translations.get_verified_links') as mock_get_verified_links:
         mock_get_verified_links.return_value = []
-        yield mock_get_verified_links
->>>>>>> 2dee1b29
+        yield mock_get_verified_links