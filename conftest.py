--- conflicted
+++ resolved
@@ -222,11 +222,7 @@
     Relevent endpoints:
     'https://oopspam.p.rapidapi.com/v1/spamdetection'
     """
-<<<<<<< HEAD
-    with mock.patch.object(website_settings, 'SPAM_CHECK_ENABLED', True):
-=======
     with mock.patch.object(website_settings, 'SPAM_SERVICES_ENABLED', True):
->>>>>>> 45bbb5ac
         with mock.patch.object(website_settings, 'OOPSPAM_ENABLED', True):
             with mock.patch.object(website_settings, 'OOPSPAM_APIKEY', 'FFFFFF'):
                 with responses.RequestsMock(assert_all_requests_are_fired=False) as rsps:
