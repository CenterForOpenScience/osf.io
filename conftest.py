--- conflicted
+++ resolved
@@ -18,15 +18,12 @@
 from framework.celery_tasks import app as celery_app
 from osf.external.spam import tasks as spam_tasks
 from website import settings as website_settings
-<<<<<<< HEAD
 from osf.management.commands.populate_notification_types import populate_notification_types
-=======
 
 def pytest_configure(config):
     if not os.getenv('GITHUB_ACTIONS') == 'true':
         config.option.allow_hosts += ',mailhog'
 
->>>>>>> 57d7a1a0
 
 logger = logging.getLogger(__name__)
 
@@ -363,24 +360,6 @@
     """
     yield from rolledback_transaction('function_transaction')
 
-<<<<<<< HEAD
-=======
-@pytest.fixture()
-def mock_send_grid():
-    with mock.patch.object(website_settings, 'USE_EMAIL', True):
-        with mock.patch.object(website_settings, 'USE_CELERY', False):
-            with mock.patch('framework.email.tasks.send_email') as mock_sendgrid:
-                mock_sendgrid.return_value = True
-                yield mock_sendgrid
-
-
-def start_mock_send_grid(test_case):
-    patcher = mock.patch('framework.email.tasks.send_email')
-    mocked_send = patcher.start()
-    test_case.addCleanup(patcher.stop)
-    mocked_send.return_value = True
-    return mocked_send
->>>>>>> 57d7a1a0
 
 @pytest.fixture
 def mock_gravy_valet_get_verified_links():
