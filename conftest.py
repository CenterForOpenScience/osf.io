from unittest import mock
import logging
import os
import re

from django.core.management import call_command
from django.db import transaction
from elasticsearch_dsl.connections import connections
from faker import Factory
import pytest
import responses
import xml.etree.ElementTree as ET

from api_tests.share import _utils as shtrove_test_utils
from framework.celery_tasks import app as celery_app
from osf.external.spam import tasks as spam_tasks
from website import settings as website_settings


logger = logging.getLogger(__name__)

# Silence some 3rd-party logging and some "loud" internal loggers
SILENT_LOGGERS = [
    'api.caching.tasks',
    'factory.generate',
    'factory.containers',
    'framework.analytics',
    'framework.auth.core',
    'website.app',
    'website.archiver.tasks',
    'website.mails',
    'website.notifications.listeners',
    'website.search.elastic_search',
    'website.search_migration.migrate',
    'website.util.paths',
    'requests_oauthlib.oauth2_session',
    'transitions.core',
    'MARKDOWN',
    'elasticsearch',
]
for logger_name in SILENT_LOGGERS:
    logging.getLogger(logger_name).setLevel(logging.CRITICAL)

@pytest.fixture(scope='session', autouse=True)
def override_settings():
    """Override settings for the test environment.
    """
    # Make tasks run synchronously, and make sure exceptions get propagated
    celery_app.conf.update({
        'task_always_eager': True,
        'task_eager_propagates': True,
    })
    website_settings.ENABLE_EMAIL_SUBSCRIPTIONS = False
    # TODO: Remove if this is unused?
    website_settings.BCRYPT_LOG_ROUNDS = 1
    # Make sure we don't accidentally send any emails
    website_settings.SENDGRID_API_KEY = None
    # or try to contact a SHARE
    website_settings.SHARE_ENABLED = False
    # Set this here instead of in SILENT_LOGGERS, in case developers
    # call setLevel in local.py
    logging.getLogger('website.mails.mails').setLevel(logging.CRITICAL)


@pytest.fixture()
def fake():
    return Factory.create()

_MOCKS = {
    'osf.models.user.new_bookmark_collection': {
        'mark': 'enable_bookmark_creation',
        'replacement': lambda *args, **kwargs: None,
    },
    'framework.celery_tasks.handlers._enqueue_task': {
        'mark': 'enable_enqueue_task',
        'replacement': lambda *args, **kwargs: None,
    },
    'osf.models.base.BaseModel.full_clean': {
        'mark': 'enable_implicit_clean',
        'replacement': lambda *args, **kwargs: None,
    },
    'osf.models.base._check_blacklist': {
        'mark': 'enable_blacklist_check',
        'replacement': lambda *args, **kwargs: False,
    },
    'website.search.search.search_engine': {
        'mark': 'enable_search',
        'replacement': mock.MagicMock()
    },
<<<<<<< HEAD
=======
    'osf.external.messages.celery_publishers._publish_user_status_change': {
        'mark': 'enable_account_status_messaging',
        'replacement': mock.MagicMock()
    }
>>>>>>> 3920a29f
}

@pytest.fixture(autouse=True, scope='session')
def _test_speedups():
    mocks = {}

    for target, config in _MOCKS.items():
        mocks[target] = mock.patch(target, config['replacement'])
        mocks[target].start()

    yield mocks

    for patcher in mocks.values():
        patcher.stop()


@pytest.fixture(autouse=True)
def _test_speedups_disable(request, settings, _test_speedups):
    patchers = []
    for target, config in _MOCKS.items():
        if not request.node.get_closest_marker(config['mark']):
            continue
        patchers.append(_test_speedups[target])
        patchers[-1].stop()

    yield

    for patcher in patchers:
        patcher.start()


@pytest.fixture(scope='session')
def setup_connections():
    connections.create_connection(hosts=['http://localhost:9201'])


@pytest.fixture(scope='function')
def es6_client(setup_connections):
    return connections.get_connection()


@pytest.fixture(scope='function', autouse=True)
def _es_marker(request):
    """Clear out all indices and index templates before and after
    tests marked with ``es``.
    """
    marker = request.node.get_closest_marker('es')
    if marker:
        es6_client = request.getfixturevalue('es6_client')

        def teardown_es():
            es6_client.indices.delete(index='*')
            es6_client.indices.delete_template('*')

        teardown_es()
        call_command('sync_metrics')
        yield
        teardown_es()
    else:
        yield


@pytest.fixture
def mock_share_responses():
    with shtrove_test_utils.mock_share_responses() as _shmock_responses:
        yield _shmock_responses


@pytest.fixture
def mock_update_share():
    with shtrove_test_utils.mock_update_share() as _shmock_update:
        yield _shmock_update


@pytest.fixture
def mock_akismet():
    """
    This should be used to mock our anti-spam service akismet.
    Relevant endpoints:
    f'https://{api_key}.rest.akismet.com/1.1/submit-spam'
    f'https://{api_key}.rest.akismet.com/1.1/submit-ham'
    f'https://{api_key}.rest.akismet.com/1.1/comment-check'
    """
    with mock.patch.object(website_settings, 'SPAM_SERVICES_ENABLED', True):
        with mock.patch.object(website_settings, 'AKISMET_ENABLED', True):
            with responses.RequestsMock(assert_all_requests_are_fired=False) as rsps:
                rsps.add(responses.POST, 'https://test.crossref.org/servlet/deposit', status=200)
                yield rsps


@pytest.fixture
def mock_datacite(registration):
    """
    This should be used to mock our our datacite client.
    Relevant endpoints:
    f'{DATACITE_URL}/metadata'
    f'{DATACITE_URL}/doi'
    f'{DATACITE_URL}/metadata/{doi}'
    Datacite url should be `https://mds.datacite.org' for production and `https://mds.test.datacite.org` for local
    testing
    """

    doi = registration.get_doi_client().build_doi(registration)

    with open(os.path.join('tests', 'identifiers', 'fixtures', 'datacite_post_metadata_response.xml')) as fp:
        base_xml = ET.fromstring(fp.read())
        base_xml.find('{http://datacite.org/schema/kernel-4}identifier').text = doi
        data = ET.tostring(base_xml)

    with mock.patch.object(website_settings, 'DATACITE_ENABLED', True):
        with mock.patch.object(website_settings, 'DATACITE_USERNAME', 'TestDataciteUsername'):
            with mock.patch.object(website_settings, 'DATACITE_PASSWORD', 'TestDatacitePassword'):
                with responses.RequestsMock(assert_all_requests_are_fired=False) as rsps:
                    rsps.add(responses.GET, f'{website_settings.DATACITE_URL}/metadata', body=data, status=200)
                    rsps.add(responses.POST, f'{website_settings.DATACITE_URL}/metadata', body=f'OK ({doi})', status=201)
                    rsps.add(responses.POST, f'{website_settings.DATACITE_URL}/doi', body=f'OK ({doi})', status=201)
                    rsps.add(responses.DELETE, f'{website_settings.DATACITE_URL}/metadata/{doi}', status=200)
                    yield rsps


@pytest.fixture
def mock_crossref():
    """
    This should be used to mock our our crossref integration.
    Relevant endpoints:
    """
    with mock.patch.object(website_settings, 'CROSSREF_URL', 'https://test.crossref.org/servlet/deposit'):
        with mock.patch.object(website_settings, 'CROSSREF_USERNAME', 'TestCrossrefUsername'):
            with mock.patch.object(website_settings, 'CROSSREF_PASSWORD', 'TestCrossrefPassword'):
                with responses.RequestsMock(assert_all_requests_are_fired=False) as rsps:
                    rsps.add(responses.POST, website_settings.CROSSREF_URL, status=200)
                    yield rsps


@pytest.fixture
def mock_oopspam():
    """
    This should be used to mock our anti-spam service oopspam.
    Relevent endpoints:
    'https://oopspam.p.rapidapi.com/v1/spamdetection'
    """
    with mock.patch.object(website_settings, 'SPAM_SERVICES_ENABLED', True):
        with mock.patch.object(website_settings, 'OOPSPAM_ENABLED', True):
            with mock.patch.object(website_settings, 'OOPSPAM_APIKEY', 'FFFFFF'):
                with responses.RequestsMock(assert_all_requests_are_fired=False) as rsps:
                    yield rsps


@pytest.fixture
def mock_pigeon():
    """
    This should be used to mock our Internet Archive archiving microservice osf-pigeon.
    Relevent endpoints:
    '{settings.OSF_PIGEON_URL}archive/{guid}'
    '{settings.OSF_PIGEON_URL}metadata/{guid}'

    """
    def request_callback(request):
        guid = request.url.split('/')[-1]
        from osf.models import Registration
        reg = Registration.load(guid)
        reg.ia_url = 'https://test.ia.url.com'
        reg.save()
        return (200, {}, None)

    with mock.patch.object(website_settings, 'IA_ARCHIVE_ENABLED', True):
        with mock.patch.object(website_settings, 'OSF_PIGEON_URL', 'http://test.pigeon.osf.io/'):
            with mock.patch('osf.external.internet_archive.tasks.settings.OSF_PIGEON_URL', 'http://test.pigeon.osf.io/'):
                with responses.RequestsMock(assert_all_requests_are_fired=False) as rsps:
                    rsps.add_callback(
                        method=responses.POST,
                        url=re.compile(f'{website_settings.OSF_PIGEON_URL}archive/(.*)'),
                        callback=request_callback
                    )
                    rsps.add(
                        method=responses.POST,
                        url=re.compile(f'{website_settings.OSF_PIGEON_URL}metadata/(.*)'),
                        status=200
                    )
                    yield rsps

@pytest.fixture
def mock_celery():
    """
    This should only be necessary for postcommit tasks.
    """
    with mock.patch.object(website_settings, 'USE_CELERY', True):
        with mock.patch('osf.external.internet_archive.tasks.enqueue_postcommit_task') as mock_celery:
            yield mock_celery


@pytest.fixture
def mock_spam_head_request():
    with mock.patch.object(spam_tasks.requests, 'head') as mock_spam_head_request:
        yield mock_spam_head_request


def rolledback_transaction(loglabel):
    class ExpectedRollback(Exception):
        pass
    try:
        with transaction.atomic():
            logger.debug(f'{loglabel}: started transaction')
            yield
            raise ExpectedRollback('this is an expected rollback; all is well')
    except ExpectedRollback:
        logger.debug(f'{loglabel}: rolled back transaction (as planned)')
    else:
        raise ExpectedRollback('expected a rollback but did not get one; something is wrong')


@pytest.fixture(scope='class')
def _class_scoped_db(django_db_setup, django_db_blocker):
    """a class-scoped version of the `django_db` mark
    (so we can use class-scoped fixtures to set up data
    for use across several tests)

    recommend using via the `with_class_scoped_db` fixture
    (so each function gets a nested transaction) instead of
    referencing directly.
    """
    with django_db_blocker.unblock():
        yield from rolledback_transaction('class_transaction')


@pytest.fixture(scope='function')
def with_class_scoped_db(_class_scoped_db):
    """wrap each function and the entire class in transactions
    (so fixtures can have scope='class' for reuse across tests,
    but what happens in each test stays in that test)

    example usage:
    ```
    @pytest.mark.usefixtures('with_class_scoped_db')
    class TestMyStuff:
        @pytest.fixture(scope='class')
        def helpful_thing(self):
            return HelpfulThingFactory()
    ```
    """
    yield from rolledback_transaction('function_transaction')<|MERGE_RESOLUTION|>--- conflicted
+++ resolved
@@ -87,13 +87,10 @@
         'mark': 'enable_search',
         'replacement': mock.MagicMock()
     },
-<<<<<<< HEAD
-=======
     'osf.external.messages.celery_publishers._publish_user_status_change': {
         'mark': 'enable_account_status_messaging',
         'replacement': mock.MagicMock()
     }
->>>>>>> 3920a29f
 }
 
 @pytest.fixture(autouse=True, scope='session')
