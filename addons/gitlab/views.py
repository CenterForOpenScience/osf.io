--- conflicted
+++ resolved
@@ -162,15 +162,10 @@
         repo = connection.repo(gitlab_repo_id)
     except gitlab.exceptions.GitlabError as exc:
         if exc.response_code == 403 and 'must accept the Terms of Service' in exc.error_message:
-<<<<<<< HEAD
             return {
                 'message': 'Your gitlab account does not have proper authentication. Ensure you have agreed to Gitlab\'s '
                 'current Terms of Service by disabling and re-enabling your account.',
-            }, http.BAD_REQUEST
-=======
-            return {'message': 'Your gitlab account does not have proper authentication. Ensure you have agreed to Gitlab\'s '
-                     'current Terms of Service by disabling and re-enabling your account.'}, http_status.HTTP_400_BAD_REQUEST
->>>>>>> 34ca37b7
+            }, http_status.HTTP_400_BAD_REQUEST
 
     if repo is None:
         if user_settings:
