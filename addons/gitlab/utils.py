import hmac
import uuid
from future.moves.urllib.parse import unquote_plus
import hashlib
from rest_framework import status as http_status

from framework.exceptions import HTTPError
from addons.base.exceptions import HookError

from addons.gitlab.api import GitLabClient

MESSAGE_BASE = 'via the Open Science Framework'
MESSAGES = {
    'add': 'Added {0}'.format(MESSAGE_BASE),
    'move': 'Moved {0}'.format(MESSAGE_BASE),
    'copy': 'Copied {0}'.format(MESSAGE_BASE),
    'update': 'Updated {0}'.format(MESSAGE_BASE),
    'delete': 'Deleted {0}'.format(MESSAGE_BASE),
}


def make_hook_secret():
    return str(uuid.uuid4()).replace('-', '')


HOOK_SIGNATURE_KEY = 'X-Hub-Signature'
def verify_hook_signature(node_settings, data, headers):
    """Verify hook signature.
    :param GitLabNodeSettings node_settings:
    :param dict data: JSON response body
    :param dict headers: Request headers
    :raises: HookError if signature is missing or invalid
    """
    if node_settings.hook_secret is None:
        raise HookError('No secret key')
    digest = hmac.new(
<<<<<<< HEAD
        str(node_settings.hook_secret),
        data,
        digestmod=hashlib.sha1,
=======
        node_settings.hook_secret.encode('utf-8'),
        data.encode('utf-8'),
        digestmod=hashlib.sha1
>>>>>>> 78ccfa95
    ).hexdigest()
    signature = headers.get(HOOK_SIGNATURE_KEY, '').replace('sha1=', '')
    if digest != signature:
        raise HookError('Invalid signature')


def get_path(kwargs, required=True):
    path = kwargs.get('path')
    if path:
        return unquote_plus(path)
    elif required:
        raise HTTPError(http_status.HTTP_400_BAD_REQUEST)


def get_refs(addon, branch=None, sha=None, connection=None):
    """Get the appropriate branch name and sha given the addon settings object,
    and optionally the branch and sha from the request arguments.
    :param str branch: Branch name. If None, return the default branch from the
        repo settings.
    :param str sha: The SHA.
    :param GitLab connection: GitLab API object. If None, one will be created
        from the addon's user settings.
    """
    connection = connection or GitLabClient(external_account=addon.external_account)

    if sha and not branch:
        raise HTTPError(http_status.HTTP_400_BAD_REQUEST)

    # Get default branch if not provided
    if not branch:
        repo = connection.repo(addon.repo_id)
        if repo is None:
            return None, None, None

        branch = repo.default_branch
    # Get data from GitLab API if not registered
    branches = connection.branches(addon.repo_id)

    # Use registered SHA if provided
    for each in branches:
        if branch == each.name:
            sha = each.commit['id']
            break

    return branch, sha, branches


def check_permissions(node_settings, auth, connection, branch, sha=None, repo=None):

    user_settings = node_settings.user_settings
    has_access = False

    has_auth = bool(user_settings and user_settings.has_auth)
    if has_auth:
        repo = repo or connection.repo(node_settings.repo_id)
        project_permissions = repo.permissions.get('project_access') or {}
        group_permissions = repo.permissions.get('group_access') or {}
        has_access = (
            repo is not None and (
                # See https://docs.gitlab.com/ee/api/members.html
                project_permissions.get('access_level', 0) >= 30 or
                group_permissions.get('access_level', 0) >= 30
            )
        )

    if sha:
        current_branch = connection.branches(node_settings.repo_id, branch)
        # TODO Will I ever return false?
        is_head = sha == current_branch.commit['id']
    else:
        is_head = True

    can_edit = (
        node_settings.owner.can_edit(auth) and
        not node_settings.owner.is_registration and
        has_access and
        is_head
    )

    return can_edit<|MERGE_RESOLUTION|>--- conflicted
+++ resolved
@@ -34,15 +34,9 @@
     if node_settings.hook_secret is None:
         raise HookError('No secret key')
     digest = hmac.new(
-<<<<<<< HEAD
-        str(node_settings.hook_secret),
-        data,
-        digestmod=hashlib.sha1,
-=======
         node_settings.hook_secret.encode('utf-8'),
         data.encode('utf-8'),
-        digestmod=hashlib.sha1
->>>>>>> 78ccfa95
+        digestmod=hashlib.sha1,
     ).hexdigest()
     signature = headers.get(HOOK_SIGNATURE_KEY, '').replace('sha1=', '')
     if digest != signature:
