from __future__ import unicode_literals

import logging

from django.apps import apps
from django.db import models, connection
from django.contrib.contenttypes.models import ContentType
from psycopg2._psycopg import AsIs

from addons.base.models import BaseNodeSettings, BaseStorageAddon, BaseUserSettings
from osf.utils.fields import EncryptedJSONField
from osf.utils.datetime_aware_jsonfield import DateTimeAwareJSONField
from osf.exceptions import InvalidTagError, NodeStateError, TagNotFoundError
from framework.auth.core import Auth
from osf.models.mixins import Loggable
from osf.models import AbstractNode
from osf.models.files import File, FileVersion, Folder, TrashedFileNode, BaseFileNode, BaseFileNodeManager
from osf.utils import permissions
from website.files import exceptions
from website.files import utils as files_utils
from website.util import api_url_for
from website import settings as website_settings
from addons.osfstorage.settings import DEFAULT_REGION_ID
from website.util import api_v2_url

settings = apps.get_app_config('addons_osfstorage')

logger = logging.getLogger(__name__)


class OsfStorageFolderManager(BaseFileNodeManager):

    def get_root(self, target):
        # Get the root folder that the target file belongs to
        content_type = ContentType.objects.get_for_model(target)
        return self.get(target_object_id=target.id, target_content_type=content_type, is_root=True)


class OsfStorageFileNode(BaseFileNode):
    _provider = 'osfstorage'

    @property
    def materialized_path(self):
        sql = """
            WITH RECURSIVE materialized_path_cte(parent_id, GEN_PATH) AS (
              SELECT
                T.parent_id,
                T.name :: TEXT AS GEN_PATH
              FROM %s AS T
              WHERE T.id = %s
              UNION ALL
              SELECT
                T.parent_id,
                (T.name || '/' || R.GEN_PATH) AS GEN_PATH
              FROM materialized_path_cte AS R
                JOIN %s AS T ON T.id = R.parent_id
              WHERE R.parent_id IS NOT NULL
            )
            SELECT gen_path
            FROM materialized_path_cte AS N
            WHERE parent_id IS NULL
            LIMIT 1;
        """
        with connection.cursor() as cursor:
            cursor.execute(sql, [AsIs(self._meta.db_table), self.pk, AsIs(self._meta.db_table)])
            row = cursor.fetchone()
            if not row:
                return '/'

            path = row[0]
            if not self.is_file:
                path = path + '/'
            return path

    @materialized_path.setter
    def materialized_path(self, val):
        # raise Exception('Cannot set materialized path on OSFStorage as it is computed.')
        logger.warn('Cannot set materialized path on OSFStorage because it\'s computed.')

    @classmethod
    def get(cls, _id, target):
        return cls.objects.get(_id=_id, target_object_id=target.id, target_content_type=ContentType.objects.get_for_model(target))

    @classmethod
    def get_or_create(cls, target, path):
        """Override get or create for osfstorage
        Path is always the _id of the osfstorage filenode.
        Use load here as its way faster than find.
        Just manually assert that node is equal to node.
        """
        inst = cls.load(path.strip('/'))
        if inst and inst.target.id == target.id:
            return inst

        # Dont raise anything a 404 will be raised later
        return cls(target=target, path=path)

    @classmethod
    def get_file_guids(cls, materialized_path, provider, target=None):
        guids = []
        path = materialized_path.strip('/')
        file_obj = cls.load(path)
        if not file_obj:
            file_obj = TrashedFileNode.load(path)

        # At this point, file_obj may be an OsfStorageFile, an OsfStorageFolder, or a
        # TrashedFileNode. TrashedFileNodes do not have *File and *Folder subclasses, since
        # only osfstorage trashes folders. To search for children of TrashFileNodes
        # representing ex-OsfStorageFolders, we will reimplement the `children` method of the
        # Folder class here.
        if not file_obj.is_file:
            children = []
            if isinstance(file_obj, TrashedFileNode):
                children = file_obj.trashed_children.all()
            else:
                children = file_obj.children

            for item in children:
                guids.extend(cls.get_file_guids(item.path, provider, target=target))
        else:
            guid = file_obj.get_guid()
            if guid:
                guids.append(guid._id)

        return sorted(guids)

    @property
    def kind(self):
        return 'file' if self.is_file else 'folder'

    @property
    def path(self):
        """Path is dynamically computed as storedobject.path is stored
        as an empty string to make the unique index work properly for osfstorage
        """
        return '/' + self._id + ('' if self.is_file else '/')

    @property
    def is_checked_out(self):
        return self.checkout is not None

    # overrides BaseFileNode
    @property
    def current_version_number(self):
        return self.versions.count() or 1

    def _check_delete_allowed(self):
        if self.is_preprint_primary:
            raise exceptions.FileNodeIsPrimaryFile()
        if self.is_checked_out:
            raise exceptions.FileNodeCheckedOutError()
        return True

    @property
    def is_preprint_primary(self):
<<<<<<< HEAD
        return getattr(self.target, 'primary_file', None) == self
=======
        return (
            getattr(self.target, 'preprint_file', None) == self and
            not getattr(self.target, '_has_abandoned_preprint', None) and
            not getattr(self.target, 'is_deleted', None)
        )
>>>>>>> 8ed1b36a

    def delete(self, user=None, parent=None, **kwargs):
        self._path = self.path
        self._materialized_path = self.materialized_path
        return super(OsfStorageFileNode, self).delete(user=user, parent=parent) if self._check_delete_allowed() else None

    def move_under(self, destination_parent, name=None):
        if self.is_preprint_primary:
            if self.target != destination_parent.target or self.provider != destination_parent.provider:
                raise exceptions.FileNodeIsPrimaryFile()
        if self.is_checked_out:
            raise exceptions.FileNodeCheckedOutError()
        most_recent_fileversion = self.versions.select_related('region').order_by('-created').first()
        if most_recent_fileversion and most_recent_fileversion.region != destination_parent.target.osfstorage_region:
            most_recent_fileversion.region = destination_parent.target.osfstorage_region
            most_recent_fileversion.save()
        return super(OsfStorageFileNode, self).move_under(destination_parent, name)

    def check_in_or_out(self, user, checkout, save=False):
        """
        Updates self.checkout with the requesting user or None,
        iff user has permission to check out file or folder.
        Adds log to self.target if target is a node.


        :param user:        User making the request
        :param checkout:    Either the same user or None, depending on in/out-checking
        :param save:        Whether or not to save the user
        """
        from osf.models import NodeLog  # Avoid circular import

        target = self.target
        if isinstance(target, AbstractNode) and self.is_checked_out and self.checkout != user:
            # Allow project admins to force check in
            if target.has_permission(user, permissions.ADMIN):
                # But don't allow force check in for prereg admin checked out files
                if self.checkout.has_perm('osf.view_prereg') and target.draft_registrations_active.filter(
                        registration_schema__name='Prereg Challenge').exists():
                    raise exceptions.FileNodeCheckedOutError()
            else:
                raise exceptions.FileNodeCheckedOutError()

        if not target.has_permission(user, permissions.WRITE):
            raise exceptions.FileNodeCheckedOutError()

        action = NodeLog.CHECKED_OUT if checkout else NodeLog.CHECKED_IN

        if self.is_checked_out and action == NodeLog.CHECKED_IN or not self.is_checked_out and action == NodeLog.CHECKED_OUT:
            self.checkout = checkout
            if isinstance(target, Loggable):
                target.add_log(
                    action=action,
                    params={
                        'kind': self.kind,
                        'project': target.parent_id,
                        'node': target._id,
                        'urls': {
                            # web_url_for unavailable -- called from within the API, so no flask app
                            'download': '/project/{}/files/{}/{}/?action=download'.format(target._id,
                                                                                          self.provider,
                                                                                          self._id),
                            'view': '/project/{}/files/{}/{}'.format(target._id, self.provider, self._id)},
                        'path': self.materialized_path
                    },
                    auth=Auth(user),
                )

            if save:
                self.save()

    def save(self):
        self._path = ''
        self._materialized_path = ''
        return super(OsfStorageFileNode, self).save()


class OsfStorageFile(OsfStorageFileNode, File):

    @property
    def _hashes(self):
        last_version = self.versions.last()
        if not last_version:
            return None
        return {
            'sha1': last_version.metadata['sha1'],
            'sha256': last_version.metadata['sha256'],
            'md5': last_version.metadata['md5']
        }

    @property
    def last_known_metadata(self):
        last_version = self.versions.last()
        if not last_version:
            size = None
        else:
            size = last_version.size
        return {
            'path': self.materialized_path,
            'hashes': self._hashes,
            'size': size,
            'last_seen': self.modified
        }

    def touch(self, bearer, version=None, revision=None, **kwargs):
        try:
            return self.get_version(revision or version)
        except ValueError:
            return None

    @property
    def history(self):
        return list(self.versions.values_list('metadata', flat=True))

    @history.setter
    def history(self, value):
        logger.warn('Tried to set history on OsfStorageFile/Folder')

    def serialize(self, include_full=None, version=None):
        ret = super(OsfStorageFile, self).serialize()
        if include_full:
            ret['fullPath'] = self.materialized_path

        version = self.get_version(version)
        earliest_version = self.versions.order_by('created').first()
        ret.update({
            'version': self.versions.count(),
            'md5': version.metadata.get('md5') if version else None,
            'sha256': version.metadata.get('sha256') if version else None,
            'modified': version.created.isoformat() if version else None,
            'created': earliest_version.created.isoformat() if version else None,
        })
        return ret

    def create_version(self, creator, location, metadata=None):
        latest_version = self.get_version()
        version = FileVersion(identifier=self.versions.count() + 1, creator=creator, location=location)

        if latest_version and latest_version.is_duplicate(version):
            return latest_version

        if metadata:
            version.update_metadata(metadata, save=False)

        version.region = self.target.osfstorage_region
        version._find_matching_archive(save=False)

        version.save()
        self.versions.add(version)
        self.save()

        return version

    def get_version(self, version=None, required=False):
        if version is None:
            if self.versions.exists():
                return self.versions.first()
            return None

        try:
            return self.versions.get(identifier=version)
        except FileVersion.DoesNotExist:
            if required:
                raise exceptions.VersionNotFoundError(version)
            return None

    def add_tag_log(self, action, tag, auth):
        if isinstance(self.target, Loggable):
            target = self.target
            params = {
                'urls': {
                    'download': '/{}/files/osfstorage/{}/?action=download'.format(target._id, self._id),
                    'view': '/{}/files/osfstorage/{}/'.format(target._id, self._id)},
                'path': self.materialized_path,
                'tag': tag,
            }
            if isinstance(target, AbstractNode):
                params['parent_node'] = target.parent_id
                params['node'] = target._id

            target.add_log(
                action=action,
                params=params,
                auth=auth,
            )
        else:
            raise NotImplementedError('Cannot add a tag log to a {}'.format(self.target.__class__.__name__))

    def add_tag(self, tag, auth, save=True, log=True):
        from osf.models import Tag, NodeLog  # Prevent import error

        if not self.tags.filter(system=False, name=tag).exists() and not getattr(self.target, 'is_registration', False):
            new_tag = Tag.load(tag)
            if not new_tag:
                new_tag = Tag(name=tag)
            new_tag.save()
            self.tags.add(new_tag)
            if log:
                self.add_tag_log(NodeLog.FILE_TAG_ADDED, tag, auth)
            if save:
                self.save()
            return True
        return False

    def remove_tag(self, tag, auth, save=True, log=True):
        from osf.models import Tag, NodeLog  # Prevent import error
        if getattr(self.target, 'is_registration', False):
            # Can't perform edits on a registration
            raise NodeStateError
        tag_instance = Tag.objects.filter(system=False, name=tag).first()
        if not tag_instance:
            raise InvalidTagError
        elif not self.tags.filter(id=tag_instance.id).exists():
            raise TagNotFoundError
        else:
            self.tags.remove(tag_instance)
            if log:
                self.add_tag_log(NodeLog.FILE_TAG_REMOVED, tag_instance._id, auth)
            if save:
                self.save()
            return True

    def delete(self, user=None, parent=None, **kwargs):
        from website.search import search

        search.update_file(self, delete=True)
        return super(OsfStorageFile, self).delete(user, parent, **kwargs)

    def save(self, skip_search=False, *args, **kwargs):
        from website.search import search

        ret = super(OsfStorageFile, self).save()
        if not skip_search:
            search.update_file(self)
        return ret


class OsfStorageFolder(OsfStorageFileNode, Folder):

    is_root = models.NullBooleanField()

    objects = OsfStorageFolderManager()

    @property
    def is_checked_out(self):
        sql = """
            WITH RECURSIVE is_checked_out_cte(id, parent_id, checkout_id) AS (
              SELECT
                T.id,
                T.parent_id,
                T.checkout_id
              FROM %s AS T
              WHERE T.id = %s
              UNION ALL
              SELECT
                T.id,
                T.parent_id,
                T.checkout_id
              FROM is_checked_out_cte AS R
                JOIN %s AS T ON T.parent_id = R.id
            )
            SELECT N.checkout_id
            FROM is_checked_out_cte as N
            WHERE N.checkout_id IS NOT NULL
            LIMIT 1;
        """

        with connection.cursor() as cursor:
            cursor.execute(sql, [AsIs(self._meta.db_table), self.pk, AsIs(self._meta.db_table)])
            row = cursor.fetchone()

            if row and row[0]:
                return True

        return False

    @property
    def is_preprint_primary(self):
        if hasattr(self.target, 'primary_file') and self.target.primary_file:
            for child in self.children.all():
                if getattr(child.target, 'primary_file', None):
                    if child.is_preprint_primary:
                        return True
        return False

    def serialize(self, include_full=False, version=None):
        # Versions just for compatibility
        ret = super(OsfStorageFolder, self).serialize()
        if include_full:
            ret['fullPath'] = self.materialized_path
        return ret


class Region(models.Model):
    _id = models.CharField(max_length=255, db_index=True)
    name = models.CharField(max_length=200)
    waterbutler_credentials = EncryptedJSONField(default=dict)
    waterbutler_url = models.URLField(default=website_settings.WATERBUTLER_URL)
    mfr_url = models.URLField(default=website_settings.MFR_SERVER_URL)
    waterbutler_settings = DateTimeAwareJSONField(default=dict)

    def __unicode__(self):
        return '{}'.format(self.name)

    def get_absolute_url(self):
        return '{}regions/{}'.format(self.absolute_api_v2_url, self._id)

    @property
    def absolute_api_v2_url(self):
        path = '/regions/{}/'.format(self._id)
        return api_v2_url(path)

    class Meta:
        unique_together = ('_id', 'name')


class UserSettings(BaseUserSettings):
    default_region = models.ForeignKey(Region, null=True, on_delete=models.CASCADE)

    def on_add(self):
        default_region = Region.objects.get(_id=DEFAULT_REGION_ID)
        self.default_region = default_region

    def merge(self, user_settings):
        """Merge `user_settings` into this instance"""
        NodeSettings.objects.filter(user_settings=user_settings).update(user_settings=self)

    def set_region(self, region_id):
        try:
            region = Region.objects.get(_id=region_id)
        except Region.DoesNotExist:
            raise ValueError('Region cannot be found.')

        self.default_region = region
        self.save()
        return


class NodeSettings(BaseNodeSettings, BaseStorageAddon):
    # Required overrides
    complete = True
    has_auth = True

    root_node = models.ForeignKey(OsfStorageFolder, null=True, blank=True, on_delete=models.CASCADE)

    region = models.ForeignKey(Region, null=True, on_delete=models.CASCADE)
    user_settings = models.ForeignKey(UserSettings, null=True, blank=True, on_delete=models.CASCADE)

    @property
    def folder_name(self):
        return self.root_node.name

    def get_root(self):
        return self.root_node

    def on_add(self):
        if self.root_node:
            return

        creator_user_settings = UserSettings.objects.get(owner=self.owner.creator)
        self.user_settings = creator_user_settings
        self.region_id = creator_user_settings.default_region_id

        # A save is required here to both create and attach the root_node
        # When on_add is called the model that self refers to does not yet exist
        # in the database and thus odm cannot attach foreign fields to it
        self.save(clean=False)
        # Note: The "root" node will always be "named" empty string
        root = OsfStorageFolder(name='', target=self.owner, is_root=True)
        root.save()
        self.root_node = root
        self.save(clean=False)

    def before_fork(self, node, user):
        pass

    def after_fork(self, node, fork, user, save=True):
        clone = self.clone()
        clone.owner = fork
        user_settings = user.get_addon('osfstorage')
        clone.user_settings = user_settings
        clone.region_id = user_settings.default_region_id

        clone.save()
        if not self.root_node:
            self.on_add()

        clone.root_node = files_utils.copy_files(self.get_root(), clone.owner)
        clone.save()

        return clone, None

    def after_register(self, node, registration, user, save=True):
        clone = self.clone()
        clone.owner = registration
        clone.on_add()
        clone.region_id = self.region_id
        clone.save()

        return clone, None

    def serialize_waterbutler_settings(self):
        return dict(Region.objects.get(id=self.region_id).waterbutler_settings, **{
            'nid': self.owner._id,
            'rootId': self.root_node._id,
            'baseUrl': api_url_for(
                'osfstorage_get_metadata',
                guid=self.owner._id,
                _absolute=True,
                _internal=True
            ),
        })

    def serialize_waterbutler_credentials(self):
        return Region.objects.get(id=self.region_id).waterbutler_credentials

    def create_waterbutler_log(self, auth, action, metadata):
        params = {
            'node': self.owner._id,
            'project': self.owner.parent_id,

            'path': metadata['materialized'],
        }

        if (metadata['kind'] != 'folder'):
            url = self.owner.web_url_for(
                'addon_view_or_download_file',
                guid=self.owner._id,
                path=metadata['path'],
                provider='osfstorage'
            )
            params['urls'] = {'view': url, 'download': url + '?action=download'}

        self.owner.add_log(
            'osf_storage_{0}'.format(action),
            auth=auth,
            params=params
        )<|MERGE_RESOLUTION|>--- conflicted
+++ resolved
@@ -153,15 +153,10 @@
 
     @property
     def is_preprint_primary(self):
-<<<<<<< HEAD
-        return getattr(self.target, 'primary_file', None) == self
-=======
         return (
             getattr(self.target, 'preprint_file', None) == self and
-            not getattr(self.target, '_has_abandoned_preprint', None) and
             not getattr(self.target, 'is_deleted', None)
         )
->>>>>>> 8ed1b36a
 
     def delete(self, user=None, parent=None, **kwargs):
         self._path = self.path
