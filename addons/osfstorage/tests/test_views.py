--- conflicted
+++ resolved
@@ -470,41 +470,6 @@
 
         assert res.status_code == 400
 
-<<<<<<< HEAD
-    def test_archive(self):
-        name = 'ლ(ಠ益ಠლ).unicode'
-        parent = self.node_settings.get_root().append_folder('cheesey')
-        res = self.send_upload_hook(parent, payload=self.make_payload(name=name, hashes={'sha256': 'foo'}))
-
-        assert res.status_code == 201
-        assert res.json['status'] == 'success'
-        assert res.json['archive'] is True
-
-        res = self.send_hook(
-            'osfstorage_update_metadata',
-            {},
-            target=self.project,
-            payload={'metadata': {
-                'vault': 'Vault 101',
-                'archive': '101 tluaV',
-            }, 'version': res.json['version']},
-            method='put',
-        )
-
-        res = self.send_upload_hook(parent, payload=self.make_payload(
-            name=name,
-            hashes={'sha256': 'foo'},
-            metadata={
-                'name': 'lakdjf',
-                'provider': 'testing',
-            }))
-
-        assert res.status_code == 200
-        assert res.json['status'] == 'success'
-        assert res.json['archive'] is False
-
-=======
->>>>>>> fb266c66
     # def test_upload_update_deleted(self):
     #     pass
 
