from __future__ import unicode_literals

from rest_framework import status as http_status
import logging

from django.core.exceptions import ValidationError
from django.db import IntegrityError
from django.db import connection
from django.db import transaction

from flask import request

from framework.auth import Auth
from framework.sessions import get_session
from framework.exceptions import HTTPError
from framework.auth.decorators import must_be_signed, must_be_logged_in

from api.caching.tasks import update_storage_usage
from osf.exceptions import InvalidTagError, TagNotFoundError
from osf.models import FileVersion, OSFUser
from osf.utils.permissions import WRITE
from osf.utils.requests import check_select_for_update
from website.project.decorators import (
    must_not_be_registration, must_have_permission,
)
from website.project.model import has_anonymous_link

from website.files import exceptions
from addons.osfstorage import utils
from addons.osfstorage import decorators
from addons.osfstorage.models import OsfStorageFolder
from addons.osfstorage import settings as osf_storage_settings


logger = logging.getLogger(__name__)


def make_error(code, message_short=None, message_long=None):
    data = {}
    if message_short:
        data['message_short'] = message_short
    if message_long:
        data['message_long'] = message_long
    return HTTPError(code, data=data)


@must_be_signed
def osfstorage_update_metadata(payload, **kwargs):
    """Metadata received from WaterButler, is built incrementally via latent task calls to this endpoint.

    The basic metadata response looks like::

        {
            "metadata": {
                # file upload
                "name": "file.name",
                "md5": "d41d8cd98f00b204e9800998ecf8427e",
                "path": "...",
                "sha256": "e3b0c44298fc1c149afbf4c8996fb92427ae41e4649b934ca495991b7852b855",
                "version": "2",
                "downloads": "1",
                "checkout": "...",
                "latestVersionSeen": {"userId": "abc12", "seen": true},
                "modified": "a date",
                "modified_utc": "a date in utc",

                # glacier vault (optional)
                "archive": "glacier_key",
                "vault": "glacier_vault_name",

                # parity files
                "parity": {
                    "redundancy": "5",
                    "files": [
                        {"name": "foo.txt.par2","sha256": "abc123"},
                        {"name": "foo.txt.vol00+01.par2","sha256": "xyz321"},
                    ]
                }
            },
        }
    """
    try:
        version_id = payload['version']
        metadata = payload['metadata']
    except KeyError:
        raise HTTPError(http_status.HTTP_400_BAD_REQUEST)

    if check_select_for_update():
        version = FileVersion.objects.filter(_id=version_id).select_for_update().first()
    else:
        version = FileVersion.objects.filter(_id=version_id).first()

    if version is None:
        raise HTTPError(http_status.HTTP_404_NOT_FOUND)

    version.update_metadata(metadata)

    return {'status': 'success'}

@must_be_signed
@decorators.autoload_filenode(must_be='file')
def osfstorage_get_revisions(file_node, payload, target, **kwargs):
    from osf.models import PageCounter, FileVersion  # TODO Fix me onces django works
    is_anon = has_anonymous_link(target, Auth(private_key=request.args.get('view_only')))

    counter_prefix = 'download:{}:{}:'.format(file_node.target._id, file_node._id)

    version_count = file_node.versions.count()
    # Don't worry. The only % at the end of the LIKE clause, the index is still used
    counts = dict(PageCounter.objects.filter(_id__startswith=counter_prefix).values_list('_id', 'total'))
    qs = FileVersion.includable_objects.filter(basefilenode__id=file_node.id).include('creator__guids').order_by('-created')

    for i, version in enumerate(qs):
        version._download_count = counts.get('{}{}'.format(counter_prefix, version_count - i - 1), 0)

    # Return revisions in descending order
    return {
        'revisions': [
            utils.serialize_revision(target, file_node, version, index=version_count - idx - 1, anon=is_anon)
            for idx, version in enumerate(qs)
        ],
    }


@decorators.waterbutler_opt_hook
def osfstorage_copy_hook(source, destination, name=None, **kwargs):
    ret = source.copy_under(destination, name=name).serialize(), http_status.HTTP_201_CREATED
    update_storage_usage(destination.target)
    return ret

@decorators.waterbutler_opt_hook
def osfstorage_move_hook(source, destination, name=None, **kwargs):
    source_target = source.target

    try:
        ret = source.move_under(destination, name=name).serialize(), http_status.HTTP_200_OK
    except exceptions.FileNodeCheckedOutError:
<<<<<<< HEAD
        raise HTTPError(
            httplib.METHOD_NOT_ALLOWED, data={
                'message_long': 'Cannot move file as it is checked out.',
            },
        )
    except exceptions.FileNodeIsPrimaryFile:
        raise HTTPError(
            httplib.FORBIDDEN, data={
                'message_long': 'Cannot move file as it is the primary file of preprint.',
            },
        )
=======
        raise HTTPError(http_status.HTTP_405_METHOD_NOT_ALLOWED, data={
            'message_long': 'Cannot move file as it is checked out.'
        })
    except exceptions.FileNodeIsPrimaryFile:
        raise HTTPError(http_status.HTTP_403_FORBIDDEN, data={
            'message_long': 'Cannot move file as it is the primary file of preprint.'
        })
>>>>>>> 34ca37b7

    # once the move is complete recalculate storage for both targets if it's a inter-target move.
    if source_target != destination.target:
        update_storage_usage(destination.target)
        update_storage_usage(source_target)

    return ret

@must_be_signed
@decorators.autoload_filenode(default_root=True)
def osfstorage_get_lineage(file_node, **kwargs):
    lineage = []

    while file_node:
        lineage.append(file_node.serialize())
        file_node = file_node.parent

    return {'data': lineage}


@must_be_signed
@decorators.autoload_filenode(default_root=True)
def osfstorage_get_metadata(file_node, **kwargs):
    try:
        # TODO This should change to version as its internal it can be changed anytime
        version = int(request.args.get('revision'))
    except (ValueError, TypeError):  # If its not a number
        version = None
    return file_node.serialize(version=version, include_full=True)


@must_be_signed
@decorators.autoload_filenode(must_be='folder')
def osfstorage_get_children(file_node, **kwargs):
    from django.contrib.contenttypes.models import ContentType
    user_id = request.args.get('user_id')
    user_content_type_id = ContentType.objects.get_for_model(OSFUser).id
    user_pk = OSFUser.objects.filter(guids___id=user_id, guids___id__isnull=False).values_list('pk', flat=True).first()
    with connection.cursor() as cursor:
        # Read the documentation on FileVersion's fields before reading this code
        cursor.execute(
            """
            SELECT json_agg(CASE
                WHEN F.type = 'osf.osfstoragefile' THEN
                    json_build_object(
                        'id', F._id
                        , 'path', '/' || F._id
                        , 'name', F.name
                        , 'kind', 'file'
                        , 'size', LATEST_VERSION.size
                        , 'downloads',  COALESCE(DOWNLOAD_COUNT, 0)
                        , 'version', (SELECT COUNT(*) FROM osf_basefileversionsthrough WHERE osf_basefileversionsthrough.basefilenode_id = F.id)
                        , 'contentType', LATEST_VERSION.content_type
                        , 'modified', LATEST_VERSION.created
                        , 'created', EARLIEST_VERSION.created
                        , 'checkout', CHECKOUT_GUID
                        , 'md5', LATEST_VERSION.metadata ->> 'md5'
                        , 'sha256', LATEST_VERSION.metadata ->> 'sha256'
                        , 'latestVersionSeen', SEEN_LATEST_VERSION.case
                    )
                ELSE
                    json_build_object(
                        'id', F._id
                        , 'path', '/' || F._id || '/'
                        , 'name', F.name
                        , 'kind', 'folder'
                    )
                END
            )
            FROM osf_basefilenode AS F
            LEFT JOIN LATERAL (
                SELECT * FROM osf_fileversion
                JOIN osf_basefileversionsthrough ON osf_fileversion.id = osf_basefileversionsthrough.fileversion_id
                WHERE osf_basefileversionsthrough.basefilenode_id = F.id
                ORDER BY created DESC
                LIMIT 1
            ) LATEST_VERSION ON TRUE
            LEFT JOIN LATERAL (
                SELECT * FROM osf_fileversion
                JOIN osf_basefileversionsthrough ON osf_fileversion.id = osf_basefileversionsthrough.fileversion_id
                WHERE osf_basefileversionsthrough.basefilenode_id = F.id
                ORDER BY created ASC
                LIMIT 1
            ) EARLIEST_VERSION ON TRUE
            LEFT JOIN LATERAL (
                SELECT _id from osf_guid
                WHERE object_id = F.checkout_id
                AND content_type_id = %s
                LIMIT 1
            ) CHECKOUT_GUID ON TRUE
            LEFT JOIN LATERAL (
                SELECT P.total AS DOWNLOAD_COUNT FROM osf_pagecounter AS P
                WHERE P._id = 'download:' || %s || ':' || F._id
                LIMIT 1
            ) DOWNLOAD_COUNT ON TRUE
            LEFT JOIN LATERAL (
              SELECT EXISTS(
                SELECT (1) FROM osf_fileversionusermetadata
                  INNER JOIN osf_fileversion ON osf_fileversionusermetadata.file_version_id = osf_fileversion.id
                  INNER JOIN osf_basefileversionsthrough ON osf_fileversion.id = osf_basefileversionsthrough.fileversion_id
                  WHERE osf_fileversionusermetadata.user_id = %s
                  AND osf_basefileversionsthrough.basefilenode_id = F.id
                LIMIT 1
              )
            ) SEEN_FILE ON TRUE
            LEFT JOIN LATERAL (
                SELECT CASE WHEN SEEN_FILE.exists
                THEN
                    CASE WHEN EXISTS(
                      SELECT (1) FROM osf_fileversionusermetadata
                      WHERE osf_fileversionusermetadata.file_version_id = LATEST_VERSION.fileversion_id
                      AND osf_fileversionusermetadata.user_id = %s
                      LIMIT 1
                    )
                    THEN
                      json_build_object('user', %s, 'seen', TRUE)
                    ELSE
                      json_build_object('user', %s, 'seen', FALSE)
                    END
                ELSE
                  NULL
                END
            ) SEEN_LATEST_VERSION ON TRUE
            WHERE parent_id = %s
            AND (NOT F.type IN ('osf.trashedfilenode', 'osf.trashedfile', 'osf.trashedfolder'))
        """, [
                user_content_type_id,
                file_node.target._id,
                user_pk,
                user_pk,
                user_id,
                user_id,
                file_node.id,
            ],
        )
        return cursor.fetchone()[0] or []


@must_be_signed
@decorators.autoload_filenode(must_be='folder')
def osfstorage_create_child(file_node, payload, **kwargs):
    parent = file_node  # Just for clarity
    name = payload.get('name')
    user = OSFUser.load(payload.get('user'))
    is_folder = payload.get('kind') == 'folder'

    if getattr(file_node.target, 'is_registration', False) and not getattr(file_node.target, 'archiving', False):
        raise HTTPError(
            http_status.HTTP_400_BAD_REQUEST,
            data={
                'message_short': 'Registered Nodes are immutable',
                'message_long': "The operation you're trying to do cannot be applied to registered Nodes, which are immutable",
            },
        )

    if not (name or user) or '/' in name:
        raise HTTPError(http_status.HTTP_400_BAD_REQUEST)

    if getattr(file_node.target, 'is_quickfiles', False) and is_folder:
        raise HTTPError(http_status.HTTP_400_BAD_REQUEST, data={'message_long': 'You may not create a folder for QuickFiles'})

    try:
        # Create a save point so that we can rollback and unlock
        # the parent record
        with transaction.atomic():
            if is_folder:
                created, file_node = True, parent.append_folder(name)
            else:
                created, file_node = True, parent.append_file(name)
    except (ValidationError, IntegrityError):
        created, file_node = False, parent.find_child_by_name(name, kind=int(not is_folder))

    if not created and is_folder:
<<<<<<< HEAD
        raise HTTPError(
            httplib.CONFLICT, data={
                'message_long': 'Cannot create folder "{name}" because a file or folder already exists at path "{path}"'.format(
                    name=file_node.name,
                    path=file_node.materialized_path,
                ),
            },
        )

    if file_node.checkout and file_node.checkout._id != user._id:
        raise HTTPError(
            httplib.FORBIDDEN, data={
                'message_long': 'File cannot be updated due to checkout status.',
            },
        )
=======
        raise HTTPError(http_status.HTTP_409_CONFLICT, data={
            'message_long': 'Cannot create folder "{name}" because a file or folder already exists at path "{path}"'.format(
                name=file_node.name,
                path=file_node.materialized_path,
            )
        })

    if file_node.checkout and file_node.checkout._id != user._id:
        raise HTTPError(http_status.HTTP_403_FORBIDDEN, data={
            'message_long': 'File cannot be updated due to checkout status.'
        })
>>>>>>> 34ca37b7

    if not is_folder:
        try:
            metadata = dict(payload['metadata'], **payload['hashes'])
            location = dict(
                payload['settings'], **dict(
                    payload['worker'], **{
                        'object': payload['metadata']['name'],
                        'service': payload['metadata']['provider'],
                    }
                )
            )
        except KeyError:
            raise HTTPError(http_status.HTTP_400_BAD_REQUEST)

        current_version = file_node.get_version()
        new_version = file_node.create_version(user, location, metadata)

        if not current_version or not current_version.is_duplicate(new_version):
            update_storage_usage(file_node.target)

        version_id = new_version._id
        archive_exists = new_version.archive is not None
    else:
        version_id = None
        archive_exists = False

    return {
        'status': 'success',
        'archive': not archive_exists,  # Should waterbutler also archive this file
        'data': file_node.serialize(),
        'version': version_id,
    }, http_status.HTTP_201_CREATED if created else http_status.HTTP_200_OK


@must_be_signed
@must_not_be_registration
@decorators.autoload_filenode()
def osfstorage_delete(file_node, payload, target, **kwargs):
    user = OSFUser.load(payload['user'])
    auth = Auth(user)

    #TODO Auth check?
    if not auth:
        raise HTTPError(http_status.HTTP_400_BAD_REQUEST)
    if file_node == OsfStorageFolder.objects.get_root(target=target):
            raise HTTPError(http_status.HTTP_400_BAD_REQUEST)

    try:
        file_node.delete(user=user)

    except exceptions.FileNodeCheckedOutError:
        raise HTTPError(http_status.HTTP_403_FORBIDDEN)
    except exceptions.FileNodeIsPrimaryFile:
<<<<<<< HEAD
        raise HTTPError(
            httplib.FORBIDDEN, data={
                'message_long': 'Cannot delete file as it is the primary file of preprint.',
            },
        )
=======
        raise HTTPError(http_status.HTTP_403_FORBIDDEN, data={
            'message_long': 'Cannot delete file as it is the primary file of preprint.'
        })
>>>>>>> 34ca37b7

    update_storage_usage(file_node.target)
    return {'status': 'success'}


@must_be_signed
@decorators.autoload_filenode(must_be='file')
def osfstorage_download(file_node, payload, **kwargs):
    # Set user ID in session data for checking if user is contributor
    # to project.
    user_id = payload.get('user')
    if user_id:
        current_session = get_session()
        current_session.data['auth_user_id'] = user_id
        current_session.save()

    if not request.args.get('version'):
        version_id = None
    else:
        try:
            version_id = int(request.args['version'])
        except ValueError:
            raise make_error(http_status.HTTP_400_BAD_REQUEST, message_short='Version must be an integer if not specified')

    version = file_node.get_version(version_id, required=True)
    file_version_thru = version.get_basefilenode_version(file_node)
    name = file_version_thru.version_name if file_version_thru else file_node.name

    return {
        'data': {
            'name': name,
            'path': version.location_hash,
        },
        'settings': {
            osf_storage_settings.WATERBUTLER_RESOURCE: version.location[osf_storage_settings.WATERBUTLER_RESOURCE],
        },
    }


@must_have_permission(WRITE)
@decorators.autoload_filenode(must_be='file')
def osfstorage_add_tag(file_node, **kwargs):
    data = request.get_json()
    if file_node.add_tag(data['tag'], kwargs['auth']):
        return {'status': 'success'}, http_status.HTTP_200_OK
    return {'status': 'failure'}, http_status.HTTP_400_BAD_REQUEST

@must_have_permission(WRITE)
@decorators.autoload_filenode(must_be='file')
def osfstorage_remove_tag(file_node, **kwargs):
    data = request.get_json()
    try:
        file_node.remove_tag(data['tag'], kwargs['auth'])
    except TagNotFoundError:
        return {'status': 'failure'}, http_status.HTTP_409_CONFLICT
    except InvalidTagError:
        return {'status': 'failure'}, http_status.HTTP_400_BAD_REQUEST
    else:
        return {'status': 'success'}, http_status.HTTP_200_OK


@must_be_logged_in
def update_region(auth, **kwargs):
    user = auth.user
    user_settings = user.get_addon('osfstorage')

    data = request.get_json()
    try:
        region_id = data['region_id']
    except KeyError:
        raise HTTPError(http_status.HTTP_400_BAD_REQUEST)

    try:
        user_settings.set_region(region_id)
    except ValueError:
        raise HTTPError(
            404, data=dict(
                message_short='Region not found',
                message_long='A storage region with this id does not exist',
            ),
        )
    return {'message': 'User region updated.'}<|MERGE_RESOLUTION|>--- conflicted
+++ resolved
@@ -135,19 +135,6 @@
     try:
         ret = source.move_under(destination, name=name).serialize(), http_status.HTTP_200_OK
     except exceptions.FileNodeCheckedOutError:
-<<<<<<< HEAD
-        raise HTTPError(
-            httplib.METHOD_NOT_ALLOWED, data={
-                'message_long': 'Cannot move file as it is checked out.',
-            },
-        )
-    except exceptions.FileNodeIsPrimaryFile:
-        raise HTTPError(
-            httplib.FORBIDDEN, data={
-                'message_long': 'Cannot move file as it is the primary file of preprint.',
-            },
-        )
-=======
         raise HTTPError(http_status.HTTP_405_METHOD_NOT_ALLOWED, data={
             'message_long': 'Cannot move file as it is checked out.'
         })
@@ -155,7 +142,6 @@
         raise HTTPError(http_status.HTTP_403_FORBIDDEN, data={
             'message_long': 'Cannot move file as it is the primary file of preprint.'
         })
->>>>>>> 34ca37b7
 
     # once the move is complete recalculate storage for both targets if it's a inter-target move.
     if source_target != destination.target:
@@ -329,23 +315,6 @@
         created, file_node = False, parent.find_child_by_name(name, kind=int(not is_folder))
 
     if not created and is_folder:
-<<<<<<< HEAD
-        raise HTTPError(
-            httplib.CONFLICT, data={
-                'message_long': 'Cannot create folder "{name}" because a file or folder already exists at path "{path}"'.format(
-                    name=file_node.name,
-                    path=file_node.materialized_path,
-                ),
-            },
-        )
-
-    if file_node.checkout and file_node.checkout._id != user._id:
-        raise HTTPError(
-            httplib.FORBIDDEN, data={
-                'message_long': 'File cannot be updated due to checkout status.',
-            },
-        )
-=======
         raise HTTPError(http_status.HTTP_409_CONFLICT, data={
             'message_long': 'Cannot create folder "{name}" because a file or folder already exists at path "{path}"'.format(
                 name=file_node.name,
@@ -357,7 +326,6 @@
         raise HTTPError(http_status.HTTP_403_FORBIDDEN, data={
             'message_long': 'File cannot be updated due to checkout status.'
         })
->>>>>>> 34ca37b7
 
     if not is_folder:
         try:
@@ -412,17 +380,9 @@
     except exceptions.FileNodeCheckedOutError:
         raise HTTPError(http_status.HTTP_403_FORBIDDEN)
     except exceptions.FileNodeIsPrimaryFile:
-<<<<<<< HEAD
-        raise HTTPError(
-            httplib.FORBIDDEN, data={
-                'message_long': 'Cannot delete file as it is the primary file of preprint.',
-            },
-        )
-=======
         raise HTTPError(http_status.HTTP_403_FORBIDDEN, data={
             'message_long': 'Cannot delete file as it is the primary file of preprint.'
         })
->>>>>>> 34ca37b7
 
     update_storage_usage(file_node.target)
     return {'status': 'success'}
