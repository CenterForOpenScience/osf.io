--- conflicted
+++ resolved
@@ -134,13 +134,17 @@
     try:
         ret = source.move_under(destination, name=name).serialize(), http_status.HTTP_200_OK
     except exceptions.FileNodeCheckedOutError:
-        raise HTTPError(http_status.HTTP_405_METHOD_NOT_ALLOWED, data={
-            'message_long': 'Cannot move file as it is checked out.'
-        })
+        raise HTTPError(
+            http_status.HTTP_405_METHOD_NOT_ALLOWED, data={
+                'message_long': 'Cannot move file as it is checked out.',
+            },
+        )
     except exceptions.FileNodeIsPrimaryFile:
-        raise HTTPError(http_status.HTTP_403_FORBIDDEN, data={
-            'message_long': 'Cannot move file as it is the primary file of preprint.'
-        })
+        raise HTTPError(
+            http_status.HTTP_403_FORBIDDEN, data={
+                'message_long': 'Cannot move file as it is the primary file of preprint.',
+            },
+        )
 
     # once the move is complete recalculate storage for both targets if it's a inter-target move.
     if source_target != destination.target:
@@ -270,9 +274,8 @@
             WHERE parent_id = %s
             AND (NOT F.type IN ('osf.trashedfilenode', 'osf.trashedfile', 'osf.trashedfolder'))
         """, [
-<<<<<<< HEAD
                 user_content_type_id,
-                file_node.target._id,
+                file_node.target.guids.first().id,
                 user_pk,
                 user_pk,
                 user_id,
@@ -280,16 +283,6 @@
                 file_node.id,
             ],
         )
-=======
-            user_content_type_id,
-            file_node.target.guids.first().id,
-            user_pk,
-            user_pk,
-            user_id,
-            user_id,
-            file_node.id
-        ])
->>>>>>> d77d8f5b
         return cursor.fetchone()[0] or []
 
 
@@ -328,17 +321,21 @@
         created, file_node = False, parent.find_child_by_name(name, kind=int(not is_folder))
 
     if not created and is_folder:
-        raise HTTPError(http_status.HTTP_409_CONFLICT, data={
-            'message_long': 'Cannot create folder "{name}" because a file or folder already exists at path "{path}"'.format(
-                name=file_node.name,
-                path=file_node.materialized_path,
-            )
-        })
+        raise HTTPError(
+            http_status.HTTP_409_CONFLICT, data={
+                'message_long': 'Cannot create folder "{name}" because a file or folder already exists at path "{path}"'.format(
+                    name=file_node.name,
+                    path=file_node.materialized_path,
+                ),
+            },
+        )
 
     if file_node.checkout and file_node.checkout._id != user._id:
-        raise HTTPError(http_status.HTTP_403_FORBIDDEN, data={
-            'message_long': 'File cannot be updated due to checkout status.'
-        })
+        raise HTTPError(
+            http_status.HTTP_403_FORBIDDEN, data={
+                'message_long': 'File cannot be updated due to checkout status.',
+            },
+        )
 
     if not is_folder:
         try:
@@ -393,9 +390,11 @@
     except exceptions.FileNodeCheckedOutError:
         raise HTTPError(http_status.HTTP_403_FORBIDDEN)
     except exceptions.FileNodeIsPrimaryFile:
-        raise HTTPError(http_status.HTTP_403_FORBIDDEN, data={
-            'message_long': 'Cannot delete file as it is the primary file of preprint.'
-        })
+        raise HTTPError(
+            http_status.HTTP_403_FORBIDDEN, data={
+                'message_long': 'Cannot delete file as it is the primary file of preprint.',
+            },
+        )
 
     update_storage_usage(file_node.target)
     return {'status': 'success'}
