--- conflicted
+++ resolved
@@ -63,19 +63,10 @@
             else:
                 file_node = OsfStorageFileNode.get(kwargs.get('fid'), kwargs['target'])
             if must_be and file_node.kind != must_be:
-<<<<<<< HEAD
-                raise HTTPError(
-                    httplib.BAD_REQUEST, data={
-                        'message_short': 'incorrect type',
-                        'message_long': 'FileNode must be of type {} not {}'.format(must_be, file_node.kind),
-                    },
-                )
-=======
                 raise HTTPError(http_status.HTTP_400_BAD_REQUEST, data={
                     'message_short': 'incorrect type',
                     'message_long': 'FileNode must be of type {} not {}'.format(must_be, file_node.kind)
                 })
->>>>>>> 34ca37b7
 
             kwargs['file_node'] = file_node
 
