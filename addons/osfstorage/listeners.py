--- conflicted
+++ resolved
@@ -13,13 +13,10 @@
 def checkin_files_by_user(node, user):
     """ Listens to a contributor being removed to check in all of their files
     """
-<<<<<<< HEAD
     # If user doesn't have any permissions through their OSF group or through contributorship,
     # check their files back in
     if not node.is_contributor_or_group_member(user):
         node.files.filter(checkout=user).update(checkout=None)
-=======
-    node.files.filter(checkout=user).update(checkout=None)
 
 
 @node_deleted.connect
@@ -37,5 +34,4 @@
             target_object_id=guid['object_id'],
             target_content_type=guid['content_type_id'],
             is_root=True
-        ).delete(save=True)
->>>>>>> 0f3240f9
+        ).delete(save=True)