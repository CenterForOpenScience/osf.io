from boaapi.boa_client import BoaException
from boaapi.status import CompilerStatus, ExecutionStatus
from http.client import HTTPMessage
from unittest import mock
import pytest
from unittest.mock import ANY, MagicMock
from urllib.error import HTTPError

from addons.boa import settings as boa_settings
from addons.boa.boa_error_code import BoaErrorCode
from addons.boa.tasks import submit_to_boa, handle_boa_error
from osf.models import NotificationType
from osf_tests.factories import AuthUserFactory, ProjectFactory
from tests.base import OsfTestCase
from tests.utils import capture_notifications
from website import settings as osf_settings

DEFAULT_REFRESH_JOB_INTERVAL = boa_settings.REFRESH_JOB_INTERVAL
DEFAULT_MAX_JOB_WAITING_TIME = boa_settings.MAX_JOB_WAITING_TIME


class AsyncMock(MagicMock):
    async def __call__(self, *args, **kwargs):
        return super().__call__(*args, **kwargs)


class TestBoaErrorHandling(OsfTestCase):

    def setUp(self):
        super().setUp()
        self.error_message = 'fake-error-message'
        self.user = AuthUserFactory()
        self.project_url = 'http://localhost:5000/1a2b3'
        self.query_file_name = 'fake_boa_script.boa'
        self.file_size = 255
        self.max_job_wait_hours = boa_settings.MAX_JOB_WAITING_TIME / 3600
        self.file_full_path = '/fake_boa_folder/fake_boa_script.boa'
        self.output_file_name = 'fake_boa_script_results.txt'
        self.job_id = '1a2b3c4d5e6f7g8'

<<<<<<< HEAD
=======
        from conftest import start_mock_send_grid
        self.mock_send_grid = start_mock_send_grid(self)

    def tearDown(self):
        super().tearDown()

>>>>>>> 4c50c6c9
    def test_boa_error_code(self):
        assert BoaErrorCode.NO_ERROR == -1
        assert BoaErrorCode.UNKNOWN == 0
        assert BoaErrorCode.AUTHN_ERROR == 1
        assert BoaErrorCode.QUERY_ERROR == 2
        assert BoaErrorCode.UPLOAD_ERROR_CONFLICT == 3
        assert BoaErrorCode.UPLOAD_ERROR_OTHER == 4
        assert BoaErrorCode.OUTPUT_ERROR == 5
        assert BoaErrorCode.FILE_TOO_LARGE_ERROR == 6
        assert BoaErrorCode.JOB_TIME_OUT_ERROR == 7

    @mock.patch('website.mails.settings.USE_EMAIL', True)
    @mock.patch('website.mails.settings.USE_CELERY', False)
    def test_handle_boa_error(self):
        with mock.patch('addons.boa.tasks.sentry.log_message', return_value=None) as mock_sentry_log_message, \
                mock.patch('addons.boa.tasks.logger.error', return_value=None) as mock_logger_error:
<<<<<<< HEAD
            with capture_notifications() as notifications:
                return_value = handle_boa_error(
                    self.error_message,
                    BoaErrorCode.UNKNOWN,
                    self.user,
                    self.project_url,
                    self.file_full_path,
                    self.query_file_name,
                    self.file_size,
                    self.output_file_name,
                    self.job_id
                )
            assert len(notifications) == 1
            assert notifications[0]['type'] == NotificationType.Type.ADDONS_BOA_JOB_FAILURE
=======
            return_value = handle_boa_error(
                self.error_message,
                BoaErrorCode.UNKNOWN,
                self.user_username,
                self.user_fullname,
                self.project_url,
                self.file_full_path,
                query_file_name=self.query_file_name,
                file_size=self.file_size,
                output_file_name=self.output_file_name,
                job_id=self.job_id
            )
            self.mock_send_grid.assert_called()
>>>>>>> 4c50c6c9
            mock_sentry_log_message.assert_called_with(self.error_message, skip_session=True)
            mock_logger_error.assert_called_with(self.error_message)
            assert return_value == BoaErrorCode.UNKNOWN


class TestSubmitToBoa(OsfTestCase):

    def setUp(self):
        super().setUp()
        self.host = 'http://locahost:9999/boa/?q=boa/api'
        self.username = 'fake-boa-username'
        self.password = 'fake-boa-password'
        self.user_guid = AuthUserFactory()._id
        self.project_guid = ProjectFactory()._id
        self.query_dataset = '2023 Oct / Fake Boa Dataset (small)'
        self.query_file_name = 'fake_boa_script.boa'
        self.file_size = 255
        self.file_full_path = '/fake_boa_folder/fake_boa_script.boa'
        self.query_download_url = f'http://localhost:7777/v1/resources/{self.project_guid}/providers/osfstorage/1a2b3c4d'
        self.output_upload_url = f'http://localhost:7777/v1/resources/{self.project_guid}/providers/osfstorage/?kind=file'

    def tearDown(self):
        super().tearDown()

    def test_submit_to_boa_async_called(self):
        with mock.patch(
                'addons.boa.tasks.submit_to_boa_async',
                new_callable=AsyncMock,
                return_value=BoaErrorCode.NO_ERROR
        ) as mock_submit_to_boa_async:
            return_value = submit_to_boa(
                self.host,
                self.username,
                self.password,
                self.user_guid,
                self.project_guid,
                self.query_dataset,
                self.query_file_name,
                self.file_size,
                self.file_full_path,
                self.query_download_url,
                self.output_upload_url
            )
            assert return_value == BoaErrorCode.NO_ERROR
            mock_submit_to_boa_async.assert_called()


@pytest.mark.django_db
@pytest.mark.asyncio
class TestSubmitToBoaAsync(OsfTestCase):

    def setUp(self):
        super().setUp()
        self.host = 'http://locahost:9999/boa/?q=boa/api'
        self.username = 'fake-boa-username'
        self.password = 'fake-boa-password'
        self.user = AuthUserFactory()
        self.user_guid = self.user._id
        self.user_cookie = self.user.get_or_create_cookie()
        self.project_guid = ProjectFactory()._id
        self.project_url = f'{osf_settings.DOMAIN}{self.project_guid}/'
        self.query_dataset = '2023 Oct / Fake Boa Dataset (small)'
        self.query_file_name = 'fake_boa_script.boa'
        self.file_size = 255
        self.file_size_too_large = boa_settings.MAX_SUBMISSION_SIZE + 255
        self.output_file_name = 'fake_boa_script_results.txt'
        self.file_full_path = '/fake_boa_folder/fake_boa_script.boa'
        self.query_download_url = f'http://localhost:7777/v1/resources/{self.project_guid}/providers/osfstorage/1a2b3c4d'
        self.output_upload_url = f'http://localhost:7777/v1/resources/{self.project_guid}/providers/osfstorage/?kind=file'
        self.mock_resp = mock.Mock()
        self.mock_resp.read.return_value = 'fake-boa-query-string'
        self.mock_job = mock.Mock()
        self.mock_job.id = '1a2b3c4d5e6f7g8'
        self.mock_job.is_running.side_effect = [True, True, True, True, False]
        self.mock_job.refresh.return_value = None
        self.mock_job.compiler_status = CompilerStatus.FINISHED
        self.mock_job.exec_status = ExecutionStatus.FINISHED
        self.mock_job.output.return_value = 'fake-boa-output-string'
        boa_settings.REFRESH_JOB_INTERVAL = DEFAULT_REFRESH_JOB_INTERVAL
        boa_settings.MAX_JOB_WAITING_TIME = DEFAULT_MAX_JOB_WAITING_TIME

<<<<<<< HEAD
=======
        from conftest import start_mock_send_grid
        self.mock_send_grid = start_mock_send_grid(self)

    def tearDown(self):
        super().tearDown()

    @mock.patch('website.mails.settings.USE_EMAIL', True)
    @mock.patch('website.mails.settings.USE_CELERY', False)
>>>>>>> 4c50c6c9
    async def test_submit_success(self):
        with mock.patch('osf.models.user.OSFUser.objects.get', return_value=self.user), \
                mock.patch('osf.models.user.OSFUser.get_or_create_cookie', return_value=self.user_cookie), \
                mock.patch('urllib.request.urlopen', side_effect=[self.mock_resp, self.mock_resp]), \
                mock.patch('boaapi.boa_client.BoaClient.login', return_value=None), \
                mock.patch('boaapi.boa_client.BoaClient.get_dataset', return_value=self.query_dataset), \
                mock.patch('boaapi.boa_client.BoaClient.query', return_value=self.mock_job), \
                mock.patch('boaapi.boa_client.BoaClient.close', return_value=None) as mock_close, \
                mock.patch('asyncio.sleep', new_callable=AsyncMock, return_value=None) as mock_async_sleep, \
                mock.patch('addons.boa.tasks.handle_boa_error', return_value=None) as mock_handle_boa_error:
            with capture_notifications() as notifications:
                return_value = await submit_to_boa(
                    self.host,
                    self.username,
                    self.password,
                    self.user_guid,
                    self.project_guid,
                    self.query_dataset,
                    self.query_file_name,
                    self.file_size,
                    self.file_full_path,
                    self.query_download_url,
                    self.output_upload_url,
                )
            assert len(notifications) == 1
            assert notifications[0]['type'] == NotificationType.Type.PROVIDER_MODERATOR_ADDED
            assert return_value == BoaErrorCode.NO_ERROR
            assert self.mock_job.is_running.call_count == 5
            assert self.mock_job.refresh.call_count == 4
            assert mock_async_sleep.call_count == 4
            mock_close.assert_called()
<<<<<<< HEAD
=======
            self.mock_send_grid.assert_called()
>>>>>>> 4c50c6c9
            mock_handle_boa_error.assert_not_called()

    async def test_download_error(self):
        http_404 = HTTPError(self.host, 404, 'Not Found', HTTPMessage(), None)
        with mock.patch('osf.models.user.OSFUser.objects.get', return_value=self.user), \
                mock.patch('osf.models.user.OSFUser.get_or_create_cookie', return_value=self.user_cookie), \
                mock.patch('urllib.request.urlopen', side_effect=http_404), \
                mock.patch('addons.boa.tasks.handle_boa_error', return_value=None) as mock_handle_boa_error:
            return_value = submit_to_boa(
                self.host,
                self.username,
                self.password,
                self.user_guid,
                self.project_guid,
                self.query_dataset,
                self.query_file_name,
                self.file_size,
                self.file_full_path,
                self.query_download_url,
                self.output_upload_url,
            )
            assert return_value == BoaErrorCode.UNKNOWN
            mock_handle_boa_error.assert_called_with(
                ANY,
                BoaErrorCode.UNKNOWN,
                self.user.username,
                self.user.fullname,
                self.project_url,
                self.file_full_path,
                query_file_name=self.query_file_name,
            )

    async def test_login_error(self):
        with mock.patch('osf.models.user.OSFUser.objects.get', return_value=self.user), \
                mock.patch('osf.models.user.OSFUser.get_or_create_cookie', return_value=self.user_cookie), \
                mock.patch('urllib.request.urlopen', return_value=self.mock_resp), \
                mock.patch('boaapi.boa_client.BoaClient.login', side_effect=BoaException()) as mock_login, \
                mock.patch('boaapi.boa_client.BoaClient.close', return_value=None) as mock_close, \
                mock.patch('addons.boa.tasks.handle_boa_error', return_value=None) as mock_handle_boa_error:
            return_value = submit_to_boa(
                self.host,
                self.username,
                self.password,
                self.user_guid,
                self.project_guid,
                self.query_dataset,
                self.query_file_name,
                self.file_size,
                self.file_full_path,
                self.query_download_url,
                self.output_upload_url,
            )
            assert return_value == BoaErrorCode.AUTHN_ERROR
            mock_login.assert_called_with(self.username, self.password)
            mock_close.assert_not_called()
            mock_handle_boa_error.assert_called_with(
                ANY,
                BoaErrorCode.AUTHN_ERROR,
                self.user.username,
                self.user.fullname,
                self.project_url,
                self.file_full_path,
                query_file_name=self.query_file_name,
            )

    async def test_data_set_error(self):
        with mock.patch('osf.models.user.OSFUser.objects.get', return_value=self.user), \
                mock.patch('osf.models.user.OSFUser.get_or_create_cookie', return_value=self.user_cookie), \
                mock.patch('urllib.request.urlopen', return_value=self.mock_resp), \
                mock.patch('boaapi.boa_client.BoaClient.login', return_value=None), \
                mock.patch('boaapi.boa_client.BoaClient.get_dataset', side_effect=BoaException()) as mock_get_dataset, \
                mock.patch('boaapi.boa_client.BoaClient.close', return_value=None) as mock_close, \
                mock.patch('addons.boa.tasks.handle_boa_error', return_value=None) as mock_handle_boa_error:
            return_value = submit_to_boa(
                self.host,
                self.username,
                self.password,
                self.user_guid,
                self.project_guid,
                self.query_dataset,
                self.query_file_name,
                self.file_size,
                self.file_full_path,
                self.query_download_url,
                self.output_upload_url,
            )
            assert return_value == BoaErrorCode.UNKNOWN
            mock_get_dataset.assert_called()
            mock_close.assert_called()
            mock_handle_boa_error.assert_called_with(
                ANY,
                BoaErrorCode.UNKNOWN,
                self.user.username,
                self.user.fullname,
                self.project_url,
                self.file_full_path,
                query_file_name=self.query_file_name,
            )

    async def test_submit_error(self):
        with mock.patch('osf.models.user.OSFUser.objects.get', return_value=self.user), \
                mock.patch('osf.models.user.OSFUser.get_or_create_cookie', return_value=self.user_cookie), \
                mock.patch('urllib.request.urlopen', return_value=self.mock_resp), \
                mock.patch('boaapi.boa_client.BoaClient.login', return_value=None), \
                mock.patch('boaapi.boa_client.BoaClient.get_dataset', return_value=self.query_dataset), \
                mock.patch('boaapi.boa_client.BoaClient.query', side_effect=BoaException()) as mock_query, \
                mock.patch('boaapi.boa_client.BoaClient.close', return_value=None) as mock_close, \
                mock.patch('addons.boa.tasks.handle_boa_error', return_value=None) as mock_handle_boa_error:
            return_value = submit_to_boa(
                self.host,
                self.username,
                self.password,
                self.user_guid,
                self.project_guid,
                self.query_dataset,
                self.query_file_name,
                self.file_size,
                self.file_full_path,
                self.query_download_url,
                self.output_upload_url,
            )
            assert return_value == BoaErrorCode.UNKNOWN
            mock_query.assert_called()
            mock_close.assert_called()
            mock_handle_boa_error.assert_called_with(
                ANY,
                BoaErrorCode.UNKNOWN,
                self.user.username,
                self.user.fullname,
                self.project_url,
                self.file_full_path,
                query_file_name=self.query_file_name,
            )

    async def test_compile_error(self):
        self.mock_job.compiler_status = CompilerStatus.ERROR
        self.mock_job.exec_status = ExecutionStatus.WAITING
        with mock.patch('osf.models.user.OSFUser.objects.get', return_value=self.user), \
                mock.patch('osf.models.user.OSFUser.get_or_create_cookie', return_value=self.user_cookie), \
                mock.patch('urllib.request.urlopen', return_value=self.mock_resp), \
                mock.patch('boaapi.boa_client.BoaClient.login', return_value=None), \
                mock.patch('boaapi.boa_client.BoaClient.get_dataset', return_value=self.query_dataset), \
                mock.patch('boaapi.boa_client.BoaClient.query', return_value=self.mock_job), \
                mock.patch('boaapi.boa_client.BoaClient.close', return_value=None) as mock_close, \
                mock.patch('asyncio.sleep', new_callable=AsyncMock, return_value=None), \
                mock.patch('addons.boa.tasks.handle_boa_error', return_value=None) as mock_handle_boa_error:
            return_value = submit_to_boa(
                self.host,
                self.username,
                self.password,
                self.user_guid,
                self.project_guid,
                self.query_dataset,
                self.query_file_name,
                self.file_size,
                self.file_full_path,
                self.query_download_url,
                self.output_upload_url,
            )
            assert return_value == BoaErrorCode.QUERY_ERROR
            mock_close.assert_called()
            mock_handle_boa_error.assert_called_with(
                ANY,
                BoaErrorCode.QUERY_ERROR,
                self.user.username,
                self.user.fullname,
                self.project_url,
                self.file_full_path,
                query_file_name=self.query_file_name,
                job_id=self.mock_job.id,
            )

    async def test_execute_error(self):
        self.mock_job.compiler_status = CompilerStatus.FINISHED
        self.mock_job.exec_status = ExecutionStatus.ERROR
        with mock.patch('osf.models.user.OSFUser.objects.get', return_value=self.user), \
                mock.patch('osf.models.user.OSFUser.get_or_create_cookie', return_value=self.user_cookie), \
                mock.patch('urllib.request.urlopen', return_value=self.mock_resp), \
                mock.patch('boaapi.boa_client.BoaClient.login', return_value=None), \
                mock.patch('boaapi.boa_client.BoaClient.get_dataset', return_value=self.query_dataset), \
                mock.patch('boaapi.boa_client.BoaClient.query', return_value=self.mock_job), \
                mock.patch('boaapi.boa_client.BoaClient.close', return_value=None) as mock_close, \
                mock.patch('asyncio.sleep', new_callable=AsyncMock, return_value=None), \
                mock.patch('addons.boa.tasks.handle_boa_error', return_value=None) as mock_handle_boa_error:
            return_value = submit_to_boa(
                self.host,
                self.username,
                self.password,
                self.user_guid,
                self.project_guid,
                self.query_dataset,
                self.query_file_name,
                self.file_size,
                self.file_full_path,
                self.query_download_url,
                self.output_upload_url,
            )
            assert return_value == BoaErrorCode.QUERY_ERROR
            mock_close.assert_called()
            mock_handle_boa_error.assert_called_with(
                ANY,
                BoaErrorCode.QUERY_ERROR,
                self.user.username,
                self.user.fullname,
                self.project_url,
                self.file_full_path,
                query_file_name=self.query_file_name,
                job_id=self.mock_job.id,
            )

    async def test_output_error_(self):
        self.mock_job.output.side_effect = BoaException()
        with mock.patch('osf.models.user.OSFUser.objects.get', return_value=self.user), \
                mock.patch('osf.models.user.OSFUser.get_or_create_cookie', return_value=self.user_cookie), \
                mock.patch('urllib.request.urlopen', return_value=self.mock_resp), \
                mock.patch('boaapi.boa_client.BoaClient.login', return_value=None), \
                mock.patch('boaapi.boa_client.BoaClient.get_dataset', return_value=self.query_dataset), \
                mock.patch('boaapi.boa_client.BoaClient.query', return_value=self.mock_job), \
                mock.patch('boaapi.boa_client.BoaClient.close', return_value=None) as mock_close, \
                mock.patch('asyncio.sleep', new_callable=AsyncMock, return_value=None), \
                mock.patch('addons.boa.tasks.handle_boa_error', return_value=None) as mock_handle_boa_error:
            return_value = submit_to_boa(
                self.host,
                self.username,
                self.password,
                self.user_guid,
                self.project_guid,
                self.query_dataset,
                self.query_file_name,
                self.file_size,
                self.file_full_path,
                self.query_download_url,
                self.output_upload_url,
            )
            assert return_value == BoaErrorCode.OUTPUT_ERROR
            self.mock_job.output.assert_called()
            mock_close.assert_called()
            mock_handle_boa_error.assert_called_with(
                ANY,
                BoaErrorCode.OUTPUT_ERROR,
                self.user.username,
                self.user.fullname,
                self.project_url,
                self.file_full_path,
                query_file_name=self.query_file_name,
                job_id=self.mock_job.id,
            )

    async def test_upload_error_conflict(self):
        http_409 = HTTPError(self.host, 409, 'Conflict', HTTPMessage(), None)
        with mock.patch('osf.models.user.OSFUser.objects.get', return_value=self.user), \
                mock.patch('osf.models.user.OSFUser.get_or_create_cookie', return_value=self.user_cookie), \
                mock.patch('urllib.request.urlopen', side_effect=[self.mock_resp, http_409]), \
                mock.patch('boaapi.boa_client.BoaClient.login', return_value=None), \
                mock.patch('boaapi.boa_client.BoaClient.get_dataset', return_value=self.query_dataset), \
                mock.patch('boaapi.boa_client.BoaClient.query', return_value=self.mock_job), \
                mock.patch('boaapi.boa_client.BoaClient.close', return_value=None) as mock_close, \
                mock.patch('asyncio.sleep', new_callable=AsyncMock, return_value=None), \
                mock.patch('addons.boa.tasks.handle_boa_error', return_value=None) as mock_handle_boa_error:
            return_value = submit_to_boa(
                self.host,
                self.username,
                self.password,
                self.user_guid,
                self.project_guid,
                self.query_dataset,
                self.query_file_name,
                self.file_size,
                self.file_full_path,
                self.query_download_url,
                self.output_upload_url,
            )
            assert return_value == BoaErrorCode.UPLOAD_ERROR_CONFLICT
            mock_close.assert_called()
            mock_handle_boa_error.assert_called_with(
                ANY,
                BoaErrorCode.UPLOAD_ERROR_CONFLICT,
                self.user.username,
                self.user.fullname,
                self.project_url,
                self.file_full_path,
                query_file_name=self.query_file_name,
                output_file_name=self.output_file_name,
                job_id=self.mock_job.id,
            )

    async def test_upload_error_other(self):
        http_503 = HTTPError(self.host, 503, 'Service Unavailable', HTTPMessage(), None)
        with mock.patch('osf.models.user.OSFUser.objects.get', return_value=self.user), \
                mock.patch('osf.models.user.OSFUser.get_or_create_cookie', return_value=self.user_cookie), \
                mock.patch('urllib.request.urlopen', side_effect=[self.mock_resp, http_503]), \
                mock.patch('boaapi.boa_client.BoaClient.login', return_value=None), \
                mock.patch('boaapi.boa_client.BoaClient.get_dataset', return_value=self.query_dataset), \
                mock.patch('boaapi.boa_client.BoaClient.query', return_value=self.mock_job), \
                mock.patch('boaapi.boa_client.BoaClient.close', return_value=None) as mock_close, \
                mock.patch('asyncio.sleep', new_callable=AsyncMock, return_value=None), \
                mock.patch('addons.boa.tasks.handle_boa_error', return_value=None) as mock_handle_boa_error:
            return_value = submit_to_boa(
                self.host,
                self.username,
                self.password,
                self.user_guid,
                self.project_guid,
                self.query_dataset,
                self.query_file_name,
                self.file_size,
                self.file_full_path,
                self.query_download_url,
                self.output_upload_url,
            )
            assert return_value == BoaErrorCode.UPLOAD_ERROR_OTHER
            mock_close.assert_called()
            mock_handle_boa_error.assert_called_with(
                ANY,
                BoaErrorCode.UPLOAD_ERROR_OTHER,
                self.user.username,
                self.user.fullname,
                self.project_url,
                self.file_full_path,
                query_file_name=self.query_file_name,
                output_file_name=self.output_file_name,
                job_id=self.mock_job.id,
            )

    async def test_file_too_large_error(self):
        with mock.patch('osf.models.user.OSFUser.objects.get', return_value=self.user), \
                mock.patch('osf.models.user.OSFUser.get_or_create_cookie', return_value=self.user_cookie), \
                mock.patch('addons.boa.tasks.handle_boa_error', return_value=None) as mock_handle_boa_error:
            return_value = submit_to_boa(
                self.host,
                self.username,
                self.password,
                self.user_guid,
                self.project_guid,
                self.query_dataset,
                self.query_file_name,
                self.file_size_too_large,
                self.file_full_path,
                self.query_download_url,
                self.output_upload_url,
            )
            assert return_value == BoaErrorCode.FILE_TOO_LARGE_ERROR
            mock_handle_boa_error.assert_called_with(
                ANY,
                BoaErrorCode.FILE_TOO_LARGE_ERROR,
                self.user.username,
                self.user.fullname,
                self.project_url,
                self.file_full_path,
                query_file_name=self.query_file_name,
                file_size=self.file_size_too_large,
            )

    async def test_job_timeout_error(self):
        boa_settings.REFRESH_JOB_INTERVAL = 1
        boa_settings.MAX_JOB_WAITING_TIME = 1
        with mock.patch('osf.models.user.OSFUser.objects.get', return_value=self.user), \
                mock.patch('osf.models.user.OSFUser.get_or_create_cookie', return_value=self.user_cookie), \
                mock.patch('urllib.request.urlopen', return_value=self.mock_resp), \
                mock.patch('boaapi.boa_client.BoaClient.login', return_value=None), \
                mock.patch('boaapi.boa_client.BoaClient.get_dataset', return_value=self.query_dataset), \
                mock.patch('boaapi.boa_client.BoaClient.query', return_value=self.mock_job), \
                mock.patch('boaapi.boa_client.BoaClient.close', return_value=None) as mock_close, \
                mock.patch('addons.boa.tasks.handle_boa_error', return_value=None) as mock_handle_boa_error:
            return_value = submit_to_boa(
                self.host,
                self.username,
                self.password,
                self.user_guid,
                self.project_guid,
                self.query_dataset,
                self.query_file_name,
                self.file_size,
                self.file_full_path,
                self.query_download_url,
                self.output_upload_url,
            )
            assert return_value == BoaErrorCode.JOB_TIME_OUT_ERROR
            mock_close.assert_called()
            mock_handle_boa_error.assert_called_with(
                ANY,
                BoaErrorCode.JOB_TIME_OUT_ERROR,
                self.user.username,
                self.user.fullname,
                self.project_url,
                self.file_full_path,
                query_file_name=self.query_file_name,
                job_id=self.mock_job.id,
            )<|MERGE_RESOLUTION|>--- conflicted
+++ resolved
@@ -8,12 +8,11 @@
 
 from addons.boa import settings as boa_settings
 from addons.boa.boa_error_code import BoaErrorCode
-from addons.boa.tasks import submit_to_boa, handle_boa_error
-from osf.models import NotificationType
+from addons.boa.tasks import submit_to_boa, submit_to_boa_async, handle_boa_error
 from osf_tests.factories import AuthUserFactory, ProjectFactory
 from tests.base import OsfTestCase
-from tests.utils import capture_notifications
 from website import settings as osf_settings
+from website.mails import ADDONS_BOA_JOB_COMPLETE, ADDONS_BOA_JOB_FAILURE
 
 DEFAULT_REFRESH_JOB_INTERVAL = boa_settings.REFRESH_JOB_INTERVAL
 DEFAULT_MAX_JOB_WAITING_TIME = boa_settings.MAX_JOB_WAITING_TIME
@@ -29,7 +28,8 @@
     def setUp(self):
         super().setUp()
         self.error_message = 'fake-error-message'
-        self.user = AuthUserFactory()
+        self.user_username = 'fake-user-username'
+        self.user_fullname = 'fake-user-fullname'
         self.project_url = 'http://localhost:5000/1a2b3'
         self.query_file_name = 'fake_boa_script.boa'
         self.file_size = 255
@@ -38,15 +38,9 @@
         self.output_file_name = 'fake_boa_script_results.txt'
         self.job_id = '1a2b3c4d5e6f7g8'
 
-<<<<<<< HEAD
-=======
-        from conftest import start_mock_send_grid
-        self.mock_send_grid = start_mock_send_grid(self)
-
     def tearDown(self):
         super().tearDown()
 
->>>>>>> 4c50c6c9
     def test_boa_error_code(self):
         assert BoaErrorCode.NO_ERROR == -1
         assert BoaErrorCode.UNKNOWN == 0
@@ -58,27 +52,10 @@
         assert BoaErrorCode.FILE_TOO_LARGE_ERROR == 6
         assert BoaErrorCode.JOB_TIME_OUT_ERROR == 7
 
-    @mock.patch('website.mails.settings.USE_EMAIL', True)
-    @mock.patch('website.mails.settings.USE_CELERY', False)
     def test_handle_boa_error(self):
-        with mock.patch('addons.boa.tasks.sentry.log_message', return_value=None) as mock_sentry_log_message, \
+        with mock.patch('addons.boa.tasks.send_mail', return_value=None) as mock_send_mail, \
+                mock.patch('addons.boa.tasks.sentry.log_message', return_value=None) as mock_sentry_log_message, \
                 mock.patch('addons.boa.tasks.logger.error', return_value=None) as mock_logger_error:
-<<<<<<< HEAD
-            with capture_notifications() as notifications:
-                return_value = handle_boa_error(
-                    self.error_message,
-                    BoaErrorCode.UNKNOWN,
-                    self.user,
-                    self.project_url,
-                    self.file_full_path,
-                    self.query_file_name,
-                    self.file_size,
-                    self.output_file_name,
-                    self.job_id
-                )
-            assert len(notifications) == 1
-            assert notifications[0]['type'] == NotificationType.Type.ADDONS_BOA_JOB_FAILURE
-=======
             return_value = handle_boa_error(
                 self.error_message,
                 BoaErrorCode.UNKNOWN,
@@ -91,8 +68,24 @@
                 output_file_name=self.output_file_name,
                 job_id=self.job_id
             )
-            self.mock_send_grid.assert_called()
->>>>>>> 4c50c6c9
+            mock_send_mail.assert_called_with(
+                to_addr=self.user_username,
+                mail=ADDONS_BOA_JOB_FAILURE,
+                fullname=self.user_fullname,
+                code=BoaErrorCode.UNKNOWN,
+                message=self.error_message,
+                query_file_name=self.query_file_name,
+                file_size=self.file_size,
+                max_file_size=boa_settings.MAX_SUBMISSION_SIZE,
+                query_file_full_path=self.file_full_path,
+                output_file_name=self.output_file_name,
+                job_id=self.job_id,
+                max_job_wait_hours=self.max_job_wait_hours,
+                project_url=self.project_url,
+                boa_job_list_url=boa_settings.BOA_JOB_LIST_URL,
+                boa_support_email=boa_settings.BOA_SUPPORT_EMAIL,
+                osf_support_email=osf_settings.OSF_SUPPORT_EMAIL,
+            )
             mock_sentry_log_message.assert_called_with(self.error_message, skip_session=True)
             mock_logger_error.assert_called_with(self.error_message)
             assert return_value == BoaErrorCode.UNKNOWN
@@ -174,17 +167,9 @@
         boa_settings.REFRESH_JOB_INTERVAL = DEFAULT_REFRESH_JOB_INTERVAL
         boa_settings.MAX_JOB_WAITING_TIME = DEFAULT_MAX_JOB_WAITING_TIME
 
-<<<<<<< HEAD
-=======
-        from conftest import start_mock_send_grid
-        self.mock_send_grid = start_mock_send_grid(self)
-
     def tearDown(self):
         super().tearDown()
 
-    @mock.patch('website.mails.settings.USE_EMAIL', True)
-    @mock.patch('website.mails.settings.USE_CELERY', False)
->>>>>>> 4c50c6c9
     async def test_submit_success(self):
         with mock.patch('osf.models.user.OSFUser.objects.get', return_value=self.user), \
                 mock.patch('osf.models.user.OSFUser.get_or_create_cookie', return_value=self.user_cookie), \
@@ -194,32 +179,39 @@
                 mock.patch('boaapi.boa_client.BoaClient.query', return_value=self.mock_job), \
                 mock.patch('boaapi.boa_client.BoaClient.close', return_value=None) as mock_close, \
                 mock.patch('asyncio.sleep', new_callable=AsyncMock, return_value=None) as mock_async_sleep, \
-                mock.patch('addons.boa.tasks.handle_boa_error', return_value=None) as mock_handle_boa_error:
-            with capture_notifications() as notifications:
-                return_value = await submit_to_boa(
-                    self.host,
-                    self.username,
-                    self.password,
-                    self.user_guid,
-                    self.project_guid,
-                    self.query_dataset,
-                    self.query_file_name,
-                    self.file_size,
-                    self.file_full_path,
-                    self.query_download_url,
-                    self.output_upload_url,
-                )
-            assert len(notifications) == 1
-            assert notifications[0]['type'] == NotificationType.Type.PROVIDER_MODERATOR_ADDED
+                mock.patch('addons.boa.tasks.send_mail', return_value=None) as mock_send_mail, \
+                mock.patch('addons.boa.tasks.handle_boa_error', return_value=None) as mock_handle_boa_error:
+            return_value = await submit_to_boa_async(
+                self.host,
+                self.username,
+                self.password,
+                self.user_guid,
+                self.project_guid,
+                self.query_dataset,
+                self.query_file_name,
+                self.file_size,
+                self.file_full_path,
+                self.query_download_url,
+                self.output_upload_url,
+            )
             assert return_value == BoaErrorCode.NO_ERROR
             assert self.mock_job.is_running.call_count == 5
             assert self.mock_job.refresh.call_count == 4
             assert mock_async_sleep.call_count == 4
             mock_close.assert_called()
-<<<<<<< HEAD
-=======
-            self.mock_send_grid.assert_called()
->>>>>>> 4c50c6c9
+            mock_send_mail.assert_called_with(
+                to_addr=self.user.username,
+                mail=ADDONS_BOA_JOB_COMPLETE,
+                fullname=self.user.fullname,
+                query_file_name=self.query_file_name,
+                query_file_full_path=self.file_full_path,
+                output_file_name=self.output_file_name,
+                job_id=self.mock_job.id,
+                project_url=self.project_url,
+                boa_job_list_url=boa_settings.BOA_JOB_LIST_URL,
+                boa_support_email=boa_settings.BOA_SUPPORT_EMAIL,
+                osf_support_email=osf_settings.OSF_SUPPORT_EMAIL,
+            )
             mock_handle_boa_error.assert_not_called()
 
     async def test_download_error(self):
@@ -228,7 +220,7 @@
                 mock.patch('osf.models.user.OSFUser.get_or_create_cookie', return_value=self.user_cookie), \
                 mock.patch('urllib.request.urlopen', side_effect=http_404), \
                 mock.patch('addons.boa.tasks.handle_boa_error', return_value=None) as mock_handle_boa_error:
-            return_value = submit_to_boa(
+            return_value = await submit_to_boa_async(
                 self.host,
                 self.username,
                 self.password,
@@ -259,7 +251,7 @@
                 mock.patch('boaapi.boa_client.BoaClient.login', side_effect=BoaException()) as mock_login, \
                 mock.patch('boaapi.boa_client.BoaClient.close', return_value=None) as mock_close, \
                 mock.patch('addons.boa.tasks.handle_boa_error', return_value=None) as mock_handle_boa_error:
-            return_value = submit_to_boa(
+            return_value = await submit_to_boa_async(
                 self.host,
                 self.username,
                 self.password,
@@ -293,7 +285,7 @@
                 mock.patch('boaapi.boa_client.BoaClient.get_dataset', side_effect=BoaException()) as mock_get_dataset, \
                 mock.patch('boaapi.boa_client.BoaClient.close', return_value=None) as mock_close, \
                 mock.patch('addons.boa.tasks.handle_boa_error', return_value=None) as mock_handle_boa_error:
-            return_value = submit_to_boa(
+            return_value = await submit_to_boa_async(
                 self.host,
                 self.username,
                 self.password,
@@ -328,7 +320,7 @@
                 mock.patch('boaapi.boa_client.BoaClient.query', side_effect=BoaException()) as mock_query, \
                 mock.patch('boaapi.boa_client.BoaClient.close', return_value=None) as mock_close, \
                 mock.patch('addons.boa.tasks.handle_boa_error', return_value=None) as mock_handle_boa_error:
-            return_value = submit_to_boa(
+            return_value = await submit_to_boa_async(
                 self.host,
                 self.username,
                 self.password,
@@ -366,7 +358,7 @@
                 mock.patch('boaapi.boa_client.BoaClient.close', return_value=None) as mock_close, \
                 mock.patch('asyncio.sleep', new_callable=AsyncMock, return_value=None), \
                 mock.patch('addons.boa.tasks.handle_boa_error', return_value=None) as mock_handle_boa_error:
-            return_value = submit_to_boa(
+            return_value = await submit_to_boa_async(
                 self.host,
                 self.username,
                 self.password,
@@ -404,7 +396,7 @@
                 mock.patch('boaapi.boa_client.BoaClient.close', return_value=None) as mock_close, \
                 mock.patch('asyncio.sleep', new_callable=AsyncMock, return_value=None), \
                 mock.patch('addons.boa.tasks.handle_boa_error', return_value=None) as mock_handle_boa_error:
-            return_value = submit_to_boa(
+            return_value = await submit_to_boa_async(
                 self.host,
                 self.username,
                 self.password,
@@ -441,7 +433,7 @@
                 mock.patch('boaapi.boa_client.BoaClient.close', return_value=None) as mock_close, \
                 mock.patch('asyncio.sleep', new_callable=AsyncMock, return_value=None), \
                 mock.patch('addons.boa.tasks.handle_boa_error', return_value=None) as mock_handle_boa_error:
-            return_value = submit_to_boa(
+            return_value = await submit_to_boa_async(
                 self.host,
                 self.username,
                 self.password,
@@ -479,7 +471,7 @@
                 mock.patch('boaapi.boa_client.BoaClient.close', return_value=None) as mock_close, \
                 mock.patch('asyncio.sleep', new_callable=AsyncMock, return_value=None), \
                 mock.patch('addons.boa.tasks.handle_boa_error', return_value=None) as mock_handle_boa_error:
-            return_value = submit_to_boa(
+            return_value = await submit_to_boa_async(
                 self.host,
                 self.username,
                 self.password,
@@ -517,7 +509,7 @@
                 mock.patch('boaapi.boa_client.BoaClient.close', return_value=None) as mock_close, \
                 mock.patch('asyncio.sleep', new_callable=AsyncMock, return_value=None), \
                 mock.patch('addons.boa.tasks.handle_boa_error', return_value=None) as mock_handle_boa_error:
-            return_value = submit_to_boa(
+            return_value = await submit_to_boa_async(
                 self.host,
                 self.username,
                 self.password,
@@ -548,7 +540,7 @@
         with mock.patch('osf.models.user.OSFUser.objects.get', return_value=self.user), \
                 mock.patch('osf.models.user.OSFUser.get_or_create_cookie', return_value=self.user_cookie), \
                 mock.patch('addons.boa.tasks.handle_boa_error', return_value=None) as mock_handle_boa_error:
-            return_value = submit_to_boa(
+            return_value = await submit_to_boa_async(
                 self.host,
                 self.username,
                 self.password,
@@ -584,7 +576,7 @@
                 mock.patch('boaapi.boa_client.BoaClient.query', return_value=self.mock_job), \
                 mock.patch('boaapi.boa_client.BoaClient.close', return_value=None) as mock_close, \
                 mock.patch('addons.boa.tasks.handle_boa_error', return_value=None) as mock_handle_boa_error:
-            return_value = submit_to_boa(
+            return_value = await submit_to_boa_async(
                 self.host,
                 self.username,
                 self.password,
