--- conflicted
+++ resolved
@@ -39,9 +39,6 @@
         self.output_file_name = 'fake_boa_script_results.txt'
         self.job_id = '1a2b3c4d5e6f7g8'
 
-        from conftest import start_mock_send_grid
-        self.mock_send_grid = start_mock_send_grid(self)
-
     def tearDown(self):
         super().tearDown()
 
@@ -59,7 +56,6 @@
     @mock.patch('website.mails.settings.USE_EMAIL', True)
     @mock.patch('website.mails.settings.USE_CELERY', False)
     def test_handle_boa_error(self):
-<<<<<<< HEAD
         with mock.patch('addons.boa.tasks.sentry.log_message', return_value=None) as mock_sentry_log_message:
             with mock.patch('addons.boa.tasks.logger.error', return_value=None) as mock_logger_error:
                 with capture_notifications() as notifications:
@@ -79,26 +75,6 @@
                 mock_sentry_log_message.assert_called_with(self.error_message, skip_session=True)
                 mock_logger_error.assert_called_with(self.error_message)
                 assert return_value == BoaErrorCode.UNKNOWN
-=======
-        with mock.patch('addons.boa.tasks.sentry.log_message', return_value=None) as mock_sentry_log_message, \
-                mock.patch('addons.boa.tasks.logger.error', return_value=None) as mock_logger_error:
-            return_value = handle_boa_error(
-                self.error_message,
-                BoaErrorCode.UNKNOWN,
-                self.user_username,
-                self.user_fullname,
-                self.project_url,
-                self.file_full_path,
-                query_file_name=self.query_file_name,
-                file_size=self.file_size,
-                output_file_name=self.output_file_name,
-                job_id=self.job_id
-            )
-            self.mock_send_grid.assert_called()
-            mock_sentry_log_message.assert_called_with(self.error_message, skip_session=True)
-            mock_logger_error.assert_called_with(self.error_message)
-            assert return_value == BoaErrorCode.UNKNOWN
->>>>>>> 38bfb2a1
 
 
 class TestSubmitToBoa(OsfTestCase):
@@ -177,12 +153,6 @@
         boa_settings.REFRESH_JOB_INTERVAL = DEFAULT_REFRESH_JOB_INTERVAL
         boa_settings.MAX_JOB_WAITING_TIME = DEFAULT_MAX_JOB_WAITING_TIME
 
-        from conftest import start_mock_send_grid
-        self.mock_send_grid = start_mock_send_grid(self)
-
-    def tearDown(self):
-        super().tearDown()
-
     @mock.patch('website.mails.settings.USE_EMAIL', True)
     @mock.patch('website.mails.settings.USE_CELERY', False)
     async def test_submit_success(self):
@@ -213,7 +183,6 @@
             assert self.mock_job.refresh.call_count == 4
             assert mock_async_sleep.call_count == 4
             mock_close.assert_called()
-            self.mock_send_grid.assert_called()
             mock_handle_boa_error.assert_not_called()
 
     async def test_download_error(self):
