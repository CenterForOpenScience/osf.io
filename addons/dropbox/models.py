import httplib as http
import logging
import os

from addons.base.models import (BaseOAuthNodeSettings, BaseOAuthUserSettings,
                                BaseStorageAddon)
from django.db import models
from dropbox.dropbox import Dropbox
from dropbox.files import FolderMetadata
from dropbox.client import DropboxOAuth2Flow
from dropbox.rest import ErrorResponse
from flask import request
from framework.auth import Auth
from framework.exceptions import HTTPError
from framework.sessions import session
from osf.models.external import ExternalProvider
from osf.models.files import File, Folder, BaseFileNode
from urllib3.exceptions import MaxRetryError
from addons.base import exceptions
from addons.dropbox import settings
from addons.dropbox.serializer import DropboxSerializer
from website.util import api_v2_url, web_url_for

# TODO DELETE ME POST MIGRATION
from modularodm import Q as MQ
# /TODO DELETE ME POST MIGRATION

logger = logging.getLogger(__name__)


class DropboxFileNode(BaseFileNode):
    _provider = 'dropbox'


class DropboxFolder(DropboxFileNode, Folder):
    # TODO DELETE ME POST MIGRATION
    modm_model_path = 'website.files.models.dropbox.DropboxFolder'
    modm_query = MQ('is_file', 'eq', False)
    # /TODO DELETE ME POST MIGRATION
    pass


class DropboxFile(DropboxFileNode, File):
    # TODO DELETE ME POST MIGRATION
    modm_model_path = 'website.files.models.dropbox.DropboxFile'
    modm_query = MQ('is_file', 'eq', True)
    # /TODO DELETE ME POST MIGRATION
    pass


class Provider(ExternalProvider):
    name = 'Dropbox'
    short_name = 'dropbox'

    client_id = settings.DROPBOX_KEY
    client_secret = settings.DROPBOX_SECRET

    # Explicitly override auth_url_base as None -- DropboxOAuth2Flow handles this for us
    auth_url_base = None
    callback_url = None
    handle_callback = None

    @property
    def oauth_flow(self):
        if 'oauth_states' not in session.data:
            session.data['oauth_states'] = {}
        if self.short_name not in session.data['oauth_states']:
            session.data['oauth_states'][self.short_name] = {
                'state': None
            }
        return DropboxOAuth2Flow(
            self.client_id,
            self.client_secret,
            redirect_uri=web_url_for(
                'oauth_callback',
                service_name=self.short_name,
                _absolute=True
            ),
            session=session.data['oauth_states'][self.short_name], csrf_token_session_key='state'
        )

    @property
    def auth_url(self):
        return self.oauth_flow.start('force_reapprove=true')

    # Overrides ExternalProvider
    def auth_callback(self, user):
        # TODO: consider not using client library during auth flow
        try:
            access_token, dropbox_user_id, url_state = self.oauth_flow.finish(request.values)
        except (DropboxOAuth2Flow.NotApprovedException, DropboxOAuth2Flow.BadStateException):
            # 1) user cancelled and client library raised exc., or
            # 2) the state was manipulated, possibly due to time.
            # Either way, return and display info about how to properly connect.
            return
        except (DropboxOAuth2Flow.ProviderException, DropboxOAuth2Flow.CsrfException):
            raise HTTPError(http.FORBIDDEN)
        except DropboxOAuth2Flow.BadRequestException:
            raise HTTPError(http.BAD_REQUEST)

        self.client = Dropbox(access_token)

        info = self.client.users_get_current_account()
        return self._set_external_account(
            user,
            {
                'key': access_token,
                'provider_id': info.account_id,
                'display_name': info.name.display_name,
            }
        )


class UserSettings(BaseOAuthUserSettings):
    """Stores user-specific dropbox information.
    token.
    """
    # TODO DELETE ME POST MIGRATION
    modm_model_path = 'website.addons.dropbox.model.DropboxUserSettings'
    modm_query = None
    # /TODO DELETE ME POST MIGRATION
    oauth_provider = Provider
    serializer = DropboxSerializer

    def revoke_remote_oauth_access(self, external_account):
        """Overrides default behavior during external_account deactivation.

        Tells Dropbox to remove the grant for the OSF associated with this account.
        """
        client = Dropbox(external_account.oauth_key)
        try:
            client.auth_token_revoke()
        except ErrorResponse:
            pass


class NodeSettings(BaseStorageAddon, BaseOAuthNodeSettings):
    # TODO DELETE ME POST MIGRATION
    modm_model_path = 'website.addons.dropbox.model.DropboxNodeSettings'
    modm_query = None
    # /TODO DELETE ME POST MIGRATION
    oauth_provider = Provider
    serializer = DropboxSerializer

    folder = models.TextField(null=True, blank=True)
    user_settings = models.ForeignKey(UserSettings, null=True, blank=True)

    _api = None

    @property
    def api(self):
        """authenticated ExternalProvider instance"""
        if self._api is None:
            self._api = Provider(self.external_account)
        return self._api

    @property
    def folder_id(self):
        return self.folder

    @property
    def folder_name(self):
        return os.path.split(self.folder or '')[1] or '/ (Full Dropbox)' if self.folder else None

    @property
    def folder_path(self):
        return self.folder

    @property
    def display_name(self):
        return '{0}: {1}'.format(self.config.full_name, self.folder)

    def clear_settings(self):
        self.folder = None

    def fetch_folder_name(self):
        return self.folder_name

    def get_folders(self, **kwargs):
        folder_id = kwargs.get('folder_id')
        if folder_id is None:
            return [{
                'addon': 'dropbox',
                'id': '/',
                'path': '/',
                'kind': 'folder',
                'name': '/ (Full Dropbox)',
                'urls': {
                    'folders': api_v2_url('nodes/{}/addons/dropbox/folders/'.format(self.owner._id),
                        params={'id': '/'}
                    )
                }
            }]

        client = Dropbox(self.external_account.oauth_key)
        file_not_found = HTTPError(http.NOT_FOUND, data={
            'message_short': 'File not found',
            'message_long': 'The Dropbox file you requested could not be found.'
        })

        max_retry_error = HTTPError(http.REQUEST_TIMEOUT, data={
            'message_short': 'Request Timeout',
            'message_long': 'Dropbox could not be reached at this time.'
        })

        try:
            folder_id = '' if folder_id == '/' else folder_id
            metadata = client.files_list_folder(folder_id)
        except ErrorResponse:
            raise file_not_found
        except MaxRetryError:
            raise max_retry_error

        return [
            {
                'addon': 'dropbox',
                'kind': 'folder',
                'id': item.path_display,
                'name': item.path_display.split('/')[-1],
                'path': item.path_display,
                'urls': {
<<<<<<< HEAD
                    'folders': api_v2_url('nodes/{}/addons/box/folders/'.format(self.owner._id),
                        params={'id': item.path_display}
=======
                    'folders': api_v2_url('nodes/{}/addons/dropbox/folders/'.format(self.owner._id),
                        params={'id': item['path']}
>>>>>>> 5f9aa8cb
                    )
                }
            }
            for item in metadata.entries
            if isinstance(item, FolderMetadata)
        ]

    def set_folder(self, folder, auth):
        self.folder = folder
        # Add log to node
        self.nodelogger.log(action='folder_selected', save=True)

    def deauthorize(self, auth=None, add_log=True):
        """Remove user authorization from this node and log the event."""
        folder = self.folder
        self.clear_settings()

        if add_log:
            extra = {'folder': folder}
            self.nodelogger.log(action='node_deauthorized', extra=extra, save=True)

        self.clear_auth()

    def serialize_waterbutler_credentials(self):
        if not self.has_auth:
            raise exceptions.AddonError('Addon is not authorized')
        return {'token': self.external_account.oauth_key}

    def serialize_waterbutler_settings(self):
        if not self.folder:
            raise exceptions.AddonError('Folder is not configured')
        return {'folder': self.folder}

    def create_waterbutler_log(self, auth, action, metadata):
        url = self.owner.web_url_for('addon_view_or_download_file',
            path=metadata['path'].strip('/'),
            provider='dropbox'
        )
        self.owner.add_log(
            'dropbox_{0}'.format(action),
            auth=auth,
            params={
                'project': self.owner.parent_id,
                'node': self.owner._id,
                'path': metadata['path'],
                'folder': self.folder,
                'urls': {
                    'view': url,
                    'download': url + '?action=download'
                },
            },
        )

    def __repr__(self):
        return u'<NodeSettings(node_id={self.owner._primary_key!r})>'.format(self=self)

    ##### Callback overrides #####
    def after_delete(self, node, user):
        self.deauthorize(Auth(user=user), add_log=True)
        self.save()

    def on_delete(self):
        self.deauthorize(add_log=False)
        self.save()<|MERGE_RESOLUTION|>--- conflicted
+++ resolved
@@ -219,13 +219,8 @@
                 'name': item.path_display.split('/')[-1],
                 'path': item.path_display,
                 'urls': {
-<<<<<<< HEAD
-                    'folders': api_v2_url('nodes/{}/addons/box/folders/'.format(self.owner._id),
-                        params={'id': item.path_display}
-=======
                     'folders': api_v2_url('nodes/{}/addons/dropbox/folders/'.format(self.owner._id),
                         params={'id': item['path']}
->>>>>>> 5f9aa8cb
                     )
                 }
             }
