--- conflicted
+++ resolved
@@ -190,19 +190,10 @@
                 list_folder = client.files_list_folder_continue(list_folder.cursor)
                 contents += [x for x in list_folder.entries]
         except ApiError as error:
-<<<<<<< HEAD
-            raise HTTPError(
-                http.BAD_REQUEST, data={
-                    'message_short': error.user_message_text,
-                    'message_long': error.user_message_text,
-                },
-            )
-=======
             raise HTTPError(http_status.HTTP_400_BAD_REQUEST, data={
                 'message_short': error.user_message_text,
                 'message_long': error.user_message_text,
             })
->>>>>>> 34ca37b7
         except DropboxException:
             raise HTTPError(http_status.HTTP_400_BAD_REQUEST)
 
