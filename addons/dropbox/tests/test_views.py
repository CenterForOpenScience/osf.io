--- conflicted
+++ resolved
@@ -192,17 +192,9 @@
 
     def test_restricted_config_contrib_no_addon(self):
         url = self.project.api_url_for('dropbox_set_config')
-<<<<<<< HEAD
-        res = self.app.put_json(
-            url, {'selected': {'path': 'foo'}},
-            auth=self.contrib.auth, expect_errors=True,
-        )
-        assert_equal(res.status_code, http.BAD_REQUEST)
-=======
         res = self.app.put_json(url, {'selected': {'path': 'foo'}},
             auth=self.contrib.auth, expect_errors=True)
         assert_equal(res.status_code, http_status.HTTP_400_BAD_REQUEST)
->>>>>>> 34ca37b7
 
     def test_restricted_config_contrib_not_owner(self):
         # Contributor has dropbox auth, but is not the node authorizer
@@ -210,14 +202,6 @@
         self.contrib.save()
 
         url = self.project.api_url_for('dropbox_set_config')
-<<<<<<< HEAD
-        res = self.app.put_json(
-            url, {'selected': {'path': 'foo'}},
-            auth=self.contrib.auth, expect_errors=True,
-        )
-        assert_equal(res.status_code, http.FORBIDDEN)
-=======
         res = self.app.put_json(url, {'selected': {'path': 'foo'}},
             auth=self.contrib.auth, expect_errors=True)
-        assert_equal(res.status_code, http_status.HTTP_403_FORBIDDEN)
->>>>>>> 34ca37b7
+        assert_equal(res.status_code, http_status.HTTP_403_FORBIDDEN)