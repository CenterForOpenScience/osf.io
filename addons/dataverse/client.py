--- conflicted
+++ resolved
@@ -62,31 +62,19 @@
 
 def publish_dataset(dataset):
     if dataset.get_state() == 'RELEASED':
-<<<<<<< HEAD
         raise HTTPError(
-            http.CONFLICT, data=dict(
+            http_status.HTTP_409_CONFLICT, data=dict(
                 message_short='Dataset conflict',
                 message_long='This version of the dataset has already been published.',
             ),
         )
     if not dataset.dataverse.is_published:
         raise HTTPError(
-            http.METHOD_NOT_ALLOWED, data=dict(
+            http_status.HTTP_405_METHOD_NOT_ALLOWED, data=dict(
                 message_short='Method not allowed',
                 message_long='A dataset cannot be published until its parent Dataverse is published.',
             ),
         )
-=======
-        raise HTTPError(http_status.HTTP_409_CONFLICT, data=dict(
-            message_short='Dataset conflict',
-            message_long='This version of the dataset has already been published.'
-        ))
-    if not dataset.dataverse.is_published:
-        raise HTTPError(http_status.HTTP_405_METHOD_NOT_ALLOWED, data=dict(
-            message_short='Method not allowed',
-            message_long='A dataset cannot be published until its parent Dataverse is published.'
-        ))
->>>>>>> 34ca37b7
 
     try:
         dataset.publish()
@@ -106,9 +94,8 @@
     dataset = dataverse.get_dataset_by_doi(doi, timeout=settings.REQUEST_TIMEOUT)
     try:
         if dataset and dataset.get_state() == 'DEACCESSIONED':
-<<<<<<< HEAD
             raise HTTPError(
-                http.GONE, data=dict(
+                http_status.HTTP_410_GONE, data=dict(
                     message_short='Dataset deaccessioned',
                     message_long='This dataset has been deaccessioned and can no longer be linked to the OSF.',
                 ),
@@ -116,25 +103,12 @@
         return dataset
     except UnicodeDecodeError:
         raise HTTPError(
-            http.NOT_ACCEPTABLE, data=dict(
+            http_status.HTTP_406_NOT_ACCEPTABLE, data=dict(
                 message_short='Not acceptable',
                 message_long='This dataset cannot be connected due to forbidden '
                              'characters in one or more of the file names.',
             ),
         )
-=======
-            raise HTTPError(http_status.HTTP_410_GONE, data=dict(
-                message_short='Dataset deaccessioned',
-                message_long='This dataset has been deaccessioned and can no longer be linked to the OSF.'
-            ))
-        return dataset
-    except UnicodeDecodeError:
-        raise HTTPError(http_status.HTTP_406_NOT_ACCEPTABLE, data=dict(
-            message_short='Not acceptable',
-            message_long='This dataset cannot be connected due to forbidden '
-                         'characters in one or more of the file names.'
-        ))
->>>>>>> 34ca37b7
 
 
 def get_dataverses(connection):
