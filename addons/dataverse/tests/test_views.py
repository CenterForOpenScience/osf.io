--- conflicted
+++ resolved
@@ -96,21 +96,11 @@
         mock_connection.return_value = self.connection
 
         url = self.project.api_url_for('{0}_set_config'.format(self.ADDON_SHORT_NAME))
-<<<<<<< HEAD
-        res = self.app.post_json(
-            url, {
-                'dataverse': {'alias': 'ALIAS3'},
-                'dataset': {'doi': 'doi:12.3456/DVN/00003'},
-            }, auth=self.user.auth,
-        )
-        assert_equal(res.status_code, http.OK)
-=======
         res = self.app.post_json(url, {
             'dataverse': {'alias': 'ALIAS3'},
             'dataset': {'doi': 'doi:12.3456/DVN/00003'},
         }, auth=self.user.auth)
         assert_equal(res.status_code, http_status.HTTP_200_OK)
->>>>>>> 34ca37b7
         self.project.reload()
         assert_equal(
             self.project.logs.latest().action,
@@ -331,14 +321,6 @@
             'dataverse': {'alias': 'ALIAS1'},
             'dataset': {'doi': 'doi:12.3456/DVN/00002'},
         }
-<<<<<<< HEAD
-        res = self.app.post_json(
-            url, params, auth=self.contrib.auth,
-            expect_errors=True,
-        )
-        assert_equal(res.status_code, http.FORBIDDEN)
-=======
         res = self.app.post_json(url, params, auth=self.contrib.auth,
                                  expect_errors=True)
-        assert_equal(res.status_code, http_status.HTTP_403_FORBIDDEN)
->>>>>>> 34ca37b7
+        assert_equal(res.status_code, http_status.HTTP_403_FORBIDDEN)