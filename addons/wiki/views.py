# -*- coding: utf-8 -*-

from rest_framework import status as http_status
import logging

from flask import request
from django.db.models.expressions import F

from framework.exceptions import HTTPError
from framework.auth.utils import privacy_info_handle
from framework.auth.decorators import must_be_logged_in
from framework.flask import redirect

from addons.wiki.utils import to_mongo_key
from addons.wiki import settings
from addons.wiki import utils as wiki_utils
from addons.wiki.models import WikiPage, WikiVersion
from osf import features
from website.profile.utils import get_profile_image_url
from website.project.views.node import _view_project
from website.project.model import has_anonymous_link
from website.ember_osf_web.decorators import ember_flag_is_active
from website.project.decorators import (
    must_be_contributor_or_public,
    must_have_addon, must_not_be_registration,
    must_be_valid_project,
    must_have_permission,
    must_have_write_permission_or_public_wiki,
    must_not_be_retracted_registration,
)

from osf.exceptions import ValidationError, NodeStateError
from osf.utils.permissions import ADMIN, WRITE
from .exceptions import (
    NameEmptyError,
    NameInvalidError,
    NameMaximumLengthError,
    PageCannotRenameError,
    PageConflictError,
    PageNotFoundError,
    InvalidVersionError,
)

logger = logging.getLogger(__name__)


<<<<<<< HEAD
WIKI_NAME_EMPTY_ERROR = HTTPError(
    http.BAD_REQUEST, data=dict(
        message_short='Invalid request',
        message_long='The wiki page name cannot be empty.',
    ),
)
WIKI_NAME_MAXIMUM_LENGTH_ERROR = HTTPError(
    http.BAD_REQUEST, data=dict(
        message_short='Invalid request',
        message_long='The wiki page name cannot be more than 100 characters.',
    ),
)
WIKI_PAGE_CANNOT_RENAME_ERROR = HTTPError(
    http.BAD_REQUEST, data=dict(
        message_short='Invalid request',
        message_long='The wiki page cannot be renamed.',
    ),
)
WIKI_PAGE_CONFLICT_ERROR = HTTPError(
    http.CONFLICT, data=dict(
        message_short='Page conflict',
        message_long='A wiki page with that name already exists.',
    ),
)
WIKI_PAGE_NOT_FOUND_ERROR = HTTPError(
    http.NOT_FOUND, data=dict(
        message_short='Not found',
        message_long='A wiki page could not be found.',
    ),
)
WIKI_INVALID_VERSION_ERROR = HTTPError(
    http.BAD_REQUEST, data=dict(
        message_short='Invalid request',
        message_long='The requested version of this wiki page does not exist.',
    ),
)
=======
WIKI_NAME_EMPTY_ERROR = HTTPError(http_status.HTTP_400_BAD_REQUEST, data=dict(
    message_short='Invalid request',
    message_long='The wiki page name cannot be empty.'
))
WIKI_NAME_MAXIMUM_LENGTH_ERROR = HTTPError(http_status.HTTP_400_BAD_REQUEST, data=dict(
    message_short='Invalid request',
    message_long='The wiki page name cannot be more than 100 characters.'
))
WIKI_PAGE_CANNOT_RENAME_ERROR = HTTPError(http_status.HTTP_400_BAD_REQUEST, data=dict(
    message_short='Invalid request',
    message_long='The wiki page cannot be renamed.'
))
WIKI_PAGE_CONFLICT_ERROR = HTTPError(http_status.HTTP_409_CONFLICT, data=dict(
    message_short='Page conflict',
    message_long='A wiki page with that name already exists.'
))
WIKI_PAGE_NOT_FOUND_ERROR = HTTPError(http_status.HTTP_404_NOT_FOUND, data=dict(
    message_short='Not found',
    message_long='A wiki page could not be found.'
))
WIKI_INVALID_VERSION_ERROR = HTTPError(http_status.HTTP_400_BAD_REQUEST, data=dict(
    message_short='Invalid request',
    message_long='The requested version of this wiki page does not exist.'
))
>>>>>>> 34ca37b7


def _get_wiki_versions(node, name, anonymous=False):
    # Skip if wiki_page doesn't exist; happens on new projects before
    # default "home" page is created
    wiki_page = WikiPage.objects.get_for_node(node, name)
    if wiki_page:
        versions = wiki_page.get_versions()
    else:
        return []

    return [
        {
            'version': version.identifier,
            'user_fullname': privacy_info_handle(version.user.fullname, anonymous, name=True),
            'date': '{} UTC'.format(version.created.replace(microsecond=0).isoformat().replace('T', ' ')),
        }
        for version in versions
    ]

def _get_wiki_pages_latest(node):
    return [
        {
            'name': page.wiki_page.page_name,
            'url': node.web_url_for('project_wiki_view', wname=page.wiki_page.page_name, _guid=True),
            'wiki_id': page.wiki_page._primary_key,
            'wiki_content': _wiki_page_content(page.wiki_page.page_name, node=node),
        }
        for page in WikiPage.objects.get_wiki_pages_latest(node).order_by(F('name'))
    ]

def _get_wiki_api_urls(node, name, additional_urls=None):
    urls = {
        'base': node.api_url_for('project_wiki_home'),
        'delete': node.api_url_for('project_wiki_delete', wname=name),
        'rename': node.api_url_for('project_wiki_rename', wname=name),
        'content': node.api_url_for('wiki_page_content', wname=name),
        'settings': node.api_url_for('edit_wiki_settings'),
        'grid': node.api_url_for('project_wiki_grid_data', wname=name),
    }
    if additional_urls:
        urls.update(additional_urls)
    return urls


def _get_wiki_web_urls(node, key, version=1, additional_urls=None):
    urls = {
        'base': node.web_url_for('project_wiki_home', _guid=True),
        'edit': node.web_url_for('project_wiki_view', wname=key, _guid=True),
        'home': node.web_url_for('project_wiki_home', _guid=True),
        'page': node.web_url_for('project_wiki_view', wname=key, _guid=True),
    }
    if additional_urls:
        urls.update(additional_urls)
    return urls


@must_be_valid_project
@must_have_write_permission_or_public_wiki
@must_have_addon('wiki', 'node')
def wiki_page_draft(wname, **kwargs):
    node = kwargs['node'] or kwargs['project']
    wiki_version = WikiVersion.objects.get_for_node(node, wname)

    return {
        'wiki_content': wiki_version.content if wiki_version else None,
        'wiki_draft': (wiki_version.get_draft(node) if wiki_version
                       else wiki_utils.get_sharejs_content(node, wname)),
    }

def _wiki_page_content(wname, wver=None, **kwargs):
    node = kwargs['node'] or kwargs['project']
    wiki_version = WikiVersion.objects.get_for_node(node, wname, wver)
    return {
        'wiki_content': wiki_version.content if wiki_version else '',
        'rendered_before_update': wiki_version.rendered_before_update if wiki_version else False,
    }

@must_be_valid_project
@must_be_contributor_or_public
@must_have_addon('wiki', 'node')
def wiki_page_content(wname, wver=None, **kwargs):
    return _wiki_page_content(wname, wver=wver, **kwargs)

@must_be_valid_project  # injects project
@must_have_permission(WRITE)  # injects user, project
@must_not_be_registration
@must_have_addon('wiki', 'node')
def project_wiki_delete(auth, wname, **kwargs):
    node = kwargs['node'] or kwargs['project']
    wiki_name = wname.strip()
    wiki_page = WikiPage.objects.get_for_node(node, wiki_name)
    sharejs_uuid = wiki_utils.get_sharejs_uuid(node, wiki_name)

    if not wiki_page:
        raise HTTPError(http_status.HTTP_404_NOT_FOUND)

    wiki_page.delete(auth)
    wiki_utils.broadcast_to_sharejs('delete', sharejs_uuid, node)
    return {}


@must_be_valid_project  # returns project
@must_be_contributor_or_public
@must_have_addon('wiki', 'node')
@must_not_be_retracted_registration
def project_wiki_view(auth, wname, path=None, **kwargs):
    node = kwargs['node'] or kwargs['project']
    anonymous = has_anonymous_link(node, auth)
    wiki_name = (wname or '').strip()
    wiki_key = to_mongo_key(wiki_name)
    wiki_page = WikiPage.objects.get_for_node(node, wiki_name)
    wiki_version = WikiVersion.objects.get_for_node(node, wiki_name)
    wiki_settings = node.get_addon('wiki')
    can_edit = (
        auth.logged_in and not
        node.is_registration and (
            node.has_permission(auth.user, WRITE) or
            wiki_settings.is_publicly_editable
        )
    )
    versions = _get_wiki_versions(node, wiki_name, anonymous=anonymous)

    # Determine panels used in view
    panels = {'view', 'edit', 'compare', 'menu'}
    if request.args and set(request.args).intersection(panels):
        panels_used = [panel for panel in request.args if panel in panels]
        num_columns = len(set(panels_used).intersection({'view', 'edit', 'compare'}))
        if num_columns == 0:
            panels_used.append('view')
            num_columns = 1
    else:
        panels_used = ['view', 'menu']
        num_columns = 1

    try:
        view = wiki_utils.format_wiki_version(
            version=request.args.get('view'),
            num_versions=len(versions),
            allow_preview=True,
        )
        compare = wiki_utils.format_wiki_version(
            version=request.args.get('compare'),
            num_versions=len(versions),
            allow_preview=False,
        )
    except InvalidVersionError:
        raise WIKI_INVALID_VERSION_ERROR

    # ensure home is always lower case since it cannot be renamed
    if wiki_name.lower() == 'home':
        wiki_name = 'home'

    if wiki_version:
        version = wiki_version.identifier
        is_current = wiki_version.is_current
        content = wiki_version.html(node)
        rendered_before_update = wiki_version.rendered_before_update
    else:
        version = 'NA'
        is_current = False
        content = ''
        rendered_before_update = False

    if can_edit:
        if wiki_key not in node.wiki_private_uuids:
            wiki_utils.generate_private_uuid(node, wiki_name)
        sharejs_uuid = wiki_utils.get_sharejs_uuid(node, wiki_name)
    else:
        if not wiki_page and wiki_key != 'home':
            raise WIKI_PAGE_NOT_FOUND_ERROR
        if 'edit' in request.args:
            if wiki_settings.is_publicly_editable:
                raise HTTPError(http_status.HTTP_401_UNAUTHORIZED)
            if node.can_view(auth):
                return redirect(node.web_url_for('project_wiki_view', wname=wname, _guid=True))
            raise HTTPError(http_status.HTTP_403_FORBIDDEN)
        sharejs_uuid = None

    # Opens 'edit' panel when home wiki is empty
    if not content and can_edit and wiki_name == 'home':
        panels_used.append('edit')

    # Default versions for view and compare
    version_settings = {
        'view': view or ('preview' if 'edit' in panels_used else 'current'),
        'compare': compare or 'previous',
    }

    ret = {
        'wiki_id': wiki_page._primary_key if wiki_page else None,
        'wiki_name': wiki_page.page_name if wiki_page else wiki_name,
        'wiki_content': content,
        'rendered_before_update': rendered_before_update,
        'page': wiki_page,
        'version': version,
        'versions': versions,
        'sharejs_uuid': sharejs_uuid or '',
        'sharejs_url': settings.SHAREJS_URL,
        'is_current': is_current,
        'version_settings': version_settings,
        'pages_current': _get_wiki_pages_latest(node),
        'category': node.category,
        'panels_used': panels_used,
        'num_columns': num_columns,
        'urls': {
            'api': _get_wiki_api_urls(
                node, wiki_name, {
                    'content': node.api_url_for('wiki_page_content', wname=wiki_name),
                    'draft': node.api_url_for('wiki_page_draft', wname=wiki_name),
                },
            ),
            'web': _get_wiki_web_urls(node, wiki_name),
            'profile_image': get_profile_image_url(auth.user, 25),
        },
    }
    ret.update(_view_project(node, auth, primary=True))
    ret['user']['can_edit_wiki_body'] = can_edit
    return ret


@must_be_valid_project  # injects node or project
@must_have_write_permission_or_public_wiki  # injects user
@must_not_be_registration
@must_have_addon('wiki', 'node')
def project_wiki_edit_post(auth, wname, **kwargs):
    node = kwargs['node'] or kwargs['project']
    wiki_name = wname.strip()
    wiki_version = WikiVersion.objects.get_for_node(node, wiki_name)
    redirect_url = node.web_url_for('project_wiki_view', wname=wiki_name, _guid=True)
    form_wiki_content = request.form['content']

    # ensure home is always lower case since it cannot be renamed
    if wiki_name.lower() == 'home':
        wiki_name = 'home'

    if wiki_version:
        # Only update wiki if content has changed
        if form_wiki_content != wiki_version.content:
            wiki_version.wiki_page.update(auth.user, form_wiki_content)
            ret = {'status': 'success'}
        else:
            ret = {'status': 'unmodified'}
    else:
        # Create a wiki
        WikiPage.objects.create_for_node(node, wiki_name, form_wiki_content, auth)
        ret = {'status': 'success'}
    return ret, http_status.HTTP_302_FOUND, None, redirect_url

@must_be_valid_project  # injects node or project
@must_have_permission(ADMIN)
@must_not_be_registration
@must_have_addon('wiki', 'node')
def edit_wiki_settings(node, auth, **kwargs):
    wiki_settings = node.get_addon('wiki')
    permissions = request.get_json().get('permission', None)

    if not wiki_settings:
<<<<<<< HEAD
        raise HTTPError(
            http.BAD_REQUEST, data=dict(
                message_short='Invalid request',
                message_long='Cannot change wiki settings without a wiki',
            ),
        )
=======
        raise HTTPError(http_status.HTTP_400_BAD_REQUEST, data=dict(
            message_short='Invalid request',
            message_long='Cannot change wiki settings without a wiki'
        ))
>>>>>>> 34ca37b7

    if permissions == 'public':
        permissions = True
    elif permissions == 'private':
        permissions = False
    else:
<<<<<<< HEAD
        raise HTTPError(
            http.BAD_REQUEST, data=dict(
                message_short='Invalid request',
                message_long='Permissions flag used is incorrect.',
            ),
        )
=======
        raise HTTPError(http_status.HTTP_400_BAD_REQUEST, data=dict(
            message_short='Invalid request',
            message_long='Permissions flag used is incorrect.'
        ))
>>>>>>> 34ca37b7

    try:
        wiki_settings.set_editing(permissions, auth, log=True)
    except NodeStateError as e:
<<<<<<< HEAD
        raise HTTPError(
            http.BAD_REQUEST, data=dict(
                message_short="Can't change privacy",
                message_long=str(e),
            ),
        )
=======
        raise HTTPError(http_status.HTTP_400_BAD_REQUEST, data=dict(
            message_short="Can't change privacy",
            message_long=str(e)
        ))
>>>>>>> 34ca37b7

    return {
        'status': 'success',
        'permissions': permissions,
    }

@must_be_logged_in
@must_be_valid_project
def get_node_wiki_permissions(node, auth, **kwargs):
    return wiki_utils.serialize_wiki_settings(auth.user, [node])

@must_be_valid_project
@must_have_addon('wiki', 'node')
@ember_flag_is_active(features.EMBER_PROJECT_WIKI)
def project_wiki_home(**kwargs):
    node = kwargs['node'] or kwargs['project']
    return redirect(node.web_url_for('project_wiki_view', wname='home', _guid=True))


@must_be_valid_project  # injects project
@must_be_contributor_or_public
@must_have_addon('wiki', 'node')
def project_wiki_id_page(auth, wid, **kwargs):
    node = kwargs['node'] or kwargs['project']
    wiki = WikiPage.objects.get_for_node(node, id=wid)
    if wiki:
        return redirect(node.web_url_for('project_wiki_view', wname=wiki.page_name, _guid=True))
    else:
        raise WIKI_PAGE_NOT_FOUND_ERROR


@must_be_valid_project
@must_have_write_permission_or_public_wiki
@must_not_be_registration
@must_have_addon('wiki', 'node')
def project_wiki_edit(wname, **kwargs):
    node = kwargs['node'] or kwargs['project']
    return redirect(node.web_url_for('project_wiki_view', wname=wname, _guid=True) + '?edit&view&menu')


@must_be_valid_project
@must_be_contributor_or_public
@must_have_addon('wiki', 'node')
def project_wiki_compare(wname, wver, **kwargs):
    node = kwargs['node'] or kwargs['project']
    return redirect(node.web_url_for('project_wiki_view', wname=wname, _guid=True) + '?view&compare={0}&menu'.format(wver))


@must_not_be_registration
@must_have_permission(WRITE)
@must_have_addon('wiki', 'node')
def project_wiki_rename(auth, wname, **kwargs):
    """View that handles user the X-editable input for wiki page renaming.

    :param wname: The target wiki page name.
    :param-json value: The new wiki page name.
    """
    node = kwargs['node'] or kwargs['project']
    wiki_name = wname.strip()
    new_wiki_name = request.get_json().get('value', None)
    wiki_page = WikiPage.objects.get_for_node(node, wiki_name)

    if not wiki_page:
        raise WIKI_PAGE_NOT_FOUND_ERROR

    try:
        wiki_page.rename(new_wiki_name, auth)
    except NameEmptyError:
        raise WIKI_NAME_EMPTY_ERROR
    except NameInvalidError as error:
<<<<<<< HEAD
        raise HTTPError(
            http.BAD_REQUEST, data=dict(
                message_short='Invalid name',
                message_long=error.args[0],
            ),
        )
=======
        raise HTTPError(http_status.HTTP_400_BAD_REQUEST, data=dict(
            message_short='Invalid name',
            message_long=error.args[0]
        ))
>>>>>>> 34ca37b7
    except NameMaximumLengthError:
        raise WIKI_NAME_MAXIMUM_LENGTH_ERROR
    except PageCannotRenameError:
        raise WIKI_PAGE_CANNOT_RENAME_ERROR
    except PageConflictError:
        raise WIKI_PAGE_CONFLICT_ERROR
    except PageNotFoundError:
        raise WIKI_PAGE_NOT_FOUND_ERROR
    except ValidationError as err:
<<<<<<< HEAD
        raise HTTPError(
            http.BAD_REQUEST, data=dict(
                message_short='Invalid request',
                message_long=err.messages[0],
            ),
        )
=======
        raise HTTPError(http_status.HTTP_400_BAD_REQUEST, data=dict(
            message_short='Invalid request',
            message_long=err.messages[0]
        ))
>>>>>>> 34ca37b7
    else:
        sharejs_uuid = wiki_utils.get_sharejs_uuid(node, new_wiki_name)
        wiki_utils.broadcast_to_sharejs('redirect', sharejs_uuid, node, new_wiki_name)


@must_be_valid_project  # returns project
@must_have_permission(WRITE)  # returns user, project
@must_not_be_registration
@must_have_addon('wiki', 'node')
def project_wiki_validate_name(wname, auth, node, **kwargs):
    wiki_name = wname.strip()
    wiki = WikiPage.objects.get_for_node(node, wiki_name)

    if wiki or wiki_name.lower() == 'home':
<<<<<<< HEAD
        raise HTTPError(
            http.CONFLICT, data=dict(
                message_short='Wiki page name conflict.',
                message_long='A wiki page with that name already exists.',
            ),
        )
=======
        raise HTTPError(http_status.HTTP_409_CONFLICT, data=dict(
            message_short='Wiki page name conflict.',
            message_long='A wiki page with that name already exists.'
        ))
>>>>>>> 34ca37b7
    else:
        WikiPage.objects.create_for_node(node, wiki_name, '', auth)
    return {'message': wiki_name}

@must_be_valid_project
@must_be_contributor_or_public
def project_wiki_grid_data(auth, node, **kwargs):
    pages = []
    project_wiki_pages = {
        'title': 'Project Wiki Pages',
        'kind': 'folder',
        'type': 'heading',
        'children': format_project_wiki_pages(node, auth),
    }
    pages.append(project_wiki_pages)

    component_wiki_pages = {
        'title': 'Component Wiki Pages',
        'kind': 'folder',
        'type': 'heading',
        'children': format_component_wiki_pages(node, auth),
    }
    if len(component_wiki_pages['children']) > 0:
        pages.append(component_wiki_pages)

    return pages


def format_home_wiki_page(node):
    home_wiki = WikiPage.objects.get_for_node(node, 'home')
    home_wiki_page = {
        'page': {
            'url': node.web_url_for('project_wiki_home'),
            'name': 'Home',
            'id': 'None',
        },
    }
    if home_wiki:
        home_wiki_page = {
            'page': {
                'url': node.web_url_for('project_wiki_view', wname='home', _guid=True),
                'name': 'Home',
                'id': home_wiki._primary_key,
            },
        }
    return home_wiki_page


def format_project_wiki_pages(node, auth):
    pages = []
    can_edit = node.has_permission(auth.user, WRITE) and not node.is_registration
    project_wiki_pages = _get_wiki_pages_latest(node)
    home_wiki_page = format_home_wiki_page(node)
    pages.append(home_wiki_page)
    for wiki_page in project_wiki_pages:
        if wiki_page['name'] != 'home':
            has_content = bool(wiki_page['wiki_content'].get('wiki_content'))
            page = {
                'page': {
                    'url': wiki_page['url'],
                    'name': wiki_page['name'],
                    'id': wiki_page['wiki_id'],
                },
            }
            if can_edit or has_content:
                pages.append(page)
    return pages


def format_component_wiki_pages(node, auth):
    pages = []
    for node in node.get_nodes(is_deleted=False):
        if any([
            not node.can_view(auth),
            not node.has_addon('wiki'),
        ]):
            continue
        else:
            serialized = serialize_component_wiki(node, auth)
            if serialized:
                pages.append(serialized)
    return pages


def serialize_component_wiki(node, auth):
    children = []
    url = node.web_url_for('project_wiki_view', wname='home', _guid=True)
    home_has_content = bool(_wiki_page_content('home', node=node).get('wiki_content'))
    component_home_wiki = {
        'page': {
            'url': url,
            'name': 'Home',
            # Handle pointers
            'id': node._id,
        },
    }

    can_edit = node.has_permission(auth.user, WRITE) and not node.is_registration
    if can_edit or home_has_content:
        children.append(component_home_wiki)

    for page in _get_wiki_pages_latest(node):
        if page['name'] != 'home':
            has_content = bool(page['wiki_content'].get('wiki_content'))
            component_page = {
                'page': {
                    'url': page['url'],
                    'name': page['name'],
                    'id': page['wiki_id'],
                },
            }
            if can_edit or has_content:
                children.append(component_page)

    if len(children) > 0:
        component = {
            'page': {
                'name': node.title,
                'url': url,
            },
            'kind': 'component',
            'category': node.category,
            'pointer': not node.primary,
            'children': children,
        }
        return component
    return None<|MERGE_RESOLUTION|>--- conflicted
+++ resolved
@@ -44,44 +44,6 @@
 logger = logging.getLogger(__name__)
 
 
-<<<<<<< HEAD
-WIKI_NAME_EMPTY_ERROR = HTTPError(
-    http.BAD_REQUEST, data=dict(
-        message_short='Invalid request',
-        message_long='The wiki page name cannot be empty.',
-    ),
-)
-WIKI_NAME_MAXIMUM_LENGTH_ERROR = HTTPError(
-    http.BAD_REQUEST, data=dict(
-        message_short='Invalid request',
-        message_long='The wiki page name cannot be more than 100 characters.',
-    ),
-)
-WIKI_PAGE_CANNOT_RENAME_ERROR = HTTPError(
-    http.BAD_REQUEST, data=dict(
-        message_short='Invalid request',
-        message_long='The wiki page cannot be renamed.',
-    ),
-)
-WIKI_PAGE_CONFLICT_ERROR = HTTPError(
-    http.CONFLICT, data=dict(
-        message_short='Page conflict',
-        message_long='A wiki page with that name already exists.',
-    ),
-)
-WIKI_PAGE_NOT_FOUND_ERROR = HTTPError(
-    http.NOT_FOUND, data=dict(
-        message_short='Not found',
-        message_long='A wiki page could not be found.',
-    ),
-)
-WIKI_INVALID_VERSION_ERROR = HTTPError(
-    http.BAD_REQUEST, data=dict(
-        message_short='Invalid request',
-        message_long='The requested version of this wiki page does not exist.',
-    ),
-)
-=======
 WIKI_NAME_EMPTY_ERROR = HTTPError(http_status.HTTP_400_BAD_REQUEST, data=dict(
     message_short='Invalid request',
     message_long='The wiki page name cannot be empty.'
@@ -106,7 +68,6 @@
     message_short='Invalid request',
     message_long='The requested version of this wiki page does not exist.'
 ))
->>>>>>> 34ca37b7
 
 
 def _get_wiki_versions(node, name, anonymous=False):
@@ -365,55 +326,28 @@
     permissions = request.get_json().get('permission', None)
 
     if not wiki_settings:
-<<<<<<< HEAD
-        raise HTTPError(
-            http.BAD_REQUEST, data=dict(
-                message_short='Invalid request',
-                message_long='Cannot change wiki settings without a wiki',
-            ),
-        )
-=======
         raise HTTPError(http_status.HTTP_400_BAD_REQUEST, data=dict(
             message_short='Invalid request',
             message_long='Cannot change wiki settings without a wiki'
         ))
->>>>>>> 34ca37b7
 
     if permissions == 'public':
         permissions = True
     elif permissions == 'private':
         permissions = False
     else:
-<<<<<<< HEAD
-        raise HTTPError(
-            http.BAD_REQUEST, data=dict(
-                message_short='Invalid request',
-                message_long='Permissions flag used is incorrect.',
-            ),
-        )
-=======
         raise HTTPError(http_status.HTTP_400_BAD_REQUEST, data=dict(
             message_short='Invalid request',
             message_long='Permissions flag used is incorrect.'
         ))
->>>>>>> 34ca37b7
 
     try:
         wiki_settings.set_editing(permissions, auth, log=True)
     except NodeStateError as e:
-<<<<<<< HEAD
-        raise HTTPError(
-            http.BAD_REQUEST, data=dict(
-                message_short="Can't change privacy",
-                message_long=str(e),
-            ),
-        )
-=======
         raise HTTPError(http_status.HTTP_400_BAD_REQUEST, data=dict(
             message_short="Can't change privacy",
             message_long=str(e)
         ))
->>>>>>> 34ca37b7
 
     return {
         'status': 'success',
@@ -484,19 +418,10 @@
     except NameEmptyError:
         raise WIKI_NAME_EMPTY_ERROR
     except NameInvalidError as error:
-<<<<<<< HEAD
-        raise HTTPError(
-            http.BAD_REQUEST, data=dict(
-                message_short='Invalid name',
-                message_long=error.args[0],
-            ),
-        )
-=======
         raise HTTPError(http_status.HTTP_400_BAD_REQUEST, data=dict(
             message_short='Invalid name',
             message_long=error.args[0]
         ))
->>>>>>> 34ca37b7
     except NameMaximumLengthError:
         raise WIKI_NAME_MAXIMUM_LENGTH_ERROR
     except PageCannotRenameError:
@@ -506,19 +431,10 @@
     except PageNotFoundError:
         raise WIKI_PAGE_NOT_FOUND_ERROR
     except ValidationError as err:
-<<<<<<< HEAD
-        raise HTTPError(
-            http.BAD_REQUEST, data=dict(
-                message_short='Invalid request',
-                message_long=err.messages[0],
-            ),
-        )
-=======
         raise HTTPError(http_status.HTTP_400_BAD_REQUEST, data=dict(
             message_short='Invalid request',
             message_long=err.messages[0]
         ))
->>>>>>> 34ca37b7
     else:
         sharejs_uuid = wiki_utils.get_sharejs_uuid(node, new_wiki_name)
         wiki_utils.broadcast_to_sharejs('redirect', sharejs_uuid, node, new_wiki_name)
@@ -533,19 +449,10 @@
     wiki = WikiPage.objects.get_for_node(node, wiki_name)
 
     if wiki or wiki_name.lower() == 'home':
-<<<<<<< HEAD
-        raise HTTPError(
-            http.CONFLICT, data=dict(
-                message_short='Wiki page name conflict.',
-                message_long='A wiki page with that name already exists.',
-            ),
-        )
-=======
         raise HTTPError(http_status.HTTP_409_CONFLICT, data=dict(
             message_short='Wiki page name conflict.',
             message_long='A wiki page with that name already exists.'
         ))
->>>>>>> 34ca37b7
     else:
         WikiPage.objects.create_for_node(node, wiki_name, '', auth)
     return {'message': wiki_name}
