--- conflicted
+++ resolved
@@ -1239,14 +1239,7 @@
 
     def test_serialize_wiki_settings(self):
         node = NodeFactory(parent=self.project, creator=self.user, is_public=True)
-        node.get_addon('wiki').set_editing(
-<<<<<<< HEAD
-            permissions=True, auth=self.consolidate_auth, log=True,
-        )
-        node.add_pointer(self.project, Auth(self.user))
-=======
-            permissions=True, auth=self.consolidate_auth, log=True)
->>>>>>> 064c48b4
+        node.get_addon('wiki').set_editing(permissions=True, auth=self.consolidate_auth, log=True)
         node.save()
         data = serialize_wiki_settings(self.user, [node])
         expected = [{
