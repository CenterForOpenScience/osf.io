import mock
import pytest

from nose.tools import assert_equal

from addons.forward.tests.utils import ForwardAddonTestCase
from tests.base import OsfTestCase
from website import settings

pytestmark = pytest.mark.django_db

class TestForward(ForwardAddonTestCase, OsfTestCase):

    def setUp(self):
        super(TestForward, self).setUp()
        self.app.authenticate(*self.user.auth)

    def test_change_url_log_added(self):
        log_count = self.project.logs.count()
        self.app.put_json(
            self.project.api_url_for('forward_config_put'),
            dict(
                url='http://how.to.bas/ic',
            ),
        )
        self.project.reload()
        assert_equal(
            self.project.logs.count(),
            log_count + 1,
        )

    def test_change_timeout_log_not_added(self):
        log_count = self.project.logs.count()
        self.app.put_json(
            self.project.api_url_for('forward_config_put'),
            dict(
                url=self.node_settings.url,
            ),
        )
        self.project.reload()
        assert_equal(
            self.project.logs.count(),
<<<<<<< HEAD
            log_count,
        )
=======
            log_count
        )

    @mock.patch.object(settings, 'SPAM_CHECK_ENABLED', True)
    @mock.patch('osf.models.node.Node.do_check_spam')
    def test_change_url_check_spam(self, mock_check_spam):
        self.project.is_public = True
        self.project.save()
        self.app.put_json(self.project.api_url_for('forward_config_put'), {'url': 'http://possiblyspam.com'})

        assert mock_check_spam.called
        data, _ = mock_check_spam.call_args
        author, author_email, content, request_headers = data

        assert author == self.user.fullname
        assert author_email == self.user.username
        assert content == 'http://possiblyspam.com'
>>>>>>> 34ca37b7
<|MERGE_RESOLUTION|>--- conflicted
+++ resolved
@@ -40,11 +40,7 @@
         self.project.reload()
         assert_equal(
             self.project.logs.count(),
-<<<<<<< HEAD
             log_count,
-        )
-=======
-            log_count
         )
 
     @mock.patch.object(settings, 'SPAM_CHECK_ENABLED', True)
@@ -61,4 +57,3 @@
         assert author == self.user.fullname
         assert author_email == self.user.username
         assert content == 'http://possiblyspam.com'
->>>>>>> 34ca37b7
