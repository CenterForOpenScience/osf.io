from future.moves.urllib.parse import urlencode

import github3
import cachecontrol
from requests.adapters import HTTPAdapter
from requests.exceptions import ConnectionError

from addons.github import settings as github_settings
from addons.github.exceptions import NotFoundError


# Initialize caches
https_cache = cachecontrol.CacheControlAdapter()
default_adapter = HTTPAdapter()


class GitHubClient(object):

    def __init__(self, external_account=None, access_token=None):

        self.access_token = getattr(external_account, 'oauth_key', None) or access_token
        if self.access_token:
            self.gh3 = github3.login(token=self.access_token)
            self.gh3.set_client_id(
                github_settings.CLIENT_ID, github_settings.CLIENT_SECRET
            )
        else:
            self.gh3 = github3.GitHub()

        # Caching libary
        if github_settings.CACHE:
            self.gh3._session.mount('https://api.github.com/user', default_adapter)
            self.gh3._session.mount('https://', https_cache)

    def user(self, user=None):
        """Fetch a user or the authenticated user.

        :param user: Optional GitHub user name; will fetch authenticated
            user if omitted
        :return dict: GitHub API response
        """
        if user is None:
            return self.gh3.me()
        return self.gh3.user(user)

    def repo(self, user, repo):
        """Get a single Github repo's info.

        :param str user: GitHub user name
        :param str repo: GitHub repo name
        :return: Dict of repo information
            See http://developer.github.com/v3/repos/#get
        """
        try:
            rv = self.gh3.repository(user, repo)
        except ConnectionError:
            raise NotFoundError

        if rv:
            return rv
        raise NotFoundError

    def repos(self):
        repos = self.gh3.repositories(type='all', sort='pushed')
        return [repo for repo in repos if repo.permissions['push']]

    def create_repo(self, repo, **kwargs):
        return self.gh3.create_repository(repo, **kwargs)

    def branches(self, user, repo, branch=None):
        """List a repo's branches or get a single branch (in a list).

        :param str user: GitHub user name
        :param str repo: GitHub repo name
        :param str branch: Branch name if getting a single branch
        :return: List of branch dicts
            http://developer.github.com/v3/repos/#list-branches
        """
        if branch:
            return [self.repo(user, repo).branch(branch)]
        return self.repo(user, repo).branches() or []

    # TODO: Test
    def starball(self, user, repo, archive='tar', ref='master'):
        """Get link for archive download.

        :param str user: GitHub user name
        :param str repo: GitHub repo name
        :param str archive: Archive format [tar|zip]
        :param str ref: Git reference
        :returns: tuple: Tuple of headers and file location
        """

        # github3 archive method writes file to disk
        repository = self.repo(user, repo)
        url = repository._build_url(archive + 'ball', ref, base_url=repository._api)
        resp = repository._get(url, allow_redirects=True, stream=True)

        return resp.headers, resp.content

    #########
    # Hooks #
    #########

    def hooks(self, user, repo):
        """List webhooks

        :param str user: GitHub user name
        :param str repo: GitHub repo name
        :return list: List of commit dicts from GitHub; see
            http://developer.github.com/v3/repos/hooks/#json-http
        """
        return self.repo(user, repo).hooks()

    def add_hook(self, user, repo, name, config, events=None, active=True):
        """Create a webhook.

        :param str user: GitHub user name
        :param str repo: GitHub repo name
        :return dict: Hook info from GitHub: see see
            http://developer.github.com/v3/repos/hooks/#json-http
        """
        try:
            hook = self.repo(user, repo).create_hook(name, config, events, active)
        except github3.GitHubError:
            # TODO Handle this case - if '20 hooks' in e.errors[0].get('message'):
            return None
        else:
            return hook

    def delete_hook(self, user, repo, _id):
        """Delete a webhook.

        :param str user: GitHub user name
        :param str repo: GitHub repo name
        :return bool: True if successful, False otherwise
        :raises: NotFoundError if repo or hook cannot be located
        """
        repo = self.repo(user, repo)
        hook = repo.hook(_id)
        if hook is None:
            raise NotFoundError
        return repo.hook(_id).delete()

    ########
    # Auth #
    ########

    def revoke_token(self):
        if self.access_token:
            return self.gh3.revoke_authorization(self.access_token)

    def check_authorization(self):
        """Check an authorization created by a registered application.

        OAuth applications can use this method to check token validity
        without hitting normal rate limits because of failed login attempts.
        If the token is valid, it will return True, otherwise it will return
        False.

        :returns:
            True if token is valid, False otherwise
        :rtype:
            bool
        """
<<<<<<< HEAD
        p = self.gh3.session.params
=======
>>>>>>> b3221387
        if self.access_token:
            url = self.gh3._build_url('user')
            resp = self.gh3._get(
                url,
                headers={
                    'Authorization': f'token {self.access_token}',
                    'Accept': 'application/vnd.github.v3+json'
                },
            )

            return self.gh3._boolean(resp, 200, 404)
        return False


def ref_to_params(branch=None, sha=None):

    params = urlencode({
        key: value
        for key, value in {
            'branch': branch,
            'sha': sha,
        }.items()
        if value
    })
    if params:
        return '?' + params
    return ''<|MERGE_RESOLUTION|>--- conflicted
+++ resolved
@@ -163,10 +163,6 @@
         :rtype:
             bool
         """
-<<<<<<< HEAD
-        p = self.gh3.session.params
-=======
->>>>>>> b3221387
         if self.access_token:
             url = self.gh3._build_url('user')
             resp = self.gh3._get(
