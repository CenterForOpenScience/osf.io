--- conflicted
+++ resolved
@@ -57,7 +57,6 @@
 )
 from osf.metrics import PreprintView, PreprintDownload
 from osf.utils import permissions
-from osf.utils.requests import requests_retry_session
 from website.profile.utils import get_profile_image_url
 from website.project import decorators
 from website.project.decorators import must_be_contributor_or_public, must_be_valid_project, check_contributor_auth
@@ -168,100 +167,6 @@
     return addon.to_json(user)
 
 
-<<<<<<< HEAD
-=======
-permission_map = {
-    'create_folder': permissions.WRITE,
-    'revisions': permissions.READ,
-    'metadata': permissions.READ,
-    'download': permissions.READ,
-    'render': permissions.READ,
-    'export': permissions.READ,
-    'upload': permissions.WRITE,
-    'delete': permissions.WRITE,
-    'copy': permissions.WRITE,
-    'move': permissions.WRITE,
-    'copyto': permissions.WRITE,
-    'moveto': permissions.WRITE,
-    'copyfrom': permissions.READ,
-    'movefrom': permissions.WRITE,
-}
-
-
-def get_permission_for_action(action):
-    """Retrieve the permission level required for a given action."""
-    permission = permission_map.get(action)
-    if not permission:
-        raise HTTPError(http_status.HTTP_400_BAD_REQUEST, message='Invalid action specified.')
-    return permission
-
-
-def check_resource_permissions(resource, auth, action):
-    """Check if the user has the required permission on the resource."""
-
-    # Users attempting to register projects with components might not have
-    # `write` permissions for all components. This will result in a 403 for
-    # all `upload` actions as well as `copyfrom` actions if the component
-    # in question is not public. To get around this, we have to recursively
-    # check the node's parent node to determine if they have `write`
-    # permissions up the stack.
-    # TODO(hrybacki): is there a way to tell if this is for a registration?
-    # All nodes being registered that receive the `upload` action will have
-    # `node.is_registration` == True. However, we have no way of telling if
-    # `copyfrom` actions are originating from a node being registered.
-    # TODO This is raise UNAUTHORIZED for registrations that have not been archived yet
-
-    required_permission = get_permission_for_action(action)
-    if isinstance(resource, Registration):
-        return _check_registration_permissions(resource, auth, required_permission, action)
-    elif isinstance(resource, Node):
-        return _check_node_permissions(resource, auth, required_permission, action)
-    elif isinstance(resource, Preprint):
-        return _check_preprint_permissions(resource, auth, required_permission)
-    elif isinstance(resource, DraftNode):
-        draft_registration = resource.registered_draft.first()
-        return _check_draft_registration_permissions(draft_registration, auth, required_permission)
-    else:
-        raise NotImplementedError()
-
-
-def _check_registration_permissions(registration, auth, permission, action):
-    if permission == permissions.READ:
-        return registration.can_view(auth) or registration.registered_from.can_view(auth)
-    if action in ('copyfrom', 'upload'):
-        return _check_hierarchical_write_permissions(resource=registration, auth=auth)
-    return registration.can_edit(auth)
-
-
-def _check_node_permissions(node, auth, permission, action):
-    if permission == permissions.READ:
-        return node.can_view(auth)
-    if node.can_edit(auth):
-        return True
-    if action == 'copyfrom':
-        return _check_hierarchical_write_permissions(resource=node, auth=auth)
-
-
-def _check_preprint_permissions(preprint, auth, permission):
-    if permission == permissions.READ:
-        return preprint.can_view_files(auth)
-    return preprint.can_edit(auth)
-
-
-def _check_draft_registration_permissions(draft_registration, auth, permission):
-    if permission == permissions.READ:
-        return draft_registration.can_view(auth)
-    return draft_registration.can_edit(auth)
-
-
-def _check_hierarchical_write_permissions(resource, auth):
-    permissions_resource = resource
-    while permissions_resource:
-        if permissions_resource.can_edit(auth):
-            return True
-        permissions_resource = permissions_resource.parent_node
-    return False
-
 def _download_is_from_mfr(waterbutler_data):
     metrics_data = waterbutler_data['metrics']
     uri = metrics_data['uri']
@@ -276,7 +181,7 @@
         is_render_uri
     )
 
->>>>>>> 3920a29f
+
 def make_auth(user):
     if user is not None:
         return {
@@ -286,7 +191,6 @@
         }
     return {}
 
-<<<<<<< HEAD
 
 @collect_auth
 def get_auth(auth, **kwargs):
@@ -303,18 +207,6 @@
     is not authenticated, it attempts to authenticate them using the provided data. This
     function also constructs a response payload that includes a signed and encrypted JWT,
     which Waterbutler can use to verify the request.
-=======
-def authenticate_via_oauth_bearer_token(resource, action):
-    authorization = request.headers.get('Authorization')
-    client = cas.get_client()
-
-    try:
-        access_token = cas.parse_auth_header(authorization)
-        cas_resp = client.profile(access_token)
-    except cas.CasError as err:
-        sentry.log_exception(err)
-        return json_renderer(err)  # Assuming json_renderer wraps the error in a Response
->>>>>>> 3920a29f
 
     Parameters:
         auth (Auth): The authentication context, typically collected by the `@collect_auth` decorator.
@@ -344,7 +236,13 @@
         resource=resource, provider_name=provider_name, file_version=file_version,
     )
 
-    _enqueue_metrics(file_version=file_version, file_node=file_node, action=action, auth=auth)
+    _enqueue_metrics(
+        file_version=file_version,
+        file_node=file_node,
+        action=action,
+        auth=auth,
+        from_mfr=_download_is_from_mfr(waterbutler_data),
+    )
 
     # Construct the response payload including the JWT
     return _construct_payload(
@@ -362,8 +260,8 @@
         return jwt.decode(
             payload_decrypted,
             settings.WATERBUTLER_JWT_SECRET,
-            options={'require': ['exp']},
-            algorithms=[settings.WATERBUTLER_JWT_ALGORITHM],
+            options={'require_exp': True},
+            algorithm=settings.WATERBUTLER_JWT_ALGORITHM
         )['data']
     except (jwt.InvalidTokenError, KeyError) as err:
         sentry.log_message(str(err))
@@ -475,28 +373,17 @@
     return addon_settings, addon_credentials
 
 
-<<<<<<< HEAD
 def _get_osfstorage_file_version_and_node(
     file_path: str,
     file_version_id: str = None
 ):  # -> tuple[FileVersion, OsfStorageFileNode]
     if not file_path:
         return None, None
-=======
-    # Get the file version from Waterbutler data, which is used for file-specific actions
-    file_node = None
-    fileversion = None
-
-    if waterbutler_data['provider'] == 'osfstorage':
-        file_node = _get_osfstorage_file_node(waterbutler_data.get('path'))
-        fileversion = _get_osfstorage_file_version(file_node, waterbutler_data.get('version'))
->>>>>>> 3920a29f
 
     file_node = OsfStorageFileNode.load(file_path.strip('/'))
     if not (file_node and file_node.is_file):
         return None, None
 
-<<<<<<< HEAD
     try:
         file_version = FileVersion.objects.select_related('region').get(
             basefilenode=file_node,
@@ -504,25 +391,17 @@
         )
     except FileVersion.DoesNotExist:
         raise HTTPError(http_status.HTTP_400_BAD_REQUEST, 'Requested File Version unavailable')
-=======
-    if fileversion:
-        # Trigger any file-specific signals based on the action taken (e.g., file viewed, downloaded)
-        if action == 'render':
-            file_signals.file_viewed.send(auth=auth, fileversion=fileversion, file_node=file_node)
-        elif action == 'download' and not _download_is_from_mfr(waterbutler_data):
-            file_signals.file_downloaded.send(auth=auth, fileversion=fileversion, file_node=file_node)
->>>>>>> 3920a29f
 
     return file_version, file_node
 
 
-def _enqueue_metrics(file_version, file_node, action, auth):
+def _enqueue_metrics(file_version, file_node, action, auth, from_mfr=False):
     if not file_version:
         return
 
     if action == 'render':
         file_signals.file_viewed.send(auth=auth, fileversion=file_version, file_node=file_node)
-    elif action == 'download':
+    elif action == 'download' and not from_mfr:
         file_signals.file_downloaded.send(auth=auth, fileversion=file_version, file_node=file_node)
     return
 
