import datetime
import httplib
import os
import uuid
import markupsafe
import urllib
from django.utils import timezone

from flask import make_response
from flask import redirect
from flask import request
import furl
import jwe
import jwt

from django.db import transaction
from django.contrib.contenttypes.models import ContentType

from addons.base.models import BaseStorageAddon
from addons.osfstorage.models import OsfStorageFile
from addons.osfstorage.models import OsfStorageFileNode

from framework import sentry
from framework.auth import Auth
from framework.auth import cas
from framework.auth import oauth_scopes
from framework.auth.decorators import collect_auth, must_be_logged_in, must_be_signed
from framework.exceptions import HTTPError
from framework.routing import json_renderer, proxy_url
from framework.sentry import log_exception
from framework.transactions.handlers import no_auto_transaction
from website import mails
from website import settings
from addons.base import exceptions
from addons.base import signals as file_signals
from addons.base.utils import format_last_known_metadata
from osf.models import (BaseFileNode, TrashedFileNode,
                        OSFUser, AbstractNode, Preprint,
                        NodeLog, DraftRegistration, MetaSchema,
                        Guid, FileVersionUserMetadata)
from website.profile.utils import get_profile_image_url
from website.project import decorators
from website.project.decorators import must_be_contributor_or_public, must_be_valid_project, check_contributor_auth
from website.ember_osf_web.decorators import ember_flag_is_active
from website.project.utils import serialize_node
from website.settings import MFR_SERVER_URL
from website.util import rubeus

# import so that associated listener is instantiated and gets emails
from website.notifications.events.files import FileEvent  # noqa

ERROR_MESSAGES = {'FILE_GONE': u'''
<style>
#toggleBar{{display: none;}}
</style>
<div class="alert alert-info" role="alert">
<p>
The file "{file_name}" stored on {provider} was deleted via the OSF.
</p>
<p>
It was deleted by <a href="/{deleted_by_guid}">{deleted_by}</a> on {deleted_on}.
</p>''',
                  'FILE_GONE_ACTOR_UNKNOWN': u'''
<style>
#toggleBar{{display: none;}}
</style>
<div class="alert alert-info" role="alert">
<p>
The file "{file_name}" stored on {provider} was deleted via the OSF.
</p>
<p>
It was deleted on {deleted_on}.
</p>''',
                  'DONT_KNOW': u'''
<style>
#toggleBar{{display: none;}}
</style>
<div class="alert alert-info" role="alert">
<p>
File not found at {provider}.
</p>''',
                  'BLAME_PROVIDER': u'''
<style>
#toggleBar{{display: none;}}
</style>
<div class="alert alert-info" role="alert">
<p>
This {provider} link to the file "{file_name}" is currently unresponsive.
The provider ({provider}) may currently be unavailable or "{file_name}" may have been removed from {provider} through another interface.
</p>
<p>
You may wish to verify this through {provider}'s website.
</p>''',
                  'FILE_SUSPENDED': u'''
<style>
#toggleBar{{display: none;}}
</style>
<div class="alert alert-info" role="alert">
This content has been removed.'''}

WATERBUTLER_JWE_KEY = jwe.kdf(settings.WATERBUTLER_JWE_SECRET.encode('utf-8'), settings.WATERBUTLER_JWE_SALT.encode('utf-8'))


@decorators.must_have_permission('write')
@decorators.must_not_be_registration
def disable_addon(auth, **kwargs):
    node = kwargs['node'] or kwargs['project']

    addon_name = kwargs.get('addon')
    if addon_name is None:
        raise HTTPError(httplib.BAD_REQUEST)

    deleted = node.delete_addon(addon_name, auth)

    return {'deleted': deleted}


@must_be_logged_in
def get_addon_user_config(**kwargs):

    user = kwargs['auth'].user

    addon_name = kwargs.get('addon')
    if addon_name is None:
        raise HTTPError(httplib.BAD_REQUEST)

    addon = user.get_addon(addon_name)
    if addon is None:
        raise HTTPError(httplib.BAD_REQUEST)

    return addon.to_json(user)


permission_map = {
    'create_folder': 'write',
    'revisions': 'read',
    'metadata': 'read',
    'download': 'read',
    'render': 'read',
    'export': 'read',
    'upload': 'write',
    'delete': 'write',
    'copy': 'write',
    'move': 'write',
    'copyto': 'write',
    'moveto': 'write',
    'copyfrom': 'read',
    'movefrom': 'write',
}

def check_access(node, auth, action, cas_resp):
    """Verify that user can perform requested action on resource. Raise appropriate
    error code if action cannot proceed.
    """
    permission = permission_map.get(action, None)
    if permission is None:
        raise HTTPError(httplib.BAD_REQUEST)

    if cas_resp:
        if permission == 'read':
            if node.can_view_files(auth=None):
                return True
            required_scope = node.file_read_scope
        else:
            required_scope = node.file_write_scope

        if not cas_resp.authenticated \
           or required_scope not in oauth_scopes.normalize_scopes(cas_resp.attributes['accessTokenScope']):
            raise HTTPError(httplib.FORBIDDEN)

    if permission == 'read':
        if node.can_view_files(auth):
            return True
        # The user may have admin privileges on a parent node, in which
        # case they should have read permissions
        if getattr(node, 'is_registration', False) and node.registered_from.can_view(auth):
            return True
    if permission == 'write' and node.can_edit(auth):
        return True

    # Users attempting to register projects with components might not have
    # `write` permissions for all components. This will result in a 403 for
    # all `upload` actions as well as `copyfrom` actions if the component
    # in question is not public. To get around this, we have to recursively
    # check the node's parent node to determine if they have `write`
    # permissions up the stack.
    # TODO(hrybacki): is there a way to tell if this is for a registration?
    # All nodes being registered that receive the `upload` action will have
    # `node.is_registration` == True. However, we have no way of telling if
    # `copyfrom` actions are originating from a node being registered.
    # TODO This is raise UNAUTHORIZED for registrations that have not been archived yet
<<<<<<< HEAD
    if isinstance(node, AbstractNode):
        if action == 'copyfrom' or (action == 'copyto' and node.is_registration):
            parent = node.parent_node
            while parent:
                if parent.can_edit(auth):
                    return True
                parent = parent.parent_node

        # Users with the prereg admin permission should be allowed to download files
        # from prereg challenge draft registrations.
        try:
            prereg_schema = MetaSchema.objects.get(name='Prereg Challenge', schema_version=2)
            allowed_nodes = [node] + node.parents
            prereg_draft_registration = DraftRegistration.objects.filter(
                branched_from__in=allowed_nodes,
                registration_schema=prereg_schema
            )
            if action == 'download' and \
                        auth.user is not None and \
                        prereg_draft_registration.count() > 0 and \
                        auth.user.has_perm('osf.administer_prereg'):
=======
    if action == 'copyfrom' or (action == 'upload' and node.is_registration):
        parent = node.parent_node
        while parent:
            if parent.can_edit(auth):
>>>>>>> 256e1d1f
                return True
        except MetaSchema.DoesNotExist:
            pass

    raise HTTPError(httplib.FORBIDDEN if auth.user else httplib.UNAUTHORIZED)

def make_auth(user):
    if user is not None:
        return {
            'id': user._id,
            'email': '{}@osf.io'.format(user._id),
            'name': user.fullname,
        }
    return {}


@collect_auth
def get_auth(auth, **kwargs):
    cas_resp = None
    if not auth.user:
        # Central Authentication Server OAuth Bearer Token
        authorization = request.headers.get('Authorization')
        if authorization and authorization.startswith('Bearer '):
            client = cas.get_client()
            try:
                access_token = cas.parse_auth_header(authorization)
                cas_resp = client.profile(access_token)
            except cas.CasError as err:
                sentry.log_exception()
                # NOTE: We assume that the request is an AJAX request
                return json_renderer(err)
            if cas_resp.authenticated:
                auth.user = OSFUser.load(cas_resp.user)

    try:
        data = jwt.decode(
            jwe.decrypt(request.args.get('payload', '').encode('utf-8'), WATERBUTLER_JWE_KEY),
            settings.WATERBUTLER_JWT_SECRET,
            options={'require_exp': True},
            algorithm=settings.WATERBUTLER_JWT_ALGORITHM
        )['data']
    except (jwt.InvalidTokenError, KeyError) as err:
        sentry.log_message(str(err))
        raise HTTPError(httplib.FORBIDDEN)

    if not auth.user:
        auth.user = OSFUser.from_cookie(data.get('cookie', ''))

    try:
        action = data['action']
        node_id = data['nid']
        provider_name = data['provider']
    except KeyError:
        raise HTTPError(httplib.BAD_REQUEST)

    node = AbstractNode.load(node_id) or Preprint.load(node_id)
    if not node:
        raise HTTPError(httplib.NOT_FOUND)

    check_access(node, auth, action, cas_resp)
    if hasattr(node, 'get_addon'):
        provider_settings = node.get_addon(provider_name)
        if not provider_settings:
            raise HTTPError(httplib.BAD_REQUEST)
    try:
        credentials = node.serialize_waterbutler_credentials(provider_name)
        waterbutler_settings = node.serialize_waterbutler_settings(provider_name)
    except exceptions.AddonError:
        log_exception()
        raise HTTPError(httplib.BAD_REQUEST)

    return {'payload': jwe.encrypt(jwt.encode({
        'exp': timezone.now() + datetime.timedelta(seconds=settings.WATERBUTLER_JWT_EXPIRATION),
        'data': {
            'auth': make_auth(auth.user),  # A waterbutler auth dict not an Auth object
            'credentials': credentials,
            'settings': waterbutler_settings,
            'callback_url': node.api_url_for(
                ('create_waterbutler_log' if not getattr(node, 'is_registration', False) else 'registration_callbacks'),
                _absolute=True,
                _internal=True
            )
        }
    }, settings.WATERBUTLER_JWT_SECRET, algorithm=settings.WATERBUTLER_JWT_ALGORITHM), WATERBUTLER_JWE_KEY)}


LOG_ACTION_MAP = {
    'move': NodeLog.FILE_MOVED,
    'copy': NodeLog.FILE_COPIED,
    'rename': NodeLog.FILE_RENAMED,
    'create': NodeLog.FILE_ADDED,
    'update': NodeLog.FILE_UPDATED,
    'delete': NodeLog.FILE_REMOVED,
    'create_folder': NodeLog.FOLDER_CREATED,
}

DOWNLOAD_ACTIONS = set([
    'download_file',
    'download_zip',
])


# TODO: Use this to mark file versions as seen when
# MFR callback endpoint is implemented
def mark_file_version_as_seen(user, path, version):
    """
    Mark a file version as seen by the given user.
    If no version is included, default to the most recent version.
    """
    file_to_update = OsfStorageFile.objects.get(_id=path)
    if version:
        file_version = file_to_update.versions.get(identifier=version)
    else:
        file_version = file_to_update.versions.order_by('-created').first()
    FileVersionUserMetadata.objects.get_or_create(user=user, file_version=file_version)


@must_be_signed
@no_auto_transaction
@must_be_valid_project(quickfiles_valid=True, preprints_valid=True)
def create_waterbutler_log(payload, **kwargs):
    with transaction.atomic():
        try:
            auth = payload['auth']
            # Don't log download actions, but do update analytics
            if payload['action'] in DOWNLOAD_ACTIONS:
                guid = Guid.load(payload['metadata'].get('nid'))
                if guid:
                    node = guid.referent
                return {'status': 'success'}

            user = OSFUser.load(auth['id'])
            if user is None:
                raise HTTPError(httplib.BAD_REQUEST)

            action = LOG_ACTION_MAP[payload['action']]
        except KeyError:
            raise HTTPError(httplib.BAD_REQUEST)

        auth = Auth(user=user)
        node = kwargs.get('node') or kwargs.get('project') or Preprint.load(kwargs.get('nid')) or Preprint.load(kwargs.get('pid'))

        if action in (NodeLog.FILE_MOVED, NodeLog.FILE_COPIED):

            for bundle in ('source', 'destination'):
                for key in ('provider', 'materialized', 'name', 'nid'):
                    if key not in payload[bundle]:
                        raise HTTPError(httplib.BAD_REQUEST)

            dest = payload['destination']
            src = payload['source']

            if src is not None and dest is not None:
                dest_path = dest['materialized']
                src_path = src['materialized']
                if dest_path.endswith('/') and src_path.endswith('/'):
                    dest_path = os.path.dirname(dest_path)
                    src_path = os.path.dirname(src_path)
                if (
                    os.path.split(dest_path)[0] == os.path.split(src_path)[0] and
                    dest['provider'] == src['provider'] and
                    dest['nid'] == src['nid'] and
                    dest['name'] != src['name']
                ):
                    action = LOG_ACTION_MAP['rename']

            destination_node = node  # For clarity
            source_node = AbstractNode.load(src['nid']) or Preprint.load(src['nid'])

            # We return provider fullname so we need to load node settings, if applicable
            source = None
            if hasattr(source_node, 'get_addon'):
                source = source_node.get_addon(payload['source']['provider'])
            destination = None
            if hasattr(node, 'get_addon'):
                destination = node.get_addon(payload['destination']['provider'])

            payload['source'].update({
                'materialized': payload['source']['materialized'].lstrip('/'),
                'addon': source.config.full_name if source else 'osfstorage',
                'url': source_node.web_url_for(
                    'addon_view_or_download_file',
                    path=payload['source']['path'].lstrip('/'),
                    provider=payload['source']['provider']
                ),
                'node': {
                    '_id': source_node._id,
                    'url': source_node.url,
                    'title': source_node.title,
                }
            })

            payload['destination'].update({
                'materialized': payload['destination']['materialized'].lstrip('/'),
                'addon': destination.config.full_name if destination else 'osfstorage',
                'url': destination_node.web_url_for(
                    'addon_view_or_download_file',
                    path=payload['destination']['path'].lstrip('/'),
                    provider=payload['destination']['provider']
                ),
                'node': {
                    '_id': destination_node._id,
                    'url': destination_node.url,
                    'title': destination_node.title,
                }
            })

            if not payload.get('errors'):
                destination_node.add_log(
                    action=action,
                    auth=auth,
                    params=payload
                )

            if payload.get('email') is True or payload.get('errors'):
                mails.send_mail(
                    user.username,
                    mails.FILE_OPERATION_FAILED if payload.get('errors')
                    else mails.FILE_OPERATION_SUCCESS,
                    action=payload['action'],
                    source_node=source_node,
                    destination_node=destination_node,
                    source_path=payload['source']['materialized'],
                    source_addon=payload['source']['addon'],
                    destination_addon=payload['destination']['addon'],
                    osf_support_email=settings.OSF_SUPPORT_EMAIL
                )

            if payload.get('errors'):
                # Action failed but our function succeeded
                # Bail out to avoid file_signals
                return {'status': 'success'}

        else:
            node.create_waterbutler_log(auth, action, payload)

    with transaction.atomic():
        file_signals.file_updated.send(target=node, user=user, event_type=action, payload=payload)

    return {'status': 'success'}


@file_signals.file_updated.connect
def addon_delete_file_node(self, target, user, event_type, payload):
    """ Get addon BaseFileNode(s), move it into the TrashedFileNode collection
    and remove it from StoredFileNode.

    Required so that the guids of deleted addon files are not re-pointed when an
    addon file or folder is moved or renamed.
    """
    if event_type == 'file_removed' and payload.get('provider', None) != 'osfstorage':
        provider = payload['provider']
        path = payload['metadata']['path']
        materialized_path = payload['metadata']['materialized']
        content_type = ContentType.objects.get_for_model(target)
        if path.endswith('/'):
            folder_children = BaseFileNode.resolve_class(provider, BaseFileNode.ANY).objects.filter(
                provider=provider,
                target_object_id=target.id,
                target_content_type=content_type,
                _materialized_path__startswith=materialized_path
            )
            for item in folder_children:
                if item.kind == 'file' and not TrashedFileNode.load(item._id):
                    item.delete(user=user)
                elif item.kind == 'folder':
                    BaseFileNode.delete(item)
        else:
            try:
                file_node = BaseFileNode.resolve_class(provider, BaseFileNode.FILE).objects.get(
                    target_object_id=target.id,
                    target_content_type=content_type,
                    _materialized_path=materialized_path
                )
            except BaseFileNode.DoesNotExist:
                file_node = None

            if file_node and not TrashedFileNode.load(file_node._id):
                file_node.delete(user=user)


@must_be_valid_project
def addon_view_or_download_file_legacy(**kwargs):
    query_params = request.args.to_dict()
    node = kwargs.get('node') or kwargs['project']

    action = query_params.pop('action', 'view')
    provider = kwargs.get('provider', 'osfstorage')

    if kwargs.get('path'):
        path = kwargs['path']
    elif kwargs.get('fid'):
        path = kwargs['fid']

    if 'download' in request.path or request.path.startswith('/api/v1/'):
        action = 'download'

    if kwargs.get('vid'):
        query_params['version'] = kwargs['vid']

    # If provider is OSFstorage, check existence of requested file in the filetree
    # This prevents invalid GUIDs from being created
    if provider == 'osfstorage':
        node_settings = node.get_addon('osfstorage')

        try:
            path = node_settings.get_root().find_child_by_name(path)._id
        except OsfStorageFileNode.DoesNotExist:
            raise HTTPError(
                404, data=dict(
                    message_short='File not found',
                    message_long='You requested a file that does not exist.'
                )
            )

    return redirect(
        node.web_url_for(
            'addon_view_or_download_file',
            path=path,
            provider=provider,
            action=action,
            **query_params
        ),
        code=httplib.MOVED_PERMANENTLY
    )

@must_be_valid_project
@must_be_contributor_or_public
def addon_deleted_file(auth, node, error_type='BLAME_PROVIDER', **kwargs):
    """Shows a nice error message to users when they try to view a deleted file
    """
    # Allow file_node to be passed in so other views can delegate to this one
    file_node = kwargs.get('file_node') or TrashedFileNode.load(kwargs.get('trashed_id'))

    deleted_by, deleted_on = None, None
    if isinstance(file_node, TrashedFileNode):
        deleted_by = file_node.deleted_by
        deleted_by_guid = file_node.deleted_by._id if deleted_by else None
        deleted_on = file_node.deleted_on.strftime('%c') + ' UTC'
        if getattr(file_node, 'suspended', False):
            error_type = 'FILE_SUSPENDED'
        elif file_node.deleted_by is None or (auth.private_key and auth.private_key.anonymous):
            if file_node.provider == 'osfstorage':
                error_type = 'FILE_GONE_ACTOR_UNKNOWN'
            else:
                error_type = 'BLAME_PROVIDER'
        else:
            error_type = 'FILE_GONE'
    else:
        error_type = 'DONT_KNOW'

    file_path = kwargs.get('path', file_node.path)
    file_name = file_node.name or os.path.basename(file_path)
    file_name_title, file_name_ext = os.path.splitext(file_name)
    provider_full = settings.ADDONS_AVAILABLE_DICT[file_node.provider].full_name
    try:
        file_guid = file_node.get_guid()._id
    except AttributeError:
        file_guid = None

    format_params = dict(
        file_name=markupsafe.escape(file_name),
        deleted_by=markupsafe.escape(getattr(deleted_by, 'fullname', None)),
        deleted_on=markupsafe.escape(deleted_on),
        provider=markupsafe.escape(provider_full)
    )
    if deleted_by:
        format_params['deleted_by_guid'] = markupsafe.escape(deleted_by_guid)

    error_msg = ''.join([
        ERROR_MESSAGES[error_type].format(**format_params),
        format_last_known_metadata(auth, node, file_node, error_type)
    ])
    ret = serialize_node(node, auth, primary=True)
    ret.update(rubeus.collect_addon_assets(node))
    ret.update({
        'error': error_msg,
        'urls': {
            'render': None,
            'sharejs': None,
            'mfr': settings.MFR_SERVER_URL,
            'profile_image': get_profile_image_url(auth.user, 25),
            'files': node.web_url_for('collect_file_trees'),
        },
        'extra': {},
        'size': 9966699,  # Prevent file from being edited, just in case
        'sharejs_uuid': None,
        'file_name': file_name,
        'file_path': file_path,
        'file_name_title': file_name_title,
        'file_name_ext': file_name_ext,
        'version_id': None,
        'file_guid': file_guid,
        'file_id': file_node._id,
        'provider': file_node.provider,
        'materialized_path': file_node.materialized_path or file_path,
        'private': getattr(node.get_addon(file_node.provider), 'is_private', False),
        'file_tags': list(file_node.tags.filter(system=False).values_list('name', flat=True)) if not file_node._state.adding else [],  # Only access ManyRelatedManager if saved
        'allow_comments': file_node.provider in settings.ADDONS_COMMENTABLE,
    })

    return ret, httplib.GONE


@must_be_contributor_or_public
@ember_flag_is_active('ember_file_detail_page')
def addon_view_or_download_file(auth, path, provider, **kwargs):
    extras = request.args.to_dict()
    extras.pop('_', None)  # Clean up our url params a bit
    action = extras.get('action', 'view')
    guid = kwargs.get('guid')
    guid_target = getattr(Guid.load(guid), 'referent', None)
    target = guid_target or kwargs.get('node') or kwargs['project']

    provider_safe = markupsafe.escape(provider)
    path_safe = markupsafe.escape(path)

    if not path:
        raise HTTPError(httplib.BAD_REQUEST)

    if hasattr(target, 'get_addon'):

        node_addon = target.get_addon(provider)

        if not isinstance(node_addon, BaseStorageAddon):
            object_text = markupsafe.escape(getattr(target, 'project_or_component', 'this object'))
            raise HTTPError(httplib.BAD_REQUEST, data={
                'message_short': 'Bad Request',
                'message_long': 'The {} add-on containing {} is no longer connected to {}.'.format(provider_safe, path_safe, object_text)
            })

        if not node_addon.has_auth:
            raise HTTPError(httplib.UNAUTHORIZED, data={
                'message_short': 'Unauthorized',
                'message_long': 'The {} add-on containing {} is no longer authorized.'.format(provider_safe, path_safe)
            })

        if not node_addon.complete:
            raise HTTPError(httplib.BAD_REQUEST, data={
                'message_short': 'Bad Request',
                'message_long': 'The {} add-on containing {} is no longer configured.'.format(provider_safe, path_safe)
            })

    savepoint_id = transaction.savepoint()
    file_node = BaseFileNode.resolve_class(provider, BaseFileNode.FILE).get_or_create(target, path)

    # Note: Cookie is provided for authentication to waterbutler
    # it is overriden to force authentication as the current user
    # the auth header is also pass to support basic auth
    version = file_node.touch(
        request.headers.get('Authorization'),
        **dict(
            extras,
            cookie=request.cookies.get(settings.COOKIE_NAME)
        )
    )
    if version is None:
        # File is either deleted or unable to be found in the provider location
        # Rollback the insertion of the file_node
        transaction.savepoint_rollback(savepoint_id)
        if not file_node.pk:
            file_node = BaseFileNode.load(path)
            # Allow osfstorage to redirect if the deep url can be used to find a valid file_node
            if file_node and file_node.provider == 'osfstorage' and not file_node.is_deleted:
                return redirect(
                    file_node.target.web_url_for('addon_view_or_download_file', path=file_node._id, provider=file_node.provider)
                )
        return addon_deleted_file(file_node=file_node, path=path, **kwargs)
    else:
        transaction.savepoint_commit(savepoint_id)

    # TODO clean up these urls and unify what is used as a version identifier
    if request.method == 'HEAD':
        return make_response(('', httplib.FOUND, {
            'Location': file_node.generate_waterbutler_url(**dict(extras, direct=None, version=version.identifier, _internal=extras.get('mode') == 'render'))
        }))

    if action == 'download':
        format = extras.get('format')
        _, extension = os.path.splitext(file_node.name)
        # avoid rendering files with the same format type.
        if format and '.{}'.format(format.lower()) != extension.lower():
            return redirect('{}/export?format={}&url={}'.format(MFR_SERVER_URL, format, urllib.quote(file_node.generate_waterbutler_url(
                **dict(extras, direct=None, version=version.identifier, _internal=extras.get('mode') == 'render')
            ))))
        return redirect(file_node.generate_waterbutler_url(**dict(extras, direct=None, version=version.identifier, _internal=extras.get('mode') == 'render')))

    if action == 'get_guid':
        draft_id = extras.get('draft')
        draft = DraftRegistration.load(draft_id)
        if draft is None or draft.is_approved:
            raise HTTPError(httplib.BAD_REQUEST, data={
                'message_short': 'Bad Request',
                'message_long': 'File not associated with required object.'
            })
        guid = file_node.get_guid(create=True)
        guid.referent.save()
        return dict(guid=guid._id)

    if len(request.path.strip('/').split('/')) > 1:
        guid = file_node.get_guid(create=True)
        return redirect(furl.furl('/{}/'.format(guid._id)).set(args=extras).url)
    if isinstance(target, Preprint):
        # Cannot currently view preprint files in file view
        raise HTTPError(httplib.NOT_FOUND, data={
            'message_short': 'File Not Found',
            'message_long': 'The requested file could not be found.'
        })

    return addon_view_file(auth, target, file_node, version)


@collect_auth
def persistent_file_download(auth, **kwargs):
    id_or_guid = kwargs.get('fid_or_guid')
    file = BaseFileNode.active.filter(_id=id_or_guid).first()
    if not file:
        guid = Guid.load(id_or_guid)
        if guid:
            file = guid.referent
        else:
            raise HTTPError(httplib.NOT_FOUND, data={
                'message_short': 'File Not Found',
                'message_long': 'The requested file could not be found.'
            })
    if not file.is_file:
        raise HTTPError(httplib.BAD_REQUEST, data={
            'message_long': 'Downloading folders is not permitted.'
        })

    auth_redirect = check_contributor_auth(file.target, auth,
                                           include_public=True,
                                           include_view_only_anon=True)
    if auth_redirect:
        return auth_redirect

    query_params = request.args.to_dict()

    return redirect(
        file.generate_waterbutler_url(**query_params),
        code=httplib.FOUND
    )


def addon_view_or_download_quickfile(**kwargs):
    fid = kwargs.get('fid', 'NOT_AN_FID')
    file_ = OsfStorageFile.load(fid)
    if not file_:
        raise HTTPError(httplib.NOT_FOUND, data={
            'message_short': 'File Not Found',
            'message_long': 'The requested file could not be found.'
        })
    return proxy_url('/project/{}/files/osfstorage/{}/'.format(file_.target._id, fid))

def addon_view_file(auth, node, file_node, version):
    # TODO: resolve circular import issue
    from addons.wiki import settings as wiki_settings

    if isinstance(version, tuple):
        version, error = version
        error = error.replace('\n', '').strip()
    else:
        error = None

    ret = serialize_node(node, auth, primary=True)

    if file_node._id + '-' + version._id not in node.file_guid_to_share_uuids:
        node.file_guid_to_share_uuids[file_node._id + '-' + version._id] = uuid.uuid4()
        node.save()

    if ret['user']['can_edit']:
        sharejs_uuid = str(node.file_guid_to_share_uuids[file_node._id + '-' + version._id])
    else:
        sharejs_uuid = None

    internal_furl = furl.furl(settings.INTERNAL_DOMAIN)
    download_url = furl.furl(request.url.encode('utf-8')).set(
        netloc=internal_furl.netloc,
        args=dict(request.args, **{
            'direct': None,
            'mode': 'render',
            'action': 'download',
            'public_file': node.is_public,
        })
    )

    render_url = furl.furl(settings.MFR_SERVER_URL).set(
        path=['render'],
        args={'url': download_url.url}
    )

    ret.update({
        'urls': {
            'render': render_url.url,
            'mfr': settings.MFR_SERVER_URL,
            'sharejs': wiki_settings.SHAREJS_URL,
            'profile_image': get_profile_image_url(auth.user, 25),
            'files': node.web_url_for('collect_file_trees'),
            'archived_from': get_archived_from_url(node, file_node) if node.is_registration else None,
        },
        'error': error,
        'file_name': file_node.name,
        'file_name_title': os.path.splitext(file_node.name)[0],
        'file_name_ext': os.path.splitext(file_node.name)[1],
        'version_id': version.identifier,
        'file_path': file_node.path,
        'sharejs_uuid': sharejs_uuid,
        'provider': file_node.provider,
        'materialized_path': file_node.materialized_path,
        'extra': version.metadata.get('extra', {}),
        'size': version.size if version.size is not None else 9966699,
        'private': getattr(node.get_addon(file_node.provider), 'is_private', False),
        'file_tags': list(file_node.tags.filter(system=False).values_list('name', flat=True)) if not file_node._state.adding else [],  # Only access ManyRelatedManager if saved
        'file_guid': file_node.get_guid()._id,
        'file_id': file_node._id,
        'allow_comments': file_node.provider in settings.ADDONS_COMMENTABLE,
        'checkout_user': file_node.checkout._id if file_node.checkout else None,
        'pre_reg_checkout': is_pre_reg_checkout(node, file_node),
    })

    ret.update(rubeus.collect_addon_assets(node))
    return ret

def is_pre_reg_checkout(node, file_node):
    checkout_user = file_node.checkout
    if not checkout_user:
        return False
    if checkout_user in node.contributors:
        return False
    if checkout_user.has_perm('osf.view_prereg'):
        return node.draft_registrations_active.filter(registration_schema__name='Prereg Challenge').exists()
    return False

def get_archived_from_url(node, file_node):
    if file_node.copied_from:
        trashed = TrashedFileNode.load(file_node.copied_from._id)
        if not trashed:
            return node.registered_from.web_url_for('addon_view_or_download_file', provider=file_node.provider, path=file_node.copied_from._id)
    return None<|MERGE_RESOLUTION|>--- conflicted
+++ resolved
@@ -189,9 +189,8 @@
     # `node.is_registration` == True. However, we have no way of telling if
     # `copyfrom` actions are originating from a node being registered.
     # TODO This is raise UNAUTHORIZED for registrations that have not been archived yet
-<<<<<<< HEAD
     if isinstance(node, AbstractNode):
-        if action == 'copyfrom' or (action == 'copyto' and node.is_registration):
+        if action == 'copyfrom' or (action == 'upload' and node.is_registration):
             parent = node.parent_node
             while parent:
                 if parent.can_edit(auth):
@@ -211,12 +210,6 @@
                         auth.user is not None and \
                         prereg_draft_registration.count() > 0 and \
                         auth.user.has_perm('osf.administer_prereg'):
-=======
-    if action == 'copyfrom' or (action == 'upload' and node.is_registration):
-        parent = node.parent_node
-        while parent:
-            if parent.can_edit(auth):
->>>>>>> 256e1d1f
                 return True
         except MetaSchema.DoesNotExist:
             pass
