import datetime
from rest_framework import status as http_status
import os
import uuid
import markupsafe
from future.moves.urllib.parse import quote
from django.utils import timezone

from flask import make_response
from flask import redirect
from flask import request
import furl
import jwe
import jwt
import waffle
from django.db import transaction
from django.contrib.contenttypes.models import ContentType
from elasticsearch import exceptions as es_exceptions


from addons.base.models import BaseStorageAddon
from addons.osfstorage.models import OsfStorageFile
from addons.osfstorage.models import OsfStorageFileNode
from addons.osfstorage.utils import update_analytics

from framework import sentry
from framework.auth import Auth
from framework.auth import cas
from framework.auth import oauth_scopes
from framework.auth.decorators import collect_auth, must_be_logged_in, must_be_signed
from framework.exceptions import HTTPError
from framework.sentry import log_exception
from framework.routing import json_renderer, proxy_url
from framework.transactions.handlers import no_auto_transaction
from website import mails
from website import settings
from addons.base import signals as file_signals
from addons.base.utils import format_last_known_metadata, get_mfr_url
from osf import features
from osf.models import (BaseFileNode, TrashedFileNode, BaseFileVersionsThrough,
                        OSFUser, AbstractNode, Preprint,
                        NodeLog, DraftRegistration, RegistrationSchema,
                        Guid, FileVersionUserMetadata, FileVersion)
from osf.metrics import PreprintView, PreprintDownload
from osf.utils import permissions
from website.profile.utils import get_profile_image_url
from website.project import decorators
from website.project.decorators import must_be_contributor_or_public, must_be_valid_project, check_contributor_auth
from website.ember_osf_web.decorators import ember_flag_is_active
from website.project.utils import serialize_node
from website.util import rubeus

# import so that associated listener is instantiated and gets emails
from website.notifications.events.files import FileEvent  # noqa

ERROR_MESSAGES = {'FILE_GONE': u"""
<style>
#toggleBar{{display: none;}}
</style>
<div class="alert alert-info" role="alert">
<p>
The file "{file_name}" stored on {provider} was deleted via the OSF.
</p>
<p>
It was deleted by <a href="/{deleted_by_guid}">{deleted_by}</a> on {deleted_on}.
</p>""",
                  'FILE_GONE_ACTOR_UNKNOWN': u"""
<style>
#toggleBar{{display: none;}}
</style>
<div class="alert alert-info" role="alert">
<p>
The file "{file_name}" stored on {provider} was deleted via the OSF.
</p>
<p>
It was deleted on {deleted_on}.
</p>""",
                  'DONT_KNOW': u"""
<style>
#toggleBar{{display: none;}}
</style>
<div class="alert alert-info" role="alert">
<p>
File not found at {provider}.
</p>""",
                  'BLAME_PROVIDER': u"""
<style>
#toggleBar{{display: none;}}
</style>
<div class="alert alert-info" role="alert">
<p>
This {provider} link to the file "{file_name}" is currently unresponsive.
The provider ({provider}) may currently be unavailable or "{file_name}" may have been removed from {provider} through another interface.
</p>
<p>
You may wish to verify this through {provider}'s website.
</p>""",
                  'FILE_SUSPENDED': u"""
<style>
#toggleBar{{display: none;}}
</style>
<div class="alert alert-info" role="alert">
This content has been removed."""}

WATERBUTLER_JWE_KEY = jwe.kdf(settings.WATERBUTLER_JWE_SECRET.encode('utf-8'), settings.WATERBUTLER_JWE_SALT.encode('utf-8'))


@decorators.must_have_permission(permissions.WRITE)
@decorators.must_not_be_registration
def disable_addon(auth, **kwargs):
    node = kwargs['node'] or kwargs['project']

    addon_name = kwargs.get('addon')
    if addon_name is None:
        raise HTTPError(http_status.HTTP_400_BAD_REQUEST)

    deleted = node.delete_addon(addon_name, auth)

    return {'deleted': deleted}


@must_be_logged_in
def get_addon_user_config(**kwargs):

    user = kwargs['auth'].user

    addon_name = kwargs.get('addon')
    if addon_name is None:
        raise HTTPError(http_status.HTTP_400_BAD_REQUEST)

    addon = user.get_addon(addon_name)
    if addon is None:
        raise HTTPError(http_status.HTTP_400_BAD_REQUEST)

    return addon.to_json(user)


permission_map = {
    'create_folder': permissions.WRITE,
    'revisions': permissions.READ,
    'metadata': permissions.READ,
    'download': permissions.READ,
    'render': permissions.READ,
    'export': permissions.READ,
    'upload': permissions.WRITE,
    'delete': permissions.WRITE,
    'copy': permissions.WRITE,
    'move': permissions.WRITE,
    'copyto': permissions.WRITE,
    'moveto': permissions.WRITE,
    'copyfrom': permissions.READ,
    'movefrom': permissions.WRITE,
}

def check_access(target, auth, action, cas_resp):
    """Verify that user can perform requested action on resource. Raise appropriate
    error code if action cannot proceed.
    """
    permission = permission_map.get(action, None)
    if permission is None:
        raise HTTPError(http_status.HTTP_400_BAD_REQUEST)

    if cas_resp:
        if permission == permissions.READ:
            if target.can_view_files(auth=None):
                return True
            required_scope = target.file_read_scope
        else:
            required_scope = target.file_write_scope

        if not cas_resp.authenticated \
           or required_scope not in oauth_scopes.normalize_scopes(cas_resp.attributes['accessTokenScope']):
            raise HTTPError(http_status.HTTP_403_FORBIDDEN)

    if permission == permissions.READ:
        if target.can_view_files(auth):
            return True
        # The user may have admin privileges on a parent node, in which
        # case they should have read permissions
        if getattr(target, 'is_registration', False) and target.registered_from.can_view(auth):
            return True
    if permission == permissions.WRITE and target.can_edit(auth):
        return True

    # Users attempting to register projects with components might not have
    # `write` permissions for all components. This will result in a 403 for
    # all `upload` actions as well as `copyfrom` actions if the component
    # in question is not public. To get around this, we have to recursively
    # check the node's parent node to determine if they have `write`
    # permissions up the stack.
    # TODO(hrybacki): is there a way to tell if this is for a registration?
    # All nodes being registered that receive the `upload` action will have
    # `node.is_registration` == True. However, we have no way of telling if
    # `copyfrom` actions are originating from a node being registered.
    # TODO This is raise UNAUTHORIZED for registrations that have not been archived yet
    if isinstance(target, AbstractNode):
        if action == 'copyfrom' or (action == 'upload' and target.is_registration):
            parent = target.parent_node
            while parent:
                if parent.can_edit(auth):
                    return True
                parent = parent.parent_node

        # Users with the prereg admin permission should be allowed to download files
        # from prereg challenge draft registrations.
        try:
            prereg_schema = RegistrationSchema.objects.get(name='Prereg Challenge', schema_version=2)
            allowed_nodes = [target] + target.parents
            prereg_draft_registration = DraftRegistration.objects.filter(
                branched_from__in=allowed_nodes,
                registration_schema=prereg_schema
            )
            if action == 'download' and \
                        auth.user is not None and \
                        prereg_draft_registration.count() > 0 and \
                        auth.user.has_perm('osf.administer_prereg'):
                return True
        except RegistrationSchema.DoesNotExist:
            pass

    raise HTTPError(http_status.HTTP_403_FORBIDDEN if auth.user else http_status.HTTP_401_UNAUTHORIZED)

def make_auth(user):
    if user is not None:
        return {
            'id': user._id,
            'email': '{}@osf.io'.format(user._id),
            'name': user.fullname,
        }
    return {}

def download_is_from_mfr(req, payload):
    metrics_data = payload['metrics']
    uri = metrics_data['uri']
    is_render_uri = furl.furl(uri or '').query.params.get('mode') == 'render'
    return (
        # This header is sent for download requests that
        # originate from MFR, e.g. for the code pygments renderer
        req.headers.get('X-Cos-Mfr-Render-Request', None) or
        # Need to check the URI in order to account
        # for renderers that send XHRs from the
        # rendered content, e.g. PDFs
        is_render_uri
    )


def get_metric_class_for_action(action, from_mfr):
    metric_class = None
    if action == 'render':
        metric_class = PreprintView
    elif action == 'download' and not from_mfr:
        metric_class = PreprintDownload
    return metric_class


@collect_auth
def get_auth(auth, **kwargs):
    cas_resp = None
    if not auth.user:
        # Central Authentication Server OAuth Bearer Token
        authorization = request.headers.get('Authorization')
        if authorization and authorization.startswith('Bearer '):
            client = cas.get_client()
            try:
                access_token = cas.parse_auth_header(authorization)
                cas_resp = client.profile(access_token)
            except cas.CasError as err:
                sentry.log_exception()
                # NOTE: We assume that the request is an AJAX request
                return json_renderer(err)
            if cas_resp.authenticated:
                auth.user = OSFUser.load(cas_resp.user)

    try:
        data = jwt.decode(
            jwe.decrypt(request.args.get('payload', '').encode('utf-8'), WATERBUTLER_JWE_KEY),
            settings.WATERBUTLER_JWT_SECRET,
            options={'require_exp': True},
            algorithm=settings.WATERBUTLER_JWT_ALGORITHM
        )['data']
    except (jwt.InvalidTokenError, KeyError) as err:
        sentry.log_message(str(err))
        raise HTTPError(http_status.HTTP_403_FORBIDDEN)

    if not auth.user:
        auth.user = OSFUser.from_cookie(data.get('cookie', ''))

    try:
        action = data['action']
        node_id = data['nid']
        provider_name = data['provider']
    except KeyError:
        raise HTTPError(http_status.HTTP_400_BAD_REQUEST)

<<<<<<< HEAD
    guid = Guid.load(node_id)
    if guid is None:
        raise HTTPError(httplib.NOT_FOUND)
    target = guid.referent
=======
    node = AbstractNode.load(node_id) or Preprint.load(node_id)
    if node and node.is_deleted:
        raise HTTPError(http_status.HTTP_410_GONE)
    elif not node:
        raise HTTPError(http_status.HTTP_404_NOT_FOUND)
>>>>>>> 70a4303b

    check_access(target, auth, action, cas_resp)
    provider_settings = None
    if target.has_node_addon:
        provider_settings = target.get_addon(provider_name)
        if not provider_settings:
            raise HTTPError(http_status.HTTP_400_BAD_REQUEST)

    path = data.get('path')
    credentials = None
    waterbutler_settings = None
    fileversion = None
    if provider_name == 'osfstorage':
        if path:
            file_id = path.strip('/')
            # check to see if this is a file or a folder
            filenode = OsfStorageFileNode.load(path.strip('/'))
            if filenode and filenode.is_file:
                # default to most recent version if none is provided in the response
                version = int(data['version']) if data.get('version') else filenode.versions.count()
                try:
                    fileversion = FileVersion.objects.filter(
                        basefilenode___id=file_id,
                        identifier=version
                    ).select_related('region').get()
                except FileVersion.DoesNotExist:
                    raise HTTPError(http_status.HTTP_400_BAD_REQUEST)
                if auth.user:
                    # mark fileversion as seen
                    FileVersionUserMetadata.objects.get_or_create(user=auth.user, file_version=fileversion)
                if target.counts_towards_analytics(auth.user):
                    from_mfr = download_is_from_mfr(request, payload=data)
                    # version index is 0 based
                    version_index = version - 1
                    if action == 'render':
<<<<<<< HEAD
                        update_analytics(target, file_id, version_index, 'view')
                    elif action == 'download' and not from_mfr:
                        update_analytics(target, file_id, version_index, 'download')

=======
                        update_analytics(node, filenode, version_index, 'view')
                    elif action == 'download' and not from_mfr:
                        update_analytics(node, filenode, version_index, 'download')
>>>>>>> 70a4303b
                    if waffle.switch_is_active(features.ELASTICSEARCH_METRICS):
                        if isinstance(target, Preprint):
                            metric_class = get_metric_class_for_action(action, from_mfr=from_mfr)
                            if metric_class:
                                try:
                                    metric_class.record_for_preprint(
                                        preprint=target,
                                        user=auth.user,
                                        version=fileversion.identifier if fileversion else None,
                                        path=path
                                    )
                                except es_exceptions.ConnectionError:
                                    log_exception()
        if fileversion and provider_settings:
            region = fileversion.region
            credentials = region.waterbutler_credentials
            waterbutler_settings = fileversion.serialize_waterbutler_settings(
                node_id=provider_settings.owner._id,
                root_id=provider_settings.root_node._id,
            )
    # If they haven't been set by version region, use the NodeSettings or Preprint directly
    if not (credentials and waterbutler_settings):
        credentials = target.serialize_waterbutler_credentials(provider_name)
        waterbutler_settings = target.serialize_waterbutler_settings(provider_name)

    if isinstance(credentials.get('token'), bytes):
        credentials['token'] = credentials.get('token').decode()

    return {'payload': jwe.encrypt(jwt.encode({
        'exp': timezone.now() + datetime.timedelta(seconds=settings.WATERBUTLER_JWT_EXPIRATION),
        'data': {
            'auth': make_auth(auth.user),  # A waterbutler auth dict not an Auth object
            'credentials': credentials,
            'settings': waterbutler_settings,
            'callback_url': target.api_url_for(
                ('create_waterbutler_log' if not getattr(target, 'is_registration', False) else 'registration_callbacks'),
                _absolute=True,
                _internal=True
            )
        }
    }, settings.WATERBUTLER_JWT_SECRET, algorithm=settings.WATERBUTLER_JWT_ALGORITHM), WATERBUTLER_JWE_KEY).decode()}


LOG_ACTION_MAP = {
    'move': NodeLog.FILE_MOVED,
    'copy': NodeLog.FILE_COPIED,
    'rename': NodeLog.FILE_RENAMED,
    'create': NodeLog.FILE_ADDED,
    'update': NodeLog.FILE_UPDATED,
    'delete': NodeLog.FILE_REMOVED,
    'create_folder': NodeLog.FOLDER_CREATED,
}

DOWNLOAD_ACTIONS = set([
    'download_file',
    'download_zip',
])

@must_be_signed
@no_auto_transaction
@must_be_valid_project(quickfiles_valid=True, preprints_valid=True)
def create_waterbutler_log(payload, **kwargs):
    with transaction.atomic():
        try:
            auth = payload['auth']
            # Don't log download actions
            if payload['action'] in DOWNLOAD_ACTIONS:
                guid = Guid.load(payload['metadata'].get('nid'))
                if guid:
                    target = guid.referent
                return {'status': 'success'}

            user = OSFUser.load(auth['id'])
            if user is None:
                raise HTTPError(http_status.HTTP_400_BAD_REQUEST)

            action = LOG_ACTION_MAP[payload['action']]
        except KeyError:
            raise HTTPError(http_status.HTTP_400_BAD_REQUEST)

        auth = Auth(user=user)
        target_id = kwargs.get('nid') or kwargs.get('pid') or kwargs.get('node') or kwargs.get('project')
        target = Guid.load(target_id).referent

        if action in (NodeLog.FILE_MOVED, NodeLog.FILE_COPIED):

            for bundle in ('source', 'destination'):
                for key in ('provider', 'materialized', 'name', 'nid'):
                    if key not in payload[bundle]:
                        raise HTTPError(http_status.HTTP_400_BAD_REQUEST)

            dest = payload['destination']
            src = payload['source']

            if src is not None and dest is not None:
                dest_path = dest['materialized']
                src_path = src['materialized']
                if dest_path.endswith('/') and src_path.endswith('/'):
                    dest_path = os.path.dirname(dest_path)
                    src_path = os.path.dirname(src_path)
                if (
                    os.path.split(dest_path)[0] == os.path.split(src_path)[0] and
                    dest['provider'] == src['provider'] and
                    dest['nid'] == src['nid'] and
                    dest['name'] != src['name']
                ):
                    action = LOG_ACTION_MAP['rename']

            destination_target = target  # For clarity
            source_target = Guid.load(src['nid']).referent

            # We return provider fullname so we need to load node settings, if applicable
            source = None
            if hasattr(source_target, 'get_addon'):
                source = source_target.get_addon(payload['source']['provider'])
            destination = None
            if hasattr(target, 'get_addon'):
                destination = target.get_addon(payload['destination']['provider'])

            if isinstance(source_target, OSFUser):
                source_title = source_target.quickfolder.title
            else:
                source_title = source_target.title

            if isinstance(destination_target, OSFUser):
                destination_title = destination_target.quickfolder.title
            else:
                destination_title = destination_target.title

            payload['source'].update({
                'materialized': payload['source']['materialized'].lstrip('/'),
                'addon': source.config.full_name if source else 'osfstorage',
                'url': source_target.web_url_for(
                    'addon_view_or_download_file',
                    path=payload['source']['path'].lstrip('/'),
                    provider=payload['source']['provider']
                ),
                'node': {
                    '_id': source_target._id,
                    'url': source_target.url,
                    'title': source_title,
                }
            })

            payload['destination'].update({
                'materialized': payload['destination']['materialized'].lstrip('/'),
                'addon': destination.config.full_name if destination else 'osfstorage',
                'url': destination_target.web_url_for(
                    'addon_view_or_download_file',
                    path=payload['destination']['path'].lstrip('/'),
                    provider=payload['destination']['provider']
                ),
                'node': {
                    '_id': destination_target._id,
                    'url': destination_target.url,
                    'title': destination_title,
                }
            })

            if not payload.get('errors'):
                destination_target.add_log(
                    action=action,
                    auth=auth,
                    params=payload
                )

            if payload.get('email') is True or payload.get('errors'):
                mails.send_mail(
                    user.username,
                    mails.FILE_OPERATION_FAILED if payload.get('errors')
                    else mails.FILE_OPERATION_SUCCESS,
                    action=payload['action'],
                    source_node=source_target,
                    destination_node=destination_target,
                    source_path=payload['source']['materialized'],
                    source_addon=payload['source']['addon'],
                    destination_addon=payload['destination']['addon'],
                    osf_support_email=settings.OSF_SUPPORT_EMAIL
                )

            if payload.get('errors'):
                # Action failed but our function succeeded
                # Bail out to avoid file_signals
                return {'status': 'success'}

        else:
            target.create_waterbutler_log(auth, action, payload)

    with transaction.atomic():
        file_signals.file_updated.send(target=target, user=user, event_type=action, payload=payload)

    return {'status': 'success'}


@file_signals.file_updated.connect
def addon_delete_file_node(self, target, user, event_type, payload):
    """ Get addon BaseFileNode(s), move it into the TrashedFileNode collection
    and remove it from StoredFileNode.
    Required so that the guids of deleted addon files are not re-pointed when an
    addon file or folder is moved or renamed.
    """
    if event_type == 'file_removed' and payload.get('provider', None) != 'osfstorage':
        provider = payload['provider']
        path = payload['metadata']['path']
        materialized_path = payload['metadata']['materialized']
        content_type = ContentType.objects.get_for_model(target)
        if path.endswith('/'):
            folder_children = BaseFileNode.resolve_class(provider, BaseFileNode.ANY).objects.filter(
                provider=provider,
                target_object_id=target.id,
                target_content_type=content_type,
                _materialized_path__startswith=materialized_path
            )
            for item in folder_children:
                if item.kind == 'file' and not TrashedFileNode.load(item._id):
                    item.delete(user=user)
                elif item.kind == 'folder':
                    BaseFileNode.delete(item)
        else:
            try:
                file_node = BaseFileNode.resolve_class(provider, BaseFileNode.FILE).objects.get(
                    target_object_id=target.id,
                    target_content_type=content_type,
                    _materialized_path=materialized_path
                )
            except BaseFileNode.DoesNotExist:
                file_node = None

            if file_node and not TrashedFileNode.load(file_node._id):
                file_node.delete(user=user)


@must_be_valid_project
def addon_view_or_download_file_legacy(**kwargs):
    query_params = request.args.to_dict()
    node = kwargs.get('node') or kwargs['project']

    action = query_params.pop('action', 'view')
    provider = kwargs.get('provider', 'osfstorage')

    if kwargs.get('path'):
        path = kwargs['path']
    elif kwargs.get('fid'):
        path = kwargs['fid']

    if 'download' in request.path or request.path.startswith('/api/v1/'):
        action = 'download'

    if kwargs.get('vid'):
        query_params['version'] = kwargs['vid']

    # If provider is OSFstorage, check existence of requested file in the filetree
    # This prevents invalid GUIDs from being created
    if provider == 'osfstorage':
        node_settings = node.get_addon('osfstorage')

        try:
            path = node_settings.get_root().find_child_by_name(path)._id
        except OsfStorageFileNode.DoesNotExist:
            raise HTTPError(
                404, data=dict(
                    message_short='File not found',
                    message_long='You requested a file that does not exist.'
                )
            )

    return redirect(
        node.web_url_for(
            'addon_view_or_download_file',
            path=path,
            provider=provider,
            action=action,
            **query_params
        ),
        code=http_status.HTTP_301_MOVED_PERMANENTLY
    )

@must_be_contributor_or_public
def addon_deleted_file(auth, target, error_type='BLAME_PROVIDER', **kwargs):
    """Shows a nice error message to users when they try to view a deleted file
    """
    # Allow file_node to be passed in so other views can delegate to this one
    file_node = kwargs.get('file_node') or TrashedFileNode.load(kwargs.get('trashed_id'))

    deleted_by, deleted_on, deleted = None, None, None
    if isinstance(file_node, TrashedFileNode):
        deleted_by = file_node.deleted_by
        deleted_by_guid = file_node.deleted_by._id if deleted_by else None
        deleted_on = file_node.deleted_on.strftime('%c') + ' UTC'
        deleted = deleted_on
        if getattr(file_node, 'suspended', False):
            error_type = 'FILE_SUSPENDED'
        elif file_node.deleted_by is None or (auth.private_key and auth.private_link.anonymous):
            if file_node.provider == 'osfstorage':
                error_type = 'FILE_GONE_ACTOR_UNKNOWN'
            else:
                error_type = 'BLAME_PROVIDER'
        else:
            error_type = 'FILE_GONE'
    else:
        error_type = 'DONT_KNOW'

    file_path = kwargs.get('path', file_node.path)
    file_name = file_node.name or os.path.basename(file_path)
    file_name_title, file_name_ext = os.path.splitext(file_name)
    provider_full = settings.ADDONS_AVAILABLE_DICT[file_node.provider].full_name
    try:
        file_guid = file_node.get_guid()._id
    except AttributeError:
        file_guid = None

    format_params = dict(
        file_name=markupsafe.escape(file_name),
        deleted_by=markupsafe.escape(getattr(deleted_by, 'fullname', None)),
        deleted_on=markupsafe.escape(deleted_on),
        provider=markupsafe.escape(provider_full),
        deleted=markupsafe.escape(deleted)
    )
    if deleted_by:
        format_params['deleted_by_guid'] = markupsafe.escape(deleted_by_guid)

    error_msg = ERROR_MESSAGES[error_type].format(**format_params)
    if isinstance(target, AbstractNode):
        error_msg += format_last_known_metadata(auth, target, file_node, error_type)
        ret = serialize_node(target, auth, primary=True)
        ret.update(rubeus.collect_addon_assets(target))
        ret.update({
            'error': error_msg,
            'urls': {
                'render': None,
                'sharejs': None,
                'mfr': get_mfr_url(target, file_node.provider),
                'profile_image': get_profile_image_url(auth.user, 25),
                'files': target.web_url_for('collect_file_trees'),
            },
            'extra': {},
            'size': 9966699,  # Prevent file from being edited, just in case
            'sharejs_uuid': None,
            'file_name': file_name,
            'file_path': file_path,
            'file_name_title': file_name_title,
            'file_name_ext': file_name_ext,
            'target_deleted': getattr(target, 'is_deleted', False),
            'version_id': None,
            'file_guid': file_guid,
            'file_id': file_node._id,
            'provider': file_node.provider,
            'materialized_path': file_node.materialized_path or file_path,
            'private': getattr(target.get_addon(file_node.provider), 'is_private', False),
            'file_tags': list(file_node.tags.filter(system=False).values_list('name', flat=True)) if not file_node._state.adding else [],  # Only access ManyRelatedManager if saved
            'allow_comments': file_node.provider in settings.ADDONS_COMMENTABLE,
        })
    else:
        # TODO - serialize deleted metadata for future types of deleted file targets
        ret = {'error': error_msg}

    return ret, http_status.HTTP_410_GONE


@must_be_contributor_or_public
@ember_flag_is_active(features.EMBER_FILE_DETAIL)
def addon_view_or_download_file(auth, path, provider, **kwargs):
    extras = request.args.to_dict()
    extras.pop('_', None)  # Clean up our url params a bit
    action = extras.get('action', 'view')
    guid = kwargs.get('guid') or kwargs.get('pid')
    guid_target = getattr(Guid.load(guid), 'referent', None)
    target = guid_target or kwargs.get('node') or kwargs['project']

    provider_safe = markupsafe.escape(provider)
    path_safe = markupsafe.escape(path)

    if not path:
        raise HTTPError(http_status.HTTP_400_BAD_REQUEST)

    if target.has_node_addon:
        node_addon = target.get_addon(provider)

        if not isinstance(node_addon, BaseStorageAddon):
            object_text = markupsafe.escape(getattr(target, 'project_or_component', 'this object'))
            raise HTTPError(http_status.HTTP_400_BAD_REQUEST, data={
                'message_short': 'Bad Request',
                'message_long': 'The {} add-on containing {} is no longer connected to {}.'.format(provider_safe, path_safe, object_text)
            })

        if not node_addon.has_auth:
            raise HTTPError(http_status.HTTP_401_UNAUTHORIZED, data={
                'message_short': 'Unauthorized',
                'message_long': 'The {} add-on containing {} is no longer authorized.'.format(provider_safe, path_safe)
            })

        if not node_addon.complete:
            raise HTTPError(http_status.HTTP_400_BAD_REQUEST, data={
                'message_short': 'Bad Request',
                'message_long': 'The {} add-on containing {} is no longer configured.'.format(provider_safe, path_safe)
            })

    savepoint_id = transaction.savepoint()
    file_node = BaseFileNode.resolve_class(provider, BaseFileNode.FILE).get_or_create(target, path)

    # Note: Cookie is provided for authentication to waterbutler
    # it is overriden to force authentication as the current user
    # the auth header is also pass to support basic auth
    version = file_node.touch(
        request.headers.get('Authorization'),
        **dict(
            extras,
            cookie=request.cookies.get(settings.COOKIE_NAME)
        )
    )
    if version is None:
        # File is either deleted or unable to be found in the provider location
        # Rollback the insertion of the file_node
        transaction.savepoint_rollback(savepoint_id)
        if not file_node.pk:
            file_node = BaseFileNode.load(path)

            if not file_node:
                raise HTTPError(http_status.HTTP_404_NOT_FOUND, data={
                    'message_short': 'File Not Found',
                    'message_long': 'The requested file could not be found.'
                })

            if file_node.kind == 'folder':
                raise HTTPError(http_status.HTTP_400_BAD_REQUEST, data={
                    'message_short': 'Bad Request',
                    'message_long': 'You cannot request a folder from this endpoint.'
                })

            # Allow osfstorage to redirect if the deep url can be used to find a valid file_node
            if file_node.provider == 'osfstorage' and not file_node.is_deleted:
                return redirect(
                    file_node.target.web_url_for('addon_view_or_download_file', path=file_node._id, provider=file_node.provider)
                )
        return addon_deleted_file(target=target, file_node=file_node, path=path, **kwargs)
    else:
        transaction.savepoint_commit(savepoint_id)

    # TODO clean up these urls and unify what is used as a version identifier
    if request.method == 'HEAD':
        return make_response(('', http_status.HTTP_302_FOUND, {
            'Location': file_node.generate_waterbutler_url(**dict(extras, direct=None, version=version.identifier, _internal=extras.get('mode') == 'render'))
        }))

    if action == 'download':
        format = extras.get('format')
        _, extension = os.path.splitext(file_node.name)
        # avoid rendering files with the same format type.
        if format and '.{}'.format(format.lower()) != extension.lower():
            return redirect('{}/export?format={}&url={}'.format(get_mfr_url(target, provider), format, quote(file_node.generate_waterbutler_url(
                **dict(extras, direct=None, version=version.identifier, _internal=extras.get('mode') == 'render')
            ))))
        return redirect(file_node.generate_waterbutler_url(**dict(extras, direct=None, version=version.identifier, _internal=extras.get('mode') == 'render')))

    if action == 'get_guid':
        draft_id = extras.get('draft')
        draft = DraftRegistration.load(draft_id)
        if draft is None or draft.is_approved:
            raise HTTPError(http_status.HTTP_400_BAD_REQUEST, data={
                'message_short': 'Bad Request',
                'message_long': 'File not associated with required object.'
            })
        guid = file_node.get_guid(create=True)
        guid.referent.save()
        return dict(guid=guid._id)

    if len(request.path.strip('/').split('/')) > 1:
        guid = file_node.get_guid(create=True)
        return redirect(furl.furl('/{}/'.format(guid._id)).set(args=extras).url)
    if isinstance(target, Preprint):
        # Redirecting preprint file guids to the preprint detail page
        return redirect('/{}/'.format(target._id))

    return addon_view_file(auth, target, file_node, version)


@collect_auth
def persistent_file_download(auth, **kwargs):
    id_or_guid = kwargs.get('fid_or_guid')
    file = BaseFileNode.active.filter(_id=id_or_guid).first()
    if not file:
        guid = Guid.load(id_or_guid)
        if guid:
            file = guid.referent
        else:
            raise HTTPError(http_status.HTTP_404_NOT_FOUND, data={
                'message_short': 'File Not Found',
                'message_long': 'The requested file could not be found.'
            })
    if not file.is_file:
        raise HTTPError(http_status.HTTP_400_BAD_REQUEST, data={
            'message_long': 'Downloading folders is not permitted.'
        })

    auth_redirect = check_contributor_auth(file.target, auth,
                                           include_public=True,
                                           include_view_only_anon=True)
    if auth_redirect:
        return auth_redirect

    query_params = request.args.to_dict()

    return redirect(
        file.generate_waterbutler_url(**query_params),
        code=http_status.HTTP_302_FOUND
    )


def addon_view_or_download_quickfile(**kwargs):
    fid = kwargs.get('fid', 'NOT_AN_FID')
    file_ = OsfStorageFile.load(fid)
    if not file_:
        raise HTTPError(http_status.HTTP_404_NOT_FOUND, data={
            'message_short': 'File Not Found',
            'message_long': 'The requested file could not be found.'
        })
    return proxy_url('/project/{}/files/osfstorage/{}/'.format(file_.target._id, fid))

def addon_view_file(auth, node, file_node, version):
    # TODO: resolve circular import issue
    from addons.wiki import settings as wiki_settings

    if isinstance(version, tuple):
        version, error = version
        error = error.replace('\n', '').strip()
    else:
        error = None

    ret = serialize_node(node, auth, primary=True)

    if file_node._id + '-' + version._id not in node.file_guid_to_share_uuids:
        node.file_guid_to_share_uuids[file_node._id + '-' + version._id] = uuid.uuid4()
        node.save()

    if ret['user']['can_edit']:
        sharejs_uuid = str(node.file_guid_to_share_uuids[file_node._id + '-' + version._id])
    else:
        sharejs_uuid = None

    internal_furl = furl.furl(settings.INTERNAL_DOMAIN)
    download_url = furl.furl(request.url).set(
        netloc=internal_furl.netloc,
        args=dict(request.args, **{
            'direct': None,
            'mode': 'render',
            'action': 'download',
            'public_file': node.is_public,
        })
    )

    mfr_url = get_mfr_url(node, file_node.provider)
    render_url = furl.furl(mfr_url).set(
        path=['render'],
        args={'url': download_url.url}
    )

    version_names = BaseFileVersionsThrough.objects.filter(
        basefilenode_id=file_node.id
    ).order_by('-fileversion_id').values_list('version_name', flat=True)

    ret.update({
        'urls': {
            'render': render_url.url,
            'mfr': mfr_url,
            'sharejs': wiki_settings.SHAREJS_URL,
            'profile_image': get_profile_image_url(auth.user, 25),
            'files': node.web_url_for('collect_file_trees'),
            'archived_from': get_archived_from_url(node, file_node) if node.is_registration else None,
        },
        'error': error,
        'file_name': file_node.name,
        'file_name_title': os.path.splitext(file_node.name)[0],
        'file_name_ext': os.path.splitext(file_node.name)[1],
        'version_id': version.identifier,
        'file_path': file_node.path,
        'sharejs_uuid': sharejs_uuid,
        'provider': file_node.provider,
        'materialized_path': file_node.materialized_path,
        'extra': version.metadata.get('extra', {}),
        'size': version.size if version.size is not None else 9966699,
        'private': getattr(node.get_addon(file_node.provider), 'is_private', False),
        'file_tags': list(file_node.tags.filter(system=False).values_list('name', flat=True)) if not file_node._state.adding else [],  # Only access ManyRelatedManager if saved
        'file_guid': file_node.get_guid()._id,
        'file_id': file_node._id,
        'allow_comments': file_node.provider in settings.ADDONS_COMMENTABLE,
        'checkout_user': file_node.checkout._id if file_node.checkout else None,
        'pre_reg_checkout': is_pre_reg_checkout(node, file_node),
        'version_names': list(version_names)
    })

    ret.update(rubeus.collect_addon_assets(node))
    return ret

def is_pre_reg_checkout(node, file_node):
    checkout_user = file_node.checkout
    if not checkout_user:
        return False
    if checkout_user in node.contributors:
        return False
    if checkout_user.has_perm('osf.view_prereg'):
        return node.draft_registrations_active.filter(registration_schema__name='Prereg Challenge').exists()
    return False

def get_archived_from_url(node, file_node):
    if file_node.copied_from:
        trashed = TrashedFileNode.load(file_node.copied_from._id)
        if not trashed:
            return node.registered_from.web_url_for('addon_view_or_download_file', provider=file_node.provider, path=file_node.copied_from._id)
    return None<|MERGE_RESOLUTION|>--- conflicted
+++ resolved
@@ -292,18 +292,10 @@
     except KeyError:
         raise HTTPError(http_status.HTTP_400_BAD_REQUEST)
 
-<<<<<<< HEAD
     guid = Guid.load(node_id)
     if guid is None:
         raise HTTPError(httplib.NOT_FOUND)
     target = guid.referent
-=======
-    node = AbstractNode.load(node_id) or Preprint.load(node_id)
-    if node and node.is_deleted:
-        raise HTTPError(http_status.HTTP_410_GONE)
-    elif not node:
-        raise HTTPError(http_status.HTTP_404_NOT_FOUND)
->>>>>>> 70a4303b
 
     check_access(target, auth, action, cas_resp)
     provider_settings = None
@@ -339,16 +331,9 @@
                     # version index is 0 based
                     version_index = version - 1
                     if action == 'render':
-<<<<<<< HEAD
                         update_analytics(target, file_id, version_index, 'view')
                     elif action == 'download' and not from_mfr:
                         update_analytics(target, file_id, version_index, 'download')
-
-=======
-                        update_analytics(node, filenode, version_index, 'view')
-                    elif action == 'download' and not from_mfr:
-                        update_analytics(node, filenode, version_index, 'download')
->>>>>>> 70a4303b
                     if waffle.switch_is_active(features.ELASTICSEARCH_METRICS):
                         if isinstance(target, Preprint):
                             metric_class = get_metric_class_for_action(action, from_mfr=from_mfr)
