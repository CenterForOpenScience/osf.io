--- conflicted
+++ resolved
@@ -228,7 +228,7 @@
     while permissions_resource:
         if permissions_resource.can_edit(auth):
             return True
-        permissions_resource = permissions_resource.parent
+        permissions_resource = permissions_resource.parent_node
 
 
 def make_auth(user):
@@ -425,14 +425,9 @@
             root_id=provider.root_node._id,
         )
     elif waffle.flag_is_active(request, features.ENABLE_GV):
-<<<<<<< HEAD
         data = requests_retry_session(
             f'{settings.DOMAIN}/v1/configured_storage_addon/{waterbutler_data["provider"]}/waterbutler-config'
         )
-=======
-        url = build_gv_url(waterbutler_data['provider'])
-        data = requests_retry_session(url)
->>>>>>> 27b8dae9
         credentials, waterbutler_settings = data['data']
     else:
         credentials = resource.serialize_waterbutler_credentials()
