import datetime
import httplib
import os
import uuid
import markupsafe
import urllib
from django.utils import timezone

from flask import make_response
from flask import redirect
from flask import request
import furl
import jwe
import jwt
import waffle
from django.db import transaction
from django.contrib.contenttypes.models import ContentType
from elasticsearch import exceptions as es_exceptions


from addons.base.models import BaseStorageAddon
from addons.osfstorage.models import OsfStorageFile
from addons.osfstorage.models import OsfStorageFileNode
from addons.osfstorage.utils import update_analytics

from framework import sentry
from framework.auth import Auth
from framework.auth import cas
from framework.auth import oauth_scopes
from framework.auth.decorators import collect_auth, must_be_logged_in, must_be_signed
from framework.exceptions import HTTPError
from framework.sentry import log_exception
from framework.routing import json_renderer, proxy_url
from framework.transactions.handlers import no_auto_transaction
from website import mails
from website import settings
from addons.base import signals as file_signals
from addons.base.utils import format_last_known_metadata, get_mfr_url
from osf import features
from osf.models import (BaseFileNode, TrashedFileNode,
                        OSFUser, AbstractNode, Preprint,
                        NodeLog, DraftRegistration, RegistrationSchema,
                        Guid, FileVersionUserMetadata, FileVersion)
from osf.metrics import PreprintView, PreprintDownload
from website.profile.utils import get_profile_image_url
from website.project import decorators
from website.project.decorators import must_be_contributor_or_public, must_be_valid_project, check_contributor_auth
from website.ember_osf_web.decorators import ember_flag_is_active
from website.project.utils import serialize_node
from website.util import rubeus

# import so that associated listener is instantiated and gets emails
from website.notifications.events.files import FileEvent  # noqa

ERROR_MESSAGES = {'FILE_GONE': u"""
<style>
#toggleBar{{display: none;}}
</style>
<div class="alert alert-info" role="alert">
<p>
The file "{file_name}" stored on {provider} was deleted via the OSF.
</p>
<p>
It was deleted by <a href="/{deleted_by_guid}">{deleted_by}</a> on {deleted_on}.
</p>""",
                  'FILE_GONE_ACTOR_UNKNOWN': u"""
<style>
#toggleBar{{display: none;}}
</style>
<div class="alert alert-info" role="alert">
<p>
The file "{file_name}" stored on {provider} was deleted via the OSF.
</p>
<p>
It was deleted on {deleted_on}.
</p>""",
                  'DONT_KNOW': u"""
<style>
#toggleBar{{display: none;}}
</style>
<div class="alert alert-info" role="alert">
<p>
File not found at {provider}.
</p>""",
                  'BLAME_PROVIDER': u"""
<style>
#toggleBar{{display: none;}}
</style>
<div class="alert alert-info" role="alert">
<p>
This {provider} link to the file "{file_name}" is currently unresponsive.
The provider ({provider}) may currently be unavailable or "{file_name}" may have been removed from {provider} through another interface.
</p>
<p>
You may wish to verify this through {provider}'s website.
</p>""",
                  'FILE_SUSPENDED': u"""
<style>
#toggleBar{{display: none;}}
</style>
<div class="alert alert-info" role="alert">
This content has been removed."""}

WATERBUTLER_JWE_KEY = jwe.kdf(settings.WATERBUTLER_JWE_SECRET.encode('utf-8'), settings.WATERBUTLER_JWE_SALT.encode('utf-8'))


@decorators.must_have_permission('write')
@decorators.must_not_be_registration
def disable_addon(auth, **kwargs):
    node = kwargs['node'] or kwargs['project']

    addon_name = kwargs.get('addon')
    if addon_name is None:
        raise HTTPError(httplib.BAD_REQUEST)

    deleted = node.delete_addon(addon_name, auth)

    return {'deleted': deleted}


@must_be_logged_in
def get_addon_user_config(**kwargs):

    user = kwargs['auth'].user

    addon_name = kwargs.get('addon')
    if addon_name is None:
        raise HTTPError(httplib.BAD_REQUEST)

    addon = user.get_addon(addon_name)
    if addon is None:
        raise HTTPError(httplib.BAD_REQUEST)

    return addon.to_json(user)


permission_map = {
    'create_folder': 'write',
    'revisions': 'read',
    'metadata': 'read',
    'download': 'read',
    'render': 'read',
    'export': 'read',
    'upload': 'write',
    'delete': 'write',
    'copy': 'write',
    'move': 'write',
    'copyto': 'write',
    'moveto': 'write',
    'copyfrom': 'read',
    'movefrom': 'write',
}

def check_access(node, auth, action, cas_resp):
    """Verify that user can perform requested action on resource. Raise appropriate
    error code if action cannot proceed.
    """
    permission = permission_map.get(action, None)
    if permission is None:
        raise HTTPError(httplib.BAD_REQUEST)

    if cas_resp:
        if permission == 'read':
            if node.can_view_files(auth=None):
                return True
            required_scope = node.file_read_scope
        else:
            required_scope = node.file_write_scope

        if not cas_resp.authenticated \
           or required_scope not in oauth_scopes.normalize_scopes(cas_resp.attributes['accessTokenScope']):
            raise HTTPError(httplib.FORBIDDEN)

    if permission == 'read':
        if node.can_view_files(auth):
            return True
        # The user may have admin privileges on a parent node, in which
        # case they should have read permissions
        if getattr(node, 'is_registration', False) and node.registered_from.can_view(auth):
            return True
    if permission == 'write' and node.can_edit(auth):
        return True

    # Users attempting to register projects with components might not have
    # `write` permissions for all components. This will result in a 403 for
    # all `upload` actions as well as `copyfrom` actions if the component
    # in question is not public. To get around this, we have to recursively
    # check the node's parent node to determine if they have `write`
    # permissions up the stack.
    # TODO(hrybacki): is there a way to tell if this is for a registration?
    # All nodes being registered that receive the `upload` action will have
    # `node.is_registration` == True. However, we have no way of telling if
    # `copyfrom` actions are originating from a node being registered.
    # TODO This is raise UNAUTHORIZED for registrations that have not been archived yet
    if isinstance(node, AbstractNode):
        if action == 'copyfrom' or (action == 'upload' and node.is_registration):
            parent = node.parent_node
            while parent:
                if parent.can_edit(auth):
                    return True
                parent = parent.parent_node

        # Users with the prereg admin permission should be allowed to download files
        # from prereg challenge draft registrations.
        try:
            prereg_schema = RegistrationSchema.objects.get(name='Prereg Challenge', schema_version=2)
            allowed_nodes = [node] + node.parents
            prereg_draft_registration = DraftRegistration.objects.filter(
                branched_from__in=allowed_nodes,
                registration_schema=prereg_schema
            )
            if action == 'download' and \
                        auth.user is not None and \
                        prereg_draft_registration.count() > 0 and \
                        auth.user.has_perm('osf.administer_prereg'):
                return True
        except RegistrationSchema.DoesNotExist:
            pass

    raise HTTPError(httplib.FORBIDDEN if auth.user else httplib.UNAUTHORIZED)

def make_auth(user):
    if user is not None:
        return {
            'id': user._id,
            'email': '{}@osf.io'.format(user._id),
            'name': user.fullname,
        }
    return {}

def download_is_from_mfr(req, payload):
    metrics_data = payload['metrics']
    uri = metrics_data['uri']
    is_render_uri = furl.furl(uri or '').query.params.get('mode') == 'render'
    return (
        # This header is sent for download requests that
        # originate from MFR, e.g. for the code pygments renderer
        req.headers.get('X-Cos-Mfr-Render-Request', None) or
        # Need to check the URI in order to account
        # for renderers that send XHRs from the
        # rendered content, e.g. PDFs
        is_render_uri
    )


def get_metric_class_for_action(action, from_mfr):
    metric_class = None
    if action == 'render':
        metric_class = PreprintView
    elif action == 'download' and not from_mfr:
        metric_class = PreprintDownload
    return metric_class


@collect_auth
def get_auth(auth, **kwargs):
    cas_resp = None
    if not auth.user:
        # Central Authentication Server OAuth Bearer Token
        authorization = request.headers.get('Authorization')
        if authorization and authorization.startswith('Bearer '):
            client = cas.get_client()
            try:
                access_token = cas.parse_auth_header(authorization)
                cas_resp = client.profile(access_token)
            except cas.CasError as err:
                sentry.log_exception()
                # NOTE: We assume that the request is an AJAX request
                return json_renderer(err)
            if cas_resp.authenticated:
                auth.user = OSFUser.load(cas_resp.user)

    try:
        data = jwt.decode(
            jwe.decrypt(request.args.get('payload', '').encode('utf-8'), WATERBUTLER_JWE_KEY),
            settings.WATERBUTLER_JWT_SECRET,
            options={'require_exp': True},
            algorithm=settings.WATERBUTLER_JWT_ALGORITHM
        )['data']
    except (jwt.InvalidTokenError, KeyError) as err:
        sentry.log_message(str(err))
        raise HTTPError(httplib.FORBIDDEN)

    if not auth.user:
        auth.user = OSFUser.from_cookie(data.get('cookie', ''))

    try:
        action = data['action']
        node_id = data['nid']
        provider_name = data['provider']
    except KeyError:
        raise HTTPError(httplib.BAD_REQUEST)

    node = AbstractNode.load(node_id) or Preprint.load(node_id)
    if not node:
        raise HTTPError(httplib.NOT_FOUND)

    check_access(node, auth, action, cas_resp)
    provider_settings = None
    if hasattr(node, 'get_addon'):
        provider_settings = node.get_addon(provider_name)
        if not provider_settings:
            raise HTTPError(httplib.BAD_REQUEST)

    path = data.get('path')
    credentials = None
    waterbutler_settings = None
    fileversion = None
    if provider_name == 'osfstorage':
        if path:
            file_id = path.strip('/')
            # check to see if this is a file or a folder
            filenode = OsfStorageFileNode.load(path.strip('/'))
            if filenode and filenode.is_file:
                # default to most recent version if none is provided in the response
                version = int(data['version']) if data.get('version') else filenode.versions.count()
                try:
                    fileversion = FileVersion.objects.filter(
                        basefilenode___id=file_id,
                        identifier=version
                    ).select_related('region').get()
                except FileVersion.DoesNotExist:
                    raise HTTPError(httplib.BAD_REQUEST)
                if auth.user:
                    # mark fileversion as seen
                    FileVersionUserMetadata.objects.get_or_create(user=auth.user, file_version=fileversion)
                if not node.is_contributor(auth.user):
                    from_mfr = download_is_from_mfr(request, payload=data)
                    # version index is 0 based
                    version_index = version - 1
                    if action == 'render':
                        update_analytics(node, file_id, version_index, 'view')
                    elif action == 'download' and not from_mfr:
                        update_analytics(node, file_id, version_index, 'download')
                    if waffle.switch_is_active(features.ELASTICSEARCH_METRICS):
                        if isinstance(node, Preprint):
                            metric_class = get_metric_class_for_action(action, from_mfr=from_mfr)
                            if metric_class:
                                try:
                                    metric_class.record_for_preprint(
                                        preprint=node,
                                        user=auth.user,
                                        version=fileversion.identifier if fileversion else None,
                                        path=path
                                    )
                                except es_exceptions.ConnectionError:
                                    log_exception()
        if fileversion and provider_settings:
            region = fileversion.region
            credentials = region.waterbutler_credentials
            waterbutler_settings = fileversion.serialize_waterbutler_settings(
                node_id=provider_settings.owner._id,
                root_id=provider_settings.root_node._id,
            )
    # If they haven't been set by version region, use the NodeSettings or Preprint directly
    if not (credentials and waterbutler_settings):
<<<<<<< HEAD
        if provider_settings:
            credentials = provider_settings.serialize_waterbutler_credentials()
            waterbutler_settings = provider_settings.serialize_waterbutler_settings()
        elif isinstance(node, Preprint):
            credentials = node.serialize_waterbutler_credentials()
            waterbutler_settings = node.serialize_waterbutler_settings()

    # TODO: Add a signal here?
    if waffle.switch_is_active(features.ELASTICSEARCH_METRICS):
        user = auth.user
        if isinstance(node, Preprint) and not node.is_contributor(user):
            metric_class = get_metric_class_for_action(action)
            if metric_class:
                metrics = data.get('metrics', {})
                try:
                    metric_class.record_for_preprint(
                        preprint=node,
                        user=user,
                        version=fileversion.identifier if fileversion else None,
                        path=path,
                        referrer=metrics.get('referrer'),
                        user_agent=metrics.get('user_agent'),
                        origin=metrics.get('origin'),
                        uri=metrics.get('uri')
                    )
                except es_exceptions.ConnectionError:
                    log_exception()
=======
        credentials = node.serialize_waterbutler_credentials(provider_name)
        waterbutler_settings = node.serialize_waterbutler_settings(provider_name)
>>>>>>> 606f2a07

    return {'payload': jwe.encrypt(jwt.encode({
        'exp': timezone.now() + datetime.timedelta(seconds=settings.WATERBUTLER_JWT_EXPIRATION),
        'data': {
            'auth': make_auth(auth.user),  # A waterbutler auth dict not an Auth object
            'credentials': credentials,
            'settings': waterbutler_settings,
            'callback_url': node.api_url_for(
                ('create_waterbutler_log' if not getattr(node, 'is_registration', False) else 'registration_callbacks'),
                _absolute=True,
                _internal=True
            )
        }
    }, settings.WATERBUTLER_JWT_SECRET, algorithm=settings.WATERBUTLER_JWT_ALGORITHM), WATERBUTLER_JWE_KEY)}


LOG_ACTION_MAP = {
    'move': NodeLog.FILE_MOVED,
    'copy': NodeLog.FILE_COPIED,
    'rename': NodeLog.FILE_RENAMED,
    'create': NodeLog.FILE_ADDED,
    'update': NodeLog.FILE_UPDATED,
    'delete': NodeLog.FILE_REMOVED,
    'create_folder': NodeLog.FOLDER_CREATED,
}

DOWNLOAD_ACTIONS = set([
    'download_file',
    'download_zip',
])

@must_be_signed
@no_auto_transaction
@must_be_valid_project(quickfiles_valid=True, preprints_valid=True)
def create_waterbutler_log(payload, **kwargs):
    with transaction.atomic():
        try:
            auth = payload['auth']
            if payload['action'] in DOWNLOAD_ACTIONS:
                return {'status': 'success'}

            user = OSFUser.load(auth['id'])
            if user is None:
                raise HTTPError(httplib.BAD_REQUEST)

            action = LOG_ACTION_MAP[payload['action']]
        except KeyError:
            raise HTTPError(httplib.BAD_REQUEST)

        auth = Auth(user=user)
        node = kwargs.get('node') or kwargs.get('project') or Preprint.load(kwargs.get('nid')) or Preprint.load(kwargs.get('pid'))

        if action in (NodeLog.FILE_MOVED, NodeLog.FILE_COPIED):

            for bundle in ('source', 'destination'):
                for key in ('provider', 'materialized', 'name', 'nid'):
                    if key not in payload[bundle]:
                        raise HTTPError(httplib.BAD_REQUEST)

            dest = payload['destination']
            src = payload['source']

            if src is not None and dest is not None:
                dest_path = dest['materialized']
                src_path = src['materialized']
                if dest_path.endswith('/') and src_path.endswith('/'):
                    dest_path = os.path.dirname(dest_path)
                    src_path = os.path.dirname(src_path)
                if (
                    os.path.split(dest_path)[0] == os.path.split(src_path)[0] and
                    dest['provider'] == src['provider'] and
                    dest['nid'] == src['nid'] and
                    dest['name'] != src['name']
                ):
                    action = LOG_ACTION_MAP['rename']

            destination_node = node  # For clarity
            source_node = AbstractNode.load(src['nid']) or Preprint.load(src['nid'])

            # We return provider fullname so we need to load node settings, if applicable
            source = None
            if hasattr(source_node, 'get_addon'):
                source = source_node.get_addon(payload['source']['provider'])
            destination = None
            if hasattr(node, 'get_addon'):
                destination = node.get_addon(payload['destination']['provider'])

            payload['source'].update({
                'materialized': payload['source']['materialized'].lstrip('/'),
                'addon': source.config.full_name if source else 'osfstorage',
                'url': source_node.web_url_for(
                    'addon_view_or_download_file',
                    path=payload['source']['path'].lstrip('/'),
                    provider=payload['source']['provider']
                ),
                'node': {
                    '_id': source_node._id,
                    'url': source_node.url,
                    'title': source_node.title,
                }
            })

            payload['destination'].update({
                'materialized': payload['destination']['materialized'].lstrip('/'),
                'addon': destination.config.full_name if destination else 'osfstorage',
                'url': destination_node.web_url_for(
                    'addon_view_or_download_file',
                    path=payload['destination']['path'].lstrip('/'),
                    provider=payload['destination']['provider']
                ),
                'node': {
                    '_id': destination_node._id,
                    'url': destination_node.url,
                    'title': destination_node.title,
                }
            })

            if not payload.get('errors'):
                destination_node.add_log(
                    action=action,
                    auth=auth,
                    params=payload
                )

            if payload.get('email') is True or payload.get('errors'):
                mails.send_mail(
                    user.username,
                    mails.FILE_OPERATION_FAILED if payload.get('errors')
                    else mails.FILE_OPERATION_SUCCESS,
                    action=payload['action'],
                    source_node=source_node,
                    destination_node=destination_node,
                    source_path=payload['source']['materialized'],
                    source_addon=payload['source']['addon'],
                    destination_addon=payload['destination']['addon'],
                    osf_support_email=settings.OSF_SUPPORT_EMAIL
                )

            if payload.get('errors'):
                # Action failed but our function succeeded
                # Bail out to avoid file_signals
                return {'status': 'success'}

        else:
            node.create_waterbutler_log(auth, action, payload)

    with transaction.atomic():
        file_signals.file_updated.send(target=node, user=user, event_type=action, payload=payload)

    return {'status': 'success'}


@file_signals.file_updated.connect
def addon_delete_file_node(self, target, user, event_type, payload):
    """ Get addon BaseFileNode(s), move it into the TrashedFileNode collection
    and remove it from StoredFileNode.

    Required so that the guids of deleted addon files are not re-pointed when an
    addon file or folder is moved or renamed.
    """
    if event_type == 'file_removed' and payload.get('provider', None) != 'osfstorage':
        provider = payload['provider']
        path = payload['metadata']['path']
        materialized_path = payload['metadata']['materialized']
        content_type = ContentType.objects.get_for_model(target)
        if path.endswith('/'):
            folder_children = BaseFileNode.resolve_class(provider, BaseFileNode.ANY).objects.filter(
                provider=provider,
                target_object_id=target.id,
                target_content_type=content_type,
                _materialized_path__startswith=materialized_path
            )
            for item in folder_children:
                if item.kind == 'file' and not TrashedFileNode.load(item._id):
                    item.delete(user=user)
                elif item.kind == 'folder':
                    BaseFileNode.delete(item)
        else:
            try:
                file_node = BaseFileNode.resolve_class(provider, BaseFileNode.FILE).objects.get(
                    target_object_id=target.id,
                    target_content_type=content_type,
                    _materialized_path=materialized_path
                )
            except BaseFileNode.DoesNotExist:
                file_node = None

            if file_node and not TrashedFileNode.load(file_node._id):
                file_node.delete(user=user)


@must_be_valid_project
def addon_view_or_download_file_legacy(**kwargs):
    query_params = request.args.to_dict()
    node = kwargs.get('node') or kwargs['project']

    action = query_params.pop('action', 'view')
    provider = kwargs.get('provider', 'osfstorage')

    if kwargs.get('path'):
        path = kwargs['path']
    elif kwargs.get('fid'):
        path = kwargs['fid']

    if 'download' in request.path or request.path.startswith('/api/v1/'):
        action = 'download'

    if kwargs.get('vid'):
        query_params['version'] = kwargs['vid']

    # If provider is OSFstorage, check existence of requested file in the filetree
    # This prevents invalid GUIDs from being created
    if provider == 'osfstorage':
        node_settings = node.get_addon('osfstorage')

        try:
            path = node_settings.get_root().find_child_by_name(path)._id
        except OsfStorageFileNode.DoesNotExist:
            raise HTTPError(
                404, data=dict(
                    message_short='File not found',
                    message_long='You requested a file that does not exist.'
                )
            )

    return redirect(
        node.web_url_for(
            'addon_view_or_download_file',
            path=path,
            provider=provider,
            action=action,
            **query_params
        ),
        code=httplib.MOVED_PERMANENTLY
    )

@must_be_contributor_or_public
def addon_deleted_file(auth, target, error_type='BLAME_PROVIDER', **kwargs):
    """Shows a nice error message to users when they try to view a deleted file
    """
    # Allow file_node to be passed in so other views can delegate to this one
    file_node = kwargs.get('file_node') or TrashedFileNode.load(kwargs.get('trashed_id'))

    deleted_by, deleted_on = None, None
    if isinstance(file_node, TrashedFileNode):
        deleted_by = file_node.deleted_by
        deleted_by_guid = file_node.deleted_by._id if deleted_by else None
        deleted_on = file_node.deleted_on.strftime('%c') + ' UTC'
        if getattr(file_node, 'suspended', False):
            error_type = 'FILE_SUSPENDED'
        elif file_node.deleted_by is None or (auth.private_key and auth.private_link.anonymous):
            if file_node.provider == 'osfstorage':
                error_type = 'FILE_GONE_ACTOR_UNKNOWN'
            else:
                error_type = 'BLAME_PROVIDER'
        else:
            error_type = 'FILE_GONE'
    else:
        error_type = 'DONT_KNOW'

    file_path = kwargs.get('path', file_node.path)
    file_name = file_node.name or os.path.basename(file_path)
    file_name_title, file_name_ext = os.path.splitext(file_name)
    provider_full = settings.ADDONS_AVAILABLE_DICT[file_node.provider].full_name
    try:
        file_guid = file_node.get_guid()._id
    except AttributeError:
        file_guid = None

    format_params = dict(
        file_name=markupsafe.escape(file_name),
        deleted_by=markupsafe.escape(getattr(deleted_by, 'fullname', None)),
        deleted_on=markupsafe.escape(deleted_on),
        provider=markupsafe.escape(provider_full)
    )
    if deleted_by:
        format_params['deleted_by_guid'] = markupsafe.escape(deleted_by_guid)

    error_msg = ERROR_MESSAGES[error_type].format(**format_params)
    if isinstance(target, AbstractNode):
        error_msg += format_last_known_metadata(auth, target, file_node, error_type)
        ret = serialize_node(target, auth, primary=True)
        ret.update(rubeus.collect_addon_assets(target))
        ret.update({
            'error': error_msg,
            'urls': {
                'render': None,
                'sharejs': None,
                'mfr': get_mfr_url(target, file_node.provider),
                'profile_image': get_profile_image_url(auth.user, 25),
                'files': target.web_url_for('collect_file_trees'),
            },
            'extra': {},
            'size': 9966699,  # Prevent file from being edited, just in case
            'sharejs_uuid': None,
            'file_name': file_name,
            'file_path': file_path,
            'file_name_title': file_name_title,
            'file_name_ext': file_name_ext,
            'target_deleted': getattr(target, 'is_deleted', False),
            'version_id': None,
            'file_guid': file_guid,
            'file_id': file_node._id,
            'provider': file_node.provider,
            'materialized_path': file_node.materialized_path or file_path,
            'private': getattr(target.get_addon(file_node.provider), 'is_private', False),
            'file_tags': list(file_node.tags.filter(system=False).values_list('name', flat=True)) if not file_node._state.adding else [],  # Only access ManyRelatedManager if saved
            'allow_comments': file_node.provider in settings.ADDONS_COMMENTABLE,
        })
    else:
        # TODO - serialize deleted metadata for future types of deleted file targets
        ret = {'error': error_msg}

    return ret, httplib.GONE


@must_be_contributor_or_public
@ember_flag_is_active(features.EMBER_FILE_DETAIL)
def addon_view_or_download_file(auth, path, provider, **kwargs):
    extras = request.args.to_dict()
    extras.pop('_', None)  # Clean up our url params a bit
    action = extras.get('action', 'view')
    guid = kwargs.get('guid')
    guid_target = getattr(Guid.load(guid), 'referent', None)
    target = guid_target or kwargs.get('node') or kwargs['project']

    provider_safe = markupsafe.escape(provider)
    path_safe = markupsafe.escape(path)

    if not path:
        raise HTTPError(httplib.BAD_REQUEST)

    if hasattr(target, 'get_addon'):

        node_addon = target.get_addon(provider)

        if not isinstance(node_addon, BaseStorageAddon):
            object_text = markupsafe.escape(getattr(target, 'project_or_component', 'this object'))
            raise HTTPError(httplib.BAD_REQUEST, data={
                'message_short': 'Bad Request',
                'message_long': 'The {} add-on containing {} is no longer connected to {}.'.format(provider_safe, path_safe, object_text)
            })

        if not node_addon.has_auth:
            raise HTTPError(httplib.UNAUTHORIZED, data={
                'message_short': 'Unauthorized',
                'message_long': 'The {} add-on containing {} is no longer authorized.'.format(provider_safe, path_safe)
            })

        if not node_addon.complete:
            raise HTTPError(httplib.BAD_REQUEST, data={
                'message_short': 'Bad Request',
                'message_long': 'The {} add-on containing {} is no longer configured.'.format(provider_safe, path_safe)
            })

    savepoint_id = transaction.savepoint()
    file_node = BaseFileNode.resolve_class(provider, BaseFileNode.FILE).get_or_create(target, path)

    # Note: Cookie is provided for authentication to waterbutler
    # it is overriden to force authentication as the current user
    # the auth header is also pass to support basic auth
    version = file_node.touch(
        request.headers.get('Authorization'),
        **dict(
            extras,
            cookie=request.cookies.get(settings.COOKIE_NAME)
        )
    )
    if version is None:
        # File is either deleted or unable to be found in the provider location
        # Rollback the insertion of the file_node
        transaction.savepoint_rollback(savepoint_id)
        if not file_node.pk:
            file_node = BaseFileNode.load(path)

            if file_node.kind == 'folder':
                raise HTTPError(httplib.BAD_REQUEST, data={
                    'message_short': 'Bad Request',
                    'message_long': 'You cannot request a folder from this endpoint.'
                })

            # Allow osfstorage to redirect if the deep url can be used to find a valid file_node
            if file_node and file_node.provider == 'osfstorage' and not file_node.is_deleted:
                return redirect(
                    file_node.target.web_url_for('addon_view_or_download_file', path=file_node._id, provider=file_node.provider)
                )
        return addon_deleted_file(target=target, file_node=file_node, path=path, **kwargs)
    else:
        transaction.savepoint_commit(savepoint_id)

    # TODO clean up these urls and unify what is used as a version identifier
    if request.method == 'HEAD':
        return make_response(('', httplib.FOUND, {
            'Location': file_node.generate_waterbutler_url(**dict(extras, direct=None, version=version.identifier, _internal=extras.get('mode') == 'render'))
        }))

    if action == 'download':
        format = extras.get('format')
        _, extension = os.path.splitext(file_node.name)
        # avoid rendering files with the same format type.
        if format and '.{}'.format(format.lower()) != extension.lower():
            return redirect('{}/export?format={}&url={}'.format(get_mfr_url(target, provider), format, urllib.quote(file_node.generate_waterbutler_url(
                **dict(extras, direct=None, version=version.identifier, _internal=extras.get('mode') == 'render')
            ))))
        return redirect(file_node.generate_waterbutler_url(**dict(extras, direct=None, version=version.identifier, _internal=extras.get('mode') == 'render')))

    if action == 'get_guid':
        draft_id = extras.get('draft')
        draft = DraftRegistration.load(draft_id)
        if draft is None or draft.is_approved:
            raise HTTPError(httplib.BAD_REQUEST, data={
                'message_short': 'Bad Request',
                'message_long': 'File not associated with required object.'
            })
        guid = file_node.get_guid(create=True)
        guid.referent.save()
        return dict(guid=guid._id)

    if len(request.path.strip('/').split('/')) > 1:
        guid = file_node.get_guid(create=True)
        return redirect(furl.furl('/{}/'.format(guid._id)).set(args=extras).url)
    if isinstance(target, Preprint):
        # Redirecting preprint file guids to the preprint detail page
        return redirect('/{}/'.format(target._id))

    return addon_view_file(auth, target, file_node, version)


@collect_auth
def persistent_file_download(auth, **kwargs):
    id_or_guid = kwargs.get('fid_or_guid')
    file = BaseFileNode.active.filter(_id=id_or_guid).first()
    if not file:
        guid = Guid.load(id_or_guid)
        if guid:
            file = guid.referent
        else:
            raise HTTPError(httplib.NOT_FOUND, data={
                'message_short': 'File Not Found',
                'message_long': 'The requested file could not be found.'
            })
    if not file.is_file:
        raise HTTPError(httplib.BAD_REQUEST, data={
            'message_long': 'Downloading folders is not permitted.'
        })

    auth_redirect = check_contributor_auth(file.target, auth,
                                           include_public=True,
                                           include_view_only_anon=True)
    if auth_redirect:
        return auth_redirect

    query_params = request.args.to_dict()

    return redirect(
        file.generate_waterbutler_url(**query_params),
        code=httplib.FOUND
    )


def addon_view_or_download_quickfile(**kwargs):
    fid = kwargs.get('fid', 'NOT_AN_FID')
    file_ = OsfStorageFile.load(fid)
    if not file_:
        raise HTTPError(httplib.NOT_FOUND, data={
            'message_short': 'File Not Found',
            'message_long': 'The requested file could not be found.'
        })
    return proxy_url('/project/{}/files/osfstorage/{}/'.format(file_.target._id, fid))

def addon_view_file(auth, node, file_node, version):
    # TODO: resolve circular import issue
    from addons.wiki import settings as wiki_settings

    if isinstance(version, tuple):
        version, error = version
        error = error.replace('\n', '').strip()
    else:
        error = None

    ret = serialize_node(node, auth, primary=True)

    if file_node._id + '-' + version._id not in node.file_guid_to_share_uuids:
        node.file_guid_to_share_uuids[file_node._id + '-' + version._id] = uuid.uuid4()
        node.save()

    if ret['user']['can_edit']:
        sharejs_uuid = str(node.file_guid_to_share_uuids[file_node._id + '-' + version._id])
    else:
        sharejs_uuid = None

    internal_furl = furl.furl(settings.INTERNAL_DOMAIN)
    download_url = furl.furl(request.url.encode('utf-8')).set(
        netloc=internal_furl.netloc,
        args=dict(request.args, **{
            'direct': None,
            'mode': 'render',
            'action': 'download',
            'public_file': node.is_public,
        })
    )

    mfr_url = get_mfr_url(node, file_node.provider)
    render_url = furl.furl(mfr_url).set(
        path=['render'],
        args={'url': download_url.url}
    )

    ret.update({
        'urls': {
            'render': render_url.url,
            'mfr': mfr_url,
            'sharejs': wiki_settings.SHAREJS_URL,
            'profile_image': get_profile_image_url(auth.user, 25),
            'files': node.web_url_for('collect_file_trees'),
            'archived_from': get_archived_from_url(node, file_node) if node.is_registration else None,
        },
        'error': error,
        'file_name': file_node.name,
        'file_name_title': os.path.splitext(file_node.name)[0],
        'file_name_ext': os.path.splitext(file_node.name)[1],
        'version_id': version.identifier,
        'file_path': file_node.path,
        'sharejs_uuid': sharejs_uuid,
        'provider': file_node.provider,
        'materialized_path': file_node.materialized_path,
        'extra': version.metadata.get('extra', {}),
        'size': version.size if version.size is not None else 9966699,
        'private': getattr(node.get_addon(file_node.provider), 'is_private', False),
        'file_tags': list(file_node.tags.filter(system=False).values_list('name', flat=True)) if not file_node._state.adding else [],  # Only access ManyRelatedManager if saved
        'file_guid': file_node.get_guid()._id,
        'file_id': file_node._id,
        'allow_comments': file_node.provider in settings.ADDONS_COMMENTABLE,
        'checkout_user': file_node.checkout._id if file_node.checkout else None,
        'pre_reg_checkout': is_pre_reg_checkout(node, file_node),
    })

    ret.update(rubeus.collect_addon_assets(node))
    return ret

def is_pre_reg_checkout(node, file_node):
    checkout_user = file_node.checkout
    if not checkout_user:
        return False
    if checkout_user in node.contributors:
        return False
    if checkout_user.has_perm('osf.view_prereg'):
        return node.draft_registrations_active.filter(registration_schema__name='Prereg Challenge').exists()
    return False

def get_archived_from_url(node, file_node):
    if file_node.copied_from:
        trashed = TrashedFileNode.load(file_node.copied_from._id)
        if not trashed:
            return node.registered_from.web_url_for('addon_view_or_download_file', provider=file_node.provider, path=file_node.copied_from._id)
    return None<|MERGE_RESOLUTION|>--- conflicted
+++ resolved
@@ -333,15 +333,21 @@
                     elif action == 'download' and not from_mfr:
                         update_analytics(node, file_id, version_index, 'download')
                     if waffle.switch_is_active(features.ELASTICSEARCH_METRICS):
-                        if isinstance(node, Preprint):
-                            metric_class = get_metric_class_for_action(action, from_mfr=from_mfr)
+                        user = auth.user
+                        if isinstance(node, Preprint) and not node.is_contributor(user):
+                            metric_class = get_metric_class_for_action(action)
                             if metric_class:
+                                metrics = data.get('metrics', {})
                                 try:
                                     metric_class.record_for_preprint(
                                         preprint=node,
-                                        user=auth.user,
+                                        user=user,
                                         version=fileversion.identifier if fileversion else None,
-                                        path=path
+                                        path=path,
+                                        referrer=metrics.get('referrer'),
+                                        user_agent=metrics.get('user_agent'),
+                                        origin=metrics.get('origin'),
+                                        uri=metrics.get('uri')
                                     )
                                 except es_exceptions.ConnectionError:
                                     log_exception()
@@ -352,40 +358,15 @@
                 node_id=provider_settings.owner._id,
                 root_id=provider_settings.root_node._id,
             )
+
     # If they haven't been set by version region, use the NodeSettings or Preprint directly
     if not (credentials and waterbutler_settings):
-<<<<<<< HEAD
         if provider_settings:
             credentials = provider_settings.serialize_waterbutler_credentials()
             waterbutler_settings = provider_settings.serialize_waterbutler_settings()
         elif isinstance(node, Preprint):
             credentials = node.serialize_waterbutler_credentials()
             waterbutler_settings = node.serialize_waterbutler_settings()
-
-    # TODO: Add a signal here?
-    if waffle.switch_is_active(features.ELASTICSEARCH_METRICS):
-        user = auth.user
-        if isinstance(node, Preprint) and not node.is_contributor(user):
-            metric_class = get_metric_class_for_action(action)
-            if metric_class:
-                metrics = data.get('metrics', {})
-                try:
-                    metric_class.record_for_preprint(
-                        preprint=node,
-                        user=user,
-                        version=fileversion.identifier if fileversion else None,
-                        path=path,
-                        referrer=metrics.get('referrer'),
-                        user_agent=metrics.get('user_agent'),
-                        origin=metrics.get('origin'),
-                        uri=metrics.get('uri')
-                    )
-                except es_exceptions.ConnectionError:
-                    log_exception()
-=======
-        credentials = node.serialize_waterbutler_credentials(provider_name)
-        waterbutler_settings = node.serialize_waterbutler_settings(provider_name)
->>>>>>> 606f2a07
 
     return {'payload': jwe.encrypt(jwt.encode({
         'exp': timezone.now() + datetime.timedelta(seconds=settings.WATERBUTLER_JWT_EXPIRATION),
