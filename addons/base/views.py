import datetime
from rest_framework import status as http_status
import os
import uuid
import markupsafe
from future.moves.urllib.parse import quote
from django.utils import timezone

from flask import make_response
from flask import redirect
from flask import request
import furl
import jwe
import jwt
import waffle
from django.db import transaction
from django.contrib.contenttypes.models import ContentType
from elasticsearch import exceptions as es_exceptions


from addons.base.models import BaseStorageAddon
from addons.osfstorage.models import OsfStorageFile
from addons.osfstorage.models import OsfStorageFileNode
from addons.osfstorage.utils import update_analytics

from framework import sentry
from framework.auth import Auth
from framework.auth import cas
from framework.auth import oauth_scopes
from framework.auth.decorators import collect_auth, must_be_logged_in, must_be_signed
from framework.exceptions import HTTPError
from framework.sentry import log_exception
from framework.routing import json_renderer, proxy_url
from framework.transactions.handlers import no_auto_transaction
from website import mails
from website import settings
from addons.base import signals as file_signals
from addons.base.utils import format_last_known_metadata, get_mfr_url
from osf import features
<<<<<<< HEAD
from osf.models import (
    BaseFileNode, TrashedFileNode,
    OSFUser, AbstractNode, Preprint,
    NodeLog, DraftRegistration, RegistrationSchema,
    Guid, FileVersionUserMetadata, FileVersion,
)
=======
from osf.models import (BaseFileNode, TrashedFileNode, BaseFileVersionsThrough,
                        OSFUser, AbstractNode, Preprint,
                        NodeLog, DraftRegistration, RegistrationSchema,
                        Guid, FileVersionUserMetadata, FileVersion)
>>>>>>> 34ca37b7
from osf.metrics import PreprintView, PreprintDownload
from osf.utils import permissions
from website.profile.utils import get_profile_image_url
from website.project import decorators
from website.project.decorators import must_be_contributor_or_public, must_be_valid_project, check_contributor_auth
from website.ember_osf_web.decorators import ember_flag_is_active
from website.project.utils import serialize_node
from website.util import rubeus

# import so that associated listener is instantiated and gets emails
from website.notifications.events.files import FileEvent  # noqa

ERROR_MESSAGES = {
    'FILE_GONE': u"""
<style>
#toggleBar{{display: none;}}
</style>
<div class="alert alert-info" role="alert">
<p>
The file "{file_name}" stored on {provider} was deleted via the OSF.
</p>
<p>
It was deleted by <a href="/{deleted_by_guid}">{deleted_by}</a> on {deleted_on}.
</p>""",
    'FILE_GONE_ACTOR_UNKNOWN': u"""
<style>
#toggleBar{{display: none;}}
</style>
<div class="alert alert-info" role="alert">
<p>
The file "{file_name}" stored on {provider} was deleted via the OSF.
</p>
<p>
It was deleted on {deleted_on}.
</p>""",
    'DONT_KNOW': u"""
<style>
#toggleBar{{display: none;}}
</style>
<div class="alert alert-info" role="alert">
<p>
File not found at {provider}.
</p>""",
    'BLAME_PROVIDER': u"""
<style>
#toggleBar{{display: none;}}
</style>
<div class="alert alert-info" role="alert">
<p>
This {provider} link to the file "{file_name}" is currently unresponsive.
The provider ({provider}) may currently be unavailable or "{file_name}" may have been removed from {provider} through another interface.
</p>
<p>
You may wish to verify this through {provider}'s website.
</p>""",
    'FILE_SUSPENDED': u"""
<style>
#toggleBar{{display: none;}}
</style>
<div class="alert alert-info" role="alert">
This content has been removed.""",
}

WATERBUTLER_JWE_KEY = jwe.kdf(settings.WATERBUTLER_JWE_SECRET.encode('utf-8'), settings.WATERBUTLER_JWE_SALT.encode('utf-8'))


@decorators.must_have_permission(permissions.WRITE)
@decorators.must_not_be_registration
def disable_addon(auth, **kwargs):
    node = kwargs['node'] or kwargs['project']

    addon_name = kwargs.get('addon')
    if addon_name is None:
        raise HTTPError(http_status.HTTP_400_BAD_REQUEST)

    deleted = node.delete_addon(addon_name, auth)

    return {'deleted': deleted}


@must_be_logged_in
def get_addon_user_config(**kwargs):

    user = kwargs['auth'].user

    addon_name = kwargs.get('addon')
    if addon_name is None:
        raise HTTPError(http_status.HTTP_400_BAD_REQUEST)

    addon = user.get_addon(addon_name)
    if addon is None:
        raise HTTPError(http_status.HTTP_400_BAD_REQUEST)

    return addon.to_json(user)


permission_map = {
    'create_folder': permissions.WRITE,
    'revisions': permissions.READ,
    'metadata': permissions.READ,
    'download': permissions.READ,
    'render': permissions.READ,
    'export': permissions.READ,
    'upload': permissions.WRITE,
    'delete': permissions.WRITE,
    'copy': permissions.WRITE,
    'move': permissions.WRITE,
    'copyto': permissions.WRITE,
    'moveto': permissions.WRITE,
    'copyfrom': permissions.READ,
    'movefrom': permissions.WRITE,
}

def check_access(node, auth, action, cas_resp):
    """Verify that user can perform requested action on resource. Raise appropriate
    error code if action cannot proceed.
    """
    permission = permission_map.get(action, None)
    if permission is None:
        raise HTTPError(http_status.HTTP_400_BAD_REQUEST)

    if cas_resp:
        if permission == permissions.READ:
            if node.can_view_files(auth=None):
                return True
            required_scope = node.file_read_scope
        else:
            required_scope = node.file_write_scope

        if not cas_resp.authenticated \
           or required_scope not in oauth_scopes.normalize_scopes(cas_resp.attributes['accessTokenScope']):
            raise HTTPError(http_status.HTTP_403_FORBIDDEN)

    if permission == permissions.READ:
        if node.can_view_files(auth):
            return True
        # The user may have admin privileges on a parent node, in which
        # case they should have read permissions
        if getattr(node, 'is_registration', False) and node.registered_from.can_view(auth):
            return True
    if permission == permissions.WRITE and node.can_edit(auth):
        return True

    # Users attempting to register projects with components might not have
    # `write` permissions for all components. This will result in a 403 for
    # all `upload` actions as well as `copyfrom` actions if the component
    # in question is not public. To get around this, we have to recursively
    # check the node's parent node to determine if they have `write`
    # permissions up the stack.
    # TODO(hrybacki): is there a way to tell if this is for a registration?
    # All nodes being registered that receive the `upload` action will have
    # `node.is_registration` == True. However, we have no way of telling if
    # `copyfrom` actions are originating from a node being registered.
    # TODO This is raise UNAUTHORIZED for registrations that have not been archived yet
    if isinstance(node, AbstractNode):
        if action == 'copyfrom' or (action == 'upload' and node.is_registration):
            parent = node.parent_node
            while parent:
                if parent.can_edit(auth):
                    return True
                parent = parent.parent_node

        # Users with the prereg admin permission should be allowed to download files
        # from prereg challenge draft registrations.
        try:
            prereg_schema = RegistrationSchema.objects.get(name='Prereg Challenge', schema_version=2)
            allowed_nodes = [node] + node.parents
            prereg_draft_registration = DraftRegistration.objects.filter(
                branched_from__in=allowed_nodes,
                registration_schema=prereg_schema,
            )
            if action == 'download' and \
                        auth.user is not None and \
                        prereg_draft_registration.count() > 0 and \
                        auth.user.has_perm('osf.administer_prereg'):
                return True
        except RegistrationSchema.DoesNotExist:
            pass

    raise HTTPError(http_status.HTTP_403_FORBIDDEN if auth.user else http_status.HTTP_401_UNAUTHORIZED)

def make_auth(user):
    if user is not None:
        return {
            'id': user._id,
            'email': '{}@osf.io'.format(user._id),
            'name': user.fullname,
        }
    return {}

def download_is_from_mfr(req, payload):
    metrics_data = payload['metrics']
    uri = metrics_data['uri']
    is_render_uri = furl.furl(uri or '').query.params.get('mode') == 'render'
    return (
        # This header is sent for download requests that
        # originate from MFR, e.g. for the code pygments renderer
        req.headers.get('X-Cos-Mfr-Render-Request', None) or
        # Need to check the URI in order to account
        # for renderers that send XHRs from the
        # rendered content, e.g. PDFs
        is_render_uri
    )


def get_metric_class_for_action(action, from_mfr):
    metric_class = None
    if action == 'render':
        metric_class = PreprintView
    elif action == 'download' and not from_mfr:
        metric_class = PreprintDownload
    return metric_class


@collect_auth
def get_auth(auth, **kwargs):
    cas_resp = None
    if not auth.user:
        # Central Authentication Server OAuth Bearer Token
        authorization = request.headers.get('Authorization')
        if authorization and authorization.startswith('Bearer '):
            client = cas.get_client()
            try:
                access_token = cas.parse_auth_header(authorization)
                cas_resp = client.profile(access_token)
            except cas.CasError as err:
                sentry.log_exception()
                # NOTE: We assume that the request is an AJAX request
                return json_renderer(err)
            if cas_resp.authenticated:
                auth.user = OSFUser.load(cas_resp.user)

    try:
        data = jwt.decode(
            jwe.decrypt(request.args.get('payload', '').encode('utf-8'), WATERBUTLER_JWE_KEY),
            settings.WATERBUTLER_JWT_SECRET,
            options={'require_exp': True},
            algorithm=settings.WATERBUTLER_JWT_ALGORITHM,
        )['data']
    except (jwt.InvalidTokenError, KeyError) as err:
        sentry.log_message(str(err))
        raise HTTPError(http_status.HTTP_403_FORBIDDEN)

    if not auth.user:
        auth.user = OSFUser.from_cookie(data.get('cookie', ''))

    try:
        action = data['action']
        node_id = data['nid']
        provider_name = data['provider']
    except KeyError:
        raise HTTPError(http_status.HTTP_400_BAD_REQUEST)

    node = AbstractNode.load(node_id) or Preprint.load(node_id)
    if not node:
        raise HTTPError(http_status.HTTP_404_NOT_FOUND)

    check_access(node, auth, action, cas_resp)
    provider_settings = None
    if hasattr(node, 'get_addon'):
        provider_settings = node.get_addon(provider_name)
        if not provider_settings:
            raise HTTPError(http_status.HTTP_400_BAD_REQUEST)

    path = data.get('path')
    credentials = None
    waterbutler_settings = None
    fileversion = None
    if provider_name == 'osfstorage':
        if path:
            file_id = path.strip('/')
            # check to see if this is a file or a folder
            filenode = OsfStorageFileNode.load(path.strip('/'))
            if filenode and filenode.is_file:
                # default to most recent version if none is provided in the response
                version = int(data['version']) if data.get('version') else filenode.versions.count()
                try:
                    fileversion = FileVersion.objects.filter(
                        basefilenode___id=file_id,
                        identifier=version,
                    ).select_related('region').get()
                except FileVersion.DoesNotExist:
                    raise HTTPError(http_status.HTTP_400_BAD_REQUEST)
                if auth.user:
                    # mark fileversion as seen
                    FileVersionUserMetadata.objects.get_or_create(user=auth.user, file_version=fileversion)
                if not node.is_contributor_or_group_member(auth.user):
                    from_mfr = download_is_from_mfr(request, payload=data)
                    # version index is 0 based
                    version_index = version - 1
                    if action == 'render':
                        update_analytics(node, file_id, version_index, 'view')
                    elif action == 'download' and not from_mfr:
                        update_analytics(node, file_id, version_index, 'download')
                    if waffle.switch_is_active(features.ELASTICSEARCH_METRICS):
                        if isinstance(node, Preprint):
                            metric_class = get_metric_class_for_action(action, from_mfr=from_mfr)
                            if metric_class:
                                try:
                                    metric_class.record_for_preprint(
                                        preprint=node,
                                        user=auth.user,
                                        version=fileversion.identifier if fileversion else None,
                                        path=path,
                                    )
                                except es_exceptions.ConnectionError:
                                    log_exception()
        if fileversion and provider_settings:
            region = fileversion.region
            credentials = region.waterbutler_credentials
            waterbutler_settings = fileversion.serialize_waterbutler_settings(
                node_id=provider_settings.owner._id,
                root_id=provider_settings.root_node._id,
            )
    # If they haven't been set by version region, use the NodeSettings or Preprint directly
    if not (credentials and waterbutler_settings):
        credentials = node.serialize_waterbutler_credentials(provider_name)
        waterbutler_settings = node.serialize_waterbutler_settings(provider_name)

    return {'payload': jwe.encrypt(
        jwt.encode(
            {
                'exp': timezone.now() + datetime.timedelta(seconds=settings.WATERBUTLER_JWT_EXPIRATION),
                'data': {
                    'auth': make_auth(auth.user),  # A waterbutler auth dict not an Auth object
                    'credentials': credentials,
                    'settings': waterbutler_settings,
                    'callback_url': node.api_url_for(
                        ('create_waterbutler_log' if not getattr(node, 'is_registration', False) else 'registration_callbacks'),
                        _absolute=True,
                        _internal=True,
                    ),
                },
            }, settings.WATERBUTLER_JWT_SECRET, algorithm=settings.WATERBUTLER_JWT_ALGORITHM,
        ), WATERBUTLER_JWE_KEY,
    )}


LOG_ACTION_MAP = {
    'move': NodeLog.FILE_MOVED,
    'copy': NodeLog.FILE_COPIED,
    'rename': NodeLog.FILE_RENAMED,
    'create': NodeLog.FILE_ADDED,
    'update': NodeLog.FILE_UPDATED,
    'delete': NodeLog.FILE_REMOVED,
    'create_folder': NodeLog.FOLDER_CREATED,
}

DOWNLOAD_ACTIONS = set([
    'download_file',
    'download_zip',
])

@must_be_signed
@no_auto_transaction
@must_be_valid_project(quickfiles_valid=True, preprints_valid=True)
def create_waterbutler_log(payload, **kwargs):
    with transaction.atomic():
        try:
            auth = payload['auth']
            # Don't log download actions
            if payload['action'] in DOWNLOAD_ACTIONS:
                guid = Guid.load(payload['metadata'].get('nid'))
                if guid:
                    node = guid.referent
                return {'status': 'success'}

            user = OSFUser.load(auth['id'])
            if user is None:
                raise HTTPError(http_status.HTTP_400_BAD_REQUEST)

            action = LOG_ACTION_MAP[payload['action']]
        except KeyError:
            raise HTTPError(http_status.HTTP_400_BAD_REQUEST)

        auth = Auth(user=user)
        node = kwargs.get('node') or kwargs.get('project') or Preprint.load(kwargs.get('nid')) or Preprint.load(kwargs.get('pid'))

        if action in (NodeLog.FILE_MOVED, NodeLog.FILE_COPIED):

            for bundle in ('source', 'destination'):
                for key in ('provider', 'materialized', 'name', 'nid'):
                    if key not in payload[bundle]:
                        raise HTTPError(http_status.HTTP_400_BAD_REQUEST)

            dest = payload['destination']
            src = payload['source']

            if src is not None and dest is not None:
                dest_path = dest['materialized']
                src_path = src['materialized']
                if dest_path.endswith('/') and src_path.endswith('/'):
                    dest_path = os.path.dirname(dest_path)
                    src_path = os.path.dirname(src_path)
                if (
                    os.path.split(dest_path)[0] == os.path.split(src_path)[0] and
                    dest['provider'] == src['provider'] and
                    dest['nid'] == src['nid'] and
                    dest['name'] != src['name']
                ):
                    action = LOG_ACTION_MAP['rename']

            destination_node = node  # For clarity
            source_node = AbstractNode.load(src['nid']) or Preprint.load(src['nid'])

            # We return provider fullname so we need to load node settings, if applicable
            source = None
            if hasattr(source_node, 'get_addon'):
                source = source_node.get_addon(payload['source']['provider'])
            destination = None
            if hasattr(node, 'get_addon'):
                destination = node.get_addon(payload['destination']['provider'])

            payload['source'].update({
                'materialized': payload['source']['materialized'].lstrip('/'),
                'addon': source.config.full_name if source else 'osfstorage',
                'url': source_node.web_url_for(
                    'addon_view_or_download_file',
                    path=payload['source']['path'].lstrip('/'),
                    provider=payload['source']['provider'],
                ),
                'node': {
                    '_id': source_node._id,
                    'url': source_node.url,
                    'title': source_node.title,
                },
            })

            payload['destination'].update({
                'materialized': payload['destination']['materialized'].lstrip('/'),
                'addon': destination.config.full_name if destination else 'osfstorage',
                'url': destination_node.web_url_for(
                    'addon_view_or_download_file',
                    path=payload['destination']['path'].lstrip('/'),
                    provider=payload['destination']['provider'],
                ),
                'node': {
                    '_id': destination_node._id,
                    'url': destination_node.url,
                    'title': destination_node.title,
                },
            })

            if not payload.get('errors'):
                destination_node.add_log(
                    action=action,
                    auth=auth,
                    params=payload,
                )

            if payload.get('email') is True or payload.get('errors'):
                mails.send_mail(
                    user.username,
                    mails.FILE_OPERATION_FAILED if payload.get('errors')
                    else mails.FILE_OPERATION_SUCCESS,
                    action=payload['action'],
                    source_node=source_node,
                    destination_node=destination_node,
                    source_path=payload['source']['materialized'],
                    source_addon=payload['source']['addon'],
                    destination_addon=payload['destination']['addon'],
                    osf_support_email=settings.OSF_SUPPORT_EMAIL,
                )

            if payload.get('errors'):
                # Action failed but our function succeeded
                # Bail out to avoid file_signals
                return {'status': 'success'}

        else:
            node.create_waterbutler_log(auth, action, payload)

    with transaction.atomic():
        file_signals.file_updated.send(target=node, user=user, event_type=action, payload=payload)

    return {'status': 'success'}


@file_signals.file_updated.connect
def addon_delete_file_node(self, target, user, event_type, payload):
    """ Get addon BaseFileNode(s), move it into the TrashedFileNode collection
    and remove it from StoredFileNode.

    Required so that the guids of deleted addon files are not re-pointed when an
    addon file or folder is moved or renamed.
    """
    if event_type == 'file_removed' and payload.get('provider', None) != 'osfstorage':
        provider = payload['provider']
        path = payload['metadata']['path']
        materialized_path = payload['metadata']['materialized']
        content_type = ContentType.objects.get_for_model(target)
        if path.endswith('/'):
            folder_children = BaseFileNode.resolve_class(provider, BaseFileNode.ANY).objects.filter(
                provider=provider,
                target_object_id=target.id,
                target_content_type=content_type,
                _materialized_path__startswith=materialized_path,
            )
            for item in folder_children:
                if item.kind == 'file' and not TrashedFileNode.load(item._id):
                    item.delete(user=user)
                elif item.kind == 'folder':
                    BaseFileNode.delete(item)
        else:
            try:
                file_node = BaseFileNode.resolve_class(provider, BaseFileNode.FILE).objects.get(
                    target_object_id=target.id,
                    target_content_type=content_type,
                    _materialized_path=materialized_path,
                )
            except BaseFileNode.DoesNotExist:
                file_node = None

            if file_node and not TrashedFileNode.load(file_node._id):
                file_node.delete(user=user)


@must_be_valid_project
def addon_view_or_download_file_legacy(**kwargs):
    query_params = request.args.to_dict()
    node = kwargs.get('node') or kwargs['project']

    action = query_params.pop('action', 'view')
    provider = kwargs.get('provider', 'osfstorage')

    if kwargs.get('path'):
        path = kwargs['path']
    elif kwargs.get('fid'):
        path = kwargs['fid']

    if 'download' in request.path or request.path.startswith('/api/v1/'):
        action = 'download'

    if kwargs.get('vid'):
        query_params['version'] = kwargs['vid']

    # If provider is OSFstorage, check existence of requested file in the filetree
    # This prevents invalid GUIDs from being created
    if provider == 'osfstorage':
        node_settings = node.get_addon('osfstorage')

        try:
            path = node_settings.get_root().find_child_by_name(path)._id
        except OsfStorageFileNode.DoesNotExist:
            raise HTTPError(
                404, data=dict(
                    message_short='File not found',
                    message_long='You requested a file that does not exist.',
                ),
            )

    return redirect(
        node.web_url_for(
            'addon_view_or_download_file',
            path=path,
            provider=provider,
            action=action,
            **query_params
        ),
<<<<<<< HEAD
        code=httplib.MOVED_PERMANENTLY,
=======
        code=http_status.HTTP_301_MOVED_PERMANENTLY
>>>>>>> 34ca37b7
    )

@must_be_contributor_or_public
def addon_deleted_file(auth, target, error_type='BLAME_PROVIDER', **kwargs):
    """Shows a nice error message to users when they try to view a deleted file
    """
    # Allow file_node to be passed in so other views can delegate to this one
    file_node = kwargs.get('file_node') or TrashedFileNode.load(kwargs.get('trashed_id'))

    deleted_by, deleted_on = None, None
    if isinstance(file_node, TrashedFileNode):
        deleted_by = file_node.deleted_by
        deleted_by_guid = file_node.deleted_by._id if deleted_by else None
        deleted_on = file_node.deleted_on.strftime('%c') + ' UTC'
        if getattr(file_node, 'suspended', False):
            error_type = 'FILE_SUSPENDED'
        elif file_node.deleted_by is None or (auth.private_key and auth.private_link.anonymous):
            if file_node.provider == 'osfstorage':
                error_type = 'FILE_GONE_ACTOR_UNKNOWN'
            else:
                error_type = 'BLAME_PROVIDER'
        else:
            error_type = 'FILE_GONE'
    else:
        error_type = 'DONT_KNOW'

    file_path = kwargs.get('path', file_node.path)
    file_name = file_node.name or os.path.basename(file_path)
    file_name_title, file_name_ext = os.path.splitext(file_name)
    provider_full = settings.ADDONS_AVAILABLE_DICT[file_node.provider].full_name
    try:
        file_guid = file_node.get_guid()._id
    except AttributeError:
        file_guid = None

    format_params = dict(
        file_name=markupsafe.escape(file_name),
        deleted_by=markupsafe.escape(getattr(deleted_by, 'fullname', None)),
        deleted_on=markupsafe.escape(deleted_on),
        provider=markupsafe.escape(provider_full),
    )
    if deleted_by:
        format_params['deleted_by_guid'] = markupsafe.escape(deleted_by_guid)

    error_msg = ERROR_MESSAGES[error_type].format(**format_params)
    if isinstance(target, AbstractNode):
        error_msg += format_last_known_metadata(auth, target, file_node, error_type)
        ret = serialize_node(target, auth, primary=True)
        ret.update(rubeus.collect_addon_assets(target))
        ret.update({
            'error': error_msg,
            'urls': {
                'render': None,
                'sharejs': None,
                'mfr': get_mfr_url(target, file_node.provider),
                'profile_image': get_profile_image_url(auth.user, 25),
                'files': target.web_url_for('collect_file_trees'),
            },
            'extra': {},
            'size': 9966699,  # Prevent file from being edited, just in case
            'sharejs_uuid': None,
            'file_name': file_name,
            'file_path': file_path,
            'file_name_title': file_name_title,
            'file_name_ext': file_name_ext,
            'target_deleted': getattr(target, 'is_deleted', False),
            'version_id': None,
            'file_guid': file_guid,
            'file_id': file_node._id,
            'provider': file_node.provider,
            'materialized_path': file_node.materialized_path or file_path,
            'private': getattr(target.get_addon(file_node.provider), 'is_private', False),
            'file_tags': list(file_node.tags.filter(system=False).values_list('name', flat=True)) if not file_node._state.adding else [],  # Only access ManyRelatedManager if saved
            'allow_comments': file_node.provider in settings.ADDONS_COMMENTABLE,
        })
    else:
        # TODO - serialize deleted metadata for future types of deleted file targets
        ret = {'error': error_msg}

    return ret, http_status.HTTP_410_GONE


@must_be_contributor_or_public
@ember_flag_is_active(features.EMBER_FILE_DETAIL)
def addon_view_or_download_file(auth, path, provider, **kwargs):
    extras = request.args.to_dict()
    extras.pop('_', None)  # Clean up our url params a bit
    action = extras.get('action', 'view')
    guid = kwargs.get('guid')
    guid_target = getattr(Guid.load(guid), 'referent', None)
    target = guid_target or kwargs.get('node') or kwargs['project']

    provider_safe = markupsafe.escape(provider)
    path_safe = markupsafe.escape(path)

    if not path:
        raise HTTPError(http_status.HTTP_400_BAD_REQUEST)

    if hasattr(target, 'get_addon'):

        node_addon = target.get_addon(provider)

        if not isinstance(node_addon, BaseStorageAddon):
            object_text = markupsafe.escape(getattr(target, 'project_or_component', 'this object'))
<<<<<<< HEAD
            raise HTTPError(
                httplib.BAD_REQUEST, data={
                    'message_short': 'Bad Request',
                    'message_long': 'The {} add-on containing {} is no longer connected to {}.'.format(provider_safe, path_safe, object_text),
                },
            )

        if not node_addon.has_auth:
            raise HTTPError(
                httplib.UNAUTHORIZED, data={
                    'message_short': 'Unauthorized',
                    'message_long': 'The {} add-on containing {} is no longer authorized.'.format(provider_safe, path_safe),
                },
            )

        if not node_addon.complete:
            raise HTTPError(
                httplib.BAD_REQUEST, data={
                    'message_short': 'Bad Request',
                    'message_long': 'The {} add-on containing {} is no longer configured.'.format(provider_safe, path_safe),
                },
            )
=======
            raise HTTPError(http_status.HTTP_400_BAD_REQUEST, data={
                'message_short': 'Bad Request',
                'message_long': 'The {} add-on containing {} is no longer connected to {}.'.format(provider_safe, path_safe, object_text)
            })

        if not node_addon.has_auth:
            raise HTTPError(http_status.HTTP_401_UNAUTHORIZED, data={
                'message_short': 'Unauthorized',
                'message_long': 'The {} add-on containing {} is no longer authorized.'.format(provider_safe, path_safe)
            })

        if not node_addon.complete:
            raise HTTPError(http_status.HTTP_400_BAD_REQUEST, data={
                'message_short': 'Bad Request',
                'message_long': 'The {} add-on containing {} is no longer configured.'.format(provider_safe, path_safe)
            })
>>>>>>> 34ca37b7

    savepoint_id = transaction.savepoint()
    file_node = BaseFileNode.resolve_class(provider, BaseFileNode.FILE).get_or_create(target, path)

    # Note: Cookie is provided for authentication to waterbutler
    # it is overriden to force authentication as the current user
    # the auth header is also pass to support basic auth
    version = file_node.touch(
        request.headers.get('Authorization'),
        **dict(
            extras,
            cookie=request.cookies.get(settings.COOKIE_NAME),
        )
    )
    if version is None:
        # File is either deleted or unable to be found in the provider location
        # Rollback the insertion of the file_node
        transaction.savepoint_rollback(savepoint_id)
        if not file_node.pk:
            file_node = BaseFileNode.load(path)

            if not file_node:
<<<<<<< HEAD
                raise HTTPError(
                    httplib.NOT_FOUND, data={
                        'message_short': 'File Not Found',
                        'message_long': 'The requested file could not be found.',
                    },
                )

            if file_node.kind == 'folder':
                raise HTTPError(
                    httplib.BAD_REQUEST, data={
                        'message_short': 'Bad Request',
                        'message_long': 'You cannot request a folder from this endpoint.',
                    },
                )
=======
                raise HTTPError(http_status.HTTP_404_NOT_FOUND, data={
                    'message_short': 'File Not Found',
                    'message_long': 'The requested file could not be found.'
                })

            if file_node.kind == 'folder':
                raise HTTPError(http_status.HTTP_400_BAD_REQUEST, data={
                    'message_short': 'Bad Request',
                    'message_long': 'You cannot request a folder from this endpoint.'
                })
>>>>>>> 34ca37b7

            # Allow osfstorage to redirect if the deep url can be used to find a valid file_node
            if file_node.provider == 'osfstorage' and not file_node.is_deleted:
                return redirect(
                    file_node.target.web_url_for('addon_view_or_download_file', path=file_node._id, provider=file_node.provider),
                )
        return addon_deleted_file(target=target, file_node=file_node, path=path, **kwargs)
    else:
        transaction.savepoint_commit(savepoint_id)

    # TODO clean up these urls and unify what is used as a version identifier
    if request.method == 'HEAD':
<<<<<<< HEAD
        return make_response((
            '', httplib.FOUND, {
                'Location': file_node.generate_waterbutler_url(**dict(extras, direct=None, version=version.identifier, _internal=extras.get('mode') == 'render')),
            },
        ))
=======
        return make_response(('', http_status.HTTP_302_FOUND, {
            'Location': file_node.generate_waterbutler_url(**dict(extras, direct=None, version=version.identifier, _internal=extras.get('mode') == 'render'))
        }))
>>>>>>> 34ca37b7

    if action == 'download':
        format = extras.get('format')
        _, extension = os.path.splitext(file_node.name)
        # avoid rendering files with the same format type.
        if format and '.{}'.format(format.lower()) != extension.lower():
<<<<<<< HEAD
            return redirect('{}/export?format={}&url={}'.format(
                get_mfr_url(target, provider), format, urllib.quote(file_node.generate_waterbutler_url(
                    **dict(extras, direct=None, version=version.identifier, _internal=extras.get('mode') == 'render')
                )),
            ))
=======
            return redirect('{}/export?format={}&url={}'.format(get_mfr_url(target, provider), format, quote(file_node.generate_waterbutler_url(
                **dict(extras, direct=None, version=version.identifier, _internal=extras.get('mode') == 'render')
            ))))
>>>>>>> 34ca37b7
        return redirect(file_node.generate_waterbutler_url(**dict(extras, direct=None, version=version.identifier, _internal=extras.get('mode') == 'render')))

    if action == 'get_guid':
        draft_id = extras.get('draft')
        draft = DraftRegistration.load(draft_id)
        if draft is None or draft.is_approved:
<<<<<<< HEAD
            raise HTTPError(
                httplib.BAD_REQUEST, data={
                    'message_short': 'Bad Request',
                    'message_long': 'File not associated with required object.',
                },
            )
=======
            raise HTTPError(http_status.HTTP_400_BAD_REQUEST, data={
                'message_short': 'Bad Request',
                'message_long': 'File not associated with required object.'
            })
>>>>>>> 34ca37b7
        guid = file_node.get_guid(create=True)
        guid.referent.save()
        return dict(guid=guid._id)

    if len(request.path.strip('/').split('/')) > 1:
        guid = file_node.get_guid(create=True)
        return redirect(furl.furl('/{}/'.format(guid._id)).set(args=extras).url)
    if isinstance(target, Preprint):
        # Redirecting preprint file guids to the preprint detail page
        return redirect('/{}/'.format(target._id))

    return addon_view_file(auth, target, file_node, version)


@collect_auth
def persistent_file_download(auth, **kwargs):
    id_or_guid = kwargs.get('fid_or_guid')
    file = BaseFileNode.active.filter(_id=id_or_guid).first()
    if not file:
        guid = Guid.load(id_or_guid)
        if guid:
            file = guid.referent
        else:
<<<<<<< HEAD
            raise HTTPError(
                httplib.NOT_FOUND, data={
                    'message_short': 'File Not Found',
                    'message_long': 'The requested file could not be found.',
                },
            )
    if not file.is_file:
        raise HTTPError(
            httplib.BAD_REQUEST, data={
                'message_long': 'Downloading folders is not permitted.',
            },
        )
=======
            raise HTTPError(http_status.HTTP_404_NOT_FOUND, data={
                'message_short': 'File Not Found',
                'message_long': 'The requested file could not be found.'
            })
    if not file.is_file:
        raise HTTPError(http_status.HTTP_400_BAD_REQUEST, data={
            'message_long': 'Downloading folders is not permitted.'
        })
>>>>>>> 34ca37b7

    auth_redirect = check_contributor_auth(
        file.target, auth,
        include_public=True,
        include_view_only_anon=True,
    )
    if auth_redirect:
        return auth_redirect

    query_params = request.args.to_dict()

    return redirect(
        file.generate_waterbutler_url(**query_params),
<<<<<<< HEAD
        code=httplib.FOUND,
=======
        code=http_status.HTTP_302_FOUND
>>>>>>> 34ca37b7
    )


def addon_view_or_download_quickfile(**kwargs):
    fid = kwargs.get('fid', 'NOT_AN_FID')
    file_ = OsfStorageFile.load(fid)
    if not file_:
<<<<<<< HEAD
        raise HTTPError(
            httplib.NOT_FOUND, data={
                'message_short': 'File Not Found',
                'message_long': 'The requested file could not be found.',
            },
        )
=======
        raise HTTPError(http_status.HTTP_404_NOT_FOUND, data={
            'message_short': 'File Not Found',
            'message_long': 'The requested file could not be found.'
        })
>>>>>>> 34ca37b7
    return proxy_url('/project/{}/files/osfstorage/{}/'.format(file_.target._id, fid))

def addon_view_file(auth, node, file_node, version):
    # TODO: resolve circular import issue
    from addons.wiki import settings as wiki_settings

    if isinstance(version, tuple):
        version, error = version
        error = error.replace('\n', '').strip()
    else:
        error = None

    ret = serialize_node(node, auth, primary=True)

    if file_node._id + '-' + version._id not in node.file_guid_to_share_uuids:
        node.file_guid_to_share_uuids[file_node._id + '-' + version._id] = uuid.uuid4()
        node.save()

    if ret['user']['can_edit']:
        sharejs_uuid = str(node.file_guid_to_share_uuids[file_node._id + '-' + version._id])
    else:
        sharejs_uuid = None

    internal_furl = furl.furl(settings.INTERNAL_DOMAIN)
    download_url = furl.furl(request.url.encode('utf-8')).set(
        netloc=internal_furl.netloc,
        args=dict(
            request.args, **{
                'direct': None,
                'mode': 'render',
                'action': 'download',
                'public_file': node.is_public,
            }
        ),
    )

    mfr_url = get_mfr_url(node, file_node.provider)
    render_url = furl.furl(mfr_url).set(
        path=['render'],
        args={'url': download_url.url},
    )

    version_names = BaseFileVersionsThrough.objects.filter(
        basefilenode_id=file_node.id
    ).order_by('-fileversion_id').values_list('version_name', flat=True)

    ret.update({
        'urls': {
            'render': render_url.url,
            'mfr': mfr_url,
            'sharejs': wiki_settings.SHAREJS_URL,
            'profile_image': get_profile_image_url(auth.user, 25),
            'files': node.web_url_for('collect_file_trees'),
            'archived_from': get_archived_from_url(node, file_node) if node.is_registration else None,
        },
        'error': error,
        'file_name': file_node.name,
        'file_name_title': os.path.splitext(file_node.name)[0],
        'file_name_ext': os.path.splitext(file_node.name)[1],
        'version_id': version.identifier,
        'file_path': file_node.path,
        'sharejs_uuid': sharejs_uuid,
        'provider': file_node.provider,
        'materialized_path': file_node.materialized_path,
        'extra': version.metadata.get('extra', {}),
        'size': version.size if version.size is not None else 9966699,
        'private': getattr(node.get_addon(file_node.provider), 'is_private', False),
        'file_tags': list(file_node.tags.filter(system=False).values_list('name', flat=True)) if not file_node._state.adding else [],  # Only access ManyRelatedManager if saved
        'file_guid': file_node.get_guid()._id,
        'file_id': file_node._id,
        'allow_comments': file_node.provider in settings.ADDONS_COMMENTABLE,
        'checkout_user': file_node.checkout._id if file_node.checkout else None,
        'pre_reg_checkout': is_pre_reg_checkout(node, file_node),
        'version_names': list(version_names)
    })

    ret.update(rubeus.collect_addon_assets(node))
    return ret

def is_pre_reg_checkout(node, file_node):
    checkout_user = file_node.checkout
    if not checkout_user:
        return False
    if checkout_user in node.contributors:
        return False
    if checkout_user.has_perm('osf.view_prereg'):
        return node.draft_registrations_active.filter(registration_schema__name='Prereg Challenge').exists()
    return False

def get_archived_from_url(node, file_node):
    if file_node.copied_from:
        trashed = TrashedFileNode.load(file_node.copied_from._id)
        if not trashed:
            return node.registered_from.web_url_for('addon_view_or_download_file', provider=file_node.provider, path=file_node.copied_from._id)
    return None<|MERGE_RESOLUTION|>--- conflicted
+++ resolved
@@ -37,19 +37,12 @@
 from addons.base import signals as file_signals
 from addons.base.utils import format_last_known_metadata, get_mfr_url
 from osf import features
-<<<<<<< HEAD
 from osf.models import (
-    BaseFileNode, TrashedFileNode,
+    BaseFileNode, TrashedFileNode, BaseFileVersionsThrough,
     OSFUser, AbstractNode, Preprint,
     NodeLog, DraftRegistration, RegistrationSchema,
     Guid, FileVersionUserMetadata, FileVersion,
 )
-=======
-from osf.models import (BaseFileNode, TrashedFileNode, BaseFileVersionsThrough,
-                        OSFUser, AbstractNode, Preprint,
-                        NodeLog, DraftRegistration, RegistrationSchema,
-                        Guid, FileVersionUserMetadata, FileVersion)
->>>>>>> 34ca37b7
 from osf.metrics import PreprintView, PreprintDownload
 from osf.utils import permissions
 from website.profile.utils import get_profile_image_url
@@ -609,11 +602,7 @@
             action=action,
             **query_params
         ),
-<<<<<<< HEAD
-        code=httplib.MOVED_PERMANENTLY,
-=======
-        code=http_status.HTTP_301_MOVED_PERMANENTLY
->>>>>>> 34ca37b7
+        code=http_status.HTTP_301_MOVED_PERMANENTLY,
     )
 
 @must_be_contributor_or_public
@@ -718,9 +707,8 @@
 
         if not isinstance(node_addon, BaseStorageAddon):
             object_text = markupsafe.escape(getattr(target, 'project_or_component', 'this object'))
-<<<<<<< HEAD
             raise HTTPError(
-                httplib.BAD_REQUEST, data={
+                http_status.HTTP_400_BAD_REQUEST, data={
                     'message_short': 'Bad Request',
                     'message_long': 'The {} add-on containing {} is no longer connected to {}.'.format(provider_safe, path_safe, object_text),
                 },
@@ -728,7 +716,7 @@
 
         if not node_addon.has_auth:
             raise HTTPError(
-                httplib.UNAUTHORIZED, data={
+                http_status.HTTP_401_UNAUTHORIZED, data={
                     'message_short': 'Unauthorized',
                     'message_long': 'The {} add-on containing {} is no longer authorized.'.format(provider_safe, path_safe),
                 },
@@ -736,29 +724,11 @@
 
         if not node_addon.complete:
             raise HTTPError(
-                httplib.BAD_REQUEST, data={
+                http_status.HTTP_400_BAD_REQUEST, data={
                     'message_short': 'Bad Request',
                     'message_long': 'The {} add-on containing {} is no longer configured.'.format(provider_safe, path_safe),
                 },
             )
-=======
-            raise HTTPError(http_status.HTTP_400_BAD_REQUEST, data={
-                'message_short': 'Bad Request',
-                'message_long': 'The {} add-on containing {} is no longer connected to {}.'.format(provider_safe, path_safe, object_text)
-            })
-
-        if not node_addon.has_auth:
-            raise HTTPError(http_status.HTTP_401_UNAUTHORIZED, data={
-                'message_short': 'Unauthorized',
-                'message_long': 'The {} add-on containing {} is no longer authorized.'.format(provider_safe, path_safe)
-            })
-
-        if not node_addon.complete:
-            raise HTTPError(http_status.HTTP_400_BAD_REQUEST, data={
-                'message_short': 'Bad Request',
-                'message_long': 'The {} add-on containing {} is no longer configured.'.format(provider_safe, path_safe)
-            })
->>>>>>> 34ca37b7
 
     savepoint_id = transaction.savepoint()
     file_node = BaseFileNode.resolve_class(provider, BaseFileNode.FILE).get_or_create(target, path)
@@ -781,9 +751,8 @@
             file_node = BaseFileNode.load(path)
 
             if not file_node:
-<<<<<<< HEAD
                 raise HTTPError(
-                    httplib.NOT_FOUND, data={
+                    http_status.HTTP_404_NOT_FOUND, data={
                         'message_short': 'File Not Found',
                         'message_long': 'The requested file could not be found.',
                     },
@@ -791,23 +760,11 @@
 
             if file_node.kind == 'folder':
                 raise HTTPError(
-                    httplib.BAD_REQUEST, data={
+                    http_status.HTTP_400_BAD_REQUEST, data={
                         'message_short': 'Bad Request',
                         'message_long': 'You cannot request a folder from this endpoint.',
                     },
                 )
-=======
-                raise HTTPError(http_status.HTTP_404_NOT_FOUND, data={
-                    'message_short': 'File Not Found',
-                    'message_long': 'The requested file could not be found.'
-                })
-
-            if file_node.kind == 'folder':
-                raise HTTPError(http_status.HTTP_400_BAD_REQUEST, data={
-                    'message_short': 'Bad Request',
-                    'message_long': 'You cannot request a folder from this endpoint.'
-                })
->>>>>>> 34ca37b7
 
             # Allow osfstorage to redirect if the deep url can be used to find a valid file_node
             if file_node.provider == 'osfstorage' and not file_node.is_deleted:
@@ -820,53 +777,34 @@
 
     # TODO clean up these urls and unify what is used as a version identifier
     if request.method == 'HEAD':
-<<<<<<< HEAD
         return make_response((
-            '', httplib.FOUND, {
+            '', http_status.HTTP_302_FOUND, {
                 'Location': file_node.generate_waterbutler_url(**dict(extras, direct=None, version=version.identifier, _internal=extras.get('mode') == 'render')),
             },
         ))
-=======
-        return make_response(('', http_status.HTTP_302_FOUND, {
-            'Location': file_node.generate_waterbutler_url(**dict(extras, direct=None, version=version.identifier, _internal=extras.get('mode') == 'render'))
-        }))
->>>>>>> 34ca37b7
 
     if action == 'download':
         format = extras.get('format')
         _, extension = os.path.splitext(file_node.name)
         # avoid rendering files with the same format type.
         if format and '.{}'.format(format.lower()) != extension.lower():
-<<<<<<< HEAD
             return redirect('{}/export?format={}&url={}'.format(
-                get_mfr_url(target, provider), format, urllib.quote(file_node.generate_waterbutler_url(
+                get_mfr_url(target, provider), format, quote(file_node.generate_waterbutler_url(
                     **dict(extras, direct=None, version=version.identifier, _internal=extras.get('mode') == 'render')
                 )),
             ))
-=======
-            return redirect('{}/export?format={}&url={}'.format(get_mfr_url(target, provider), format, quote(file_node.generate_waterbutler_url(
-                **dict(extras, direct=None, version=version.identifier, _internal=extras.get('mode') == 'render')
-            ))))
->>>>>>> 34ca37b7
         return redirect(file_node.generate_waterbutler_url(**dict(extras, direct=None, version=version.identifier, _internal=extras.get('mode') == 'render')))
 
     if action == 'get_guid':
         draft_id = extras.get('draft')
         draft = DraftRegistration.load(draft_id)
         if draft is None or draft.is_approved:
-<<<<<<< HEAD
             raise HTTPError(
-                httplib.BAD_REQUEST, data={
+                http_status.HTTP_400_BAD_REQUEST, data={
                     'message_short': 'Bad Request',
                     'message_long': 'File not associated with required object.',
                 },
             )
-=======
-            raise HTTPError(http_status.HTTP_400_BAD_REQUEST, data={
-                'message_short': 'Bad Request',
-                'message_long': 'File not associated with required object.'
-            })
->>>>>>> 34ca37b7
         guid = file_node.get_guid(create=True)
         guid.referent.save()
         return dict(guid=guid._id)
@@ -890,29 +828,18 @@
         if guid:
             file = guid.referent
         else:
-<<<<<<< HEAD
             raise HTTPError(
-                httplib.NOT_FOUND, data={
+                http_status.HTTP_404_NOT_FOUND, data={
                     'message_short': 'File Not Found',
                     'message_long': 'The requested file could not be found.',
                 },
             )
     if not file.is_file:
         raise HTTPError(
-            httplib.BAD_REQUEST, data={
+            http_status.HTTP_400_BAD_REQUEST, data={
                 'message_long': 'Downloading folders is not permitted.',
             },
         )
-=======
-            raise HTTPError(http_status.HTTP_404_NOT_FOUND, data={
-                'message_short': 'File Not Found',
-                'message_long': 'The requested file could not be found.'
-            })
-    if not file.is_file:
-        raise HTTPError(http_status.HTTP_400_BAD_REQUEST, data={
-            'message_long': 'Downloading folders is not permitted.'
-        })
->>>>>>> 34ca37b7
 
     auth_redirect = check_contributor_auth(
         file.target, auth,
@@ -926,11 +853,7 @@
 
     return redirect(
         file.generate_waterbutler_url(**query_params),
-<<<<<<< HEAD
-        code=httplib.FOUND,
-=======
-        code=http_status.HTTP_302_FOUND
->>>>>>> 34ca37b7
+        code=http_status.HTTP_302_FOUND,
     )
 
 
@@ -938,19 +861,12 @@
     fid = kwargs.get('fid', 'NOT_AN_FID')
     file_ = OsfStorageFile.load(fid)
     if not file_:
-<<<<<<< HEAD
         raise HTTPError(
-            httplib.NOT_FOUND, data={
+            http_status.HTTP_404_NOT_FOUND, data={
                 'message_short': 'File Not Found',
                 'message_long': 'The requested file could not be found.',
             },
         )
-=======
-        raise HTTPError(http_status.HTTP_404_NOT_FOUND, data={
-            'message_short': 'File Not Found',
-            'message_long': 'The requested file could not be found.'
-        })
->>>>>>> 34ca37b7
     return proxy_url('/project/{}/files/osfstorage/{}/'.format(file_.target._id, fid))
 
 def addon_view_file(auth, node, file_node, version):
@@ -994,7 +910,7 @@
     )
 
     version_names = BaseFileVersionsThrough.objects.filter(
-        basefilenode_id=file_node.id
+        basefilenode_id=file_node.id,
     ).order_by('-fileversion_id').values_list('version_name', flat=True)
 
     ret.update({
@@ -1024,7 +940,7 @@
         'allow_comments': file_node.provider in settings.ADDONS_COMMENTABLE,
         'checkout_user': file_node.checkout._id if file_node.checkout else None,
         'pre_reg_checkout': is_pre_reg_checkout(node, file_node),
-        'version_names': list(version_names)
+        'version_names': list(version_names),
     })
 
     ret.update(rubeus.collect_addon_assets(node))
