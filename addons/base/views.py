--- conflicted
+++ resolved
@@ -393,10 +393,6 @@
     with transaction.atomic():
         try:
             auth = payload['auth']
-<<<<<<< HEAD
-=======
-            # Don't log download actions
->>>>>>> cc5607ef
             if payload['action'] in DOWNLOAD_ACTIONS:
                 return {'status': 'success'}
 
