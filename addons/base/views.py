import datetime
from rest_framework import status as http_status
import os
import uuid
import markupsafe
from future.moves.urllib.parse import quote
from django.utils import timezone

from flask import make_response
from flask import redirect
from flask import request
import furl
import jwe
import jwt
import waffle
from django.db import transaction
from django.contrib.contenttypes.models import ContentType
from elasticsearch import exceptions as es_exceptions


from addons.base.models import BaseStorageAddon
from addons.osfstorage.models import OsfStorageFile
from addons.osfstorage.models import OsfStorageFileNode
from addons.osfstorage.utils import update_analytics

from framework import sentry
from framework.auth import Auth
from framework.auth import cas
from framework.auth import oauth_scopes
from framework.auth.decorators import collect_auth, must_be_logged_in, must_be_signed
from framework.exceptions import HTTPError
from framework.sentry import log_exception
from framework.routing import json_renderer, proxy_url
from framework.transactions.handlers import no_auto_transaction
from website import mails
from website import settings
from addons.base import signals as file_signals
from addons.base.utils import format_last_known_metadata, get_mfr_url
from osf import features
<<<<<<< HEAD
from osf.models import (
    BaseFileNode, TrashedFileNode,
    OSFUser, AbstractNode, Preprint,
    NodeLog, DraftRegistration, RegistrationSchema,
    Guid, FileVersionUserMetadata, FileVersion,
)
=======
from osf.models import (BaseFileNode, TrashedFileNode, BaseFileVersionsThrough,
                        OSFUser, AbstractNode, Preprint,
                        NodeLog, DraftRegistration, RegistrationSchema,
                        Guid, FileVersionUserMetadata, FileVersion)
>>>>>>> 34ca37b7
from osf.metrics import PreprintView, PreprintDownload
from osf.utils import permissions
from website.profile.utils import get_profile_image_url
from website.project import decorators
from website.project.decorators import must_be_contributor_or_public, must_be_valid_project, check_contributor_auth
from website.ember_osf_web.decorators import ember_flag_is_active
from website.project.utils import serialize_node
from website.util import rubeus

# import so that associated listener is instantiated and gets emails
from website.notifications.events.files import FileEvent  # noqa

ERROR_MESSAGES = {
    'FILE_GONE': u"""
<style>
#toggleBar{{display: none;}}
</style>
<div class="alert alert-info" role="alert">
<p>
The file "{file_name}" stored on {provider} was deleted via the OSF.
</p>
<p>
It was deleted by <a href="/{deleted_by_guid}">{deleted_by}</a> on {deleted_on}.
</p>""",
    'FILE_GONE_ACTOR_UNKNOWN': u"""
<style>
#toggleBar{{display: none;}}
</style>
<div class="alert alert-info" role="alert">
<p>
The file "{file_name}" stored on {provider} was deleted via the OSF.
</p>
<p>
It was deleted on {deleted_on}.
</p>""",
    'DONT_KNOW': u"""
<style>
#toggleBar{{display: none;}}
</style>
<div class="alert alert-info" role="alert">
<p>
File not found at {provider}.
</p>""",
    'BLAME_PROVIDER': u"""
<style>
#toggleBar{{display: none;}}
</style>
<div class="alert alert-info" role="alert">
<p>
This {provider} link to the file "{file_name}" is currently unresponsive.
The provider ({provider}) may currently be unavailable or "{file_name}" may have been removed from {provider} through another interface.
</p>
<p>
You may wish to verify this through {provider}'s website.
</p>""",
    'FILE_SUSPENDED': u"""
<style>
#toggleBar{{display: none;}}
</style>
<div class="alert alert-info" role="alert">
This content has been removed.""",
}

WATERBUTLER_JWE_KEY = jwe.kdf(settings.WATERBUTLER_JWE_SECRET.encode('utf-8'), settings.WATERBUTLER_JWE_SALT.encode('utf-8'))


@decorators.must_have_permission(permissions.WRITE)
@decorators.must_not_be_registration
def disable_addon(auth, **kwargs):
    node = kwargs['node'] or kwargs['project']

    addon_name = kwargs.get('addon')
    if addon_name is None:
        raise HTTPError(http_status.HTTP_400_BAD_REQUEST)

    deleted = node.delete_addon(addon_name, auth)

    return {'deleted': deleted}


@must_be_logged_in
def get_addon_user_config(**kwargs):

    user = kwargs['auth'].user

    addon_name = kwargs.get('addon')
    if addon_name is None:
        raise HTTPError(http_status.HTTP_400_BAD_REQUEST)

    addon = user.get_addon(addon_name)
    if addon is None:
        raise HTTPError(http_status.HTTP_400_BAD_REQUEST)

    return addon.to_json(user)


permission_map = {
    'create_folder': permissions.WRITE,
    'revisions': permissions.READ,
    'metadata': permissions.READ,
    'download': permissions.READ,
    'render': permissions.READ,
    'export': permissions.READ,
    'upload': permissions.WRITE,
    'delete': permissions.WRITE,
    'copy': permissions.WRITE,
    'move': permissions.WRITE,
    'copyto': permissions.WRITE,
    'moveto': permissions.WRITE,
    'copyfrom': permissions.READ,
    'movefrom': permissions.WRITE,
}

def check_access(node, auth, action, cas_resp):
    """Verify that user can perform requested action on resource. Raise appropriate
    error code if action cannot proceed.
    """
    permission = permission_map.get(action, None)
    if permission is None:
        raise HTTPError(http_status.HTTP_400_BAD_REQUEST)

    if cas_resp:
        if permission == permissions.READ:
            if node.can_view_files(auth=None):
                return True
            required_scope = node.file_read_scope
        else:
            required_scope = node.file_write_scope

        if not cas_resp.authenticated \
           or required_scope not in oauth_scopes.normalize_scopes(cas_resp.attributes['accessTokenScope']):
            raise HTTPError(http_status.HTTP_403_FORBIDDEN)

    if permission == permissions.READ:
        if node.can_view_files(auth):
            return True
        # The user may have admin privileges on a parent node, in which
        # case they should have read permissions
        if getattr(node, 'is_registration', False) and node.registered_from.can_view(auth):
            return True
    if permission == permissions.WRITE and node.can_edit(auth):
        return True

    # Users attempting to register projects with components might not have
    # `write` permissions for all components. This will result in a 403 for
    # all `upload` actions as well as `copyfrom` actions if the component
    # in question is not public. To get around this, we have to recursively
    # check the node's parent node to determine if they have `write`
    # permissions up the stack.
    # TODO(hrybacki): is there a way to tell if this is for a registration?
    # All nodes being registered that receive the `upload` action will have
    # `node.is_registration` == True. However, we have no way of telling if
    # `copyfrom` actions are originating from a node being registered.
    # TODO This is raise UNAUTHORIZED for registrations that have not been archived yet
    if isinstance(node, AbstractNode):
        if action == 'copyfrom' or (action == 'upload' and node.is_registration):
            parent = node.parent_node
            while parent:
                if parent.can_edit(auth):
                    return True
                parent = parent.parent_node

        # Users with the prereg admin permission should be allowed to download files
        # from prereg challenge draft registrations.
        try:
            prereg_schema = RegistrationSchema.objects.get(name='Prereg Challenge', schema_version=2)
            allowed_nodes = [node] + node.parents
            prereg_draft_registration = DraftRegistration.objects.filter(
                branched_from__in=allowed_nodes,
                registration_schema=prereg_schema,
            )
            if action == 'download' and \
                        auth.user is not None and \
                        prereg_draft_registration.count() > 0 and \
                        auth.user.has_perm('osf.administer_prereg'):
                return True
        except RegistrationSchema.DoesNotExist:
            pass

    raise HTTPError(http_status.HTTP_403_FORBIDDEN if auth.user else http_status.HTTP_401_UNAUTHORIZED)

def make_auth(user):
    if user is not None:
        return {
            'id': user._id,
            'email': '{}@osf.io'.format(user._id),
            'name': user.fullname,
        }
    return {}

def download_is_from_mfr(req, payload):
    metrics_data = payload['metrics']
    uri = metrics_data['uri']
    is_render_uri = furl.furl(uri or '').query.params.get('mode') == 'render'
    return (
        # This header is sent for download requests that
        # originate from MFR, e.g. for the code pygments renderer
        req.headers.get('X-Cos-Mfr-Render-Request', None) or
        # Need to check the URI in order to account
        # for renderers that send XHRs from the
        # rendered content, e.g. PDFs
        is_render_uri
    )


def get_metric_class_for_action(action, from_mfr):
    metric_class = None
    if action == 'render':
        metric_class = PreprintView
    elif action == 'download' and not from_mfr:
        metric_class = PreprintDownload
    return metric_class


@collect_auth
def get_auth(auth, **kwargs):
    cas_resp = None
    if not auth.user:
        # Central Authentication Server OAuth Bearer Token
        authorization = request.headers.get('Authorization')
        if authorization and authorization.startswith('Bearer '):
            client = cas.get_client()
            try:
                access_token = cas.parse_auth_header(authorization)
                cas_resp = client.profile(access_token)
            except cas.CasError as err:
                sentry.log_exception()
                # NOTE: We assume that the request is an AJAX request
                return json_renderer(err)
            if cas_resp.authenticated:
                auth.user = OSFUser.load(cas_resp.user)

    try:
        data = jwt.decode(
            jwe.decrypt(request.args.get('payload', '').encode('utf-8'), WATERBUTLER_JWE_KEY),
            settings.WATERBUTLER_JWT_SECRET,
            options={'require_exp': True},
            algorithm=settings.WATERBUTLER_JWT_ALGORITHM,
        )['data']
    except (jwt.InvalidTokenError, KeyError) as err:
        sentry.log_message(str(err))
        raise HTTPError(http_status.HTTP_403_FORBIDDEN)

    if not auth.user:
        auth.user = OSFUser.from_cookie(data.get('cookie', ''))

    try:
        action = data['action']
        node_id = data['nid']
        provider_name = data['provider']
    except KeyError:
        raise HTTPError(http_status.HTTP_400_BAD_REQUEST)

    node = AbstractNode.load(node_id) or Preprint.load(node_id)
    if not node:
        raise HTTPError(http_status.HTTP_404_NOT_FOUND)

    check_access(node, auth, action, cas_resp)
    provider_settings = None
    if hasattr(node, 'get_addon'):
        provider_settings = node.get_addon(provider_name)
        if not provider_settings:
            raise HTTPError(http_status.HTTP_400_BAD_REQUEST)

    path = data.get('path')
    credentials = None
    waterbutler_settings = None
    fileversion = None
    if provider_name == 'osfstorage':
        if path:
            file_id = path.strip('/')
            # check to see if this is a file or a folder
            filenode = OsfStorageFileNode.load(path.strip('/'))
            if filenode and filenode.is_file:
                # default to most recent version if none is provided in the response
                version = int(data['version']) if data.get('version') else filenode.versions.count()
                try:
                    fileversion = FileVersion.objects.filter(
                        basefilenode___id=file_id,
                        identifier=version,
                    ).select_related('region').get()
                except FileVersion.DoesNotExist:
                    raise HTTPError(http_status.HTTP_400_BAD_REQUEST)
                if auth.user:
                    # mark fileversion as seen
                    FileVersionUserMetadata.objects.get_or_create(user=auth.user, file_version=fileversion)
                if not node.is_contributor_or_group_member(auth.user):
                    from_mfr = download_is_from_mfr(request, payload=data)
                    # version index is 0 based
                    version_index = version - 1
                    if action == 'render':
                        update_analytics(node, file_id, version_index, 'view')
                    elif action == 'download' and not from_mfr:
                        update_analytics(node, file_id, version_index, 'download')
                    if waffle.switch_is_active(features.ELASTICSEARCH_METRICS):
                        if isinstance(node, Preprint):
                            metric_class = get_metric_class_for_action(action, from_mfr=from_mfr)
                            if metric_class:
                                try:
                                    metric_class.record_for_preprint(
                                        preprint=node,
                                        user=auth.user,
                                        version=fileversion.identifier if fileversion else None,
                                        path=path,
                                    )
                                except es_exceptions.ConnectionError:
                                    log_exception()
        if fileversion and provider_settings:
            region = fileversion.region
            credentials = region.waterbutler_credentials
            waterbutler_settings = fileversion.serialize_waterbutler_settings(
                node_id=provider_settings.owner._id,
                root_id=provider_settings.root_node._id,
            )
    # If they haven't been set by version region, use the NodeSettings or Preprint directly
    if not (credentials and waterbutler_settings):
        credentials = node.serialize_waterbutler_credentials(provider_name)
        waterbutler_settings = node.serialize_waterbutler_settings(provider_name)

    return {'payload': jwe.encrypt(
        jwt.encode(
            {
                'exp': timezone.now() + datetime.timedelta(seconds=settings.WATERBUTLER_JWT_EXPIRATION),
                'data': {
                    'auth': make_auth(auth.user),  # A waterbutler auth dict not an Auth object
                    'credentials': credentials,
                    'settings': waterbutler_settings,
                    'callback_url': node.api_url_for(
                        ('create_waterbutler_log' if not getattr(node, 'is_registration', False) else 'registration_callbacks'),
                        _absolute=True,
                        _internal=True,
                    ),
                },
            }, settings.WATERBUTLER_JWT_SECRET, algorithm=settings.WATERBUTLER_JWT_ALGORITHM,
        ), WATERBUTLER_JWE_KEY,
    )}


LOG_ACTION_MAP = {
    'move': NodeLog.FILE_MOVED,
    'copy': NodeLog.FILE_COPIED,
    'rename': NodeLog.FILE_RENAMED,
    'create': NodeLog.FILE_ADDED,
    'update': NodeLog.FILE_UPDATED,
    'delete': NodeLog.FILE_REMOVED,
    'create_folder': NodeLog.FOLDER_CREATED,
}

DOWNLOAD_ACTIONS = set([
    'download_file',
    'download_zip',
])

@must_be_signed
@no_auto_transaction
@must_be_valid_project(quickfiles_valid=True, preprints_valid=True)
def create_waterbutler_log(payload, **kwargs):
    with transaction.atomic():
        try:
            auth = payload['auth']
            # Don't log download actions
            if payload['action'] in DOWNLOAD_ACTIONS:
                guid = Guid.load(payload['metadata'].get('nid'))
                if guid:
                    node = guid.referent
                return {'status': 'success'}

            user = OSFUser.load(auth['id'])
            if user is None:
                raise HTTPError(http_status.HTTP_400_BAD_REQUEST)

            action = LOG_ACTION_MAP[payload['action']]
        except KeyError:
            raise HTTPError(http_status.HTTP_400_BAD_REQUEST)

        auth = Auth(user=user)
        node = kwargs.get('node') or kwargs.get('project') or Preprint.load(kwargs.get('nid')) or Preprint.load(kwargs.get('pid'))

        if action in (NodeLog.FILE_MOVED, NodeLog.FILE_COPIED):

            for bundle in ('source', 'destination'):
                for key in ('provider', 'materialized', 'name', 'nid'):
                    if key not in payload[bundle]:
                        raise HTTPError(http_status.HTTP_400_BAD_REQUEST)

            dest = payload['destination']
            src = payload['source']

            if src is not None and dest is not None:
                dest_path = dest['materialized']
                src_path = src['materialized']
                if dest_path.endswith('/') and src_path.endswith('/'):
                    dest_path = os.path.dirname(dest_path)
                    src_path = os.path.dirname(src_path)
                if (
                    os.path.split(dest_path)[0] == os.path.split(src_path)[0] and
                    dest['provider'] == src['provider'] and
                    dest['nid'] == src['nid'] and
                    dest['name'] != src['name']
                ):
                    action = LOG_ACTION_MAP['rename']

            destination_node = node  # For clarity
            source_node = AbstractNode.load(src['nid']) or Preprint.load(src['nid'])

            # We return provider fullname so we need to load node settings, if applicable
            source = None
            if hasattr(source_node, 'get_addon'):
                source = source_node.get_addon(payload['source']['provider'])
            destination = None
            if hasattr(node, 'get_addon'):
                destination = node.get_addon(payload['destination']['provider'])

            payload['source'].update({
                'materialized': payload['source']['materialized'].lstrip('/'),
                'addon': source.config.full_name if source else 'osfstorage',
                'url': source_node.web_url_for(
                    'addon_view_or_download_file',
                    path=payload['source']['path'].lstrip('/'),
                    provider=payload['source']['provider'],
                ),
                'node': {
                    '_id': source_node._id,
                    'url': source_node.url,
                    'title': source_node.title,
                },
            })

            payload['destination'].update({
                'materialized': payload['destination']['materialized'].lstrip('/'),
                'addon': destination.config.full_name if destination else 'osfstorage',
                'url': destination_node.web_url_for(
                    'addon_view_or_download_file',
                    path=payload['destination']['path'].lstrip('/'),
                    provider=payload['destination']['provider'],
                ),
                'node': {
                    '_id': destination_node._id,
                    'url': destination_node.url,
                    'title': destination_node.title,
                },
            })

            if not payload.get('errors'):
                destination_node.add_log(
                    action=action,
                    auth=auth,
                    params=payload,
                )

            if payload.get('email') is True or payload.get('errors'):
                mails.send_mail(
                    user.username,
                    mails.FILE_OPERATION_FAILED if payload.get('errors')
                    else mails.FILE_OPERATION_SUCCESS,
                    action=payload['action'],
                    source_node=source_node,
                    destination_node=destination_node,
                    source_path=payload['source']['materialized'],
                    source_addon=payload['source']['addon'],
                    destination_addon=payload['destination']['addon'],
                    osf_support_email=settings.OSF_SUPPORT_EMAIL,
                )

            if payload.get('errors'):
                # Action failed but our function succeeded
                # Bail out to avoid file_signals
                return {'status': 'success'}

        else:
            node.create_waterbutler_log(auth, action, payload)

    with transaction.atomic():
        file_signals.file_updated.send(target=node, user=user, event_type=action, payload=payload)

    return {'status': 'success'}


@file_signals.file_updated.connect
def addon_delete_file_node(self, target, user, event_type, payload):
    """ Get addon BaseFileNode(s), move it into the TrashedFileNode collection
    and remove it from StoredFileNode.

    Required so that the guids of deleted addon files are not re-pointed when an
    addon file or folder is moved or renamed.
    """
    if event_type == 'file_removed' and payload.get('provider', None) != 'osfstorage':
        provider = payload['provider']
        path = payload['metadata']['path']
        materialized_path = payload['metadata']['materialized']
        content_type = ContentType.objects.get_for_model(target)
        if path.endswith('/'):
            folder_children = BaseFileNode.resolve_class(provider, BaseFileNode.ANY).objects.filter(
                provider=provider,
                target_object_id=target.id,
                target_content_type=content_type,
                _materialized_path__startswith=materialized_path,
            )
            for item in folder_children:
                if item.kind == 'file' and not TrashedFileNode.load(item._id):
                    item.delete(user=user)
                elif item.kind == 'folder':
                    BaseFileNode.delete(item)
        else:
            try:
                file_node = BaseFileNode.resolve_class(provider, BaseFileNode.FILE).objects.get(
                    target_object_id=target.id,
                    target_content_type=content_type,
                    _materialized_path=materialized_path,
                )
            except BaseFileNode.DoesNotExist:
                file_node = None

            if file_node and not TrashedFileNode.load(file_node._id):
                file_node.delete(user=user)


@must_be_valid_project
def addon_view_or_download_file_legacy(**kwargs):
    query_params = request.args.to_dict()
    node = kwargs.get('node') or kwargs['project']

    action = query_params.pop('action', 'view')
    provider = kwargs.get('provider', 'osfstorage')

    if kwargs.get('path'):
        path = kwargs['path']
    elif kwargs.get('fid'):
        path = kwargs['fid']

    if 'download' in request.path or request.path.startswith('/api/v1/'):
        action = 'download'

    if kwargs.get('vid'):
        query_params['version'] = kwargs['vid']

    # If provider is OSFstorage, check existence of requested file in the filetree
    # This prevents invalid GUIDs from being created
    if provider == 'osfstorage':
        node_settings = node.get_addon('osfstorage')

        try:
            path = node_settings.get_root().find_child_by_name(path)._id
        except OsfStorageFileNode.DoesNotExist:
            raise HTTPError(
                404, data=dict(
                    message_short='File not found',
                    message_long='You requested a file that does not exist.',
                ),
            )

    return redirect(
        node.web_url_for(
            'addon_view_or_download_file',
            path=path,
            provider=provider,
            action=action,
            **query_params
        ),
<<<<<<< HEAD
        code=httplib.MOVED_PERMANENTLY,
=======
        code=http_status.HTTP_301_MOVED_PERMANENTLY
>>>>>>> 34ca37b7
    )

@must_be_contributor_or_public
def addon_deleted_file(auth, target, error_type='BLAME_PROVIDER', **kwargs):
    """Shows a nice error message to users when they try to view a deleted file
    """
    # Allow file_node to be passed in so other views can delegate to this one
    file_node = kwargs.get('file_node') or TrashedFileNode.load(kwargs.get('trashed_id'))

    deleted_by, deleted_on = None, None
    if isinstance(file_node, TrashedFileNode):
        deleted_by = file_node.deleted_by
        deleted_by_guid = file_node.deleted_by._id if deleted_by else None
        deleted_on = file_node.deleted_on.strftime('%c') + ' UTC'
        if getattr(file_node, 'suspended', False):
            error_type = 'FILE_SUSPENDED'
        elif file_node.deleted_by is None or (auth.private_key and auth.private_link.anonymous):
            if file_node.provider == 'osfstorage':
                error_type = 'FILE_GONE_ACTOR_UNKNOWN'
            else:
                error_type = 'BLAME_PROVIDER'
        else:
            error_type = 'FILE_GONE'
    else:
        error_type = 'DONT_KNOW'

    file_path = kwargs.get('path', file_node.path)
    file_name = file_node.name or os.path.basename(file_path)
    file_name_title, file_name_ext = os.path.splitext(file_name)
    provider_full = settings.ADDONS_AVAILABLE_DICT[file_node.provider].full_name
    try:
        file_guid = file_node.get_guid()._id
    except AttributeError:
        file_guid = None

    format_params = dict(
        file_name=markupsafe.escape(file_name),
        deleted_by=markupsafe.escape(getattr(deleted_by, 'fullname', None)),
        deleted_on=markupsafe.escape(deleted_on),
        provider=markupsafe.escape(provider_full),
    )
    if deleted_by:
        format_params['deleted_by_guid'] = markupsafe.escape(deleted_by_guid)

    error_msg = ERROR_MESSAGES[error_type].format(**format_params)
    if isinstance(target, AbstractNode):
        error_msg += format_last_known_metadata(auth, target, file_node, error_type)
        ret = serialize_node(target, auth, primary=True)
        ret.update(rubeus.collect_addon_assets(target))
        ret.update({
            'error': error_msg,
            'urls': {
                'render': None,
                'sharejs': None,
                'mfr': get_mfr_url(target, file_node.provider),
                'profile_image': get_profile_image_url(auth.user, 25),
                'files': target.web_url_for('collect_file_trees'),
            },
            'extra': {},
            'size': 9966699,  # Prevent file from being edited, just in case
            'sharejs_uuid': None,
            'file_name': file_name,
            'file_path': file_path,
            'file_name_title': file_name_title,
            'file_name_ext': file_name_ext,
            'target_deleted': getattr(target, 'is_deleted', False),
            'version_id': None,
            'file_guid': file_guid,
            'file_id': file_node._id,
            'provider': file_node.provider,
            'materialized_path': file_node.materialized_path or file_path,
            'private': getattr(target.get_addon(file_node.provider), 'is_private', False),
            'file_tags': list(file_node.tags.filter(system=False).values_list('name', flat=True)) if not file_node._state.adding else [],  # Only access ManyRelatedManager if saved
            'allow_comments': file_node.provider in settings.ADDONS_COMMENTABLE,
        })
    else:
        # TODO - serialize deleted metadata for future types of deleted file targets
        ret = {'error': error_msg}

    return ret, http_status.HTTP_410_GONE


@must_be_contributor_or_public
@ember_flag_is_active(features.EMBER_FILE_DETAIL)
def addon_view_or_download_file(auth, path, provider, **kwargs):
    extras = request.args.to_dict()
    extras.pop('_', None)  # Clean up our url params a bit
    action = extras.get('action', 'view')
    guid = kwargs.get('guid')
    guid_target = getattr(Guid.load(guid), 'referent', None)
    target = guid_target or kwargs.get('node') or kwargs['project']

    provider_safe = markupsafe.escape(provider)
    path_safe = markupsafe.escape(path)

    if not path:
        raise HTTPError(http_status.HTTP_400_BAD_REQUEST)

    if hasattr(target, 'get_addon'):

        node_addon = target.get_addon(provider)

        if not isinstance(node_addon, BaseStorageAddon):
            object_text = markupsafe.escape(getattr(target, 'project_or_component', 'this object'))
<<<<<<< HEAD
            raise HTTPError(
                httplib.BAD_REQUEST, data={
                    'message_short': 'Bad Request',
                    'message_long': 'The {} add-on containing {} is no longer connected to {}.'.format(provider_safe, path_safe, object_text),
                },
            )

        if not node_addon.has_auth:
            raise HTTPError(
                httplib.UNAUTHORIZED, data={
                    'message_short': 'Unauthorized',
                    'message_long': 'The {} add-on containing {} is no longer authorized.'.format(provider_safe, path_safe),
                },
            )

        if not node_addon.complete:
            raise HTTPError(
                httplib.BAD_REQUEST, data={
                    'message_short': 'Bad Request',
                    'message_long': 'The {} add-on containing {} is no longer configured.'.format(provider_safe, path_safe),
                },
            )
=======
            raise HTTPError(http_status.HTTP_400_BAD_REQUEST, data={
                'message_short': 'Bad Request',
                'message_long': 'The {} add-on containing {} is no longer connected to {}.'.format(provider_safe, path_safe, object_text)
            })

        if not node_addon.has_auth:
            raise HTTPError(http_status.HTTP_401_UNAUTHORIZED, data={
                'message_short': 'Unauthorized',
                'message_long': 'The {} add-on containing {} is no longer authorized.'.format(provider_safe, path_safe)
            })

        if not node_addon.complete:
            raise HTTPError(http_status.HTTP_400_BAD_REQUEST, data={
                'message_short': 'Bad Request',
                'message_long': 'The {} add-on containing {} is no longer configured.'.format(provider_safe, path_safe)
            })
>>>>>>> 34ca37b7

    savepoint_id = transaction.savepoint()
    file_node = BaseFileNode.resolve_class(provider, BaseFileNode.FILE).get_or_create(target, path)

    # Note: Cookie is provided for authentication to waterbutler
    # it is overriden to force authentication as the current user
    # the auth header is also pass to support basic auth
    version = file_node.touch(
        request.headers.get('Authorization'),
        **dict(
            extras,
            cookie=request.cookies.get(settings.COOKIE_NAME),
        )
    )
    if version is None:
        # File is either deleted or unable to be found in the provider location
        # Rollback the insertion of the file_node
        transaction.savepoint_rollback(savepoint_id)
        if not file_node.pk:
            file_node = BaseFileNode.load(path)

            if not file_node:
<<<<<<< HEAD
                raise HTTPError(
                    httplib.NOT_FOUND, data={
                        'message_short': 'File Not Found',
                        'message_long': 'The requested file could not be found.',
                    },
                )

            if file_node.kind == 'folder':
                raise HTTPError(
                    httplib.BAD_REQUEST, data={
                        'message_short': 'Bad Request',
                        'message_long': 'You cannot request a folder from this endpoint.',
                    },
                )
=======
                raise HTTPError(http_status.HTTP_404_NOT_FOUND, data={
                    'message_short': 'File Not Found',
                    'message_long': 'The requested file could not be found.'
                })

            if file_node.kind == 'folder':
                raise HTTPError(http_status.HTTP_400_BAD_REQUEST, data={
                    'message_short': 'Bad Request',
                    'message_long': 'You cannot request a folder from this endpoint.'
                })
>>>>>>> 34ca37b7

            # Allow osfstorage to redirect if the deep url can be used to find a valid file_node
            if file_node.provider == 'osfstorage' and not file_node.is_deleted:
                return redirect(
                    file_node.target.web_url_for('addon_view_or_download_file', path=file_node._id, provider=file_node.provider),
                )
        return addon_deleted_file(target=target, file_node=file_node, path=path, **kwargs)
    else:
        transaction.savepoint_commit(savepoint_id)

    # TODO clean up these urls and unify what is used as a version identifier
    if request.method == 'HEAD':
<<<<<<< HEAD
        return make_response((
            '', httplib.FOUND, {
                'Location': file_node.generate_waterbutler_url(**dict(extras, direct=None, version=version.identifier, _internal=extras.get('mode') == 'render')),
            },
        ))
=======
        return make_response(('', http_status.HTTP_302_FOUND, {
            'Location': file_node.generate_waterbutler_url(**dict(extras, direct=None, version=version.identifier, _internal=extras.get('mode') == 'render'))
        }))
>>>>>>> 34ca37b7

    if action == 'download':
        format = extras.get('format')
        _, extension = os.path.splitext(file_node.name)
        # avoid rendering files with the same format type.
        if format and '.{}'.format(format.lower()) != extension.lower():
<<<<<<< HEAD
            return redirect('{}/export?format={}&url={}'.format(
                get_mfr_url(target, provider), format, urllib.quote(file_node.generate_waterbutler_url(
                    **dict(extras, direct=None, version=version.identifier, _internal=extras.get('mode') == 'render')
                )),
            ))
=======
            return redirect('{}/export?format={}&url={}'.format(get_mfr_url(target, provider), format, quote(file_node.generate_waterbutler_url(
                **dict(extras, direct=None, version=version.identifier, _internal=extras.get('mode') == 'render')
            ))))
>>>>>>> 34ca37b7
        return redirect(file_node.generate_waterbutler_url(**dict(extras, direct=None, version=version.identifier, _internal=extras.get('mode') == 'render')))

    if action == 'get_guid':
        draft_id = extras.get('draft')
        draft = DraftRegistration.load(draft_id)
        if draft is None or draft.is_approved:
<<<<<<< HEAD
            raise HTTPError(
                httplib.BAD_REQUEST, data={
                    'message_short': 'Bad Request',
                    'message_long': 'File not associated with required object.',
                },
            )
=======
            raise HTTPError(http_status.HTTP_400_BAD_REQUEST, data={
                'message_short': 'Bad Request',
                'message_long': 'File not associated with required object.'
            })
>>>>>>> 34ca37b7
        guid = file_node.get_guid(create=True)
        guid.referent.save()
        return dict(guid=guid._id)

    if len(request.path.strip('/').split('/')) > 1:
        guid = file_node.get_guid(create=True)
        return redirect(furl.furl('/{}/'.format(guid._id)).set(args=extras).url)
    if isinstance(target, Preprint):
        # Redirecting preprint file guids to the preprint detail page
        return redirect('/{}/'.format(target._id))

    return addon_view_file(auth, target, file_node, version)


@collect_auth
def persistent_file_download(auth, **kwargs):
    id_or_guid = kwargs.get('fid_or_guid')
    file = BaseFileNode.active.filter(_id=id_or_guid).first()
    if not file:
        guid = Guid.load(id_or_guid)
        if guid:
            file = guid.referent
        else:
<<<<<<< HEAD
            raise HTTPError(
                httplib.NOT_FOUND, data={
                    'message_short': 'File Not Found',
                    'message_long': 'The requested file could not be found.',
                },
            )
    if not file.is_file:
        raise HTTPError(
            httplib.BAD_REQUEST, data={
                'message_long': 'Downloading folders is not permitted.',
            },
        )
=======
            raise HTTPError(http_status.HTTP_404_NOT_FOUND, data={
                'message_short': 'File Not Found',
                'message_long': 'The requested file could not be found.'
            })
    if not file.is_file:
        raise HTTPError(http_status.HTTP_400_BAD_REQUEST, data={
            'message_long': 'Downloading folders is not permitted.'
        })
>>>>>>> 34ca37b7

    auth_redirect = check_contributor_auth(
        file.target, auth,
        include_public=True,
        include_view_only_anon=True,
    )
    if auth_redirect:
        return auth_redirect

    query_params = request.args.to_dict()

    return redirect(
        file.generate_waterbutler_url(**query_params),
<<<<<<< HEAD
        code=httplib.FOUND,
=======
        code=http_status.HTTP_302_FOUND
>>>>>>> 34ca37b7
    )


def addon_view_or_download_quickfile(**kwargs):
    fid = kwargs.get('fid', 'NOT_AN_FID')
    file_ = OsfStorageFile.load(fid)
    if not file_:
<<<<<<< HEAD
        raise HTTPError(
            httplib.NOT_FOUND, data={
                'message_short': 'File Not Found',
                'message_long': 'The requested file could not be found.',
            },
        )
=======
        raise HTTPError(http_status.HTTP_404_NOT_FOUND, data={
            'message_short': 'File Not Found',
            'message_long': 'The requested file could not be found.'
        })
>>>>>>> 34ca37b7
    return proxy_url('/project/{}/files/osfstorage/{}/'.format(file_.target._id, fid))

def addon_view_file(auth, node, file_node, version):
    # TODO: resolve circular import issue
    from addons.wiki import settings as wiki_settings

    if isinstance(version, tuple):
        version, error = version
        error = error.replace('\n', '').strip()
    else:
        error = None

    ret = serialize_node(node, auth, primary=True)

    if file_node._id + '-' + version._id not in node.file_guid_to_share_uuids:
        node.file_guid_to_share_uuids[file_node._id + '-' + version._id] = uuid.uuid4()
        node.save()

    if ret['user']['can_edit']:
        sharejs_uuid = str(node.file_guid_to_share_uuids[file_node._id + '-' + version._id])
    else:
        sharejs_uuid = None

    internal_furl = furl.furl(settings.INTERNAL_DOMAIN)
    download_url = furl.furl(request.url.encode('utf-8')).set(
        netloc=internal_furl.netloc,
        args=dict(
            request.args, **{
                'direct': None,
                'mode': 'render',
                'action': 'download',
                'public_file': node.is_public,
            }
        ),
    )

    mfr_url = get_mfr_url(node, file_node.provider)
    render_url = furl.furl(mfr_url).set(
        path=['render'],
        args={'url': download_url.url},
    )

    version_names = BaseFileVersionsThrough.objects.filter(
        basefilenode_id=file_node.id
    ).order_by('-fileversion_id').values_list('version_name', flat=True)

    ret.update({
        'urls': {
            'render': render_url.url,
            'mfr': mfr_url,
            'sharejs': wiki_settings.SHAREJS_URL,
            'profile_image': get_profile_image_url(auth.user, 25),
            'files': node.web_url_for('collect_file_trees'),
            'archived_from': get_archived_from_url(node, file_node) if node.is_registration else None,
        },
        'error': error,
        'file_name': file_node.name,
        'file_name_title': os.path.splitext(file_node.name)[0],
        'file_name_ext': os.path.splitext(file_node.name)[1],
        'version_id': version.identifier,
        'file_path': file_node.path,
        'sharejs_uuid': sharejs_uuid,
        'provider': file_node.provider,
        'materialized_path': file_node.materialized_path,
        'extra': version.metadata.get('extra', {}),
        'size': version.size if version.size is not None else 9966699,
        'private': getattr(node.get_addon(file_node.provider), 'is_private', False),
        'file_tags': list(file_node.tags.filter(system=False).values_list('name', flat=True)) if not file_node._state.adding else [],  # Only access ManyRelatedManager if saved
        'file_guid': file_node.get_guid()._id,
        'file_id': file_node._id,
        'allow_comments': file_node.provider in settings.ADDONS_COMMENTABLE,
        'checkout_user': file_node.checkout._id if file_node.checkout else None,
        'pre_reg_checkout': is_pre_reg_checkout(node, file_node),
        'version_names': list(version_names)
    })

    ret.update(rubeus.collect_addon_assets(node))
    return ret

def is_pre_reg_checkout(node, file_node):
    checkout_user = file_node.checkout
    if not checkout_user:
        return False
    if checkout_user in node.contributors:
        return False
    if checkout_user.has_perm('osf.view_prereg'):
        return node.draft_registrations_active.filter(registration_schema__name='Prereg Challenge').exists()
    return False

def get_archived_from_url(node, file_node):
    if file_node.copied_from:
        trashed = TrashedFileNode.load(file_node.copied_from._id)
        if not trashed:
            return node.registered_from.web_url_for('addon_view_or_download_file', provider=file_node.provider, path=file_node.copied_from._id)
    return None<|MERGE_RESOLUTION|>--- conflicted
+++ resolved
@@ -37,19 +37,10 @@
 from addons.base import signals as file_signals
 from addons.base.utils import format_last_known_metadata, get_mfr_url
 from osf import features
-<<<<<<< HEAD
-from osf.models import (
-    BaseFileNode, TrashedFileNode,
-    OSFUser, AbstractNode, Preprint,
-    NodeLog, DraftRegistration, RegistrationSchema,
-    Guid, FileVersionUserMetadata, FileVersion,
-)
-=======
 from osf.models import (BaseFileNode, TrashedFileNode, BaseFileVersionsThrough,
                         OSFUser, AbstractNode, Preprint,
                         NodeLog, DraftRegistration, RegistrationSchema,
                         Guid, FileVersionUserMetadata, FileVersion)
->>>>>>> 34ca37b7
 from osf.metrics import PreprintView, PreprintDownload
 from osf.utils import permissions
 from website.profile.utils import get_profile_image_url
@@ -609,11 +600,7 @@
             action=action,
             **query_params
         ),
-<<<<<<< HEAD
-        code=httplib.MOVED_PERMANENTLY,
-=======
         code=http_status.HTTP_301_MOVED_PERMANENTLY
->>>>>>> 34ca37b7
     )
 
 @must_be_contributor_or_public
@@ -718,30 +705,6 @@
 
         if not isinstance(node_addon, BaseStorageAddon):
             object_text = markupsafe.escape(getattr(target, 'project_or_component', 'this object'))
-<<<<<<< HEAD
-            raise HTTPError(
-                httplib.BAD_REQUEST, data={
-                    'message_short': 'Bad Request',
-                    'message_long': 'The {} add-on containing {} is no longer connected to {}.'.format(provider_safe, path_safe, object_text),
-                },
-            )
-
-        if not node_addon.has_auth:
-            raise HTTPError(
-                httplib.UNAUTHORIZED, data={
-                    'message_short': 'Unauthorized',
-                    'message_long': 'The {} add-on containing {} is no longer authorized.'.format(provider_safe, path_safe),
-                },
-            )
-
-        if not node_addon.complete:
-            raise HTTPError(
-                httplib.BAD_REQUEST, data={
-                    'message_short': 'Bad Request',
-                    'message_long': 'The {} add-on containing {} is no longer configured.'.format(provider_safe, path_safe),
-                },
-            )
-=======
             raise HTTPError(http_status.HTTP_400_BAD_REQUEST, data={
                 'message_short': 'Bad Request',
                 'message_long': 'The {} add-on containing {} is no longer connected to {}.'.format(provider_safe, path_safe, object_text)
@@ -758,7 +721,6 @@
                 'message_short': 'Bad Request',
                 'message_long': 'The {} add-on containing {} is no longer configured.'.format(provider_safe, path_safe)
             })
->>>>>>> 34ca37b7
 
     savepoint_id = transaction.savepoint()
     file_node = BaseFileNode.resolve_class(provider, BaseFileNode.FILE).get_or_create(target, path)
@@ -781,22 +743,6 @@
             file_node = BaseFileNode.load(path)
 
             if not file_node:
-<<<<<<< HEAD
-                raise HTTPError(
-                    httplib.NOT_FOUND, data={
-                        'message_short': 'File Not Found',
-                        'message_long': 'The requested file could not be found.',
-                    },
-                )
-
-            if file_node.kind == 'folder':
-                raise HTTPError(
-                    httplib.BAD_REQUEST, data={
-                        'message_short': 'Bad Request',
-                        'message_long': 'You cannot request a folder from this endpoint.',
-                    },
-                )
-=======
                 raise HTTPError(http_status.HTTP_404_NOT_FOUND, data={
                     'message_short': 'File Not Found',
                     'message_long': 'The requested file could not be found.'
@@ -807,7 +753,6 @@
                     'message_short': 'Bad Request',
                     'message_long': 'You cannot request a folder from this endpoint.'
                 })
->>>>>>> 34ca37b7
 
             # Allow osfstorage to redirect if the deep url can be used to find a valid file_node
             if file_node.provider == 'osfstorage' and not file_node.is_deleted:
@@ -820,53 +765,28 @@
 
     # TODO clean up these urls and unify what is used as a version identifier
     if request.method == 'HEAD':
-<<<<<<< HEAD
-        return make_response((
-            '', httplib.FOUND, {
-                'Location': file_node.generate_waterbutler_url(**dict(extras, direct=None, version=version.identifier, _internal=extras.get('mode') == 'render')),
-            },
-        ))
-=======
         return make_response(('', http_status.HTTP_302_FOUND, {
             'Location': file_node.generate_waterbutler_url(**dict(extras, direct=None, version=version.identifier, _internal=extras.get('mode') == 'render'))
         }))
->>>>>>> 34ca37b7
 
     if action == 'download':
         format = extras.get('format')
         _, extension = os.path.splitext(file_node.name)
         # avoid rendering files with the same format type.
         if format and '.{}'.format(format.lower()) != extension.lower():
-<<<<<<< HEAD
-            return redirect('{}/export?format={}&url={}'.format(
-                get_mfr_url(target, provider), format, urllib.quote(file_node.generate_waterbutler_url(
-                    **dict(extras, direct=None, version=version.identifier, _internal=extras.get('mode') == 'render')
-                )),
-            ))
-=======
             return redirect('{}/export?format={}&url={}'.format(get_mfr_url(target, provider), format, quote(file_node.generate_waterbutler_url(
                 **dict(extras, direct=None, version=version.identifier, _internal=extras.get('mode') == 'render')
             ))))
->>>>>>> 34ca37b7
         return redirect(file_node.generate_waterbutler_url(**dict(extras, direct=None, version=version.identifier, _internal=extras.get('mode') == 'render')))
 
     if action == 'get_guid':
         draft_id = extras.get('draft')
         draft = DraftRegistration.load(draft_id)
         if draft is None or draft.is_approved:
-<<<<<<< HEAD
-            raise HTTPError(
-                httplib.BAD_REQUEST, data={
-                    'message_short': 'Bad Request',
-                    'message_long': 'File not associated with required object.',
-                },
-            )
-=======
             raise HTTPError(http_status.HTTP_400_BAD_REQUEST, data={
                 'message_short': 'Bad Request',
                 'message_long': 'File not associated with required object.'
             })
->>>>>>> 34ca37b7
         guid = file_node.get_guid(create=True)
         guid.referent.save()
         return dict(guid=guid._id)
@@ -890,20 +810,6 @@
         if guid:
             file = guid.referent
         else:
-<<<<<<< HEAD
-            raise HTTPError(
-                httplib.NOT_FOUND, data={
-                    'message_short': 'File Not Found',
-                    'message_long': 'The requested file could not be found.',
-                },
-            )
-    if not file.is_file:
-        raise HTTPError(
-            httplib.BAD_REQUEST, data={
-                'message_long': 'Downloading folders is not permitted.',
-            },
-        )
-=======
             raise HTTPError(http_status.HTTP_404_NOT_FOUND, data={
                 'message_short': 'File Not Found',
                 'message_long': 'The requested file could not be found.'
@@ -912,7 +818,6 @@
         raise HTTPError(http_status.HTTP_400_BAD_REQUEST, data={
             'message_long': 'Downloading folders is not permitted.'
         })
->>>>>>> 34ca37b7
 
     auth_redirect = check_contributor_auth(
         file.target, auth,
@@ -926,11 +831,7 @@
 
     return redirect(
         file.generate_waterbutler_url(**query_params),
-<<<<<<< HEAD
-        code=httplib.FOUND,
-=======
         code=http_status.HTTP_302_FOUND
->>>>>>> 34ca37b7
     )
 
 
@@ -938,19 +839,10 @@
     fid = kwargs.get('fid', 'NOT_AN_FID')
     file_ = OsfStorageFile.load(fid)
     if not file_:
-<<<<<<< HEAD
-        raise HTTPError(
-            httplib.NOT_FOUND, data={
-                'message_short': 'File Not Found',
-                'message_long': 'The requested file could not be found.',
-            },
-        )
-=======
         raise HTTPError(http_status.HTTP_404_NOT_FOUND, data={
             'message_short': 'File Not Found',
             'message_long': 'The requested file could not be found.'
         })
->>>>>>> 34ca37b7
     return proxy_url('/project/{}/files/osfstorage/{}/'.format(file_.target._id, fid))
 
 def addon_view_file(auth, node, file_node, version):
