import datetime
from rest_framework import status as http_status
import os
import uuid
import markupsafe
from future.moves.urllib.parse import quote
from django.utils import timezone

from flask import make_response
from flask import redirect
from flask import request
import furl
import jwe
import jwt
import waffle
from django.db import transaction
from django.contrib.contenttypes.models import ContentType
from elasticsearch import exceptions as es_exceptions


from addons.base.models import BaseStorageAddon
from addons.osfstorage.models import OsfStorageFile
from addons.osfstorage.models import OsfStorageFileNode
from addons.osfstorage.utils import update_analytics

from framework import sentry
from framework.auth import Auth
from framework.auth import cas
from framework.auth import oauth_scopes
from framework.auth.decorators import collect_auth, must_be_logged_in, must_be_signed
from framework.exceptions import HTTPError
from framework.sentry import log_exception
from framework.routing import json_renderer, proxy_url
from framework.transactions.handlers import no_auto_transaction
from website import mails
from website import settings
from addons.base import signals as file_signals
from addons.base.utils import format_last_known_metadata, get_mfr_url
from osf import features
from osf.models import (
    BaseFileNode, TrashedFileNode, BaseFileVersionsThrough,
    OSFUser, AbstractNode, Preprint,
    NodeLog, DraftRegistration, RegistrationSchema,
    Guid, FileVersionUserMetadata, FileVersion,
)
from osf.metrics import PreprintView, PreprintDownload
from osf.utils import permissions
from website.profile.utils import get_profile_image_url
from website.project import decorators
from website.project.decorators import must_be_contributor_or_public, must_be_valid_project, check_contributor_auth
from website.ember_osf_web.decorators import ember_flag_is_active
from website.project.utils import serialize_node
from website.util import rubeus

# import so that associated listener is instantiated and gets emails
from website.notifications.events.files import FileEvent  # noqa

ERROR_MESSAGES = {
    'FILE_GONE': u"""
<style>
#toggleBar{{display: none;}}
</style>
<div class="alert alert-info" role="alert">
<p>
The file "{file_name}" stored on {provider} was deleted via the OSF.
</p>
<p>
It was deleted by <a href="/{deleted_by_guid}">{deleted_by}</a> on {deleted_on}.
</p>""",
    'FILE_GONE_ACTOR_UNKNOWN': u"""
<style>
#toggleBar{{display: none;}}
</style>
<div class="alert alert-info" role="alert">
<p>
The file "{file_name}" stored on {provider} was deleted via the OSF.
</p>
<p>
It was deleted on {deleted_on}.
</p>""",
    'DONT_KNOW': u"""
<style>
#toggleBar{{display: none;}}
</style>
<div class="alert alert-info" role="alert">
<p>
File not found at {provider}.
</p>""",
    'BLAME_PROVIDER': u"""
<style>
#toggleBar{{display: none;}}
</style>
<div class="alert alert-info" role="alert">
<p>
This {provider} link to the file "{file_name}" is currently unresponsive.
The provider ({provider}) may currently be unavailable or "{file_name}" may have been removed from {provider} through another interface.
</p>
<p>
You may wish to verify this through {provider}'s website.
</p>""",
    'FILE_SUSPENDED': u"""
<style>
#toggleBar{{display: none;}}
</style>
<div class="alert alert-info" role="alert">
This content has been removed.""",
}

WATERBUTLER_JWE_KEY = jwe.kdf(settings.WATERBUTLER_JWE_SECRET.encode('utf-8'), settings.WATERBUTLER_JWE_SALT.encode('utf-8'))


@decorators.must_have_permission(permissions.WRITE)
@decorators.must_not_be_registration
def disable_addon(auth, **kwargs):
    node = kwargs['node'] or kwargs['project']

    addon_name = kwargs.get('addon')
    if addon_name is None:
        raise HTTPError(http_status.HTTP_400_BAD_REQUEST)

    deleted = node.delete_addon(addon_name, auth)

    return {'deleted': deleted}


@must_be_logged_in
def get_addon_user_config(**kwargs):

    user = kwargs['auth'].user

    addon_name = kwargs.get('addon')
    if addon_name is None:
        raise HTTPError(http_status.HTTP_400_BAD_REQUEST)

    addon = user.get_addon(addon_name)
    if addon is None:
        raise HTTPError(http_status.HTTP_400_BAD_REQUEST)

    return addon.to_json(user)


permission_map = {
    'create_folder': permissions.WRITE,
    'revisions': permissions.READ,
    'metadata': permissions.READ,
    'download': permissions.READ,
    'render': permissions.READ,
    'export': permissions.READ,
    'upload': permissions.WRITE,
    'delete': permissions.WRITE,
    'copy': permissions.WRITE,
    'move': permissions.WRITE,
    'copyto': permissions.WRITE,
    'moveto': permissions.WRITE,
    'copyfrom': permissions.READ,
    'movefrom': permissions.WRITE,
}

def check_access(node, auth, action, cas_resp):
    """Verify that user can perform requested action on resource. Raise appropriate
    error code if action cannot proceed.
    """
    permission = permission_map.get(action, None)
    if permission is None:
        raise HTTPError(http_status.HTTP_400_BAD_REQUEST)

    if cas_resp:
        if permission == permissions.READ:
            if node.can_view_files(auth=None):
                return True
            required_scope = node.file_read_scope
        else:
            required_scope = node.file_write_scope

        if not cas_resp.authenticated \
           or required_scope not in oauth_scopes.normalize_scopes(cas_resp.attributes['accessTokenScope']):
            raise HTTPError(http_status.HTTP_403_FORBIDDEN)

    if permission == permissions.READ:
        if node.can_view_files(auth):
            return True
        # The user may have admin privileges on a parent node, in which
        # case they should have read permissions
        if getattr(node, 'is_registration', False) and node.registered_from.can_view(auth):
            return True
    if permission == permissions.WRITE and node.can_edit(auth):
        return True

    # Users attempting to register projects with components might not have
    # `write` permissions for all components. This will result in a 403 for
    # all `upload` actions as well as `copyfrom` actions if the component
    # in question is not public. To get around this, we have to recursively
    # check the node's parent node to determine if they have `write`
    # permissions up the stack.
    # TODO(hrybacki): is there a way to tell if this is for a registration?
    # All nodes being registered that receive the `upload` action will have
    # `node.is_registration` == True. However, we have no way of telling if
    # `copyfrom` actions are originating from a node being registered.
    # TODO This is raise UNAUTHORIZED for registrations that have not been archived yet
    if isinstance(node, AbstractNode):
        if action == 'copyfrom' or (action == 'upload' and node.is_registration):
            parent = node.parent_node
            while parent:
                if parent.can_edit(auth):
                    return True
                parent = parent.parent_node

        # Users with the prereg admin permission should be allowed to download files
        # from prereg challenge draft registrations.
        try:
            prereg_schema = RegistrationSchema.objects.get(name='Prereg Challenge', schema_version=2)
            allowed_nodes = [node] + node.parents
            prereg_draft_registration = DraftRegistration.objects.filter(
                branched_from__in=allowed_nodes,
                registration_schema=prereg_schema,
            )
            if action == 'download' and \
                        auth.user is not None and \
                        prereg_draft_registration.count() > 0 and \
                        auth.user.has_perm('osf.administer_prereg'):
                return True
        except RegistrationSchema.DoesNotExist:
            pass

    raise HTTPError(http_status.HTTP_403_FORBIDDEN if auth.user else http_status.HTTP_401_UNAUTHORIZED)

def make_auth(user):
    if user is not None:
        return {
            'id': user._id,
            'email': '{}@osf.io'.format(user._id),
            'name': user.fullname,
        }
    return {}

def download_is_from_mfr(req, payload):
    metrics_data = payload['metrics']
    uri = metrics_data['uri']
    is_render_uri = furl.furl(uri or '').query.params.get('mode') == 'render'
    return (
        # This header is sent for download requests that
        # originate from MFR, e.g. for the code pygments renderer
        req.headers.get('X-Cos-Mfr-Render-Request', None) or
        # Need to check the URI in order to account
        # for renderers that send XHRs from the
        # rendered content, e.g. PDFs
        is_render_uri
    )


def get_metric_class_for_action(action, from_mfr):
    metric_class = None
    if action == 'render':
        metric_class = PreprintView
    elif action == 'download' and not from_mfr:
        metric_class = PreprintDownload
    return metric_class


@collect_auth
def get_auth(auth, **kwargs):
    cas_resp = None
    if not auth.user:
        # Central Authentication Server OAuth Bearer Token
        authorization = request.headers.get('Authorization')
        if authorization and authorization.startswith('Bearer '):
            client = cas.get_client()
            try:
                access_token = cas.parse_auth_header(authorization)
                cas_resp = client.profile(access_token)
            except cas.CasError as err:
                sentry.log_exception()
                # NOTE: We assume that the request is an AJAX request
                return json_renderer(err)
            if cas_resp.authenticated:
                auth.user = OSFUser.load(cas_resp.user)

    try:
        data = jwt.decode(
            jwe.decrypt(request.args.get('payload', '').encode('utf-8'), WATERBUTLER_JWE_KEY),
            settings.WATERBUTLER_JWT_SECRET,
            options={'require_exp': True},
            algorithm=settings.WATERBUTLER_JWT_ALGORITHM,
        )['data']
    except (jwt.InvalidTokenError, KeyError) as err:
        sentry.log_message(str(err))
        raise HTTPError(http_status.HTTP_403_FORBIDDEN)

    if not auth.user:
        auth.user = OSFUser.from_cookie(data.get('cookie', ''))

    try:
        action = data['action']
        node_id = data['nid']
        provider_name = data['provider']
    except KeyError:
        raise HTTPError(http_status.HTTP_400_BAD_REQUEST)

    node = AbstractNode.load(node_id) or Preprint.load(node_id)
    if node and node.is_deleted:
        raise HTTPError(http_status.HTTP_410_GONE)
    elif not node:
        raise HTTPError(http_status.HTTP_404_NOT_FOUND)

    check_access(node, auth, action, cas_resp)
    provider_settings = None
    if hasattr(node, 'get_addon'):
        provider_settings = node.get_addon(provider_name)
        if not provider_settings:
            raise HTTPError(http_status.HTTP_400_BAD_REQUEST)

    path = data.get('path')
    credentials = None
    waterbutler_settings = None
    fileversion = None
    if provider_name == 'osfstorage':
        if path:
            file_id = path.strip('/')
            # check to see if this is a file or a folder
            filenode = OsfStorageFileNode.load(path.strip('/'))
            if filenode and filenode.is_file:
                # default to most recent version if none is provided in the response
                version = int(data['version']) if data.get('version') else filenode.versions.count()
                try:
                    fileversion = FileVersion.objects.filter(
                        basefilenode___id=file_id,
                        identifier=version,
                    ).select_related('region').get()
                except FileVersion.DoesNotExist:
                    raise HTTPError(http_status.HTTP_400_BAD_REQUEST)
                if auth.user:
                    # mark fileversion as seen
                    FileVersionUserMetadata.objects.get_or_create(user=auth.user, file_version=fileversion)
                if not node.is_contributor_or_group_member(auth.user):
                    from_mfr = download_is_from_mfr(request, payload=data)
                    # version index is 0 based
                    version_index = version - 1
                    if action == 'render':
                        update_analytics(node, filenode, version_index, 'view')
                    elif action == 'download' and not from_mfr:
                        update_analytics(node, filenode, version_index, 'download')
                    if waffle.switch_is_active(features.ELASTICSEARCH_METRICS):
                        if isinstance(node, Preprint):
                            metric_class = get_metric_class_for_action(action, from_mfr=from_mfr)
                            if metric_class:
                                try:
                                    metric_class.record_for_preprint(
                                        preprint=node,
                                        user=auth.user,
                                        version=fileversion.identifier if fileversion else None,
                                        path=path,
                                    )
                                except es_exceptions.ConnectionError:
                                    log_exception()
        if fileversion and provider_settings:
            region = fileversion.region
            credentials = region.waterbutler_credentials
            waterbutler_settings = fileversion.serialize_waterbutler_settings(
                node_id=provider_settings.owner._id,
                root_id=provider_settings.root_node._id,
            )
    # If they haven't been set by version region, use the NodeSettings or Preprint directly
    if not (credentials and waterbutler_settings):
        credentials = node.serialize_waterbutler_credentials(provider_name)
        waterbutler_settings = node.serialize_waterbutler_settings(provider_name)

    return {'payload': jwe.encrypt(
        jwt.encode(
            {
                'exp': timezone.now() + datetime.timedelta(seconds=settings.WATERBUTLER_JWT_EXPIRATION),
                'data': {
                    'auth': make_auth(auth.user),  # A waterbutler auth dict not an Auth object
                    'credentials': credentials,
                    'settings': waterbutler_settings,
                    'callback_url': node.api_url_for(
                        ('create_waterbutler_log' if not getattr(node, 'is_registration', False) else 'registration_callbacks'),
                        _absolute=True,
                        _internal=True,
                    ),
                },
            }, settings.WATERBUTLER_JWT_SECRET, algorithm=settings.WATERBUTLER_JWT_ALGORITHM,
        ), WATERBUTLER_JWE_KEY,
    )}


LOG_ACTION_MAP = {
    'move': NodeLog.FILE_MOVED,
    'copy': NodeLog.FILE_COPIED,
    'rename': NodeLog.FILE_RENAMED,
    'create': NodeLog.FILE_ADDED,
    'update': NodeLog.FILE_UPDATED,
    'delete': NodeLog.FILE_REMOVED,
    'create_folder': NodeLog.FOLDER_CREATED,
}

DOWNLOAD_ACTIONS = set([
    'download_file',
    'download_zip',
])

@must_be_signed
@no_auto_transaction
@must_be_valid_project(quickfiles_valid=True, preprints_valid=True)
def create_waterbutler_log(payload, **kwargs):
    with transaction.atomic():
        try:
            auth = payload['auth']
            # Don't log download actions
            if payload['action'] in DOWNLOAD_ACTIONS:
                guid = Guid.load(payload['metadata'].get('nid'))
                if guid:
                    node = guid.referent
                return {'status': 'success'}

            user = OSFUser.load(auth['id'])
            if user is None:
                raise HTTPError(http_status.HTTP_400_BAD_REQUEST)

            action = LOG_ACTION_MAP[payload['action']]
        except KeyError:
            raise HTTPError(http_status.HTTP_400_BAD_REQUEST)

        auth = Auth(user=user)
        node = kwargs.get('node') or kwargs.get('project') or Preprint.load(kwargs.get('nid')) or Preprint.load(kwargs.get('pid'))

        if action in (NodeLog.FILE_MOVED, NodeLog.FILE_COPIED):

            for bundle in ('source', 'destination'):
                for key in ('provider', 'materialized', 'name', 'nid'):
                    if key not in payload[bundle]:
                        raise HTTPError(http_status.HTTP_400_BAD_REQUEST)

            dest = payload['destination']
            src = payload['source']

            if src is not None and dest is not None:
                dest_path = dest['materialized']
                src_path = src['materialized']
                if dest_path.endswith('/') and src_path.endswith('/'):
                    dest_path = os.path.dirname(dest_path)
                    src_path = os.path.dirname(src_path)
                if (
                    os.path.split(dest_path)[0] == os.path.split(src_path)[0] and
                    dest['provider'] == src['provider'] and
                    dest['nid'] == src['nid'] and
                    dest['name'] != src['name']
                ):
                    action = LOG_ACTION_MAP['rename']

            destination_node = node  # For clarity
            source_node = AbstractNode.load(src['nid']) or Preprint.load(src['nid'])

            # We return provider fullname so we need to load node settings, if applicable
            source = None
            if hasattr(source_node, 'get_addon'):
                source = source_node.get_addon(payload['source']['provider'])
            destination = None
            if hasattr(node, 'get_addon'):
                destination = node.get_addon(payload['destination']['provider'])

            payload['source'].update({
                'materialized': payload['source']['materialized'].lstrip('/'),
                'addon': source.config.full_name if source else 'osfstorage',
                'url': source_node.web_url_for(
                    'addon_view_or_download_file',
                    path=payload['source']['path'].lstrip('/'),
                    provider=payload['source']['provider'],
                ),
                'node': {
                    '_id': source_node._id,
                    'url': source_node.url,
                    'title': source_node.title,
                },
            })

            payload['destination'].update({
                'materialized': payload['destination']['materialized'].lstrip('/'),
                'addon': destination.config.full_name if destination else 'osfstorage',
                'url': destination_node.web_url_for(
                    'addon_view_or_download_file',
                    path=payload['destination']['path'].lstrip('/'),
                    provider=payload['destination']['provider'],
                ),
                'node': {
                    '_id': destination_node._id,
                    'url': destination_node.url,
                    'title': destination_node.title,
                },
            })

            if not payload.get('errors'):
                destination_node.add_log(
                    action=action,
                    auth=auth,
                    params=payload,
                )

            if payload.get('email') is True or payload.get('errors'):
                mails.send_mail(
                    user.username,
                    mails.FILE_OPERATION_FAILED if payload.get('errors')
                    else mails.FILE_OPERATION_SUCCESS,
                    action=payload['action'],
                    source_node=source_node,
                    destination_node=destination_node,
                    source_path=payload['source']['materialized'],
                    source_addon=payload['source']['addon'],
                    destination_addon=payload['destination']['addon'],
                    osf_support_email=settings.OSF_SUPPORT_EMAIL,
                )

            if payload.get('errors'):
                # Action failed but our function succeeded
                # Bail out to avoid file_signals
                return {'status': 'success'}

        else:
            node.create_waterbutler_log(auth, action, payload)

    with transaction.atomic():
        file_signals.file_updated.send(target=node, user=user, event_type=action, payload=payload)

    return {'status': 'success'}


@file_signals.file_updated.connect
def addon_delete_file_node(self, target, user, event_type, payload):
    """ Get addon BaseFileNode(s), move it into the TrashedFileNode collection
    and remove it from StoredFileNode.
    Required so that the guids of deleted addon files are not re-pointed when an
    addon file or folder is moved or renamed.
    """
    if event_type == 'file_removed' and payload.get('provider', None) != 'osfstorage':
        provider = payload['provider']
        path = payload['metadata']['path']
        materialized_path = payload['metadata']['materialized']
        content_type = ContentType.objects.get_for_model(target)
        if path.endswith('/'):
            folder_children = BaseFileNode.resolve_class(provider, BaseFileNode.ANY).objects.filter(
                provider=provider,
                target_object_id=target.id,
                target_content_type=content_type,
                _materialized_path__startswith=materialized_path,
            )
            for item in folder_children:
                if item.kind == 'file' and not TrashedFileNode.load(item._id):
                    item.delete(user=user)
                elif item.kind == 'folder':
                    BaseFileNode.delete(item)
        else:
            try:
                file_node = BaseFileNode.resolve_class(provider, BaseFileNode.FILE).objects.get(
                    target_object_id=target.id,
                    target_content_type=content_type,
                    _materialized_path=materialized_path,
                )
            except BaseFileNode.DoesNotExist:
                file_node = None

            if file_node and not TrashedFileNode.load(file_node._id):
                file_node.delete(user=user)


@must_be_valid_project
def addon_view_or_download_file_legacy(**kwargs):
    query_params = request.args.to_dict()
    node = kwargs.get('node') or kwargs['project']

    action = query_params.pop('action', 'view')
    provider = kwargs.get('provider', 'osfstorage')

    if kwargs.get('path'):
        path = kwargs['path']
    elif kwargs.get('fid'):
        path = kwargs['fid']

    if 'download' in request.path or request.path.startswith('/api/v1/'):
        action = 'download'

    if kwargs.get('vid'):
        query_params['version'] = kwargs['vid']

    # If provider is OSFstorage, check existence of requested file in the filetree
    # This prevents invalid GUIDs from being created
    if provider == 'osfstorage':
        node_settings = node.get_addon('osfstorage')

        try:
            path = node_settings.get_root().find_child_by_name(path)._id
        except OsfStorageFileNode.DoesNotExist:
            raise HTTPError(
                404, data=dict(
                    message_short='File not found',
                    message_long='You requested a file that does not exist.',
                ),
            )

    return redirect(
        node.web_url_for(
            'addon_view_or_download_file',
            path=path,
            provider=provider,
            action=action,
            **query_params
        ),
        code=http_status.HTTP_301_MOVED_PERMANENTLY,
    )

@must_be_contributor_or_public
def addon_deleted_file(auth, target, error_type='BLAME_PROVIDER', **kwargs):
    """Shows a nice error message to users when they try to view a deleted file
    """
    # Allow file_node to be passed in so other views can delegate to this one
    file_node = kwargs.get('file_node') or TrashedFileNode.load(kwargs.get('trashed_id'))

    deleted_by, deleted_on, deleted = None, None, None
    if isinstance(file_node, TrashedFileNode):
        deleted_by = file_node.deleted_by
        deleted_by_guid = file_node.deleted_by._id if deleted_by else None
        deleted_on = file_node.deleted_on.strftime('%c') + ' UTC'
        deleted = deleted_on
        if getattr(file_node, 'suspended', False):
            error_type = 'FILE_SUSPENDED'
        elif file_node.deleted_by is None or (auth.private_key and auth.private_link.anonymous):
            if file_node.provider == 'osfstorage':
                error_type = 'FILE_GONE_ACTOR_UNKNOWN'
            else:
                error_type = 'BLAME_PROVIDER'
        else:
            error_type = 'FILE_GONE'
    else:
        error_type = 'DONT_KNOW'

    file_path = kwargs.get('path', file_node.path)
    file_name = file_node.name or os.path.basename(file_path)
    file_name_title, file_name_ext = os.path.splitext(file_name)
    provider_full = settings.ADDONS_AVAILABLE_DICT[file_node.provider].full_name
    try:
        file_guid = file_node.get_guid()._id
    except AttributeError:
        file_guid = None

    format_params = dict(
        file_name=markupsafe.escape(file_name),
        deleted_by=markupsafe.escape(getattr(deleted_by, 'fullname', None)),
        deleted_on=markupsafe.escape(deleted_on),
        provider=markupsafe.escape(provider_full),
<<<<<<< HEAD
=======
        deleted=markupsafe.escape(deleted)
>>>>>>> 78ccfa95
    )
    if deleted_by:
        format_params['deleted_by_guid'] = markupsafe.escape(deleted_by_guid)

    error_msg = ERROR_MESSAGES[error_type].format(**format_params)
    if isinstance(target, AbstractNode):
        error_msg += format_last_known_metadata(auth, target, file_node, error_type)
        ret = serialize_node(target, auth, primary=True)
        ret.update(rubeus.collect_addon_assets(target))
        ret.update({
            'error': error_msg,
            'urls': {
                'render': None,
                'sharejs': None,
                'mfr': get_mfr_url(target, file_node.provider),
                'profile_image': get_profile_image_url(auth.user, 25),
                'files': target.web_url_for('collect_file_trees'),
            },
            'extra': {},
            'size': 9966699,  # Prevent file from being edited, just in case
            'sharejs_uuid': None,
            'file_name': file_name,
            'file_path': file_path,
            'file_name_title': file_name_title,
            'file_name_ext': file_name_ext,
            'target_deleted': getattr(target, 'is_deleted', False),
            'version_id': None,
            'file_guid': file_guid,
            'file_id': file_node._id,
            'provider': file_node.provider,
            'materialized_path': file_node.materialized_path or file_path,
            'private': getattr(target.get_addon(file_node.provider), 'is_private', False),
            'file_tags': list(file_node.tags.filter(system=False).values_list('name', flat=True)) if not file_node._state.adding else [],  # Only access ManyRelatedManager if saved
            'allow_comments': file_node.provider in settings.ADDONS_COMMENTABLE,
        })
    else:
        # TODO - serialize deleted metadata for future types of deleted file targets
        ret = {'error': error_msg}

    return ret, http_status.HTTP_410_GONE


@must_be_contributor_or_public
@ember_flag_is_active(features.EMBER_FILE_DETAIL)
def addon_view_or_download_file(auth, path, provider, **kwargs):
    extras = request.args.to_dict()
    extras.pop('_', None)  # Clean up our url params a bit
    action = extras.get('action', 'view')
    guid = kwargs.get('guid')
    guid_target = getattr(Guid.load(guid), 'referent', None)
    target = guid_target or kwargs.get('node') or kwargs['project']

    provider_safe = markupsafe.escape(provider)
    path_safe = markupsafe.escape(path)

    if not path:
        raise HTTPError(http_status.HTTP_400_BAD_REQUEST)

    if hasattr(target, 'get_addon'):

        node_addon = target.get_addon(provider)

        if not isinstance(node_addon, BaseStorageAddon):
            object_text = markupsafe.escape(getattr(target, 'project_or_component', 'this object'))
            raise HTTPError(
                http_status.HTTP_400_BAD_REQUEST, data={
                    'message_short': 'Bad Request',
                    'message_long': 'The {} add-on containing {} is no longer connected to {}.'.format(provider_safe, path_safe, object_text),
                },
            )

        if not node_addon.has_auth:
            raise HTTPError(
                http_status.HTTP_401_UNAUTHORIZED, data={
                    'message_short': 'Unauthorized',
                    'message_long': 'The {} add-on containing {} is no longer authorized.'.format(provider_safe, path_safe),
                },
            )

        if not node_addon.complete:
            raise HTTPError(
                http_status.HTTP_400_BAD_REQUEST, data={
                    'message_short': 'Bad Request',
                    'message_long': 'The {} add-on containing {} is no longer configured.'.format(provider_safe, path_safe),
                },
            )

    savepoint_id = transaction.savepoint()
    file_node = BaseFileNode.resolve_class(provider, BaseFileNode.FILE).get_or_create(target, path)

    # Note: Cookie is provided for authentication to waterbutler
    # it is overriden to force authentication as the current user
    # the auth header is also pass to support basic auth
    version = file_node.touch(
        request.headers.get('Authorization'),
        **dict(
            extras,
            cookie=request.cookies.get(settings.COOKIE_NAME),
        )
    )
    if version is None:
        # File is either deleted or unable to be found in the provider location
        # Rollback the insertion of the file_node
        transaction.savepoint_rollback(savepoint_id)
        if not file_node.pk:
            file_node = BaseFileNode.load(path)

            if not file_node:
                raise HTTPError(
                    http_status.HTTP_404_NOT_FOUND, data={
                        'message_short': 'File Not Found',
                        'message_long': 'The requested file could not be found.',
                    },
                )

            if file_node.kind == 'folder':
                raise HTTPError(
                    http_status.HTTP_400_BAD_REQUEST, data={
                        'message_short': 'Bad Request',
                        'message_long': 'You cannot request a folder from this endpoint.',
                    },
                )

            # Allow osfstorage to redirect if the deep url can be used to find a valid file_node
            if file_node.provider == 'osfstorage' and not file_node.is_deleted:
                return redirect(
                    file_node.target.web_url_for('addon_view_or_download_file', path=file_node._id, provider=file_node.provider),
                )
        return addon_deleted_file(target=target, file_node=file_node, path=path, **kwargs)
    else:
        transaction.savepoint_commit(savepoint_id)

    # TODO clean up these urls and unify what is used as a version identifier
    if request.method == 'HEAD':
        return make_response((
            '', http_status.HTTP_302_FOUND, {
                'Location': file_node.generate_waterbutler_url(**dict(extras, direct=None, version=version.identifier, _internal=extras.get('mode') == 'render')),
            },
        ))

    if action == 'download':
        format = extras.get('format')
        _, extension = os.path.splitext(file_node.name)
        # avoid rendering files with the same format type.
        if format and '.{}'.format(format.lower()) != extension.lower():
            return redirect('{}/export?format={}&url={}'.format(
                get_mfr_url(target, provider), format, quote(file_node.generate_waterbutler_url(
                    **dict(extras, direct=None, version=version.identifier, _internal=extras.get('mode') == 'render')
                )),
            ))
        return redirect(file_node.generate_waterbutler_url(**dict(extras, direct=None, version=version.identifier, _internal=extras.get('mode') == 'render')))

    if action == 'get_guid':
        draft_id = extras.get('draft')
        draft = DraftRegistration.load(draft_id)
        if draft is None or draft.is_approved:
            raise HTTPError(
                http_status.HTTP_400_BAD_REQUEST, data={
                    'message_short': 'Bad Request',
                    'message_long': 'File not associated with required object.',
                },
            )
        guid = file_node.get_guid(create=True)
        guid.referent.save()
        return dict(guid=guid._id)

    if len(request.path.strip('/').split('/')) > 1:
        guid = file_node.get_guid(create=True)
        return redirect(furl.furl('/{}/'.format(guid._id)).set(args=extras).url)
    if isinstance(target, Preprint):
        # Redirecting preprint file guids to the preprint detail page
        return redirect('/{}/'.format(target._id))

    return addon_view_file(auth, target, file_node, version)


@collect_auth
def persistent_file_download(auth, **kwargs):
    id_or_guid = kwargs.get('fid_or_guid')
    file = BaseFileNode.active.filter(_id=id_or_guid).first()
    if not file:
        guid = Guid.load(id_or_guid)
        if guid:
            file = guid.referent
        else:
            raise HTTPError(
                http_status.HTTP_404_NOT_FOUND, data={
                    'message_short': 'File Not Found',
                    'message_long': 'The requested file could not be found.',
                },
            )
    if not file.is_file:
        raise HTTPError(
            http_status.HTTP_400_BAD_REQUEST, data={
                'message_long': 'Downloading folders is not permitted.',
            },
        )

    auth_redirect = check_contributor_auth(
        file.target, auth,
        include_public=True,
        include_view_only_anon=True,
    )
    if auth_redirect:
        return auth_redirect

    query_params = request.args.to_dict()

    return redirect(
        file.generate_waterbutler_url(**query_params),
        code=http_status.HTTP_302_FOUND,
    )


def addon_view_or_download_quickfile(**kwargs):
    fid = kwargs.get('fid', 'NOT_AN_FID')
    file_ = OsfStorageFile.load(fid)
    if not file_:
        raise HTTPError(
            http_status.HTTP_404_NOT_FOUND, data={
                'message_short': 'File Not Found',
                'message_long': 'The requested file could not be found.',
            },
        )
    return proxy_url('/project/{}/files/osfstorage/{}/'.format(file_.target._id, fid))

def addon_view_file(auth, node, file_node, version):
    # TODO: resolve circular import issue
    from addons.wiki import settings as wiki_settings

    if isinstance(version, tuple):
        version, error = version
        error = error.replace('\n', '').strip()
    else:
        error = None

    ret = serialize_node(node, auth, primary=True)

    if file_node._id + '-' + version._id not in node.file_guid_to_share_uuids:
        node.file_guid_to_share_uuids[file_node._id + '-' + version._id] = uuid.uuid4()
        node.save()

    if ret['user']['can_edit']:
        sharejs_uuid = str(node.file_guid_to_share_uuids[file_node._id + '-' + version._id])
    else:
        sharejs_uuid = None

    internal_furl = furl.furl(settings.INTERNAL_DOMAIN)
    download_url = furl.furl(request.url.encode('utf-8')).set(
        netloc=internal_furl.netloc,
        args=dict(
            request.args, **{
                'direct': None,
                'mode': 'render',
                'action': 'download',
                'public_file': node.is_public,
            }
        ),
    )

    mfr_url = get_mfr_url(node, file_node.provider)
    render_url = furl.furl(mfr_url).set(
        path=['render'],
        args={'url': download_url.url},
    )

    version_names = BaseFileVersionsThrough.objects.filter(
        basefilenode_id=file_node.id,
    ).order_by('-fileversion_id').values_list('version_name', flat=True)

    ret.update({
        'urls': {
            'render': render_url.url,
            'mfr': mfr_url,
            'sharejs': wiki_settings.SHAREJS_URL,
            'profile_image': get_profile_image_url(auth.user, 25),
            'files': node.web_url_for('collect_file_trees'),
            'archived_from': get_archived_from_url(node, file_node) if node.is_registration else None,
        },
        'error': error,
        'file_name': file_node.name,
        'file_name_title': os.path.splitext(file_node.name)[0],
        'file_name_ext': os.path.splitext(file_node.name)[1],
        'version_id': version.identifier,
        'file_path': file_node.path,
        'sharejs_uuid': sharejs_uuid,
        'provider': file_node.provider,
        'materialized_path': file_node.materialized_path,
        'extra': version.metadata.get('extra', {}),
        'size': version.size if version.size is not None else 9966699,
        'private': getattr(node.get_addon(file_node.provider), 'is_private', False),
        'file_tags': list(file_node.tags.filter(system=False).values_list('name', flat=True)) if not file_node._state.adding else [],  # Only access ManyRelatedManager if saved
        'file_guid': file_node.get_guid()._id,
        'file_id': file_node._id,
        'allow_comments': file_node.provider in settings.ADDONS_COMMENTABLE,
        'checkout_user': file_node.checkout._id if file_node.checkout else None,
        'pre_reg_checkout': is_pre_reg_checkout(node, file_node),
        'version_names': list(version_names),
    })

    ret.update(rubeus.collect_addon_assets(node))
    return ret

def is_pre_reg_checkout(node, file_node):
    checkout_user = file_node.checkout
    if not checkout_user:
        return False
    if checkout_user in node.contributors:
        return False
    if checkout_user.has_perm('osf.view_prereg'):
        return node.draft_registrations_active.filter(registration_schema__name='Prereg Challenge').exists()
    return False

def get_archived_from_url(node, file_node):
    if file_node.copied_from:
        trashed = TrashedFileNode.load(file_node.copied_from._id)
        if not trashed:
            return node.registered_from.web_url_for('addon_view_or_download_file', provider=file_node.provider, path=file_node.copied_from._id)
    return None<|MERGE_RESOLUTION|>--- conflicted
+++ resolved
@@ -645,10 +645,7 @@
         deleted_by=markupsafe.escape(getattr(deleted_by, 'fullname', None)),
         deleted_on=markupsafe.escape(deleted_on),
         provider=markupsafe.escape(provider_full),
-<<<<<<< HEAD
-=======
-        deleted=markupsafe.escape(deleted)
->>>>>>> 78ccfa95
+        deleted=markupsafe.escape(deleted),
     )
     if deleted_by:
         format_params['deleted_by_guid'] = markupsafe.escape(deleted_by_guid)
