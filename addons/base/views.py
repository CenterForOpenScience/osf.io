import datetime
import os
import uuid
import markupsafe
from urllib.parse import quote
from django.utils import timezone

from flask import make_response
from flask import request
from furl import furl
import jwe
import jwt
from osf.external.gravy_valet.translations import EphemeralNodeSettings
import waffle
from django.db import transaction
from django.contrib.contenttypes.models import ContentType
from elasticsearch import exceptions as es_exceptions
from rest_framework import status as http_status

from api.caching.tasks import update_storage_usage_with_size

from addons.base import exceptions as addon_errors
from addons.base.models import BaseStorageAddon
from addons.osfstorage.models import OsfStorageFile
from addons.osfstorage.models import OsfStorageFileNode
from addons.osfstorage.utils import enqueue_update_analytics

from api.waffle.utils import flag_is_active
from framework import sentry
from framework.auth import Auth
from framework.auth import cas
from framework.auth import oauth_scopes
from framework.auth.decorators import collect_auth, must_be_logged_in, must_be_signed
from framework.exceptions import HTTPError
from framework.flask import redirect
from framework.sentry import log_exception
from framework.routing import proxy_url
from framework.transactions.handlers import no_auto_transaction
from website import mails
from website import settings
from addons.base import signals as file_signals
from addons.base.utils import format_last_known_metadata, get_mfr_url
from osf import features
from osf.models import (
    BaseFileNode,
    TrashedFileNode,
    BaseFileVersionsThrough,
    OSFUser,
    AbstractNode,
    Preprint,
    Node,
    NodeLog,
    Registration,
    DraftRegistration,
    Guid,
    FileVersionUserMetadata,
    FileVersion
)
from osf.metrics import PreprintView, PreprintDownload
from osf.utils import permissions
from website.profile.utils import get_profile_image_url
from website.project import decorators
from website.project.decorators import must_be_contributor_or_public, must_be_valid_project, check_contributor_auth
from website.project.utils import serialize_node
from website.util import rubeus

# import so that associated listener is instantiated and gets emails
from website.notifications.events.files import FileEvent  # noqa

ERROR_MESSAGES = {'FILE_GONE': """
<style>
#toggleBar{{display: none;}}
</style>
<div class="alert alert-info" role="alert">
<p>
The file "{file_name}" stored on {provider} was deleted via the OSF.
</p>
<p>
It was deleted by <a href="/{deleted_by_guid}">{deleted_by}</a> on {deleted_on}.
</p>""",
                  'FILE_GONE_ACTOR_UNKNOWN': """
<style>
#toggleBar{{display: none;}}
</style>
<div class="alert alert-info" role="alert">
<p>
The file "{file_name}" stored on {provider} was deleted via the OSF.
</p>
<p>
It was deleted on {deleted_on}.
</p>""",
                  'DONT_KNOW': """
<style>
#toggleBar{{display: none;}}
</style>
<div class="alert alert-info" role="alert">
<p>
File not found at {provider}.
</p>""",
                  'BLAME_PROVIDER': """
<style>
#toggleBar{{display: none;}}
</style>
<div class="alert alert-info" role="alert">
<p>
This {provider} link to the file "{file_name}" is currently unresponsive.
The provider ({provider}) may currently be unavailable or "{file_name}" may have been removed from {provider} through another interface.
</p>
<p>
You may wish to verify this through {provider}'s website.
</p>""",
                  'FILE_SUSPENDED': """
<style>
#toggleBar{{display: none;}}
</style>
<div class="alert alert-info" role="alert">
This content has been removed."""}

WATERBUTLER_JWE_KEY = jwe.kdf(settings.WATERBUTLER_JWE_SECRET.encode('utf-8'), settings.WATERBUTLER_JWE_SALT.encode('utf-8'))

_READ_ACTIONS = frozenset([
    'revisions',
    'metadata',
    'download',
    'render',
    'export',
    'copyfrom',
])
_WRITE_ACTIONS = frozenset([
    'create_folder',
    'upload',
    'delete',
    'copy',
    'move',
    'copyto',
    'moveto',
    'movefrom',
])


@decorators.must_have_permission(permissions.WRITE)
@decorators.must_not_be_registration
def disable_addon(auth, **kwargs):
    node = kwargs['node'] or kwargs['project']

    addon_name = kwargs.get('addon')
    if addon_name is None:
        raise HTTPError(http_status.HTTP_400_BAD_REQUEST)

    deleted = node.delete_addon(addon_name, auth)

    return {'deleted': deleted}


@must_be_logged_in
def get_addon_user_config(**kwargs):

    user = kwargs['auth'].user

    addon_name = kwargs.get('addon')
    if addon_name is None:
        raise HTTPError(http_status.HTTP_400_BAD_REQUEST)

    addon = user.get_addon(addon_name)
    if addon is None:
        raise HTTPError(http_status.HTTP_400_BAD_REQUEST)

    return addon.to_json(user)


def _download_is_from_mfr(waterbutler_data):
    metrics_data = waterbutler_data.get('metrics', {})
    uri = metrics_data.get('uri', '')
    is_render_uri = furl(uri).query.params.get('mode') == 'render'
    return (
        # This header is sent for download requests that
        # originate from MFR, e.g. for the code pygments renderer
        request.headers.get('X-Cos-Mfr-Render-Request', None) or
        # Need to check the URI in order to account
        # for renderers that send XHRs from the
        # rendered content, e.g. PDFs
        is_render_uri
    )


def make_auth(user):
    if user is not None:
        return {
            'id': user._id,
            'email': f'{user._id}@osf.io',
            'name': user.fullname,
        }
    return {}


@collect_auth
def get_auth(auth, **kwargs):
    """
    Authenticate a request and construct a JWT payload for Waterbutler callbacks.
    When a user interacts with a file OSF sends a request to WB which itself sends a
    request to an external service or Osfstorage, in order to confirm that event has
    taken place Waterbutler will send this callback to OSF to comfirm the file action was
    successful and can be logged.

    This function decrypts and decodes the JWT payload from the request, authenticates
    the resource based on the node ID provided in the JWT payload, and ensures the user
    has the required permissions to perform the specified action on the node. If the user
    is not authenticated, it attempts to authenticate them using the provided data. This
    function also constructs a response payload that includes a signed and encrypted JWT,
    which Waterbutler can use to verify the request.

    Parameters:
        auth (Auth): The authentication context, typically collected by the `@collect_auth` decorator.
        **kwargs: Keyword arguments that might include additional context needed for complex permissions checks.

    Returns:
        dict: A dictionary containing the encrypted JWT in 'payload', ready to be used by Waterbutler.

    Raises:
        HTTPError: If authentication fails, the node does not exist, the action is not allowed, or
                   any required data for authentication is missing from the request.
    """
    waterbutler_data = _decrypt_and_decode_jwt_payload()
    resource = _get_authenticated_resource(waterbutler_data['nid'])

    action = waterbutler_data['action']
    _check_resource_permissions(resource, auth, action)

    provider_name = waterbutler_data['provider']
    file_version = file_node = None
    if provider_name == 'osfstorage':
        file_version, file_node = _get_osfstorage_file_version_and_node(
            file_path=waterbutler_data.get('path'), file_version_id=waterbutler_data.get('version')
        )

    waterbutler_settings, waterbutler_credentials = _get_waterbutler_configs(
        resource=resource, provider_name=provider_name, file_version=file_version,
    )

    _enqueue_metrics(
        file_version=file_version,
        file_node=file_node,
        action=action,
        auth=auth,
        from_mfr=_download_is_from_mfr(waterbutler_data),
    )

    # Construct the response payload including the JWT
    return _construct_payload(
        auth=auth,
        resource=resource,
        credentials=waterbutler_credentials,
        waterbutler_settings=waterbutler_settings
    )


def _decrypt_and_decode_jwt_payload():
    try:
        payload_encrypted = request.args.get('payload', '').encode('utf-8')
        payload_decrypted = jwe.decrypt(payload_encrypted, WATERBUTLER_JWE_KEY)
        return jwt.decode(
            payload_decrypted,
            settings.WATERBUTLER_JWT_SECRET,
            options={'require_exp': True},
            algorithms=[settings.WATERBUTLER_JWT_ALGORITHM]
        )['data']
    except (jwt.InvalidTokenError, KeyError) as err:
        sentry.log_message(str(err))
        raise HTTPError(http_status.HTTP_403_FORBIDDEN)


<<<<<<< HEAD
def _get_authenticated_resource(resource_id):
    resource = AbstractNode.load(resource_id) or Preprint.load(resource_id)
=======
def get_authenticated_resource(resource_id):
    resource, _ = Guid.load_referent(resource_id)

>>>>>>> 93ac422a
    if not resource:
        raise HTTPError(http_status.HTTP_404_NOT_FOUND, message='Resource not found.')

    if resource.deleted:
        raise HTTPError(http_status.HTTP_410_GONE, message='Resource has been deleted.')

    if getattr(resource, 'is_retracted', False):
        raise HTTPError(http_status.HTTP_410_GONE, message='Resource has been retracted.')

    return resource


def _check_resource_permissions(resource, auth, action):
    """Check if the user has the required permission on the resource."""
    required_permission = _get_permission_for_action(action)
    _confirm_token_scope(resource, required_permission)
    if required_permission == permissions.READ:
        has_resource_permissions = resource.can_view_files(auth=auth)
    else:
        has_resource_permissions = resource.can_edit(auth=auth)

    if not (has_resource_permissions or _check_hierarchical_permissions(resource, auth, action)):
        raise HTTPError(http_status.HTTP_403_FORBIDDEN)
    return True


def _get_permission_for_action(action):
    if action in _READ_ACTIONS:
        return permissions.READ
    if action in _WRITE_ACTIONS:
        return permissions.WRITE
    raise HTTPError(http_status.HTTP_400_BAD_REQUEST, message='Invalid action specified.')


def _confirm_token_scope(resource, required_permission):
    auth_header = request.headers.get('Authorization')
    if not (auth_header and auth_header.startswith('Bearer ')):
        return  # No token, no scope conflict

    if required_permission == permissions.READ:
        if resource.can_view_files(auth=None):
            return  # Always allow read actions for public files/valid VOL
        required_scope = resource.file_read_scope
    else:
        required_scope = resource.file_write_scope

    if required_scope not in _get_token_scopes_from_cas(auth_header):
        raise HTTPError(
            http_status.HTTP_403_FORBIDDEN, 'Provided token has insufficient scope for this action'
        )


def _get_token_scopes_from_cas(auth_header):
    client = cas.get_client()
    try:
        access_token = cas.parse_auth_header(auth_header)
        cas_resp = client.profile(access_token)
    except cas.CasError as e:
        sentry.log_exception(e)
        raise HTTPError(http_status.HTTP_403_FORBIDDEN)

    if not cas_resp.authenticated:
        raise HTTPError(
            http_status.HTTP_403_FORBIDDEN, 'Failed to authenticate via provided Bearer Token'
        )

    return oauth_scopes.normalize_scopes(cas_resp.attributes.get('accessTokenScope', []))


def _check_hierarchical_permissions(resource, auth, action):
    # Users attempting to register projects with components might not have
    # `write` permissions for all components. This will result in a 403 for
    # all `upload` actions as well as `copyfrom` actions if the component
    # in question is not public. To get around this, we have to recursively
    # check the node's parent node to determine if they have `write`
    # permissions up the stack.
    if not isinstance(resource, AbstractNode):
        return False

    supported_actions = ['copyfrom']
    if isinstance(resource, Registration):
        supported_actions.append('upload')

<<<<<<< HEAD
    if action not in supported_actions:
        return False

    permissions_resource = resource.parent_node
    while permissions_resource:
        # Keeping legacy behavior of checking `can_edit` even though `copyfrom` is a READ action
        if permissions_resource.can_edit(auth=auth):
            return True
        permissions_resource = permissions_resource.parent_node
=======
    # Authenticate the resource based on the node_id and handle potential draft nodes
    resource = get_authenticated_resource(waterbutler_data.get('nid'))
    # Authenticate the user using cookie or Oauth if possible
    authenticate_user_if_needed(auth, waterbutler_data, resource)
>>>>>>> 93ac422a

    return False

def _get_waterbutler_configs(resource, provider_name, file_version):
    try:
        addon_settings = resource.serialize_waterbutler_settings(provider_name)
    except AttributeError:  # No addon configured on resource for provider
        raise HTTPError(http_status.HTTP_400_BAD_REQUEST, 'Requested Provider unavailable')
    if file_version:
        # Override credentials and settings with values for correct storage region
        addon_credentials = file_version.region.waterbutler_credentials
        addon_settings.update(file_version.region.waterbutler_settings)
    else:
        addon_credentials = resource.serialize_waterbutler_credentials(provider_name)

    return addon_settings, addon_credentials


def _get_osfstorage_file_version_and_node(
    file_path: str,
    file_version_id: str = None
):  # -> tuple[FileVersion, OsfStorageFileNode]
    if not file_path:
        return None, None

    file_node = OsfStorageFileNode.load(file_path.strip('/'))
    if not (file_node and file_node.is_file):
        return None, None

    try:
        file_version = FileVersion.objects.select_related('region').get(
            basefilenode=file_node,
            identifier=file_version_id or str(file_node.versions.count())
        )
    except FileVersion.DoesNotExist:
        raise HTTPError(http_status.HTTP_400_BAD_REQUEST, 'Requested File Version unavailable')

    return file_version, file_node


def _enqueue_metrics(file_version, file_node, action, auth, from_mfr=False):
    if not file_version:
        return

    if action == 'render':
        file_signals.file_viewed.send(auth=auth, fileversion=file_version, file_node=file_node)
    elif action == 'download' and not from_mfr:
        file_signals.file_downloaded.send(auth=auth, fileversion=file_version, file_node=file_node)
    return


def _construct_payload(auth, resource, credentials, waterbutler_settings):

    if isinstance(resource, Registration):
        callback_url = resource.api_url_for(
            'registration_callbacks',
            _absolute=True,
            _internal=True
        )
    else:
        callback_url = resource.api_url_for(
            'create_waterbutler_log',
            _absolute=True,
            _internal=True
        )

    # Construct the data dictionary for JWT encoding
    jwt_data = {
        'exp': timezone.now() + datetime.timedelta(seconds=settings.WATERBUTLER_JWT_EXPIRATION),
        'data': {
            'auth': make_auth(auth.user),
            'credentials': credentials,
            'settings': waterbutler_settings,
            'callback_url': callback_url
        }
    }

    # JWT encode the data
    encoded_jwt = jwt.encode(
        jwt_data,
        settings.WATERBUTLER_JWT_SECRET,
        algorithm=settings.WATERBUTLER_JWT_ALGORITHM
    )

    # Encrypt the encoded JWT with JWE
    decoded_encrypted_jwt = jwe.encrypt(
        encoded_jwt.encode(),
        WATERBUTLER_JWE_KEY
    ).decode()

    return {'payload': decoded_encrypted_jwt}


LOG_ACTION_MAP = {
    'move': NodeLog.FILE_MOVED,
    'copy': NodeLog.FILE_COPIED,
    'rename': NodeLog.FILE_RENAMED,
    'create': NodeLog.FILE_ADDED,
    'update': NodeLog.FILE_UPDATED,
    'delete': NodeLog.FILE_REMOVED,
    'create_folder': NodeLog.FOLDER_CREATED,
}

DOWNLOAD_ACTIONS = {
    'download_file',
    'download_zip',
}

@must_be_signed
@no_auto_transaction
@must_be_valid_project(quickfiles_valid=True, preprints_valid=True)
def create_waterbutler_log(payload, **kwargs):
    with transaction.atomic():
        try:
            auth = payload['auth']
            # Don't log download actions
            if payload['action'] in DOWNLOAD_ACTIONS:
                guid_id = payload['metadata'].get('nid')

                node, _ = Guid.load_referent(guid_id)
                return {'status': 'success'}

            user = OSFUser.load(auth['id'])
            if user is None:
                raise HTTPError(http_status.HTTP_400_BAD_REQUEST)

            action = LOG_ACTION_MAP[payload['action']]
        except KeyError:
            raise HTTPError(http_status.HTTP_400_BAD_REQUEST)

        auth = Auth(user=user)
        node = kwargs.get('node') or kwargs.get('project') or Preprint.load(kwargs.get('nid')) or Preprint.load(kwargs.get('pid'))

        if action in (NodeLog.FILE_MOVED, NodeLog.FILE_COPIED):

            for bundle in ('source', 'destination'):
                for key in ('provider', 'materialized', 'name', 'nid'):
                    if key not in payload[bundle]:
                        raise HTTPError(http_status.HTTP_400_BAD_REQUEST)

            dest = payload['destination']
            src = payload['source']

            if src is not None and dest is not None:
                dest_path = dest['materialized']
                src_path = src['materialized']
                if dest_path.endswith('/') and src_path.endswith('/'):
                    dest_path = os.path.dirname(dest_path)
                    src_path = os.path.dirname(src_path)
                if (
                    os.path.split(dest_path)[0] == os.path.split(src_path)[0] and
                    dest['provider'] == src['provider'] and
                    dest['nid'] == src['nid'] and
                    dest['name'] != src['name']
                ):
                    action = LOG_ACTION_MAP['rename']

            destination_node = node  # For clarity
            source_node = AbstractNode.load(src['nid']) or Preprint.load(src['nid'])

            # We return provider fullname so we need to load node settings, if applicable
            source = None
            if hasattr(source_node, 'get_addon'):
                source = source_node.get_addon(payload['source']['provider'])
            destination = None
            if hasattr(node, 'get_addon'):
                destination = node.get_addon(payload['destination']['provider'])

            payload['source'].update({
                'materialized': payload['source']['materialized'].lstrip('/'),
                'addon': source.config.full_name if source else 'osfstorage',
                'url': source_node.web_url_for(
                    'addon_view_or_download_file',
                    path=payload['source']['path'].lstrip('/'),
                    provider=payload['source']['provider']
                ),
                'node': {
                    '_id': source_node._id,
                    'url': source_node.url,
                    'title': source_node.title,
                }
            })

            payload['destination'].update({
                'materialized': payload['destination']['materialized'].lstrip('/'),
                'addon': destination.config.full_name if destination else 'osfstorage',
                'url': destination_node.web_url_for(
                    'addon_view_or_download_file',
                    path=payload['destination']['path'].lstrip('/'),
                    provider=payload['destination']['provider']
                ),
                'node': {
                    '_id': destination_node._id,
                    'url': destination_node.url,
                    'title': destination_node.title,
                }
            })

            if not payload.get('errors'):
                destination_node.add_log(
                    action=action,
                    auth=auth,
                    params=payload
                )

            if payload.get('email') is True or payload.get('errors'):
                mails.send_mail(
                    user.username,
                    mails.FILE_OPERATION_FAILED if payload.get('errors')
                    else mails.FILE_OPERATION_SUCCESS,
                    action=payload['action'],
                    source_node=source_node,
                    destination_node=destination_node,
                    source_path=payload['source']['materialized'],
                    source_addon=payload['source']['addon'],
                    destination_addon=payload['destination']['addon'],
                    osf_support_email=settings.OSF_SUPPORT_EMAIL
                )

            if payload.get('errors'):
                # Action failed but our function succeeded
                # Bail out to avoid file_signals
                return {'status': 'success'}

        else:
            node.create_waterbutler_log(auth, action, payload)

    metadata = payload.get('metadata') or payload.get('destination')

    target_node = AbstractNode.load(metadata.get('nid'))
    if target_node and not target_node.is_quickfiles and payload['action'] != 'download_file':
        update_storage_usage_with_size(payload)

    with transaction.atomic():
        file_signals.file_updated.send(target=node, user=user, event_type=action, payload=payload)

    return {'status': 'success'}


@file_signals.file_updated.connect
def addon_delete_file_node(self, target, user, event_type, payload):
    """ Get addon BaseFileNode(s), move it into the TrashedFileNode collection
    and remove it from StoredFileNode.
    Required so that the guids of deleted addon files are not re-pointed when an
    addon file or folder is moved or renamed.
    """
    if event_type == 'file_removed' and payload.get('provider', None) != 'osfstorage':
        provider = payload['provider']
        path = payload['metadata']['path']
        materialized_path = payload['metadata']['materialized']
        content_type = ContentType.objects.get_for_model(target)
        if path.endswith('/'):
            folder_children = BaseFileNode.resolve_class(provider, BaseFileNode.ANY).objects.filter(
                provider=provider,
                target_object_id=target.id,
                target_content_type=content_type,
                _materialized_path__startswith=materialized_path
            )
            for item in folder_children:
                if item.kind == 'file' and not TrashedFileNode.load(item._id):
                    item.delete(user=user)
                elif item.kind == 'folder':
                    BaseFileNode.delete(item)
        else:
            try:
                file_node = BaseFileNode.resolve_class(provider, BaseFileNode.FILE).objects.get(
                    target_object_id=target.id,
                    target_content_type=content_type,
                    _materialized_path=materialized_path
                )
            except BaseFileNode.DoesNotExist:
                file_node = None

            if file_node and not TrashedFileNode.load(file_node._id):
                file_node.delete(user=user)


@file_signals.file_viewed.connect
def osfstoragefile_mark_viewed(self, auth, fileversion, file_node):
    if auth.user:
        # mark fileversion as seen
        FileVersionUserMetadata.objects.get_or_create(user=auth.user, file_version=fileversion)


@file_signals.file_viewed.connect
def osfstoragefile_update_view_analytics(self, auth, fileversion, file_node):
    resource = file_node.target
    user = getattr(auth, 'user', None)
    if hasattr(resource, 'is_contributor_or_group_member') and resource.is_contributor_or_group_member(user):
        # Don't record views by contributors
        return
    enqueue_update_analytics(
        resource,
        file_node,
        fileversion.identifier,
        'view'
    )


@file_signals.file_viewed.connect
def osfstoragefile_viewed_update_metrics(self, auth, fileversion, file_node):
    resource = file_node.target
    user = getattr(auth, 'user', None)
    if hasattr(resource, 'is_contributor_or_group_member') and resource.is_contributor_or_group_member(user):
        # Don't record views by contributors
        return
    if waffle.switch_is_active(features.ELASTICSEARCH_METRICS) and isinstance(resource, Preprint):
        try:
            PreprintView.record_for_preprint(
                preprint=resource,
                user=auth.user,
                version=fileversion.identifier,
                path=file_node.path,
            )
        except es_exceptions.ConnectionError:
            log_exception()


@file_signals.file_downloaded.connect
def osfstoragefile_downloaded_update_analytics(self, auth, fileversion, file_node):
    resource = file_node.target
    if not resource.is_contributor_or_group_member(auth.user):
        version_index = int(fileversion.identifier) - 1
        enqueue_update_analytics(resource, file_node, version_index, 'download')


@file_signals.file_downloaded.connect
def osfstoragefile_downloaded_update_metrics(self, auth, fileversion, file_node):
    resource = file_node.target
    user = getattr(auth, 'user', None)
    if hasattr(resource, 'is_contributor_or_group_member') and resource.is_contributor_or_group_member(user):
        # Don't record downloads by contributors
        return
    if waffle.switch_is_active(features.ELASTICSEARCH_METRICS) and isinstance(resource, Preprint):
        try:
            PreprintDownload.record_for_preprint(
                preprint=resource,
                user=auth.user,
                version=fileversion.identifier,
                path=file_node.path,
            )
        except es_exceptions.ConnectionError:
            log_exception()


@must_be_valid_project
def addon_view_or_download_file_legacy(**kwargs):
    query_params = request.args.to_dict()
    node = kwargs.get('node') or kwargs['project']

    action = query_params.pop('action', 'view')
    provider = kwargs.get('provider', 'osfstorage')

    if kwargs.get('path'):
        path = kwargs['path']
    elif kwargs.get('fid'):
        path = kwargs['fid']

    if 'download' in request.path or request.path.startswith('/api/v1/'):
        action = 'download'

    if kwargs.get('vid'):
        query_params['version'] = kwargs['vid']

    # If provider is OSFstorage, check existence of requested file in the filetree
    # This prevents invalid GUIDs from being created
    if provider == 'osfstorage':
        node_settings = node.get_addon('osfstorage')

        try:
            path = node_settings.get_root().find_child_by_name(path)._id
        except OsfStorageFileNode.DoesNotExist:
            raise HTTPError(
                404, data=dict(
                    message_short='File not found',
                    message_long='You requested a file that does not exist.'
                )
            )

    return redirect(
        node.web_url_for(
            'addon_view_or_download_file',
            path=path,
            provider=provider,
            action=action,
            **query_params
        ),
        code=http_status.HTTP_301_MOVED_PERMANENTLY
    )

@must_be_contributor_or_public
def addon_deleted_file(auth, target, error_type='BLAME_PROVIDER', **kwargs):
    """Shows a nice error message to users when they try to view a deleted file
    """
    # Allow file_node to be passed in so other views can delegate to this one
    file_node = kwargs.get('file_node') or TrashedFileNode.load(kwargs.get('trashed_id'))

    deleted_by, deleted_on, deleted = None, None, None
    if isinstance(file_node, TrashedFileNode):
        deleted_by = file_node.deleted_by
        deleted_by_guid = file_node.deleted_by._id if deleted_by else None
        deleted_on = file_node.deleted_on.strftime('%c') + ' UTC'
        deleted = deleted_on
        if getattr(file_node, 'suspended', False):
            error_type = 'FILE_SUSPENDED'
        elif file_node.deleted_by is None or (auth.private_key and auth.private_link.anonymous):
            if file_node.provider == 'osfstorage':
                error_type = 'FILE_GONE_ACTOR_UNKNOWN'
            else:
                error_type = 'BLAME_PROVIDER'
        else:
            error_type = 'FILE_GONE'
    else:
        error_type = 'DONT_KNOW'

    file_path = kwargs.get('path', file_node.path)
    file_name = file_node.name or os.path.basename(file_path)
    file_name_title, file_name_ext = os.path.splitext(file_name)
    provider_full = settings.ADDONS_AVAILABLE_DICT[file_node.provider].full_name
    try:
        file_guid = file_node.get_guid()._id
    except AttributeError:
        file_guid = None

    format_params = dict(
        file_name=markupsafe.escape(file_name),
        deleted_by=markupsafe.escape(getattr(deleted_by, 'fullname', None)),
        deleted_on=markupsafe.escape(deleted_on),
        provider=markupsafe.escape(provider_full),
        deleted=markupsafe.escape(deleted)
    )
    if deleted_by:
        format_params['deleted_by_guid'] = markupsafe.escape(deleted_by_guid)

    error_msg = ERROR_MESSAGES[error_type].format(**format_params)
    if isinstance(target, AbstractNode):
        error_msg += format_last_known_metadata(auth, target, file_node, error_type)
        ret = serialize_node(target, auth, primary=True)
        ret.update(rubeus.collect_addon_assets(target))
        ret.update({
            'error': error_msg,
            'urls': {
                'render': None,
                'sharejs': None,
                'mfr': get_mfr_url(target, file_node.provider),
                'profile_image': get_profile_image_url(auth.user, 25),
                'files': target.web_url_for('collect_file_trees'),
            },
            'extra': {},
            'size': 9966699,  # Prevent file from being edited, just in case
            'sharejs_uuid': None,
            'file_name': file_name,
            'file_path': file_path,
            'file_name_title': file_name_title,
            'file_name_ext': file_name_ext,
            'target_deleted': getattr(target, 'is_deleted', False),
            'version_id': None,
            'file_guid': file_guid,
            'file_id': file_node._id,
            'provider': file_node.provider,
            'materialized_path': file_node.materialized_path or file_path,
            'private': getattr(target.get_addon(file_node.provider), 'is_private', False),
            'file_tags': list(file_node.tags.filter(system=False).values_list('name', flat=True)) if not file_node._state.adding else [],  # Only access ManyRelatedManager if saved
            'allow_comments': file_node.provider in settings.ADDONS_COMMENTABLE,
        })
    else:
        # TODO - serialize deleted metadata for future types of deleted file targets
        ret = {'error': error_msg}

    return ret, http_status.HTTP_410_GONE


@must_be_contributor_or_public
def addon_view_or_download_file(auth, path, provider, **kwargs):
    extras = request.args.to_dict()
    extras.pop('_', None)  # Clean up our url params a bit
    action = extras.get('action', 'view')
    guid = kwargs.get('guid')
    guid_target, _ = Guid.load_referent(guid)
    target = guid_target or kwargs.get('node') or kwargs['project']

    provider_safe = markupsafe.escape(provider)
    path_safe = markupsafe.escape(path)

    if not path:
        raise HTTPError(http_status.HTTP_400_BAD_REQUEST)

    if hasattr(target, 'get_addon'):
        node_addon = target.get_addon(provider)
        if flag_is_active(request, features.ENABLE_GV):
            if not isinstance(node_addon, EphemeralNodeSettings) and provider != 'osfstorage':
                object_text = markupsafe.escape(getattr(target, 'project_or_component', 'this object'))
                raise HTTPError(http_status.HTTP_400_BAD_REQUEST, data={
                    'message_short': 'Bad Request',
                    'message_long': f'The {provider_safe} add-on containing {path_safe} is no longer connected to {object_text}.'
                })
        elif not isinstance(node_addon, BaseStorageAddon):
            object_text = markupsafe.escape(getattr(target, 'project_or_component', 'this object'))
            raise HTTPError(http_status.HTTP_400_BAD_REQUEST, data={
                'message_short': 'Bad Request',
                'message_long': f'The {provider_safe} add-on containing {path_safe} is no longer connected to {object_text}.'
            })

        if not node_addon.has_auth:
            raise HTTPError(http_status.HTTP_401_UNAUTHORIZED, data={
                'message_short': 'Unauthorized',
                'message_long': f'The {provider_safe} add-on containing {path_safe} is no longer authorized.'
            })

        if not node_addon.complete:
            raise HTTPError(http_status.HTTP_400_BAD_REQUEST, data={
                'message_short': 'Bad Request',
                'message_long': f'The {provider_safe} add-on containing {path_safe} is no longer configured.'
            })

    savepoint_id = transaction.savepoint()

    try:
        file_node = BaseFileNode.resolve_class(
            provider, BaseFileNode.FILE
        ).get_or_create(
            target, path, **extras
        )
    except addon_errors.QueryError as e:
        raise HTTPError(
            http_status.HTTP_400_BAD_REQUEST,
            data={
                'message_short': 'Bad Request',
                'message_long': str(e)
            }
        )
    except addon_errors.DoesNotExist as e:
        raise HTTPError(
            http_status.HTTP_404_NOT_FOUND,
            data={
                'message_short': 'Not Found',
                'message_long': str(e)
            }
        )

    # Note: Cookie is provided for authentication to waterbutler
    # it is overridden to force authentication as the current user
    # the auth header is also pass to support basic auth
    version = file_node.touch(
        request.headers.get('Authorization'),
        **dict(
            extras,
            cookie=request.cookies.get(settings.COOKIE_NAME)
        )
    )

    # There's no download action redirect to the Ember front-end file view and create guid.
    if action != 'download':
        if isinstance(target, Node) and flag_is_active(request, features.EMBER_FILE_PROJECT_DETAIL):
            guid = file_node.get_guid(create=True)
            return redirect(f'{settings.DOMAIN}{guid._id}/')
        if isinstance(target, Registration) and flag_is_active(request, features.EMBER_FILE_REGISTRATION_DETAIL):
            guid = file_node.get_guid(create=True)
            return redirect(f'{settings.DOMAIN}{guid._id}/')

    if version is None:
        # File is either deleted or unable to be found in the provider location
        # Rollback the insertion of the file_node
        transaction.savepoint_rollback(savepoint_id)
        if not file_node.pk:
            file_node = BaseFileNode.load(path)

            if not file_node:
                raise HTTPError(http_status.HTTP_404_NOT_FOUND, data={
                    'message_short': 'File Not Found',
                    'message_long': 'The requested file could not be found.'
                })

            if file_node.kind == 'folder':
                raise HTTPError(http_status.HTTP_400_BAD_REQUEST, data={
                    'message_short': 'Bad Request',
                    'message_long': 'You cannot request a folder from this endpoint.'
                })

            # Allow osfstorage to redirect if the deep url can be used to find a valid file_node
            if file_node.provider == 'osfstorage' and not file_node.is_deleted:
                return redirect(
                    file_node.target.web_url_for('addon_view_or_download_file', path=file_node._id, provider=file_node.provider)
                )
        return addon_deleted_file(target=target, file_node=file_node, path=path, **kwargs)
    else:
        transaction.savepoint_commit(savepoint_id)

    # TODO clean up these urls and unify what is used as a version identifier
    if request.method == 'HEAD':
        return make_response(('', http_status.HTTP_302_FOUND, {
            'Location': file_node.generate_waterbutler_url(**dict(extras, direct=None, version=version.identifier, _internal=extras.get('mode') == 'render'))
        }))

    if action == 'download':
        format = extras.get('format')
        _, extension = os.path.splitext(file_node.name)
        # avoid rendering files with the same format type.
        if format and f'.{format.lower()}' != extension.lower():
            return redirect('{}/export?format={}&url={}'.format(get_mfr_url(target, provider), format, quote(file_node.generate_waterbutler_url(
                **dict(extras, direct=None, version=version.identifier, _internal=extras.get('mode') == 'render')
            ))))
        return redirect(file_node.generate_waterbutler_url(**dict(extras, direct=None, version=version.identifier, _internal=extras.get('mode') == 'render')))

    if action == 'get_guid':
        draft_id = extras.get('draft')
        draft = DraftRegistration.load(draft_id)
        if draft is None:
            raise HTTPError(http_status.HTTP_400_BAD_REQUEST, data={
                'message_short': 'Bad Request',
                'message_long': 'File not associated with required object.'
            })
        guid = file_node.get_guid(create=True)
        guid.referent.save()
        return dict(guid=guid._id)

    if len(request.path.strip('/').split('/')) > 1:
        guid = file_node.get_guid(create=True)
        # NOTE: furl encoding to be verified later
        return redirect(furl(f'/{guid._id}/', args=extras).url)
    if isinstance(target, Preprint):
        # Redirecting preprint file guids to the preprint detail page
        return redirect(f'/{target._id}/')

    return addon_view_file(auth, target, file_node, version)


@collect_auth
def persistent_file_download(auth, **kwargs):
    id_or_guid = kwargs.get('fid_or_guid')
    file = BaseFileNode.active.filter(_id=id_or_guid).first()
    if not file:
        guid = Guid.load(id_or_guid)
        if guid:
            file = guid.referent
        else:
            raise HTTPError(http_status.HTTP_404_NOT_FOUND, data={
                'message_short': 'File Not Found',
                'message_long': 'The requested file could not be found.'
            })
    if not file.is_file:
        raise HTTPError(http_status.HTTP_400_BAD_REQUEST, data={
            'message_long': 'Downloading folders is not permitted.'
        })

    auth_redirect = check_contributor_auth(file.target, auth,
                                           include_public=True,
                                           include_view_only_anon=True)
    if auth_redirect:
        return auth_redirect

    query_params = request.args.to_dict()

    return redirect(
        file.generate_waterbutler_url(**query_params),
        code=http_status.HTTP_302_FOUND
    )


def addon_view_or_download_quickfile(**kwargs):
    fid = kwargs.get('fid', 'NOT_AN_FID')
    file_ = OsfStorageFile.load(fid)
    if not file_:
        raise HTTPError(http_status.HTTP_404_NOT_FOUND, data={
            'message_short': 'File Not Found',
            'message_long': 'The requested file could not be found.'
        })
    return proxy_url(f'/project/{file_.target._id}/files/osfstorage/{fid}/')

def addon_view_file(auth, node, file_node, version):
    # TODO: resolve circular import issue
    from addons.wiki import settings as wiki_settings

    if isinstance(version, tuple):
        version, error = version
        error = error.replace('\n', '').strip()
    else:
        error = None

    ret = serialize_node(node, auth, primary=True)

    if file_node._id + '-' + version._id not in node.file_guid_to_share_uuids:
        node.file_guid_to_share_uuids[file_node._id + '-' + version._id] = uuid.uuid4()
        node.save()

    if ret['user']['can_edit']:
        sharejs_uuid = str(node.file_guid_to_share_uuids[file_node._id + '-' + version._id])
    else:
        sharejs_uuid = None

    internal_furl = furl(settings.INTERNAL_DOMAIN)
    download_url = furl(
        request.url,
        netloc=internal_furl.netloc,
        args=dict(request.args, **{
            'direct': None,
            'mode': 'render',
            'action': 'download',
            'public_file': node.is_public,
        })
    )

    mfr_url = get_mfr_url(node, file_node.provider)
    # NOTE: furl encoding to be verified later
    render_url = furl(
        mfr_url,
        path=['render'],
        args={'url': download_url.url}
    )

    version_names = BaseFileVersionsThrough.objects.filter(
        basefilenode_id=file_node.id
    ).order_by('-fileversion_id').values_list('version_name', flat=True)

    ret.update({
        'urls': {
            'render': render_url.url,
            'mfr': mfr_url,
            'sharejs': wiki_settings.SHAREJS_URL,
            'profile_image': get_profile_image_url(auth.user, 25),
            'files': node.web_url_for('collect_file_trees'),
            'archived_from': get_archived_from_url(node, file_node) if node.is_registration else None,
        },
        'error': error,
        'file_name': file_node.name,
        'file_name_title': os.path.splitext(file_node.name)[0],
        'file_name_ext': os.path.splitext(file_node.name)[1],
        'version_id': version.identifier,
        'file_path': file_node.path,
        'sharejs_uuid': sharejs_uuid,
        'provider': file_node.provider,
        'materialized_path': file_node.materialized_path,
        'extra': version.metadata.get('extra', {}),
        'size': version.size if version.size is not None else 9966699,
        'private': getattr(node.get_addon(file_node.provider), 'is_private', False),
        'file_tags': list(file_node.tags.filter(system=False).values_list('name', flat=True)) if not file_node._state.adding else [],  # Only access ManyRelatedManager if saved
        'file_guid': file_node.get_guid()._id,
        'file_id': file_node._id,
        'allow_comments': file_node.provider in settings.ADDONS_COMMENTABLE,
        'checkout_user': file_node.checkout._id if file_node.checkout else None,
        'version_names': list(version_names)
    })

    ret.update(rubeus.collect_addon_assets(node))
    return ret


def get_archived_from_url(node, file_node):
    if file_node.copied_from:
        trashed = TrashedFileNode.load(file_node.copied_from._id)
        if not trashed:
            return node.registered_from.web_url_for('addon_view_or_download_file', provider=file_node.provider, path=file_node.copied_from._id)
    return None<|MERGE_RESOLUTION|>--- conflicted
+++ resolved
@@ -269,14 +269,9 @@
         raise HTTPError(http_status.HTTP_403_FORBIDDEN)
 
 
-<<<<<<< HEAD
 def _get_authenticated_resource(resource_id):
-    resource = AbstractNode.load(resource_id) or Preprint.load(resource_id)
-=======
-def get_authenticated_resource(resource_id):
     resource, _ = Guid.load_referent(resource_id)
 
->>>>>>> 93ac422a
     if not resource:
         raise HTTPError(http_status.HTTP_404_NOT_FOUND, message='Resource not found.')
 
@@ -360,7 +355,6 @@
     if isinstance(resource, Registration):
         supported_actions.append('upload')
 
-<<<<<<< HEAD
     if action not in supported_actions:
         return False
 
@@ -370,12 +364,6 @@
         if permissions_resource.can_edit(auth=auth):
             return True
         permissions_resource = permissions_resource.parent_node
-=======
-    # Authenticate the resource based on the node_id and handle potential draft nodes
-    resource = get_authenticated_resource(waterbutler_data.get('nid'))
-    # Authenticate the user using cookie or Oauth if possible
-    authenticate_user_if_needed(auth, waterbutler_data, resource)
->>>>>>> 93ac422a
 
     return False
 
