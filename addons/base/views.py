import datetime
from rest_framework import status as http_status
import os
import uuid
import markupsafe
from urllib.parse import quote
from django.utils import timezone

from flask import make_response
from flask import request
from furl import furl
import jwe
import jwt
import waffle
from django.db import transaction
from django.contrib.contenttypes.models import ContentType
from elasticsearch import exceptions as es_exceptions

from api.caching.tasks import update_storage_usage_with_size

from addons.base import exceptions as addon_errors
from addons.base.models import BaseStorageAddon
from addons.osfstorage.models import OsfStorageFileNode
from addons.osfstorage.utils import enqueue_update_analytics

from framework import sentry
from framework.auth import Auth
from framework.auth import cas
from framework.auth import oauth_scopes
from framework.auth.decorators import collect_auth, must_be_logged_in, must_be_signed
from framework.exceptions import HTTPError
from framework.flask import redirect
from framework.sentry import log_exception
from framework.routing import json_renderer
from framework.transactions.handlers import no_auto_transaction
from website import mails
from website import settings
from addons.base import signals as file_signals
from addons.base.utils import format_last_known_metadata, get_mfr_url
from osf import features
from osf.models import (
    BaseFileNode,
    TrashedFileNode,
    BaseFileVersionsThrough,
    OSFUser,
    AbstractNode,
    DraftNode,
    Preprint,
    Node,
    NodeLog,
    Registration,
    DraftRegistration,
    Guid,
    FileVersionUserMetadata,
    FileVersion
)
from osf.metrics import PreprintView, PreprintDownload
from osf.utils import permissions
from osf.utils.requests import requests_retry_session
from website.profile.utils import get_profile_image_url
from website.project import decorators
from website.project.decorators import must_be_contributor_or_public, must_be_valid_project, check_contributor_auth
from website.project.utils import serialize_node
from website.util import rubeus

# import so that associated listener is instantiated and gets emails
from website.notifications.events.files import FileEvent  # noqa

ERROR_MESSAGES = {'FILE_GONE': """
<style>
#toggleBar{{display: none;}}
</style>
<div class="alert alert-info" role="alert">
<p>
The file "{file_name}" stored on {provider} was deleted via the OSF.
</p>
<p>
It was deleted by <a href="/{deleted_by_guid}">{deleted_by}</a> on {deleted_on}.
</p>""",
                  'FILE_GONE_ACTOR_UNKNOWN': """
<style>
#toggleBar{{display: none;}}
</style>
<div class="alert alert-info" role="alert">
<p>
The file "{file_name}" stored on {provider} was deleted via the OSF.
</p>
<p>
It was deleted on {deleted_on}.
</p>""",
                  'DONT_KNOW': """
<style>
#toggleBar{{display: none;}}
</style>
<div class="alert alert-info" role="alert">
<p>
File not found at {provider}.
</p>""",
                  'BLAME_PROVIDER': """
<style>
#toggleBar{{display: none;}}
</style>
<div class="alert alert-info" role="alert">
<p>
This {provider} link to the file "{file_name}" is currently unresponsive.
The provider ({provider}) may currently be unavailable or "{file_name}" may have been removed from {provider} through another interface.
</p>
<p>
You may wish to verify this through {provider}'s website.
</p>""",
                  'FILE_SUSPENDED': """
<style>
#toggleBar{{display: none;}}
</style>
<div class="alert alert-info" role="alert">
This content has been removed."""}

WATERBUTLER_JWE_KEY = jwe.kdf(settings.WATERBUTLER_JWE_SECRET.encode('utf-8'), settings.WATERBUTLER_JWE_SALT.encode('utf-8'))


@decorators.must_have_permission(permissions.WRITE)
@decorators.must_not_be_registration
def disable_addon(auth, **kwargs):
    node = kwargs['node'] or kwargs['project']

    addon_name = kwargs.get('addon')
    if addon_name is None:
        raise HTTPError(http_status.HTTP_400_BAD_REQUEST)

    deleted = node.delete_addon(addon_name, auth)

    return {'deleted': deleted}


@must_be_logged_in
def get_addon_user_config(**kwargs):

    user = kwargs['auth'].user

    addon_name = kwargs.get('addon')
    if addon_name is None:
        raise HTTPError(http_status.HTTP_400_BAD_REQUEST)

    addon = user.get_addon(addon_name)
    if addon is None:
        raise HTTPError(http_status.HTTP_400_BAD_REQUEST)

    return addon.to_json(user)


permission_map = {
    'create_folder': permissions.WRITE,
    'revisions': permissions.READ,
    'metadata': permissions.READ,
    'download': permissions.READ,
    'render': permissions.READ,
    'export': permissions.READ,
    'upload': permissions.WRITE,
    'delete': permissions.WRITE,
    'copy': permissions.WRITE,
    'move': permissions.WRITE,
    'copyto': permissions.WRITE,
    'moveto': permissions.WRITE,
    'copyfrom': permissions.READ,
    'movefrom': permissions.WRITE,
}


def get_permission_for_action(action):
    """Retrieve the permission level required for a given action."""
    permission = permission_map.get(action)
    if not permission:
        raise HTTPError(http_status.HTTP_400_BAD_REQUEST, message='Invalid action specified.')
    return permission


def check_resource_permissions(resource, auth, action):
    """Check if the user has the required permission on the resource."""

    # Users attempting to register projects with components might not have
    # `write` permissions for all components. This will result in a 403 for
    # all `upload` actions as well as `copyfrom` actions if the component
    # in question is not public. To get around this, we have to recursively
    # check the node's parent node to determine if they have `write`
    # permissions up the stack.
    # TODO(hrybacki): is there a way to tell if this is for a registration?
    # All nodes being registered that receive the `upload` action will have
    # `node.is_registration` == True. However, we have no way of telling if
    # `copyfrom` actions are originating from a node being registered.
    # TODO This is raise UNAUTHORIZED for registrations that have not been archived yet

    required_permission = get_permission_for_action(action)
    if isinstance(resource, Registration):
        return _check_registration_permissions(resource, auth, required_permission, action)
    elif isinstance(resource, Node):
        return _check_node_permissions(resource, auth, required_permission, action)
    elif isinstance(resource, Preprint):
        return _check_preprint_permissions(resource, auth, required_permission)
    elif isinstance(resource, DraftNode):
        draft_registration = resource.registered_draft.first()
        return _check_draft_registration_permissions(draft_registration, auth, required_permission)
    else:
        raise NotImplementedError()


def _check_registration_permissions(registration, auth, permission, action):
    if permission == permissions.READ:
        return registration.can_view(auth) or registration.registered_from.can_view(auth)
    if action in ('copyfrom', 'upload'):
        return _check_hierarchical_write_permissions(resource=registration, auth=auth)
    return registration.can_edit(auth)


def _check_node_permissions(node, auth, permission, action):
    if permission == permissions.READ:
        return node.can_view(auth)
    if node.can_edit(auth):
        return True
    if action == 'copyfrom':
        return _check_hierarchical_write_permissions(resource=node, auth=auth)


def _check_preprint_permissions(preprint, auth, permission):
    if permission == permissions.READ:
        return preprint.can_view_files(auth)
    return preprint.can_edit(auth)


def _check_draft_registration_permissions(draft_registration, auth, permission):
    if permission == permissions.READ:
        return draft_registration.can_view(auth)
    return draft_registration.can_edit(auth)


def _check_hierarchical_write_permissions(resource, auth):
    permissions_resource = resource
    while permissions_resource:
        if permissions_resource.can_edit(auth):
            return True
        permissions_resource = permissions_resource.parent_node
    return False

def _download_is_from_mfr(waterbutler_data):
    metrics_data = waterbutler_data['metrics']
    uri = metrics_data['uri']
    is_render_uri = furl(uri or '').query.params.get('mode') == 'render'
    return (
        # This header is sent for download requests that
        # originate from MFR, e.g. for the code pygments renderer
        request.headers.get('X-Cos-Mfr-Render-Request', None) or
        # Need to check the URI in order to account
        # for renderers that send XHRs from the
        # rendered content, e.g. PDFs
        is_render_uri
    )

def make_auth(user):
    if user is not None:
        return {
            'id': user._id,
            'email': f'{user._id}@osf.io',
            'name': user.fullname,
        }
    return {}

def authenticate_via_oauth_bearer_token(resource, action):
    authorization = request.headers.get('Authorization')
    client = cas.get_client()

    try:
        access_token = cas.parse_auth_header(authorization)
        cas_resp = client.profile(access_token)
    except cas.CasError as err:
        sentry.log_exception(err)
        return json_renderer(err)  # Assuming json_renderer wraps the error in a Response

    permission = get_permission_for_action(action)
    if permission == permissions.READ:
        if resource.can_view_files():
            return OSFUser.load(cas_resp.user)
        required_scope = resource.file_read_scope
    else:
        required_scope = resource.file_write_scope

    token = cas_resp.attributes.get('accessTokenScope')
    if not token or not cas_resp.authenticated:
        raise HTTPError(http_status.HTTP_403_FORBIDDEN)

    normalize_scopes = oauth_scopes.normalize_scopes(cas_resp.attributes['accessTokenScope'])
    if required_scope not in normalize_scopes:
        raise HTTPError(http_status.HTTP_403_FORBIDDEN)

    return OSFUser.load(cas_resp.user)


def decrypt_and_decode_jwt_payload():
    try:
        payload_encrypted = request.args.get('payload', '').encode('utf-8')
        payload_decrypted = jwe.decrypt(payload_encrypted, WATERBUTLER_JWE_KEY)
        return jwt.decode(
            payload_decrypted,
            settings.WATERBUTLER_JWT_SECRET,
            options={'require': ['exp']},
            algorithms=[settings.WATERBUTLER_JWT_ALGORITHM],
        )['data']
    except (jwt.InvalidTokenError, KeyError) as err:
        sentry.log_message(str(err))
        raise HTTPError(http_status.HTTP_403_FORBIDDEN)


def get_authenticated_resource(resource_id):
    resource = AbstractNode.load(resource_id) or Preprint.load(resource_id)
    if not resource:
        raise HTTPError(http_status.HTTP_404_NOT_FOUND, message='Resource not found.')

    if resource.deleted:
        raise HTTPError(http_status.HTTP_410_GONE, message='Resource has been deleted.')

    return resource


def _get_osfstorage_file_version(file_node: OsfStorageFileNode, version_string: str = None) -> FileVersion:
    if not (file_node and file_node.is_file):
        return None

    try:
        return FileVersion.objects.select_related('region').get(
            basefilenode=file_node,
            identifier=version_string or str(file_node.versions.count())
        )
    except FileVersion.DoesNotExist:
        raise HTTPError(http_status.HTTP_400_BAD_REQUEST, 'Requested File Version unavailable')


def _get_osfstorage_file_node(file_path: str) -> OsfStorageFileNode:
    if not file_path:
        return None

    file_id = file_path.strip('/')
    return OsfStorageFileNode.load(file_id)


def authenticate_user_if_needed(auth, waterbutler_data, resource):
    if auth.user:
        return  # User is already authenticated

    if 'cookie' in waterbutler_data:
        auth.user = OSFUser.from_cookie(waterbutler_data.get('cookie'))
        if not auth.user:
            raise HTTPError(http_status.HTTP_401_UNAUTHORIZED, 'Invalid user cookie.')

    authorization = request.headers.get('Authorization')
    if authorization and authorization.startswith('Bearer '):
        auth.user = authenticate_via_oauth_bearer_token(resource, waterbutler_data['action'])


@collect_auth
def get_auth(auth, **kwargs):
    """
    Authenticate a request and construct a JWT payload for Waterbutler callbacks.
    When a user interacts with a file OSF sends a request to WB which itself sends a
    request to an external service or Osfstorage, in order to confirm that event has
    taken place Waterbutler will send this callback to OSF to comfirm the file action was
    successful and can be logged.

    This function decrypts and decodes the JWT payload from the request, authenticates
    the resource based on the node ID provided in the JWT payload, and ensures the user
    has the required permissions to perform the specified action on the node. If the user
    is not authenticated, it attempts to authenticate them using the provided data. This
    function also constructs a response payload that includes a signed and encrypted JWT,
    which Waterbutler can use to verify the request.

    Parameters:
        auth (Auth): The authentication context, typically collected by the `@collect_auth` decorator.
        **kwargs: Keyword arguments that might include additional context needed for complex permissions checks.

    Returns:
        dict: A dictionary containing the encrypted JWT in 'payload', ready to be used by Waterbutler.

    Raises:
        HTTPError: If authentication fails, the node does not exist, the action is not allowed, or
                   any required data for authentication is missing from the request.
    """

    # Decrypt and decode the JWT payload from the request
    waterbutler_data = decrypt_and_decode_jwt_payload()

    # Authenticate the resource based on the node_id and handle potential draft nodes
    resource = get_authenticated_resource(waterbutler_data['nid'])

    # Authenticate the user using cookie or Oauth if possible
    authenticate_user_if_needed(auth, waterbutler_data, resource)

    # Verify the user has permission to perform the requested action on the node
    action = waterbutler_data['action']
    if not check_resource_permissions(resource, auth, action):
        raise HTTPError(http_status.HTTP_403_FORBIDDEN)

    # Validate provider, exclude Preprints that don't have `get_addon`.
    if not isinstance(resource, Preprint):
        provider = resource.get_addon(waterbutler_data['provider'])
        if not provider:
            raise HTTPError(http_status.HTTP_400_BAD_REQUEST)
    else:
        provider = None

    # Get the file version from Waterbutler data, which is used for file-specific actions
    file_node = None
    fileversion = None

    if waterbutler_data['provider'] == 'osfstorage':
        file_node = _get_osfstorage_file_node(waterbutler_data.get('path'))
        fileversion = _get_osfstorage_file_version(file_node, waterbutler_data.get('version'))

    # Fetch Waterbutler credentials and settings for the resource
    credentials, waterbutler_settings = get_waterbutler_data(
        resource,
        waterbutler_data,
        fileversion,
        provider
    )

    if fileversion:
        # Trigger any file-specific signals based on the action taken (e.g., file viewed, downloaded)
        if action == 'render':
            file_signals.file_viewed.send(auth=auth, fileversion=fileversion, file_node=file_node)
        elif action == 'download' and not _download_is_from_mfr(waterbutler_data):
            file_signals.file_downloaded.send(auth=auth, fileversion=fileversion, file_node=file_node)

    # Construct the response payload including the JWT
    return construct_payload(
        auth,
        resource,
        credentials,
        waterbutler_settings
    )


def get_waterbutler_data(resource, waterbutler_data, fileversion, provider):
    provider_name = waterbutler_data.get('provider')
    if isinstance(resource, Preprint):
        credentials = resource.serialize_waterbutler_credentials()
        waterbutler_settings = resource.serialize_waterbutler_settings()
    elif fileversion:
        credentials = fileversion.region.waterbutler_credentials
        waterbutler_settings = fileversion.serialize_waterbutler_settings(
            node_id=provider.owner._id,
            root_id=provider.root_node._id,
        )
    elif waffle.flag_is_active(request, features.ENABLE_GV):
        data = requests_retry_session(
            f'{settings.DOMAIN}/v1/configured_storage_addon/{provider_name}/waterbutler-config'
        )
        credentials, waterbutler_settings = data['data']
    else:
        credentials = resource.serialize_waterbutler_credentials(provider.short_name)
        waterbutler_settings = resource.serialize_waterbutler_settings(provider.short_name)

    return credentials, waterbutler_settings


def construct_payload(auth, resource, credentials, waterbutler_settings):

    if isinstance(resource, Registration):
        callback_url = resource.api_url_for(
            'registration_callbacks',
            _absolute=True,
            _internal=True
        )
    else:
        callback_url = resource.api_url_for(
            'create_waterbutler_log',
            _absolute=True,
            _internal=True
        )

    # Construct the data dictionary for JWT encoding
    jwt_data = {
        'exp': timezone.now() + datetime.timedelta(seconds=settings.WATERBUTLER_JWT_EXPIRATION),
        'data': {
            'auth': make_auth(auth.user),
            'credentials': credentials,
            'settings': waterbutler_settings,
            'callback_url': callback_url
        }
    }

    # JWT encode the data
    encoded_jwt = jwt.encode(
        jwt_data,
        settings.WATERBUTLER_JWT_SECRET,
        algorithm=settings.WATERBUTLER_JWT_ALGORITHM
    )

    # Encrypt the encoded JWT with JWE
    decoded_encrypted_jwt = jwe.encrypt(
        encoded_jwt.encode(),
        WATERBUTLER_JWE_KEY
    ).decode()

    return {'payload': decoded_encrypted_jwt}


LOG_ACTION_MAP = {
    'move': NodeLog.FILE_MOVED,
    'copy': NodeLog.FILE_COPIED,
    'rename': NodeLog.FILE_RENAMED,
    'create': NodeLog.FILE_ADDED,
    'update': NodeLog.FILE_UPDATED,
    'delete': NodeLog.FILE_REMOVED,
    'create_folder': NodeLog.FOLDER_CREATED,
}

DOWNLOAD_ACTIONS = {
    'download_file',
    'download_zip',
}

@must_be_signed
@no_auto_transaction
@must_be_valid_project(preprints_valid=True)
def create_waterbutler_log(payload, **kwargs):
    with transaction.atomic():
        try:
            auth = payload['auth']
            # Don't log download actions
            if payload['action'] in DOWNLOAD_ACTIONS:
                guid = Guid.load(payload['metadata'].get('nid'))
                if guid:
                    node = guid.referent
                return {'status': 'success'}

            user = OSFUser.load(auth['id'])
            if user is None:
                raise HTTPError(http_status.HTTP_400_BAD_REQUEST)

            action = LOG_ACTION_MAP[payload['action']]
        except KeyError:
            raise HTTPError(http_status.HTTP_400_BAD_REQUEST)

        auth = Auth(user=user)
        node = kwargs.get('node') or kwargs.get('project') or Preprint.load(kwargs.get('nid')) or Preprint.load(kwargs.get('pid'))

        if action in (NodeLog.FILE_MOVED, NodeLog.FILE_COPIED):

            for bundle in ('source', 'destination'):
                for key in ('provider', 'materialized', 'name', 'nid'):
                    if key not in payload[bundle]:
                        raise HTTPError(http_status.HTTP_400_BAD_REQUEST)

            dest = payload['destination']
            src = payload['source']

            if src is not None and dest is not None:
                dest_path = dest['materialized']
                src_path = src['materialized']
                if dest_path.endswith('/') and src_path.endswith('/'):
                    dest_path = os.path.dirname(dest_path)
                    src_path = os.path.dirname(src_path)
                if (
                    os.path.split(dest_path)[0] == os.path.split(src_path)[0] and
                    dest['provider'] == src['provider'] and
                    dest['nid'] == src['nid'] and
                    dest['name'] != src['name']
                ):
                    action = LOG_ACTION_MAP['rename']

            destination_node = node  # For clarity
            source_node = AbstractNode.load(src['nid']) or Preprint.load(src['nid'])

            # We return provider fullname so we need to load node settings, if applicable
            source = None
            if hasattr(source_node, 'get_addon'):
                source = source_node.get_addon(payload['source']['provider'])
            destination = None
            if hasattr(node, 'get_addon'):
                destination = node.get_addon(payload['destination']['provider'])

            payload['source'].update({
                'materialized': payload['source']['materialized'].lstrip('/'),
                'addon': source.config.full_name if source else 'osfstorage',
                'url': source_node.web_url_for(
                    'addon_view_or_download_file',
                    path=payload['source']['path'].lstrip('/'),
                    provider=payload['source']['provider']
                ),
                'node': {
                    '_id': source_node._id,
                    'url': source_node.url,
                    'title': source_node.title,
                }
            })

            payload['destination'].update({
                'materialized': payload['destination']['materialized'].lstrip('/'),
                'addon': destination.config.full_name if destination else 'osfstorage',
                'url': destination_node.web_url_for(
                    'addon_view_or_download_file',
                    path=payload['destination']['path'].lstrip('/'),
                    provider=payload['destination']['provider']
                ),
                'node': {
                    '_id': destination_node._id,
                    'url': destination_node.url,
                    'title': destination_node.title,
                }
            })

            if not payload.get('errors'):
                destination_node.add_log(
                    action=action,
                    auth=auth,
                    params=payload
                )

            if payload.get('email') is True or payload.get('errors'):
                mails.send_mail(
                    user.username,
                    mails.FILE_OPERATION_FAILED if payload.get('errors')
                    else mails.FILE_OPERATION_SUCCESS,
                    action=payload['action'],
                    source_node=source_node,
                    destination_node=destination_node,
                    source_path=payload['source']['materialized'],
                    source_addon=payload['source']['addon'],
                    destination_addon=payload['destination']['addon'],
                    osf_support_email=settings.OSF_SUPPORT_EMAIL
                )

            if payload.get('errors'):
                # Action failed but our function succeeded
                # Bail out to avoid file_signals
                return {'status': 'success'}

        else:
            node.create_waterbutler_log(auth, action, payload)

    metadata = payload.get('metadata') or payload.get('destination')

    target_node = AbstractNode.load(metadata.get('nid'))
    if target_node and payload['action'] != 'download_file':
        update_storage_usage_with_size(payload)

    with transaction.atomic():
        file_signals.file_updated.send(target=node, user=user, event_type=action, payload=payload)

    return {'status': 'success'}


@file_signals.file_updated.connect
def addon_delete_file_node(self, target, user, event_type, payload):
    """ Get addon BaseFileNode(s), move it into the TrashedFileNode collection
    and remove it from StoredFileNode.
    Required so that the guids of deleted addon files are not re-pointed when an
    addon file or folder is moved or renamed.
    """
    if event_type == 'file_removed' and payload.get('provider', None) != 'osfstorage':
        provider = payload['provider']
        path = payload['metadata']['path']
        materialized_path = payload['metadata']['materialized']
        content_type = ContentType.objects.get_for_model(target)
        if path.endswith('/'):
            folder_children = BaseFileNode.resolve_class(provider, BaseFileNode.ANY).objects.filter(
                provider=provider,
                target_object_id=target.id,
                target_content_type=content_type,
                _materialized_path__startswith=materialized_path
            )
            for item in folder_children:
                if item.kind == 'file' and not TrashedFileNode.load(item._id):
                    item.delete(user=user)
                elif item.kind == 'folder':
                    BaseFileNode.delete(item)
        else:
            try:
                file_node = BaseFileNode.resolve_class(provider, BaseFileNode.FILE).objects.get(
                    target_object_id=target.id,
                    target_content_type=content_type,
                    _materialized_path=materialized_path
                )
            except BaseFileNode.DoesNotExist:
                file_node = None

            if file_node and not TrashedFileNode.load(file_node._id):
                file_node.delete(user=user)


@file_signals.file_viewed.connect
def osfstoragefile_mark_viewed(self, auth, fileversion, file_node):
    if auth.user:
        # mark fileversion as seen
        FileVersionUserMetadata.objects.get_or_create(user=auth.user, file_version=fileversion)


@file_signals.file_viewed.connect
def osfstoragefile_update_view_analytics(self, auth, fileversion, file_node):
    resource = file_node.target
    enqueue_update_analytics(
        resource,
        file_node,
        fileversion.identifier,
        'view'
    )


@file_signals.file_viewed.connect
def osfstoragefile_viewed_update_metrics(self, auth, fileversion, file_node):
    resource = file_node.target
    if waffle.switch_is_active(features.ELASTICSEARCH_METRICS) and isinstance(resource, Preprint):
        try:
            PreprintView.record_for_preprint(
                preprint=resource,
                user=auth.user,
                version=fileversion.identifier,
                path=file_node.path,
            )
        except es_exceptions.ConnectionError:
            log_exception()


@file_signals.file_downloaded.connect
def osfstoragefile_downloaded_update_analytics(self, auth, fileversion, file_node):
    resource = file_node.target
    if not resource.is_contributor_or_group_member(auth.user):
        version_index = int(fileversion.identifier) - 1
        enqueue_update_analytics(resource, file_node, version_index, 'download')


@file_signals.file_downloaded.connect
def osfstoragefile_downloaded_update_metrics(self, auth, fileversion, file_node):
    resource = file_node.target
    if waffle.switch_is_active(features.ELASTICSEARCH_METRICS) and isinstance(resource, Preprint):
        try:
            PreprintDownload.record_for_preprint(
                preprint=resource,
                user=auth.user,
                version=fileversion.identifier,
                path=file_node.path,
            )
        except es_exceptions.ConnectionError:
            log_exception()


@must_be_valid_project
def addon_view_or_download_file_legacy(**kwargs):
    query_params = request.args.to_dict()
    node = kwargs.get('node') or kwargs['project']

    action = query_params.pop('action', 'view')
    provider = kwargs.get('provider', 'osfstorage')

    if kwargs.get('path'):
        path = kwargs['path']
    elif kwargs.get('fid'):
        path = kwargs['fid']

    if 'download' in request.path or request.path.startswith('/api/v1/'):
        action = 'download'

    if kwargs.get('vid'):
        query_params['version'] = kwargs['vid']

    # If provider is OSFstorage, check existence of requested file in the filetree
    # This prevents invalid GUIDs from being created
    if provider == 'osfstorage':
        node_settings = node.get_addon('osfstorage')

        try:
            path = node_settings.get_root().find_child_by_name(path)._id
        except OsfStorageFileNode.DoesNotExist:
            raise HTTPError(
                404, data=dict(
                    message_short='File not found',
                    message_long='You requested a file that does not exist.'
                )
            )

    return redirect(
        node.web_url_for(
            'addon_view_or_download_file',
            path=path,
            provider=provider,
            action=action,
            **query_params
        ),
        code=http_status.HTTP_301_MOVED_PERMANENTLY
    )

@must_be_contributor_or_public
def addon_deleted_file(auth, target, error_type='BLAME_PROVIDER', **kwargs):
    """Shows a nice error message to users when they try to view a deleted file
    """
    # Allow file_node to be passed in so other views can delegate to this one
    file_node = kwargs.get('file_node') or TrashedFileNode.load(kwargs.get('trashed_id'))

    deleted_by, deleted_on, deleted = None, None, None
    if isinstance(file_node, TrashedFileNode):
        deleted_by = file_node.deleted_by
        deleted_by_guid = file_node.deleted_by._id if deleted_by else None
        deleted_on = file_node.deleted_on.strftime('%c') + ' UTC'
        deleted = deleted_on
        if getattr(file_node, 'suspended', False):
            error_type = 'FILE_SUSPENDED'
        elif file_node.deleted_by is None or (auth.private_key and auth.private_link.anonymous):
            if file_node.provider == 'osfstorage':
                error_type = 'FILE_GONE_ACTOR_UNKNOWN'
            else:
                error_type = 'BLAME_PROVIDER'
        else:
            error_type = 'FILE_GONE'
    else:
        error_type = 'DONT_KNOW'

    file_path = kwargs.get('path', file_node.path)
    file_name = file_node.name or os.path.basename(file_path)
    file_name_title, file_name_ext = os.path.splitext(file_name)
    provider_full = settings.ADDONS_AVAILABLE_DICT[file_node.provider].full_name
    try:
        file_guid = file_node.get_guid()._id
    except AttributeError:
        file_guid = None

    format_params = dict(
        file_name=markupsafe.escape(file_name),
        deleted_by=markupsafe.escape(getattr(deleted_by, 'fullname', None)),
        deleted_on=markupsafe.escape(deleted_on),
        provider=markupsafe.escape(provider_full),
        deleted=markupsafe.escape(deleted)
    )
    if deleted_by:
        format_params['deleted_by_guid'] = markupsafe.escape(deleted_by_guid)

    error_msg = ERROR_MESSAGES[error_type].format(**format_params)
    if isinstance(target, AbstractNode):
        error_msg += format_last_known_metadata(auth, target, file_node, error_type)
        ret = serialize_node(target, auth, primary=True)
        ret.update(rubeus.collect_addon_assets(target))
        ret.update({
            'error': error_msg,
            'urls': {
                'render': None,
                'sharejs': None,
                'mfr': get_mfr_url(target, file_node.provider),
                'profile_image': get_profile_image_url(auth.user, 25),
                'files': target.web_url_for('collect_file_trees'),
            },
            'extra': {},
            'size': 9966699,  # Prevent file from being edited, just in case
            'sharejs_uuid': None,
            'file_name': file_name,
            'file_path': file_path,
            'file_name_title': file_name_title,
            'file_name_ext': file_name_ext,
            'target_deleted': getattr(target, 'is_deleted', False),
            'version_id': None,
            'file_guid': file_guid,
            'file_id': file_node._id,
            'provider': file_node.provider,
            'materialized_path': file_node.materialized_path or file_path,
            'private': getattr(target.get_addon(file_node.provider), 'is_private', False),
            'file_tags': list(file_node.tags.filter(system=False).values_list('name', flat=True)) if not file_node._state.adding else [],  # Only access ManyRelatedManager if saved
            'allow_comments': file_node.provider in settings.ADDONS_COMMENTABLE,
        })
    else:
        # TODO - serialize deleted metadata for future types of deleted file targets
        ret = {'error': error_msg}

    return ret, http_status.HTTP_410_GONE


@must_be_contributor_or_public
def addon_view_or_download_file(auth, path, provider, **kwargs):
    extras = request.args.to_dict()
    extras.pop('_', None)  # Clean up our url params a bit
    action = extras.get('action', 'view')
    guid = kwargs.get('guid')
    guid_target = getattr(Guid.load(guid), 'referent', None)
    target = guid_target or kwargs.get('node') or kwargs['project']

    provider_safe = markupsafe.escape(provider)
    path_safe = markupsafe.escape(path)

    if not path:
        raise HTTPError(http_status.HTTP_400_BAD_REQUEST)

    if hasattr(target, 'get_addon'):

        node_addon = target.get_addon(provider)

        if not isinstance(node_addon, BaseStorageAddon):
            object_text = markupsafe.escape(getattr(target, 'project_or_component', 'this object'))
            raise HTTPError(http_status.HTTP_400_BAD_REQUEST, data={
                'message_short': 'Bad Request',
                'message_long': f'The {provider_safe} add-on containing {path_safe} is no longer connected to {object_text}.'
            })

        if not node_addon.has_auth:
            raise HTTPError(http_status.HTTP_401_UNAUTHORIZED, data={
                'message_short': 'Unauthorized',
                'message_long': f'The {provider_safe} add-on containing {path_safe} is no longer authorized.'
            })

        if not node_addon.complete:
            raise HTTPError(http_status.HTTP_400_BAD_REQUEST, data={
                'message_short': 'Bad Request',
                'message_long': f'The {provider_safe} add-on containing {path_safe} is no longer configured.'
            })

    savepoint_id = transaction.savepoint()

    try:
        file_node = BaseFileNode.resolve_class(
            provider, BaseFileNode.FILE
        ).get_or_create(
            target, path, **extras
        )
    except addon_errors.QueryError as e:
        raise HTTPError(
            http_status.HTTP_400_BAD_REQUEST,
            data={
                'message_short': 'Bad Request',
                'message_long': str(e)
            }
        )
    except addon_errors.DoesNotExist as e:
        raise HTTPError(
            http_status.HTTP_404_NOT_FOUND,
            data={
                'message_short': 'Not Found',
                'message_long': str(e)
            }
        )

    # Note: Cookie is provided for authentication to waterbutler
    # it is overridden to force authentication as the current user
    # the auth header is also pass to support basic auth
    version = file_node.touch(
        request.headers.get('Authorization'),
        **dict(
            extras,
            cookie=request.cookies.get(settings.COOKIE_NAME)
        )
    )

    # There's no download action redirect to the Ember front-end file view and create guid.
    if action != 'download':
        if isinstance(target, Node) and waffle.flag_is_active(request, features.EMBER_FILE_PROJECT_DETAIL):
            guid = file_node.get_guid(create=True)
            return redirect(f'{settings.DOMAIN}{guid._id}/')
        if isinstance(target, Registration) and waffle.flag_is_active(request, features.EMBER_FILE_REGISTRATION_DETAIL):
            guid = file_node.get_guid(create=True)
            return redirect(f'{settings.DOMAIN}{guid._id}/')

    if version is None:
        # File is either deleted or unable to be found in the provider location
        # Rollback the insertion of the file_node
        transaction.savepoint_rollback(savepoint_id)
        if not file_node.pk:
            file_node = BaseFileNode.load(path)

            if not file_node:
                raise HTTPError(http_status.HTTP_404_NOT_FOUND, data={
                    'message_short': 'File Not Found',
                    'message_long': 'The requested file could not be found.'
                })

            if file_node.kind == 'folder':
                raise HTTPError(http_status.HTTP_400_BAD_REQUEST, data={
                    'message_short': 'Bad Request',
                    'message_long': 'You cannot request a folder from this endpoint.'
                })

            # Allow osfstorage to redirect if the deep url can be used to find a valid file_node
            if file_node.provider == 'osfstorage' and not file_node.is_deleted:
                return redirect(
                    file_node.target.web_url_for('addon_view_or_download_file', path=file_node._id, provider=file_node.provider)
                )
        return addon_deleted_file(target=target, file_node=file_node, path=path, **kwargs)
    else:
        transaction.savepoint_commit(savepoint_id)

    # TODO clean up these urls and unify what is used as a version identifier
    if request.method == 'HEAD':
        return make_response(('', http_status.HTTP_302_FOUND, {
            'Location': file_node.generate_waterbutler_url(**dict(extras, direct=None, version=version.identifier, _internal=extras.get('mode') == 'render'))
        }))

    if action == 'download':
        format = extras.get('format')
        _, extension = os.path.splitext(file_node.name)
        # avoid rendering files with the same format type.
        if format and f'.{format.lower()}' != extension.lower():
            return redirect('{}/export?format={}&url={}'.format(get_mfr_url(target, provider), format, quote(file_node.generate_waterbutler_url(
                **dict(extras, direct=None, version=version.identifier, _internal=extras.get('mode') == 'render')
            ))))
        return redirect(file_node.generate_waterbutler_url(**dict(extras, direct=None, version=version.identifier, _internal=extras.get('mode') == 'render')))

    if action == 'get_guid':
        draft_id = extras.get('draft')
        draft = DraftRegistration.load(draft_id)
        if draft is None:
            raise HTTPError(http_status.HTTP_400_BAD_REQUEST, data={
                'message_short': 'Bad Request',
                'message_long': 'File not associated with required object.'
            })
        guid = file_node.get_guid(create=True)
        guid.referent.save()
        return dict(guid=guid._id)

    if len(request.path.strip('/').split('/')) > 1:
        guid = file_node.get_guid(create=True)
        # NOTE: furl encoding to be verified later
        return redirect(furl(f'/{guid._id}/', args=extras).url)
    if isinstance(target, Preprint):
        # Redirecting preprint file guids to the preprint detail page
        return redirect(f'/{target._id}/')

    return addon_view_file(auth, target, file_node, version)


@collect_auth
def persistent_file_download(auth, **kwargs):
    id_or_guid = kwargs.get('fid_or_guid')
    file = BaseFileNode.active.filter(_id=id_or_guid).first()
    if not file:
        guid = Guid.load(id_or_guid)
        if guid:
            file = guid.referent
        else:
            raise HTTPError(http_status.HTTP_404_NOT_FOUND, data={
                'message_short': 'File Not Found',
                'message_long': 'The requested file could not be found.'
            })
    if not file.is_file:
        raise HTTPError(http_status.HTTP_400_BAD_REQUEST, data={
            'message_long': 'Downloading folders is not permitted.'
        })

    auth_redirect = check_contributor_auth(file.target, auth,
                                           include_public=True,
                                           include_view_only_anon=True)
    if auth_redirect:
        return auth_redirect

    query_params = request.args.to_dict()

    return redirect(
        file.generate_waterbutler_url(**query_params),
        code=http_status.HTTP_302_FOUND
    )


<<<<<<< HEAD
=======
def addon_view_or_download_quickfile(**kwargs):
    fid = kwargs.get('fid', 'NOT_AN_FID')
    file_ = OsfStorageFile.load(fid)
    if not file_:
        raise HTTPError(http_status.HTTP_404_NOT_FOUND, data={
            'message_short': 'File Not Found',
            'message_long': 'The requested file could not be found.'
        })
    return proxy_url(f'/project/{file_.target._id}/files/osfstorage/{fid}/')

>>>>>>> a24ec143
def addon_view_file(auth, node, file_node, version):
    # TODO: resolve circular import issue
    from addons.wiki import settings as wiki_settings

    if isinstance(version, tuple):
        version, error = version
        error = error.replace('\n', '').strip()
    else:
        error = None

    ret = serialize_node(node, auth, primary=True)

    if file_node._id + '-' + version._id not in node.file_guid_to_share_uuids:
        node.file_guid_to_share_uuids[file_node._id + '-' + version._id] = uuid.uuid4()
        node.save()

    if ret['user']['can_edit']:
        sharejs_uuid = str(node.file_guid_to_share_uuids[file_node._id + '-' + version._id])
    else:
        sharejs_uuid = None

    internal_furl = furl(settings.INTERNAL_DOMAIN)
    download_url = furl(
        request.url,
        netloc=internal_furl.netloc,
        args=dict(request.args, **{
            'direct': None,
            'mode': 'render',
            'action': 'download',
            'public_file': node.is_public,
        })
    )

    mfr_url = get_mfr_url(node, file_node.provider)
    # NOTE: furl encoding to be verified later
    render_url = furl(
        mfr_url,
        path=['render'],
        args={'url': download_url.url}
    )

    version_names = BaseFileVersionsThrough.objects.filter(
        basefilenode_id=file_node.id
    ).order_by('-fileversion_id').values_list('version_name', flat=True)

    ret.update({
        'urls': {
            'render': render_url.url,
            'mfr': mfr_url,
            'sharejs': wiki_settings.SHAREJS_URL,
            'profile_image': get_profile_image_url(auth.user, 25),
            'files': node.web_url_for('collect_file_trees'),
            'archived_from': get_archived_from_url(node, file_node) if node.is_registration else None,
        },
        'error': error,
        'file_name': file_node.name,
        'file_name_title': os.path.splitext(file_node.name)[0],
        'file_name_ext': os.path.splitext(file_node.name)[1],
        'version_id': version.identifier,
        'file_path': file_node.path,
        'sharejs_uuid': sharejs_uuid,
        'provider': file_node.provider,
        'materialized_path': file_node.materialized_path,
        'extra': version.metadata.get('extra', {}),
        'size': version.size if version.size is not None else 9966699,
        'private': getattr(node.get_addon(file_node.provider), 'is_private', False),
        'file_tags': list(file_node.tags.filter(system=False).values_list('name', flat=True)) if not file_node._state.adding else [],  # Only access ManyRelatedManager if saved
        'file_guid': file_node.get_guid()._id,
        'file_id': file_node._id,
        'allow_comments': file_node.provider in settings.ADDONS_COMMENTABLE,
        'checkout_user': file_node.checkout._id if file_node.checkout else None,
        'version_names': list(version_names)
    })

    ret.update(rubeus.collect_addon_assets(node))
    return ret


def get_archived_from_url(node, file_node):
    if file_node.copied_from:
        trashed = TrashedFileNode.load(file_node.copied_from._id)
        if not trashed:
            return node.registered_from.web_url_for('addon_view_or_download_file', provider=file_node.provider, path=file_node.copied_from._id)
    return None<|MERGE_RESOLUTION|>--- conflicted
+++ resolved
@@ -1050,19 +1050,6 @@
     )
 
 
-<<<<<<< HEAD
-=======
-def addon_view_or_download_quickfile(**kwargs):
-    fid = kwargs.get('fid', 'NOT_AN_FID')
-    file_ = OsfStorageFile.load(fid)
-    if not file_:
-        raise HTTPError(http_status.HTTP_404_NOT_FOUND, data={
-            'message_short': 'File Not Found',
-            'message_long': 'The requested file could not be found.'
-        })
-    return proxy_url(f'/project/{file_.target._id}/files/osfstorage/{fid}/')
-
->>>>>>> a24ec143
 def addon_view_file(auth, node, file_node, version):
     # TODO: resolve circular import issue
     from addons.wiki import settings as wiki_settings
