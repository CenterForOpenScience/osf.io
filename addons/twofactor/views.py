# -*- coding: utf-8 -*-
from rest_framework import status as http_status

from flask import request

from framework.auth.decorators import must_be_logged_in
from framework.exceptions import HTTPError

from website.project.decorators import must_have_addon

from addons.twofactor.utils import serialize_settings

@must_be_logged_in
@must_have_addon('twofactor', 'user')
def twofactor_settings_put(user_addon, *args, **kwargs):

    code = request.json.get('code')
    if code is None:
        raise HTTPError(code=http_status.HTTP_400_BAD_REQUEST)

    if user_addon.verify_code(code):
        user_addon.is_confirmed = True
        user_addon.save()
<<<<<<< HEAD
        return {'message': 'Successfully verified two-factor authentication.'}, http.OK
    raise HTTPError(
        http.FORBIDDEN, data=dict(
            message_short='Forbidden',
            message_long='The two-factor verification code you provided is invalid.',
        ),
    )
=======
        return {'message': 'Successfully verified two-factor authentication.'}, http_status.HTTP_200_OK
    raise HTTPError(http_status.HTTP_403_FORBIDDEN, data=dict(
        message_short='Forbidden',
        message_long='The two-factor verification code you provided is invalid.'
    ))
>>>>>>> 34ca37b7

@must_be_logged_in
def twofactor_settings_get(auth, *args, **kwargs):
    return {
        'result': serialize_settings(auth),
    }


@must_be_logged_in
def twofactor_enable(auth, *args, **kwargs):
    user = auth.user

    if user.has_addon('twofactor'):
        return HTTPError(http_status.HTTP_400_BAD_REQUEST, data=dict(message_long='This user already has two-factor enabled'))

    user.add_addon('twofactor', auth=auth)
    user_addon = user.get_addon('twofactor')
    user_addon.save()
    user.save()
    return {
        'result': serialize_settings(auth),
    }

@must_be_logged_in
@must_have_addon('twofactor', 'user')
def twofactor_disable(auth, *args, **kwargs):

    if auth.user.delete_addon('twofactor', auth=auth):
        auth.user.save()
        return {}
    else:
<<<<<<< HEAD
        raise HTTPError(
            http.INTERNAL_SERVER_ERROR, data=dict(
                message_long='Could not disable two-factor at this time',
            ),
        )
=======
        raise HTTPError(http_status.HTTP_500_INTERNAL_SERVER_ERROR, data=dict(
            message_long='Could not disable two-factor at this time'
        ))
>>>>>>> 34ca37b7
<|MERGE_RESOLUTION|>--- conflicted
+++ resolved
@@ -21,21 +21,13 @@
     if user_addon.verify_code(code):
         user_addon.is_confirmed = True
         user_addon.save()
-<<<<<<< HEAD
-        return {'message': 'Successfully verified two-factor authentication.'}, http.OK
+        return {'message': 'Successfully verified two-factor authentication.'}, http_status.HTTP_200_OK
     raise HTTPError(
-        http.FORBIDDEN, data=dict(
+        http_status.HTTP_403_FORBIDDEN, data=dict(
             message_short='Forbidden',
             message_long='The two-factor verification code you provided is invalid.',
         ),
     )
-=======
-        return {'message': 'Successfully verified two-factor authentication.'}, http_status.HTTP_200_OK
-    raise HTTPError(http_status.HTTP_403_FORBIDDEN, data=dict(
-        message_short='Forbidden',
-        message_long='The two-factor verification code you provided is invalid.'
-    ))
->>>>>>> 34ca37b7
 
 @must_be_logged_in
 def twofactor_settings_get(auth, *args, **kwargs):
@@ -67,14 +59,8 @@
         auth.user.save()
         return {}
     else:
-<<<<<<< HEAD
         raise HTTPError(
-            http.INTERNAL_SERVER_ERROR, data=dict(
+            http_status.HTTP_500_INTERNAL_SERVER_ERROR, data=dict(
                 message_long='Could not disable two-factor at this time',
             ),
-        )
-=======
-        raise HTTPError(http_status.HTTP_500_INTERNAL_SERVER_ERROR, data=dict(
-            message_long='Could not disable two-factor at this time'
-        ))
->>>>>>> 34ca37b7
+        )