# -*- coding: utf-8 -*-
from rest_framework import status as http_status

from boto.exception import S3ResponseError
import mock
from nose.tools import (assert_equal, assert_equals,
    assert_true, assert_in, assert_false)
import pytest

from framework.auth import Auth
from tests.base import OsfTestCase, get_default_metaschema
from osf_tests.factories import ProjectFactory, AuthUserFactory

from addons.base.tests.views import (
    OAuthAddonConfigViewsTestCaseMixin
)
from addons.s3.tests.utils import S3AddonTestCase
from addons.s3.utils import validate_bucket_name, validate_bucket_location
from website.util import api_url_for

pytestmark = pytest.mark.django_db

class TestS3Views(S3AddonTestCase, OAuthAddonConfigViewsTestCaseMixin, OsfTestCase):
    def setUp(self):
        self.mock_can_list = mock.patch('addons.s3.views.utils.can_list')
        self.mock_can_list.return_value = True
        self.mock_can_list.start()
        self.mock_uid = mock.patch('addons.s3.views.utils.get_user_info')
        self.mock_uid.return_value = {'id': '1234567890', 'display_name': 's3.user'}
        self.mock_uid.start()
        self.mock_exists = mock.patch('addons.s3.views.utils.bucket_exists')
        self.mock_exists.return_value = True
        self.mock_exists.start()
        super(TestS3Views, self).setUp()

    def tearDown(self):
        self.mock_can_list.stop()
        self.mock_uid.stop()
        self.mock_exists.stop()
        super(TestS3Views, self).tearDown()

    def test_s3_settings_input_empty_keys(self):
        url = self.project.api_url_for('s3_add_user_account')
        rv = self.app.post_json(url, {
            'access_key': '',
            'secret_key': ''
        }, auth=self.user.auth, expect_errors=True)
<<<<<<< HEAD
=======
        assert_equals(rv.status_int, http_status.HTTP_400_BAD_REQUEST)
>>>>>>> 34ca37b7
        assert_in('All the fields above are required.', rv.body)
        assert_equals(rv.status_int, http_status.HTTP_400_BAD_REQUEST)

    def test_s3_settings_input_empty_access_key(self):
        url = self.project.api_url_for('s3_add_user_account')
        rv = self.app.post_json(url, {
            'access_key': '',
            'secret_key': 'Non-empty-secret-key'
        }, auth=self.user.auth, expect_errors=True)
<<<<<<< HEAD
=======
        assert_equals(rv.status_int, http_status.HTTP_400_BAD_REQUEST)
>>>>>>> 34ca37b7
        assert_in('All the fields above are required.', rv.body)
        assert_equals(rv.status_int, http_status.HTTP_400_BAD_REQUEST)

    def test_s3_settings_input_empty_secret_key(self):
        url = self.project.api_url_for('s3_add_user_account')
        rv = self.app.post_json(url, {
            'access_key': 'Non-empty-access-key',
            'secret_key': ''
        }, auth=self.user.auth, expect_errors=True)
<<<<<<< HEAD
=======
        assert_equals(rv.status_int, http_status.HTTP_400_BAD_REQUEST)
>>>>>>> 34ca37b7
        assert_in('All the fields above are required.', rv.body)
        assert_equals(rv.status_int, http_status.HTTP_400_BAD_REQUEST)

    def test_s3_set_bucket_no_settings(self):
        user = AuthUserFactory()
        self.project.add_contributor(user, save=True)
        url = self.project.api_url_for('s3_set_config')
        res = self.app.put_json(
            url, {'s3_bucket': 'hammertofall'}, auth=user.auth,
            expect_errors=True
        )
        assert_equal(res.status_code, http_status.HTTP_400_BAD_REQUEST)

    def test_s3_set_bucket_no_auth(self):

        user = AuthUserFactory()
        user.add_addon('s3')
        self.project.add_contributor(user, save=True)
        url = self.project.api_url_for('s3_set_config')
        res = self.app.put_json(
            url, {'s3_bucket': 'hammertofall'}, auth=user.auth,
            expect_errors=True
        )
        assert_equal(res.status_code, http_status.HTTP_403_FORBIDDEN)

    def test_s3_set_bucket_registered(self):
        registration = self.project.register_node(
            get_default_metaschema(), Auth(self.user), '', ''
        )

        url = registration.api_url_for('s3_set_config')
        res = self.app.put_json(
            url, {'s3_bucket': 'hammertofall'}, auth=self.user.auth,
            expect_errors=True,
        )

        assert_equal(res.status_code, http_status.HTTP_400_BAD_REQUEST)

    @mock.patch('addons.s3.views.utils.can_list', return_value=False)
    def test_user_settings_cant_list(self, mock_can_list):
        url = api_url_for('s3_add_user_account')
        rv = self.app.post_json(url, {
            'access_key': 'aldkjf',
            'secret_key': 'las'
        }, auth=self.user.auth, expect_errors=True)
<<<<<<< HEAD
=======
        assert_equals(rv.status_int, http_status.HTTP_400_BAD_REQUEST)
>>>>>>> 34ca37b7
        assert_in('Unable to list buckets.', rv.body)
        assert_equals(rv.status_int, http_status.HTTP_400_BAD_REQUEST)

    def test_s3_remove_node_settings_owner(self):
        url = self.node_settings.owner.api_url_for('s3_deauthorize_node')
        self.app.delete(url, auth=self.user.auth)
        result = self.Serializer().serialize_settings(node_settings=self.node_settings, current_user=self.user)
        assert_equal(result['nodeHasAuth'], False)

    def test_s3_remove_node_settings_unauthorized(self):
        url = self.node_settings.owner.api_url_for('s3_deauthorize_node')
        ret = self.app.delete(url, auth=None, expect_errors=True)

        assert_equal(ret.status_code, 401)

    def test_s3_get_node_settings_owner(self):
        self.node_settings.set_auth(self.external_account, self.user)
        self.node_settings.folder_id = 'bucket'
        self.node_settings.save()
        url = self.node_settings.owner.api_url_for('s3_get_config')
        res = self.app.get(url, auth=self.user.auth)

        result = res.json['result']
        assert_equal(result['nodeHasAuth'], True)
        assert_equal(result['userIsOwner'], True)
        assert_equal(result['folder']['path'], self.node_settings.folder_id)

    def test_s3_get_node_settings_unauthorized(self):
        url = self.node_settings.owner.api_url_for('s3_get_config')
        unauthorized = AuthUserFactory()
        ret = self.app.get(url, auth=unauthorized.auth, expect_errors=True)

        assert_equal(ret.status_code, 403)

    ## Overrides ##

    @mock.patch('addons.s3.models.get_bucket_names')
    def test_folder_list(self, mock_names):
        mock_names.return_value = ['bucket1', 'bucket2']
        super(TestS3Views, self).test_folder_list()

    @mock.patch('addons.s3.models.bucket_exists')
    @mock.patch('addons.s3.models.get_bucket_location_or_error')
    def test_set_config(self, mock_location, mock_exists):
        mock_exists.return_value = True
        mock_location.return_value = ''
        self.node_settings.set_auth(self.external_account, self.user)
        url = self.project.api_url_for('{0}_set_config'.format(self.ADDON_SHORT_NAME))
        res = self.app.put_json(url, {
            'selected': self.folder
        }, auth=self.user.auth)
        assert_equal(res.status_code, http_status.HTTP_200_OK)
        self.project.reload()
        self.node_settings.reload()
        assert_equal(
            self.project.logs.latest().action,
            '{0}_bucket_linked'.format(self.ADDON_SHORT_NAME)
        )
        assert_equal(res.json['result']['folder']['name'], self.node_settings.folder_name)


class TestCreateBucket(S3AddonTestCase, OsfTestCase):

    def setUp(self):

        super(TestCreateBucket, self).setUp()

        self.user = AuthUserFactory()
        self.consolidated_auth = Auth(user=self.user)
        self.auth = self.user.auth
        self.project = ProjectFactory(creator=self.user)

        self.project.add_addon('s3', auth=self.consolidated_auth)
        self.project.creator.add_addon('s3')

        self.user_settings = self.user.get_addon('s3')
        self.user_settings.access_key = 'We-Will-Rock-You'
        self.user_settings.secret_key = 'Idontknowanyqueensongs'
        self.user_settings.save()

        self.node_settings = self.project.get_addon('s3')
        self.node_settings.bucket = 'Sheer-Heart-Attack'
        self.node_settings.user_settings = self.project.creator.get_addon('s3')

        self.node_settings.save()

    def test_bad_names(self):
        assert_false(validate_bucket_name(''))
        assert_false(validate_bucket_name('no'))
        assert_false(validate_bucket_name('a' * 64))
        assert_false(validate_bucket_name(' leadingspace'))
        assert_false(validate_bucket_name('trailingspace '))
        assert_false(validate_bucket_name('bogus naMe'))
        assert_false(validate_bucket_name('.cantstartwithp'))
        assert_false(validate_bucket_name('or.endwith.'))
        assert_false(validate_bucket_name('..nodoubles'))
        assert_false(validate_bucket_name('no_unders_in'))
        assert_false(validate_bucket_name('-leadinghyphen'))
        assert_false(validate_bucket_name('trailinghyphen-'))
        assert_false(validate_bucket_name('Mixedcase'))
        assert_false(validate_bucket_name('empty..label'))
        assert_false(validate_bucket_name('label-.trailinghyphen'))
        assert_false(validate_bucket_name('label.-leadinghyphen'))
        assert_false(validate_bucket_name('8.8.8.8'))
        assert_false(validate_bucket_name('600.9000.0.28'))
        assert_false(validate_bucket_name('no_underscore'))
        assert_false(validate_bucket_name('_nounderscoreinfront'))
        assert_false(validate_bucket_name('no-underscore-in-back_'))
        assert_false(validate_bucket_name('no-underscore-in_the_middle_either'))

    def test_names(self):
        assert_true(validate_bucket_name('imagoodname'))
        assert_true(validate_bucket_name('still.passing'))
        assert_true(validate_bucket_name('can-have-dashes'))
        assert_true(validate_bucket_name('kinda.name.spaced'))
        assert_true(validate_bucket_name('a-o.valid'))
        assert_true(validate_bucket_name('11.12.m'))
        assert_true(validate_bucket_name('a--------a'))
        assert_true(validate_bucket_name('a' * 63))

    def test_bad_locations(self):
        assert_false(validate_bucket_location('Venus'))
        assert_false(validate_bucket_location('AlphaCentari'))
        assert_false(validate_bucket_location('CostaRica'))

    def test_locations(self):
        assert_true(validate_bucket_location(''))
        assert_true(validate_bucket_location('eu-central-1'))
        assert_true(validate_bucket_location('ca-central-1'))
        assert_true(validate_bucket_location('us-west-1'))
        assert_true(validate_bucket_location('us-west-2'))
        assert_true(validate_bucket_location('ap-northeast-1'))
        assert_true(validate_bucket_location('ap-northeast-2'))
        assert_true(validate_bucket_location('ap-southeast-1'))
        assert_true(validate_bucket_location('ap-southeast-2'))
        assert_true(validate_bucket_location('sa-east-1'))
        assert_true(validate_bucket_location('eu-west-1'))
        assert_true(validate_bucket_location('eu-west-2'))

    @mock.patch('addons.s3.views.utils.create_bucket')
    @mock.patch('addons.s3.views.utils.get_bucket_names')
    def test_create_bucket_pass(self, mock_names, mock_make):
        mock_make.return_value = True
        mock_names.return_value = [
            'butintheend',
            'it',
            'doesntevenmatter'
        ]
        url = self.project.api_url_for('create_bucket')
        ret = self.app.post_json(
            url,
            {
                'bucket_name': 'doesntevenmatter',
                'bucket_location': '',
            },
            auth=self.user.auth
        )

        assert_equal(ret.status_int, http_status.HTTP_200_OK)
        assert_equal(ret.json, {})

    @mock.patch('addons.s3.views.utils.create_bucket')
    def test_create_bucket_fail(self, mock_make):
        error = S3ResponseError(418, 'because Im a test')
        error.message = 'This should work'
        mock_make.side_effect = error

        url = '/api/v1/project/{0}/s3/newbucket/'.format(self.project._id)
        ret = self.app.post_json(url, {'bucket_name': 'doesntevenmatter'}, auth=self.user.auth, expect_errors=True)

        assert_equals(ret.body, '{"message": "This should work", "title": "Problem connecting to S3"}')

    @mock.patch('addons.s3.views.utils.create_bucket')
    def test_bad_location_fails(self, mock_make):
        url = '/api/v1/project/{0}/s3/newbucket/'.format(self.project._id)
        ret = self.app.post_json(
            url,
            {
                'bucket_name': 'doesntevenmatter',
                'bucket_location': 'not a real bucket location',
            },
            auth=self.user.auth,
            expect_errors=True)

        assert_equals(ret.body, '{"message": "That bucket location is not valid.", "title": "Invalid bucket location"}')<|MERGE_RESOLUTION|>--- conflicted
+++ resolved
@@ -45,10 +45,7 @@
             'access_key': '',
             'secret_key': ''
         }, auth=self.user.auth, expect_errors=True)
-<<<<<<< HEAD
-=======
-        assert_equals(rv.status_int, http_status.HTTP_400_BAD_REQUEST)
->>>>>>> 34ca37b7
+        assert_equals(rv.status_int, http_status.HTTP_400_BAD_REQUEST)
         assert_in('All the fields above are required.', rv.body)
         assert_equals(rv.status_int, http_status.HTTP_400_BAD_REQUEST)
 
@@ -58,10 +55,7 @@
             'access_key': '',
             'secret_key': 'Non-empty-secret-key'
         }, auth=self.user.auth, expect_errors=True)
-<<<<<<< HEAD
-=======
-        assert_equals(rv.status_int, http_status.HTTP_400_BAD_REQUEST)
->>>>>>> 34ca37b7
+        assert_equals(rv.status_int, http_status.HTTP_400_BAD_REQUEST)
         assert_in('All the fields above are required.', rv.body)
         assert_equals(rv.status_int, http_status.HTTP_400_BAD_REQUEST)
 
@@ -71,10 +65,7 @@
             'access_key': 'Non-empty-access-key',
             'secret_key': ''
         }, auth=self.user.auth, expect_errors=True)
-<<<<<<< HEAD
-=======
-        assert_equals(rv.status_int, http_status.HTTP_400_BAD_REQUEST)
->>>>>>> 34ca37b7
+        assert_equals(rv.status_int, http_status.HTTP_400_BAD_REQUEST)
         assert_in('All the fields above are required.', rv.body)
         assert_equals(rv.status_int, http_status.HTTP_400_BAD_REQUEST)
 
@@ -120,10 +111,7 @@
             'access_key': 'aldkjf',
             'secret_key': 'las'
         }, auth=self.user.auth, expect_errors=True)
-<<<<<<< HEAD
-=======
-        assert_equals(rv.status_int, http_status.HTTP_400_BAD_REQUEST)
->>>>>>> 34ca37b7
+
         assert_in('Unable to list buckets.', rv.body)
         assert_equals(rv.status_int, http_status.HTTP_400_BAD_REQUEST)
 
