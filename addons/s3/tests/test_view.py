--- conflicted
+++ resolved
@@ -115,21 +115,13 @@
     @mock.patch('addons.s3.views.utils.can_list', return_value=False)
     def test_user_settings_cant_list(self, mock_can_list):
         url = api_url_for('s3_add_user_account')
-<<<<<<< HEAD
         rv = self.app.post_json(
             url, {
                 'access_key': 'aldkjf',
                 'secret_key': 'las',
             }, auth=self.user.auth, expect_errors=True,
         )
-        assert_equals(rv.status_int, http_status.HTTP_400_BAD_REQUEST)
-=======
-        rv = self.app.post_json(url, {
-            'access_key': 'aldkjf',
-            'secret_key': 'las'
-        }, auth=self.user.auth, expect_errors=True)
-
->>>>>>> 78ccfa95
+
         assert_in('Unable to list buckets.', rv.body)
         assert_equals(rv.status_int, http_status.HTTP_400_BAD_REQUEST)
 
