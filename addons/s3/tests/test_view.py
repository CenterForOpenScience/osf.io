# -*- coding: utf-8 -*-
from rest_framework import status as http_status

from boto.exception import S3ResponseError
import mock
from nose.tools import (assert_equal, assert_equals,
    assert_true, assert_in, assert_false)
import pytest

from framework.auth import Auth
from tests.base import OsfTestCase, get_default_metaschema
from osf_tests.factories import ProjectFactory, AuthUserFactory

from addons.base.tests.views import (
    OAuthAddonConfigViewsTestCaseMixin
)
from addons.s3.tests.utils import S3AddonTestCase
from addons.s3.utils import validate_bucket_name, validate_bucket_location
from website.util import api_url_for

pytestmark = pytest.mark.django_db

class TestS3Views(S3AddonTestCase, OAuthAddonConfigViewsTestCaseMixin, OsfTestCase):
    def setUp(self):
        self.mock_can_list = mock.patch('addons.s3.views.utils.can_list')
        self.mock_can_list.return_value = True
        self.mock_can_list.start()
        self.mock_uid = mock.patch('addons.s3.views.utils.get_user_info')
        self.mock_uid.return_value = {'id': '1234567890', 'display_name': 's3.user'}
        self.mock_uid.start()
        self.mock_exists = mock.patch('addons.s3.views.utils.bucket_exists')
        self.mock_exists.return_value = True
        self.mock_exists.start()
        super(TestS3Views, self).setUp()

    def tearDown(self):
        self.mock_can_list.stop()
        self.mock_uid.stop()
        self.mock_exists.stop()
        super(TestS3Views, self).tearDown()

    def test_s3_settings_input_empty_keys(self):
        url = self.project.api_url_for('s3_add_user_account')
        rv = self.app.post_json(url, {
            'access_key': '',
            'secret_key': ''
        }, auth=self.user.auth, expect_errors=True)
<<<<<<< HEAD
        assert_in('All the fields above are required.', rv.body.decode())
        assert_equals(rv.status_int, http_status.HTTP_400_BAD_REQUEST)
=======
        assert_equals(rv.status_int, http_status.HTTP_400_BAD_REQUEST)
        assert_in('All the fields above are required.', rv.body)
>>>>>>> effc6cf8

    def test_s3_settings_input_empty_access_key(self):
        url = self.project.api_url_for('s3_add_user_account')
        rv = self.app.post_json(url, {
            'access_key': '',
            'secret_key': 'Non-empty-secret-key'
        }, auth=self.user.auth, expect_errors=True)
<<<<<<< HEAD
        assert_in('All the fields above are required.', rv.body.decode())
        assert_equals(rv.status_int, http_status.HTTP_400_BAD_REQUEST)
=======
        assert_equals(rv.status_int, http_status.HTTP_400_BAD_REQUEST)
        assert_in('All the fields above are required.', rv.body)
>>>>>>> effc6cf8

    def test_s3_settings_input_empty_secret_key(self):
        url = self.project.api_url_for('s3_add_user_account')
        rv = self.app.post_json(url, {
            'access_key': 'Non-empty-access-key',
            'secret_key': ''
        }, auth=self.user.auth, expect_errors=True)
<<<<<<< HEAD
        assert_in('All the fields above are required.', rv.body.decode())
        assert_equals(rv.status_int, http_status.HTTP_400_BAD_REQUEST)
=======
        assert_equals(rv.status_int, http_status.HTTP_400_BAD_REQUEST)
        assert_in('All the fields above are required.', rv.body)
>>>>>>> effc6cf8

    def test_s3_set_bucket_no_settings(self):
        user = AuthUserFactory()
        self.project.add_contributor(user, save=True)
        url = self.project.api_url_for('s3_set_config')
        res = self.app.put_json(
            url, {'s3_bucket': 'hammertofall'}, auth=user.auth,
            expect_errors=True
        )
        assert_equal(res.status_code, http_status.HTTP_400_BAD_REQUEST)

    def test_s3_set_bucket_no_auth(self):

        user = AuthUserFactory()
        user.add_addon('s3')
        self.project.add_contributor(user, save=True)
        url = self.project.api_url_for('s3_set_config')
        res = self.app.put_json(
            url, {'s3_bucket': 'hammertofall'}, auth=user.auth,
            expect_errors=True
        )
        assert_equal(res.status_code, http_status.HTTP_403_FORBIDDEN)

    def test_s3_set_bucket_registered(self):
        registration = self.project.register_node(
            get_default_metaschema(), Auth(self.user), '', ''
        )

        url = registration.api_url_for('s3_set_config')
        res = self.app.put_json(
            url, {'s3_bucket': 'hammertofall'}, auth=self.user.auth,
            expect_errors=True,
        )

        assert_equal(res.status_code, http_status.HTTP_400_BAD_REQUEST)

    @mock.patch('addons.s3.views.utils.can_list', return_value=False)
    def test_user_settings_cant_list(self, mock_can_list):
        url = api_url_for('s3_add_user_account')
        rv = self.app.post_json(url, {
            'access_key': 'aldkjf',
            'secret_key': 'las'
        }, auth=self.user.auth, expect_errors=True)
<<<<<<< HEAD
        assert_in('Unable to list buckets.', rv.body.decode())
        assert_equals(rv.status_int, http_status.HTTP_400_BAD_REQUEST)
=======
        assert_equals(rv.status_int, http_status.HTTP_400_BAD_REQUEST)
        assert_in('Unable to list buckets.', rv.body)
>>>>>>> effc6cf8

    def test_s3_remove_node_settings_owner(self):
        url = self.node_settings.owner.api_url_for('s3_deauthorize_node')
        self.app.delete(url, auth=self.user.auth)
        result = self.Serializer().serialize_settings(node_settings=self.node_settings, current_user=self.user)
        assert_equal(result['nodeHasAuth'], False)

    def test_s3_remove_node_settings_unauthorized(self):
        url = self.node_settings.owner.api_url_for('s3_deauthorize_node')
        ret = self.app.delete(url, auth=None, expect_errors=True)

        assert_equal(ret.status_code, 401)

    def test_s3_get_node_settings_owner(self):
        self.node_settings.set_auth(self.external_account, self.user)
        self.node_settings.folder_id = 'bucket'
        self.node_settings.save()
        url = self.node_settings.owner.api_url_for('s3_get_config')
        res = self.app.get(url, auth=self.user.auth)

        result = res.json['result']
        assert_equal(result['nodeHasAuth'], True)
        assert_equal(result['userIsOwner'], True)
        assert_equal(result['folder']['path'], self.node_settings.folder_id)

    def test_s3_get_node_settings_unauthorized(self):
        url = self.node_settings.owner.api_url_for('s3_get_config')
        unauthorized = AuthUserFactory()
        ret = self.app.get(url, auth=unauthorized.auth, expect_errors=True)

        assert_equal(ret.status_code, 403)

    ## Overrides ##

    @mock.patch('addons.s3.models.get_bucket_names')
    def test_folder_list(self, mock_names):
        mock_names.return_value = ['bucket1', 'bucket2']
        super(TestS3Views, self).test_folder_list()

    @mock.patch('addons.s3.models.bucket_exists')
    @mock.patch('addons.s3.models.get_bucket_location_or_error')
    def test_set_config(self, mock_location, mock_exists):
        mock_exists.return_value = True
        mock_location.return_value = ''
        self.node_settings.set_auth(self.external_account, self.user)
        url = self.project.api_url_for('{0}_set_config'.format(self.ADDON_SHORT_NAME))
        res = self.app.put_json(url, {
            'selected': self.folder
        }, auth=self.user.auth)
        assert_equal(res.status_code, http_status.HTTP_200_OK)
        self.project.reload()
        self.node_settings.reload()
        assert_equal(
            self.project.logs.latest().action,
            '{0}_bucket_linked'.format(self.ADDON_SHORT_NAME)
        )
        assert_equal(res.json['result']['folder']['name'], self.node_settings.folder_name)


class TestCreateBucket(S3AddonTestCase, OsfTestCase):

    def setUp(self):

        super(TestCreateBucket, self).setUp()

        self.user = AuthUserFactory()
        self.consolidated_auth = Auth(user=self.user)
        self.auth = self.user.auth
        self.project = ProjectFactory(creator=self.user)

        self.project.add_addon('s3', auth=self.consolidated_auth)
        self.project.creator.add_addon('s3')

        self.user_settings = self.user.get_addon('s3')
        self.user_settings.access_key = 'We-Will-Rock-You'
        self.user_settings.secret_key = 'Idontknowanyqueensongs'
        self.user_settings.save()

        self.node_settings = self.project.get_addon('s3')
        self.node_settings.bucket = 'Sheer-Heart-Attack'
        self.node_settings.user_settings = self.project.creator.get_addon('s3')

        self.node_settings.save()

    def test_bad_names(self):
        assert_false(validate_bucket_name(''))
        assert_false(validate_bucket_name('no'))
        assert_false(validate_bucket_name('a' * 64))
        assert_false(validate_bucket_name(' leadingspace'))
        assert_false(validate_bucket_name('trailingspace '))
        assert_false(validate_bucket_name('bogus naMe'))
        assert_false(validate_bucket_name('.cantstartwithp'))
        assert_false(validate_bucket_name('or.endwith.'))
        assert_false(validate_bucket_name('..nodoubles'))
        assert_false(validate_bucket_name('no_unders_in'))
        assert_false(validate_bucket_name('-leadinghyphen'))
        assert_false(validate_bucket_name('trailinghyphen-'))
        assert_false(validate_bucket_name('Mixedcase'))
        assert_false(validate_bucket_name('empty..label'))
        assert_false(validate_bucket_name('label-.trailinghyphen'))
        assert_false(validate_bucket_name('label.-leadinghyphen'))
        assert_false(validate_bucket_name('8.8.8.8'))
        assert_false(validate_bucket_name('600.9000.0.28'))
        assert_false(validate_bucket_name('no_underscore'))
        assert_false(validate_bucket_name('_nounderscoreinfront'))
        assert_false(validate_bucket_name('no-underscore-in-back_'))
        assert_false(validate_bucket_name('no-underscore-in_the_middle_either'))

    def test_names(self):
        assert_true(validate_bucket_name('imagoodname'))
        assert_true(validate_bucket_name('still.passing'))
        assert_true(validate_bucket_name('can-have-dashes'))
        assert_true(validate_bucket_name('kinda.name.spaced'))
        assert_true(validate_bucket_name('a-o.valid'))
        assert_true(validate_bucket_name('11.12.m'))
        assert_true(validate_bucket_name('a--------a'))
        assert_true(validate_bucket_name('a' * 63))

    def test_bad_locations(self):
        assert_false(validate_bucket_location('Venus'))
        assert_false(validate_bucket_location('AlphaCentari'))
        assert_false(validate_bucket_location('CostaRica'))

    def test_locations(self):
        assert_true(validate_bucket_location(''))
        assert_true(validate_bucket_location('eu-central-1'))
        assert_true(validate_bucket_location('ca-central-1'))
        assert_true(validate_bucket_location('us-west-1'))
        assert_true(validate_bucket_location('us-west-2'))
        assert_true(validate_bucket_location('ap-northeast-1'))
        assert_true(validate_bucket_location('ap-northeast-2'))
        assert_true(validate_bucket_location('ap-southeast-1'))
        assert_true(validate_bucket_location('ap-southeast-2'))
        assert_true(validate_bucket_location('sa-east-1'))
        assert_true(validate_bucket_location('eu-west-1'))
        assert_true(validate_bucket_location('eu-west-2'))

    @mock.patch('addons.s3.views.utils.create_bucket')
    @mock.patch('addons.s3.views.utils.get_bucket_names')
    def test_create_bucket_pass(self, mock_names, mock_make):
        mock_make.return_value = True
        mock_names.return_value = [
            'butintheend',
            'it',
            'doesntevenmatter'
        ]
        url = self.project.api_url_for('create_bucket')
        ret = self.app.post_json(
            url,
            {
                'bucket_name': 'doesntevenmatter',
                'bucket_location': '',
            },
            auth=self.user.auth
        )

        assert_equal(ret.status_int, http_status.HTTP_200_OK)
        assert_equal(ret.json, {})

    @mock.patch('addons.s3.views.utils.create_bucket')
    def test_create_bucket_fail(self, mock_make):
        error = S3ResponseError(418, 'because Im a test')
        error.message = 'This should work'
        mock_make.side_effect = error

        url = '/api/v1/project/{0}/s3/newbucket/'.format(self.project._id)
        ret = self.app.post_json(url, {'bucket_name': 'doesntevenmatter'}, auth=self.user.auth, expect_errors=True)

        assert_equals(ret.body.decode(), '{"message": "This should work", "title": "Problem connecting to S3"}')

    @mock.patch('addons.s3.views.utils.create_bucket')
    def test_bad_location_fails(self, mock_make):
        url = '/api/v1/project/{0}/s3/newbucket/'.format(self.project._id)
        ret = self.app.post_json(
            url,
            {
                'bucket_name': 'doesntevenmatter',
                'bucket_location': 'not a real bucket location',
            },
            auth=self.user.auth,
            expect_errors=True)

        assert_equals(ret.body.decode(), '{"message": "That bucket location is not valid.", "title": "Invalid bucket location"}')<|MERGE_RESOLUTION|>--- conflicted
+++ resolved
@@ -45,13 +45,8 @@
             'access_key': '',
             'secret_key': ''
         }, auth=self.user.auth, expect_errors=True)
-<<<<<<< HEAD
         assert_in('All the fields above are required.', rv.body.decode())
         assert_equals(rv.status_int, http_status.HTTP_400_BAD_REQUEST)
-=======
-        assert_equals(rv.status_int, http_status.HTTP_400_BAD_REQUEST)
-        assert_in('All the fields above are required.', rv.body)
->>>>>>> effc6cf8
 
     def test_s3_settings_input_empty_access_key(self):
         url = self.project.api_url_for('s3_add_user_account')
@@ -59,13 +54,9 @@
             'access_key': '',
             'secret_key': 'Non-empty-secret-key'
         }, auth=self.user.auth, expect_errors=True)
-<<<<<<< HEAD
+
         assert_in('All the fields above are required.', rv.body.decode())
         assert_equals(rv.status_int, http_status.HTTP_400_BAD_REQUEST)
-=======
-        assert_equals(rv.status_int, http_status.HTTP_400_BAD_REQUEST)
-        assert_in('All the fields above are required.', rv.body)
->>>>>>> effc6cf8
 
     def test_s3_settings_input_empty_secret_key(self):
         url = self.project.api_url_for('s3_add_user_account')
@@ -73,13 +64,9 @@
             'access_key': 'Non-empty-access-key',
             'secret_key': ''
         }, auth=self.user.auth, expect_errors=True)
-<<<<<<< HEAD
+
         assert_in('All the fields above are required.', rv.body.decode())
         assert_equals(rv.status_int, http_status.HTTP_400_BAD_REQUEST)
-=======
-        assert_equals(rv.status_int, http_status.HTTP_400_BAD_REQUEST)
-        assert_in('All the fields above are required.', rv.body)
->>>>>>> effc6cf8
 
     def test_s3_set_bucket_no_settings(self):
         user = AuthUserFactory()
@@ -123,13 +110,8 @@
             'access_key': 'aldkjf',
             'secret_key': 'las'
         }, auth=self.user.auth, expect_errors=True)
-<<<<<<< HEAD
         assert_in('Unable to list buckets.', rv.body.decode())
         assert_equals(rv.status_int, http_status.HTTP_400_BAD_REQUEST)
-=======
-        assert_equals(rv.status_int, http_status.HTTP_400_BAD_REQUEST)
-        assert_in('Unable to list buckets.', rv.body)
->>>>>>> effc6cf8
 
     def test_s3_remove_node_settings_owner(self):
         url = self.node_settings.owner.api_url_for('s3_deauthorize_node')
