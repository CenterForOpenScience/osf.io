from rest_framework import status as http_status
import logging
import os

import requests
from addons.base.models import (BaseOAuthNodeSettings, BaseOAuthUserSettings,
                                BaseStorageAddon)
from boxsdk import Client, OAuth2
from boxsdk.exception import BoxAPIException
from django.db import models
from framework.auth import Auth
from framework.exceptions import HTTPError
from oauthlib.oauth2 import InvalidGrantError
from osf.models.external import ExternalProvider
from osf.models.files import File, Folder, BaseFileNode
from osf.utils.fields import ensure_str
from urllib3.exceptions import MaxRetryError
from addons.base import exceptions
from addons.box import settings
from addons.box.serializer import BoxSerializer
from website.util import api_v2_url

logger = logging.getLogger(__name__)


class BoxFileNode(BaseFileNode):
    _provider = 'box'


class BoxFolder(BoxFileNode, Folder):
    pass


class BoxFile(BoxFileNode, File):
    @property
    def _hashes(self):
        try:
            return {'sha1': self._history[-1]['extra']['hashes']['sha1']}
        except (IndexError, KeyError):
            return None


class Provider(ExternalProvider):
    name = 'Box'
    short_name = 'box'

    client_id = settings.BOX_KEY
    client_secret = settings.BOX_SECRET

    auth_url_base = settings.BOX_OAUTH_AUTH_ENDPOINT
    callback_url = settings.BOX_OAUTH_TOKEN_ENDPOINT
    auto_refresh_url = callback_url
    refresh_time = settings.REFRESH_TIME
    expiry_time = settings.EXPIRY_TIME
    default_scopes = ['root_readwrite']

    def handle_callback(self, response):
        """View called when the Oauth flow is completed. Adds a new UserSettings
        record to the user and saves the user's access token and account info.
        """

        client = Client(OAuth2(
            access_token=response['access_token'],
            refresh_token=response['refresh_token'],
            client_id=settings.BOX_KEY,
            client_secret=settings.BOX_SECRET,
        ))

        about = client.user().get()

        return {
            'provider_id': about['id'],
            'display_name': about['name'],
            'profile_url': 'https://app.box.com/profile/{0}'.format(about['id'])
        }


class UserSettings(BaseOAuthUserSettings):
    """Stores user-specific box information
    """

    oauth_provider = Provider
    serializer = BoxSerializer

    def revoke_remote_oauth_access(self, external_account):
        try:
            # TODO: write client for box, stop using third-party lib
            requests.request(
                'POST',
                settings.BOX_OAUTH_REVOKE_ENDPOINT,
                params={
                    'client_id': settings.BOX_KEY,
                    'client_secret': settings.BOX_SECRET,
                    'token': external_account.oauth_key,
                }
            )
        except requests.HTTPError:
            pass

<<<<<<< HEAD
    @staticmethod
    def sync_with_gravyvalet(data_from_gv, owner, is_deleted):
        try:
            settings_obj = UserSettings.objects.get(owner=owner)
        except ObjectDoesNotExist:
            return None  # or handle the case where the settings object does not exist

        if is_deleted or data_from_gv.get('deleted'):
            return None

        settings_obj.oauth_scopes = data_from_gv.get('oauth_scopes', settings_obj.oauth_scopes)
        settings_obj.folder_id = data_from_gv.get('folder_id', settings_obj.folder_id)
        settings_obj.folder_name = data_from_gv.get('folder_name', settings_obj.folder_name)
        settings_obj.folder_path = data_from_gv.get('folder_path', settings_obj.folder_path)
        settings_obj.is_deleted = data_from_gv.get('is_deleted', settings_obj.is_deleted)

        if 'user_settings' in data_from_gv:
            for key, value in data_from_gv['user_settings'].items():
                setattr(settings_obj, key, value)

        settings_obj.save()

        return settings_obj

=======
    def format_data_for_gravyvalet(self, gv_data):
        pass
>>>>>>> 86100d30

class NodeSettings(BaseOAuthNodeSettings, BaseStorageAddon):
    oauth_provider = Provider
    serializer = BoxSerializer

    folder_id = models.TextField(null=True, blank=True)
    folder_name = models.TextField(null=True, blank=True)
    folder_path = models.TextField(null=True, blank=True)
    user_settings = models.ForeignKey(UserSettings, null=True, blank=True, on_delete=models.CASCADE)

    _api = None

    @property
    def api(self):
        """authenticated ExternalProvider instance"""
        if self._api is None:
            self._api = Provider(self.external_account)
        return self._api

    @property
    def display_name(self):
        return '{0}: {1}'.format(self.config.full_name, self.folder_id)

    def fetch_full_folder_path(self):
        return self.folder_path

    def get_folders(self, **kwargs):
        folder_id = kwargs.get('folder_id')
        if folder_id is None:
            return [{
                'id': '0',
                'path': '/',
                'addon': 'box',
                'kind': 'folder',
                'name': '/ (Full Box)',
                'urls': {
                    # 'folders': node.api_url_for('box_folder_list', folderId=0),
                    'folders': api_v2_url('nodes/{}/addons/box/folders/'.format(self.owner._id),
                        params={'id': '0'}
                    )
                }
            }]

        try:
            Provider(self.external_account).refresh_oauth_key()
            oauth = OAuth2(client_id=settings.BOX_KEY, client_secret=settings.BOX_SECRET, access_token=ensure_str(self.external_account.oauth_key))
            client = Client(oauth)
        except BoxAPIException:
            raise HTTPError(http_status.HTTP_403_FORBIDDEN)

        try:
            metadata = client.folder(folder_id).get()
        except BoxAPIException:
            raise HTTPError(http_status.HTTP_404_NOT_FOUND)
        except MaxRetryError:
            raise HTTPError(http_status.HTTP_400_BAD_REQUEST)

        folder_path = '/'.join(
            [
                x['name']
                for x in metadata['path_collection']['entries']
            ] + [metadata['name']]
        )

        return [
            {
                'addon': 'box',
                'kind': 'folder',
                'id': item['id'],
                'name': item['name'],
                'path': os.path.join(folder_path, item['name']).replace('All Files', ''),
                'urls': {
                    'folders': api_v2_url('nodes/{}/addons/box/folders/'.format(self.owner._id),
                        params={'id': item['id']}
                    )
                }
            }
            for item in metadata['item_collection']['entries']
            if item['type'] == 'folder'
        ]

    def set_folder(self, folder_id, auth):
        self.folder_id = str(folder_id)
        self.folder_name, self.folder_path = self._folder_data(folder_id)
        self.nodelogger.log(action='folder_selected', save=True)

    def _folder_data(self, folder_id):
        # Split out from set_folder for ease of testing, due to
        # outgoing requests. Should only be called by set_folder
        try:
            Provider(self.external_account).refresh_oauth_key(force=True)
        except InvalidGrantError:
            raise exceptions.InvalidAuthError()
        try:
            oauth = OAuth2(client_id=settings.BOX_KEY, client_secret=settings.BOX_SECRET, access_token=ensure_str(self.external_account.oauth_key))
            client = Client(oauth)
            folder_data = client.folder(self.folder_id).get()
        except BoxAPIException:
            raise exceptions.InvalidFolderError()

        folder_name = folder_data['name'].replace('All Files', '') or '/ (Full Box)'
        folder_path = '/'.join(
            [x['name'] for x in folder_data['path_collection']['entries'] if x['name']] +
            [folder_data['name']]
        ).replace('All Files', '') or '/'

        return folder_name, folder_path

    def clear_settings(self):
        self.folder_id = None
        self.folder_name = None
        self.folder_path = None

    def deauthorize(self, auth=None, add_log=True):
        """Remove user authorization from this node and log the event."""
        folder_id = self.folder_id
        self.clear_settings()

        if add_log:
            extra = {'folder_id': folder_id}
            self.nodelogger.log(action='node_deauthorized', extra=extra, save=True)

        self.clear_auth()

    def serialize_waterbutler_credentials(self):
        if not self.has_auth:
            raise exceptions.AddonError('Addon is not authorized')
        try:
            Provider(self.external_account).refresh_oauth_key()
            return {'token': self.external_account.oauth_key}
        except BoxAPIException as error:
            raise HTTPError(error.status_code, data={'message_long': error.message})

    def serialize_waterbutler_settings(self):
        if self.folder_id is None:
            raise exceptions.AddonError('Folder is not configured')
        return {'folder': self.folder_id}

    def create_waterbutler_log(self, auth, action, metadata):
        self.owner.add_log(
            'box_{0}'.format(action),
            auth=auth,
            params={
                'path': metadata['materialized'],
                'project': self.owner.parent_id,
                'node': self.owner._id,
                'folder': self.folder_id,
                'urls': {
                    'view': self.owner.web_url_for('addon_view_or_download_file',
                        provider='box',
                        action='view',
                        path=metadata['path']
                    ),
                    'download': self.owner.web_url_for('addon_view_or_download_file',
                        provider='box',
                        action='download',
                        path=metadata['path']
                    ),
                },
            },
        )

    ##### Callback overrides #####
    def after_delete(self, user=None):
        self.deauthorize(Auth(user=user), add_log=True)
        self.save()

    def on_delete(self):
        self.deauthorize(add_log=False)
        self.save()

    def format_data_for_gravyvalet(self, gv_data):
        pass<|MERGE_RESOLUTION|>--- conflicted
+++ resolved
@@ -97,35 +97,36 @@
         except requests.HTTPError:
             pass
 
-<<<<<<< HEAD
     @staticmethod
-    def sync_with_gravyvalet(data_from_gv, owner, is_deleted):
-        try:
-            settings_obj = UserSettings.objects.get(owner=owner)
-        except ObjectDoesNotExist:
-            return None  # or handle the case where the settings object does not exist
+    def sync_with_gravyvalet(owner, is_deleted):
+        resp = requests.get(
+            f'{settings.DOMAIN}v1/resource-references/{owner.uri}/authorized_storage_accounts/'
+        )
+        if resp.status_code == 404:
+            # addon not enabled
+            return None
+        else:
+            data = resp.json()
+
+        settings_obj = UserSettings.objects.get_or_create(owner=owner)
 
         if is_deleted or data_from_gv.get('deleted'):
             return None
 
-        settings_obj.oauth_scopes = data_from_gv.get('oauth_scopes', settings_obj.oauth_scopes)
-        settings_obj.folder_id = data_from_gv.get('folder_id', settings_obj.folder_id)
-        settings_obj.folder_name = data_from_gv.get('folder_name', settings_obj.folder_name)
-        settings_obj.folder_path = data_from_gv.get('folder_path', settings_obj.folder_path)
-        settings_obj.is_deleted = data_from_gv.get('is_deleted', settings_obj.is_deleted)
-
-        if 'user_settings' in data_from_gv:
-            for key, value in data_from_gv['user_settings'].items():
+        settings_obj.oauth_scopes = data.get('oauth_scopes', settings_obj.oauth_scopes)
+        settings_obj.folder_id = data.get('folder_id', settings_obj.folder_id)
+        settings_obj.folder_name = data.get('folder_name', settings_obj.folder_name)
+        settings_obj.folder_path = data.get('folder_path', settings_obj.folder_path)
+        settings_obj.is_deleted = data.get('is_deleted', settings_obj.is_deleted)
+
+        if 'user_settings' in data:
+            for key, value in data['user_settings'].items():
                 setattr(settings_obj, key, value)
 
-        settings_obj.save()
+        settings_obj.save = lambda : NotImplementedError('Can\'t update legacy model')  # freeze model
 
         return settings_obj
 
-=======
-    def format_data_for_gravyvalet(self, gv_data):
-        pass
->>>>>>> 86100d30
 
 class NodeSettings(BaseOAuthNodeSettings, BaseStorageAddon):
     oauth_provider = Provider
@@ -295,7 +296,4 @@
 
     def on_delete(self):
         self.deauthorize(add_log=False)
-        self.save()
-
-    def format_data_for_gravyvalet(self, gv_data):
-        pass+        self.save()