# -*- coding: utf-8 -*-
"""Views tests for the Box addon."""
from django.utils import timezone
from rest_framework import status as http_status
from nose.tools import *  # noqa (PEP8 asserts)
import mock
import pytest
from urllib3.exceptions import MaxRetryError

from framework.auth import Auth
from website.util import api_url_for
from boxsdk.exception import BoxAPIException
from tests.base import OsfTestCase
from osf_tests.factories import AuthUserFactory
from addons.base.tests import views as views_testing

from addons.box.models import NodeSettings
from addons.box.serializer import BoxSerializer
from addons.box.tests.utils import (
    BoxAddonTestCase,
    MockBox,
    patch_client,
    mock_responses,
)

mock_client = MockBox()
pytestmark = pytest.mark.django_db

class TestAuthViews(BoxAddonTestCase, views_testing.OAuthAddonAuthViewsTestCaseMixin, OsfTestCase):

    def setUp(self):
        self.mock_refresh = mock.patch('addons.box.models.Provider.refresh_oauth_key')
        self.mock_refresh.return_value = True
        self.mock_refresh.start()
        super(TestAuthViews, self).setUp()

    def tearDown(self):
        self.mock_refresh.stop()
        super(TestAuthViews, self).tearDown()

    @mock.patch(
        'addons.box.models.UserSettings.revoke_remote_oauth_access',
        mock.PropertyMock(),
    )
    def test_delete_external_account(self):
        super(TestAuthViews, self).test_delete_external_account()


class TestConfigViews(BoxAddonTestCase, views_testing.OAuthAddonConfigViewsTestCaseMixin, OsfTestCase):

    folder = {
        'path': '/Foo',
        'id': '12234',
    }
    Serializer = BoxSerializer
    client = mock_client

    def setUp(self):
        self.mock_data = mock.patch.object(
            NodeSettings,
            '_folder_data',
            return_value=(self.folder['id'], self.folder['path']),
        )
        self.mock_data.start()
        super(TestConfigViews, self).setUp()

    def tearDown(self):
        self.mock_data.stop()
        super(TestConfigViews, self).tearDown()

    @mock.patch.object(BoxSerializer, 'credentials_are_valid', return_value=True)
    def test_import_auth(self, *args):
        super(TestConfigViews, self).test_import_auth()

class TestFilebrowserViews(BoxAddonTestCase, OsfTestCase):

    def setUp(self):
        super(TestFilebrowserViews, self).setUp()
        self.user.add_addon('box')
        self.node_settings.external_account = self.user_settings.external_accounts[0]
        self.node_settings.save()
        self.patcher_refresh = mock.patch('addons.box.models.Provider.refresh_oauth_key')
        self.patcher_refresh.return_value = True
        self.patcher_refresh.start()

    def tearDown(self):
        self.patcher_refresh.stop()

    def test_box_list_folders(self):
        with mock.patch('addons.box.models.Client.folder') as folder_mock:
            folder_mock.return_value.get.return_value = mock_responses['folder']
            url = self.project.api_url_for('box_folder_list', folder_id='foo')
            res = self.app.get(url, auth=self.user.auth)
            contents = mock_client.folder('', list=True)['item_collection']['entries']
            expected = [each for each in contents if each['type'] == 'folder']
            assert_equal(len(res.json), len(expected))
            first = res.json[0]
            assert_in('kind', first)
            assert_equal(first['name'], contents[0]['name'])

    @mock.patch('addons.box.models.NodeSettings.folder_id')
    def test_box_list_folders_if_folder_is_none(self, mock_folder):
        # If folder is set to none, no data are returned
        mock_folder.__get__ = mock.Mock(return_value=None)
        url = self.project.api_url_for('box_folder_list')
        res = self.app.get(url, auth=self.user.auth)
        assert_equal(len(res.json), 1)

    def test_box_list_folders_if_folder_is_none_and_folders_only(self):
        with patch_client('addons.box.models.Client'):
            self.node_settings.folder_name = None
            self.node_settings.save()
            url = api_url_for(
                'box_folder_list',
                pid=self.project._primary_key, foldersOnly=True,
            )
            res = self.app.get(url, auth=self.user.auth)
            contents = mock_client.folder('', list=True)['item_collection']['entries']
            expected = [each for each in contents if each['type'] == 'folder']
            assert_equal(len(res.json), len(expected))

    def test_box_list_folders_folders_only(self):
        with patch_client('addons.box.models.Client'):
            url = self.project.api_url_for('box_folder_list', foldersOnly=True)
            res = self.app.get(url, auth=self.user.auth)
            contents = mock_client.folder('', list=True)['item_collection']['entries']
            expected = [each for each in contents if each['type'] == 'folder']
            assert_equal(len(res.json), len(expected))

    def test_box_list_folders_doesnt_include_root(self):
        with mock.patch('addons.box.models.Client.folder') as folder_mock:
            folder_mock.return_value.get.return_value = mock_responses['folder']
            url = self.project.api_url_for('box_folder_list', folder_id=0)
            res = self.app.get(url, auth=self.user.auth)
            contents = mock_client.folder('', list=True)['item_collection']['entries']
            expected = [each for each in contents if each['type'] == 'folder']

            assert_equal(len(res.json), len(expected))

    @mock.patch('addons.box.models.Client.folder')
    def test_box_list_folders_returns_error_if_invalid_path(self, mock_metadata):
        mock_metadata.side_effect = BoxAPIException(status=404, message='File not found')
        url = self.project.api_url_for('box_folder_list', folder_id='lolwut')
        res = self.app.get(url, auth=self.user.auth, expect_errors=True)
        assert_equal(res.status_code, http_status.HTTP_404_NOT_FOUND)

    @mock.patch('addons.box.models.Client.folder')
    def test_box_list_folders_handles_max_retry_error(self, mock_metadata):
        mock_response = mock.Mock()
        url = self.project.api_url_for('box_folder_list', folder_id='fo')
        mock_metadata.side_effect = MaxRetryError(mock_response, url)
        res = self.app.get(url, auth=self.user.auth, expect_errors=True)
        assert_equal(res.status_code, http_status.HTTP_400_BAD_REQUEST)


class TestRestrictions(BoxAddonTestCase, OsfTestCase):

    def setUp(self):
        super(BoxAddonTestCase, self).setUp()

        # Nasty contributor who will try to access folders that he shouldn't have
        # access to
        self.contrib = AuthUserFactory()
        self.project.add_contributor(self.contrib, auth=Auth(self.user))
        self.project.save()

        self.user.add_addon('box')
        settings = self.user.get_addon('box')
        settings.access_token = '12345abc'
        settings.last_refreshed = timezone.now()
        settings.save()

        self.patcher = mock.patch('addons.box.models.NodeSettings.fetch_folder_name')
        self.patcher.return_value = 'foo bar/baz'
        self.patcher.start()

    @mock.patch('addons.box.models.NodeSettings.has_auth')
    def test_restricted_hgrid_data_contents(self, mock_auth):
        mock_auth.__get__ = mock.Mock(return_value=False)

        # tries to access a parent folder
        url = self.project.api_url_for(
            'box_folder_list',
            path='foo bar',
        )
        res = self.app.get(url, auth=self.contrib.auth, expect_errors=True)
        assert_equal(res.status_code, http_status.HTTP_403_FORBIDDEN)

    def test_restricted_config_contrib_no_addon(self):
        url = api_url_for('box_set_config', pid=self.project._primary_key)
<<<<<<< HEAD
        res = self.app.put_json(
            url, {'selected': {'path': 'foo'}},
            auth=self.contrib.auth, expect_errors=True,
        )
        assert_equal(res.status_code, httplib.BAD_REQUEST)
=======
        res = self.app.put_json(url, {'selected': {'path': 'foo'}},
            auth=self.contrib.auth, expect_errors=True)
        assert_equal(res.status_code, http_status.HTTP_400_BAD_REQUEST)
>>>>>>> 34ca37b7

    def test_restricted_config_contrib_not_owner(self):
        # Contributor has box auth, but is not the node authorizer
        self.contrib.add_addon('box')
        self.contrib.save()

        url = api_url_for('box_set_config', pid=self.project._primary_key)
<<<<<<< HEAD
        res = self.app.put_json(
            url, {'selected': {'path': 'foo'}},
            auth=self.contrib.auth, expect_errors=True,
        )
        assert_equal(res.status_code, httplib.FORBIDDEN)
=======
        res = self.app.put_json(url, {'selected': {'path': 'foo'}},
            auth=self.contrib.auth, expect_errors=True)
        assert_equal(res.status_code, http_status.HTTP_403_FORBIDDEN)
>>>>>>> 34ca37b7
<|MERGE_RESOLUTION|>--- conflicted
+++ resolved
@@ -188,17 +188,11 @@
 
     def test_restricted_config_contrib_no_addon(self):
         url = api_url_for('box_set_config', pid=self.project._primary_key)
-<<<<<<< HEAD
         res = self.app.put_json(
             url, {'selected': {'path': 'foo'}},
             auth=self.contrib.auth, expect_errors=True,
         )
-        assert_equal(res.status_code, httplib.BAD_REQUEST)
-=======
-        res = self.app.put_json(url, {'selected': {'path': 'foo'}},
-            auth=self.contrib.auth, expect_errors=True)
         assert_equal(res.status_code, http_status.HTTP_400_BAD_REQUEST)
->>>>>>> 34ca37b7
 
     def test_restricted_config_contrib_not_owner(self):
         # Contributor has box auth, but is not the node authorizer
@@ -206,14 +200,8 @@
         self.contrib.save()
 
         url = api_url_for('box_set_config', pid=self.project._primary_key)
-<<<<<<< HEAD
         res = self.app.put_json(
             url, {'selected': {'path': 'foo'}},
             auth=self.contrib.auth, expect_errors=True,
         )
-        assert_equal(res.status_code, httplib.FORBIDDEN)
-=======
-        res = self.app.put_json(url, {'selected': {'path': 'foo'}},
-            auth=self.contrib.auth, expect_errors=True)
-        assert_equal(res.status_code, http_status.HTTP_403_FORBIDDEN)
->>>>>>> 34ca37b7
+        assert_equal(res.status_code, http_status.HTTP_403_FORBIDDEN)