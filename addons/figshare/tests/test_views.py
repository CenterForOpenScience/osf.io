--- conflicted
+++ resolved
@@ -35,19 +35,10 @@
         mock_about.return_value = {'path': 'fileset', 'name': 'Memes', 'id': '009001'}
         self.node_settings.set_auth(self.external_account, self.user)
         url = self.project.api_url_for('{0}_set_config'.format(self.ADDON_SHORT_NAME))
-<<<<<<< HEAD
-        res = self.app.put_json(
-            url, {
-                'selected': self.folder,
-            }, auth=self.user.auth,
-        )
-        assert_equal(res.status_code, http.OK)
-=======
         res = self.app.put_json(url, {
             'selected': self.folder
         }, auth=self.user.auth)
         assert_equal(res.status_code, http_status.HTTP_200_OK)
->>>>>>> 34ca37b7
         self.project.reload()
         assert_equal(
             self.project.logs.latest().action,
