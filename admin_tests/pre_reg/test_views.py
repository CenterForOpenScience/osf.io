--- conflicted
+++ resolved
@@ -383,11 +383,8 @@
         self.prereg_user.save()
         self.admin_user = UserFactory()
         self.admin_user.is_superuser = True
-<<<<<<< HEAD
-=======
         self.admin_user.groups.add(Group.objects.get(name='prereg_admin'))
         self.admin_user.groups.add(Group.objects.get(name='prereg_view'))
->>>>>>> a16488e3
         self.admin_user.save()
 
     def test_checkout_checkin_files(self):
@@ -401,26 +398,20 @@
             f.refresh_from_db()
             nt.assert_equal(self.admin_user, f.checkout)
 
-<<<<<<< HEAD
         # test user attempt force checkin
         with nt.assert_raises(file_exceptions.FileNodeCheckedOutError):
             self.d_of_qs['q7'].check_in_or_out(self.user, self.admin_user)
 
         # test delete draft returns files
         DraftRegistration.remove_one(self.draft)
-=======
         view2 = DraftFormView()
         view2 = setup_view(view2, request, draft_pk=self.draft._id)
         view2.checkin_files(self.draft)
 
->>>>>>> a16488e3
         for q, f in self.d_of_qs.iteritems():
             f.refresh_from_db()
             nt.assert_equal(None, f.checkout)
 
-<<<<<<< HEAD
-    def test_checkin_files(self):
-=======
     def test_rejected_approved_checkouts(self):
         self.draft.submit_for_review(self.user, {}, save=True)
 
@@ -453,7 +444,6 @@
             nt.assert_equal(None, f.checkout)
 
     def test_rejected_does_not_checkout_files(self):
->>>>>>> a16488e3
         self.draft.submit_for_review(self.user, {}, save=True)
         self.draft.approval.state = 'rejected'
         self.draft.approval.save()
