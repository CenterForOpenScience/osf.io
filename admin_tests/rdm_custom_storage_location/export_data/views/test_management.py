import copy
import json
import mock
import pytest
import uuid
from django.core.exceptions import PermissionDenied
from django.http import Http404, JsonResponse
from django.test import RequestFactory
from django.urls import reverse
from nose import tools as nt

from admin.rdm_custom_storage_location.export_data.views import management
from admin_tests.utilities import setup_view
from osf.models import ExportData, ExportDataRestore
from osf_tests.factories import (
    AuthUserFactory,
    InstitutionFactory,
    ExportDataFactory,
    RegionFactory,
    ExportDataRestoreFactory,
    ExportDataLocationFactory,
)
from tests.base import AdminTestCase
from django.contrib.auth.models import AnonymousUser
from admin_tests.rdm_custom_storage_location.export_data.test_utils import FAKE_DATA, FAKE_DATA_NEW, gen_file
from django.http import HttpResponseBadRequest

MANAGEMENT_EXPORT_DATA_PATH = 'admin.rdm_custom_storage_location.export_data.views.management'


class FakeRes:
    def __init__(self, status_code, data=FAKE_DATA):
        self.status_code = status_code
        self._content_data = data

    def json(self):
        return self._content_data


@pytest.mark.feature_202210
class TestExportBaseView(AdminTestCase):
    def setUp(self):
        super(TestExportBaseView, self).setUp()
        self.institution = InstitutionFactory()
        self.user = AuthUserFactory()
        self.user.affiliated_institutions.add(self.institution)
        self.user.save()

        self.request = RequestFactory().get('/fake_path')
        self.request.user = self.user
        self.view = management.ExportBaseView()
        self.view.request = self.request
        self.view.kwargs = {}

    def test_load_institution(self):
        response = self.view.load_institution()
        nt.assert_equal(response, None)

    def test_load_institution_not_exist(self):
        self.view.kwargs = {'institution_id': '0'}
        with nt.assert_raises(Http404):
            self.view.load_institution()


@pytest.mark.feature_202210
class TestMethodGetExportData(AdminTestCase):
    def setUp(self):
        super(TestMethodGetExportData, self).setUp()
        self.user = AuthUserFactory()
        self.institution = InstitutionFactory()
        self.export_data = ExportDataFactory()
        self.export_data.save()

    @mock.patch(f'{MANAGEMENT_EXPORT_DATA_PATH}.ExportData.objects')
    def test_method(self, mock_export_data):
        mock_export_data.filter.return_value = self.export_data.objects
        mock_export_data.order_by.return_value = [self.export_data]
        res = management.get_export_data(self.institution._id, check_delete=False)
        nt.assert_is_instance(res, list)


@pytest.mark.feature_202210
class TestExportDataListView(AdminTestCase):
    def setUp(self):
        super(TestExportDataListView, self).setUp()
        self.user = AuthUserFactory()
        self.user.is_superuser = True
        self.institution = InstitutionFactory()
        self.region = RegionFactory(_id=self.institution._id, name='Storage')
        self.region._id = self.institution._id
        self.user.affiliated_institutions.add(self.institution)
        self.user.save()
        self.institution.save()
        self.region.save()
        self.view = management.ExportDataListView()
        self.request = RequestFactory().get('/fake_path')
        self.request.GET = {'location_id': 1, 'storage_id': 1}
        self.request.user = self.user
        self.view = setup_view(self.view,
                               self.request,
                               institution_id=self.institution.id)

    def test_get(self):
        mock_class = mock.MagicMock()
        mock_class.handle_no_permission.return_value = True
        with mock.patch(f'{MANAGEMENT_EXPORT_DATA_PATH}.ExportBaseView', mock_class):
            mock_render = mock.MagicMock()
            mock_render.return_value = None
            with mock.patch(f'{MANAGEMENT_EXPORT_DATA_PATH}.render', mock_render):
                res = self.view.get(self.request, institution_id=self.institution.id)
                nt.assert_equal(res, None)

    def test_get_super_not_institution_id(self):
        mock_class = mock.MagicMock()
        mock_class.handle_no_permission.return_value = True
        with mock.patch(f'{MANAGEMENT_EXPORT_DATA_PATH}.ExportBaseView', mock_class):
            mock_render = mock.MagicMock()
            mock_render.return_value = None
            with mock.patch(f'{MANAGEMENT_EXPORT_DATA_PATH}.render', mock_render):
                res = self.view.get(self.request)
                nt.assert_equal(res.status_code, 302)


@pytest.mark.feature_202210
class TestExportDataDeletedListView(AdminTestCase):
    def setUp(self):
        super(TestExportDataDeletedListView, self).setUp()
        self.user = AuthUserFactory()
        self.user.is_superuser = True
        self.view = management.ExportDataDeletedListView()
        self.institution = InstitutionFactory()
        self.request = RequestFactory().get(
            reverse('custom_storage_location:export_data:export_data_deleted_list'))
        self.request.user = self.user
        self.view = setup_view(self.view,
                               self.request)

    def test_get(self):
        mock_class = mock.MagicMock()
        mock_class.handle_no_permission.return_value = True
        with mock.patch(f'{MANAGEMENT_EXPORT_DATA_PATH}.ExportBaseView', mock_class):
            mock_render = mock.MagicMock()
            mock_render.return_value = None
            with mock.patch(f'{MANAGEMENT_EXPORT_DATA_PATH}.render', mock_render):
                res = self.view.get(self.request)
                nt.assert_equal(res, None)


@pytest.mark.feature_202210
class TestExportDataInformationView(AdminTestCase):
    def setUp(self):
        super(TestExportDataInformationView, self).setUp()
        self.user = AuthUserFactory()
        self.user.is_superuser = True
        self.view = management.ExportDataInformationView()
        self.export_data = ExportDataFactory()
        self.institution = InstitutionFactory(_id=self.export_data.source.guid)

    def test_get_success(self):
        mock_validate = mock.MagicMock()
        mock_validate.return_value = True
        with mock.patch(f'{MANAGEMENT_EXPORT_DATA_PATH}.validate_exported_data', mock_validate):
            mock_request = mock.MagicMock()
            mock_request.get.return_value = FakeRes(200)
            with mock.patch('osf.models.export_data.requests', mock_request):
                mock_render = mock.MagicMock()
                mock_render.return_value = None
                with mock.patch(f'{MANAGEMENT_EXPORT_DATA_PATH}.render', mock_render):
                    request = RequestFactory().get('/fake_path')
                    request.user = self.user
                    request.COOKIES = '213919sdasdn823193929'
                    view = management.ExportDataInformationView()
                    view = setup_view(view, request,
                                    institution_id=self.institution.id, data_id=self.export_data.id)
                    res = view.get(request)
                    nt.assert_equal(res, None)

    def test_get_success_not_admin(self):
        mock_validate = mock.MagicMock()
        mock_validate.return_value = True
        with mock.patch(f'{MANAGEMENT_EXPORT_DATA_PATH}.validate_exported_data', mock_validate):
            mock_request = mock.MagicMock()
            mock_request.get.return_value = FakeRes(200)
            with mock.patch('osf.models.export_data.requests', mock_request):
                mock_render = mock.MagicMock()
                mock_render.return_value = None
                with mock.patch(f'{MANAGEMENT_EXPORT_DATA_PATH}.render', mock_render):
                    self.user.is_superuser = False
                    self.user.affiliated_institutions.add(self.institution)
                    request = RequestFactory().get('/fake_path')
                    request.user = self.user
                    request.COOKIES = '213919sdasdn823193929'
                    view = management.ExportDataInformationView()
                    view = setup_view(view, request,
                                    institution_id=self.institution.id, data_id=self.export_data.id)
                    res = view.get(request)
                    nt.assert_equal(res, None)

    @mock.patch('osf.models.export_data.requests')
    @mock.patch(f'{MANAGEMENT_EXPORT_DATA_PATH}.render_bad_request_response')
    def test_get_file_info_not_valid(self, mock_render, mock_request):
        mock_render.return_value = HttpResponseBadRequest(content='fake')
        mock_request.get.return_value = FakeRes(200)
        request = RequestFactory().get('/fake_path')
        request.user = self.user
        request.COOKIES = '213919sdasdn823193929'
        view = management.ExportDataInformationView()
        view = setup_view(view, request,
                          institution_id=self.institution.id, data_id=self.export_data.id)
        res = view.get(request)
        nt.assert_equal(res.status_code, 400)

    def test_get_not_found(self):
        mock_class = mock.MagicMock()
        mock_class.handle_no_permission.return_value = True
        request = RequestFactory().get('/fake_path')
        request.user = self.user
        request.COOKIES = '213919sdasdn823193929'
        view = management.ExportDataInformationView()
        view = setup_view(view, request,
                          institution_id=self.institution.id, data_id=0)
        with self.assertRaises(Http404):
            view.get(request)

    @mock.patch(f'{MANAGEMENT_EXPORT_DATA_PATH}.ExportDataInformationView.handle_no_permission')
    def test_get_object_permission_error_non_existent_institution(self, mock_handle_no_permission):
        test_user = AuthUserFactory()
        test_region = RegionFactory(_id='')
        test_export_data = ExportDataFactory(source=test_region)
        request = RequestFactory().get('/fake_path')
        request.user = test_user
        request.COOKIES = '213919sdasdn823193929'

        mock_handle_no_permission.side_effect = PermissionDenied()

        view = management.ExportDataInformationView()
        view = setup_view(view, request, institution_id=self.institution.id, data_id=test_export_data.id)
        with self.assertRaises(PermissionDenied):
            view.get_object()
            mock_handle_no_permission.assert_called()

    @mock.patch(f'{MANAGEMENT_EXPORT_DATA_PATH}.ExportDataInformationView.handle_no_permission')
    def test_get_object_permission_error_not_related_institution(self, mock_handle_no_permission):
        test_user = AuthUserFactory()
        test_institution_id = 2 if self.institution.id != 2 else 1
        test_institution = InstitutionFactory(id=test_institution_id)
        request = RequestFactory().get('/fake_path')
        request.user = test_user
        request.COOKIES = '213919sdasdn823193929'

        mock_handle_no_permission.side_effect = PermissionDenied()

        view = management.ExportDataInformationView()
        view = setup_view(view, request, institution_id=test_institution.id, data_id=self.export_data.id)
        with self.assertRaises(PermissionDenied):
            view.get_object()
            mock_handle_no_permission.assert_called()


@pytest.mark.feature_202210
class TestCheckExportData(AdminTestCase):
    def setUp(self):
        super(TestCheckExportData, self).setUp()
        self.user = AuthUserFactory()
        self.user.is_superuser = True
        self.institution = InstitutionFactory()
        self.export_data = ExportDataFactory()

        self.institution01 = InstitutionFactory(name='inst01')
        self.region_inst_01 = RegionFactory(_id=self.institution01._id)
        self.export_data_01 = ExportDataFactory(source=self.region_inst_01)
        self.export_data_01_location = ExportDataLocationFactory(institution_guid=self.institution01._id)

        self.institution02 = InstitutionFactory(name='inst02')
        self.region_inst_02 = RegionFactory(_id=self.institution02._id)
        self.export_data_02 = ExportDataFactory(source=self.region_inst_02)
        self.export_data_02_location = ExportDataLocationFactory(institution_guid=self.institution02._id)

        self.anon = AnonymousUser()

        self.normal_user = AuthUserFactory(fullname='normal_user')
        self.normal_user.is_staff = False
        self.normal_user.is_superuser = False

        self.superuser = AuthUserFactory(fullname='superuser')
        self.superuser.is_staff = True
        self.superuser.is_superuser = True
        self.superuser.save()

        self.institution01_admin = AuthUserFactory(fullname='admin001_inst01')
        self.institution01_admin.is_staff = True
        self.institution01_admin.affiliated_institutions.add(self.institution01)
        self.institution01_admin.save()

        self.institution02_admin = AuthUserFactory(fullname='admin001_inst02')
        self.institution02_admin.is_staff = True
        self.institution02_admin.affiliated_institutions.add(self.institution02)
        self.institution02_admin.save()

    def test_export_data_not_completed(self):
        export_data = self.export_data
        export_data.status = ExportData.STATUS_CHECKING
        mock_export_data = mock.MagicMock()
        mock_export_data.filter.return_value.first.return_value = export_data
        with mock.patch(f'{MANAGEMENT_EXPORT_DATA_PATH}.ExportData.objects', mock_export_data):
            request = RequestFactory().get('/fake_path')
            request.user = self.user
            request.COOKIES = '213919sdasdn823193929'
            view = management.CheckExportData()
            view.export_data = export_data
            view = setup_view(view, request, data_id=export_data.id)
            res = view.get(request, data_id=export_data.id)
            nt.assert_equal(res.status_code, 400)

    def test_cannot_connect_to_storage(self):
        mock_export_data = mock.MagicMock()
        mock_export_data.filter.return_value.first.return_value = self.export_data
        with mock.patch(f'{MANAGEMENT_EXPORT_DATA_PATH}.ExportData.objects', mock_export_data):
            mock_request = mock.MagicMock()
            mock_request.get.return_value = JsonResponse({'message': ''}, status=400)
            with mock.patch('osf.models.export_data.requests', mock_request):
                request = RequestFactory().get('/fake_path')
                request.user = self.user
                request.COOKIES = '213919sdasdn823193929'
                view = management.CheckExportData()
                view = setup_view(view, request, data_id=self.export_data.id)
                view.export_data = self.export_data
                res = view.get(request, data_id=self.export_data.id)
                nt.assert_equals(res.status_code, 400)

    def test_validate_fail(self):
        mock_export_data = mock.MagicMock()
        self.export_data.status = ExportData.STATUS_RUNNING
        mock_export_data.filter.return_value.first.return_value = self.export_data
        with mock.patch(f'{MANAGEMENT_EXPORT_DATA_PATH}.ExportData.objects', mock_export_data):
            mock_request = mock.MagicMock()
            mock_request.get.return_value = FakeRes(200)
            with mock.patch('osf.models.export_data.requests', mock_request):
                request = RequestFactory().get('/fake_path')
                request.user = self.user
                request.COOKIES = '213919sdasdn823193929'
                view = management.CheckExportData()
                view = setup_view(view, request, data_id=self.export_data.id)
                view.export_data = self.export_data
                res = view.get(request, data_id=self.export_data.id)
                nt.assert_equals(res.status_code, 400)

    @mock.patch(f'{MANAGEMENT_EXPORT_DATA_PATH}.check_for_file_existent_on_export_location')
    @mock.patch.object(ExportData, 'extract_file_information_json_from_source_storage')
    def test_check_export_data_successful(self, mock_class, mock_check_exist):
        request = RequestFactory().get('/fake_path')
        request.user = self.user
        request.COOKIES = '213919sdasdn823193929'

        def side_effect(cookie):
            return '', FAKE_DATA_NEW
        mock_class.side_effect = side_effect
        mock_export_data = mock.MagicMock()
        mock_check_exist.return_value = []
        self.export_data.source._id = 'vcu'
        mock_export_data.filter.return_value.first.return_value = self.export_data
        with mock.patch(f'{MANAGEMENT_EXPORT_DATA_PATH}.ExportData.objects', mock_export_data):
            mock_request = mock.MagicMock()
            mock_request.get.return_value = FakeRes(200)
            with mock.patch('osf.models.export_data.requests', mock_request):
                mock_validate = mock.MagicMock()
                mock_validate.return_value = True
                with mock.patch(f'{MANAGEMENT_EXPORT_DATA_PATH}.validate_exported_data', mock_validate):
                    view = management.CheckExportData()
                    view = setup_view(view, request, data_id=self.export_data.id)
                    view.export_data = self.export_data
                    res = view.get(request, data_id=self.export_data.id)
                    nt.assert_equals(res.status_code, 200)

    def test__dispatch_anonymous(self):
        request = RequestFactory().get('/fake_path')
        request.user = self.anon
        request.COOKIES = '213919sdasdn823193929'
        view = management.CheckExportData()
        view = setup_view(view, request, data_id=self.export_data.id)
        with self.assertRaises(PermissionDenied):
            view.dispatch(request)

    def test__dispatch_not_exist(self):
        request = RequestFactory().get('/fake_path')
        request.user = self.superuser
        request.COOKIES = '213919sdasdn823193929'
        view = management.CheckExportData()
        view = setup_view(view, request, data_id=0)
        res = view.dispatch(request)
        nt.assert_equals(res.status_code, 404)

    @mock.patch(f'{MANAGEMENT_EXPORT_DATA_PATH}.check_for_file_existent_on_export_location')
    @mock.patch.object(ExportData, 'extract_file_information_json_from_source_storage')
    def test__dispatch_success(self, mock_class, mock_check_exist):
        def side_effect():
            return '', FAKE_DATA_NEW

        mock_class.side_effect = side_effect
        mock_check_exist.return_value = []
        self.export_data.source._id = 'vcu'
        mock_export_data = mock.MagicMock()
        mock_export_data.filter.return_value.first.return_value = self.export_data

        with mock.patch(f'{MANAGEMENT_EXPORT_DATA_PATH}.ExportData.objects', mock_export_data):
            mock_request = mock.MagicMock()
            mock_request.get.return_value = FakeRes(200)
            with mock.patch('osf.models.export_data.requests', mock_request):
                mock_validate = mock.MagicMock()
                mock_validate.return_value = True
                with mock.patch(f'{MANAGEMENT_EXPORT_DATA_PATH}.validate_exported_data', mock_validate):
                    request = RequestFactory().get('/fake_path')
                    request.user = self.superuser
                    request.COOKIES = '213919sdasdn823193929'
                    view = management.CheckExportData()
                    view = setup_view(view, request, data_id=self.export_data.id)
                    res = view.dispatch(request)
                    nt.assert_equals(res.status_code, 200)

    def test__test_func_normal_user(self):
        request = RequestFactory().get('/fake_path')
        request.user = self.normal_user
        request.COOKIES = '213919sdasdn823193929'
        view = management.CheckExportData()
        view = setup_view(view, request, data_id=self.export_data.id)
        view.export_data = self.export_data
        nt.assert_false(view.test_func())

    def test__test_func_super(self):
        request = RequestFactory().get('/fake_path')
        request.user = self.superuser
        request.COOKIES = '213919sdasdn823193929'
        view = management.CheckExportData()
        view = setup_view(view, request, data_id=self.export_data.id)
        view.export_data = self.export_data
        nt.assert_true(view.test_func())

    def test__test_func_admin_has_perrmision(self):
        request = RequestFactory().get('/fake_path')
        request.user = self.institution01_admin
        request.COOKIES = '213919sdasdn823193929'
        view = management.CheckExportData()
        view = setup_view(view, request, data_id=self.export_data_01.id)
        view.export_data = self.export_data_01
        nt.assert_true(view.test_func())

    def test__test_func_admin_not_perrmision(self):
        request = RequestFactory().get('/fake_path')
        request.user = self.institution01_admin
        request.COOKIES = '213919sdasdn823193929'
        view = management.CheckExportData()
        view = setup_view(view, request, data_id=self.export_data_02.id)
        view.export_data = self.export_data_02
        nt.assert_false(view.test_func())


@pytest.mark.feature_202210
class TestCheckRestoreData(AdminTestCase):
    def setUp(self):
        super(TestCheckRestoreData, self).setUp()
        self.user = AuthUserFactory()
        self.user.is_superuser = True
        self.institution = InstitutionFactory()
        self.export_data = ExportDataFactory()
        self.export_data_restore = ExportDataRestoreFactory()
        self.export_data_restore.export = self.export_data

        self.institution01 = InstitutionFactory(name='inst01')
        self.region_inst_01 = RegionFactory(_id=self.institution01._id)
        self.export_data_01 = ExportDataFactory(source=self.region_inst_01)
        self.export_data_01_location = ExportDataLocationFactory(institution_guid=self.institution01._id)
        self.export_data_restore_01 = ExportDataRestoreFactory()
        self.export_data_restore_01.export = self.export_data_01

        self.institution02 = InstitutionFactory(name='inst02')
        self.region_inst_02 = RegionFactory(_id=self.institution02._id)
        self.export_data_02 = ExportDataFactory(source=self.region_inst_02)
        self.export_data_02_location = ExportDataLocationFactory(institution_guid=self.institution02._id)
        self.export_data_restore_02 = ExportDataRestoreFactory()
        self.export_data_restore_02.export = self.export_data_02

        self.anon = AnonymousUser()

        self.normal_user = AuthUserFactory(fullname='normal_user')
        self.normal_user.is_staff = False
        self.normal_user.is_superuser = False

        self.superuser = AuthUserFactory(fullname='superuser')
        self.superuser.is_staff = True
        self.superuser.is_superuser = True
        self.superuser.save()

        self.institution01_admin = AuthUserFactory(fullname='admin001_inst01')
        self.institution01_admin.is_staff = True
        self.institution01_admin.affiliated_institutions.add(self.institution01)
        self.institution01_admin.save()

        self.institution02_admin = AuthUserFactory(fullname='admin001_inst02')
        self.institution02_admin.is_staff = True
        self.institution02_admin.affiliated_institutions.add(self.institution02)
        self.institution02_admin.save()

    @mock.patch.object(ExportData, 'get_latest_restored_data_with_destination_id')
    def test_restore_data_with_status_not_completed_and_get_from_request(self, mock_class):
        request = RequestFactory().get('/fake_path')
        request.user = self.user
        request.COOKIES = '213919sdasdn823193929'
        request.GET = {'destination_id': 100}
        export_data = self.export_data
        export_data.status = ExportData.STATUS_CHECKING

        def side_effect(destination_id=100):
            return export_data

        mock_class.side_effect = side_effect
        mock_export_data = mock.MagicMock()
        mock_export_data.filter.return_value.first.return_value = export_data

        with mock.patch(f'{MANAGEMENT_EXPORT_DATA_PATH}.ExportData.objects', mock_export_data):
            view = management.CheckRestoreData()
            view = setup_view(view, request, data_id=export_data.id)
            view.export_data = self.export_data
            view.institution_id = self.institution.id
            view.destination_id = self.export_data.source.id
            res = view.get(request, data_id=export_data.id)
            nt.assert_equal(res.status_code, 400)

    @mock.patch.object(ExportData, 'get_latest_restored')
    def test_restore_data_not_completed_and_not_from_request(self, mock_class):
        request = RequestFactory().get('/fake_path')
        request.user = self.user
        request.COOKIES = '213919sdasdn823193929'
        export_data = self.export_data
        export_data.status = ExportData.STATUS_CHECKING

        def side_effect(destination_id=100):
            return export_data

        mock_class.side_effect = side_effect
        mock_export_data = mock.MagicMock()
        mock_export_data.filter.return_value.first.return_value = export_data

        with mock.patch(f'{MANAGEMENT_EXPORT_DATA_PATH}.ExportData.objects', mock_export_data):
            view = management.CheckRestoreData()
            view = setup_view(view, request, data_id=export_data.id)
            view.export_data = self.export_data
            view.institution_id = self.institution.id
            view.destination_id = self.export_data.source.id
            res = view.get(request, data_id=export_data.id)
            nt.assert_equal(res.status_code, 400)

    @mock.patch.object(ExportData, 'get_latest_restored_data_with_destination_id')
    def test_check_restore_data_cannot_connect_to_storage(self, mock_class):
        request = RequestFactory().get('/fake_path')
        request.user = self.user
        request.COOKIES = '213919sdasdn823193929'
        request.GET = {'destination_id': 100}
        export_data = self.export_data

        def side_effect(destination_id=100):
            return self.export_data_restore

        mock_class.side_effect = side_effect
        mock_export_data = mock.MagicMock()
        mock_export_data.filter.return_value.first.return_value = export_data
        with mock.patch(f'{MANAGEMENT_EXPORT_DATA_PATH}.ExportData.objects', mock_export_data):
            mock_request = mock.MagicMock()
            mock_request.get.return_value = JsonResponse({'message': ''}, status=400)
            with mock.patch('osf.models.export_data.requests', mock_request):
                view = management.CheckRestoreData()
                view = setup_view(view, request, data_id=export_data.id)
                view.export_data = self.export_data
                view.institution_id = self.institution.id
                view.destination_id = self.export_data.source.id
                res = view.get(request, data_id=export_data.id)
                nt.assert_equals(res.status_code, 400)

    @mock.patch.object(ExportData, 'get_latest_restored_data_with_destination_id')
    def test_check_restore_data_with_validate_fail(self, mock_class):
        request = RequestFactory().get('/fake_path')
        request.user = self.user
        request.COOKIES = '213919sdasdn823193929'
        request.GET = {'destination_id': 100}
        self.export_data_restore.status = ExportData.STATUS_RUNNING

        def side_effect(destination_id=100):
            return self.export_data_restore

        mock_class.side_effect = side_effect
        mock_export_data = mock.MagicMock()
        mock_request = mock.MagicMock()
        mock_request.get.return_value = FakeRes(200)
        mock_export_data.filter.return_value.first.return_value = self.export_data

        with mock.patch(f'{MANAGEMENT_EXPORT_DATA_PATH}.ExportData.objects', mock_export_data):
            with mock.patch('osf.models.export_data.requests', mock_request):
                view = management.CheckRestoreData()
                view = setup_view(view, request, data_id=self.export_data.id)
                view.export_data = self.export_data
                view.institution_id = self.institution.id
                view.destination_id = self.export_data.source.id
                res = view.get(request, data_id=self.export_data.id)
                nt.assert_equals(res.status_code, 400)

    @mock.patch.object(ExportData, 'get_latest_restored_data_with_destination_id')
    @mock.patch.object(ExportDataRestore, 'extract_file_information_json_from_destination_storage')
    def test_check_restore_data__successful(self, mock_extract_file, mock_get_latest_restore):
        def side_effect_export_data():
            return '', FAKE_DATA_NEW

        def side_effect_export_data_restore(destination_id=100):
            return self.export_data_restore

        mock_extract_file.side_effect = side_effect_export_data
        mock_get_latest_restore.side_effect = side_effect_export_data_restore

        mock_export_data = mock.MagicMock()
        self.export_data.source._id = 'vcu'
        mock_export_data.filter.return_value.first.return_value = self.export_data
        with mock.patch(f'{MANAGEMENT_EXPORT_DATA_PATH}.ExportData.objects', mock_export_data):
            mock_request = mock.MagicMock()
            mock_request.get.return_value = FakeRes(200)
            with mock.patch('osf.models.export_data.requests', mock_request):
                mock_validate = mock.MagicMock()
                mock_validate.return_value = True
                with mock.patch(f'{MANAGEMENT_EXPORT_DATA_PATH}.validate_exported_data', mock_validate):
                    request = RequestFactory().get('/fake_path')
                    request.user = self.user
                    request.COOKIES = '213919sdasdn823193929'
                    request.GET = {'destination_id': 100}
                    view = management.CheckRestoreData()
                    view = setup_view(view, request, data_id=self.export_data.id)
                    view.export_data = self.export_data
                    view.institution_id = self.institution.id
                    view.destination_id = self.export_data.source.id
                    res = view.get(request, data_id=self.export_data.id)

        nt.assert_equals(res.status_code, 200)
        content_data = json.loads(res.content.decode())
        # check quantity
        nt.assert_equal(content_data['ok'] + content_data['ng'], content_data['total'])
        nt.assert_equal(len(content_data['list_file_ng']), content_data['ng'])

    @mock.patch.object(ExportData, 'get_latest_restored_data_with_destination_id')
    @mock.patch.object(ExportDataRestore, 'extract_file_information_json_from_destination_storage')
    def test_check_restore_data__successful__when_location_change(self, mock_extract_file, mock_get_latest_restore):
        request = RequestFactory().get('/fake_path')
        request.user = self.user
        request.COOKIES = '213919sdasdn823193929'
        request.GET = {'destination_id': 100}

<<<<<<< HEAD
        def side_effect_export_data(cookie):
=======
        # file_id=1~files_len
        files_len = 3
        files_old = [gen_file(i, version_n=5) for i in range(1, files_len + 1, 1)]
        fake_data_json = copy.deepcopy(FAKE_DATA_NEW)
        fake_data_json['files'] = files_old

        def side_effect_export_data():
            return '', fake_data_json

        # simulate the case where the location is changed
        files_new = []
        for file_info in copy.deepcopy(files_old):
            version_list = file_info['version']
            latest_version = version_list[0]
            latest_ver_location = latest_version['location']
            # e.g. re-deploy WB server
            latest_ver_location['host'] = uuid.uuid4().hex[:12],
            # e.g. change only the bucket
            latest_ver_location['bucket'] = 'grdm-ierae-new',
            file_info['location'] = latest_version['location']
            files_new.append(file_info)
        fake_data_json['files'] = files_new

        def side_effect_export_data_restore(destination_id=100):
            return self.export_data_restore

        mock_extract_file.side_effect = side_effect_export_data
        mock_get_latest_restore.side_effect = side_effect_export_data_restore

        mock_export_data = mock.MagicMock()
        self.export_data.source._id = 'vcu'
        mock_export_data.filter.return_value.first.return_value = self.export_data
        with mock.patch(f'{MANAGEMENT_EXPORT_DATA_PATH}.ExportData.objects', mock_export_data):
            mock_request = mock.MagicMock()
            mock_request.get.return_value = FakeRes(200, fake_data_json)
            with mock.patch('osf.models.export_data.requests', mock_request):
                mock_validate = mock.MagicMock()
                mock_validate.return_value = True
                with mock.patch(f'{MANAGEMENT_EXPORT_DATA_PATH}.validate_exported_data', mock_validate):
                    view = management.CheckRestoreData()
                    view = setup_view(view, request, data_id=self.export_data.id)
                    view.export_data = self.export_data
                    view.institution_id = self.institution.id
                    view.destination_id = self.export_data.source.id
                    res = view.get(request, data_id=self.export_data.id)

        nt.assert_equals(res.status_code, 200)
        content_data = json.loads(res.content.decode())
        # check quantity
        nt.assert_equal(content_data['ng'], 0)
        nt.assert_equal(len(content_data['list_file_ng']), content_data['ng'])
        nt.assert_equal(content_data['ok'], content_data['total'])

    def test__dispatch_anonymous(self):
        request = RequestFactory().get('/fake_path')
        request.user = self.anon
        request.COOKIES = '213919sdasdn823193929'
        view = management.CheckRestoreData()
        view = setup_view(view, request, data_id=self.export_data.id)
        with self.assertRaises(PermissionDenied):
            view.dispatch(request)

    def test__dispatch_not_exist(self):
        request = RequestFactory().get('/fake_path')
        request.user = self.superuser
        request.COOKIES = '213919sdasdn823193929'
        view = management.CheckRestoreData()
        view = setup_view(view, request, data_id=0)
        res = view.dispatch(request)
        nt.assert_equals(res.status_code, 404)

        # not exist destination_id
        request.GET = {'destination_id': '0'}
        view.request = request
        view = setup_view(view, request, data_id=self.export_data.id)
        res = view.dispatch(request, data_id=self.export_data.id)
        nt.assert_equals(res.status_code, 404)

    def test__dispatch_not_valid(self):
        request = RequestFactory().get('/fake_path')
        request.user = self.superuser
        request.GET = {'destination_id': 'fake_id'}
        request.COOKIES = '213919sdasdn823193929'
        view = management.CheckRestoreData()
        view = setup_view(view, request, data_id=self.export_data.id)
        view.request = request
        res = view.dispatch(request, data_id=self.export_data.id)
        nt.assert_equals(res.status_code, 400)

    @mock.patch.object(ExportData, 'get_latest_restored_data_with_destination_id')
    @mock.patch.object(ExportDataRestore, 'extract_file_information_json_from_destination_storage')
    def test__dispatch_success(self, mock_class_export, mock_class_restore):
        def side_effect_export_data():
>>>>>>> fe2822fb
            return '', FAKE_DATA_NEW

        def side_effect_export_data_restore(destination_id=100):
            return self.export_data_restore

        mock_class_export.side_effect = side_effect_export_data
        mock_class_restore.side_effect = side_effect_export_data_restore
        mock_export_data = mock.MagicMock()
        self.export_data.source._id = 'vcu'
        mock_export_data.filter.return_value.first.return_value = self.export_data
        with mock.patch(f'{MANAGEMENT_EXPORT_DATA_PATH}.ExportData.objects', mock_export_data):
            mock_request = mock.MagicMock()
            mock_request.get.return_value = FakeRes(200)
            with mock.patch('osf.models.export_data.requests', mock_request):
                mock_validate = mock.MagicMock()
                mock_validate.return_value = True
                with mock.patch(f'{MANAGEMENT_EXPORT_DATA_PATH}.validate_exported_data', mock_validate):
                    request = RequestFactory().get('/fake_path')
                    request.user = self.superuser
                    request.COOKIES = '213919sdasdn823193929'
                    request.GET = {'destination_id': str(self.region_inst_01.id)}
                    view = management.CheckRestoreData()
                    view = setup_view(view, request, data_id=self.export_data.id)
                    view.request = request
                    res = view.dispatch(request, data_id=self.export_data.id)
        nt.assert_equals(res.status_code, 200)

    def test__test_func_normal_user(self):
        request = RequestFactory().get('/fake_path')
        request.user = self.normal_user
        request.COOKIES = '213919sdasdn823193929'
        view = management.CheckRestoreData()
        view = setup_view(view, request, data_id=self.export_data.id)
        view.export_data = self.export_data
        nt.assert_false(view.test_func())

    def test__test_func_super(self):
        request = RequestFactory().get('/fake_path')
        request.user = self.superuser
        request.COOKIES = '213919sdasdn823193929'
        view = management.CheckRestoreData()
        view = setup_view(view, request, data_id=self.export_data.id)
        view.export_data = self.export_data
        nt.assert_true(view.test_func())

    def test__test_func_admin_has_permission(self):
        request = RequestFactory().get('/fake_path')
        request.user = self.institution01_admin
        request.COOKIES = '213919sdasdn823193929'
        view = management.CheckRestoreData()
        view = setup_view(view, request, data_id=self.export_data_01.id)
        view.export_data = self.export_data_01
        nt.assert_true(view.test_func())

    def test__test_func_admin_not_permission(self):
        request = RequestFactory().get('/fake_path')
        request.user = self.institution01_admin
        request.COOKIES = '213919sdasdn823193929'
        view = management.CheckRestoreData()
        view = setup_view(view, request, data_id=self.export_data_02.id)
        view.export_data = self.export_data_02
        nt.assert_false(view.test_func())


@pytest.mark.feature_202210
class TestExportDataFileCSVView(AdminTestCase):
    def setUp(self):
        super(TestExportDataFileCSVView, self).setUp()
        self.user = AuthUserFactory()
        self.institution = InstitutionFactory()
        self.user.affiliated_institutions.add(self.institution)
        self.user.save()
        self.export_data = ExportDataFactory()
        self.view = management.ExportDataFileCSVView()

        self.institution01 = InstitutionFactory(name='inst01')
        self.region_inst_01 = RegionFactory(_id=self.institution01._id)
        self.export_data_01 = ExportDataFactory(source=self.region_inst_01)
        self.export_data_01_location = ExportDataLocationFactory(institution_guid=self.institution01._id)

        self.institution02 = InstitutionFactory(name='inst02')
        self.region_inst_02 = RegionFactory(_id=self.institution02._id)
        self.export_data_02 = ExportDataFactory(source=self.region_inst_02)
        self.export_data_02_location = ExportDataLocationFactory(institution_guid=self.institution02._id)

        self.anon = AnonymousUser()

        self.normal_user = AuthUserFactory(fullname='normal_user')
        self.normal_user.is_staff = False
        self.normal_user.is_superuser = False

        self.superuser = AuthUserFactory(fullname='superuser')
        self.superuser.is_staff = True
        self.superuser.is_superuser = True
        self.superuser.save()

        self.institution01_admin = AuthUserFactory(fullname='admin001_inst01')
        self.institution01_admin.is_staff = True
        self.institution01_admin.affiliated_institutions.add(self.institution01)
        self.institution01_admin.save()

        self.institution02_admin = AuthUserFactory(fullname='admin001_inst02')
        self.institution02_admin.is_staff = True
        self.institution02_admin.affiliated_institutions.add(self.institution02)
        self.institution02_admin.save()

    @mock.patch(f'{MANAGEMENT_EXPORT_DATA_PATH}.ExportData.read_file_info_from_location')
    @mock.patch(f'{MANAGEMENT_EXPORT_DATA_PATH}.ExportDataFileCSVView.get_object')
    def test_get(self, mock_get_object, mock_read_file_info):
        mock_get_object.return_value = self.export_data
        mock_read_file_info.return_value = FakeRes(200)
        request = RequestFactory().get('/fake_path')
        request.user = self.user
        view = setup_view(self.view, request)
        res = view.get(request)
        nt.assert_equal(res.status_code, 200)

    def test__test_func_anonymus(self):
        request = RequestFactory().get('/fake_path')
        request.user = self.anon
        view = setup_view(self.view, request)
        nt.assert_false(view.test_func())

    def test__test_func_normal_user(self):
        request = RequestFactory().get('/fake_path')
        request.user = self.normal_user
        view = setup_view(self.view, request)
        nt.assert_false(view.test_func())

    def test__test_func_super_user(self):
        request = RequestFactory().get('/fake_path')
        request.user = self.superuser
        view = setup_view(self.view, request)
        nt.assert_true(view.test_func())

    def test__test_func_admin_has_perrmision(self):
        request = RequestFactory().get('/fake_path')
        request.user = self.institution01_admin
        view = setup_view(self.view, request)
        nt.assert_true(view.test_func())

    def test__test_func_admin_not_permission(self):
        request = RequestFactory().get('/fake_path')
        self.institution01_admin.affiliated_institutions.clear()
        self.institution01_admin.save()
        request.user = self.institution01_admin
        view = setup_view(self.view, request)
        nt.assert_false(view.test_func())

    def test__test_get_object_success(self):
        request = RequestFactory().get('/fake_path')
        request.user = self.institution01_admin
        view = setup_view(self.view, request, data_id=self.export_data_01.id)
        nt.assert_is_not_none(view.get_object())

    def test__test_get_object_not_permission(self):
        request = RequestFactory().get('/fake_path')
        self.institution01_admin.affiliated_institutions.clear()
        self.institution01_admin.save()
        request.user = self.institution01_admin
        view = setup_view(self.view, request, data_id=self.export_data_02.id)
        with nt.assert_raises(PermissionDenied):
            view.get_object()

    def test__test_get_object_not_exit(self):
        request = RequestFactory().get('/fake_path')
        self.institution01_admin.affiliated_institutions.clear()
        self.institution01_admin.save()
        request.user = self.institution01_admin
        view = setup_view(self.view, request, data_id=0)
        with nt.assert_raises(Http404):
            view.get_object()


@pytest.mark.feature_202210
class TestDeleteExportDataView(AdminTestCase):
    def setUp(self):
        super(TestDeleteExportDataView, self).setUp()
        self.user = AuthUserFactory()
        self.export_data = ExportDataFactory()
        self.institution = InstitutionFactory()
        self.view = management.DeleteExportDataView()

        self.institution01 = InstitutionFactory(name='inst01')
        self.region_inst_01 = RegionFactory(_id=self.institution01._id)
        self.export_data_01 = ExportDataFactory(source=self.region_inst_01)
        self.export_data_01_location = ExportDataLocationFactory(institution_guid=self.institution01._id)

        self.institution02 = InstitutionFactory(name='inst02')
        self.region_inst_02 = RegionFactory(_id=self.institution02._id)
        self.export_data_02 = ExportDataFactory(source=self.region_inst_02)
        self.export_data_02_location = ExportDataLocationFactory(institution_guid=self.institution02._id)

        self.anon = AnonymousUser()

        self.normal_user = AuthUserFactory(fullname='normal_user')
        self.normal_user.is_staff = False
        self.normal_user.is_superuser = False

        self.superuser = AuthUserFactory(fullname='superuser')
        self.superuser.is_staff = True
        self.superuser.is_superuser = True
        self.superuser.save()

        self.institution01_admin = AuthUserFactory(fullname='admin001_inst01')
        self.institution01_admin.is_staff = True
        self.institution01_admin.affiliated_institutions.add(self.institution01)
        self.institution01_admin.save()

        self.institution02_admin = AuthUserFactory(fullname='admin001_inst02')
        self.institution02_admin.is_staff = True
        self.institution02_admin.affiliated_institutions.add(self.institution02)
        self.institution02_admin.save()

    @mock.patch(f'{MANAGEMENT_EXPORT_DATA_PATH}.ExportData.objects')
    @mock.patch('osf.models.export_data.requests')
    def test_delete_permanently(self, mock_request, mock_export_data):
        mock_export_data.filter.return_value = [self.export_data]
        mock_request.delete.return_value = JsonResponse({'message': ''}, status=204)
        request = RequestFactory().post('/fake_path')
        request.user = self.user
        request.COOKIES = '213919sdasdn823193929'
        request.POST = {'list_id_export_data': '3#', 'delete_permanently': 'on',
                         'selected_source_id': '100', 'selected_location_id': '100'}
        view = setup_view(self.view, request)
        res = view.post(request)
        nt.assert_equal(res.status_code, 302)

    @mock.patch(f'{MANAGEMENT_EXPORT_DATA_PATH}.ExportData.objects')
    @mock.patch('osf.models.export_data.requests')
    def test_delete_permanently_not_soure(self, mock_request, mock_export_data):
        mock_export_data.filter.return_value = [self.export_data]
        mock_request.delete.return_value = JsonResponse({'message': ''}, status=204)
        request = RequestFactory().post('/fake_path')
        request.user = self.user
        request.COOKIES = '213919sdasdn823193929'
        request.POST = {'list_id_export_data': '3#', 'delete_permanently': 'on'}
        view = setup_view(self.view, request)
        res = view.post(request)
        nt.assert_equal(res.status_code, 302)

    @mock.patch(f'{MANAGEMENT_EXPORT_DATA_PATH}.ExportData.objects')
    @mock.patch('osf.models.export_data.requests')
    def test_delete_permanently_with_super(self, mock_request, mock_export_data):
        mock_export_data.filter.return_value = [self.export_data]
        mock_request.delete.return_value = JsonResponse({'message': ''}, status=204)
        request = RequestFactory().post('/fake_path')
        self.user.is_superuser = True
        request.user = self.user
        request.COOKIES = '213919sdasdn823193929'
        request.POST = {'list_id_export_data': '3#', 'delete_permanently': 'on',
                         'selected_source_id': '100', 'selected_location_id': '100',
                         'institution_id': self.institution.id}
        view = setup_view(self.view, request)
        res = view.post(request)
        nt.assert_equal(res.status_code, 302)

    @mock.patch(f'{MANAGEMENT_EXPORT_DATA_PATH}.ExportData.objects')
    @mock.patch('osf.models.export_data.requests')
    def test_delete_permanently_with_super_not_source(self, mock_request, mock_export_data):
        mock_export_data.filter.return_value = [self.export_data]
        mock_request.delete.return_value = JsonResponse({'message': ''}, status=204)
        request = RequestFactory().post('/fake_path')
        self.user.is_superuser = True
        request.user = self.user
        request.COOKIES = '213919sdasdn823193929'
        request.POST = {'list_id_export_data': '3#', 'delete_permanently': 'on', 'institution_id': self.institution.id}
        view = setup_view(self.view, request)
        res = view.post(request)
        nt.assert_equal(res.status_code, 302)

    @mock.patch(f'{MANAGEMENT_EXPORT_DATA_PATH}.ExportData.objects')
    @mock.patch('osf.models.export_data.requests')
    @mock.patch(f'{MANAGEMENT_EXPORT_DATA_PATH}.render_bad_request_response')
    def test_delete_permanently_fail(self, mock_render, mock_request, mock_export_data):
        mock_render.return_value = HttpResponseBadRequest(content='fake')
        mock_export_data.filter.return_value = [self.export_data]
        mock_request.delete.return_value = JsonResponse({'message': ''}, status=400)
        request = RequestFactory().post('/fake_path')
        request.user = self.user
        request.COOKIES = '213919sdasdn823193929'
        request.POST = {'list_id_export_data': '3#', 'delete_permanently': 'on',
                         'selected_source_id': '100', 'selected_location_id': '100'}
        view = setup_view(self.view, request)
        res = view.post(request)
        nt.assert_equal(res.status_code, 400)

    def test_delete_not_permanently(self):
        request = RequestFactory().post('/fake_path')
        request.user = self.user
        request.COOKIES = '213919sdasdn823193929'
        request.POST = {'list_id_export_data': '4#', 'delete_permanently': 'off',
                         'selected_source_id': '100', 'selected_location_id': '100'}
        view = setup_view(self.view, request)
        res = view.post(request)
        nt.assert_equal(res.status_code, 302)

    def test_delete_not_permanently_not_source(self):
        request = RequestFactory().post('/fake_path')
        request.user = self.user
        request.COOKIES = '213919sdasdn823193929'
        request.POST = {'list_id_export_data': '4#', 'delete_permanently': 'off'}
        view = setup_view(self.view, request)
        res = view.post(request)
        nt.assert_equal(res.status_code, 302)

    def test_delete_not_permanently_super(self):
        request = RequestFactory().post('/fake_path')
        self.user.is_superuser = True
        request.user = self.user
        request.COOKIES = '213919sdasdn823193929'
        request.POST = {'list_id_export_data': '4#', 'delete_permanently': 'off', 'selected_source_id': '100',
                         'selected_location_id': '100', 'institution_id': self.institution.id}
        view = setup_view(self.view, request)
        res = view.post(request)
        nt.assert_equal(res.status_code, 302)

    def test_delete_not_permanently_super_not_source(self):
        request = RequestFactory().post('/fake_path')
        self.user.is_superuser = True
        request.user = self.user
        request.COOKIES = '213919sdasdn823193929'
        request.POST = {'list_id_export_data': '4#', 'delete_permanently': 'off', 'institution_id': self.institution.id}
        view = setup_view(self.view, request)
        res = view.post(request)
        nt.assert_equal(res.status_code, 302)

    def test_delete_anonymous(self):
        request = RequestFactory().post('/fake_path')
        request.user = self.anon
        request.COOKIES = '213919sdasdn823193929'
        request.POST = {'list_id_export_data': '4#', 'delete_permanently': 'off', 'institution_id': self.institution.id}
        with self.assertRaises(PermissionDenied):
            management.DeleteExportDataView.as_view()(request)

    def test_delete_normal_user(self):
        request = RequestFactory().post('/fake_path')
        request.user = self.normal_user
        request.COOKIES = '213919sdasdn823193929'
        request.POST = {'list_id_export_data': '4#', 'delete_permanently': 'off', 'institution_id': self.institution.id}
        with self.assertRaises(PermissionDenied):
            management.DeleteExportDataView.as_view()(request)

    def test_delete_super_permission(self):
        request = RequestFactory().post('/fake_path')
        request.user = self.superuser
        request.COOKIES = '213919sdasdn823193929'
        request.POST = {'list_id_export_data': f'{self.export_data_01.id}#',
                         'delete_permanently': 'off', 'institution_id': self.institution01.id}
        res = management.DeleteExportDataView.as_view()(request)
        nt.assert_equal(res.status_code, 302)

    def test_delete_super_not_permission(self):
        request = RequestFactory().post('/fake_path')
        request.user = self.superuser
        request.COOKIES = '213919sdasdn823193929'

        # list_id_export_data not same institution of other parameter
        request.POST = {'list_id_export_data': f'{self.export_data_02.id}#',
                        'selected_source_id': self.region_inst_01.id, 'selected_location_id': self.export_data_01_location.id,
                        'delete_permanently': 'off', 'institution_id': self.institution01.id}
        with self.assertRaises(PermissionDenied):
            management.DeleteExportDataView.as_view()(request)

        # list_id_export_data with multi value not same institution
        request.POST = {'list_id_export_data': f'{self.export_data_01.id}#{self.export_data_02.id}#',
                        'selected_source_id': self.region_inst_01.id, 'selected_location_id': self.export_data_01_location.id,
                        'delete_permanently': 'off', 'institution_id': self.institution01.id}
        with self.assertRaises(PermissionDenied):
            management.DeleteExportDataView.as_view()(request)

        # selected_source_id not same institution of other parameter
        request.POST = {'list_id_export_data': f'{self.export_data_01.id}#',
                        'selected_source_id': self.region_inst_02.id, 'selected_location_id': self.export_data_01_location.id,
                        'delete_permanently': 'off', 'institution_id': self.institution01.id}
        with self.assertRaises(PermissionDenied):
            management.DeleteExportDataView.as_view()(request)

        # selected_location_id not same institution of other parameter
        request.POST = {'list_id_export_data': f'{self.export_data_01.id}#',
                        'selected_source_id': self.region_inst_01.id, 'selected_location_id': self.export_data_02_location.id,
                        'delete_permanently': 'off', 'institution_id': self.institution01.id}
        with self.assertRaises(PermissionDenied):
            management.DeleteExportDataView.as_view()(request)

        # institution_id not same institution of other parameter
        request.POST = {'list_id_export_data': f'{self.export_data_01.id}#',
                        'selected_source_id': self.region_inst_01.id, 'selected_location_id': self.export_data_01_location.id,
                        'delete_permanently': 'off', 'institution_id': self.institution02.id}
        with self.assertRaises(PermissionDenied):
            management.DeleteExportDataView.as_view()(request)

    def test_delete_admin_permission(self):
        request = RequestFactory().post('/fake_path')
        request.user = self.institution01_admin
        request.COOKIES = '213919sdasdn823193929'
        request.POST = {'list_id_export_data': f'{self.export_data_01.id}#',
                        'selected_source_id': self.region_inst_01.id, 'selected_location_id': self.export_data_01_location.id,
                        'delete_permanently': 'off', 'institution_id': self.institution01.id}
        res = management.DeleteExportDataView.as_view()(request)
        nt.assert_equal(res.status_code, 302)

    def test_delete_admin_not_permission(self):
        request = RequestFactory().post('/fake_path')
        request.user = self.institution01_admin
        request.COOKIES = '213919sdasdn823193929'

        # list_id_export_data not same institution of login user
        request.POST = {'list_id_export_data': f'{self.export_data_02.id}#',
                        'selected_source_id': self.region_inst_01.id, 'selected_location_id': self.export_data_01_location.id,
                        'delete_permanently': 'off', 'institution_id': self.institution01.id}
        with self.assertRaises(PermissionDenied):
            management.DeleteExportDataView.as_view()(request)

        # list_id_export_data with multi value not same institution
        request.POST = {'list_id_export_data': f'{self.export_data_01.id}#{self.export_data_02.id}#',
                        'selected_source_id': self.region_inst_01.id, 'selected_location_id': self.export_data_01_location.id,
                        'delete_permanently': 'off', 'institution_id': self.institution01.id}
        with self.assertRaises(PermissionDenied):
            management.DeleteExportDataView.as_view()(request)

        # selected_source_id not same institution of login user
        request.POST = {'list_id_export_data': f'{self.export_data_01.id}#', 'selected_source_id': self.region_inst_02.id,
                        'selected_location_id': self.export_data_01_location.id, 'delete_permanently': 'off',
                        'institution_id': self.institution01.id}
        with self.assertRaises(PermissionDenied):
            management.DeleteExportDataView.as_view()(request)

        # selected_location_id not same institution of login user
        request.POST = {'list_id_export_data': f'{self.export_data_01.id}#', 'selected_source_id': self.region_inst_01.id,
                        'selected_location_id': self.export_data_02_location.id, 'delete_permanently': 'off',
                        'institution_id': self.institution01.id}
        with self.assertRaises(PermissionDenied):
            management.DeleteExportDataView.as_view()(request)

        # institution_id not same institution of login user
        request.POST = {'list_id_export_data': f'{self.export_data_01.id}#', 'selected_source_id': self.region_inst_01.id,
                        'selected_location_id': self.export_data_01_location.id, 'delete_permanently': 'off',
                        'institution_id': self.institution02.id}
        with self.assertRaises(PermissionDenied):
            management.DeleteExportDataView.as_view()(request)

        # admin not in institution
        request.POST = {'list_id_export_data': f'{self.export_data_01.id}#', 'selected_source_id': self.region_inst_01.id,
                        'selected_location_id': self.export_data_01_location.id, 'delete_permanently': 'off',
                        'institution_id': self.institution01.id}
        self.institution01_admin.affiliated_institutions = []
        request.user = self.institution01_admin
        with self.assertRaises(PermissionDenied):
            management.DeleteExportDataView.as_view()(request)

    @mock.patch(f'{MANAGEMENT_EXPORT_DATA_PATH}.render_bad_request_response')
    def test_delete_with_invalid_request_body(self, mock_render):
        mock_render.return_value = HttpResponseBadRequest(content='fake')
        request = RequestFactory().post('/fake_path')
        request.user = self.superuser
        request.COOKIES = '213919sdasdn823193929'
        # list_id_export_data not integer value
        request.POST = {'list_id_export_data': f'{self.export_data_01.id}#abc#', 'selected_source_id': self.region_inst_01.id,
                        'selected_location_id': self.export_data_01_location.id, 'delete_permanently': 'off',
                        'institution_id': self.institution01.id}
        res = management.DeleteExportDataView.as_view()(request)
        nt.assert_equal(res.status_code, 400)

        # selected_source_id not integer value
        request.POST = {'list_id_export_data': f'{self.export_data_01.id}#', 'selected_source_id': 'abc',
                        'selected_location_id': self.export_data_01_location.id, 'delete_permanently': 'off',
                        'institution_id': self.institution01.id}
        res = management.DeleteExportDataView.as_view()(request)
        nt.assert_equal(res.status_code, 400)

        # selected_location_id not integer value
        request.POST = {'list_id_export_data': f'{self.export_data_01.id}#',
                        'selected_source_id': self.region_inst_01.id, 'selected_location_id': 'abc',
                        'delete_permanently': 'off', 'institution_id': self.institution01.id}
        res = management.DeleteExportDataView.as_view()(request)
        nt.assert_equal(res.status_code, 400)

        # institution_id not integer value
        request.POST = {'list_id_export_data': f'{self.export_data_01.id}#',
                        'selected_source_id': self.region_inst_01.id, 'selected_location_id': self.export_data_01_location.id,
                        'delete_permanently': 'off', 'institution_id': 'abc'}
        res = management.DeleteExportDataView.as_view()(request)
        nt.assert_equal(res.status_code, 400)

        # institution_id is missing value
        request.POST = {'list_id_export_data': f'{self.export_data_01.id}#',
                        'selected_source_id': self.region_inst_01.id, 'selected_location_id': self.export_data_01_location.id,
                        'delete_permanently': 'off', 'institution_id': None}
        res = management.DeleteExportDataView.as_view()(request)
        nt.assert_equal(res.status_code, 400)


@pytest.mark.feature_202210
class TestRevertExportData(AdminTestCase):
    def setUp(self):
        super(TestRevertExportData, self).setUp()
        self.user = AuthUserFactory()
        self.view = management.RevertExportDataView()
        self.institution = InstitutionFactory()

        self.institution01 = InstitutionFactory(name='inst01')
        self.region_inst_01 = RegionFactory(_id=self.institution01._id)
        self.export_data_01 = ExportDataFactory(source=self.region_inst_01)
        self.export_data_01.is_deleted = True
        self.export_data_01.save()
        self.export_data_01_location = ExportDataLocationFactory(institution_guid=self.institution01._id)

        self.institution02 = InstitutionFactory(name='inst02')
        self.region_inst_02 = RegionFactory(_id=self.institution02._id)
        self.export_data_02 = ExportDataFactory(source=self.region_inst_02)
        self.export_data_02.is_deleted = True
        self.export_data_02.save()
        self.export_data_02_location = ExportDataLocationFactory(institution_guid=self.institution02._id)

        self.anon = AnonymousUser()

        self.normal_user = AuthUserFactory(fullname='normal_user')
        self.normal_user.is_staff = False
        self.normal_user.is_superuser = False

        self.superuser = AuthUserFactory(fullname='superuser')
        self.superuser.is_staff = True
        self.superuser.is_superuser = True
        self.superuser.save()

        self.institution01_admin = AuthUserFactory(fullname='admin001_inst01')
        self.institution01_admin.is_staff = True
        self.institution01_admin.affiliated_institutions.add(self.institution01)
        self.institution01_admin.save()

        self.institution02_admin = AuthUserFactory(fullname='admin001_inst02')
        self.institution02_admin.is_staff = True
        self.institution02_admin.affiliated_institutions.add(self.institution02)
        self.institution02_admin.save()

    def test_post(self):
        request = RequestFactory().post('/fake_path')
        request.user = self.user
        request.POST = {'list_id_export_data': '1000#', 'selected_source_id': '100', 'selected_location_id': '100'}
        view = setup_view(self.view, request)
        res = view.post(request)
        nt.assert_equal(res.status_code, 302)

    def test_post_not_source(self):
        request = RequestFactory().post('/fake_path')
        request.user = self.user
        request.POST = {'list_id_export_data': '1000#', 'selected_source_id': None, 'selected_location_id': None}
        view = setup_view(self.view, request)
        res = view.post(request)
        nt.assert_equal(res.status_code, 302)

    def test_post_super(self):
        request = RequestFactory().post('/fake_path')
        self.user.is_superuser = True
        request.user = self.user
        request.POST = {'list_id_export_data': '1000#', 'selected_source_id': '100',
                        'selected_location_id': '100', 'institution_id': self.institution.id}
        view = setup_view(self.view, request)
        res = view.post(request)
        nt.assert_equal(res.status_code, 302)

    def test_post_super_not_source(self):
        request = RequestFactory().post('/fake_path')
        self.user.is_superuser = True
        request.user = self.user
        request.POST = {'list_id_export_data': '1000#', 'selected_source_id': None,
                        'selected_location_id': None, 'institution_id': self.institution.id}
        view = setup_view(self.view, request)
        res = view.post(request)
        nt.assert_equal(res.status_code, 302)

    def test_revert_anonymous(self):
        request = RequestFactory().post('/fake_path')
        request.user = self.anon
        request.COOKIES = '213919sdasdn823193929'
        request.POST = {'list_id_export_data': '4#', 'institution_id': self.institution.id}
        with self.assertRaises(PermissionDenied):
            management.RevertExportDataView.as_view()(request)

    def test_revert_normal_user(self):
        request = RequestFactory().post('/fake_path')
        request.user = self.normal_user
        request.COOKIES = '213919sdasdn823193929'
        request.POST = {'list_id_export_data': '4#', 'institution_id': self.institution.id}
        with self.assertRaises(PermissionDenied):
            management.RevertExportDataView.as_view()(request)

    def test_revert_super_permission(self):
        request = RequestFactory().post('/fake_path')
        request.user = self.superuser
        request.COOKIES = '213919sdasdn823193929'
        request.POST = {'list_id_export_data': f'{self.export_data_01.id}#', 'institution_id': self.institution01.id}
        res = management.RevertExportDataView.as_view()(request)
        nt.assert_equal(res.status_code, 302)

    def test_revert_super_not_permission(self):
        request = RequestFactory().post('/fake_path')
        request.user = self.superuser
        request.COOKIES = '213919sdasdn823193929'

        # list_id_export_data not same institution of other parameter
        request.POST = {'list_id_export_data': f'{self.export_data_02.id}#', 'selected_source_id': self.region_inst_01.id,
                        'selected_location_id': self.export_data_01_location.id, 'institution_id': self.institution01.id}
        with self.assertRaises(PermissionDenied):
            management.RevertExportDataView.as_view()(request)

        # list_id_export_data with multi value not same institution
        request.POST = {'list_id_export_data': f'{self.export_data_01.id}#{self.export_data_02.id}#',
                        'selected_source_id': self.region_inst_01.id, 'selected_location_id': self.export_data_01_location.id,
                        'institution_id': self.institution01.id}
        with self.assertRaises(PermissionDenied):
            management.RevertExportDataView.as_view()(request)

        # selected_source_id not same institution of other parameter
        request.POST = {'list_id_export_data': f'{self.export_data_01.id}#', 'selected_source_id': self.region_inst_02.id,
                        'selected_location_id': self.export_data_01_location.id, 'institution_id': self.institution01.id}
        with self.assertRaises(PermissionDenied):
            management.RevertExportDataView.as_view()(request)

        # selected_location_id not same institution of other parameter
        request.POST = {'list_id_export_data': f'{self.export_data_01.id}#', 'selected_source_id': self.region_inst_01.id,
                        'selected_location_id': self.export_data_02_location.id, 'institution_id': self.institution01.id}
        with self.assertRaises(PermissionDenied):
            management.RevertExportDataView.as_view()(request)

        # institution_id not same institution of other parameter
        request.POST = {'list_id_export_data': f'{self.export_data_01.id}#', 'selected_source_id': self.region_inst_01.id,
                        'selected_location_id': self.export_data_01_location.id, 'institution_id': self.institution02.id}
        with self.assertRaises(PermissionDenied):
            management.RevertExportDataView.as_view()(request)

    def test_revert_admin_permission(self):
        request = RequestFactory().post('/fake_path')
        request.user = self.institution01_admin
        request.COOKIES = '213919sdasdn823193929'
        request.POST = {'list_id_export_data': f'{self.export_data_01.id}#', 'selected_source_id': self.region_inst_01.id,
                        'selected_location_id': self.export_data_01_location.id, 'institution_id': self.institution01.id}
        res = management.RevertExportDataView.as_view()(request)
        nt.assert_equal(res.status_code, 302)

    def test_revert_admin_not_permission(self):
        request = RequestFactory().post('/fake_path')
        request.user = self.institution01_admin
        request.COOKIES = '213919sdasdn823193929'

        # list_id_export_data not same institution of login user
        request.POST = {'list_id_export_data': f'{self.export_data_02.id}#', 'selected_source_id': self.region_inst_01.id,
                        'selected_location_id': self.export_data_01_location.id, 'institution_id': self.institution01.id}
        with self.assertRaises(PermissionDenied):
            management.RevertExportDataView.as_view()(request)

        # list_id_export_data with multi value not same institution
        request.POST = {'list_id_export_data': f'{self.export_data_01.id}#{self.export_data_02.id}#',
                        'selected_source_id': self.region_inst_01.id, 'selected_location_id': self.export_data_01_location.id,
                        'institution_id': self.institution01.id}
        with self.assertRaises(PermissionDenied):
            management.RevertExportDataView.as_view()(request)

        # selected_source_id not same institution of login user
        request.POST = {'list_id_export_data': f'{self.export_data_01.id}#', 'selected_source_id': self.region_inst_02.id,
                        'selected_location_id': self.export_data_01_location.id, 'institution_id': self.institution01.id}
        with self.assertRaises(PermissionDenied):
            management.RevertExportDataView.as_view()(request)

        # selected_location_id not same institution of login user
        request.POST = {'list_id_export_data': f'{self.export_data_01.id}#', 'selected_source_id': self.region_inst_01.id,
                        'selected_location_id': self.export_data_02_location.id, 'institution_id': self.institution01.id}
        with self.assertRaises(PermissionDenied):
            management.RevertExportDataView.as_view()(request)

        # institution_id not same institution of login user
        request.POST = {'list_id_export_data': f'{self.export_data_01.id}#', 'selected_source_id': self.region_inst_01.id,
                        'selected_location_id': self.export_data_01_location.id, 'institution_id': self.institution02.id}
        with self.assertRaises(PermissionDenied):
            management.RevertExportDataView.as_view()(request)

        # admin not in institution
        request.POST = {'list_id_export_data': f'{self.export_data_01.id}#', 'selected_source_id': self.region_inst_01.id,
                        'selected_location_id': self.export_data_01_location.id, 'institution_id': self.institution01.id}
        self.institution01_admin.affiliated_institutions = []
        request.user = self.institution01_admin
        with self.assertRaises(PermissionDenied):
            management.RevertExportDataView.as_view()(request)

    @mock.patch(f'{MANAGEMENT_EXPORT_DATA_PATH}.render_bad_request_response')
    def test_revert_with_invalid_request_body(self, mock_render):
        mock_render.return_value = HttpResponseBadRequest(content='fake')
        request = RequestFactory().post('/fake_path')
        request.user = self.superuser
        request.COOKIES = '213919sdasdn823193929'
        # list_id_export_data not integer value
        request.POST = {'list_id_export_data': f'{self.export_data_01.id}#abc#', 'selected_source_id': self.region_inst_01.id,
                        'selected_location_id': self.export_data_01_location.id, 'institution_id': self.institution01.id}
        res = management.RevertExportDataView.as_view()(request)
        nt.assert_equal(res.status_code, 400)

        # selected_source_id not integer value
        request.POST = {'list_id_export_data': f'{self.export_data_01.id}#', 'selected_source_id': 'abc',
                        'selected_location_id': self.export_data_01_location.id, 'institution_id': self.institution01.id}
        res = management.RevertExportDataView.as_view()(request)
        nt.assert_equal(res.status_code, 400)

        # selected_location_id not integer value
        request.POST = {'list_id_export_data': f'{self.export_data_01.id}#', 'selected_source_id': self.region_inst_01.id,
                        'selected_location_id': 'abc', 'institution_id': self.institution01.id}
        res = management.RevertExportDataView.as_view()(request)
        nt.assert_equal(res.status_code, 400)

        # institution_id not integer value
        request.POST = {'list_id_export_data': f'{self.export_data_01.id}#', 'selected_source_id': self.region_inst_01.id,
                        'selected_location_id': self.export_data_01_location.id, 'institution_id': 'abc'}
        res = management.RevertExportDataView.as_view()(request)
        nt.assert_equal(res.status_code, 400)

        # institution_id is missing value
        request.POST = {'list_id_export_data': f'{self.export_data_01.id}#', 'selected_source_id': self.region_inst_01.id,
                        'selected_location_id': self.export_data_01_location.id, 'institution_id': None}
        res = management.RevertExportDataView.as_view()(request)
        nt.assert_equal(res.status_code, 400)<|MERGE_RESOLUTION|>--- conflicted
+++ resolved
@@ -354,6 +354,7 @@
 
         def side_effect(cookie):
             return '', FAKE_DATA_NEW
+
         mock_class.side_effect = side_effect
         mock_export_data = mock.MagicMock()
         mock_check_exist.return_value = []
@@ -649,16 +650,13 @@
         request.COOKIES = '213919sdasdn823193929'
         request.GET = {'destination_id': 100}
 
-<<<<<<< HEAD
-        def side_effect_export_data(cookie):
-=======
         # file_id=1~files_len
         files_len = 3
         files_old = [gen_file(i, version_n=5) for i in range(1, files_len + 1, 1)]
         fake_data_json = copy.deepcopy(FAKE_DATA_NEW)
         fake_data_json['files'] = files_old
 
-        def side_effect_export_data():
+        def side_effect_export_data(cookie):
             return '', fake_data_json
 
         # simulate the case where the location is changed
@@ -744,8 +742,7 @@
     @mock.patch.object(ExportData, 'get_latest_restored_data_with_destination_id')
     @mock.patch.object(ExportDataRestore, 'extract_file_information_json_from_destination_storage')
     def test__dispatch_success(self, mock_class_export, mock_class_restore):
-        def side_effect_export_data():
->>>>>>> fe2822fb
+        def side_effect_export_data(cookie):
             return '', FAKE_DATA_NEW
 
         def side_effect_export_data_restore(destination_id=100):
