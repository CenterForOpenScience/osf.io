import json

import mock
import pytest
import requests
from celery import states
from celery.contrib.abortable import AbortableTask, AbortableAsyncResult
from celery.utils.threads import LocalStack
from django.db import IntegrityError
from nose import tools as nt
from rest_framework import status
from rest_framework.response import Response
from rest_framework.test import APIRequestFactory

from admin.rdm_custom_storage_location.export_data.views import restore
from admin.rdm_custom_storage_location.export_data.views.restore import ProcessError
from framework.celery_tasks import app as celery_app
from osf.models import RdmFileTimestamptokenVerifyResult, ExportData, FileVersion
from osf_tests.factories import (
    AuthUserFactory,
    ExportDataFactory,
    RegionFactory,
    OsfStorageFileFactory,
    ExportDataRestoreFactory,
    BaseFileNodeFactory,
    addon_waterbutler_settings,
    bulkmount_waterbutler_settings,
    UserFactory,
    ProjectFactory,
    InstitutionFactory,
    FileVersionFactory
)
from tests.base import AdminTestCase
from django.contrib.auth.models import AnonymousUser


FAKE_TASK_ID = '00000000-0000-0000-0000-000000000000'
RESTORE_EXPORT_DATA_PATH = 'admin.rdm_custom_storage_location.export_data.views.restore'
EXPORT_DATA_UTIL_PATH = 'admin.rdm_custom_storage_location.export_data.utils'
EXPORT_DATA_TASK_PATH = 'admin.rdm_custom_storage_location.tasks'


# Test cases for initializing ProcessError
@pytest.mark.feature_202210
def test_init_process_error():
    process_error = ProcessError(f'Test initialize process error object')
    nt.assert_equal(str(process_error), f'Test initialize process error object')


# Test cases for RestoreDataActionView
@pytest.mark.feature_202210
class TestRestoreDataActionView(AdminTestCase):
    def setUp(self):
        self.view = restore.RestoreDataActionView()
        self.export_data = ExportDataFactory()
        self.user = UserFactory()
        self.project = ProjectFactory(creator=self.user, is_public=False)
        self.institution = InstitutionFactory()
        self.user.affiliated_institutions.add(self.institution)
        self.user.save()
        self.view.kwargs = {
            'export_id': 1,
        }
        self.institution01 = InstitutionFactory(name='inst01')
        self.institution02 = InstitutionFactory(name='inst02')
        self.region_inst_01 = RegionFactory(_id=self.institution01._id)
        self.region_inst_02 = RegionFactory(_id=self.institution02._id)
        self.export_data_01 = ExportDataFactory(source=self.region_inst_01)
        self.export_data_02 = ExportDataFactory(source=self.region_inst_02)

        self.anon = AnonymousUser()

        self.normal_user = AuthUserFactory(fullname='normal_user')
        self.normal_user.is_staff = False
        self.normal_user.is_superuser = False

        self.superuser = AuthUserFactory(fullname='superuser')
        self.superuser.is_staff = True
        self.superuser.is_superuser = True
        self.superuser.save()

        self.institution01_admin = AuthUserFactory(fullname='admin001_inst01')
        self.institution01_admin.is_staff = True
        self.institution01_admin.affiliated_institutions.add(self.institution01)
        self.institution01_admin.save()

        self.institution02_admin = AuthUserFactory(fullname='admin001_inst02')
        self.institution02_admin.is_staff = True
        self.institution02_admin.affiliated_institutions.add(self.institution02)
        self.institution02_admin.save()

    def test_init(self):
        nt.assert_equal(self.view.kwargs.get('export_id'), 1)
        nt.assert_is_not_none(self.view.post)

    def test_post_missing_params(self):
        request = APIRequestFactory().post('restore_export_data', {})
        request.user = AuthUserFactory()
        self.view.request = request
        response = self.view.dispatch(request)
        nt.assert_equal(response.data, {'message': f'Missing required parameters.'})
        nt.assert_equal(response.status_code, status.HTTP_400_BAD_REQUEST)

    @mock.patch(f'{RESTORE_EXPORT_DATA_PATH}.check_before_restore_export_data')
    @mock.patch(f'{EXPORT_DATA_UTIL_PATH}.check_for_any_running_restore_process')
    def test_post(self, mock_check_for_running_restore, mock_check_before_restore):
        request = APIRequestFactory().post('restore_export_data', {
            'destination_id': 1,
        })
        request.user = AuthUserFactory()
        mock_check_for_running_restore.return_value = False
        mock_check_before_restore.return_value = {'open_dialog': True}

        response = self.view.post(request)
        mock_check_for_running_restore.assert_called()
        mock_check_before_restore.assert_called()
        nt.assert_equal(response.data, {})
        nt.assert_equal(response.status_code, status.HTTP_200_OK)

    @mock.patch(f'{RESTORE_EXPORT_DATA_PATH}.Institution.load')
    @mock.patch(f'{RESTORE_EXPORT_DATA_PATH}.ExportData.objects')
    @mock.patch(f'{RESTORE_EXPORT_DATA_PATH}.prepare_for_restore_export_data_process')
    def test_post_after_confirm_dialog(self, mock_prepare_for_restore, mock_export_data, mock_institution):
        request = APIRequestFactory().post('restore_export_data', {
            'destination_id': 1,
            'is_from_confirm_dialog': True
        })
        request.user = AuthUserFactory()
        mock_institution.return_value = self.institution
        mock_export_data.filter.return_value.first.return_value = self.export_data
        mock_prepare_for_restore.return_value = Response(
            {'task_id': FAKE_TASK_ID}, status=status.HTTP_200_OK)
        self.view.destination_id = self.region_inst_01.id
        self.view.export_id = self.export_data.id
        self.view.export_data = self.export_data
        self.view.destination = self.region_inst_01
        response = self.view.post(request)
        mock_prepare_for_restore.assert_called()
        nt.assert_equal(response.data, {'task_id': FAKE_TASK_ID})
        nt.assert_equal(response.status_code, status.HTTP_200_OK)

    @mock.patch(f'{RESTORE_EXPORT_DATA_PATH}.Institution.load')
    @mock.patch(f'{RESTORE_EXPORT_DATA_PATH}.ExportData.objects')
    @mock.patch(f'{RESTORE_EXPORT_DATA_PATH}.prepare_for_restore_export_data_process')
    @mock.patch(f'{RESTORE_EXPORT_DATA_PATH}.check_before_restore_export_data')
    @mock.patch(f'{EXPORT_DATA_UTIL_PATH}.check_for_any_running_restore_process')
    def test_post_without_confirm_dialog(self, mock_check_for_running_restore, mock_check_before_restore, mock_prepare_for_restore, mock_export_data,
                                         mock_institution):
        request = APIRequestFactory().post('restore_export_data', {
            'destination_id': 1,
        })
        request.user = AuthUserFactory()
        mock_institution.return_value = self.institution
        mock_export_data.filter.return_value.first.return_value = self.export_data
        mock_check_for_running_restore.return_value = False
        mock_check_before_restore.return_value = {}
        mock_prepare_for_restore.return_value = Response(
            {'task_id': FAKE_TASK_ID}, status=status.HTTP_200_OK)
        self.view.destination_id = self.region_inst_01.id
        self.view.export_id = self.export_data.id
        self.view.export_data = self.export_data
        self.view.destination = self.region_inst_01
        response = self.view.post(request)
        mock_check_for_running_restore.assert_called()
        mock_check_before_restore.assert_called()
        mock_prepare_for_restore.assert_called()
        nt.assert_equal(response.data, {'task_id': FAKE_TASK_ID})
        nt.assert_equal(response.status_code, status.HTTP_200_OK)

    @mock.patch(f'{EXPORT_DATA_UTIL_PATH}.check_for_any_running_restore_process')
    def test_post_already_running(self, mock_check_for_running_restore):
        request = APIRequestFactory().post('restore_export_data', {
            'destination_id': 1,
        })
        request.user = AuthUserFactory()
        mock_check_for_running_restore.return_value = True

        response = self.view.post(request)
        mock_check_for_running_restore.assert_called()
        nt.assert_equal(response.data, {'message': f'Cannot restore in this time.'})
        nt.assert_equal(response.status_code, status.HTTP_400_BAD_REQUEST)

    @mock.patch(f'{RESTORE_EXPORT_DATA_PATH}.check_before_restore_export_data')
    @mock.patch(f'{EXPORT_DATA_UTIL_PATH}.check_for_any_running_restore_process')
    def test_post_return_error_message(self, mock_check_for_running_restore, mock_check_before_restore):
        request = APIRequestFactory().post('restore_export_data', {
            'destination_id': 1,
        })
        request.user = AuthUserFactory()
        mock_check_for_running_restore.return_value = False
        mock_check_before_restore.return_value = {'open_dialog': False, 'message': f'Mock test error message.'}

        response = self.view.post(request)
        mock_check_for_running_restore.assert_called()
        mock_check_before_restore.assert_called()
        nt.assert_equal(response.data, {'message': f'Mock test error message.'})
        nt.assert_equal(response.status_code, status.HTTP_400_BAD_REQUEST)

    def test__test_func__anonymous(self):
        view = restore.RestoreDataActionView()
        request = APIRequestFactory().post('restore_export_data', {
            'destination_id': self.region_inst_01.id,
        })
        request.user = self.anon
        view.request = request
        view.kwargs = {
            'export_id': self.export_data_01.id,
        }
        nt.assert_equal(view.test_func(), False)

    def test__test_func__normal_user(self):
        view = restore.RestoreDataActionView()
        request = APIRequestFactory().post('restore_export_data', {
            'destination_id': self.region_inst_01.id,
        })
        request.user = self.normal_user
        view.request = request
        view.kwargs = {
            'export_id': self.export_data_01.id,
        }
        nt.assert_equal(view.test_func(), False)

    def test__test_func__super(self):
        view = restore.RestoreDataActionView()
        request = APIRequestFactory().post('restore_export_data', {
            'destination_id': self.region_inst_01.id,
        })
        request.user = self.superuser
        view.request = request
        view.kwargs = {
            'export_id': self.export_data_01.id,
        }
        view.destination_id = self.region_inst_01.id
        view.export_id = self.export_data_01.id
        view.export_data = self.export_data_01
        view.destination = self.region_inst_01
        nt.assert_equal(view.test_func(), True)

    def test__test_func__admin_with_permission(self):
        view = restore.RestoreDataActionView()
        request = APIRequestFactory().post('restore_export_data', {
            'destination_id': self.region_inst_01.id,
        })
        request.user = self.institution01_admin
        view.request = request
        view.kwargs = {
            'export_id': self.export_data_01.id,
        }
        view.destination_id = self.region_inst_01.id
        view.export_id = self.export_data_01.id
        view.export_data = self.export_data_01
        view.destination = self.region_inst_01
        nt.assert_equal(view.test_func(), True)

    def test__test_func__admin_without_permission(self):
        view = restore.RestoreDataActionView()

        # not same institution of login user
        request = APIRequestFactory().post('restore_export_data', {
            'destination_id': self.region_inst_01.id,
        })
        request.user = self.institution02_admin
        view.request = request
        view.kwargs = {
            'export_id': self.export_data_01.id,
        }
        view.destination_id = self.region_inst_01.id
        view.export_id = self.export_data_01.id
        view.export_data = self.export_data_01
        view.destination = self.region_inst_01
        nt.assert_equal(view.test_func(), False)

        request = APIRequestFactory().post('restore_export_data', {
            'destination_id': self.region_inst_02.id,
        })
        request.user = self.institution01_admin
        view.request = request
        view.kwargs = {
            'export_id': self.export_data_02.id,
        }
        view.destination_id = self.region_inst_01.id
        view.export_id = self.export_data_02.id
        view.export_data = self.export_data_02
        view.destination = self.region_inst_01
        nt.assert_equal(view.test_func(), False)

        # admin not in institution
        request = APIRequestFactory().post('restore_export_data', {
            'destination_id': self.region_inst_02.id,
        })
        self.institution02_admin.affiliated_institutions = []
        request.user = self.institution02_admin
        view.request = request
        view.kwargs = {
            'export_id': self.export_data_02.id,
        }
        nt.assert_equal(view.test_func(), False)

    def test__test_func__export_and_dest_not_same_inst(self):
        view = restore.RestoreDataActionView()
        request = APIRequestFactory().post('restore_export_data', {
            'destination_id': self.region_inst_02.id,
        })
        request.user = self.superuser
        view.request = request
        view.kwargs = {
            'export_id': self.export_data_01.id,
        }
        view.destination_id = self.region_inst_02.id
        view.export_id = self.export_data_01.id
        view.export_data = self.export_data_01
        view.destination = self.region_inst_02
        nt.assert_equal(view.test_func(), False)


# Test cases for CheckTaskStatusRestoreDataActionView
@pytest.mark.feature_202210
class TestCheckTaskStatusRestoreDataActionView(AdminTestCase):
    def setUp(self):
        self.view = restore.CheckTaskStatusRestoreDataActionView()
        self.institution01 = InstitutionFactory(name='inst01')
        self.institution02 = InstitutionFactory(name='inst02')
        self.region_inst_01 = RegionFactory(_id=self.institution01._id)
        self.region_inst_02 = RegionFactory(_id=self.institution02._id)
        self.export_data_01 = ExportDataFactory(source=self.region_inst_01)
        self.export_data_02 = ExportDataFactory(source=self.region_inst_02)
        self.restore_data_01 = ExportDataRestoreFactory(export=self.export_data_01)
        self.restore_data_01.task_id = FAKE_TASK_ID + str(self.restore_data_01.id)
        self.restore_data_01.save()
        self.restore_data_02 = ExportDataRestoreFactory(export=self.export_data_02)
        self.restore_data_02.task_id = FAKE_TASK_ID + str(self.restore_data_02.id)
        self.restore_data_02.save()

        self.anon = AnonymousUser()

        self.normal_user = AuthUserFactory(fullname='normal_user')
        self.normal_user.is_staff = False
        self.normal_user.is_superuser = False

        self.superuser = AuthUserFactory(fullname='superuser')
        self.superuser.is_staff = True
        self.superuser.is_superuser = True
        self.superuser.save()

        self.institution01_admin = AuthUserFactory(fullname='admin001_inst01')
        self.institution01_admin.is_staff = True
        self.institution01_admin.affiliated_institutions.add(self.institution01)
        self.institution01_admin.save()

        self.institution02_admin = AuthUserFactory(fullname='admin001_inst02')
        self.institution02_admin.is_staff = True
        self.institution02_admin.affiliated_institutions.add(self.institution02)
        self.institution02_admin.save()

    def test_init(self):
        nt.assert_is_not_none(self.view.get)

    def test_get_success(self):
        request = APIRequestFactory().get('task_status', {
            'task_id': FAKE_TASK_ID,
            'task_type': 'Restore'
        })
        mock_async_result = mock.MagicMock()
        mock_async_result.return_value = {
            'status': states.SUCCESS,
            'result': None
        }
        with mock.patch('celery.contrib.abortable.AbortableAsyncResult._get_task_meta', mock_async_result):
            response = self.view.get(request)
            nt.assert_equal(response.data, {
                'state': states.SUCCESS,
                'task_id': FAKE_TASK_ID,
                'task_type': 'Restore'
            })
            nt.assert_equal(response.status_code, status.HTTP_200_OK)

    def test_get_pending_with_result(self):
        request = APIRequestFactory().get('task_status', {
            'task_id': FAKE_TASK_ID,
            'task_type': 'Restore'
        })
        mock_async_result = mock.MagicMock()
        mock_async_result.return_value = {
            'status': states.PENDING,
            'result': {
                'current_progress_step': 1
            }
        }
        with mock.patch('celery.contrib.abortable.AbortableAsyncResult._get_task_meta', mock_async_result):
            response = self.view.get(request)
            nt.assert_equal(response.data, {
                'state': states.PENDING,
                'task_id': FAKE_TASK_ID,
                'task_type': 'Restore',
                'result': {
                    'current_progress_step': 1
                }
            })
            nt.assert_equal(response.status_code, status.HTTP_200_OK)

    def test_get_missing_params(self):
        request = APIRequestFactory().get('task_status', {})
        response = self.view.get(request)
        nt.assert_equal(response.data, {'message': f'Missing required parameters.'})
        nt.assert_equal(response.status_code, status.HTTP_400_BAD_REQUEST)

    def test__test_func__anonymous(self):
        view = restore.CheckTaskStatusRestoreDataActionView()
        request = APIRequestFactory().get('task_status', {
            'task_id': FAKE_TASK_ID,
            'task_type': 'Restore'
        })
        request.user = self.anon
        view.request = request
        view.kwargs = {
            'export_id': self.export_data_01.id,
        }
        nt.assert_equal(view.test_func(), False)

    def test__test_func__normal_user(self):
        view = restore.CheckTaskStatusRestoreDataActionView()
        request = APIRequestFactory().get('task_status', {
            'task_id': FAKE_TASK_ID,
            'task_type': 'Restore'
        })
        request.user = self.normal_user
        view.request = request
        view.kwargs = {
            'export_id': self.export_data_01.id,
        }
        nt.assert_equal(view.test_func(), False)

    def test__test_func__super(self):
        view = restore.CheckTaskStatusRestoreDataActionView()
        request = APIRequestFactory().get('task_status', {
            'task_id': self.restore_data_01.task_id,
            'task_type': 'Restore'
        })
        request.user = self.superuser
        view.request = request
        view.kwargs = {
            'export_id': self.export_data_01.id,
        }
        nt.assert_equal(view.test_func(), True)

    def test__test_func__admin_with_permission(self):
        view = restore.CheckTaskStatusRestoreDataActionView()
        request = APIRequestFactory().get('task_status', {
            'task_id': self.restore_data_01.task_id,
            'task_type': 'Restore'
        })
        request.user = self.institution01_admin
        view.request = request
        view.kwargs = {
            'export_id': self.export_data_01.id,
        }
        nt.assert_equal(view.test_func(), True)

    def test__test_func__admin_without_permission(self):
        view = restore.CheckTaskStatusRestoreDataActionView()

        # not same institution of login user
        request = APIRequestFactory().get('task_status', {
            'task_id': self.restore_data_01.task_id,
            'task_type': 'Restore'
        })
        request.user = self.institution02_admin
        view.request = request
        view.kwargs = {
            'export_id': self.export_data_02.id,
        }
        nt.assert_equal(view.test_func(), False)

        request = APIRequestFactory().get('task_status', {
            'task_id': self.restore_data_01.task_id,
            'task_type': 'Restore'
        })
        request.user = self.institution01_admin
        view.request = request
        view.kwargs = {
            'export_id': self.export_data_02.id,
        }
        nt.assert_equal(view.test_func(), False)

        # admin not in institution
        request = APIRequestFactory().get('task_status', {
            'task_id': self.restore_data_01.task_id,
            'task_type': 'Restore'
        })
        self.institution01_admin.affiliated_institutions = []
        request.user = self.institution01_admin
        view.request = request
        view.kwargs = {
            'export_id': self.export_data_01.id,
        }
        nt.assert_equal(view.test_func(), False)

    def test__test_func__without_param(self):
        view = restore.CheckTaskStatusRestoreDataActionView()
        request = APIRequestFactory().get('task_status', {})
        request.user = self.superuser
        view.request = request
        view.kwargs = {
            'export_id': self.export_data_01.id,
        }
        nt.assert_equal(view.test_func(), True)


# Test cases for functions in restore.py used only in restore data process
@pytest.mark.feature_202210
class TestRestoreDataFunction(AdminTestCase):
    def setUp(self):
        celery_app.conf.update({
            'task_always_eager': False,
            'task_eager_propagates': False,
        })
        self.export_data = ExportDataFactory()
        self.export_data_restore = ExportDataRestoreFactory()
        self.region = RegionFactory()
        self.project_id = 'project_id'
        self.view = restore
        self.test_export_data_files = [
            {
                'id': 995,
                'path': '/630de9f5b71d8f06d918fbd7',
                'materialized_path': '/@ember-decorators/utils/collapse-proto.d.ts',
                'name': 'collapse-proto.d.ts',
                'provider': 'osfstorage',
                'created_at': '2023-04-18 04:40:25',
                'modified_at': '2023-04-18 04:40:25',
                'project': {
                    'id': 'pmockt',
                    'name': 'Project Mock'
                },
                'tags': ['hello', 'world'],
                'version': [
                    {
                        'identifier': '1',
                        'created_at': '2023-04-18 04:40:25',
                        'modified_at': '2023-04-18 04:40:25',
                        'size': 6000,
                        'version_name': 'collapse-proto.d.ts',
                        'metadata': {
                            'md5': '8c42361841f16989e0bf62a3ae408f1c',
                            'kind': 'file',
                            'sha256': 'ea070092664567d32e4524c6034214a293e75d0a53cfe9118f41e4752e97987c',
                        },
                        'location': {
                            'object': '64charsversion164charsversion164charsversion164charsversion164ch',
                            'provider': 's3compat'
                        },
                        'contributor': 'fake_user',
                    }
                ],
                'location': {},
                'timestamp': {},
                'checkout_id': None
            },
        ]
        addon_region = RegionFactory(waterbutler_settings=addon_waterbutler_settings)
        self.addon_data_restore = ExportDataRestoreFactory.create(destination=addon_region)

        bulkmount_region = RegionFactory(waterbutler_settings=bulkmount_waterbutler_settings)
        self.bulk_mount_data_restore = ExportDataRestoreFactory.create(destination=bulkmount_region)
        self.user = UserFactory()

    # check_before_restore_export_data
    @mock.patch(f'{EXPORT_DATA_UTIL_PATH}.get_file_data')
    @mock.patch(f'{RESTORE_EXPORT_DATA_PATH}.read_file_info_and_check_schema')
    @mock.patch(f'{RESTORE_EXPORT_DATA_PATH}.read_export_data_and_check_schema')
    def test_check_before_restore_export_data_empty_destination_storage(self, mock_read_export_data, mock_read_file_info, mock_utils_get_file_data):
        test_response = requests.Response()
        test_response.status_code = status.HTTP_200_OK
        test_response._content = json.dumps({'data': []}).encode('utf-8')

        mock_read_export_data.return_value = True
        mock_read_file_info.return_value = {'folders': [{'project': {'id': self.project_id}}]}
        mock_utils_get_file_data.return_value = test_response

        result = self.view.check_before_restore_export_data(None, self.export_data.id,
                                                            self.addon_data_restore.destination.id)
        mock_read_export_data.assert_called()
        mock_read_file_info.assert_called()
        mock_utils_get_file_data.assert_called()
        nt.assert_equal(result, {'open_dialog': False})

    @mock.patch(f'{EXPORT_DATA_UTIL_PATH}.get_file_data')
    @mock.patch(f'{RESTORE_EXPORT_DATA_PATH}.read_file_info_and_check_schema')
    @mock.patch(f'{RESTORE_EXPORT_DATA_PATH}.read_export_data_and_check_schema')
    def test_check_before_restore_export_data_bulk_mount_destination_storage(self, mock_read_export_data, mock_read_file_info, mock_utils_get_file_data):
        test_response = requests.Response()
        test_response.status_code = status.HTTP_200_OK
        test_response._content = json.dumps({'data': []}).encode('utf-8')

        mock_read_export_data.return_value = True
        mock_read_file_info.return_value = {'folders': [{'project': {'id': self.project_id}}], 'files': [{'project': {'id': self.project_id}}]}
        mock_utils_get_file_data.return_value = test_response

        result = self.view.check_before_restore_export_data(None, self.export_data.id,
                                                            self.bulk_mount_data_restore.destination.id)
        mock_read_export_data.assert_called()
        mock_read_file_info.assert_called()
        mock_utils_get_file_data.assert_not_called()
        nt.assert_equal(result, {'open_dialog': False})

    @mock.patch(f'{RESTORE_EXPORT_DATA_PATH}.read_export_data_and_check_schema')
    def test_check_before_restore_export_data_error_at_export_file(self, mock_read_export_data):
        mock_read_export_data.return_value = False

        result = self.view.check_before_restore_export_data(None, self.export_data.id,
                                                            self.addon_data_restore.destination.id)
        mock_read_export_data.assert_called()
        nt.assert_equal(result, {'open_dialog': False, 'message': f'The export data files are corrupted'})

    @mock.patch(f'{RESTORE_EXPORT_DATA_PATH}.read_export_data_and_check_schema')
    def test_check_before_restore_export_data_exception_at_export_file(self, mock_read_export_data):
        mock_read_export_data.side_effect = Exception(f'Mock test exception at read export data file')

        result = self.view.check_before_restore_export_data(None, self.export_data.id,
                                                            self.addon_data_restore.destination.id)
        mock_read_export_data.assert_called()
        nt.assert_equal(result,
                        {'open_dialog': False,
                         'message': f'Cannot connect to the export data storage location'})

    @mock.patch(f'{RESTORE_EXPORT_DATA_PATH}.read_export_data_and_check_schema')
    def test_check_before_restore_export_data_error_at_file_info(self, mock_read_export_data):
        mock_read_export_data.return_value = True
        mock_read_file_info = mock.MagicMock()
        mock_read_file_info.return_value = {}

        with mock.patch(f'{RESTORE_EXPORT_DATA_PATH}.read_file_info_and_check_schema', mock_read_file_info):
            result = self.view.check_before_restore_export_data(None, self.export_data.id,
                                                                self.addon_data_restore.destination.id)
            mock_read_export_data.assert_called()
            mock_read_file_info.assert_called()
            nt.assert_equal(result, {'open_dialog': False, 'message': f'The export data files are corrupted'})

    @mock.patch(f'{RESTORE_EXPORT_DATA_PATH}.read_export_data_and_check_schema')
    def test_check_before_restore_export_data_no_destination_region_found(self, mock_read_export_data):
        mock_read_export_data.return_value = True
        mock_read_file_info = mock.MagicMock()
        mock_read_file_info.return_value = {'folders': [{'project': {'id': self.project_id}}]}

        with mock.patch(f'{RESTORE_EXPORT_DATA_PATH}.read_file_info_and_check_schema', mock_read_file_info):
            result = self.view.check_before_restore_export_data(None, self.export_data.id, -1)
            mock_read_export_data.assert_called()
            mock_read_file_info.assert_called()
            nt.assert_equal(result,
                            {'open_dialog': False, 'message': f'Failed to get destination storage information'})

    @mock.patch(f'{EXPORT_DATA_UTIL_PATH}.get_file_data')
    @mock.patch(f'{RESTORE_EXPORT_DATA_PATH}.read_file_info_and_check_schema')
    @mock.patch(f'{RESTORE_EXPORT_DATA_PATH}.read_export_data_and_check_schema')
    def test_check_before_restore_export_data_error_at_check_destination_storage(self, mock_read_export_data, mock_read_file_info,
                                                                                 mock_utils_get_file_data):
        test_response = requests.Response()
        test_response.status_code = status.HTTP_400_BAD_REQUEST
        test_response._content = json.dumps(
            {'message': f'Mock test bad request when check destination storage'}).encode('utf-8')

        mock_read_export_data.return_value = True
        mock_read_file_info.return_value = {'folders': [{'project': {'id': self.project_id}}]}
        mock_utils_get_file_data.return_value = test_response

        result = self.view.check_before_restore_export_data(None, self.export_data.id,
                                                            self.addon_data_restore.destination.id)
        mock_read_export_data.assert_called()
        mock_read_file_info.assert_called()
        mock_utils_get_file_data.assert_called()
        nt.assert_equal(result, {'open_dialog': False, 'message': f'Cannot connect to destination storage'})

    @mock.patch(f'{EXPORT_DATA_UTIL_PATH}.get_file_data')
    @mock.patch(f'{RESTORE_EXPORT_DATA_PATH}.read_file_info_and_check_schema')
    @mock.patch(f'{RESTORE_EXPORT_DATA_PATH}.read_export_data_and_check_schema')
    def test_check_before_restore_export_data_not_empty_destination_storage(self, mock_read_export_data, mock_read_file_info, mock_utils_get_file_data):
        test_response = requests.Response()
        test_response.status_code = status.HTTP_200_OK
        test_response._content = json.dumps({'data': [{}]}).encode('utf-8')

        mock_read_export_data.return_value = True
        mock_read_file_info.return_value = {'folders': [{'project': {'id': self.project_id}}]}
        mock_utils_get_file_data.return_value = test_response

        result = self.view.check_before_restore_export_data(None, self.export_data.id,
                                                            self.addon_data_restore.destination.id)
        mock_read_export_data.assert_called()
        mock_read_file_info.assert_called()
        mock_utils_get_file_data.assert_called()
        nt.assert_equal(result, {'open_dialog': True})

    @mock.patch(f'{EXPORT_DATA_UTIL_PATH}.get_file_data')
    @mock.patch(f'{RESTORE_EXPORT_DATA_PATH}.read_file_info_and_check_schema')
    @mock.patch(f'{RESTORE_EXPORT_DATA_PATH}.read_export_data_and_check_schema')
    def test_check_before_restore_export_data_exception_at_check_destination_storage(self, mock_read_export_data, mock_read_file_info,
                                                                                     mock_utils_get_file_data):
        mock_read_export_data.return_value = True
        mock_read_file_info.return_value = {'folders': [{'project': {'id': self.project_id}}]}
        mock_utils_get_file_data.side_effect = Exception('Mock test exception at check destination storage')

        result = self.view.check_before_restore_export_data(None, self.export_data.id,
                                                            self.addon_data_restore.destination.id)
        mock_read_export_data.assert_called()
        mock_read_file_info.assert_called()
        mock_utils_get_file_data.assert_called()
        nt.assert_equal(result, {'open_dialog': False, 'message': f'Cannot connect to destination storage'})

    # prepare_for_restore_export_data_process
    def test_prepare_for_restore_export_data_process_with_other_process_running(self):
        mock_utils = mock.MagicMock()
        mock_utils.return_value = True
        creator = self.user
        with mock.patch(f'{EXPORT_DATA_UTIL_PATH}.check_for_any_running_restore_process', mock_utils):
            response = self.view.prepare_for_restore_export_data_process(None, self.export_data.id,
                                                                         self.export_data_restore.destination.id, [], creator)
            mock_utils.assert_called()
            nt.assert_equal(response.data, {'message': f'Cannot restore in this time.'})
            nt.assert_equal(response.status_code, status.HTTP_400_BAD_REQUEST)

    def test_prepare_for_restore_export_data_process_successfully(self):
        mock_utils = mock.MagicMock()
        mock_utils.return_value = False
        mock_task = mock.MagicMock()
        mock_task.return_value = AbortableAsyncResult(FAKE_TASK_ID)
        creator = self.user
        with mock.patch(f'{EXPORT_DATA_UTIL_PATH}.check_for_any_running_restore_process', mock_utils):
            with mock.patch(f'{EXPORT_DATA_TASK_PATH}.run_restore_export_data_process.delay', mock_task):
                response = self.view.prepare_for_restore_export_data_process(None, self.export_data.id,
                                                                             self.export_data_restore.destination.id, [], creator)
                mock_utils.assert_called()
                mock_task.assert_called()
                nt.assert_equal(response.data, {'task_id': FAKE_TASK_ID})
                nt.assert_equal(response.status_code, status.HTTP_200_OK)

    # restore_export_data_process
    @mock.patch(f'{RESTORE_EXPORT_DATA_PATH}.create_folder_in_destination')
    @mock.patch(f'{RESTORE_EXPORT_DATA_PATH}.add_tag_and_timestamp_to_database')
    @mock.patch(f'{RESTORE_EXPORT_DATA_PATH}.copy_files_from_export_data_to_destination')
    @mock.patch(f'{RESTORE_EXPORT_DATA_PATH}.check_if_restore_process_stopped')
    @mock.patch(f'{RESTORE_EXPORT_DATA_PATH}.read_file_info_and_check_schema')
    def test_restore_export_data_process(self, mock_read_file_info, mock_check_process, mock_copy_to_destination,
                                         mock_add_tag_and_timestamp, mock_create_folder_path):
        task = AbortableTask()
        task.request_stack = LocalStack()
        task.request.id = FAKE_TASK_ID

        mock_read_file_info.return_value = {'folders': [{'project': {'id': 1}}], 'files': [{'project': {'id': 1}}]}
        mock_check_process.return_value = None
        mock_copy_to_destination.return_value = [{}, []]
        mock_add_tag_and_timestamp.return_value = None
        mock_create_folder_path.return_value = None

        self.view.restore_export_data_process(task, {}, self.addon_data_restore.export.id,
                                              self.addon_data_restore.id, ['vcu'])
        mock_read_file_info.assert_called()
        mock_check_process.assert_called()
        mock_copy_to_destination.assert_called()
        mock_add_tag_and_timestamp.assert_called()

    @mock.patch(f'{RESTORE_EXPORT_DATA_PATH}.create_folder_in_destination')
    @mock.patch(f'{RESTORE_EXPORT_DATA_PATH}.add_tag_and_timestamp_to_database')
    @mock.patch(f'{RESTORE_EXPORT_DATA_PATH}.copy_files_from_export_data_to_destination')
    @mock.patch(f'{RESTORE_EXPORT_DATA_PATH}.check_if_restore_process_stopped')
    @mock.patch(f'{RESTORE_EXPORT_DATA_PATH}.read_file_info_and_check_schema')
    def test_restore_export_data_process_empty_file_info_list(self, mock_read_file_info, mock_check_process,
                                                              mock_copy_to_destination, mock_add_tag_and_timestamp, mock_create_folder_path):
        task = AbortableTask()
        task.request_stack = LocalStack()
        task.request.id = FAKE_TASK_ID

        mock_read_file_info.return_value = {}
        mock_check_process.return_value = None
        mock_copy_to_destination.return_value = [{}]
        mock_add_tag_and_timestamp.return_value = None
        mock_create_folder_path.return_value = None

        self.view.restore_export_data_process(task, {}, self.export_data_restore.export.id,
                                              self.export_data_restore.id, [])
        mock_read_file_info.assert_called()
        mock_check_process.assert_not_called()
        mock_copy_to_destination.assert_not_called()
        mock_add_tag_and_timestamp.assert_not_called()

    @mock.patch(f'{RESTORE_EXPORT_DATA_PATH}.create_folder_in_destination')
    @mock.patch(f'{RESTORE_EXPORT_DATA_PATH}.add_tag_and_timestamp_to_database')
    @mock.patch(f'{RESTORE_EXPORT_DATA_PATH}.copy_files_from_export_data_to_destination')
    @mock.patch(f'{RESTORE_EXPORT_DATA_PATH}.check_if_restore_process_stopped')
    @mock.patch(f'{RESTORE_EXPORT_DATA_PATH}.read_file_info_and_check_schema')
<<<<<<< HEAD
    def test_restore_export_data_process_bulk_mount_storage(self, mock_read_file_info, mock_check_process, mock_copy_to_destination,
                                                            mock_add_tag_and_timestamp, mock_create_folder_path):
=======
    def test_restore_export_data_process_bulk_mount_storage(
            self, mock_read_file_info, mock_check_process, mock_move_to_backup, mock_copy_to_destination,
            mock_add_tag_and_timestamp, mock_create_folder_path):
>>>>>>> fe2822fb
        task = AbortableTask()
        task.request_stack = LocalStack()
        task.request.id = FAKE_TASK_ID

        mock_read_file_info.return_value = {'folders': [{'project': {'id': 1}}], 'files': [{'project': {'id': 1}}]}
        mock_check_process.return_value = None
        mock_copy_to_destination.return_value = [{}, []]
        mock_add_tag_and_timestamp.return_value = None
        mock_create_folder_path.return_value = None

        self.view.restore_export_data_process(task, {}, self.bulk_mount_data_restore.export.id,
                                              self.bulk_mount_data_restore.id, ['vcu'])
        mock_read_file_info.assert_called()
        mock_check_process.assert_called()
        mock_copy_to_destination.assert_called()
        mock_add_tag_and_timestamp.assert_called()

    @mock.patch(f'{RESTORE_EXPORT_DATA_PATH}.create_folder_in_destination')
    @mock.patch(f'{RESTORE_EXPORT_DATA_PATH}.add_tag_and_timestamp_to_database')
    @mock.patch(f'{RESTORE_EXPORT_DATA_PATH}.copy_files_from_export_data_to_destination')
    @mock.patch(f'{RESTORE_EXPORT_DATA_PATH}.check_if_restore_process_stopped')
    @mock.patch(f'{RESTORE_EXPORT_DATA_PATH}.read_file_info_and_check_schema')
    def test_restore_export_data_process_abort_exception(self, mock_read_file_info, mock_check_process, mock_copy_to_destination,
                                                         mock_add_tag_and_timestamp, mock_create_folder_path):
        task = AbortableTask()
        task.request_stack = LocalStack()
        task.request.id = FAKE_TASK_ID
        task_result = task.AsyncResult(FAKE_TASK_ID)

        def mock_callback_test_check_process_abort(*args, **kwargs):
            task_result.abort()
            raise ProcessError(f'Mock test abort process')

        mock_read_file_info.return_value = {'folders': [{'project': {'id': 1}}], 'files': [{'project': {'id': 1}}]}
        mock_check_process.side_effect = mock_callback_test_check_process_abort
        mock_copy_to_destination.return_value = [{}]
        mock_add_tag_and_timestamp.return_value = None
        mock_create_folder_path.return_value = None

        with nt.assert_raises(ProcessError):
            self.view.restore_export_data_process(task, {}, self.export_data_restore.export.id,
                                                  self.export_data_restore.id, [])
            mock_read_file_info.assert_called()
            mock_check_process.assert_called()
            mock_copy_to_destination.assert_not_called()
            mock_add_tag_and_timestamp.assert_not_called()

    @mock.patch(f'{RESTORE_EXPORT_DATA_PATH}.create_folder_in_destination')
    @mock.patch(f'{RESTORE_EXPORT_DATA_PATH}.add_tag_and_timestamp_to_database')
    @mock.patch(f'{RESTORE_EXPORT_DATA_PATH}.copy_files_from_export_data_to_destination')
    @mock.patch(f'{RESTORE_EXPORT_DATA_PATH}.check_if_restore_process_stopped')
    @mock.patch(f'{RESTORE_EXPORT_DATA_PATH}.read_file_info_and_check_schema')
    def test_restore_export_data_process_other_exception(self, mock_read_file_info, mock_check_process, mock_copy_to_destination,
                                                         mock_add_tag_and_timestamp, mock_create_folder_path):
        task = AbortableTask()
        task.request_stack = LocalStack()
        task.request.id = FAKE_TASK_ID

        mock_read_file_info.return_value = {'folders': [{'project': {'id': 1}}], 'files': [{'project': {'id': 1}}]}
        mock_check_process.return_value = None
        mock_create_folder_path.return_value = None
        mock_copy_to_destination.return_value = [{}, []]
        mock_add_tag_and_timestamp.side_effect = IntegrityError(f'Mock test for error when adding tag/timestamp')

        with nt.assert_raises(IntegrityError):
            self.view.restore_export_data_process(task, {}, self.export_data_restore.export.id,
                                                  self.export_data_restore.id, [])
            mock_read_file_info.assert_called()
            mock_check_process.assert_called()
            mock_copy_to_destination.assert_called()
            mock_add_tag_and_timestamp.assert_called()

    # update_restore_process_state
    def test_update_restore_process_state(self):
        task = AbortableTask()
        task.request_stack = LocalStack()
        task.request.id = FAKE_TASK_ID
        self.view.update_restore_process_state(task, 1)
        task_result = task.AsyncResult(FAKE_TASK_ID)
        nt.assert_equal(task_result.result.get('current_restore_step'), 1)

    # check_if_restore_process_stopped
    def test_check_if_restore_process_stopped_is_true(self):
        task = AbortableTask()
        task.request_stack = LocalStack()
        task.request.id = FAKE_TASK_ID
        task_result = task.AsyncResult(FAKE_TASK_ID)
        task_result.abort()
        with nt.assert_raises(ProcessError):
            self.view.check_if_restore_process_stopped(task, 1)

    def test_check_if_restore_process_stopped_is_false(self):
        task = AbortableTask()
        task.request_stack = LocalStack()
        task.request.id = FAKE_TASK_ID + '1'
        nt.assert_is_none(self.view.check_if_restore_process_stopped(task, 1))

    # add_tags_to_file_node
    def test_add_tags_to_file_node_empty_tags(self):
        node = OsfStorageFileFactory()
        clone_node = node.clone()
        self.view.add_tags_to_file_node(node, [])
        nt.assert_equal(node.tags.count(), 0)
        nt.assert_not_equal(clone_node, node)

    def test_add_tags_to_file_node_with_tags(self):
        tags = ['tag1', 'tag2']
        node = OsfStorageFileFactory()
        clone_node = node.clone()
        self.view.add_tags_to_file_node(node, tags)
        nt.assert_not_equal(clone_node, node)
        nt.assert_equal(node.tags.count(), 2)

    # add_timestamp_to_file_node
    def test_add_timestamp_to_file_node_missing_args(self):
        add_result = self.view.add_timestamp_to_file_node(None, None, None)
        nt.assert_is_none(add_result)

    def test_add_timestamp_to_file_node_existing_timestamp(self):
        node = OsfStorageFileFactory()
        project_id = 1
        timestamp = {
            'key_file_name': 'mocked.txt'
        }
        result = RdmFileTimestamptokenVerifyResult()
        result.save()
        add_result = self.view.add_timestamp_to_file_node(node, project_id, timestamp)
        nt.assert_is_none(add_result)

    def test_add_timestamp_to_file_node_new_timestamp(self):
        node = OsfStorageFileFactory()
        project_id = 1
        timestamp = {
            'key_file_name': 'mocked.txt'
        }
        add_result = self.view.add_timestamp_to_file_node(node, project_id, timestamp)
        nt.assert_is_none(add_result)

    # read_export_data_and_check_schema
    def test_read_export_data_and_check_schema_valid_file(self):
        test_response = requests.Response()
        test_response.status_code = status.HTTP_200_OK
        test_response._content = json.dumps({}).encode('utf-8')

        mock_read_export_data = mock.MagicMock()
        mock_read_export_data.return_value = test_response
        mock_validate_file_json = mock.MagicMock()
        mock_validate_file_json.return_value = True
        with mock.patch.object(ExportData, 'read_export_data_from_location', mock_read_export_data):
            with mock.patch(f'{EXPORT_DATA_UTIL_PATH}.validate_file_json', mock_validate_file_json):
                result = self.view.read_export_data_and_check_schema(self.export_data, None)
                mock_read_export_data.assert_called_once()
                mock_validate_file_json.assert_called_once()
                nt.assert_equal(result, True)

    def test_read_export_data_and_check_schema_read_file_error(self):
        test_response = requests.Response()
        test_response.status_code = status.HTTP_400_BAD_REQUEST
        test_response._content = json.dumps({}).encode('utf-8')

        mock_read_export_data = mock.MagicMock()
        mock_read_export_data.return_value = test_response
        with mock.patch.object(ExportData, 'read_export_data_from_location', mock_read_export_data):
            with nt.assert_raises(ProcessError):
                result = self.view.read_export_data_and_check_schema(self.export_data, None)
                mock_read_export_data.assert_called_once()
                nt.assert_is_none(result)

    def test_read_export_data_and_check_schema_read_file_exception(self):
        mock_read_export_data = mock.MagicMock()
        mock_read_export_data.side_effect = Exception(f'Mock test exception while reading export data')
        with mock.patch.object(ExportData, 'read_export_data_from_location', mock_read_export_data):
            with nt.assert_raises(Exception):
                result = self.view.read_export_data_and_check_schema(self.export_data, None)
                mock_read_export_data.assert_called_once()
                nt.assert_is_none(result)

    def test_read_export_data_and_check_schema_invalid_file(self):
        test_response = requests.Response()
        test_response.status_code = status.HTTP_200_OK
        test_response._content = json.dumps({}).encode('utf-8')

        mock_read_export_data = mock.MagicMock()
        mock_read_export_data.return_value = test_response
        mock_validate_file_json = mock.MagicMock()
        mock_validate_file_json.return_value = False
        with mock.patch.object(ExportData, 'read_export_data_from_location', mock_read_export_data):
            with mock.patch(f'{EXPORT_DATA_UTIL_PATH}.validate_file_json', mock_validate_file_json):
                result = self.view.read_export_data_and_check_schema(self.export_data, None)
                mock_read_export_data.assert_called_once()
                mock_validate_file_json.assert_called_once()
                nt.assert_equal(result, False)

    # read_file_info_and_check_schema
    def test_read_file_info_and_check_schema_read_error(self):
        test_response = requests.Response()
        test_response.status_code = status.HTTP_400_BAD_REQUEST
        test_response._content = json.dumps({}).encode('utf-8')

        mock_read_file_info = mock.MagicMock()
        mock_read_file_info.return_value = test_response
        with mock.patch.object(ExportData, 'read_file_info_from_location', mock_read_file_info):
            with nt.assert_raises(ProcessError):
                result = self.view.read_file_info_and_check_schema(ExportData(), {})
                nt.assert_is_none(result)

    def test_read_file_info_and_check_schema_read_exception(self):
        mock_read_file_info = mock.MagicMock()
        mock_read_file_info.side_effect = ValueError('Mock test fail to read file info')
        with mock.patch.object(ExportData, 'read_file_info_from_location', mock_read_file_info):
            with nt.assert_raises(ProcessError):
                result = self.view.read_file_info_and_check_schema(ExportData(), {})
                nt.assert_is_none(result)

    def test_read_file_info_and_check_schema_invalid_file(self):
        test_response = requests.Response()
        test_response.status_code = status.HTTP_200_OK
        test_response._content = json.dumps({}).encode('utf-8')

        mock_read_file_info = mock.MagicMock()
        mock_read_file_info.return_value = test_response
        mock_validate_file_json = mock.MagicMock()
        mock_validate_file_json.return_value = False
        with mock.patch.object(ExportData, 'read_file_info_from_location', mock_read_file_info):
            with mock.patch(f'{EXPORT_DATA_UTIL_PATH}.validate_file_json', mock_validate_file_json):
                with nt.assert_raises(ProcessError):
                    result = self.view.read_file_info_and_check_schema(ExportData(), {})
                    nt.assert_is_none(result)

    def test_read_file_info_and_check_schema_valid_file(self):
        test_response = requests.Response()
        test_response.status_code = status.HTTP_200_OK
        test_response._content = json.dumps({}).encode('utf-8')

        mock_read_file_info = mock.MagicMock()
        mock_read_file_info.return_value = test_response
        mock_validate_file_json = mock.MagicMock()
        mock_validate_file_json.return_value = True
        with mock.patch.object(ExportData, 'read_file_info_from_location', mock_read_file_info):
            with mock.patch(f'{EXPORT_DATA_UTIL_PATH}.validate_file_json', mock_validate_file_json):
                result = self.view.read_file_info_and_check_schema(ExportData(), {})
                nt.assert_equal(result, {})

    # update_region_id
    @mock.patch(f'{RESTORE_EXPORT_DATA_PATH}.check_if_restore_process_stopped')
    def test_update_region_id(self, mock_check_progress):
        project = ProjectFactory()
        project._id = self.project_id
        project.add_addon('osfstorage', auth=AuthUserFactory())
        project.save()
        list_project_region_changed = self.view.update_region_id(None, 1, self.export_data_restore.destination, self.project_id, [])
        nt.assert_equal(list_project_region_changed, [project.id])
        mock_check_progress.assert_called()

    @mock.patch(f'{RESTORE_EXPORT_DATA_PATH}.check_if_restore_process_stopped')
    def test_update_region_id_project_not_found(self, mock_check_progress):
        list_project_region_changed = self.view.update_region_id(None, 1, self.export_data_restore.destination, None, [])
        nt.assert_equal(list_project_region_changed, [])
        mock_check_progress.assert_called()

    # recalculate_user_quota
    @mock.patch(f'{RESTORE_EXPORT_DATA_PATH}.update_user_used_quota')
    def test_recalculate_user_quota(self, mock_update_user_used_quota):
        inst = InstitutionFactory(_id=self.export_data_restore.destination._id)
        new_user = AuthUserFactory()
        new_user.affiliated_institutions.add(inst)
        self.view.recalculate_user_quota(self.export_data_restore.destination)
        mock_update_user_used_quota.assert_called()

    # create_folder_in_destination
    @mock.patch(f'{EXPORT_DATA_UTIL_PATH}.create_folder_path')
    @mock.patch(f'{RESTORE_EXPORT_DATA_PATH}.check_if_restore_process_stopped')
    def test_create_folder_in_destination(self, mock_check_progress, mock_create_folder):
        export_data_folder = \
            [
                {
                    'path': '/630de9f5b71d8f06d918fbd7/',
                    'materialized_path': '/folder/',
                    'project': {
                        'id': 'pmockt',
                        'name': 'Project Mock'
                    }
                }
            ]

        task = AbortableTask()
        task.request_stack = LocalStack()
        task.request.id = FAKE_TASK_ID

        mock_check_progress.return_value = None
        mock_create_folder.return_value = None
        result = self.view.create_folder_in_destination(task, 1, export_data_folder, self.addon_data_restore, None)
        mock_check_progress.assert_called()
        mock_create_folder.assert_called()
        nt.assert_equal(result, None)

    # copy_files_from_export_data_to_destination
    @mock.patch(f'{EXPORT_DATA_UTIL_PATH}.copy_file_from_location_to_destination')
    @mock.patch(f'{RESTORE_EXPORT_DATA_PATH}.check_if_restore_process_stopped')
    @mock.patch(f'{RESTORE_EXPORT_DATA_PATH}.BaseFileNode.objects')
    def test_copy_files_from_export_data_to_destination_addon_storage(self, mock_basefilenode, mock_check_progress, mock_copy):
        addon_export_file = self.test_export_data_files
        addon_export_file[0]['path'] = '/@ember-decorators/utils/collapse-proto.d.ts'
        addon_export_file[0]['provider'] = 'nextcloudinstitutions'

        task = AbortableTask()
        task.request_stack = LocalStack()
        task.request.id = FAKE_TASK_ID

        mock_is_add_on = mock.MagicMock()
        mock_is_add_on.return_value = True
        mock_check_progress.return_value = None
        mock_copy.return_value = {
            'data': {
                'id': 'nextcloudinstitutions/fake_id'
            }
        }
        basefilenode = BaseFileNodeFactory.create(id=11, _id='11', type='osf.nextcloudinstitutionsfile',
                                                  provider='nextcloudinstitutions',
                                                  _path='/61215649851ebb71d8f1ae01f4c99',
                                                  path='/61215649851ebb71d8f1ae01f4c99',
                                                  _materialized_path='/test.txt',
                                                  target_content_type_id=59)
        mock_file = mock.MagicMock()
        mock_basefilenode.filter.return_value = mock_file
        mock_file.exists.return_value = True
        mock_file.first.return_value = basefilenode

        with mock.patch(f'{EXPORT_DATA_UTIL_PATH}.is_add_on_storage', mock_is_add_on):
            result = self.view.copy_files_from_export_data_to_destination(task, 1, addon_export_file,
                                                                          self.addon_data_restore, None)
            mock_is_add_on.assert_called()
            mock_check_progress.assert_called()
            mock_copy.assert_called()
            nt.assert_equal(result[0], [])

    @mock.patch('osf.models.BaseFileNode')
    @mock.patch('osf.models.BaseFileNode.objects')
    @mock.patch('osf.models.FileVersion.objects')
    @mock.patch(f'{EXPORT_DATA_UTIL_PATH}.copy_file_from_location_to_destination')
    @mock.patch(f'{RESTORE_EXPORT_DATA_PATH}.check_if_restore_process_stopped')
    def test_copy_files_from_export_data_to_destination_osfstorage(self, mock_check_progress,
                                                                   mock_copy,
                                                                   mock_file_version, mock_file_node,
                                                                   mock_base_file_node):
        def create_node(*args, **kwargs):
            OsfStorageFileFactory.create(_id='fake_id')
            return {
                'data': {
                    'id': 'osfstorage/fake_id'
                }
            }

        bulkmount_export_files = self.test_export_data_files

        task = AbortableTask()
        task.request_stack = LocalStack()
        task.request.id = FAKE_TASK_ID

        user = AuthUserFactory.create(username='fake_user')
        file_version = FileVersionFactory.create(creator=user, identifier='1')
        mock_base_file_node.get_version.return_value = file_version
        mock_file_node.filter.return_value.update.return_value = {}
        mock_file_version.filter.return_value.update.return_value = {}

        mock_is_add_on = mock.MagicMock()
        mock_is_add_on.return_value = False
        mock_check_progress.return_value = None
        mock_copy.side_effect = create_node

        with mock.patch(f'{EXPORT_DATA_UTIL_PATH}.is_add_on_storage', mock_is_add_on):
            result = self.view.copy_files_from_export_data_to_destination(task, 1, bulkmount_export_files,
                                                                          self.bulk_mount_data_restore,
                                                                          None)
            mock_is_add_on.assert_called()
            mock_check_progress.assert_called()
            mock_copy.assert_called()
            nt.assert_equal(len(result), 2)
            nt.assert_equal(result[0][0].get('file_tags'), ['hello', 'world'])
            nt.assert_equal(result[0][0].get('file_timestamp'), {})
            nt.assert_equal(result[0][0].get('project_id'), 'pmockt')

    @mock.patch(f'{EXPORT_DATA_UTIL_PATH}.copy_file_from_location_to_destination')
    @mock.patch(f'{RESTORE_EXPORT_DATA_PATH}.check_if_restore_process_stopped')
    def test_copy_files_from_export_data_to_destination_osfstorage_not_add_new_version(self, mock_check_progress,
                                                                                       mock_copy):
        def create_node(*args, **kwargs):
            file = OsfStorageFileFactory.create(_id='fake_id')
            user = AuthUserFactory.create(username='fake_user')
            version_1 = FileVersionFactory(creator=user, identifier='1')
            FileVersion.objects.filter(id=version_1.id).update(created='2023-04-18 04:40:25', modified='2023-04-18 04:40:25')
            file.add_version(version_1)
            file.add_version(FileVersionFactory(creator=user, identifier='2'))
            return {
                'data': {
                    'id': 'osfstorage/fake_id',
                    'attributes': {
                        'extra': {
                            'version': '2'
                        }
                    }
                }
            }

        bulkmount_export_files = self.test_export_data_files

        task = AbortableTask()
        task.request_stack = LocalStack()
        task.request.id = FAKE_TASK_ID

        mock_is_add_on = mock.MagicMock()
        mock_is_add_on.return_value = False
        mock_check_progress.return_value = None
        mock_copy.side_effect = create_node

        with mock.patch(f'{EXPORT_DATA_UTIL_PATH}.is_add_on_storage', mock_is_add_on):
            result = self.view.copy_files_from_export_data_to_destination(task, 1, bulkmount_export_files,
                                                                          self.bulk_mount_data_restore,
                                                                          None)
            mock_is_add_on.assert_called()
            mock_check_progress.assert_called()
            mock_copy.assert_called()
            nt.assert_equal(len(result), 2)
            nt.assert_equal(len(result[0][0].get('node').versions.all()), 1)
            nt.assert_equal(result[0][0].get('file_tags'), ['hello', 'world'])
            nt.assert_equal(result[0][0].get('file_timestamp'), {})
            nt.assert_equal(result[0][0].get('project_id'), 'pmockt')

    @mock.patch(f'{EXPORT_DATA_UTIL_PATH}.copy_file_from_location_to_destination')
    @mock.patch(f'{RESTORE_EXPORT_DATA_PATH}.check_if_restore_process_stopped')
    def test_copy_files_from_export_data_to_destination_other_bulk_mount_storage(self, mock_check_progress, mock_copy):
        bulkmount_export_files = self.test_export_data_files
        bulkmount_export_files[0]['provider'] = 'box'
        other_bulk_mount_data_restore = self.bulk_mount_data_restore
        other_bulk_mount_data_restore.destination.waterbutler_settings = {
            'storage': {
                'provider': 'box',
            }
        }

        task = AbortableTask()
        task.request_stack = LocalStack()
        task.request.id = FAKE_TASK_ID

        mock_is_add_on = mock.MagicMock()
        mock_is_add_on.return_value = False
        mock_check_progress.return_value = None
        mock_copy.return_value = {
            'data': {
                'id': 'box/fake_id'
            }
        }

        with mock.patch(f'{EXPORT_DATA_UTIL_PATH}.is_add_on_storage', mock_is_add_on):
            result = self.view.copy_files_from_export_data_to_destination(task, 1, bulkmount_export_files,
                                                                          other_bulk_mount_data_restore,
                                                                          None)
            mock_is_add_on.assert_called()
            mock_check_progress.assert_called()
            mock_copy.assert_called()
            nt.assert_equal(result[0], [])

    @mock.patch(f'{EXPORT_DATA_UTIL_PATH}.copy_file_from_location_to_destination')
    @mock.patch(f'{RESTORE_EXPORT_DATA_PATH}.check_if_restore_process_stopped')
    def test_copy_files_from_export_data_to_destination_empty_file_info_list(self, mock_check_progress, mock_copy):
        task = AbortableTask()
        task.request_stack = LocalStack()
        task.request.id = FAKE_TASK_ID

        mock_is_add_on = mock.MagicMock()
        mock_is_add_on.return_value = False
        mock_check_progress.return_value = None
        mock_copy.return_value = {
            'data': {
                'id': 'osfstorage/fake_id'
            }
        }

        with mock.patch(f'{EXPORT_DATA_UTIL_PATH}.is_add_on_storage', mock_is_add_on):
            result = self.view.copy_files_from_export_data_to_destination(task, 1, [],
                                                                          self.export_data_restore, None)
            mock_is_add_on.assert_called()
            mock_check_progress.assert_not_called()
            mock_copy.assert_not_called()
            nt.assert_equal(result[0], [])

    @mock.patch(f'{EXPORT_DATA_UTIL_PATH}.copy_file_from_location_to_destination')
    @mock.patch(f'{RESTORE_EXPORT_DATA_PATH}.check_if_restore_process_stopped')
    def test_copy_files_from_export_data_to_destination_empty_version(self, mock_check_progress, mock_copy):
        bulkmount_export_files = self.test_export_data_files
        bulkmount_export_files[0]['version'] = []

        task = AbortableTask()
        task.request_stack = LocalStack()
        task.request.id = FAKE_TASK_ID

        mock_is_add_on = mock.MagicMock()
        mock_is_add_on.return_value = False
        mock_check_progress.return_value = None
        mock_copy.return_value = {
            'data': {
                'id': 'osfstorage/fake_id'
            }
        }

        with mock.patch(f'{EXPORT_DATA_UTIL_PATH}.is_add_on_storage', mock_is_add_on):
            result = self.view.copy_files_from_export_data_to_destination(task, 1, bulkmount_export_files,
                                                                          self.export_data_restore, None)
            mock_is_add_on.assert_called()
            mock_check_progress.assert_called()
            mock_copy.assert_not_called()
            nt.assert_equal(result[0], [])

    @mock.patch(f'{EXPORT_DATA_UTIL_PATH}.copy_file_from_location_to_destination')
    @mock.patch(f'{RESTORE_EXPORT_DATA_PATH}.check_if_restore_process_stopped')
    def test_copy_files_from_export_data_to_destination_no_file_hash(self, mock_check_progress, mock_copy):
        bulkmount_export_files = self.test_export_data_files
        bulkmount_export_files[0]['version'] = [{
            'identifier': '',
            'metadata': {
                'kind': 'file',
            },
            'location': {}
        }]

        task = AbortableTask()
        task.request_stack = LocalStack()
        task.request.id = FAKE_TASK_ID

        mock_is_add_on = mock.MagicMock()
        mock_is_add_on.return_value = False
        mock_check_progress.return_value = None
        mock_copy.return_value = {
            'data': {
                'id': 'osfstorage/fake_id'
            }
        }

        with mock.patch(f'{EXPORT_DATA_UTIL_PATH}.is_add_on_storage', mock_is_add_on):
            result = self.view.copy_files_from_export_data_to_destination(task, 1, bulkmount_export_files,
                                                                          self.export_data_restore, None)
            mock_is_add_on.assert_called()
            mock_check_progress.assert_called()
            mock_copy.assert_not_called()
            nt.assert_equal(result[0], [])

    @mock.patch(f'{EXPORT_DATA_UTIL_PATH}.copy_file_from_location_to_destination')
    @mock.patch(f'{RESTORE_EXPORT_DATA_PATH}.check_if_restore_process_stopped')
    def test_copy_files_from_export_data_to_destination_copy_error(self, mock_check_progress, mock_copy):
        bulkmount_export_files = self.test_export_data_files

        task = AbortableTask()
        task.request_stack = LocalStack()
        task.request.id = FAKE_TASK_ID

        mock_is_add_on = mock.MagicMock()
        mock_is_add_on.return_value = False
        mock_check_progress.return_value = None
        mock_copy.return_value = None

        with mock.patch(f'{EXPORT_DATA_UTIL_PATH}.is_add_on_storage', mock_is_add_on):
            result = self.view.copy_files_from_export_data_to_destination(task, 1, bulkmount_export_files,
                                                                          self.addon_data_restore, None)
            mock_is_add_on.assert_called()
            mock_check_progress.assert_called()
            mock_copy.assert_called()
            nt.assert_equal(result[0], [])

    @mock.patch(f'{EXPORT_DATA_UTIL_PATH}.copy_file_from_location_to_destination')
    @mock.patch(f'{RESTORE_EXPORT_DATA_PATH}.check_if_restore_process_stopped')
    def test_copy_files_from_export_data_to_destination_exception(self, mock_check_progress, mock_copy):
        bulkmount_export_files = self.test_export_data_files

        test_response = requests.Response()
        test_response.status_code = status.HTTP_200_OK
        test_response._content = json.dumps({}).encode('utf-8')

        task = AbortableTask()
        task.request_stack = LocalStack()
        task.request.id = FAKE_TASK_ID

        mock_is_add_on = mock.MagicMock()
        mock_is_add_on.return_value = False
        mock_check_progress.return_value = None
        mock_copy.side_effect = Exception('Mock test exception while downloading file from export data')

        with mock.patch(f'{EXPORT_DATA_UTIL_PATH}.is_add_on_storage', mock_is_add_on):
            result = self.view.copy_files_from_export_data_to_destination(task, 1, bulkmount_export_files,
                                                                          self.addon_data_restore, None)
            mock_is_add_on.assert_called()
            mock_check_progress.assert_called()
            mock_copy.assert_called()
            nt.assert_equal(result[0], [])

    def test_copy_files_from_export_data_to_destination_aborted(self):
        bulkmount_export_files = self.test_export_data_files

        task = AbortableTask()
        task.request_stack = LocalStack()
        task.request.id = FAKE_TASK_ID

        mock_check_progress = mock.MagicMock()
        mock_check_progress.side_effect = ProcessError('Mock test abort process while copy file to destination storage')
        with mock.patch(f'{RESTORE_EXPORT_DATA_PATH}.check_if_restore_process_stopped', mock_check_progress):
            with nt.assert_raises(ProcessError):
                result = self.view.copy_files_from_export_data_to_destination(
                    task, 1,
                    bulkmount_export_files,
                    self.export_data_restore,
                    None)
                nt.assert_equal(result, None)

    # add_tag_and_timestamp_to_database
    @mock.patch(f'{RESTORE_EXPORT_DATA_PATH}.add_timestamp_to_file_node')
    @mock.patch(f'{RESTORE_EXPORT_DATA_PATH}.add_tags_to_file_node')
    @mock.patch(f'{RESTORE_EXPORT_DATA_PATH}.check_if_restore_process_stopped')
    def test_add_tag_and_timestamp_to_database(self, mock_check_process, mock_add_tags, mock_add_timestamp):
        task = AbortableTask()
        task.request_stack = LocalStack()
        task.request.id = FAKE_TASK_ID
        list_file_nodes = [
            {
                'node': 1,
                'file_tags': ['tag1', 'tag2'],
                'file_timestamp': {},
                'project_id': self.project_id
            },
            {
                'node': 2,
                'file_tags': ['tag1'],
                'file_timestamp': {},
                'project_id': self.project_id
            }
        ]

        mock_check_process.return_value = None
        mock_add_tags.return_value = None
        mock_add_timestamp.return_value = None

        self.view.add_tag_and_timestamp_to_database(task, 1, list_file_nodes)
        nt.assert_equal(mock_check_process.call_count, 3)
        nt.assert_equal(mock_add_tags.call_count, 2)
        nt.assert_equal(mock_add_timestamp.call_count, 2)

    @mock.patch(f'{RESTORE_EXPORT_DATA_PATH}.add_timestamp_to_file_node')
    @mock.patch(f'{RESTORE_EXPORT_DATA_PATH}.add_tags_to_file_node')
    @mock.patch(f'{RESTORE_EXPORT_DATA_PATH}.check_if_restore_process_stopped')
    def test_add_tag_and_timestamp_to_database_empty_nodes(self, mock_check_process, mock_add_tags, mock_add_timestamp):
        task = AbortableTask()
        task.request_stack = LocalStack()
        task.request.id = FAKE_TASK_ID

        mock_check_process.return_value = None
        mock_add_tags.return_value = None
        mock_add_timestamp.return_value = None

        self.view.add_tag_and_timestamp_to_database(task, 1, [])
        mock_check_process.assert_called_once()
        mock_add_tags.assert_not_called()
        mock_add_timestamp.assert_not_called()

<<<<<<< HEAD
=======
    # restore_export_data_rollback_process
    @mock.patch(f'{RESTORE_EXPORT_DATA_PATH}.move_all_files_from_backup_folder_to_root')
    @mock.patch(f'{RESTORE_EXPORT_DATA_PATH}.delete_all_files_except_backup_folder')
    @mock.patch(f'{RESTORE_EXPORT_DATA_PATH}.read_file_info_and_check_schema')
    def test_restore_export_data_rollback_process_bulk_mount_storage(self, mock_read_file_info,
                                                                     mock_delete_all_files,
                                                                     mock_move_all_files):
        task = AbortableTask()
        task.request_stack = LocalStack()
        task.request.id = FAKE_TASK_ID

        response = self.view.restore_export_data_rollback_process(task, None, self.bulk_mount_data_restore.export.id,
                                                                  self.bulk_mount_data_restore.id,
                                                                  3)

        mock_read_file_info.assert_not_called()
        mock_delete_all_files.assert_not_called()
        mock_move_all_files.assert_not_called()
        nt.assert_equal(response, {'message': 'Stop restore data successfully.'})

    @mock.patch(f'{RESTORE_EXPORT_DATA_PATH}.move_all_files_from_backup_folder_to_root')
    @mock.patch(f'{RESTORE_EXPORT_DATA_PATH}.delete_all_files_except_backup_folder')
    @mock.patch(f'{RESTORE_EXPORT_DATA_PATH}.read_file_info_and_check_schema')
    def test_restore_export_data_rollback_process_nothing_to_rollback(self, mock_read_file_info,
                                                                      mock_delete_all_files,
                                                                      mock_move_all_files):
        task = AbortableTask()
        task.request_stack = LocalStack()
        task.request.id = FAKE_TASK_ID

        response = self.view.restore_export_data_rollback_process(task, None, self.export_data.id,
                                                                  self.addon_data_restore.id,
                                                                  0)

        mock_read_file_info.assert_not_called()
        mock_delete_all_files.assert_not_called()
        mock_move_all_files.assert_not_called()
        nt.assert_equal(response, {'message': 'Stop restore data successfully.'})

    @mock.patch(f'{RESTORE_EXPORT_DATA_PATH}.move_all_files_from_backup_folder_to_root')
    @mock.patch(f'{RESTORE_EXPORT_DATA_PATH}.delete_all_files_except_backup_folder')
    @mock.patch(f'{RESTORE_EXPORT_DATA_PATH}.read_file_info_and_check_schema')
    def test_restore_export_data_rollback_process_fail_to_get_file_info(self, mock_read_file_info,
                                                                        mock_delete_all_files,
                                                                        mock_move_all_files):
        task = AbortableTask()
        task.request_stack = LocalStack()
        task.request.id = FAKE_TASK_ID

        mock_read_file_info.return_value = None
        mock_delete_all_files.return_value = None
        mock_move_all_files.return_value = None

        with nt.assert_raises(ProcessError):
            response = self.view.restore_export_data_rollback_process(task, None, self.export_data.id,
                                                                      self.addon_data_restore.id, 3)

            mock_read_file_info.assert_called()
            mock_delete_all_files.assert_called()
            mock_move_all_files.assert_called()
            nt.assert_is_none(response)

    @mock.patch(f'{RESTORE_EXPORT_DATA_PATH}.move_all_files_from_backup_folder_to_root')
    @mock.patch(f'{RESTORE_EXPORT_DATA_PATH}.delete_all_files_except_backup_folder')
    @mock.patch(f'{RESTORE_EXPORT_DATA_PATH}.read_file_info_and_check_schema')
    def test_restore_export_data_rollback_process_empty_file_info(self, mock_read_file_info,
                                                                  mock_delete_all_files,
                                                                  mock_move_all_files):
        task = AbortableTask()
        task.request_stack = LocalStack()
        task.request.id = FAKE_TASK_ID

        mock_read_file_info.return_value = {}
        mock_delete_all_files.return_value = None
        mock_move_all_files.return_value = None

        response = self.view.restore_export_data_rollback_process(task, None, self.export_data.id,
                                                                  self.addon_data_restore.id, 2)

        mock_read_file_info.assert_called()
        mock_delete_all_files.assert_not_called()
        mock_move_all_files.assert_not_called()
        nt.assert_equal(response, {'message': 'Stop restore data successfully.'})

    @mock.patch(f'{RESTORE_EXPORT_DATA_PATH}.move_all_files_from_backup_folder_to_root')
    @mock.patch(f'{RESTORE_EXPORT_DATA_PATH}.delete_all_files_except_backup_folder')
    @mock.patch(f'{RESTORE_EXPORT_DATA_PATH}.read_file_info_and_check_schema')
    def test_restore_export_data_rollback_process_delete_all_files_then_move_from_backup(self, mock_read_file_info,
                                                                                         mock_delete_all_files,
                                                                                         mock_move_all_files):
        task = AbortableTask()
        task.request_stack = LocalStack()
        task.request.id = FAKE_TASK_ID

        mock_read_file_info.return_value = {'folders': [{'project': {'id': 1}}], 'files': [{'project': {'id': 1}}]}
        mock_delete_all_files.return_value = None
        mock_move_all_files.return_value = None

        response = self.view.restore_export_data_rollback_process(task, None, self.export_data.id,
                                                                  self.addon_data_restore.id, 3)

        mock_read_file_info.assert_called()
        mock_delete_all_files.assert_called()
        mock_move_all_files.assert_called()
        nt.assert_equal(response, {'message': 'Stop restore data successfully.'})

    @mock.patch(f'{RESTORE_EXPORT_DATA_PATH}.move_all_files_from_backup_folder_to_root')
    @mock.patch(f'{RESTORE_EXPORT_DATA_PATH}.delete_all_files_except_backup_folder')
    @mock.patch(f'{RESTORE_EXPORT_DATA_PATH}.read_file_info_and_check_schema')
    def test_restore_export_data_rollback_process_move_from_backup(self, mock_read_file_info,
                                                                   mock_delete_all_files,
                                                                   mock_move_all_files):
        task = AbortableTask()
        task.request_stack = LocalStack()
        task.request.id = FAKE_TASK_ID

        mock_read_file_info.return_value = {'folders': [{'project': {'id': 1}}], 'files': [{'project': {'id': 1}}]}
        mock_delete_all_files.return_value = None
        mock_move_all_files.return_value = None

        response = self.view.restore_export_data_rollback_process(task, None, self.export_data.id,
                                                                  self.addon_data_restore.id, 1)

        mock_read_file_info.assert_called()
        mock_delete_all_files.assert_not_called()
        mock_move_all_files.assert_called()
        nt.assert_equal(response, {'message': 'Stop restore data successfully.'})

    @mock.patch(f'{RESTORE_EXPORT_DATA_PATH}.move_all_files_from_backup_folder_to_root')
    @mock.patch(f'{RESTORE_EXPORT_DATA_PATH}.delete_all_files_except_backup_folder')
    @mock.patch(f'{RESTORE_EXPORT_DATA_PATH}.read_file_info_and_check_schema')
    def test_restore_export_data_rollback_process_invalid_process_step(self, mock_read_file_info,
                                                                       mock_delete_all_files,
                                                                       mock_move_all_files):
        task = AbortableTask()
        task.request_stack = LocalStack()
        task.request.id = FAKE_TASK_ID

        mock_read_file_info.return_value = {'folders': [{'project': {'id': 1}}], 'files': [{'project': {'id': 1}}]}
        mock_delete_all_files.return_value = None
        mock_move_all_files.return_value = None

        response = self.view.restore_export_data_rollback_process(task, None, self.export_data.id,
                                                                  self.addon_data_restore.id, 4)

        mock_read_file_info.assert_called()
        mock_delete_all_files.assert_not_called()
        mock_move_all_files.assert_not_called()
        nt.assert_equal(response, {'message': 'Stop restore data successfully.'})

    @mock.patch(f'{RESTORE_EXPORT_DATA_PATH}.move_all_files_from_backup_folder_to_root')
    @mock.patch(f'{RESTORE_EXPORT_DATA_PATH}.delete_all_files_except_backup_folder')
    @mock.patch(f'{RESTORE_EXPORT_DATA_PATH}.read_file_info_and_check_schema')
    def test_restore_export_data_rollback_process_exception(self, mock_read_file_info,
                                                            mock_delete_all_files,
                                                            mock_move_all_files):
        task = AbortableTask()
        task.request_stack = LocalStack()
        task.request.id = FAKE_TASK_ID

        mock_read_file_info.return_value = {'folders': [{'project': {'id': 1}}], 'files': [{'project': {'id': 1}}]}
        mock_delete_all_files.side_effect = ConnectionError('Mock test exception while deleting all files')
        mock_move_all_files.return_value = None

        with nt.assert_raises(ConnectionError):
            response = self.view.restore_export_data_rollback_process(task, None, self.export_data.id,
                                                                      self.addon_data_restore.id, 3)

            mock_read_file_info.assert_called()
            mock_delete_all_files.assert_called()
            mock_move_all_files.assert_not_called()
            nt.assert_is_none(response)

    @mock.patch(f'{RESTORE_EXPORT_DATA_PATH}.move_all_files_from_backup_folder_to_root')
    @mock.patch(f'{RESTORE_EXPORT_DATA_PATH}.delete_all_files_except_backup_folder')
    @mock.patch(f'{RESTORE_EXPORT_DATA_PATH}.read_file_info_and_check_schema')
    def test_restore_export_data_rollback_process_invalid_export_data_restore(self, mock_read_file_info,
                                                                              mock_delete_all_files,
                                                                              mock_move_all_files):
        task = AbortableTask()
        task.request_stack = LocalStack()
        task.request.id = FAKE_TASK_ID

        mock_read_file_info.return_value = {'folders': [{'project': {'id': 1}}], 'files': [{'project': {'id': 1}}]}
        mock_delete_all_files.return_value = None
        mock_move_all_files.return_value = None

        with nt.assert_raises(ExportDataRestore.DoesNotExist):
            response = self.view.restore_export_data_rollback_process(task, None, self.export_data.id, -1, 1)

            mock_read_file_info.assert_not_called()
            mock_delete_all_files.assert_not_called()
            mock_move_all_files.assert_not_called()
            nt.assert_is_none(response)

    # delete_all_files_except_backup_folder
    @mock.patch(f'{EXPORT_DATA_UTIL_PATH}.delete_all_files_except_backup')
    def test_delete_all_files_except_backup_folder(self, mock_delete_all_files):
        result = self.view.delete_all_files_except_backup_folder(self.export_data_restore, self.export_data.location.id,
                                                                 self.project_id, None)
        mock_delete_all_files.assert_called()
        nt.assert_is_none(result)

    @mock.patch(f'{EXPORT_DATA_UTIL_PATH}.delete_all_files_except_backup')
    def test_delete_all_files_except_backup_folder_exception(self, mock_delete_all_files):
        mock_delete_all_files.side_effect = ConnectionError(f'Mock text exception while deleting files')
        with nt.assert_raises(ProcessError):
            result = self.view.delete_all_files_except_backup_folder(self.export_data_restore,
                                                                     self.export_data.location.id,
                                                                     self.project_id, None)
            mock_delete_all_files.assert_called()
            nt.assert_is_none(result)

    # move_all_files_from_backup_folder_to_root
    @mock.patch(f'{EXPORT_DATA_UTIL_PATH}.move_addon_folder_from_backup')
    @mock.patch(f'{EXPORT_DATA_UTIL_PATH}.is_add_on_storage')
    def test_move_all_files_from_backup_folder_to_root_addon_storage(self, mock_is_add_on, mock_move_folder):
        mock_is_add_on.return_value = True
        self.view.move_all_files_from_backup_folder_to_root(self.addon_data_restore, self.project_id, None)
        mock_move_folder.assert_called()

    @mock.patch(f'{EXPORT_DATA_UTIL_PATH}.move_bulk_mount_folder_from_backup')
    @mock.patch(f'{EXPORT_DATA_UTIL_PATH}.is_add_on_storage')
    def test_move_all_files_from_backup_folder_to_root_bulk_mount_storage(self, mock_is_add_on, mock_move_folder):
        mock_is_add_on.return_value = False
        self.view.move_all_files_from_backup_folder_to_root(self.bulk_mount_data_restore, self.project_id, None)
        mock_is_add_on.assert_called()
        mock_move_folder.assert_called()

    @mock.patch(f'{EXPORT_DATA_UTIL_PATH}.move_addon_folder_from_backup')
    @mock.patch(f'{EXPORT_DATA_UTIL_PATH}.is_add_on_storage')
    def test_move_all_files_from_backup_folder_to_root_error(self, mock_is_add_on, mock_move_folder):
        mock_is_add_on.return_value = True
        mock_move_folder.return_value = {'error': 'Mock test response error while moving folder from back up'}
        with nt.assert_raises(ProcessError):
            self.view.move_all_files_from_backup_folder_to_root(self.addon_data_restore, self.project_id, None)
            mock_is_add_on.assert_called()
            mock_move_folder.assert_called()

    @mock.patch(f'{EXPORT_DATA_UTIL_PATH}.move_addon_folder_from_backup')
    @mock.patch(f'{EXPORT_DATA_UTIL_PATH}.is_add_on_storage')
    def test_move_all_files_from_backup_folder_to_root_exception(self, mock_is_add_on, mock_move_folder):
        mock_is_add_on.return_value = True
        mock_move_folder.side_effect = Exception(f'Mock test exception while moving folder from back up')
        with nt.assert_raises(ProcessError):
            self.view.move_all_files_from_backup_folder_to_root(self.addon_data_restore, self.project_id, None)
            mock_is_add_on.assert_called()
            mock_move_folder.assert_called()

>>>>>>> fe2822fb

# Test cases for StopRestoreDataActionView
@pytest.mark.feature_202210
class TestStopRestoreDataActionView(AdminTestCase):
    @classmethod
    def setUpTestData(cls):
        cls.export_data_restore = ExportDataRestoreFactory.create(task_id=FAKE_TASK_ID,
                                                                  status=ExportData.STATUS_RUNNING)
        cls.task = AbortableTask()
        cls.task.request_stack = LocalStack()
        cls.task.request.id = FAKE_TASK_ID
        cls.task.update_state(state=states.PENDING, meta={'current_restore_step': 1})
        cls.new_task_id = '00000000-0000-0000-0000-000000000001'
        cls.new_task = AbortableAsyncResult(cls.new_task_id)
        cls.view = restore.StopRestoreDataActionView()
        cls.view.kwargs = {
            'export_id': cls.export_data_restore.export.id,
        }

        cls.institution01 = InstitutionFactory(name='inst01')
        cls.institution02 = InstitutionFactory(name='inst02')
        cls.region_inst_01 = RegionFactory(_id=cls.institution01._id)
        cls.region_inst_02 = RegionFactory(_id=cls.institution02._id)
        cls.export_data_01 = ExportDataFactory(source=cls.region_inst_01)
        cls.export_data_02 = ExportDataFactory(source=cls.region_inst_02)
        cls.restore_data_01 = ExportDataRestoreFactory(export=cls.export_data_01)
        cls.restore_data_01.task_id = FAKE_TASK_ID + str(cls.restore_data_01.id)
        cls.restore_data_01.save()
        cls.restore_data_02 = ExportDataRestoreFactory(export=cls.export_data_02)
        cls.restore_data_02.task_id = FAKE_TASK_ID + str(cls.restore_data_02.id)
        cls.restore_data_02.save()

        cls.anon = AnonymousUser()

        cls.normal_user = AuthUserFactory(fullname='normal_user')
        cls.normal_user.is_staff = False
        cls.normal_user.is_superuser = False

        cls.superuser = AuthUserFactory(fullname='superuser')
        cls.superuser.is_staff = True
        cls.superuser.is_superuser = True
        cls.superuser.save()

        cls.institution01_admin = AuthUserFactory(fullname='admin001_inst01')
        cls.institution01_admin.is_staff = True
        cls.institution01_admin.affiliated_institutions.add(cls.institution01)
        cls.institution01_admin.save()

        cls.institution02_admin = AuthUserFactory(fullname='admin001_inst02')
        cls.institution02_admin.is_staff = True
        cls.institution02_admin.affiliated_institutions.add(cls.institution02)
        cls.institution02_admin.save()

    def setUp(self):
        celery_app.conf.update({
            'task_always_eager': False,
            'task_eager_propagates': False,
        })

    def test_init(self):
        nt.assert_equal(self.view.kwargs.get('export_id'), self.export_data_restore.export.id)
        nt.assert_is_not_none(self.view.post)

    def test_post_missing_params(self):
        request = APIRequestFactory().post('stop_restore_export_data', {})
        request.user = AuthUserFactory()
        self.view.request = request
        response = self.view.dispatch(request)
        nt.assert_equal(response.data, {'message': f'Missing required parameters.'})
        nt.assert_equal(response.status_code, status.HTTP_400_BAD_REQUEST)

    def test_post(self):
        request = APIRequestFactory().post('stop_restore_export_data', {
            'task_id': FAKE_TASK_ID,
            'destination_id': self.export_data_restore.destination.id,
        })
        request.user = AuthUserFactory()
<<<<<<< HEAD
=======

        mock_rollback_process.return_value = self.new_task
        self.view.export_data_restore = self.export_data_restore
        self.view.export_id = self.export_data_restore.export.id
        self.view.task_id = FAKE_TASK_ID
>>>>>>> fe2822fb
        response = self.view.post(request)
        nt.assert_equal(response.data, {'message': 'Stop restore data successfully.'})
        nt.assert_equal(response.status_code, status.HTTP_200_OK)

    def test_post_restore_data_not_found(self):
        request = APIRequestFactory().post('stop_restore_export_data', {
            'task_id': self.new_task_id,
            'destination_id': self.export_data_restore.destination.id,
        })
        request.user = AuthUserFactory()
<<<<<<< HEAD
        response = self.view.post(request)
        nt.assert_equal(response.data, {'message': f'Permission denied for this restore process'})
        nt.assert_equal(response.status_code, status.HTTP_400_BAD_REQUEST)
=======

        mock_rollback_process.return_value = self.new_task
        self.view.request = request
        response = self.view.dispatch(request, export_id=self.export_data_restore.export.id)
        mock_rollback_process.assert_not_called()
        nt.assert_equal(response.data, {'message': f'The restore export data is not exist'})
        nt.assert_equal(response.status_code, status.HTTP_404_NOT_FOUND)
>>>>>>> fe2822fb

    def test_post_task_no_result(self):
        self.task.update_state(state=states.PENDING, meta=None)

        request = APIRequestFactory().post('stop_restore_export_data', {
            'task_id': FAKE_TASK_ID,
            'destination_id': self.export_data_restore.destination.id,
        })
        request.user = AuthUserFactory()
<<<<<<< HEAD
=======

        mock_rollback_process.return_value = self.new_task

        self.view.export_data_restore = self.export_data_restore
        self.view.export_id = self.export_data_restore.export.id
        self.view.task_id = FAKE_TASK_ID
>>>>>>> fe2822fb
        response = self.view.post(request)
        nt.assert_equal(response.data, {'message': f'Stop restore data successfully.'})
        nt.assert_equal(response.status_code, status.HTTP_200_OK)

    def test_post_task_is_not_running(self):
        self.task.update_state(state=states.SUCCESS, meta={'message': 'Restore data successfully.'})
        request = APIRequestFactory().post('stop_restore_export_data', {
            'task_id': FAKE_TASK_ID,
            'destination_id': self.export_data_restore.destination.id,
        })
        request.user = AuthUserFactory()
<<<<<<< HEAD
=======

        mock_rollback_process.return_value = self.new_task

        self.view.export_data_restore = self.export_data_restore
        self.view.export_id = self.export_data_restore.export.id
        self.view.task_id = FAKE_TASK_ID
>>>>>>> fe2822fb
        response = self.view.post(request)
        nt.assert_equal(response.data, {'message': f'Stop restore data successfully.'})
        nt.assert_equal(response.status_code, status.HTTP_200_OK)

    def test_post_task_done_moving_files(self):
        self.task.update_state(state=states.PENDING, meta={'current_restore_step': 4})
        request = APIRequestFactory().post('stop_restore_export_data', {
            'task_id': FAKE_TASK_ID,
            'destination_id': self.export_data_restore.destination.id,
        })
        request.user = AuthUserFactory()
<<<<<<< HEAD
=======

        mock_rollback_process.return_value = self.new_task

        self.view.export_data_restore = self.export_data_restore
        self.view.export_id = self.export_data_restore.export.id
        self.view.task_id = FAKE_TASK_ID
>>>>>>> fe2822fb
        response = self.view.post(request)
        nt.assert_equal(response.data, {'message': f'Cannot stop restore process at this time.'})
        nt.assert_equal(response.status_code, status.HTTP_400_BAD_REQUEST)

    @mock.patch.object(AbortableAsyncResult, 'abort')
    def test_post_task_cannot_abort(self, mock_task_abort):
        self.task.update_state(state=states.PENDING, meta={'current_restore_step': 1})
        request = APIRequestFactory().post('stop_restore_export_data', {
            'task_id': FAKE_TASK_ID,
            'destination_id': self.export_data_restore.destination.id,
        })
        request.user = AuthUserFactory()
<<<<<<< HEAD
=======

        mock_rollback_process.return_value = self.new_task
        self.view.export_data_restore = self.export_data_restore
        self.view.export_id = self.export_data_restore.export.id
        self.view.task_id = FAKE_TASK_ID
>>>>>>> fe2822fb
        response = self.view.post(request)
        mock_task_abort.assert_called()
        nt.assert_equal(response.data, {'message': f'Cannot stop restore process at this time.'})
        nt.assert_equal(response.status_code, status.HTTP_400_BAD_REQUEST)

    def test__test_func__anonymous(self):
        view = restore.StopRestoreDataActionView()
        request = APIRequestFactory().post('stop_restore_export_data', {
            'task_id': FAKE_TASK_ID,
            'destination_id': self.export_data_restore.destination.id,
        })
        request.user = self.anon
        view.request = request
        view.kwargs = {
            'export_id': self.export_data_01.id,
        }
        nt.assert_equal(view.test_func(), False)

    def test__test_func__normal_user(self):
        view = restore.StopRestoreDataActionView()
        request = APIRequestFactory().post('stop_restore_export_data', {
            'task_id': FAKE_TASK_ID,
            'destination_id': self.export_data_restore.destination.id,
        })
        request.user = self.normal_user
        view.request = request
        view.kwargs = {
            'export_id': self.export_data_01.id,
        }
        nt.assert_equal(view.test_func(), False)

    def test__test_func__super(self):
        view = restore.StopRestoreDataActionView()
        request = APIRequestFactory().post('stop_restore_export_data', {
            'task_id': self.restore_data_01.task_id,
            'destination_id': self.region_inst_01.id,
        })
        request.user = self.superuser
        view.request = request
        view.kwargs = {
            'export_id': self.export_data_01.id,
        }
        view.destination_id = self.region_inst_01.id
        view.destination_inst_id = self.institution01.id
        view.export_id = self.export_data_01.id
        view.export_data_inst_id = self.institution01.id
        view.export_data_restore = self.restore_data_01
        view.export_data_restore_inst_id = self.institution01.id
        nt.assert_equal(view.test_func(), True)

    def test__test_func__addmin_with_permission(self):
        view = restore.StopRestoreDataActionView()
        request = APIRequestFactory().post('stop_restore_export_data', {
            'task_id': self.restore_data_01.task_id,
            'destination_id': self.region_inst_01.id,
        })
        request.user = self.institution01_admin
        view.request = request
        view.kwargs = {
            'export_id': self.export_data_01.id,
        }
        view.destination_id = self.region_inst_01.id
        view.destination_inst_id = self.institution01.id
        view.export_id = self.export_data_01.id
        view.export_data_inst_id = self.institution01.id
        view.export_data_restore = self.restore_data_01
        view.export_data_restore_inst_id = self.institution01.id
        nt.assert_equal(view.test_func(), True)

    def test__test_func__addmin_without_permission(self):
        view = restore.StopRestoreDataActionView()

        # not same institution of login user
        request = APIRequestFactory().post('stop_restore_export_data', {
            'task_id': self.restore_data_01.task_id,
            'destination_id': self.region_inst_01.id,
        })
        request.user = self.institution02_admin
        view.request = request
        view.kwargs = {
            'export_id': self.export_data_01.id,
        }
        view.destination_id = self.region_inst_01.id
        view.destination_inst_id = self.institution01.id
        view.export_id = self.export_data_01.id
        view.export_data_inst_id = self.institution01.id
        view.export_data_restore = self.restore_data_01
        view.export_data_restore_inst_id = self.institution01.id
        nt.assert_equal(view.test_func(), False)

        request = APIRequestFactory().post('stop_restore_export_data', {
            'task_id': self.restore_data_02.task_id,
            'destination_id': self.restore_data_01.destination.id,
        })
        request.user = self.institution01_admin
        view.request = request
        view.kwargs = {
            'export_id': self.export_data_02.id,
        }
        view.destination_id = self.region_inst_01.id
        view.destination_inst_id = self.institution01.id
        view.export_id = self.export_data_02.id
        view.export_data_inst_id = self.institution02.id
        view.export_data_restore = self.restore_data_02
        view.export_data_restore_inst_id = self.institution02.id
        nt.assert_equal(view.test_func(), False)

        # admin not in institution
        request = APIRequestFactory().post('stop_restore_export_data', {
            'task_id': self.restore_data_02.task_id,
            'destination_id': self.restore_data_02.destination.id,
        })
        self.institution02_admin.affiliated_institutions = []
        request.user = self.institution02_admin
        view.request = request
        view.kwargs = {
            'export_id': self.export_data_02.id,
        }
        view.destination_id = self.region_inst_02.id
        view.destination_inst_id = self.institution02.id
        view.export_id = self.export_data_02.id
        view.export_data_inst_id = self.institution02.id
        view.export_data_restore = self.restore_data_02
        view.export_data_restore_inst_id = self.institution02.id
        nt.assert_equal(view.test_func(), False)

    def test__test_func__super_with_param_not_same_inst(self):
        view = restore.StopRestoreDataActionView()
        request = APIRequestFactory().post('stop_restore_export_data', {
            'task_id': self.restore_data_01.task_id,
            'destination_id': self.region_inst_02.id,
        })
        request.user = self.superuser
        view.request = request
        view.kwargs = {
            'export_id': self.export_data_02.id,
        }
        view.destination_id = self.region_inst_02.id
        view.destination_inst_id = self.institution02.id
        view.export_id = self.export_data_02.id
        view.export_data_inst_id = self.institution02.id
        view.export_data_restore = self.restore_data_01
        view.export_data_restore_inst_id = self.institution01.id
        nt.assert_equal(view.test_func(), False)

        request = APIRequestFactory().post('stop_restore_export_data', {
            'task_id': self.restore_data_01.task_id,
            'destination_id': self.region_inst_02.id,
        })
        request.user = self.superuser
        view.request = request
        view.kwargs = {
            'export_id': self.export_data_01.id,
        }
        view.destination_id = self.region_inst_02.id
        view.destination_inst_id = self.institution02.id
        view.export_id = self.export_data_01.id
        view.export_data_inst_id = self.institution01.id
        view.export_data_restore = self.restore_data_01
        view.export_data_restore_inst_id = self.institution01.id
        nt.assert_equal(view.test_func(), False)

        request = APIRequestFactory().post('stop_restore_export_data', {
            'task_id': self.restore_data_01.task_id,
            'destination_id': self.region_inst_01.id,
        })
        request.user = self.superuser
        view.request = request
        view.kwargs = {
            'export_id': self.export_data_02.id,
        }
        view.destination_id = self.region_inst_01.id
        view.destination_inst_id = self.institution01.id
        view.export_id = self.export_data_02.id
        view.export_data_inst_id = self.institution02.id
        view.export_data_restore = self.restore_data_01
        view.export_data_restore_inst_id = self.institution01.id
        nt.assert_equal(view.test_func(), False)


# Test cases for CheckRunningRestoreActionView
@pytest.mark.feature_202210
class TestCheckRunningRestoreActionView(AdminTestCase):

    @classmethod
    def setUpTestData(cls):
        cls.export_data_restore = ExportDataRestoreFactory.create(task_id=FAKE_TASK_ID,
                                                                  status=ExportData.STATUS_RUNNING)
        cls.institution01 = InstitutionFactory(name='inst01')
        cls.institution02 = InstitutionFactory(name='inst02')
        cls.region_inst_01 = RegionFactory(_id=cls.institution01._id)
        cls.region_inst_02 = RegionFactory(_id=cls.institution02._id)
        cls.export_data_01 = ExportDataFactory(source=cls.region_inst_01)
        cls.export_data_02 = ExportDataFactory(source=cls.region_inst_02)
        cls.restore_data_01 = ExportDataRestoreFactory(export=cls.export_data_01)
        cls.restore_data_01.task_id = FAKE_TASK_ID + str(cls.restore_data_01.id)
        cls.restore_data_01.save()
        cls.restore_data_02 = ExportDataRestoreFactory(export=cls.export_data_02)
        cls.restore_data_02.task_id = FAKE_TASK_ID + str(cls.restore_data_02.id)
        cls.restore_data_02.save()

        cls.anon = AnonymousUser()

        cls.normal_user = AuthUserFactory(fullname='normal_user')
        cls.normal_user.is_staff = False
        cls.normal_user.is_superuser = False

        cls.superuser = AuthUserFactory(fullname='superuser')
        cls.superuser.is_staff = True
        cls.superuser.is_superuser = True
        cls.superuser.save()

        cls.institution01_admin = AuthUserFactory(fullname='admin001_inst01')
        cls.institution01_admin.is_staff = True
        cls.institution01_admin.affiliated_institutions.add(cls.institution01)
        cls.institution01_admin.save()

        cls.institution02_admin = AuthUserFactory(fullname='admin001_inst02')
        cls.institution02_admin.is_staff = True
        cls.institution02_admin.affiliated_institutions.add(cls.institution02)
        cls.institution02_admin.save()

    def setUp(self):
        self.view = restore.CheckRunningRestoreActionView()

    def test_init(self):
        nt.assert_is_not_none(self.view.get)

    def test_get_success(self):
        request = APIRequestFactory().get('check_running_restore', {
            'destination_id': self.export_data_restore.destination.id,
        })
        self.view.destination_id = self.export_data_restore.destination.id
        response = self.view.get(request)
        nt.assert_equal(response.data, {
            'task_id': FAKE_TASK_ID,
        })
        nt.assert_equal(response.status_code, status.HTTP_200_OK)

    def test__test_func__anonymous(self):
        view = restore.CheckRunningRestoreActionView()
        request = APIRequestFactory().get('check_running_restore', {
            'destination_id': self.region_inst_01.id,
        })
        request.user = self.anon
        view.request = request
        view.kwargs = {
            'export_id': self.export_data_01.id,
        }
        nt.assert_equal(view.test_func(), False)

    def test__test_func__normal_user(self):
        view = restore.CheckRunningRestoreActionView()
        request = APIRequestFactory().get('check_running_restore', {
            'destination_id': self.region_inst_01.id,
        })
        request.user = self.normal_user
        view.request = request
        view.kwargs = {
            'export_id': self.export_data_01.id,
        }
        nt.assert_equal(view.test_func(), False)

    def test__test_func__super(self):
        view = restore.CheckRunningRestoreActionView()
        request = APIRequestFactory().get('check_running_restore', {
            'destination_id': self.region_inst_01.id,
        })
        request.user = self.superuser
        view.request = request
        view.kwargs = {
            'export_id': self.export_data_01.id,
        }
        nt.assert_equal(view.test_func(), True)

    def test__test_func__addmin_with_permission(self):
        view = restore.CheckRunningRestoreActionView()
        request = APIRequestFactory().get('check_running_restore', {
            'destination_id': self.region_inst_01.id,
        })
        request.user = self.institution01_admin
        view.request = request
        view.kwargs = {
            'export_id': self.export_data_01.id,
        }
        nt.assert_equal(view.test_func(), True)

    def test__test_func__addmin_without_permission(self):
        #not same institution of login user
        view = restore.CheckRunningRestoreActionView()
        request = APIRequestFactory().get('check_running_restore', {
            'destination_id': self.region_inst_01.id,
        })
        request.user = self.institution02_admin
        view.request = request
        view.kwargs = {
            'export_id': self.export_data_01.id,
        }
        view.export_data = self.export_data_01
        view.destination_id = self.region_inst_01.id
        nt.assert_equal(view.test_func(), False)

        view = restore.CheckRunningRestoreActionView()
        request = APIRequestFactory().get('check_running_restore', {
            'destination_id': self.region_inst_02.id,
        })
        request.user = self.institution01_admin
        view.request = request
        view.kwargs = {
            'export_id': self.export_data_02.id,
        }
        view.export_data = self.export_data_02
        view.destination_id = self.region_inst_02.id
        nt.assert_equal(view.test_func(), False)

        # admin not in institution
        view = restore.CheckRunningRestoreActionView()
        request = APIRequestFactory().get('check_running_restore', {
            'destination_id': self.region_inst_02.id,
        })
        self.institution02_admin.affiliated_institutions = []
        request.user = self.institution02_admin
        view.request = request
        view.kwargs = {
            'export_id': self.export_data_02.id,
        }
        view.export_data = self.export_data_02
        view.destination_id = self.region_inst_02.id
        nt.assert_equal(view.test_func(), False)

    def test__test_func__without_param(self):
        view = restore.CheckRunningRestoreActionView()
        request = APIRequestFactory().get('check_running_restore', {})
        request.user = self.superuser
        view.request = request
        view.kwargs = {
            'export_id': self.export_data_01.id,
        }
        nt.assert_equal(view.test_func(), True)

    def test__test_func__super_with_param_not_same_inst(self):
        view = restore.CheckRunningRestoreActionView()
        request = APIRequestFactory().get('check_running_restore', {
            'destination_id': self.region_inst_01.id,
        })
        request.user = self.superuser
        view.request = request
        view.kwargs = {
            'export_id': self.export_data_02.id,
        }
        view.export_data = self.export_data_02
        view.destination_id = self.region_inst_01.id
        nt.assert_equal(view.test_func(), False)<|MERGE_RESOLUTION|>--- conflicted
+++ resolved
@@ -786,14 +786,9 @@
     @mock.patch(f'{RESTORE_EXPORT_DATA_PATH}.copy_files_from_export_data_to_destination')
     @mock.patch(f'{RESTORE_EXPORT_DATA_PATH}.check_if_restore_process_stopped')
     @mock.patch(f'{RESTORE_EXPORT_DATA_PATH}.read_file_info_and_check_schema')
-<<<<<<< HEAD
-    def test_restore_export_data_process_bulk_mount_storage(self, mock_read_file_info, mock_check_process, mock_copy_to_destination,
-                                                            mock_add_tag_and_timestamp, mock_create_folder_path):
-=======
     def test_restore_export_data_process_bulk_mount_storage(
-            self, mock_read_file_info, mock_check_process, mock_move_to_backup, mock_copy_to_destination,
+            self, mock_read_file_info, mock_check_process, mock_copy_to_destination,
             mock_add_tag_and_timestamp, mock_create_folder_path):
->>>>>>> fe2822fb
         task = AbortableTask()
         task.request_stack = LocalStack()
         task.request.id = FAKE_TASK_ID
@@ -1455,258 +1450,6 @@
         mock_add_tags.assert_not_called()
         mock_add_timestamp.assert_not_called()
 
-<<<<<<< HEAD
-=======
-    # restore_export_data_rollback_process
-    @mock.patch(f'{RESTORE_EXPORT_DATA_PATH}.move_all_files_from_backup_folder_to_root')
-    @mock.patch(f'{RESTORE_EXPORT_DATA_PATH}.delete_all_files_except_backup_folder')
-    @mock.patch(f'{RESTORE_EXPORT_DATA_PATH}.read_file_info_and_check_schema')
-    def test_restore_export_data_rollback_process_bulk_mount_storage(self, mock_read_file_info,
-                                                                     mock_delete_all_files,
-                                                                     mock_move_all_files):
-        task = AbortableTask()
-        task.request_stack = LocalStack()
-        task.request.id = FAKE_TASK_ID
-
-        response = self.view.restore_export_data_rollback_process(task, None, self.bulk_mount_data_restore.export.id,
-                                                                  self.bulk_mount_data_restore.id,
-                                                                  3)
-
-        mock_read_file_info.assert_not_called()
-        mock_delete_all_files.assert_not_called()
-        mock_move_all_files.assert_not_called()
-        nt.assert_equal(response, {'message': 'Stop restore data successfully.'})
-
-    @mock.patch(f'{RESTORE_EXPORT_DATA_PATH}.move_all_files_from_backup_folder_to_root')
-    @mock.patch(f'{RESTORE_EXPORT_DATA_PATH}.delete_all_files_except_backup_folder')
-    @mock.patch(f'{RESTORE_EXPORT_DATA_PATH}.read_file_info_and_check_schema')
-    def test_restore_export_data_rollback_process_nothing_to_rollback(self, mock_read_file_info,
-                                                                      mock_delete_all_files,
-                                                                      mock_move_all_files):
-        task = AbortableTask()
-        task.request_stack = LocalStack()
-        task.request.id = FAKE_TASK_ID
-
-        response = self.view.restore_export_data_rollback_process(task, None, self.export_data.id,
-                                                                  self.addon_data_restore.id,
-                                                                  0)
-
-        mock_read_file_info.assert_not_called()
-        mock_delete_all_files.assert_not_called()
-        mock_move_all_files.assert_not_called()
-        nt.assert_equal(response, {'message': 'Stop restore data successfully.'})
-
-    @mock.patch(f'{RESTORE_EXPORT_DATA_PATH}.move_all_files_from_backup_folder_to_root')
-    @mock.patch(f'{RESTORE_EXPORT_DATA_PATH}.delete_all_files_except_backup_folder')
-    @mock.patch(f'{RESTORE_EXPORT_DATA_PATH}.read_file_info_and_check_schema')
-    def test_restore_export_data_rollback_process_fail_to_get_file_info(self, mock_read_file_info,
-                                                                        mock_delete_all_files,
-                                                                        mock_move_all_files):
-        task = AbortableTask()
-        task.request_stack = LocalStack()
-        task.request.id = FAKE_TASK_ID
-
-        mock_read_file_info.return_value = None
-        mock_delete_all_files.return_value = None
-        mock_move_all_files.return_value = None
-
-        with nt.assert_raises(ProcessError):
-            response = self.view.restore_export_data_rollback_process(task, None, self.export_data.id,
-                                                                      self.addon_data_restore.id, 3)
-
-            mock_read_file_info.assert_called()
-            mock_delete_all_files.assert_called()
-            mock_move_all_files.assert_called()
-            nt.assert_is_none(response)
-
-    @mock.patch(f'{RESTORE_EXPORT_DATA_PATH}.move_all_files_from_backup_folder_to_root')
-    @mock.patch(f'{RESTORE_EXPORT_DATA_PATH}.delete_all_files_except_backup_folder')
-    @mock.patch(f'{RESTORE_EXPORT_DATA_PATH}.read_file_info_and_check_schema')
-    def test_restore_export_data_rollback_process_empty_file_info(self, mock_read_file_info,
-                                                                  mock_delete_all_files,
-                                                                  mock_move_all_files):
-        task = AbortableTask()
-        task.request_stack = LocalStack()
-        task.request.id = FAKE_TASK_ID
-
-        mock_read_file_info.return_value = {}
-        mock_delete_all_files.return_value = None
-        mock_move_all_files.return_value = None
-
-        response = self.view.restore_export_data_rollback_process(task, None, self.export_data.id,
-                                                                  self.addon_data_restore.id, 2)
-
-        mock_read_file_info.assert_called()
-        mock_delete_all_files.assert_not_called()
-        mock_move_all_files.assert_not_called()
-        nt.assert_equal(response, {'message': 'Stop restore data successfully.'})
-
-    @mock.patch(f'{RESTORE_EXPORT_DATA_PATH}.move_all_files_from_backup_folder_to_root')
-    @mock.patch(f'{RESTORE_EXPORT_DATA_PATH}.delete_all_files_except_backup_folder')
-    @mock.patch(f'{RESTORE_EXPORT_DATA_PATH}.read_file_info_and_check_schema')
-    def test_restore_export_data_rollback_process_delete_all_files_then_move_from_backup(self, mock_read_file_info,
-                                                                                         mock_delete_all_files,
-                                                                                         mock_move_all_files):
-        task = AbortableTask()
-        task.request_stack = LocalStack()
-        task.request.id = FAKE_TASK_ID
-
-        mock_read_file_info.return_value = {'folders': [{'project': {'id': 1}}], 'files': [{'project': {'id': 1}}]}
-        mock_delete_all_files.return_value = None
-        mock_move_all_files.return_value = None
-
-        response = self.view.restore_export_data_rollback_process(task, None, self.export_data.id,
-                                                                  self.addon_data_restore.id, 3)
-
-        mock_read_file_info.assert_called()
-        mock_delete_all_files.assert_called()
-        mock_move_all_files.assert_called()
-        nt.assert_equal(response, {'message': 'Stop restore data successfully.'})
-
-    @mock.patch(f'{RESTORE_EXPORT_DATA_PATH}.move_all_files_from_backup_folder_to_root')
-    @mock.patch(f'{RESTORE_EXPORT_DATA_PATH}.delete_all_files_except_backup_folder')
-    @mock.patch(f'{RESTORE_EXPORT_DATA_PATH}.read_file_info_and_check_schema')
-    def test_restore_export_data_rollback_process_move_from_backup(self, mock_read_file_info,
-                                                                   mock_delete_all_files,
-                                                                   mock_move_all_files):
-        task = AbortableTask()
-        task.request_stack = LocalStack()
-        task.request.id = FAKE_TASK_ID
-
-        mock_read_file_info.return_value = {'folders': [{'project': {'id': 1}}], 'files': [{'project': {'id': 1}}]}
-        mock_delete_all_files.return_value = None
-        mock_move_all_files.return_value = None
-
-        response = self.view.restore_export_data_rollback_process(task, None, self.export_data.id,
-                                                                  self.addon_data_restore.id, 1)
-
-        mock_read_file_info.assert_called()
-        mock_delete_all_files.assert_not_called()
-        mock_move_all_files.assert_called()
-        nt.assert_equal(response, {'message': 'Stop restore data successfully.'})
-
-    @mock.patch(f'{RESTORE_EXPORT_DATA_PATH}.move_all_files_from_backup_folder_to_root')
-    @mock.patch(f'{RESTORE_EXPORT_DATA_PATH}.delete_all_files_except_backup_folder')
-    @mock.patch(f'{RESTORE_EXPORT_DATA_PATH}.read_file_info_and_check_schema')
-    def test_restore_export_data_rollback_process_invalid_process_step(self, mock_read_file_info,
-                                                                       mock_delete_all_files,
-                                                                       mock_move_all_files):
-        task = AbortableTask()
-        task.request_stack = LocalStack()
-        task.request.id = FAKE_TASK_ID
-
-        mock_read_file_info.return_value = {'folders': [{'project': {'id': 1}}], 'files': [{'project': {'id': 1}}]}
-        mock_delete_all_files.return_value = None
-        mock_move_all_files.return_value = None
-
-        response = self.view.restore_export_data_rollback_process(task, None, self.export_data.id,
-                                                                  self.addon_data_restore.id, 4)
-
-        mock_read_file_info.assert_called()
-        mock_delete_all_files.assert_not_called()
-        mock_move_all_files.assert_not_called()
-        nt.assert_equal(response, {'message': 'Stop restore data successfully.'})
-
-    @mock.patch(f'{RESTORE_EXPORT_DATA_PATH}.move_all_files_from_backup_folder_to_root')
-    @mock.patch(f'{RESTORE_EXPORT_DATA_PATH}.delete_all_files_except_backup_folder')
-    @mock.patch(f'{RESTORE_EXPORT_DATA_PATH}.read_file_info_and_check_schema')
-    def test_restore_export_data_rollback_process_exception(self, mock_read_file_info,
-                                                            mock_delete_all_files,
-                                                            mock_move_all_files):
-        task = AbortableTask()
-        task.request_stack = LocalStack()
-        task.request.id = FAKE_TASK_ID
-
-        mock_read_file_info.return_value = {'folders': [{'project': {'id': 1}}], 'files': [{'project': {'id': 1}}]}
-        mock_delete_all_files.side_effect = ConnectionError('Mock test exception while deleting all files')
-        mock_move_all_files.return_value = None
-
-        with nt.assert_raises(ConnectionError):
-            response = self.view.restore_export_data_rollback_process(task, None, self.export_data.id,
-                                                                      self.addon_data_restore.id, 3)
-
-            mock_read_file_info.assert_called()
-            mock_delete_all_files.assert_called()
-            mock_move_all_files.assert_not_called()
-            nt.assert_is_none(response)
-
-    @mock.patch(f'{RESTORE_EXPORT_DATA_PATH}.move_all_files_from_backup_folder_to_root')
-    @mock.patch(f'{RESTORE_EXPORT_DATA_PATH}.delete_all_files_except_backup_folder')
-    @mock.patch(f'{RESTORE_EXPORT_DATA_PATH}.read_file_info_and_check_schema')
-    def test_restore_export_data_rollback_process_invalid_export_data_restore(self, mock_read_file_info,
-                                                                              mock_delete_all_files,
-                                                                              mock_move_all_files):
-        task = AbortableTask()
-        task.request_stack = LocalStack()
-        task.request.id = FAKE_TASK_ID
-
-        mock_read_file_info.return_value = {'folders': [{'project': {'id': 1}}], 'files': [{'project': {'id': 1}}]}
-        mock_delete_all_files.return_value = None
-        mock_move_all_files.return_value = None
-
-        with nt.assert_raises(ExportDataRestore.DoesNotExist):
-            response = self.view.restore_export_data_rollback_process(task, None, self.export_data.id, -1, 1)
-
-            mock_read_file_info.assert_not_called()
-            mock_delete_all_files.assert_not_called()
-            mock_move_all_files.assert_not_called()
-            nt.assert_is_none(response)
-
-    # delete_all_files_except_backup_folder
-    @mock.patch(f'{EXPORT_DATA_UTIL_PATH}.delete_all_files_except_backup')
-    def test_delete_all_files_except_backup_folder(self, mock_delete_all_files):
-        result = self.view.delete_all_files_except_backup_folder(self.export_data_restore, self.export_data.location.id,
-                                                                 self.project_id, None)
-        mock_delete_all_files.assert_called()
-        nt.assert_is_none(result)
-
-    @mock.patch(f'{EXPORT_DATA_UTIL_PATH}.delete_all_files_except_backup')
-    def test_delete_all_files_except_backup_folder_exception(self, mock_delete_all_files):
-        mock_delete_all_files.side_effect = ConnectionError(f'Mock text exception while deleting files')
-        with nt.assert_raises(ProcessError):
-            result = self.view.delete_all_files_except_backup_folder(self.export_data_restore,
-                                                                     self.export_data.location.id,
-                                                                     self.project_id, None)
-            mock_delete_all_files.assert_called()
-            nt.assert_is_none(result)
-
-    # move_all_files_from_backup_folder_to_root
-    @mock.patch(f'{EXPORT_DATA_UTIL_PATH}.move_addon_folder_from_backup')
-    @mock.patch(f'{EXPORT_DATA_UTIL_PATH}.is_add_on_storage')
-    def test_move_all_files_from_backup_folder_to_root_addon_storage(self, mock_is_add_on, mock_move_folder):
-        mock_is_add_on.return_value = True
-        self.view.move_all_files_from_backup_folder_to_root(self.addon_data_restore, self.project_id, None)
-        mock_move_folder.assert_called()
-
-    @mock.patch(f'{EXPORT_DATA_UTIL_PATH}.move_bulk_mount_folder_from_backup')
-    @mock.patch(f'{EXPORT_DATA_UTIL_PATH}.is_add_on_storage')
-    def test_move_all_files_from_backup_folder_to_root_bulk_mount_storage(self, mock_is_add_on, mock_move_folder):
-        mock_is_add_on.return_value = False
-        self.view.move_all_files_from_backup_folder_to_root(self.bulk_mount_data_restore, self.project_id, None)
-        mock_is_add_on.assert_called()
-        mock_move_folder.assert_called()
-
-    @mock.patch(f'{EXPORT_DATA_UTIL_PATH}.move_addon_folder_from_backup')
-    @mock.patch(f'{EXPORT_DATA_UTIL_PATH}.is_add_on_storage')
-    def test_move_all_files_from_backup_folder_to_root_error(self, mock_is_add_on, mock_move_folder):
-        mock_is_add_on.return_value = True
-        mock_move_folder.return_value = {'error': 'Mock test response error while moving folder from back up'}
-        with nt.assert_raises(ProcessError):
-            self.view.move_all_files_from_backup_folder_to_root(self.addon_data_restore, self.project_id, None)
-            mock_is_add_on.assert_called()
-            mock_move_folder.assert_called()
-
-    @mock.patch(f'{EXPORT_DATA_UTIL_PATH}.move_addon_folder_from_backup')
-    @mock.patch(f'{EXPORT_DATA_UTIL_PATH}.is_add_on_storage')
-    def test_move_all_files_from_backup_folder_to_root_exception(self, mock_is_add_on, mock_move_folder):
-        mock_is_add_on.return_value = True
-        mock_move_folder.side_effect = Exception(f'Mock test exception while moving folder from back up')
-        with nt.assert_raises(ProcessError):
-            self.view.move_all_files_from_backup_folder_to_root(self.addon_data_restore, self.project_id, None)
-            mock_is_add_on.assert_called()
-            mock_move_folder.assert_called()
-
->>>>>>> fe2822fb
 
 # Test cases for StopRestoreDataActionView
 @pytest.mark.feature_202210
@@ -1784,14 +1527,10 @@
             'destination_id': self.export_data_restore.destination.id,
         })
         request.user = AuthUserFactory()
-<<<<<<< HEAD
-=======
-
-        mock_rollback_process.return_value = self.new_task
+
         self.view.export_data_restore = self.export_data_restore
         self.view.export_id = self.export_data_restore.export.id
         self.view.task_id = FAKE_TASK_ID
->>>>>>> fe2822fb
         response = self.view.post(request)
         nt.assert_equal(response.data, {'message': 'Stop restore data successfully.'})
         nt.assert_equal(response.status_code, status.HTTP_200_OK)
@@ -1802,19 +1541,11 @@
             'destination_id': self.export_data_restore.destination.id,
         })
         request.user = AuthUserFactory()
-<<<<<<< HEAD
-        response = self.view.post(request)
-        nt.assert_equal(response.data, {'message': f'Permission denied for this restore process'})
-        nt.assert_equal(response.status_code, status.HTTP_400_BAD_REQUEST)
-=======
-
-        mock_rollback_process.return_value = self.new_task
+
         self.view.request = request
         response = self.view.dispatch(request, export_id=self.export_data_restore.export.id)
-        mock_rollback_process.assert_not_called()
         nt.assert_equal(response.data, {'message': f'The restore export data is not exist'})
         nt.assert_equal(response.status_code, status.HTTP_404_NOT_FOUND)
->>>>>>> fe2822fb
 
     def test_post_task_no_result(self):
         self.task.update_state(state=states.PENDING, meta=None)
@@ -1824,15 +1555,10 @@
             'destination_id': self.export_data_restore.destination.id,
         })
         request.user = AuthUserFactory()
-<<<<<<< HEAD
-=======
-
-        mock_rollback_process.return_value = self.new_task
 
         self.view.export_data_restore = self.export_data_restore
         self.view.export_id = self.export_data_restore.export.id
         self.view.task_id = FAKE_TASK_ID
->>>>>>> fe2822fb
         response = self.view.post(request)
         nt.assert_equal(response.data, {'message': f'Stop restore data successfully.'})
         nt.assert_equal(response.status_code, status.HTTP_200_OK)
@@ -1844,15 +1570,10 @@
             'destination_id': self.export_data_restore.destination.id,
         })
         request.user = AuthUserFactory()
-<<<<<<< HEAD
-=======
-
-        mock_rollback_process.return_value = self.new_task
 
         self.view.export_data_restore = self.export_data_restore
         self.view.export_id = self.export_data_restore.export.id
         self.view.task_id = FAKE_TASK_ID
->>>>>>> fe2822fb
         response = self.view.post(request)
         nt.assert_equal(response.data, {'message': f'Stop restore data successfully.'})
         nt.assert_equal(response.status_code, status.HTTP_200_OK)
@@ -1864,15 +1585,10 @@
             'destination_id': self.export_data_restore.destination.id,
         })
         request.user = AuthUserFactory()
-<<<<<<< HEAD
-=======
-
-        mock_rollback_process.return_value = self.new_task
 
         self.view.export_data_restore = self.export_data_restore
         self.view.export_id = self.export_data_restore.export.id
         self.view.task_id = FAKE_TASK_ID
->>>>>>> fe2822fb
         response = self.view.post(request)
         nt.assert_equal(response.data, {'message': f'Cannot stop restore process at this time.'})
         nt.assert_equal(response.status_code, status.HTTP_400_BAD_REQUEST)
@@ -1885,14 +1601,10 @@
             'destination_id': self.export_data_restore.destination.id,
         })
         request.user = AuthUserFactory()
-<<<<<<< HEAD
-=======
-
-        mock_rollback_process.return_value = self.new_task
+
         self.view.export_data_restore = self.export_data_restore
         self.view.export_id = self.export_data_restore.export.id
         self.view.task_id = FAKE_TASK_ID
->>>>>>> fe2822fb
         response = self.view.post(request)
         mock_task_abort.assert_called()
         nt.assert_equal(response.data, {'message': f'Cannot stop restore process at this time.'})
