from django.test import RequestFactory
from nose.tools import *  # flake8: noqa
import mock

from tests.base import AdminTestCase
<<<<<<< HEAD
from tests.factories import UserFactory
from website import settings
=======
from tests.factories import UserFactory, AuthUserFactory
>>>>>>> a559fc21
from admin_tests.utilities import setup_view
from admin.users.views import UserView, disable_user, reactivate_user

<<<<<<< HEAD
=======
from admin.users.views import UserView, remove_2_factor
>>>>>>> a559fc21

class TestUserView(AdminTestCase):

<<<<<<< HEAD
=======
class TestUserView(AdminTestCase):

>>>>>>> a559fc21
    def test_no_guid(self):
        request = RequestFactory().get('/fake_path')
        view = UserView()
        view = setup_view(view, request)
        with assert_raises(AttributeError):
            view.get_object()

    def test_load_data(self):
        user = UserFactory()
        guid = user._id
        request = RequestFactory().get('/fake_path')
        view = UserView()
        view = setup_view(view, request, guid=guid)
        res = view.get_object()
        assert_is_instance(res, dict)

    def test_name_data(self):
        user = UserFactory()
        guid = user._id
        request = RequestFactory().get('/fake_path')
        view = UserView()
        view = setup_view(view, request, guid=guid)
        temp_object = view.get_object()
        view.object = temp_object
        res = view.get_context_data()
        assert_equal(res[UserView.context_object_name], temp_object)


<<<<<<< HEAD
class TestDisableUser(AdminTestCase):
    def setUp(self):
        self.user = UserFactory()
        self.request = RequestFactory().get('/fake_path')

    def test_disable_user(self):
        guid = self.user._id
        settings.ENABLE_EMAIL_SUBSCRIPTIONS = False
        disable_user(self.request, guid)
        assert_true(self.user.is_disabled)

    def test_reactivate_user(self):
        guid = self.user._id
        settings.ENABLE_EMAIL_SUBSCRIPTIONS = False
        disable_user(self.request, guid)
        reactivate_user(self.request, guid)
        assert_false(self.user.is_disabled)
=======
class TestRemove2Factor(AdminTestCase):
    def setUp(self):
        super(TestRemove2Factor, self).setUp()
        self.user = AuthUserFactory()

    @mock.patch('admin.users.views.User.delete_addon')
    def test_remove_two_factor_get(self, mock_delete_addon):
        guid = self.user._id
        request = RequestFactory().get('/fake_path')
        remove_2_factor(request, guid)
        mock_delete_addon.assert_called_with('twofactor')

    def test_integration_delete_two_factor(self):
        guid = self.user._id
        user_addon = self.user.get_or_add_addon('twofactor')
        assert_not_equal(user_addon, None)
        user_settings = self.user.get_addon('twofactor')
        assert_not_equal(user_settings, None)
        request = RequestFactory().post('/fake_path')
        remove_2_factor(request, guid)
        post_addon = self.user.get_addon('twofactor')
        assert_equal(post_addon, None)
>>>>>>> a559fc21
<|MERGE_RESOLUTION|>--- conflicted
+++ resolved
@@ -3,27 +3,15 @@
 import mock
 
 from tests.base import AdminTestCase
-<<<<<<< HEAD
 from tests.factories import UserFactory
 from website import settings
-=======
 from tests.factories import UserFactory, AuthUserFactory
->>>>>>> a559fc21
 from admin_tests.utilities import setup_view
-from admin.users.views import UserView, disable_user, reactivate_user
+from admin.users.views import UserView, disable_user, reactivate_user, remove_2_factor
 
-<<<<<<< HEAD
-=======
-from admin.users.views import UserView, remove_2_factor
->>>>>>> a559fc21
 
 class TestUserView(AdminTestCase):
 
-<<<<<<< HEAD
-=======
-class TestUserView(AdminTestCase):
-
->>>>>>> a559fc21
     def test_no_guid(self):
         request = RequestFactory().get('/fake_path')
         view = UserView()
@@ -52,7 +40,6 @@
         assert_equal(res[UserView.context_object_name], temp_object)
 
 
-<<<<<<< HEAD
 class TestDisableUser(AdminTestCase):
     def setUp(self):
         self.user = UserFactory()
@@ -70,7 +57,8 @@
         disable_user(self.request, guid)
         reactivate_user(self.request, guid)
         assert_false(self.user.is_disabled)
-=======
+
+
 class TestRemove2Factor(AdminTestCase):
     def setUp(self):
         super(TestRemove2Factor, self).setUp()
@@ -92,5 +80,4 @@
         request = RequestFactory().post('/fake_path')
         remove_2_factor(request, guid)
         post_addon = self.user.get_addon('twofactor')
-        assert_equal(post_addon, None)
->>>>>>> a559fc21
+        assert_equal(post_addon, None)