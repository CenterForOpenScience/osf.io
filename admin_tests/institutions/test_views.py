import json
from operator import itemgetter
from django.http import Http404
from django.urls import reverse
from nose import tools as nt
import mock
from django.test import RequestFactory
from django.contrib.auth.models import Permission, AnonymousUser
from django.core.exceptions import PermissionDenied

from addons.osfstorage.models import Region
from api.base import settings as api_settings
from tests.base import AdminTestCase
from osf_tests.factories import (
    AuthUserFactory,
    InstitutionFactory,
    ProjectFactory,
    RegionFactory
)
from osf.models import Institution, Node, UserQuota, OSFUser

from admin_tests.utilities import setup_form_view, setup_user_view, setup_view

from admin.institutions import views
from admin.institutions.forms import InstitutionForm
from admin.base.forms import ImportFileForm
from django.http import Http404
from django.contrib.auth.models import AnonymousUser


class TestInstitutionList(AdminTestCase):
    def setUp(self):
        super(TestInstitutionList, self).setUp()

        self.institution1 = InstitutionFactory()
        self.institution2 = InstitutionFactory()
        self.user = AuthUserFactory()

        self.request = RequestFactory().get('/fake_path')
        self.view = views.InstitutionList()
        self.view = setup_user_view(self.view, self.request, user=self.user)

    def test_get_list(self, *args, **kwargs):
        res = self.view.get(self.request, *args, **kwargs)
        nt.assert_equal(res.status_code, 200)

    def test_get_queryset(self):
        institutions_returned = list(self.view.get_queryset())
        inst_list = [self.institution1, self.institution2]
        nt.assert_equals(set(institutions_returned), set(inst_list))
        nt.assert_is_instance(institutions_returned[0], Institution)

    def test_context_data(self):
        self.view.object_list = self.view.get_queryset()
        res = self.view.get_context_data()
        nt.assert_is_instance(res, dict)
        nt.assert_equal(len(res['institutions']), 2)
        nt.assert_is_instance(res['institutions'][0], Institution)


class TestInstitutionUserList(AdminTestCase):

    def setUp(self):

        super(TestInstitutionUserList, self).setUp()
        self.institution1 = InstitutionFactory()
        self.institution2 = InstitutionFactory()
        self.user = AuthUserFactory()
        self.request = RequestFactory().get('/institution_list')
        self.view = views.InstitutionUserList()
        self.view = setup_user_view(self.view, self.request, user=self.user)

    def test_permission_unauthenticated(self):
        view = setup_user_view(views.InstitutionUserList(), self.request, user=AnonymousUser())
        permission_result = view.test_func()
        nt.assert_equal(permission_result, False)
        nt.assert_equal(view.raise_exception, False)

    def test_permission_user(self):
        view = setup_user_view(views.InstitutionUserList(), self.request, user=self.user)
        permission_result = view.test_func()
        nt.assert_equal(permission_result, False)
        nt.assert_equal(view.raise_exception, True)

    def test_permission_admin(self):
        self.user.is_staff = True
        self.user.save()
        view = setup_user_view(views.InstitutionUserList(), self.request, user=self.user)
        permission_result = view.test_func()
        nt.assert_equal(permission_result, False)
        nt.assert_equal(view.raise_exception, True)

    def test_permission_super_admin(self):
        self.user.is_superuser = True
        self.user.is_staff = True
        self.user.save()
        view = setup_user_view(views.InstitutionUserList(), self.request, user=self.user)
        permission_result = view.test_func()
        nt.assert_equal(permission_result, True)

    def test_get_list(self, *args, **kwargs):
        res = self.view.get(self.request, *args, **kwargs)
        nt.assert_equal(res.status_code, 200)

    def test_get_queryset(self):
        institutions_returned = list(self.view.get_queryset())
        inst_list = [self.institution1, self.institution2]
        nt.assert_equals(set(institutions_returned), set(inst_list))
        nt.assert_is_instance(institutions_returned[0], Institution)

    def test_context_data(self):
        self.view.object_list = self.view.get_queryset()
        res = self.view.get_context_data()
        nt.assert_is_instance(res, dict)
        nt.assert_equal(len(res['institutions']), 2)
        nt.assert_is_instance(res['institutions'][0], Institution)


class TestInstitutionDisplay(AdminTestCase):
    def setUp(self):
        super(TestInstitutionDisplay, self).setUp()

        self.user = AuthUserFactory()

        self.institution = InstitutionFactory()

        self.request = RequestFactory().get('/fake_path')
        self.view = views.InstitutionDisplay()
        self.view = setup_user_view(self.view, self.request, user=self.user)

        self.view.kwargs = {'institution_id': self.institution.id}

    def test_get_object(self):
        obj = self.view.get_object()
        nt.assert_is_instance(obj, Institution)
        nt.assert_equal(obj.name, self.institution.name)

    def test_context_data(self):
        res = self.view.get_context_data()
        nt.assert_is_instance(res, dict)
        nt.assert_is_instance(res['institution'], dict)
        nt.assert_equal(res['institution']['name'], self.institution.name)
        nt.assert_is_instance(res['change_form'], InstitutionForm)
        nt.assert_is_instance(res['import_form'], ImportFileForm)

    def test_get(self, *args, **kwargs):
        res = self.view.get(self.request, *args, **kwargs)
        nt.assert_equal(res.status_code, 200)


class TestInstitutionDelete(AdminTestCase):
    def setUp(self):
        self.user = AuthUserFactory()
        self.institution = InstitutionFactory()

        self.request = RequestFactory().get('/fake_path')
        self.view = views.DeleteInstitution()
        self.view = setup_user_view(self.view, self.request, user=self.user)

        self.view.kwargs = {'institution_id': self.institution.id}

    def test_unaffiliated_institution_delete(self):
        redirect = self.view.delete(self.request)
        nt.assert_equal(redirect.url, '/institutions/')
        nt.assert_equal(redirect.status_code, 302)

    def test_unaffiliated_institution_get(self):
        res = self.view.get(self.request)
        nt.assert_equal(res.status_code, 200)

    def test_cannot_delete_if_nodes_affiliated(self):
        node = ProjectFactory(creator=self.user)
        node.affiliated_institutions.add(self.institution)

        redirect = self.view.delete(self.request)
        nt.assert_equal(redirect.url, '/institutions/{}/cannot_delete/'.format(self.institution.id))
        nt.assert_equal(redirect.status_code, 302)


class TestInstitutionChangeForm(AdminTestCase):
    def setUp(self):
        super(TestInstitutionChangeForm, self).setUp()

        self.user = AuthUserFactory()
        self.institution = InstitutionFactory()

        self.request = RequestFactory().get('/fake_path')
        self.request.user = self.user
        self.view = views.InstitutionChangeForm()
        self.view = setup_form_view(self.view, self.request, form=InstitutionForm())

        self.view.kwargs = {'institution_id': self.institution.id}

    def test_get_context_data(self):
        self.view.object = self.institution
        res = self.view.get_context_data()
        nt.assert_is_instance(res, dict)
        nt.assert_is_instance(res['import_form'], ImportFileForm)

    def test_institution_form(self):
        new_data = {
            'name': 'New Name',
            'logo_name': 'awesome_logo.png',
            'domains': 'http://kris.biz/, http://www.little.biz/',
            '_id': 'newawesomeprov'
        }
        form = InstitutionForm(data=new_data)
        nt.assert_true(form.is_valid())


class TestInstitutionExport(AdminTestCase):
    def setUp(self):
        super(TestInstitutionExport, self).setUp()

        self.user = AuthUserFactory()
        self.institution = InstitutionFactory()

        self.request = RequestFactory().get('/fake_path')
        self.view = views.InstitutionExport()
        self.view = setup_user_view(self.view, self.request, user=self.user)

        self.view.kwargs = {'institution_id': self.institution.id}

    def test_get(self):
        res = self.view.get(self.request)
        content_dict = json.loads(res.content)[0]
        nt.assert_equal(content_dict['model'], 'osf.institution')
        nt.assert_equal(content_dict['fields']['name'], self.institution.name)
        nt.assert_equal(res.__getitem__('content-type'), 'text/json')


class TestCreateInstitution(AdminTestCase):
    def setUp(self):
        super(TestCreateInstitution, self).setUp()

        self.user = AuthUserFactory()
        self.change_permission = Permission.objects.get(codename='change_institution')
        self.user.user_permissions.add(self.change_permission)
        self.user.save()

        self.institution = InstitutionFactory()

        self.request = RequestFactory().get('/fake_path')
        self.request.user = self.user
        self.base_view = views.CreateInstitution
        self.view = setup_form_view(self.base_view(), self.request, form=InstitutionForm())

        self.view.kwargs = {'institution_id': self.institution.id}

    def test_get_context_data(self):
        self.view.object = self.institution
        res = self.view.get_context_data()
        nt.assert_is_instance(res, dict)
        nt.assert_is_instance(res['import_form'], ImportFileForm)

    def test_no_permission_raises(self):
        user2 = AuthUserFactory()
        nt.assert_false(user2.has_perm('osf.change_institution'))
        self.request.user = user2

        with nt.assert_raises(PermissionDenied):
            self.base_view.as_view()(self.request)

    def test_get_view(self):
        res = self.view.get(self.request)
        nt.assert_equal(res.status_code, 200)


class TestAffiliatedNodeList(AdminTestCase):
    def setUp(self):
        super(TestAffiliatedNodeList, self).setUp()

        self.institution = InstitutionFactory()

        self.user = AuthUserFactory()
        self.view_node = Permission.objects.get(codename='view_node')
        self.user.user_permissions.add(self.view_node)
        self.user.affiliated_institutions.add(self.institution)
        self.user.save()

        self.node1 = ProjectFactory(creator=self.user)
        self.node2 = ProjectFactory(creator=self.user)
        self.node1.affiliated_institutions.add(self.institution)
        self.node2.affiliated_institutions.add(self.institution)

        self.request = RequestFactory().get('/fake_path')
        self.request.user = self.user
        self.base_view = views.InstitutionNodeList
        self.view = setup_form_view(self.base_view(), self.request, form=InstitutionForm())

        self.view.kwargs = {'institution_id': self.institution.id}

    def test_get_context_data(self):
        self.view.object_list = [self.node1, self.node2]
        res = self.view.get_context_data()
        nt.assert_is_instance(res, dict)
        nt.assert_is_instance(res['institution'], Institution)

    def test_no_permission_raises(self):
        user2 = AuthUserFactory()
        nt.assert_false(user2.has_perm('osf.view_node'))
        self.request.user = user2

        with nt.assert_raises(PermissionDenied):
            self.base_view.as_view()(self.request)

    def test_get_view(self):
        res = self.view.get(self.request)
        nt.assert_equal(res.status_code, 200)

    def test_get_queryset(self):
        nodes_returned = list(self.view.get_queryset())
        node_list = [self.node1, self.node2]
        nt.assert_equals(nodes_returned, node_list)
        nt.assert_is_instance(nodes_returned[0], Node)


class TestGetUserListWithQuota(AdminTestCase):
    def setUp(self):
        self.institution = InstitutionFactory()
        self.user = AuthUserFactory()
        self.user.affiliated_institutions.add(self.institution)
        self.user.save()
        self.request = RequestFactory().get('/fake_path')
        self.view = setup_user_view(
            views.UserListByInstitutionID(),
            self.request,
            user=self.user,
            institution_id=self.institution.id
        )

    @mock.patch('website.util.quota.used_quota')
    def test_default_quota(self, mock_usedquota):
        mock_usedquota.return_value = 0

        response = self.view.get(self.request)
        user_quota = response.context_data['users'][0]
        nt.assert_equal(user_quota['quota'], api_settings.DEFAULT_MAX_QUOTA)

    def test_custom_quota(self):
        UserQuota.objects.create(user=self.user, storage_type=UserQuota.NII_STORAGE, max_quota=200)
        response = self.view.get(self.request)
        user_quota = response.context_data['users'][0]
        nt.assert_equal(user_quota['quota'], 200)

    def test_used_quota_bytes(self):
        UserQuota.objects.create(user=self.user, storage_type=UserQuota.NII_STORAGE, max_quota=100, used=560)
        response = self.view.get(self.request)
        user_quota = response.context_data['users'][0]

        nt.assert_equal(user_quota['usage'], 560)
        nt.assert_equal(round(user_quota['usage_value'], 1), 0.6)
        nt.assert_equal(user_quota['usage_abbr'], 'KB')

        nt.assert_equal(user_quota['remaining'], int(100 * api_settings.SIZE_UNIT_GB) - 560)
        nt.assert_equal(round(user_quota['remaining_value'], 1), 100)
        nt.assert_equal(user_quota['remaining_abbr'], 'GB')

        nt.assert_equal(round(user_quota['ratio'], 1), 0)

    def test_used_quota_giga(self):
        used = int(5.2 * api_settings.SIZE_UNIT_GB)
        UserQuota.objects.create(user=self.user, storage_type=UserQuota.NII_STORAGE, max_quota=100, used=used)
        response = self.view.get(self.request)
        user_quota = response.context_data['users'][0]

        nt.assert_equal(user_quota['usage'], used)
        nt.assert_equal(round(user_quota['usage_value'], 1), 5.2)
        nt.assert_equal(user_quota['usage_abbr'], 'GB')

        nt.assert_equal(user_quota['remaining'], 100 * api_settings.SIZE_UNIT_GB - used)
        nt.assert_equal(round(user_quota['remaining_value'], 1), 100 - 5.2)
        nt.assert_equal(user_quota['remaining_abbr'], 'GB')

        nt.assert_equal(round(user_quota['ratio'], 1), 5.2)

class TestGetUserListWithQuotaSorted(AdminTestCase):
    def setUp(self):
        self.institution = InstitutionFactory()
        self.users = []
        self.users.append(self.add_user(100, 80 * api_settings.SIZE_UNIT_GB))
        self.users.append(self.add_user(200, 90 * api_settings.SIZE_UNIT_GB))
        self.users.append(self.add_user(10, 10 * api_settings.SIZE_UNIT_GB))

    def add_user(self, max_quota, used):
        user = AuthUserFactory()
        user.affiliated_institutions.add(self.institution)
        user.save()
        UserQuota.objects.create(user=user, max_quota=max_quota, used=used)
        return user

    def view_get(self, url_params):
        request = RequestFactory().get('/fake_path?{}'.format(url_params))
        view = setup_user_view(
            views.UserListByInstitutionID(),
            request,
            user=self.users[0],
            institution_id=self.institution.id
        )
        return view.get(request)

    def test_sort_username_asc(self):
        expected = sorted(map(lambda u: u.username, self.users), reverse=False)
        response = self.view_get('order_by=username&status=asc')
        result = list(map(itemgetter('username'), response.context_data['users']))
        nt.assert_equal(result, expected)

    def test_sort_username_desc(self):
        expected = sorted(map(lambda u: u.username, self.users), reverse=True)
        response = self.view_get('order_by=username&status=desc')
        result = list(map(itemgetter('username'), response.context_data['users']))
        nt.assert_equal(result, expected)

    def test_sort_fullname_asc(self):
        expected = sorted(map(lambda u: u.fullname, self.users), reverse=False)
        response = self.view_get('order_by=fullname&status=asc')
        result = list(map(itemgetter('fullname'), response.context_data['users']))
        nt.assert_equal(result, expected)

    def test_sort_fullname_desc(self):
        expected = sorted(map(lambda u: u.fullname, self.users), reverse=True)
        response = self.view_get('order_by=fullname&status=desc')
        result = list(map(itemgetter('fullname'), response.context_data['users']))
        nt.assert_equal(result, expected)

    def test_sort_ratio_asc(self):
        expected = [45.0, 80.0, 100.0]
        response = self.view_get('order_by=ratio&status=asc')
        result = list(map(itemgetter('ratio'), response.context_data['users']))
        nt.assert_equal(result, expected)

    def test_sort_ratio_desc(self):
        expected = [100.0, 80.0, 45.0]
        response = self.view_get('order_by=ratio&status=desc')
        result = list(map(itemgetter('ratio'), response.context_data['users']))
        nt.assert_equal(result, expected)

    def test_sort_usage_asc(self):
        expected = list(map(lambda x: x * api_settings.SIZE_UNIT_GB, [10, 80, 90]))
        response = self.view_get('order_by=usage&status=asc')
        result = list(map(itemgetter('usage'), response.context_data['users']))
        nt.assert_equal(result, expected)

    def test_sort_usage_desc(self):
        expected = list(map(lambda x: x * api_settings.SIZE_UNIT_GB, [90, 80, 10]))
        response = self.view_get('order_by=usage&status=desc')
        result = list(map(itemgetter('usage'), response.context_data['users']))
        nt.assert_equal(result, expected)

    def test_sort_remaining_asc(self):
        expected = list(map(lambda x: x * api_settings.SIZE_UNIT_GB, [0, 20, 110]))
        response = self.view_get('order_by=remaining&status=asc')
        result = list(map(itemgetter('remaining'), response.context_data['users']))
        nt.assert_equal(result, expected)

    def test_sort_remaining_desc(self):
        expected = list(map(lambda x: x * api_settings.SIZE_UNIT_GB, [110, 20, 0]))
        response = self.view_get('order_by=remaining&status=desc')
        result = list(map(itemgetter('remaining'), response.context_data['users']))
        nt.assert_equal(result, expected)

    def test_sort_quota_asc(self):
        expected = [10, 100, 200]
        response = self.view_get('order_by=quota&status=asc')
        result = list(map(itemgetter('quota'), response.context_data['users']))
        nt.assert_equal(result, expected)

    def test_sort_quota_desc(self):
        expected = [200, 100, 10]
        response = self.view_get('order_by=quota&status=desc')
        result = list(map(itemgetter('quota'), response.context_data['users']))
        nt.assert_equal(result, expected)

    def test_sort_invalid(self):
        expected = [100.0, 80.0, 45.0]
        response = self.view_get('order_by=invalid&status=hello')
        result = list(map(itemgetter('ratio'), response.context_data['users']))
        nt.assert_equal(result, expected)

class TestStatisticalStatusDefaultStorage(AdminTestCase):
    def setUp(self):
        self.institution01 = InstitutionFactory(name='inst01')

        self.anon = AnonymousUser()

        self.normal_user = AuthUserFactory(fullname='normal_user')
        self.normal_user.is_staff = False
        self.normal_user.is_superuser = False

        self.superuser = AuthUserFactory(fullname='superuser')
        self.superuser.is_staff = True
        self.superuser.is_superuser = True
        self.superuser.save()

        self.institution01_admin = AuthUserFactory(fullname='admin001_inst01')
        self.institution01_admin.is_staff = True
        self.institution01_admin.affiliated_institutions.add(self.institution01)
        self.institution01_admin.save()

        self.institution02_admin = AuthUserFactory(fullname='admin001_inst02')
        self.institution02_admin.is_staff = True
        self.institution02_admin.save()

        self.us = RegionFactory()
<<<<<<< HEAD
        self.us._id = self.institution._id
        self.us.waterbutler_settings['storage']['type'] = Region.NII_STORAGE
=======
        self.us._id = self.institution01._id
>>>>>>> c1d31433
        self.us.save()

        self.request = RequestFactory().get('/fake_path')
        self.view = setup_user_view(
            views.StatisticalStatusDefaultStorage(),
            self.request,
            user=self.institution01_admin,
            institution_id=self.institution01.id
        )

<<<<<<< HEAD
    def test_unauthenticated(self):
        self.request.user = AnonymousUser()
        nt.assert_false(self.view.test_func())
        nt.assert_false(self.view.raise_exception)

    def test_user_login(self):
        nt.assert_false(self.view.test_func())
        nt.assert_true(self.view.raise_exception)

    def test_admin_login(self):
        self.request.user.is_active = True
        self.request.user.is_registered = True
        self.request.user.is_superuser = False
        self.request.user.is_staff = True
        nt.assert_true(self.view.test_func())

    def test_admin_with_no_affiliated_institution_login(self):
        self.request.user.is_active = True
        self.request.user.is_registered = True
        self.request.user.is_superuser = False
        self.request.user.is_staff = True
        self.request.user.affiliated_institutions.clear()
        nt.assert_false(self.view.test_func())
        nt.assert_true(self.view.raise_exception)

    def test_super_admin_login(self):
        self.request.user.is_active = True
        self.request.user.is_registered = True
        self.request.user.is_superuser = True
        self.request.user.is_staff = True
        nt.assert_false(self.view.test_func())
        nt.assert_true(self.view.raise_exception)

    def test_institution_that_does_not_use_nii_storage(self):
        self.us.waterbutler_settings['storage']['type'] = Region.INSTITUTIONS
        self.us.save()
        with nt.assert_raises(Http404):
            self.view.get(self.request)

    def test_institution_deleted(self):
        self.institution.is_deleted = True
        self.institution.save()
        with nt.assert_raises(Http404):
            self.view.get(self.request)
=======
    def test_anonymous_login(self):
        self.request.user = self.anon
        nt.assert_false(self.view.test_func())

    def test_normal_user_login(self):
        self.request.user = self.normal_user
        nt.assert_false(self.view.test_func())

    def test_superuser_login(self):
        self.request.user = self.superuser
        nt.assert_false(self.view.test_func())

    def test_admin_has_inst_login(self):
        self.request.user = self.institution01_admin
        nt.assert_true(self.view.test_func())

    def test_admin_not_inst_login(self):
        self.request.user = self.institution02_admin
        nt.assert_false(self.view.test_func())
>>>>>>> c1d31433

    @mock.patch('website.util.quota.used_quota')
    def test_default_quota(self, mock_usedquota):
        mock_usedquota.return_value = 0

        response = self.view.get(self.request)
        user_quota = response.context_data['users'][0]
        nt.assert_equal(user_quota['quota'], api_settings.DEFAULT_MAX_QUOTA)

    def test_custom_quota(self):
        UserQuota.objects.create(user=self.institution01_admin, storage_type=UserQuota.CUSTOM_STORAGE, max_quota=200)
        response = self.view.get(self.request)
        user_quota = response.context_data['users'][0]
        nt.assert_equal(user_quota['quota'], 200)

    def test_used_quota_bytes(self):
        UserQuota.objects.create(user=self.institution01_admin, storage_type=UserQuota.CUSTOM_STORAGE, max_quota=100, used=560)
        response = self.view.get(self.request)
        user_quota = response.context_data['users'][0]

        nt.assert_equal(user_quota['usage'], 560)
        nt.assert_equal(round(user_quota['usage_value'], 1), 0.6)
        nt.assert_equal(user_quota['usage_abbr'], 'KB')

        nt.assert_equal(user_quota['remaining'], int(100 * api_settings.SIZE_UNIT_GB) - 560)
        nt.assert_equal(round(user_quota['remaining_value'], 1), 100)
        nt.assert_equal(user_quota['remaining_abbr'], 'GB')

        nt.assert_equal(round(user_quota['ratio'], 1), 0)

    def test_used_quota_giga(self):
        used = int(5.2 * api_settings.SIZE_UNIT_GB)
        UserQuota.objects.create(user=self.institution01_admin, storage_type=UserQuota.CUSTOM_STORAGE, max_quota=100, used=used)
        response = self.view.get(self.request)
        user_quota = response.context_data['users'][0]

        nt.assert_equal(user_quota['usage'], used)
        nt.assert_equal(round(user_quota['usage_value'], 1), 5.2)
        nt.assert_equal(user_quota['usage_abbr'], 'GB')

        nt.assert_equal(user_quota['remaining'], 100 * api_settings.SIZE_UNIT_GB - used)
        nt.assert_equal(round(user_quota['remaining_value'], 1), 100 - 5.2)
        nt.assert_equal(user_quota['remaining_abbr'], 'GB')

        nt.assert_equal(round(user_quota['ratio'], 1), 5.2)

class TestStatisticalStatusDefaultStorageSorted(AdminTestCase):
    def setUp(self):
        self.institution = InstitutionFactory()

        self.us = RegionFactory()
        self.us._id = self.institution._id
        self.us.save()

        self.users = []
        self.users.append(self.add_user('test001-eppn', 100, 80 * api_settings.SIZE_UNIT_GB))
        self.users.append(self.add_user('test002-eppn', 200, 90 * api_settings.SIZE_UNIT_GB))
        self.users.append(self.add_user('test003-eppn', 10, 10 * api_settings.SIZE_UNIT_GB))

    def add_user(self, eppn, max_quota, used):
        user = AuthUserFactory()
        user.affiliated_institutions.add(self.institution)
        user.eppn = eppn
        user.save()
        UserQuota.objects.create(
            user=user,
            storage_type=UserQuota.CUSTOM_STORAGE,
            max_quota=max_quota,
            used=used
        )
        return user

    def view_get(self, url_params):
        request = RequestFactory().get('/fake_path?{}'.format(url_params))
        view = setup_user_view(
            views.StatisticalStatusDefaultStorage(),
            request,
            user=self.users[0],
            institution_id=self.institution.id
        )
        return view.get(request)

    def test_sort_username_asc(self):
        expected = sorted(map(lambda u: u.username, self.users), reverse=False)
        response = self.view_get('order_by=username&status=asc')
        result = list(map(itemgetter('username'), response.context_data['users']))
        nt.assert_equal(result, expected)

    def test_sort_username_desc(self):
        expected = sorted(map(lambda u: u.username, self.users), reverse=True)
        response = self.view_get('order_by=username&status=desc')
        result = list(map(itemgetter('username'), response.context_data['users']))
        nt.assert_equal(result, expected)

    def test_sort_fullname_asc(self):
        expected = sorted(map(lambda u: u.fullname, self.users), reverse=False)
        response = self.view_get('order_by=fullname&status=asc')
        result = list(map(itemgetter('fullname'), response.context_data['users']))
        nt.assert_equal(result, expected)

    def test_sort_fullname_desc(self):
        expected = sorted(map(lambda u: u.fullname, self.users), reverse=True)
        response = self.view_get('order_by=fullname&status=desc')
        result = list(map(itemgetter('fullname'), response.context_data['users']))
        nt.assert_equal(result, expected)

    def test_sort_ratio_asc(self):
        expected = [45.0, 80.0, 100.0]
        response = self.view_get('order_by=ratio&status=asc')
        result = list(map(itemgetter('ratio'), response.context_data['users']))
        nt.assert_equal(result, expected)

    def test_sort_ratio_desc(self):
        expected = [100.0, 80.0, 45.0]
        response = self.view_get('order_by=ratio&status=desc')
        result = list(map(itemgetter('ratio'), response.context_data['users']))
        nt.assert_equal(result, expected)

    def test_sort_usage_asc(self):
        expected = list(map(lambda x: x * api_settings.SIZE_UNIT_GB, [10, 80, 90]))
        response = self.view_get('order_by=usage&status=asc')
        result = list(map(itemgetter('usage'), response.context_data['users']))
        nt.assert_equal(result, expected)

    def test_sort_usage_desc(self):
        expected = list(map(lambda x: x * api_settings.SIZE_UNIT_GB, [90, 80, 10]))
        response = self.view_get('order_by=usage&status=desc')
        result = list(map(itemgetter('usage'), response.context_data['users']))
        nt.assert_equal(result, expected)

    def test_sort_remaining_asc(self):
        expected = list(map(lambda x: x * api_settings.SIZE_UNIT_GB, [0, 20, 110]))
        response = self.view_get('order_by=remaining&status=asc')
        result = list(map(itemgetter('remaining'), response.context_data['users']))
        nt.assert_equal(result, expected)

    def test_sort_remaining_desc(self):
        expected = list(map(lambda x: x * api_settings.SIZE_UNIT_GB, [110, 20, 0]))
        response = self.view_get('order_by=remaining&status=desc')
        result = list(map(itemgetter('remaining'), response.context_data['users']))
        nt.assert_equal(result, expected)

    def test_sort_quota_asc(self):
        expected = [10, 100, 200]
        response = self.view_get('order_by=quota&status=asc')
        result = list(map(itemgetter('quota'), response.context_data['users']))
        nt.assert_equal(result, expected)

    def test_sort_quota_desc(self):
        expected = [200, 100, 10]
        response = self.view_get('order_by=quota&status=desc')
        result = list(map(itemgetter('quota'), response.context_data['users']))
        nt.assert_equal(result, expected)

    def test_sort_invalid(self):
        expected = [100.0, 80.0, 45.0]
        response = self.view_get('order_by=invalid&status=hello')
        result = list(map(itemgetter('ratio'), response.context_data['users']))
        nt.assert_equal(result, expected)

    def test_sort_eppn_asc(self):
        expected = sorted(map(lambda u: u.eppn, self.users), reverse=False)
        response = self.view_get('order_by=eppn&status=asc')
        result = list(map(itemgetter('eppn'), response.context_data['users']))
        nt.assert_equal(result, expected)

    def test_sort_eppn_desc(self):
        expected = sorted(map(lambda u: u.eppn, self.users), reverse=True)
        response = self.view_get('order_by=eppn&status=desc')
        result = list(map(itemgetter('eppn'), response.context_data['users']))
        nt.assert_equal(result, expected)


class TestUpdateQuotaUserListByInstitutionID(AdminTestCase):
    def setUp(self):
        super(TestUpdateQuotaUserListByInstitutionID, self).setUp()
        self.user1 = AuthUserFactory(fullname='fullname1', is_superuser=True, is_staff=True)
        self.institution = InstitutionFactory()
        self.user2 = AuthUserFactory()
        self.user2.affiliated_institutions.add(self.institution)
        self.user2.save()
        self.view = views.UpdateQuotaUserListByInstitutionID.as_view()

    def test_permission_unauthenticated(self):
        max_quota = 50
        request = RequestFactory().post(
            reverse(
                'institutions'
                ':update_quota_institution_user_list',
                kwargs={'institution_id': self.institution.id}),
            {'maxQuota': max_quota})
        request.user = AnonymousUser()
        response = self.view(
            request,
            institution_id=self.institution.id
        )
        nt.assert_equal(response.status_code, 302)
        nt.assert_in('login', str(response))

    def test_permission_user(self):
        max_quota = 50
        request = RequestFactory().post(
            reverse(
                'institutions'
                ':update_quota_institution_user_list',
                kwargs={'institution_id': self.institution.id}),
            {'maxQuota': max_quota})
        request.user = AuthUserFactory()
        with nt.assert_raises(PermissionDenied):
            self.view(
                request,
                institution_id=self.institution.id
            )

    def test_permission_admin(self):
        self.user1.is_superuser = False
        self.user1.save()
        max_quota = 50
        request = RequestFactory().post(
            reverse(
                'institutions'
                ':update_quota_institution_user_list',
                kwargs={'institution_id': self.institution.id}),
            {'maxQuota': max_quota})
        request.user = self.user1
        with nt.assert_raises(PermissionDenied):
            self.view(
                request,
                institution_id=self.institution.id
            )

    def test_permission_super_admin(self):
        max_quota = 50
        request = RequestFactory().post(
            reverse(
                'institutions'
                ':update_quota_institution_user_list',
                kwargs={'institution_id': self.institution.id}),
            {'maxQuota': max_quota})
        request.user = self.user1

        response = self.view(
            request,
            institution_id=self.institution.id
        )

        nt.assert_equal(response.status_code, 302)
        nt.assert_not_in('login', str(response))

    def test_post_max_quota_none(self):
        request = RequestFactory().post(
            reverse(
                'institutions'
                ':update_quota_institution_user_list',
                kwargs={'institution_id': self.institution.id}),
            {})
        request.user = self.user1
        response = self.view(
            request,
            institution_id=self.institution.id
        )
        nt.assert_equal(response.status_code, 302)

        user_quota = UserQuota.objects.filter(
            user=self.user2, storage_type=UserQuota.NII_STORAGE
        ).first()
        nt.assert_is_none(user_quota)

    def test_post_max_quota_invalid(self):
        max_quota = 'test'
        request = RequestFactory().post(
            reverse(
                'institutions'
                ':update_quota_institution_user_list',
                kwargs={'institution_id': self.institution.id}),
            {'maxQuota': max_quota})
        request.user = self.user1
        response = self.view(
            request,
            institution_id=self.institution.id
        )
        nt.assert_equal(response.status_code, 302)

        user_quota = UserQuota.objects.filter(
            user=self.user2, storage_type=UserQuota.NII_STORAGE
        ).first()
        nt.assert_is_none(user_quota)

    def test_post_max_quota_negative(self):
        max_quota = -100
        request = RequestFactory().post(
            reverse(
                'institutions'
                ':update_quota_institution_user_list',
                kwargs={'institution_id': self.institution.id}),
            {'maxQuota': max_quota})
        request.user = self.user1
        response = self.view(
            request,
            institution_id=self.institution.id
        )
        nt.assert_equal(response.status_code, 302)

        user_quota = UserQuota.objects.filter(
            user=self.user2, storage_type=UserQuota.NII_STORAGE
        ).first()
        nt.assert_is_none(user_quota)

    def test_post_max_quota_too_large(self):
        max_quota = 1000000000000
        request = RequestFactory().post(
            reverse(
                'institutions'
                ':update_quota_institution_user_list',
                kwargs={'institution_id': self.institution.id}),
            {'maxQuota': max_quota})
        request.user = self.user1

        response = self.view(
            request,
            institution_id=self.institution.id
        )

        nt.assert_equal(response.status_code, 302)
        user_quota = UserQuota.objects.filter(
            user=self.user2, storage_type=UserQuota.NII_STORAGE
        ).first()
        nt.assert_is_none(user_quota)

    def test_post_institution_not_found(self):
        max_quota = 50
        request = RequestFactory().post(
            reverse(
                'institutions'
                ':update_quota_institution_user_list',
                kwargs={'institution_id': 0}),
            {'maxQuota': max_quota})
        request.user = self.user1
        with nt.assert_raises(Http404):
            self.view(
                request,
                institution_id=0
            )

    def test_post_institution_not_using_nii_storage(self):
        region = RegionFactory(_id=self.institution.guid)
        region.waterbutler_settings['storage']['type'] = Region.INSTITUTIONS
        region.save()
        max_quota = 50
        request = RequestFactory().post(
            reverse(
                'institutions'
                ':update_quota_institution_user_list',
                kwargs={'institution_id': self.institution.id}),
            {'maxQuota': max_quota})
        request.user = self.user1
        with nt.assert_raises(Http404):
            self.view(
                request,
                institution_id=self.institution.id
            )

    def test_post_create_quota(self):
        max_quota = 50
        request = RequestFactory().post(
            reverse(
                'institutions'
                ':update_quota_institution_user_list',
                kwargs={'institution_id': self.institution.id}),
            {'maxQuota': max_quota})
        request.user = self.user1

        response = self.view(
            request,
            institution_id=self.institution.id
        )
        nt.assert_equal(response.status_code, 302)
        user_quota = UserQuota.objects.filter(
            user=self.user2, storage_type=UserQuota.NII_STORAGE
        ).first()
        nt.assert_is_not_none(user_quota)
        nt.assert_equal(user_quota.max_quota, max_quota)

    def test_post_update_quota(self):
        UserQuota.objects.create(user=self.user1, max_quota=100)
        max_quota = 150
        request = RequestFactory().post(
            reverse(
                'institutions'
                ':update_quota_institution_user_list',
                kwargs={'institution_id': self.institution.id}),
            {'maxQuota': max_quota})
        request.user = self.user1

        response = self.view(
            request,
            institution_id=self.institution.id
        )

        nt.assert_equal(response.status_code, 302)
        user_quota = UserQuota.objects.filter(
            user=self.user2, storage_type=UserQuota.NII_STORAGE
        ).first()
        nt.assert_is_not_none(user_quota)
        nt.assert_equal(user_quota.max_quota, max_quota)

    def test__post_update_quota_institution_id_not_exist(self):
        max_quota = 150
        request = RequestFactory().post(
            reverse(
                'institutions'
                ':update_quota_institution_user_list',
                kwargs={'institution_id': 0}),
            {'maxQuota': max_quota})
        request.user = self.user1
        with nt.assert_raises(Http404):
            self.view(request, institution_id=0)


class TestQuotaUserList(AdminTestCase):
    def setUp(self):
        super(TestQuotaUserList, self).setUp()
        self.user = AuthUserFactory(fullname='fullname')
        self.institution = InstitutionFactory()
        self.region = RegionFactory(_id=self.institution._id, name='Storage')
        self.user.affiliated_institutions.add(self.institution)
        self.user.save()

        self.request = RequestFactory().get('/fake_path')
        self.request.user = self.user

        self.view = views.QuotaUserList()
        self.view.get_userlist = self.get_userlist
        self.view.request = self.request
        self.view.paginate_by = 10
        self.view.kwargs = {}
        self.view.object_list = self.view.get_queryset()

    def get_institution(self):
        return self.institution

    def get_institution_has_storage_name(self):
        query = 'select name '\
                'from addons_osfstorage_region '\
                'where addons_osfstorage_region._id = osf_institution._id'
        institution = Institution.objects.filter(
            id=self.institution.id).extra(
            select={
                'storage_name': query,
            }
        )
        return institution.first()

    def get_userlist(self):
        user_list = []
        for user in OSFUser.objects.filter(
                affiliated_institutions=self.institution.id):
            user_list.append(self.view.get_user_quota_info(
                user, UserQuota.CUSTOM_STORAGE)
            )
        return user_list

    def test_get_user_quota_info_eppn_is_none(self):
        default_value_eppn = ''
        UserQuota.objects.create(user=self.user,
                                 storage_type=UserQuota.CUSTOM_STORAGE,
                                 max_quota=200)
        response = self.view.get_user_quota_info(
            self.user,
            storage_type=UserQuota.CUSTOM_STORAGE
        )

        nt.assert_is_not_none(response['eppn'])
        nt.assert_equal(response['eppn'], default_value_eppn)

    def test_get_context_data_has_not_storage_name(self):
        self.view.get_institution = self.get_institution
        UserQuota.objects.create(user=self.user,
                                 storage_type=UserQuota.CUSTOM_STORAGE,
                                 max_quota=200)

        response = self.view.get_context_data()

        nt.assert_is_instance(response, dict)
        nt.assert_false('institution_storage_name' in response)

    def test_get_context_data_has_storage_name(self):
        self.view.get_institution = self.get_institution_has_storage_name
        UserQuota.objects.create(user=self.user,
                                 storage_type=UserQuota.CUSTOM_STORAGE,
                                 max_quota=200)

        response = self.view.get_context_data()

        nt.assert_is_instance(response, dict)
        nt.assert_true('institution_storage_name' in response)


class TestUserListByInstitutionID(AdminTestCase):

    def setUp(self):
        super(TestUserListByInstitutionID, self).setUp()
        self.user = AuthUserFactory(fullname='Alex fullname')
        self.user2 = AuthUserFactory(fullname='Kenny Dang')
        self.institution = InstitutionFactory()
        self.user.affiliated_institutions.add(self.institution)
        self.user2.affiliated_institutions.add(self.institution)
        self.user.save()
        self.user2.save()

        self.request = RequestFactory().get('/fake_path')
        self.request.user = self.user
        self.view = views.UserListByInstitutionID()
        self.view = setup_view(self.view,
                               self.request,
                               institution_id=self.institution.id)

    def test_permission_unauthenticated(self):
        self.request.user = AnonymousUser()
        permission_result = self.view.test_func()
        nt.assert_equal(permission_result, False)
        nt.assert_equal(self.view.raise_exception, False)

    def test_permission_user(self):
        permission_result = self.view.test_func()
        nt.assert_equal(permission_result, False)
        nt.assert_equal(self.view.raise_exception, True)

    def test_permission_admin(self):
        self.user.is_staff = True
        self.user.save()
        self.request.user = self.user
        permission_result = self.view.test_func()
        nt.assert_equal(permission_result, False)
        nt.assert_equal(self.view.raise_exception, True)

    def test_permission_super_admin(self):
        self.user.is_superuser = True
        self.user.is_staff = True
        self.user.save()
        self.request.user = self.user
        permission_result = self.view.test_func()
        nt.assert_equal(permission_result, True)

    def test_default_user_list_by_institution_id(self, *args, **kwargs):

        res = self.view.get_userlist()
        nt.assert_is_instance(res, list)

    def test_default_user_list_by_institution_id_not_found(self, *args, **kwargs):
        view = setup_view(self.view,
                          self.request,
                          institution_id=0)
        with nt.assert_raises(Http404):
            view.get_userlist()

    def test_default_user_list_by_institution_id_that_does_not_use_nii_storage(self, *args, **kwargs):
        region = RegionFactory(_id=self.institution.guid)
        region.waterbutler_settings['storage']['type'] = Region.INSTITUTIONS
        region.save()
        with nt.assert_raises(Http404):
            self.view.get_userlist()

    def test_search_email_by_institution_id(self):
        request = RequestFactory().get(
            reverse('institutions:institution_user_list',
                    kwargs={'institution_id': self.institution.id}),
            {
                'email': self.user2.username
            }
        )
        request.user = self.user
        view = views.UserListByInstitutionID()
        view = setup_view(view, request,
                          institution_id=self.institution.id)
        res = view.get_userlist()

        nt.assert_equal(res[0]['username'], self.user2.username)
        nt.assert_equal(len(res), 1)

    def test_search_guid_by_institution_id(self):
        request = RequestFactory().get(
            reverse('institutions:institution_user_list',
                    kwargs={'institution_id': self.institution.id}),
            {
                'guid': self.user2._id
            }
        )
        request.user = self.user
        view = views.UserListByInstitutionID()
        view = setup_view(view, request,
                          institution_id=self.institution.id)
        res = view.get_userlist()

        nt.assert_equal(res[0]['id'], self.user2._id)
        nt.assert_equal(len(res), 1)

    def test_search_name_by_institution_id(self):
        request = RequestFactory().get(
            reverse('institutions:institution_user_list',
                    kwargs={'institution_id': self.institution.id}),
            {
                'info': 'kenny'
            }
        )
        request.user = self.user

        view = views.UserListByInstitutionID()
        view = setup_view(view, request, institution_id=self.institution.id)
        res = view.get_userlist()

        nt.assert_equal(len(res), 1)
        nt.assert_in(res[0]['fullname'], self.user2.fullname)

    def test_search_name_guid_email_inputted(self):
        request = RequestFactory().get(
            reverse('institutions:institution_user_list',
                    kwargs={'institution_id': self.institution.id}),
            {
                'email': 'test@gmail.com',
                'guid': self.user._id,
                'info': 'kenny'
            }
        )
        request.user = self.user
        view = views.UserListByInstitutionID()
        view = setup_view(view, request,
                          institution_id=self.institution.id)
        res = view.get_userlist()

        nt.assert_equal(res[0]['id'], self.user._id)
        nt.assert_in(res[0]['fullname'], self.user.fullname)
        nt.assert_equal(len(res), 1)

    def test_search_not_found(self):
        request = RequestFactory().get(
            reverse('institutions:institution_user_list',
                    kwargs={'institution_id': self.institution.id}),
            {
                'email': 'sstest@gmail.com',
                'guid': 'guid2',
                'info': 'guid2'
            }
        )
        request.user = self.user
        view = views.UserListByInstitutionID()
        view = setup_view(view, request,
                          institution_id=self.institution.id)
        res = view.get_userlist()

        nt.assert_equal(len(res), 0)

    def test_search_institution_id_not_exist(self):
        request = RequestFactory().get(
            reverse('institutions:institution_user_list',
                    kwargs={'institution_id': 0}),
            {
                'email': 'sstest@gmail.com',
                'guid': 'guid2',
                'info': 'guid2'
            }
        )
        request.user = self.user
        view = views.UserListByInstitutionID()
        view = setup_view(view, request,
                          institution_id=0)
        with nt.assert_raises(Http404):
            view.get_userlist()


class TestExportFileTSV(AdminTestCase):
    def setUp(self):
        super(TestExportFileTSV, self).setUp()
        self.user = AuthUserFactory(fullname='Kenny Michel',
                                    username='Kenny@gmail.com')
        self.user2 = AuthUserFactory(fullname='alex queen')
        self.institution = InstitutionFactory()
        self.user.affiliated_institutions.add(self.institution)
        self.user2.affiliated_institutions.add(self.institution)
        self.user.save()
        self.user2.save()
        self.view = views.ExportFileTSV()

    def test_get(self):
        request = RequestFactory().get(
            'institutions:tsvexport',
            kwargs={'institution_id': self.institution.id})
        request.user = self.user
        view = setup_view(self.view, request,
                          institution_id=self.institution.id)
        res = view.get(request)

        result = res.content.decode('utf-8')

        nt.assert_equal(res.status_code, 200)
        nt.assert_equal(res['content-type'], 'text/tsv')
        nt.assert_in('kenny', result)
        nt.assert_in('alex queen', result)
        nt.assert_in('kenny@gmail.com', result)

    def test_get_institution_id_not_exist(self):
        request = RequestFactory().get(
            'institutions:tsvexport',
            kwargs={'institution_id': 0})
        request.user = self.user
        view = setup_view(self.view, request,
                          institution_id=0)
        with nt.assert_raises(Http404):
            view.get(request)


class TestRecalculateQuota(AdminTestCase):
    def setUp(self):
        super(TestRecalculateQuota, self).setUp()

        self.institution1 = InstitutionFactory()
        self.institution2 = InstitutionFactory()

        self.user = AuthUserFactory()
        self.user.is_superuser = True
        self.user.is_staff = True
        self.user.affiliated_institutions.add(self.institution1)
        self.institution1.save()
        self.user.save()

        self.request = RequestFactory().get('/fake_path')
        self.request.user = self.user

        self.url = reverse('institutions:institution_list')
        self.view = views.RecalculateQuota()
        self.view.request = self.request

    def test_permission_unauthenticated(self):
        self.request.user = AnonymousUser()
        nt.assert_false(self.view.test_func())
        nt.assert_false(self.view.raise_exception)

    def test_permission_user(self):
        self.request.user.is_superuser = False
        self.request.user.is_staff = False
        nt.assert_false(self.view.test_func())
        nt.assert_true(self.view.raise_exception)

    def test_permission_admin(self):
        self.request.user.is_superuser = False
        self.request.user.is_staff = True
        nt.assert_false(self.view.test_func())
        nt.assert_true(self.view.raise_exception)

    def test_permission_super_admin(self):
        nt.assert_true(self.view.test_func())

    @mock.patch('website.util.quota.update_user_used_quota')
    @mock.patch('admin.institutions.views.OSFUser.objects')
    def test_post_method(self, mock_osfuser, mock_update_user_used_quota_method):
        mock_osfuser.filter.return_value = [self.user]

        response = self.view.post(request=self.request)

        nt.assert_equal(response.status_code, 302)
        nt.assert_equal(response.url, self.url)
        mock_osfuser.filter.assert_called()
        mock_update_user_used_quota_method.assert_called()

    @mock.patch('website.util.quota.update_user_used_quota')
    @mock.patch('admin.institutions.views.OSFUser.objects')
    def test_post_method_update_to_custom_storage_quota(self, mock_osfuser, mock_update_user_used_quota_method):
        region = RegionFactory(_id=self.institution1.guid)
        region.waterbutler_settings['storage']['type'] = Region.NII_STORAGE
        region.save()
        mock_osfuser.filter.return_value = [self.user]

        response = self.view.post(request=self.request)

        nt.assert_equal(response.status_code, 302)
        nt.assert_equal(response.url, self.url)
<<<<<<< HEAD
        mock_osfuser.filter.assert_called()
        mock_update_user_used_quota_method.assert_called()
=======
        mock_institution.all.assert_not_called()
        mock_osfuser.filter.assert_not_called()
        mock_update_user_used_quota_method.assert_not_called()


class TestRecalculateQuotaOfUsersInInstitution(AdminTestCase):
    def setUp(self):
        super(TestRecalculateQuotaOfUsersInInstitution, self).setUp()

        self.institution01 = InstitutionFactory(name='inst01')
        self.anon = AnonymousUser()

        self.normal_user = AuthUserFactory(fullname='normal_user')
        self.normal_user.is_staff = False
        self.normal_user.is_superuser = False

        self.superuser = AuthUserFactory(fullname='superuser')
        self.superuser.is_staff = True
        self.superuser.is_superuser = True
        self.superuser.save()

        self.institution01_admin = AuthUserFactory(fullname='admin001_inst01')
        self.institution01_admin.is_staff = True
        self.institution01_admin.affiliated_institutions.add(self.institution01)
        self.institution01_admin.save()

        self.institution02_admin = AuthUserFactory(fullname='admin001_inst02')
        self.institution02_admin.is_staff = True
        self.institution02_admin.save()

        self.request = RequestFactory().get('/fake_path')
        self.request.user = self.institution01_admin

        self.url = reverse('institutions:statistical_status_default_storage')
        self.view = views.RecalculateQuotaOfUsersInInstitution()
        self.view.request = self.request
>>>>>>> c1d31433

    @mock.patch('website.util.quota.update_user_used_quota')
<<<<<<< HEAD
    @mock.patch('admin.institutions.views.OSFUser.objects')
    def test_post_method_with_institution_id(self, mock_osfuser, mock_update_user_used_quota_method):
        mock_osfuser.filter.return_value = [self.user]
        response = self.view.post(request=self.request, institution_id=self.institution1.id)
=======
    def test_dispatch_method_with_institution_exists_in_Region(self, mock_update_user_used_quota_method,
                                                                mock_region):
        mock_region.filter.return_value.exists.return_value = True
        response = self.view.dispatch(request=self.request)

>>>>>>> c1d31433
        nt.assert_equal(response.status_code, 302)
        nt.assert_equal(response.url, reverse('institutions:institution_user_list', kwargs={'institution_id': self.institution1.id}))
        mock_osfuser.filter.assert_called()
        mock_update_user_used_quota_method.assert_called()

    def test_post_method_with_institution_id__not_found(self):
        with nt.assert_raises(Http404):
            self.view.post(request=self.request, institution_id=-1)

<<<<<<< HEAD
    def test_post_method_with_institution_id__not_using_nii_storage(self):
        region = RegionFactory(_id=self.institution1.guid)
        region.waterbutler_settings['storage']['type'] = Region.INSTITUTIONS
        region.save()
        with nt.assert_raises(Http404):
            self.view.post(request=self.request, institution_id=self.institution1.id)
=======
    @mock.patch('admin.institutions.views.Region.objects')
    @mock.patch('website.util.quota.update_user_used_quota')
    def test_dispatch_method_with_user_is_not_admin(self, mock_update_user_used_quota_method, mock_region):
        self.request.user = self.normal_user
        mock_region.filter.return_value.exists.return_value = False
        response = self.view.dispatch(request=self.request)
        nt.assert_equal(response.status_code, 302)
        nt.assert_equal(response.url, self.url)
        mock_update_user_used_quota_method.assert_not_called()

    def test__test_func_method_with_anonymous(self):
        self.request.user = self.anon
        nt.assert_false(self.view.test_func())

    def test__test_func_method_with_normal_user(self):
        self.request.user = self.normal_user
        nt.assert_false(self.view.test_func())

    def test__test_func_method_with_super(self):
        self.request.user = self.superuser
        nt.assert_false(self.view.test_func())

    def test__test_func_method_with_admin_has_inst(self):
        self.request.user = self.institution01_admin
        nt.assert_true(self.view.test_func())

    def test__test_func_method_with_admin_not_inst(self):
        self.request.user = self.institution02_admin
        nt.assert_false(self.view.test_func())
>>>>>>> c1d31433
<|MERGE_RESOLUTION|>--- conflicted
+++ resolved
@@ -502,12 +502,8 @@
         self.institution02_admin.save()
 
         self.us = RegionFactory()
-<<<<<<< HEAD
-        self.us._id = self.institution._id
+        self.us._id = self.institution01._id
         self.us.waterbutler_settings['storage']['type'] = Region.NII_STORAGE
-=======
-        self.us._id = self.institution01._id
->>>>>>> c1d31433
         self.us.save()
 
         self.request = RequestFactory().get('/fake_path')
@@ -518,7 +514,6 @@
             institution_id=self.institution01.id
         )
 
-<<<<<<< HEAD
     def test_unauthenticated(self):
         self.request.user = AnonymousUser()
         nt.assert_false(self.view.test_func())
@@ -563,7 +558,7 @@
         self.institution.save()
         with nt.assert_raises(Http404):
             self.view.get(self.request)
-=======
+
     def test_anonymous_login(self):
         self.request.user = self.anon
         nt.assert_false(self.view.test_func())
@@ -583,7 +578,6 @@
     def test_admin_not_inst_login(self):
         self.request.user = self.institution02_admin
         nt.assert_false(self.view.test_func())
->>>>>>> c1d31433
 
     @mock.patch('website.util.quota.used_quota')
     def test_default_quota(self, mock_usedquota):
@@ -1360,61 +1354,15 @@
 
         nt.assert_equal(response.status_code, 302)
         nt.assert_equal(response.url, self.url)
-<<<<<<< HEAD
         mock_osfuser.filter.assert_called()
         mock_update_user_used_quota_method.assert_called()
-=======
-        mock_institution.all.assert_not_called()
-        mock_osfuser.filter.assert_not_called()
-        mock_update_user_used_quota_method.assert_not_called()
-
-
-class TestRecalculateQuotaOfUsersInInstitution(AdminTestCase):
-    def setUp(self):
-        super(TestRecalculateQuotaOfUsersInInstitution, self).setUp()
-
-        self.institution01 = InstitutionFactory(name='inst01')
-        self.anon = AnonymousUser()
-
-        self.normal_user = AuthUserFactory(fullname='normal_user')
-        self.normal_user.is_staff = False
-        self.normal_user.is_superuser = False
-
-        self.superuser = AuthUserFactory(fullname='superuser')
-        self.superuser.is_staff = True
-        self.superuser.is_superuser = True
-        self.superuser.save()
-
-        self.institution01_admin = AuthUserFactory(fullname='admin001_inst01')
-        self.institution01_admin.is_staff = True
-        self.institution01_admin.affiliated_institutions.add(self.institution01)
-        self.institution01_admin.save()
-
-        self.institution02_admin = AuthUserFactory(fullname='admin001_inst02')
-        self.institution02_admin.is_staff = True
-        self.institution02_admin.save()
-
-        self.request = RequestFactory().get('/fake_path')
-        self.request.user = self.institution01_admin
-
-        self.url = reverse('institutions:statistical_status_default_storage')
-        self.view = views.RecalculateQuotaOfUsersInInstitution()
-        self.view.request = self.request
->>>>>>> c1d31433
+
 
     @mock.patch('website.util.quota.update_user_used_quota')
-<<<<<<< HEAD
     @mock.patch('admin.institutions.views.OSFUser.objects')
     def test_post_method_with_institution_id(self, mock_osfuser, mock_update_user_used_quota_method):
         mock_osfuser.filter.return_value = [self.user]
         response = self.view.post(request=self.request, institution_id=self.institution1.id)
-=======
-    def test_dispatch_method_with_institution_exists_in_Region(self, mock_update_user_used_quota_method,
-                                                                mock_region):
-        mock_region.filter.return_value.exists.return_value = True
-        response = self.view.dispatch(request=self.request)
-
->>>>>>> c1d31433
         nt.assert_equal(response.status_code, 302)
         nt.assert_equal(response.url, reverse('institutions:institution_user_list', kwargs={'institution_id': self.institution1.id}))
         mock_osfuser.filter.assert_called()
@@ -1424,41 +1372,9 @@
         with nt.assert_raises(Http404):
             self.view.post(request=self.request, institution_id=-1)
 
-<<<<<<< HEAD
     def test_post_method_with_institution_id__not_using_nii_storage(self):
         region = RegionFactory(_id=self.institution1.guid)
         region.waterbutler_settings['storage']['type'] = Region.INSTITUTIONS
         region.save()
         with nt.assert_raises(Http404):
-            self.view.post(request=self.request, institution_id=self.institution1.id)
-=======
-    @mock.patch('admin.institutions.views.Region.objects')
-    @mock.patch('website.util.quota.update_user_used_quota')
-    def test_dispatch_method_with_user_is_not_admin(self, mock_update_user_used_quota_method, mock_region):
-        self.request.user = self.normal_user
-        mock_region.filter.return_value.exists.return_value = False
-        response = self.view.dispatch(request=self.request)
-        nt.assert_equal(response.status_code, 302)
-        nt.assert_equal(response.url, self.url)
-        mock_update_user_used_quota_method.assert_not_called()
-
-    def test__test_func_method_with_anonymous(self):
-        self.request.user = self.anon
-        nt.assert_false(self.view.test_func())
-
-    def test__test_func_method_with_normal_user(self):
-        self.request.user = self.normal_user
-        nt.assert_false(self.view.test_func())
-
-    def test__test_func_method_with_super(self):
-        self.request.user = self.superuser
-        nt.assert_false(self.view.test_func())
-
-    def test__test_func_method_with_admin_has_inst(self):
-        self.request.user = self.institution01_admin
-        nt.assert_true(self.view.test_func())
-
-    def test__test_func_method_with_admin_not_inst(self):
-        self.request.user = self.institution02_admin
-        nt.assert_false(self.view.test_func())
->>>>>>> c1d31433
+            self.view.post(request=self.request, institution_id=self.institution1.id)