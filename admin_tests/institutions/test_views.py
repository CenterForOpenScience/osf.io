--- conflicted
+++ resolved
@@ -645,7 +645,6 @@
         nt.assert_equal(result, expected)
 
 
-<<<<<<< HEAD
 class TestUpdateQuotaUserListByInstitutionID(AdminTestCase):
     def setUp(self):
         super(TestUpdateQuotaUserListByInstitutionID, self).setUp()
@@ -738,7 +737,8 @@
             views.UpdateQuotaUserListByInstitutionID.as_view()(
                 request, institution_id=self.institution.id
             )
-=======
+
+
 class TestQuotaUserList(AdminTestCase):
     def setUp(self):
         super(TestQuotaUserList, self).setUp()
@@ -1071,5 +1071,4 @@
         response = self.view.dispatch(request=self.request)
         nt.assert_equal(response.status_code, 302)
         nt.assert_equal(response.url, self.url)
-        mock_update_user_used_quota_method.assert_not_called()
->>>>>>> ff347a71
+        mock_update_user_used_quota_method.assert_not_called()