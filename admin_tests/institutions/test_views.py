--- conflicted
+++ resolved
@@ -627,8 +627,7 @@
     def test_sort_invalid(self):
         expected = [100.0, 80.0, 45.0]
         response = self.view_get('order_by=invalid&status=hello')
-<<<<<<< HEAD
-        result = map(itemgetter('ratio'), response.context_data['users'])
+        result = list(map(itemgetter('ratio'), response.context_data['users']))
         nt.assert_equal(result, expected)
 
     def test_sort_eppn_asc(self):
@@ -641,7 +640,4 @@
         expected = sorted(map(lambda u: u.eppn, self.users), reverse=True)
         response = self.view_get('order_by=eppn&status=desc')
         result = map(itemgetter('eppn'), response.context_data['users'])
-=======
-        result = list(map(itemgetter('ratio'), response.context_data['users']))
->>>>>>> d0feb71d
         nt.assert_equal(result, expected)