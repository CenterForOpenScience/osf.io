import pytest
from django.contrib.auth.models import AnonymousUser
from django.core.exceptions import PermissionDenied
from django.http import Http404

from addons.osfstorage.models import Region
from admin.institutional_storage_quota_control import views
from django.test import RequestFactory
from django.urls import reverse
from nose import tools as nt
from osf.models import UserQuota
from admin_tests.utilities import setup_view
from osf_tests.factories import (
    AuthUserFactory,
    InstitutionFactory,
    RegionFactory
)
from tests.base import AdminTestCase
from api.base import settings as api_settings
from django.http import Http404
from django.urls.exceptions import NoReverseMatch

pytestmark = pytest.mark.django_db


class TestUpdateQuotaUserListByInstitutionStorageID(AdminTestCase):
    def setUp(self):
        super(TestUpdateQuotaUserListByInstitutionStorageID, self).setUp()
        self.institution01 = InstitutionFactory(name='inst01')
        self.institution02 = InstitutionFactory(name='inst02')

        self.anon = AnonymousUser()
        self.user = AuthUserFactory(fullname='user')

        self.superuser = AuthUserFactory(fullname='superuser')
        self.superuser.is_staff = True
        self.superuser.is_superuser = True
        self.superuser.save()

        self.institution01_admin = AuthUserFactory(fullname='admin001_inst01')
        self.institution01_admin.is_staff = True
        self.institution01_admin.affiliated_institutions.add(self.institution01)
        self.institution01_admin.save()

        self.institution02_admin = AuthUserFactory(fullname='admin001_inst02')
        self.institution02_admin.is_staff = True
        self.institution02_admin.affiliated_institutions.add(self.institution02)
        self.institution02_admin.save()

        self.view_name = 'institutional_storage_quota_control:update_quota_institution_user_list'
        self.view = views.UpdateQuotaUserListByInstitutionStorageID.as_view()

    def test__anonymous(self):
        max_quota = 50
        request = RequestFactory().post(
            reverse(self.view_name,
                    kwargs={'institution_id': self.institution01.id}),
            {'maxQuota': max_quota})
        request.user = self.anon
        response = self.view(request, institution_id=self.institution01.id)
        nt.assert_equal(response.status_code, 302)
        nt.assert_in('login', str(response))

    def test__user(self):
        max_quota = 50
        request = RequestFactory().post(
            reverse(self.view_name,
                    kwargs={'institution_id': self.institution01.id}),
            {'maxQuota': max_quota})
        request.user = self.user
        with self.assertRaises(PermissionDenied):
            self.view(request, institution_id=self.institution01.id)

    def test__superuser(self):
        new_max_quota = 50
        upd_max_quota = 150

        # create user quota of inst01
        region1 = RegionFactory(_id=self.institution01.guid)
        region1.waterbutler_settings['storage']['type'] = Region.INSTITUTIONS
        region1.save()
        request = RequestFactory().post(
            reverse(self.view_name,
                    kwargs={'institution_id': self.institution01.id}),
            {'maxQuota': new_max_quota})
        request.user = self.superuser
        response = self.view(request, institution_id=self.institution01.id)

        nt.assert_equal(response.status_code, 302)
        new_user_quota_1 = UserQuota.objects.filter(
            user=self.institution01_admin, storage_type=UserQuota.CUSTOM_STORAGE
        ).first()
        nt.assert_is_not_none(new_user_quota_1)
        nt.assert_equal(new_user_quota_1.max_quota, new_max_quota)

        # update user quota of inst01
        request = RequestFactory().post(
            reverse(self.view_name,
                    kwargs={'institution_id': self.institution01.id}),
            {'maxQuota': upd_max_quota})
        request.user = self.superuser
        response = self.view(request, institution_id=self.institution01.id)

        nt.assert_equal(response.status_code, 302)
        upd_user_quota_1 = UserQuota.objects.filter(
            user=self.institution01_admin, storage_type=UserQuota.CUSTOM_STORAGE
        ).first()
        nt.assert_equal(upd_user_quota_1.max_quota, upd_max_quota)
        nt.assert_equal(upd_user_quota_1.id, new_user_quota_1.id)

        # create user quota of inst02
        region2 = RegionFactory(_id=self.institution02.guid)
        region2.waterbutler_settings['storage']['type'] = Region.INSTITUTIONS
        region2.save()
        request = RequestFactory().post(
            reverse(self.view_name,
                    kwargs={'institution_id': self.institution02.id}),
            {'maxQuota': new_max_quota})
        request.user = self.superuser
        response = self.view(request, institution_id=self.institution02.id)

        nt.assert_equal(response.status_code, 302)
        new_user_quota_2 = UserQuota.objects.filter(
            user=self.institution02_admin, storage_type=UserQuota.CUSTOM_STORAGE
        ).first()
        nt.assert_is_not_none(new_user_quota_2)
        nt.assert_equal(new_user_quota_2.max_quota, new_max_quota)

    def test__institutional_admin(self):
        new_max_quota = 100

        # create user quota of inst01
        region1 = RegionFactory(_id=self.institution01.guid)
        region1.waterbutler_settings['storage']['type'] = Region.INSTITUTIONS
        region1.save()
        request = RequestFactory().post(
            reverse(self.view_name,
                    kwargs={'institution_id': self.institution01.id}),
            {'maxQuota': new_max_quota})
        request.user = self.institution01_admin
        response = self.view(request, institution_id=self.institution01.id)

        nt.assert_equal(response.status_code, 302)
        new_user_quota_1 = UserQuota.objects.filter(
            user=self.institution01_admin, storage_type=UserQuota.CUSTOM_STORAGE
        ).first()
        nt.assert_is_not_none(new_user_quota_1)
        nt.assert_equal(new_user_quota_1.max_quota, new_max_quota)

        # create user quota of inst02
        request = RequestFactory().post(
            reverse(self.view_name,
                    kwargs={'institution_id': self.institution02.id}),
            {'maxQuota': new_max_quota})
        request.user = self.institution01_admin
        with self.assertRaises(PermissionDenied):
            self.view(request, institution_id=self.institution02.id)

    def test_post__institution_not_found(self):
        new_max_quota = 120
        request = RequestFactory().post(
            reverse(self.view_name,
                    kwargs={'institution_id': 0}),
            {'maxQuota': new_max_quota})
        request.user = self.institution01_admin
        with nt.assert_raises(Http404):
            self.view(request, institution_id=0)

    def test_post__institution_use_nii_storage(self):
        new_max_quota = 120
        region1 = RegionFactory(_id=self.institution01.guid)
        region1.waterbutler_settings['storage']['type'] = Region.NII_STORAGE
        region1.save()
        request = RequestFactory().post(
            reverse(self.view_name,
                    kwargs={'institution_id': self.institution01.id}),
            {'maxQuota': new_max_quota})
        request.user = self.superuser
        with nt.assert_raises(Http404):
            self.view(request, institution_id=self.institution01.id)

    def test_post__max_quota_value_is_none(self):
        UserQuota.objects.create(user=self.institution01_admin, storage_type=UserQuota.CUSTOM_STORAGE, max_quota=api_settings.DEFAULT_MAX_QUOTA)
        region = RegionFactory(_id=self.institution01.guid)
        region.waterbutler_settings['storage']['type'] = Region.INSTITUTIONS
        region.save()
        request = RequestFactory().post(
            reverse(self.view_name,
                    kwargs={'institution_id': self.institution01.id}),
            {})
        request.user = self.institution01_admin
        response = self.view(request, institution_id=self.institution01.id)
        nt.assert_equal(response.status_code, 302)
        new_user_quota = UserQuota.objects.filter(
            user=self.institution01_admin, storage_type=UserQuota.CUSTOM_STORAGE
        ).first()
        nt.assert_is_not_none(new_user_quota)
        nt.assert_equal(new_user_quota.max_quota, api_settings.DEFAULT_MAX_QUOTA)

    def test_post__invalid_max_quota_value(self):
        new_max_quota = 'test'
        UserQuota.objects.create(user=self.institution01_admin, storage_type=UserQuota.CUSTOM_STORAGE, max_quota=api_settings.DEFAULT_MAX_QUOTA)
        region = RegionFactory(_id=self.institution01.guid)
        region.waterbutler_settings['storage']['type'] = Region.INSTITUTIONS
        region.save()
        request = RequestFactory().post(
            reverse(self.view_name,
                    kwargs={'institution_id': self.institution01.id}),
            {'maxQuota': new_max_quota})
        request.user = self.institution01_admin
        response = self.view(request, institution_id=self.institution01.id)
        nt.assert_equal(response.status_code, 302)
        new_user_quota = UserQuota.objects.filter(
            user=self.institution01_admin, storage_type=UserQuota.CUSTOM_STORAGE
        ).first()
        nt.assert_is_not_none(new_user_quota)
        nt.assert_equal(new_user_quota.max_quota, api_settings.DEFAULT_MAX_QUOTA)

    def test_post__max_quota_negative(self):
        new_max_quota = -100
        UserQuota.objects.create(user=self.institution01_admin, storage_type=UserQuota.CUSTOM_STORAGE, max_quota=api_settings.DEFAULT_MAX_QUOTA)
        region = RegionFactory(_id=self.institution01.guid)
        region.waterbutler_settings['storage']['type'] = Region.INSTITUTIONS
        region.save()
        request = RequestFactory().post(
            reverse(self.view_name,
                    kwargs={'institution_id': self.institution01.id}),
            {'maxQuota': new_max_quota})
        request.user = self.institution01_admin
        response = self.view(request, institution_id=self.institution01.id)
        nt.assert_equal(response.status_code, 302)
        new_user_quota = UserQuota.objects.filter(
            user=self.institution01_admin, storage_type=UserQuota.CUSTOM_STORAGE
        ).first()
        nt.assert_is_not_none(new_user_quota)
        nt.assert_equal(new_user_quota.max_quota, api_settings.DEFAULT_MAX_QUOTA)

    def test_post__max_quota_too_large(self):
        new_max_quota = 1000000000000
        UserQuota.objects.create(user=self.institution01_admin, storage_type=UserQuota.CUSTOM_STORAGE, max_quota=api_settings.DEFAULT_MAX_QUOTA)
        region = RegionFactory(_id=self.institution01.guid)
        region.waterbutler_settings['storage']['type'] = Region.INSTITUTIONS
        region.save()
        request = RequestFactory().post(
            reverse(self.view_name,
                    kwargs={'institution_id': self.institution01.id}),
            {'maxQuota': new_max_quota})
        request.user = self.institution01_admin
        response = self.view(request, institution_id=self.institution01.id)
        nt.assert_equal(response.status_code, 302)
        new_user_quota = UserQuota.objects.filter(
            user=self.institution01_admin, storage_type=UserQuota.CUSTOM_STORAGE
        ).first()
        nt.assert_is_not_none(new_user_quota)
        nt.assert_equal(new_user_quota.max_quota, api_settings.DEFAULT_MAX_QUOTA)


class TestUserListByInstitutionStorageID(AdminTestCase):
    def setUp(self):
        super(TestUserListByInstitutionStorageID, self).setUp()
        self.institution01 = InstitutionFactory(name='inst01')
        self.institution02 = InstitutionFactory(name='inst02')

        self.region01 = RegionFactory(_id=self.institution01._id, name='Storage 01')
        self.region02 = RegionFactory(_id=self.institution02._id, name='Storage 02')

        self.anon = AnonymousUser()
        self.user = AuthUserFactory(fullname='user')

        self.superuser = AuthUserFactory(fullname='superuser')
        self.superuser.is_staff = True
        self.superuser.is_superuser = True
        self.superuser.save()

        self.institution01_admin = AuthUserFactory(fullname='admin001_inst01')
        self.institution01_admin.is_staff = True
        self.institution01_admin.affiliated_institutions.add(self.institution01)
        self.institution01_admin.save()

        self.institution02_admin = AuthUserFactory(fullname='admin001_inst02')
        self.institution02_admin.is_staff = True
        self.institution02_admin.affiliated_institutions.add(self.institution02)
        self.institution02_admin.save()

        self.view_name = 'institutional_storage_quota_control:institution_user_list'
        self.view = views.UserListByInstitutionStorageID.as_view()
        self.view_instance = views.UserListByInstitutionStorageID()

    def test__anonymous(self):
        request = RequestFactory().get(
            reverse(
                self.view_name,
                kwargs={'institution_id': self.institution01.id}
            )
        )
        request.user = self.anon
        response = self.view(request, institution_id=self.institution01.id)
        nt.assert_equal(response.status_code, 302)
        nt.assert_in('login', str(response))

    def test__user(self):
        request = RequestFactory().get(
            reverse(
                self.view_name,
                kwargs={'institution_id': self.institution01.id}
            )
        )
        request.user = self.user
        with nt.assert_raises(PermissionDenied):
            self.view(request, institution_id=self.institution01.id)

    def test__superuser(self):
        # access inst01
        request = RequestFactory().get(
            reverse(
                self.view_name,
                kwargs={'institution_id': self.institution01.id}
            )
        )
        request.user = self.superuser
        response = self.view(request, institution_id=self.institution01.id)
        nt.assert_equal(response.status_code, 200)

        # access inst02
        request = RequestFactory().get(
            reverse(
                self.view_name,
                kwargs={'institution_id': self.institution02.id}
            )
        )
        request.user = self.superuser
        response = self.view(request, institution_id=self.institution02.id)
        nt.assert_equal(response.status_code, 200)

        # access non-existent institution
        request = RequestFactory().get(
            reverse(
                self.view_name,
                kwargs={'institution_id': 0}
            )
        )
        request.user = self.superuser
        with self.assertRaises(Http404):
            self.view(request, institution_id=0)

    def test__institutional_admin(self):
        # access inst01
        request = RequestFactory().get(
            reverse(
                self.view_name,
                kwargs={'institution_id': self.institution01.id}
            )
        )
        request.user = self.institution01_admin
        response = self.view(request, institution_id=self.institution01.id)
        nt.assert_equal(response.status_code, 200)

        # access inst02
        request = RequestFactory().get(
            reverse(
                self.view_name,
                kwargs={'institution_id': self.institution02.id}
            )
        )
        request.user = self.institution01_admin
        with self.assertRaises(PermissionDenied):
            self.view(request, institution_id=self.institution02.id)

        # access non-existent institution
        request = RequestFactory().get(
            reverse(
                self.view_name,
                kwargs={'institution_id': 0}
            )
        )
        request.user = self.institution01_admin
        with self.assertRaises(Http404):
            self.view(request, institution_id=0)

    def test_get_userlist(self):
        request = RequestFactory().get(
            reverse(
                self.view_name,
                kwargs={'institution_id': self.institution01.id}
            )
        )
        request.user = self.institution01_admin

        view = setup_view(self.view_instance, request,
                          institution_id=self.institution01.id)
        view.institution_id = self.institution01.id
        user_list = view.get_userlist()

        nt.assert_equal(len(user_list), 1)
        nt.assert_equal(user_list[0]['fullname'], self.institution01_admin.fullname)
        nt.assert_equal(user_list[0]['quota'], api_settings.DEFAULT_MAX_QUOTA)

    def test_get_institution(self):
        request = RequestFactory().get(
            reverse(
                self.view_name,
                kwargs={'institution_id': self.institution01.id}
            )
        )
        request.user = self.institution01_admin

        view = setup_view(self.view_instance, request,
                          institution_id=self.institution01.id)
        institution = view.get_institution()

        nt.assert_equal(institution, self.institution01)

    def test_get_institution__not_found(self):
        # Institution is deleted
        institution = InstitutionFactory(is_deleted=True)
        request = RequestFactory().get(
            reverse(
                self.view_name,
                kwargs={'institution_id': institution.id}
            )
        )
        request.user = self.superuser

        view = setup_view(self.view_instance, request,
                          institution_id=institution.id)
        with nt.assert_raises(Http404):
            view.get_institution()

        # Institution does not exist
        request = RequestFactory().get(
            reverse(
                self.view_name,
                kwargs={'institution_id': 0}
            )
        )
        request.user = self.superuser

        view = setup_view(self.view_instance, request,
<<<<<<< HEAD
                          institution_id=0)
        with nt.assert_raises(Http404):
            view.get_institution()
=======
                          institution_id=self.institution01.id)
        view.institution_id = self.institution01.id
        view.object_list = view.get_queryset()
        res = view.get_context_data()
>>>>>>> c1d31433

        # Institution use NII Storage
        self.institution01._id = ''
        self.institution01.save()
        request = RequestFactory().get(
            reverse(
                self.view_name,
                kwargs={'institution_id': self.institution01.id}
            )
        )
        request.user = self.superuser

        view = setup_view(self.view_instance, request,
                          institution_id=self.institution01.id)
        with nt.assert_raises(Http404):
            view.get_institution()

    def test__institution_id_not_exist(self):
        request = RequestFactory().get(
            reverse(
                self.view_name,
                kwargs={'institution_id': 0}
            )
        )
        request.user = self.superuser
        with self.assertRaises(Http404):
            self.view(request, institution_id=0)

    def test__institution_id_not_valid(self):
        with self.assertRaises(NoReverseMatch):
            RequestFactory().get(
                reverse(
                    self.view_name,
                    kwargs={'institution_id': 'fake_id'}
                )
            )

class TestAccessInstitutionStorageList(AdminTestCase):
    def setUp(self):
        super(TestAccessInstitutionStorageList, self).setUp()
        self.institution01 = InstitutionFactory(name='inst01')
        self.institution02 = InstitutionFactory(name='inst02')

        self.region01 = RegionFactory(_id=self.institution01._id, name='Storage 01')
        self.region02 = RegionFactory(_id=self.institution02._id, name='Storage 02')

        self.anon = AnonymousUser()

        self.superuser = AuthUserFactory(fullname='superuser')
        self.superuser.is_staff = True
        self.superuser.is_superuser = True
        self.superuser.save()

        self.institution01_admin = AuthUserFactory(fullname='admin001_inst01')
        self.institution01_admin.is_staff = True
        self.institution01_admin.affiliated_institutions.add(self.institution01)
        self.institution01_admin.save()

        self.institution02_admin = AuthUserFactory(fullname='admin001_inst02')
        self.institution02_admin.is_staff = True
        self.institution02_admin.affiliated_institutions.add(self.institution02)
        self.institution02_admin.save()

        self.view_name = 'institutional_storage_quota_control:list_institution_storage'
        self.view = views.InstitutionStorageList.as_view()
        self.view_instance = views.InstitutionStorageList()

    def test__anonymous(self):
        request = RequestFactory().get(reverse(self.view_name))
        request.user = self.anon
        response = self.view(request)
        nt.assert_equal(response.status_code, 302)
        nt.assert_in('login', str(response))

    def test__user(self):
        request = RequestFactory().get(reverse(self.view_name))
        request.user = AuthUserFactory()
        with nt.assert_raises(PermissionDenied):
            self.view(request)

    def test__superuser(self):
        # access inst01
        request = RequestFactory().get(reverse(self.view_name))
        request.user = self.superuser
        response = self.view(request)
        nt.assert_equal(response.status_code, 200)

    def test__institutional_admin(self):
        request = RequestFactory().get(reverse(self.view_name))
        request.user = self.institution01_admin
        response = self.view(request, institution_id=self.institution01.id)
        nt.assert_equal(response.status_code, 302)


class TestInstitutionStorageListByAdmin(AdminTestCase):
    def setUp(self):
        super(TestInstitutionStorageListByAdmin, self).setUp()
        self.institution = InstitutionFactory()
        self.region = RegionFactory(_id=self.institution._id, name='Storage')

        self.user = AuthUserFactory(fullname='fullname')
        self.user.is_registered = True
        self.user.is_active = True
        self.user.is_staff = True
        self.user.is_superuser = False
        self.user.affiliated_institutions.add(self.institution)
        self.user.save()

        self.view_name = 'institutional_storage_quota_control:list_institution_storage'
        self.view = views.InstitutionStorageList.as_view()

    def test_get_redirect_to_user_list(self):
        request = RequestFactory().get(reverse(self.view_name))
        request.user = self.user

        response = self.view(
            request,
            institution_id=self.institution.id
        )

        nt.assert_equal(response.status_code, 302)
        nt.assert_equal(response.url,
                        '/institutional_storage_quota_control'
                        '/user_list_by_institution_id/{}/'.format(
                            self.institution.id
                        ))

    def test_get_render_response(self):
        inst1 = InstitutionFactory()
        inst2 = InstitutionFactory()
        region1 = RegionFactory(_id=inst1._id, name='Storage1')
        region2 = RegionFactory(_id=inst2._id, name='Storage2')
        self.user.affiliated_institutions.add(inst1)
        self.user.save()

        request = RequestFactory().get(reverse(self.view_name))
        request.user = self.user

        response = self.view(request)

        nt.assert_equal(response.status_code, 200)
        nt.assert_is_not_none(Region.objects.filter(id=region1.id))
        nt.assert_is_not_none(Region.objects.filter(id=region2.id))
        nt.assert_is_instance(
            response.context_data['view'],
            views.InstitutionStorageList
        )

    def test_get_query_set(self):
        request = RequestFactory().get(reverse(self.view_name))
        request.user = self.user
        view = views.InstitutionStorageList()
        view = setup_view(view, request)
        query_set = view.get_queryset()

        nt.assert_equal(query_set.exists(), True)
        nt.assert_equal(query_set.first().id, self.institution.id)
        nt.assert_equal(query_set.first().storage_name, self.region.name)

    def test_get_context_data(self):
        request = RequestFactory().get(reverse(self.view_name))
        request.user = self.user
        view = views.InstitutionStorageList()
        view = setup_view(view, request)
        view.object_list = view.get_queryset()

        res = view.get_context_data()

        nt.assert_is_instance(res, dict)
        nt.assert_is_instance(res['view'], views.InstitutionStorageList)


class TestInstitutionStorageListBySuperUser(AdminTestCase):
    def setUp(self):
        super(TestInstitutionStorageListBySuperUser, self).setUp()
        self.institution = InstitutionFactory()
        self.institution_1 = InstitutionFactory()

        self.region = RegionFactory(_id=self.institution._id, name='Storage')
        self.region_1 = RegionFactory(_id=self.institution_1._id, name='Storage_1')

        self.user = AuthUserFactory(fullname='fullname')
        self.user.is_registered = True
        self.user.is_active = True
        self.user.is_staff = True
        self.user.is_superuser = True
        self.user.affiliated_institutions.add(self.institution)
        self.user.save()

        self.view_name = 'institutional_storage_quota_control:list_institution_storage'
        self.view = views.InstitutionStorageList.as_view()

    def test_get_render_response(self):
        request = RequestFactory().get(reverse(self.view_name))
        request.user = self.user

        response = self.view(request)

        nt.assert_equal(response.status_code, 200)
        nt.assert_is_instance(
            response.context_data['view'],
            views.InstitutionStorageList
        )

    def test_get_query_set(self):
        request = RequestFactory().get(reverse(self.view_name))
        request.user = self.user
        view = views.InstitutionStorageList()
        view = setup_view(view, request)
        query_set = view.get_queryset()

        nt.assert_equal(query_set.exists(), True)
        nt.assert_equal(len(query_set), 2)<|MERGE_RESOLUTION|>--- conflicted
+++ resolved
@@ -436,16 +436,9 @@
         request.user = self.superuser
 
         view = setup_view(self.view_instance, request,
-<<<<<<< HEAD
                           institution_id=0)
         with nt.assert_raises(Http404):
             view.get_institution()
-=======
-                          institution_id=self.institution01.id)
-        view.institution_id = self.institution01.id
-        view.object_list = view.get_queryset()
-        res = view.get_context_data()
->>>>>>> c1d31433
 
         # Institution use NII Storage
         self.institution01._id = ''
