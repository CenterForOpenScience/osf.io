--- conflicted
+++ resolved
@@ -27,12 +27,7 @@
     - LIBXML2_DEB="libxml2-dbg_2.9.1+dfsg1-3ubuntu4.9_amd64.deb"
     - POSTGRES_DEB="postgresql-9.6_9.6.3-1.pgdg12.4+1_amd64.deb"
     - ELASTICSEARCH_ARCHIVE="elasticsearch-2.4.5.tar.gz"
-<<<<<<< HEAD
-    - ELASTICSEARCH_ARCHIVE6="elasticsearch-6.3.1.tar.gz"
-    - ELASTICSEARCH_HOST="127.0.0.1:9201"
-=======
     - ELASTICSEARCH6_ARCHIVE="elasticsearch-6.3.1.tar.gz"
->>>>>>> 41446162
     - LIBJEMALLOC_DEB="libjemalloc1_3.5.1-2_amd64.deb"
     - LIBPCRE_DEB="libpcre3_8.31-2ubuntu2.3_amd64.deb"
     # - VARNISH_DEB="varnish_4.1.0-1~trusty_amd64.deb"
@@ -105,20 +100,6 @@
     # elasticsearch6
     - |
 
-<<<<<<< HEAD
-      if [ ! -f "$ELASTICSEARCH_ARCHIVE6" ]; then
-        curl -SLO https://artifacts.elastic.co/downloads/elasticsearch/$ELASTICSEARCH_ARCHIVE6
-      fi
-
-      if [ ! -f "$ELASTICSEARCH_ARCHIVE6.sha1.txt" ]; then
-        curl -SLO https://artifacts.elastic.co/downloads/elasticsearch/ELASTICSEARCH_ARCHIVE6.sha1.txt
-      fi
-
-      sha1sum --check $ELASTICSEARCH_ARCHIVE6.sha1.txt
-
-      mkdir -p /tmp/elasticsearch6
-      tar xzf $ELASTICSEARCH_ARCHIVE6 -C /tmp/elasticsearch6 --strip-components=1
-=======
       if [ ! -f "$ELASTICSEARCH6_ARCHIVE" ]; then
         curl -SLO https://artifacts.elastic.co/downloads/elasticsearch/$ELASTICSEARCH6_ARCHIVE
       fi
@@ -131,7 +112,6 @@
 
       mkdir -p /tmp/elasticsearch6
       tar xzf $ELASTICSEARCH6_ARCHIVE -C /tmp/elasticsearch6 --strip-components=1
->>>>>>> 41446162
     - /tmp/elasticsearch6/bin/elasticsearch > /dev/null & export ELASTICSEARCH6_PID=$!
     # Wait for elasticsearch to come online
     - |-
