--- conflicted
+++ resolved
@@ -158,12 +158,7 @@
     # Testmon will run for PRs, but will be disabled when merging into master or develop
     - export TESTMON=`if [[ "$TRAVIS_PULL_REQUEST_BRANCH" == "" && "$TRAVIS_BRANCH" == "develop" || "$TRAVIS_PULL_REQUEST_BRANCH" == "" && "$TRAVIS_BRANCH" == "master" ]]; then echo ""; else  echo "--testmon"; fi`
     - export TESTMON_DATAFILE=$HOME/.cache/testmon/.testmondata_$TEST_BUILD
-<<<<<<< HEAD
-    - rm $HOME/.cache/testmon/.testmondata_$TEST_BUILD
-    - invoke test_travis_$TEST_BUILD -n 1 $COVERAGE
-=======
     - invoke test_travis_$TEST_BUILD -n 1 $COVERAGE $TESTMON
->>>>>>> 22528902
 
 after_success:
     - if [[ "$TRAVIS_BRANCH" == "master-w-coverage" ]]; then coveralls; fi
