--- conflicted
+++ resolved
@@ -72,14 +72,8 @@
 
 
 def make_shell_context():
-<<<<<<< HEAD
     from framework.mongo import Q, db
-    from framework.auth import User
-=======
-    from framework import Q
     from framework.auth import User, Auth
-    from framework import db
->>>>>>> 56bfd418
     from website.app import init_app
     from website.project.model import Node
     from website import models  # all models
