--- conflicted
+++ resolved
@@ -319,10 +319,6 @@
 def celery_worker(level="debug", hostname=None, beat=False):
     """Run the Celery process."""
     cmd = 'celery worker -A framework.tasks -l {0}'.format(level)
-<<<<<<< HEAD
-    os.environ.setdefault('DJANGO_SETTINGS_MODULE', 'api.base.settings')
-    run(cmd)
-=======
     if hostname:
         cmd = cmd + ' --hostname={}'.format(hostname)
     # beat sets up a cron like scheduler, refer to website/settings
@@ -339,7 +335,6 @@
     if schedule:
         cmd = cmd + ' --schedule={}'.format(schedule)
     run(bin_prefix(cmd), pty=True)
->>>>>>> 04056a55
 
 
 @task
