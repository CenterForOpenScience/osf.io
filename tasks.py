--- conflicted
+++ resolved
@@ -412,25 +412,9 @@
 
 @task
 def test(all=False, syntax=False):
-<<<<<<< HEAD
-    """Alias of `invoke test_osf`.
-    """
-    if syntax:
-        flake()
-
-    if all:
-        test_all()
-    else:
-        test_osf()
-
-
-@task
-def test_all(syntax=False):
-=======
     """
     Run unit tests: OSF (always), plus addons and syntax checks (optional)
     """
->>>>>>> 5d2c2f71
     if syntax:
         flake()
         jshint()
