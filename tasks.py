--- conflicted
+++ resolved
@@ -59,7 +59,6 @@
 @task
 def apiserver(port=8000, live=False):
     """Run the API server."""
-<<<<<<< HEAD
     cmd = 'DJANGO_SETTINGS_MODULE="api.base.settings" python manage.py runserver {}'.format(port)
     if live:
         cmd += ' livereload'
@@ -68,10 +67,7 @@
 @task
 def adminserver(port=8001, live=False):
     """Run the Admin server."""
-    cmd = 'DJANGO_SETTINGS_MODULE="admin.base.settings" python manage.py runserver {}'.format(port)
-=======
-    cmd = 'python manage.py runserver {} --nothreading'.format(port)
->>>>>>> 088e93f9
+    cmd = 'DJANGO_SETTINGS_MODULE="admin.base.settings" python manage.py runserver {} --nothreading'.format(port)
     if live:
         cmd += ' livereload'
     run(cmd, echo=True, pty=True)
