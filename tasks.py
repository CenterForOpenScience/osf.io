#!/usr/bin/env python
# -*- coding: utf-8 -*-
'''Invoke tasks. To run a task, run ``$ invoke <COMMAND>``. To see a list of
commands, run ``$ invoke --list``.
'''
import os
from invoke import task, run

import konch

from website import settings

SOLR_DEV_PATH = os.path.join("scripts", "solr-dev")  # Path to example solr app

@task
def server():
    run("python main.py")

<<<<<<< HEAD
def format_context(context):
    lines = []
    for name, obj in context.items():
        line = "{name}: {obj!r}".format(**locals())
        lines.append(line)
    return '\n'.join(lines)

# Shell command adapted from Flask-Script. See NOTICE for license info.
@task
def shell():
    import konch
=======
# Shell command adapted from Flask-Script. See NOTICE for license info.
@task
def shell():
>>>>>>> e84fd342
    config = konch.use_file('.konchrc')
    konch.start(**config)

@task
def mongo(daemon=False):
    '''Run the mongod process.
    '''
    port = settings.DB_PORT
    cmd = "mongod --port {0}".format(port)
    if daemon:
        cmd += " --fork"
    run(cmd)


@task
def mongoshell():
    '''Run the mongo shell for the OSF database.'''
    db = settings.DB_NAME
    port = settings.DB_PORT
    run("mongo {db} --port {port}".format(db=db, port=port), pty=True)


@task
def celery_worker(level="debug"):
    '''Run the Celery process.'''
    run("celery worker -A framework.tasks -l {0}".format(level))


@task
def rabbitmq():
    '''Start a local rabbitmq server.

    NOTE: this is for development only. The production environment should start
    the server as a daemon.
    '''
    run("rabbitmq-server", pty=True)


@task
def solr():
    '''Start a local solr server.

    NOTE: Requires that Java and Solr are installed. See README for more instructions.
    '''
    os.chdir(SOLR_DEV_PATH)
    run("java -jar start.jar", pty=True)

@task
def solr_migrate():
    '''Migrate the solr-enabled models.'''
    run("python -m website.solr_migration.migrate")

@task
def mailserver(port=1025):
    '''Run a SMTP test server.'''
    run("python -m smtpd -n -c DebuggingServer localhost:{port}".format(port=port), pty=True)


@task
def requirements(all=False, addons=False):
    '''Install dependencies.'''
    if all:
        run("pip install --upgrade -r dev-requirements.txt", pty=True)
        addon_requirements()
    elif addons:
        addon_requirements()
    else:
        run("pip install --upgrade -r dev-requirements.txt", pty=True)


@task
def test_module(module=None):
    """
    Helper for running tests.
    """
    test_cmd = 'nosetests'
    # Allow selecting specific submodule
    args = " -s %s" % module
    # Use pty so the process buffers "correctly"
    run(test_cmd + args, pty=True)


@task
def test_osf():
    """Run the OSF test suite."""
    test_module(module="tests/")


@task
def test_addons():
    """Run all the tests in the addons directory.
    """
    test_module(module="website/addons/")


@task
def test():
    """Alias of `invoke test_osf`.
    """
    test_osf()


@task
def test_all():
    test_osf()
    test_addons()


# TODO: user bower once hgrid is released
@task
def get_hgrid():
    """Get the latest development version of hgrid and put it in the static
    directory.
    """
    target = 'website/static/vendor/hgrid'
    run('git clone https://github.com/CenterForOpenScience/hgrid.git')
    print('Removing old version')
    run('rm -rf {0}'.format(target))
    print('Replacing with fresh version')
    run('mkdir {0}'.format(target))
    run('mv hgrid/dist/hgrid.js {0}'.format(target))
    run('mv hgrid/dist/hgrid.css {0}'.format(target))
    run('mv hgrid/dist/images {0}'.format(target))
    run('rm -rf hgrid/')
    print('Finished')


@task
def addon_requirements(mfr=1):
    """Install all addon requirements."""
    addon_root = 'website/addons'
    for directory in os.listdir(addon_root):
        path = os.path.join(addon_root, directory)
        if os.path.isdir(path):
            try:
                open(os.path.join(path, 'requirements.txt'))
                print 'Installing requirements for {0}'.format(directory)
                run('pip install --upgrade -r {0}/{1}/requirements.txt'.format(addon_root, directory), pty=True)
            except IOError:
                pass
    if mfr:
        mfr_requirements()
    print('Finished')


@task
def mfr_requirements():
    """Install modular file renderer requirements"""
    mfr = 'mfr'
    print 'Installing mfr requirements'
    run('pip install --upgrade -r {0}/requirements.txt'.format(mfr), pty=True)<|MERGE_RESOLUTION|>--- conflicted
+++ resolved
@@ -16,23 +16,9 @@
 def server():
     run("python main.py")
 
-<<<<<<< HEAD
-def format_context(context):
-    lines = []
-    for name, obj in context.items():
-        line = "{name}: {obj!r}".format(**locals())
-        lines.append(line)
-    return '\n'.join(lines)
-
 # Shell command adapted from Flask-Script. See NOTICE for license info.
 @task
 def shell():
-    import konch
-=======
-# Shell command adapted from Flask-Script. See NOTICE for license info.
-@task
-def shell():
->>>>>>> e84fd342
     config = konch.use_file('.konchrc')
     konch.start(**config)
 
