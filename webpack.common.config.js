var webpack = require('webpack');
var path = require('path');
var fs = require('fs');

var SaveAssetsJson = require('assets-webpack-plugin');

var addons = require('./addons.json');
var root = path.join(__dirname, 'website', 'static');
/** Return the absolute path given a path relative to ./website/static */
var staticPath = function(dir) {
    return path.join(root, dir);
};
var nodePath = function(dir) {
    return path.join(__dirname, 'node_modules', dir);
};
var addonsPath = function(dir) {
    return path.join(__dirname, 'website', 'addons', dir);
};

/**
 * Each JS module for a page on the OSF is webpack entry point. These are built
 * to website/static/public/
 */
var entry = {
    // JS
    'base-page': staticPath('js/pages/base-page.js'),
    'home-page': staticPath('js/pages/home-page.js'),
    'dashboard-page': staticPath('js/pages/dashboard-page.js'),
    'profile-page': staticPath('js/pages/profile-page.js'),
    'project-dashboard': staticPath('js/pages/project-dashboard-page.js'),
    'project-base-page': staticPath('js/pages/project-base-page.js'),
    'wiki-edit-page': staticPath('js/pages/wiki-edit-page.js'),
    'files-page': staticPath('js/pages/files-page.js'),
    'profile-settings-page': staticPath('js/pages/profile-settings-page.js'),
    'register_1-page': staticPath('js/pages/register_1-page.js'),
    'sharing-page': staticPath('js/pages/sharing-page.js'),
    'conference-page': staticPath('js/pages/conference-page.js'),
    'view-file-page': staticPath('js/pages/view-file-page.js'),
    'new-folder-page': staticPath('js/pages/new-folder-page.js'),
    'project-settings-page': staticPath('js/pages/project-settings-page.js'),
    'search-page': staticPath('js/pages/search-page.js'),
    'share-search-page': staticPath('js/pages/share-search-page.js'),
    'user-addon-cfg-page': staticPath('js/pages/user-addon-cfg-page.js'),
<<<<<<< HEAD
    'notifications-config-page': staticPath('js/notifications-config-page.js'),
    'twofactor-page': staticPath('js/pages/twofactor-page.js'),
=======
    'twofactor-page': staticPath('js/pages/twofactor-page.js'),
    'notifications-config-page': staticPath('js/pages/notifications-config-page.js'),
>>>>>>> 7d800fa2
    // Commons chunk
    'vendor': [
        // Vendor libraries
        'knockout',
        'knockout-validation',
        'bootstrap',
        'bootbox',
        'select2',
        'knockout-punches',
        'dropzone',
        'knockout-sortable',
        'treebeard',
        'jquery.cookie',
        'URIjs',
        // Common internal modules
        'fangorn',
        'citations',
        'osfHelpers'
    ]
};

// Collect adddons endpoints. If an addon's static folder has
// any of the following files, it will be added as an entry point
// and output to website/static/public/js/<addon-name>/files.js
var addonModules = ['files.js', 'node-cfg.js', 'user-cfg.js', 'file-detail.js', 'widget-cfg.js'];
addons.addons.forEach(function(addonName) {
    var baseDir = addonName + '/';
    addonModules.forEach(function(module) {
        var modulePath = path.join(__dirname, 'website', 'addons',
                                  addonName, 'static', module);
        if (fs.existsSync(modulePath)) {
            var entryPoint = baseDir + module.split('.')[0];
            entry[entryPoint] =  modulePath;
        }
    });
});

var resolve = {
    root: root,
    // Look for required files in bower and npm directories
    modulesDirectories: ['./website/static/vendor/bower_components', 'node_modules'],
    // Need to alias libraries that aren't managed by bower or npm
    alias: {
        'knockout-punches': staticPath('vendor/knockout-punches/knockout.punches.js'),
        'knockout-sortable': staticPath('vendor/knockout-sortable/knockout-sortable.js'),
        'knockout-validation': staticPath('vendor/knockout-validation/knockout.validation.js'),
        'knockout-mapping': staticPath('vendor/knockout-mapping/knockout.mapping.js'),
        'bootstrap-editable': staticPath('vendor/bower_components/x-editable/dist/bootstrap3-editable/js/bootstrap-editable.js'),
        'jquery-blockui': staticPath('vendor/jquery-blockui/jquery.blockui.js'),
        'zeroclipboard': staticPath('vendor/bower_components/zeroclipboard/dist/ZeroClipboard.js'),
        'bootstrap': staticPath('vendor/bower_components/bootstrap/dist/js/bootstrap.min.js'),
        'jquery-tagsinput': staticPath('vendor/bower_components/jquery.tagsinput/jquery.tagsinput.js'),
        'jquery.cookie': staticPath('vendor/bower_components/jquery.cookie/jquery.cookie.js'),
        'history': staticPath('vendor/bower_components/history.js/scripts/bundled/html4+html5/jquery.history.js'),
        // Needed for knockout-sortable
        'jquery.ui.sortable': staticPath('vendor/bower_components/jquery-ui/ui/jquery.ui.sortable.js'),
        // Dropzone doesn't have a proper 'main' entry in its bower.json
        'dropzone': staticPath('vendor/bower_components/dropzone/dist/dropzone.js'),
        'truncate': staticPath('vendor/bower_components/truncate/jquery.truncate.js'),
        // Needed for ace code editor in wiki
        'ace-noconflict': staticPath('vendor/bower_components/ace-builds/src-noconflict/ace.js'),
        'ace-ext-language_tools': staticPath('vendor/bower_components/ace-builds/src-noconflict/ext-language_tools.js'),
        'ace-mode-markdown': staticPath('vendor/bower_components/ace-builds/src-noconflict/mode-markdown.js'),
        'pagedown-ace-converter': addonsPath('wiki/static/pagedown-ace/Markdown.Converter.js'),
        'pagedown-ace-sanitizer': addonsPath('wiki/static/pagedown-ace/Markdown.Sanitizer.js'),
        'pagedown-ace-editor': addonsPath('wiki/static/pagedown-ace/Markdown.Editor.js'),
        'wikiPage': addonsPath('wiki/static/wikiPage.js'),
        'c3': staticPath('vendor/bower_components/c3/c3.js'),
        'highlight-css': nodePath('highlight.js/styles/default.css'),
        // Also alias some internal libraries for easy access
        'fangorn': staticPath('js/fangorn.js'),
        'waterbutler': staticPath('js/waterbutler.js'),
        'folderpicker': staticPath('js/folderPicker.js'),
        'osfHelpers': staticPath('js/osfHelpers.js'),
        'osfLanguage': staticPath('js/osfLanguage.js'),
        'addons': path.join(__dirname, 'website', 'addons'),
        'addonHelper': staticPath('js/addonHelper.js'),
        'koHelpers': staticPath('js/koHelpers.js'),
        'addonPermissions': staticPath('js/addonPermissions.js'),
        'navbar-control': staticPath('js/navbarControl.js'),
        'markdown': staticPath('js/markdown.js'),
        'diffTool': staticPath('js/diffTool.js'),
        'mathrender': staticPath('js/mathrender.js'),
        'citations': staticPath('js/citations.js'),
        'jstz': staticPath('vendor/bower_components/jsTimezoneDetect/index.js')
    }
};

var externals = {
    // require("jquery") is external and available
    //  on the global var jQuery, which is loaded with CDN
    'jquery': 'jQuery',
    'jquery-ui': 'jQuery.ui',
    'raven-js': 'Raven',
    'MathJax': 'MathJax'
};

var plugins = [
    // Bundle common code between modules
    new webpack.optimize.CommonsChunkPlugin('vendor', 'vendor.[hash].js'),
    // Bower support
    new webpack.ResolverPlugin(
        new webpack.ResolverPlugin.DirectoryDescriptionFilePlugin('bower.json', ['main'])
    ),
    // Make jQuery available in all modules without having to do require('jquery')
    new webpack.ProvidePlugin({
        $: 'jquery',
        jQuery: 'jquery'
    }),
    // Slight hack to make sure that CommonJS is always used
    new webpack.DefinePlugin({
        'define.amd': false
    }),
    new SaveAssetsJson()
];


var output = {
    path: './website/static/public/js/',
    // publicPath: '/static/', // used to generate urls to e.g. images
    filename: '[name].[chunkhash].js',
    sourcePrefix: ''
};

module.exports = {
    entry: entry,
    resolve: resolve,
    externals: externals,
    plugins: plugins,
    output: output,
    module: {
        loaders: [
            {test: /\.css$/, loaders: ['style', 'css']},
            // url-loader uses DataUrls; files-loader emits files
            {test: /\.png$/, loader: 'url-loader?limit=100000&mimetype=image/png'},
            {test: /\.gif$/, loader: 'url-loader?limit=10000&mimetype=image/gif'},
            {test: /\.jpg$/, loader: 'url-loader?limit=10000&mimetype=image/jpg'},
            {test: /\.woff/, loader: 'url-loader?limit=10000&mimetype=application/font-woff'},
            {test: /\.svg/, loader: 'file-loader'},
            {test: /\.eot/, loader: 'file-loader'},
            {test: /\.ttf/, loader: 'file-loader'}
        ]
    }
};<|MERGE_RESOLUTION|>--- conflicted
+++ resolved
@@ -41,13 +41,8 @@
     'search-page': staticPath('js/pages/search-page.js'),
     'share-search-page': staticPath('js/pages/share-search-page.js'),
     'user-addon-cfg-page': staticPath('js/pages/user-addon-cfg-page.js'),
-<<<<<<< HEAD
-    'notifications-config-page': staticPath('js/notifications-config-page.js'),
-    'twofactor-page': staticPath('js/pages/twofactor-page.js'),
-=======
     'twofactor-page': staticPath('js/pages/twofactor-page.js'),
     'notifications-config-page': staticPath('js/pages/notifications-config-page.js'),
->>>>>>> 7d800fa2
     // Commons chunk
     'vendor': [
         // Vendor libraries
