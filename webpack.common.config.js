--- conflicted
+++ resolved
@@ -122,17 +122,10 @@
         'pikaday-css': nodePath('pikaday/css/pikaday.css'),
         // Also alias some internal libraries for easy access
         'addons': path.join(__dirname, 'website', 'addons'),
-<<<<<<< HEAD
-        'addonNodeConfig': staticPath('js/addonNodeConfig.js'),
-        'oauthAddonNodeConfig': staticPath('js/oauthAddonNodeConfig.js'),
-        'folderpicker': staticPath('js/folderpicker.js'),
-        'tests': staticPath('js/tests')
-=======
         'tests': staticPath('js/tests'),
         // GASP Items not defined as main in its package.json
         'TweenLite' : nodePath('gsap/src/minified/TweenLite.min.js'),
         'EasePack' : nodePath('gsap/src/minified/easing/EasePack.min.js')
->>>>>>> 47768780
     }
 };
 
