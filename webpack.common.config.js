var webpack = require('webpack');
var path = require('path');
var fs = require('fs');

var SaveAssetsJson = require('assets-webpack-plugin');

var addons = require('./addons.json');
var root = path.join(__dirname, 'website', 'static');
/** Return the absolute path given a path relative to ./website/static */
var staticPath = function(dir) {
    return path.join(root, dir);
};
var nodePath = function(dir) {
    return path.join(__dirname, 'node_modules', dir);
};
var addonsPath = function(dir) {
    return path.join(__dirname, 'website', 'addons', dir);
};

/**
 * Each JS module for a page on the OSF is webpack entry point. These are built
 * to website/static/public/
 */
var entry = {
    // JS
    'base-page': staticPath('js/pages/base-page.js'),
    'home-page': staticPath('js/pages/home-page.js'),
    'dashboard-page': staticPath('js/pages/dashboard-page.js'),
    'profile-page': staticPath('js/pages/profile-page.js'),
    'project-dashboard': staticPath('js/pages/project-dashboard-page.js'),
    'project-base-page': staticPath('js/pages/project-base-page.js'),
    'wiki-edit-page': staticPath('js/pages/wiki-edit-page.js'),
    'file-page': staticPath('js/pages/file-page.js'),
    'files-page': staticPath('js/pages/files-page.js'),
    'profile-settings-page': staticPath('js/pages/profile-settings-page.js'),
    'profile-account-settings-page': staticPath('js/pages/profile-account-settings-page.js'),
    'register_1-page': staticPath('js/pages/register_1-page.js'),
    'sharing-page': staticPath('js/pages/sharing-page.js'),
    'conference-page': staticPath('js/pages/conference-page.js'),
    'view-file-tree-page': staticPath('js/pages/view-file-tree-page.js'),
    'project-settings-page': staticPath('js/pages/project-settings-page.js'),
    'search-page': staticPath('js/pages/search-page.js'),
    'share-search-page': staticPath('js/pages/share-search-page.js'),
    'profile-settings-addons-page': staticPath('js/pages/profile-settings-addons-page.js'),
    'twofactor-page': staticPath('js/pages/twofactor-page.js'),
    'forgotpassword-page': staticPath('js/pages/forgotpassword-page.js'),
    'login-page': staticPath('js/pages/login-page.js'),
    'notifications-config-page': staticPath('js/pages/notifications-config-page.js'),
    'share-embed-page': staticPath('js/pages/share-embed-page.js'),
<<<<<<< HEAD
    'piwikStats-page': staticPath('js/pages/piwikStats-page.js'),
=======
    'render-nodes': staticPath('js/pages/render-nodes.js'),
>>>>>>> ec028919
    // Commons chunk
    'vendor': [
        // Vendor libraries
        'knockout',
        'knockout.validation',
        'knockout.punches',
        'moment',
        'bootstrap',
        'bootbox',
        'bootstrap-editable',
        'select2',
        'dropzone',
        'knockout-sortable',
        'treebeard',
        'jquery.cookie',
        'URIjs',
        // Common internal modules
        'js/fangorn',
        'js/citations',
        'js/osfHelpers',
        'mithril'
    ]
};

// Collect adddons endpoints. If an addon's static folder has
// any of the following files, it will be added as an entry point
// and output to website/static/public/js/<addon-name>/files.js
var addonModules = ['files.js', 'node-cfg.js', 'user-cfg.js', 'file-detail.js', 'widget-cfg.js'];
addons.addons.forEach(function(addonName) {
    var baseDir = addonName + '/';
    addonModules.forEach(function(module) {
        var modulePath = path.join(__dirname, 'website', 'addons',
                                  addonName, 'static', module);
        if (fs.existsSync(modulePath)) {
            var entryPoint = baseDir + module.split('.')[0];
            entry[entryPoint] =  modulePath;
        }
    });
});

var resolve = {
    extensions: ['', '.es6.js', '.js'],
    root: root,
    // Look for required files in bower and npm directories
    modulesDirectories: ['./website/static/vendor/bower_components', 'node_modules'],
    // Need to alias libraries that aren't managed by bower or npm
    alias: {
        'knockout-sortable': staticPath('vendor/knockout-sortable/knockout-sortable.js'),
        'bootstrap-editable': staticPath('vendor/bootstrap-editable-custom/js/bootstrap-editable.js'),
        'jquery-blockui': staticPath('vendor/jquery-blockui/jquery.blockui.js'),
        'bootstrap': staticPath('vendor/bower_components/bootstrap/dist/js/bootstrap.min.js'),
        'jquery-tagsinput': staticPath('vendor/bower_components/jquery.tagsinput/jquery.tagsinput.js'),
        'zeroclipboard': staticPath('vendor/bower_components/zeroclipboard/dist/ZeroClipboard.js'),
        'history': nodePath('historyjs/scripts/bundled/html4+html5/jquery.history.js'),
        // Needed for knockout-sortable
        'jquery.ui.sortable': staticPath('vendor/bower_components/jquery-ui/ui/jquery.ui.sortable.js'),
        'truncate': staticPath('vendor/bower_components/truncate/jquery.truncate.js'),
        // Needed for ace code editor in wiki
        'ace-noconflict': staticPath('vendor/bower_components/ace-builds/src-noconflict/ace.js'),
        'ace-ext-language_tools': staticPath('vendor/bower_components/ace-builds/src-noconflict/ext-language_tools.js'),
        'ace-mode-markdown': staticPath('vendor/bower_components/ace-builds/src-noconflict/mode-markdown.js'),
        'pagedown-ace-converter': addonsPath('wiki/static/pagedown-ace/Markdown.Converter.js'),
        'pagedown-ace-sanitizer': addonsPath('wiki/static/pagedown-ace/Markdown.Sanitizer.js'),
        'pagedown-ace-editor': addonsPath('wiki/static/pagedown-ace/Markdown.Editor.js'),
        'wikiPage': addonsPath('wiki/static/wikiPage.js'),
        'highlight-css': nodePath('highlight.js/styles/default.css'),
        // Also alias some internal libraries for easy access
        'addons': path.join(__dirname, 'website', 'addons'),
        'tests': staticPath('js/tests')
    }
};

var externals = {
    // require("jquery") is external and available
    //  on the global var jQuery, which is loaded with CDN
    'jquery': 'jQuery',
    'jquery-ui': 'jQuery.ui',
    'raven-js': 'Raven',
    'MathJax': 'MathJax'
};

var plugins = [
    // Bundle common code between modules
    new webpack.optimize.CommonsChunkPlugin('vendor', 'vendor.js'),
    // Bower support
    new webpack.ResolverPlugin(
        new webpack.ResolverPlugin.DirectoryDescriptionFilePlugin('bower.json', ['main'])
    ),
    // Make jQuery available in all modules without having to do require('jquery')
    new webpack.ProvidePlugin({
        $: 'jquery',
        jQuery: 'jquery'
    }),
    // Slight hack to make sure that CommonJS is always used
    new webpack.DefinePlugin({
        'define.amd': false
    }),
];


var output = {
    path: './website/static/public/js/',
    // publicPath: '/static/', // used to generate urls to e.g. images
    filename: '[name].js',
    sourcePrefix: ''
};

module.exports = {
    entry: entry,
    resolve: resolve,
    externals: externals,
    plugins: plugins,
    output: output,
    module: {
        loaders: [
            {test: /\.es6\.js$/, exclude: [/node_modules/, /bower_components/, /vendor/], loader: 'babel-loader'},
            {test: /\.css$/, loaders: ['style', 'css']},
            // url-loader uses DataUrls; files-loader emits files
            {test: /\.png$/, loader: 'url-loader?limit=100000&mimetype=image/ng'},
            {test: /\.gif$/, loader: 'url-loader?limit=10000&mimetype=image/gif'},
            {test: /\.jpg$/, loader: 'url-loader?limit=10000&mimetype=image/jpg'},
            {test: /\.woff(2)?(\?v=[0-9]\.[0-9]\.[0-9])?$/, loader: 'url-loader?mimetype=application/font-woff'},
            {test: /\.svg/, loader: 'file-loader'},
            {test: /\.eot/, loader: 'file-loader'},
            {test: /\.ttf/, loader: 'file-loader'},
            //Dirty hack because mime-type's json file is "special"
            {test: /db.json/, loader: 'json-loader'},
        ]
    }
};<|MERGE_RESOLUTION|>--- conflicted
+++ resolved
@@ -47,11 +47,8 @@
     'login-page': staticPath('js/pages/login-page.js'),
     'notifications-config-page': staticPath('js/pages/notifications-config-page.js'),
     'share-embed-page': staticPath('js/pages/share-embed-page.js'),
-<<<<<<< HEAD
     'piwikStats-page': staticPath('js/pages/piwikStats-page.js'),
-=======
     'render-nodes': staticPath('js/pages/render-nodes.js'),
->>>>>>> ec028919
     // Commons chunk
     'vendor': [
         // Vendor libraries
