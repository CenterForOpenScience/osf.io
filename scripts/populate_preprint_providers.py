#!/usr/bin/env python
# -*- coding: utf-8 -*-
"""Populate development database with Preprint Provider elements"""

import logging
import sys

from django.db import transaction
from modularodm import Q
from modularodm.exceptions import NoResultsFound
from website.app import init_app
from website.settings import PREPRINT_PROVIDER_DOMAINS, DOMAIN
import django
django.setup()

from osf.exceptions import ValidationError
from osf.models.preprint_provider import PreprintProviderLink
from osf.models.user import Email, SocialAccount, SocialNetwork
from website.models import Subject, PreprintProvider, NodeLicense

logger = logging.getLogger(__name__)
logging.basicConfig(level=logging.INFO)

ENVS = ['prod', 'stage']
SUBJECTS_CACHE = {}
STAGING_PREPRINT_PROVIDERS = ['osf', 'psyarxiv', 'engrxiv', 'socarxiv', 'scielo', 'agrixiv', 'bitss', 'lawarxiv']
PROD_PREPRINT_PROVIDERS = ['osf', 'psyarxiv', 'engrxiv', 'socarxiv', 'agrixiv', 'bitss']

FACEBOOK = SocialNetwork.objects.get(_id='facebook')
INSTAGRAM = SocialNetwork.objects.get(_id='instagram')
LINKEDIN = SocialNetwork.objects.get(_id='linkedin')
TWITTER = SocialNetwork.objects.get(_id='twitter')
YOUTUBE = SocialNetwork.objects.get(_id='youtube')

def get_subject_id(name):
    if name not in SUBJECTS_CACHE:
        subject = None
        try:
            subject = Subject.find_one(Q('text', 'eq', name))
        except NoResultsFound:
            raise Exception('Subject: "{}" not found'.format(name))
        else:
            SUBJECTS_CACHE[name] = subject._id

    return SUBJECTS_CACHE[name]


def get_license(name):
    try:
        license = NodeLicense.find_one(Q('name', 'eq', name))
    except NoResultsFound:
        raise Exception('License: "{}" not found'.format(name))
    return license

<<<<<<< HEAD
def set_or_update_m2m_fields(provider, emails, licenses, links, social_accounts):
    for email in emails:
        try:
            provider_email = Email.objects.get(email=email['email'], email_type=email['email_type'])
        except Email.DoesNotExist:
            provider_email = Email(**email)
            provider_email.save()
        provider.emails.add(provider_email)

    if licenses:
        provider.licenses_acceptable.add(*licenses)

    for link in links:
        try:
            provider_link = PreprintProviderLink.objects.get(url=link['url'], description=link['description'])
        except PreprintProviderLink.DoesNotExist:
            provider_link = PreprintProviderLink(**link)
            provider_link.save()
        provider.links.add(provider_link)

    for account in social_accounts:
        try:
            social_account = SocialAccount.objects.get(network=account['network'], username=account['username'])
        except SocialAccount.DoesNotExist:
            social_account = SocialAccount(**account)
            social_account.save()
        provider.social_accounts.add(social_account)

    return provider
=======
>>>>>>> ef2475c6

def update_or_create(provider_data):
    provider = PreprintProvider.load(provider_data['_id'])

    links = provider_data.pop('links', [])
    emails = provider_data.pop('emails', [])
    social_accounts = provider_data.pop('social_accounts', [])
    licenses = [get_license(name) for name in provider_data.pop('licenses_acceptable', [])]

    if provider:
        provider_data['subjects_acceptable'] = map(
            lambda rule: (map(get_subject_id, rule[0]), rule[1]),
            provider_data['subjects_acceptable']
        )

        provider = set_or_update_m2m_fields(provider, emails, licenses, links, social_accounts)

        for key, val in provider_data.iteritems():
            setattr(provider, key, val)

        changed_fields = provider.save()
        if changed_fields:
            print('Updated {}: {}'.format(provider.name, changed_fields))
        return provider, False
    else:
        new_provider = PreprintProvider(**provider_data)
        new_provider.save()
        new_provider = set_or_update_m2m_fields(new_provider, emails, licenses, links, social_accounts)
        provider = PreprintProvider.load(new_provider._id)
        print('Added new preprint provider: {}'.format(provider._id))
        return new_provider, True


def format_domain_url(domain):
    return ''.join((PREPRINT_PROVIDER_DOMAINS['prefix'], str(domain), PREPRINT_PROVIDER_DOMAINS['suffix'])) if \
        PREPRINT_PROVIDER_DOMAINS['enabled'] else ''


def main(env):
    PREPRINT_PROVIDERS = {
        'osf': {
            '_id': 'osf',
            'name': 'Open Science Framework',
            'logo_name': 'cos-logo.png',
            'description': 'A scholarly commons to connect the entire research cycle',
            'banner_name': 'cos-banner.png',
            'domain': DOMAIN,
            'domain_redirect_enabled': False,  # Never change this
            'external_url': 'https://osf.io/preprints/',
            'example': 'khbvy',
            'advisory_board': '',
            'email_contact': '',
            'email_support': '',
            'social_twitter': '',
            'social_facebook': '',
            'social_instagram': '',
            'licenses_acceptable': ['CC0 1.0 Universal', 'CC-By Attribution 4.0 International', 'No license'],
            'header_text': '',
            'subjects_acceptable': [],
            'links': [
                {
                    'url': 'https://osf.io',
                    'description': 'external'
                }
            ]
        },
        'engrxiv': {
            '_id': 'engrxiv',
            'name': 'engrXiv',
            'logo_name': 'engrxiv-logo.png',
            'description': 'The open archive of engineering.',
            'banner_name': 'engrxiv-banner.png',
            'domain': format_domain_url('engrxiv.org'),
            'domain_redirect_enabled': False,
            'external_url': 'http://engrxiv.com',
            'example': 'k7fgk',
            'advisory_board': '''
                <div class="col-xs-12">
                    <h2>Steering Committee</h2>
                    <p class="m-b-lg">engrXiv is directed by a steering committee of engineers and members of the engineering librarian community. They are:</p>
                </div>
                <div class="col-xs-6">
                    <ul>
                        <li><a href="http://libguides.mit.edu/profiles/psayers">Phoebe Ayers</a>, librarian, Massachusetts Institute of Technology</li>
                        <li><a href="http://stem.gwu.edu/lorena-barba">Lorena A. Barba</a>, aerospace engineer, The George Washington University</li>
                        <li><a href="http://www.devinberg.com/">Devin R. Berg</a>, mechanical engineer, University of Wisconsin-Stout</li>
                        <li><a href="http://mime.oregonstate.edu/people/dupont">Bryony Dupont</a>, mechanical engineer, Oregon State University</li>
                    </ul>
                </div>
                <div class="col-xs-6">
                    <ul>
                        <li><a href="http://directory.uark.edu/people/dcjensen">David Jensen</a>, mechanical engineer, University of Arkansas</li>
                        <li><a href="http://biomech.media.mit.edu/people/">Kevin Moerman</a>, biomechanical engineer, Massachusetts Institute of Technology</li>
                        <li><a href="http://kyleniemeyer.com/">Kyle Niemeyer</a>, mechanical engineer, Oregon State University</li>
                        <li><a href="http://www.douglasvanbossuyt.com/">Douglas Van Bossuyt</a>, mechanical engineer, KTM Research</li>
                    </ul>
                </div>
            ''',
            'email_contact': 'contact+engrxiv@osf.io',
            'email_support': 'support+engrxiv@osf.io',
            'social_twitter': 'engrxiv',
            'social_facebook': 'engrXiv',
            'social_instagram': 'engrxiv',
            'licenses_acceptable': ['CC0 1.0 Universal', 'CC-By Attribution 4.0 International', 'No license'],
            'header_text': '',
            'emails': [
                {
                    'email': 'contact+engrxiv@osf.io',
                    'email_type': 'contact'
                },
                {
                    'email': 'support+engrxiv@osf.io',
                    'email_type': 'support'
                }
            ],
            'social_accounts': [
                {
                    'network': FACEBOOK,
                    'username': 'engrXiv'
                },
                {
                    'network': INSTAGRAM,
                    'username': 'engrxiv'
                },
                {
                    'network': TWITTER,
                    'username': 'engrxiv'
                }
            ],
            'links': [
                {
                    'url': 'http://blog.engrxiv.org/about/',
                    'description': 'about'
                },
                {
                    'url': 'http://blog.engrxiv.org/',
                    'description': 'blog'
                },
                {
                    'url': 'http://engrxiv.org',
                    'description': 'external'
                }
            ],
            'subjects_acceptable': [
                (['Architecture', 'Architectural Engineering'], True),
                (['Engineering', 'Aerospace Engineering', 'Aerodynamics and Fluid Mechanics'], False),
                (['Engineering', 'Aerospace Engineering', 'Aeronautical Vehicles'], False),
                (['Engineering', 'Aerospace Engineering', 'Astrodynamics'], False),
                (['Engineering', 'Aerospace Engineering', 'Multi-Vehicle Systems and Air Traffic Control'], False),
                (['Engineering', 'Aerospace Engineering', 'Navigation, Guidance, Control and Dynamics'], False),
                (['Engineering', 'Aerospace Engineering', 'Propulsion and Power'], False),
                (['Engineering', 'Aerospace Engineering', 'Space Vehicles'], False),
                (['Engineering', 'Aerospace Engineering', 'Structures and Materials'], False),
                (['Engineering', 'Aerospace Engineering', 'Systems Engineering and Multidisciplinary Design Optimization'], False),
                (['Engineering', 'Aerospace Engineering', 'Other Aerospace Engineering'], False),
                (['Engineering', 'Automotive Engineering'], True),
                (['Engineering', 'Aviation', 'Aviation Safety and Security'], False),
                (['Engineering', 'Aviation', 'Maintenance Technology'], False),
                (['Engineering', 'Aviation', 'Management and Operations'], False),
                (['Engineering', 'Biomedical Engineering and Bioengineering', 'Bioelectrical and Neuroengineering'], False),
                (['Engineering', 'Biomedical Engineering and Bioengineering', 'Bioimaging and Biomedical Optics'], False),
                (['Engineering', 'Biomedical Engineering and Bioengineering', 'Biological Engineering'], False),
                (['Engineering', 'Biomedical Engineering and Bioengineering', 'Biomaterials'], False),
                (['Engineering', 'Biomedical Engineering and Bioengineering', 'Biomechanics and Biotransport'], False),
                (['Engineering', 'Biomedical Engineering and Bioengineering', 'Biomedical Devices and Instrumentation'], False),
                (['Engineering', 'Biomedical Engineering and Bioengineering', 'Molecular, Cellular, and Tissue Engineering'], False),
                (['Engineering', 'Biomedical Engineering and Bioengineering', 'Systems and Integrative Engineering'], False),
                (['Engineering', 'Biomedical Engineering and Bioengineering', 'Vision Science'], False),
                (['Engineering', 'Biomedical Engineering and Bioengineering', 'Other Biomedical Engineering and Bioengineering'], False),
                (['Engineering', 'Bioresource and Agricultural Engineering'], True),
                (['Engineering', 'Chemical Engineering', 'Biochemical and Biomolecular Engineering'], False),
                (['Engineering', 'Chemical Engineering', 'Catalysis and Reaction Engineering'], False),
                (['Engineering', 'Chemical Engineering', 'Complex Fluids'], False),
                (['Engineering', 'Chemical Engineering', 'Membrane Science'], False),
                (['Engineering', 'Chemical Engineering', 'Petroleum Engineering'], False),
                (['Engineering', 'Chemical Engineering', 'Polymer Science'], False),
                (['Engineering', 'Chemical Engineering', 'Process Control and Systems'], False),
                (['Engineering', 'Chemical Engineering', 'Thermodynamics'], False),
                (['Engineering', 'Chemical Engineering', 'Transport Phenomena'], False),
                (['Engineering', 'Chemical Engineering', 'Other Chemical Engineering'], False),
                (['Engineering', 'Civil and Environmental Engineering'], False),
                (['Engineering', 'Civil and Environmental Engineering', 'Civil Engineering'], False),
                (['Engineering', 'Civil and Environmental Engineering', 'Construction Engineering and Management'], False),
                (['Engineering', 'Civil and Environmental Engineering', 'Environmental Engineering'], False),
                (['Engineering', 'Civil and Environmental Engineering', 'Geotechnical Engineering'], False),
                (['Engineering', 'Civil and Environmental Engineering', 'Hydraulic Engineering'], False),
                (['Engineering', 'Civil and Environmental Engineering', 'Structural Engineering'], False),
                (['Engineering', 'Civil and Environmental Engineering', 'Transportation Engineering'], False),
                (['Engineering', 'Civil and Environmental Engineering', 'Other Civil and Environmental Engineering'], False),
                (['Engineering', 'Computational Engineering'], True),
                (['Engineering', 'Computer Engineering', 'Computer and Systems Architecture'], False),
                (['Engineering', 'Computer Engineering', 'Data Storage Systems'], False),
                (['Engineering', 'Computer Engineering', 'Digital Circuits'], False),
                (['Engineering', 'Computer Engineering', 'Digital Communications and Networking'], False),
                (['Engineering', 'Computer Engineering', 'Hardware Systems'], False),
                (['Engineering', 'Computer Engineering', 'Robotics'], False),
                (['Engineering', 'Computer Engineering', 'Other Computer Engineering'], False),
                (['Engineering', 'Electrical and Computer Engineering', 'Biomedical'], False),
                (['Engineering', 'Electrical and Computer Engineering', 'Controls and Control Theory'], False),
                (['Engineering', 'Electrical and Computer Engineering', 'Electrical and Electronics'], False),
                (['Engineering', 'Electrical and Computer Engineering', 'Electromagnetics and Photonics'], False),
                (['Engineering', 'Electrical and Computer Engineering', 'Electronic Devices and Semiconductor Manufacturing'], False),
                (['Engineering', 'Electrical and Computer Engineering', 'Nanotechnology Fabrication'], False),
                (['Engineering', 'Electrical and Computer Engineering', 'Power and Energy'], False),
                (['Engineering', 'Electrical and Computer Engineering', 'Signal Processing'], False),
                (['Engineering', 'Electrical and Computer Engineering', 'Systems and Communications'], False),
                (['Engineering', 'Electrical and Computer Engineering', 'VLSI and Circuits, Embedded and Hardware Systems'], False),
                (['Engineering', 'Electrical and Computer Engineering', 'Other Electrical and Computer Engineering'], False),
                (['Engineering', 'Engineering Education'], True),
                (['Engineering', 'Engineering Science and Materials', 'Dynamics and Dynamical Systems'], False),
                (['Engineering', 'Engineering Science and Materials', 'Engineering Mechanics'], False),
                (['Engineering', 'Engineering Science and Materials', 'Mechanics of Materials'], False),
                (['Engineering', 'Engineering Science and Materials', 'Other Engineering Science and Materials'], False),
                (['Engineering', 'Materials Science and Engineering', 'Biology and Biomimetic Materials'], False),
                (['Engineering', 'Materials Science and Engineering', 'Ceramic Materials'], False),
                (['Engineering', 'Materials Science and Engineering', 'Metallurgy'], False),
                (['Engineering', 'Materials Science and Engineering', 'Polymer and Organic Materials'], False),
                (['Engineering', 'Materials Science and Engineering', 'Semiconductor and Optical Materials'], False),
                (['Engineering', 'Materials Science and Engineering', 'Structural Materials'], False),
                (['Engineering', 'Materials Science and Engineering', 'Other Materials Science and Engineering'], False),
                (['Engineering', 'Mechanical Engineering', 'Acoustics, Dynamics, and Controls'], False),
                (['Engineering', 'Mechanical Engineering', 'Applied Mechanics'], False),
                (['Engineering', 'Mechanical Engineering', 'Biomechanical Engineering'], False),
                (['Engineering', 'Mechanical Engineering', 'Computer-Aided Engineering and Design'], False),
                (['Engineering', 'Mechanical Engineering', 'Electro-Mechanical Systems'], False),
                (['Engineering', 'Mechanical Engineering', 'Energy Systems'], False),
                (['Engineering', 'Mechanical Engineering', 'Heat Transfer, Combustion'], False),
                (['Engineering', 'Mechanical Engineering', 'Manufacturing'], False),
                (['Engineering', 'Mechanical Engineering', 'Ocean Engineering'], False),
                (['Engineering', 'Mechanical Engineering', 'Tribology'], False),
                (['Engineering', 'Mechanical Engineering', 'Other Mechanical Engineering'], False),
                (['Engineering', 'Mining Engineering'], True),
                (['Engineering', 'Nanoscience and Nanotechnology'], True),
                (['Engineering', 'Nuclear Engineering'], True),
                (['Engineering', 'Operations Research, Systems Engineering and Industrial Engineering', 'Ergonomics'], False),
                (['Engineering', 'Operations Research, Systems Engineering and Industrial Engineering', 'Industrial Engineering'], False),
                (['Engineering', 'Operations Research, Systems Engineering and Industrial Engineering', 'Industrial Technology'], False),
                (['Engineering', 'Operations Research, Systems Engineering and Industrial Engineering', 'Operational Research'], False),
                (['Engineering', 'Operations Research, Systems Engineering and Industrial Engineering', 'Systems Engineering'], False),
                (['Engineering', 'Operations Research, Systems Engineering and Industrial Engineering', 'Other Operations Research, Systems Engineering and Industrial Engineering'], False),
                (['Engineering', 'Risk Analysis'], True),
                (['Engineering', 'Other Engineering'], True),
                (['Physical Sciences and Mathematics', 'Physics', 'Engineering Physics'], False),
            ],
        },
        'psyarxiv': {
            '_id': 'psyarxiv',
            'name': 'PsyArXiv',
            'logo_name': 'psyarxiv-logo.png',
            'description': 'A free preprint service for the psychological sciences.',
            'banner_name': 'psyarxiv-banner.png',
            'domain': format_domain_url('psyarxiv.com'),
            'domain_redirect_enabled': False,
            'external_url': 'http://psyarxiv.org',
            'example': 'k9mn3',
            'advisory_board': '''
                <div class="col-xs-12">
                    <h2>Steering Committee</h2>
                    <p class="m-b-lg"></p>
                </div>
                <div class="col-xs-6">
                    <ul>
                        <li><b>Jack Arnal</b>, McDaniel College</li>
                        <li><b>David Barner</b>, University of California, San Diego</li>
                        <li><b>Benjamin Brown</b>, Georgia Gwinnett College</li>
                        <li><b>David Condon</b>, Northwestern University</li>
                        <li><b>Will Cross</b>, North Carolina State University Libraries</li>
                        <li><b>Anita Eerland</b>, Utrecht University</li>
                    </ul>
                </div>
                <div class="col-xs-6">
                    <ul>
                        <li><b>Chris Hartgerink</b>, Tilburg University</li>
                        <li><b>Alex Holcombe</b>, University of Sydney</li>
                        <li><b>Jeff Hughes</b>, University of Waterloo</li>
                        <li><b>Don Moore</b>, University of California, Berkeley</li>
                        <li><b>Sean Rife</b>, Murray State University</li>
                    </ul>
                </div>
            ''',
            'email_contact': 'contact+psyarxiv@osf.io',
            'email_support': 'support+psyarxiv@osf.io',
            'social_twitter': 'psyarxiv',
            'social_facebook': 'PsyArXiv',
            'social_instagram': 'psyarxiv',
            'licenses_acceptable': ['CC0 1.0 Universal', 'CC-By Attribution 4.0 International', 'No license'],
            'header_text': '',
            'emails': [
                {
                    'email': 'contact+psyarxiv@osf.io',
                    'email_type': 'contact'
                },
                {
                    'email': 'support+psyarxiv@osf.io',
                    'email_type': 'support'
                }
            ],
            'social_accounts': [
                {
                    'network': FACEBOOK,
                    'username': 'PsyArXiv'
                },
                {
                    'network': INSTAGRAM,
                    'username': 'psyarxiv'
                },
                {
                    'network': TWITTER,
                    'username': 'psyarxiv'
                }
            ],
            'links': [
                {
                    'url': 'http://blog.psyarxiv.com/psyarxiv/about-psyarxiv/',
                    'description': 'about'
                },
                {
                    'url': 'http://blog.psyarxiv.com/psyarxiv/',
                    'description': 'blog'
                },
                {
                    'url': 'http://psyarxiv.com',
                    'description': 'external'
                },
                {
                    'url': 'http://improvingpsych.org',
                    'description': 'description',
                    'linked_text': 'The Society for the Improvement of Psychological Science'
                }
            ],
            'subjects_acceptable': [
                (['Engineering', 'Operations Research, Systems Engineering and Industrial Engineering', 'Ergonomics'], False),
                (['Life Sciences', 'Neuroscience and Neurobiology', 'Behavioral Neurobiology'], False),
                (['Life Sciences', 'Neuroscience and Neurobiology', 'Cognitive Neuroscience'], False),
                (['Life Sciences', 'Neuroscience and Neurobiology', 'Computational Neuroscience'], False),
                (['Life Sciences', 'Neuroscience and Neurobiology', 'Developmental Neuroscience'], False),
                (['Life Sciences', 'Neuroscience and Neurobiology', 'Molecular and Cellular Neuroscience'], False),
                (['Life Sciences', 'Neuroscience and Neurobiology', 'Systems Neuroscience'], False),
                (['Life Sciences', 'Neuroscience and Neurobiology', 'Other Neuroscience and Neurobiology'], False),
                (['Social and Behavioral Sciences', 'Psychology', 'Applied Behavior Analysis'], False),
                (['Social and Behavioral Sciences', 'Psychology', 'Biological Psychology'], False),
                (['Social and Behavioral Sciences', 'Psychology', 'Child Psychology'], False),
                (['Social and Behavioral Sciences', 'Psychology', 'Clinical Psychology'], False),
                (['Social and Behavioral Sciences', 'Psychology', 'Cognition and Perception'], False),
                (['Social and Behavioral Sciences', 'Psychology', 'Cognitive Psychology'], False),
                (['Social and Behavioral Sciences', 'Psychology', 'Community Psychology'], False),
                (['Social and Behavioral Sciences', 'Psychology', 'Counseling Psychology'], False),
                (['Social and Behavioral Sciences', 'Psychology', 'Developmental Psychology'], False),
                (['Social and Behavioral Sciences', 'Psychology', 'Experimental Analysis of Behavior'], False),
                (['Social and Behavioral Sciences', 'Psychology', 'Health Psychology'], False),
                (['Social and Behavioral Sciences', 'Psychology', 'Industrial and Organizational Psychology'], False),
                (['Social and Behavioral Sciences', 'Psychology', 'Multicultural Psychology'], False),
                (['Social and Behavioral Sciences', 'Psychology', 'Pain Management'], False),
                (['Social and Behavioral Sciences', 'Psychology', 'Personality and Social Contexts'], False),
                (['Social and Behavioral Sciences', 'Psychology', 'Quantitative Psychology'], False),
                (['Social and Behavioral Sciences', 'Psychology', 'School Psychology'], False),
                (['Social and Behavioral Sciences', 'Psychology', 'Social Psychology'], False),
                (['Social and Behavioral Sciences', 'Psychology', 'Theory and Philosophy'], False),
                (['Social and Behavioral Sciences', 'Psychology', 'Other Psychology'], False),
                (['Social and Behavioral Sciences', 'Linguistics', 'Anthropological Linguistics and Sociolinguistics'], False),
                (['Social and Behavioral Sciences', 'Linguistics', 'Applied Linguistics'], False),
                (['Social and Behavioral Sciences', 'Linguistics', 'Comparative and Historical Linguistics'], False),
                (['Social and Behavioral Sciences', 'Linguistics', 'Computational Linguistics'], False),
                (['Social and Behavioral Sciences', 'Linguistics', 'Discourse and Text Linguistics'], False),
                (['Social and Behavioral Sciences', 'Linguistics', 'First and Second Language Acquisition'], False),
                (['Social and Behavioral Sciences', 'Linguistics', 'Language Description and Documentation'], False),
                (['Social and Behavioral Sciences', 'Linguistics', 'Morphology'], False),
                (['Social and Behavioral Sciences', 'Linguistics', 'Phonetics and Phonology'], False),
                (['Social and Behavioral Sciences', 'Linguistics', 'Psycholinguistics and Neurolinguistics'], False),
                (['Social and Behavioral Sciences', 'Linguistics', 'Semantics and Pragmatics'], False),
                (['Social and Behavioral Sciences', 'Linguistics', 'Syntax'], False),
                (['Social and Behavioral Sciences', 'Linguistics', 'Typological Linguistics and Linguistic Diversity'], False),
                (['Social and Behavioral Sciences', 'Linguistics', 'Other Linguistics'], False),
            ],
        },
        'socarxiv': {
            '_id': 'socarxiv',
            'name': 'SocArXiv',
            'logo_name': 'socarxiv-logo.png',
            'description': 'Open archive of the social sciences',
            'banner_name': 'socarxiv-banner.png',
            'domain': format_domain_url('socarxiv.org'),
            'domain_redirect_enabled': False,
            'external_url': 'http://socarxiv.org',
            'example': 'qmdc4',
            'advisory_board': '''
                <div class="col-xs-12">
                    <h2>Steering Committee</h2>
                    <p class="m-b-lg"></p>
                </div>
                <div class="col-xs-6">
                    <ul>
                        <li><b>Elizabeth Popp Berman</b>, University at Albany SUNY</li>
                        <li><b>Chris Bourg</b>, Massachusetts Institute of Technology</li>
                        <li><b>Neal Caren</b>, University of North Carolina at Chapel Hill</li>
                        <li><b>Philip N. Cohen</b>, University of Maryland, College Park</li>
                        <li><b>Tressie McMillan Cottom</b>, Virginia Commonwealth University</li>
                    </ul>
                </div>
                <div class="col-xs-6">
                    <ul>
                        <li><b>Tina Fetner</b>, McMaster University</li>
                        <li><b>Dan Hirschman</b>, Brown University</li>
                        <li><b>Rebecca Kennison</b>, K|N Consultants</li>
                        <li><b>Judy Ruttenberg</b>, Association of Research Libraries</li>
                    </ul>
                </div>
            ''',
            'email_contact': 'contact+socarxiv@osf.io',
            'email_support': 'support+socarxiv@osf.io',
            'social_twitter': 'socarxiv',
            'social_facebook': 'socarxiv',
            'social_instagram': 'socarxiv',
            'licenses_acceptable': ['CC0 1.0 Universal', 'CC-By Attribution 4.0 International', 'No license'],
            'header_text': '',
            'emails': [
                {
                    'email': 'contact+socarxiv@osf.io',
                    'email_type': 'contact'
                },
                {
                    'email': 'support+socarxiv@osf.io',
                    'email_type': 'support'
                }
            ],
            'social_accounts': [
                {
                    'network': FACEBOOK,
                    'username': 'socarxiv'
                },
                {
                    'network': INSTAGRAM,
                    'username': 'socarxiv'
                },
                {
                    'network': TWITTER,
                    'username': 'socarxiv'
                }
            ],
            'links': [
                {
                    'url': 'https://socopen.org/welcome/',
                    'description': 'about'
                },
                {
                    'url': 'https://socopen.org',
                    'description': 'blog'
                },
                {
                    'url': 'http://socarxiv.org',
                    'description': 'external'
                }
            ],
            'subjects_acceptable': [
                (['Arts and Humanities'], True),
                (['Education'], True),
                (['Law'], True),
                (['Social and Behavioral Sciences'], True),
            ],
        },
        'scielo': {
            '_id': 'scielo',
            'name': 'SciELO',
            'logo_name': 'scielo-logo.png',
            'description': 'Advancing Research Communication',
            'banner_name': 'scielo-logo.png',
            'domain': format_domain_url('scielo.org'),
            'domain_redirect_enabled': False,
            'external_url': 'http://scielo.org',
            'example': '',  # An example guid for this provider (Will have to be updated after the provider is up)
            # Advisory board should be valid html string in triple quotes
            'advisory_board': '',
            'email_contact': 'contact+scielo@osf.io',
            'email_support': 'support+scielo@osf.io',
            'social_twitter': 'RedeSciELO',  # optional
            'social_facebook': 'SciELONetwork',
            'header_text': '',
            'licenses_acceptable': ['CC-By Attribution 4.0 International'],
<<<<<<< HEAD
            'emails': [
                {
                    'email': 'contact+scielo@osf.io',
                    'email_type': 'contact'
                },
                {
                    'email': 'support+scielo@osf.io',
                    'email_type': 'support'
                }
            ],
            'social_accounts': [
                {
                    'network': FACEBOOK,
                    'username': 'SciELONetwork'
                },
                {
                    'network': TWITTER,
                    'username': 'RedeSciELO'
                }
            ],
            'links': [
                {
                    'url': 'http://scielo.org',
                    'description': 'external'
                }
            ],
            'subjects_acceptable':[]
=======
            'subjects_acceptable': []
>>>>>>> ef2475c6
        },
        'lawarxiv': {
            '_id': 'lawarxiv',
            'name': 'LawArXiv',
            'logo_name': 'lawarxiv-logo.png',
            'description': 'Legal Scholarship in the Open',
            'banner_name': 'lawarxiv-logo.png',
            'domain': '',  # No domain information yet
            'domain_redirect_enabled': False,
            'external_url': '',
            'example': '',  # An example guid for this provider (Will have to be updated after the provider is up)
            # Advisory board should be valid html string in triple quotes
            'advisory_board': '''
                <div class="col-xs-6">
                    <ul>
                        <li> <b>Timothy Armstrong</b>, University of Cincinnati College of Law</li>
                        <li> <b>Barbara Bintliff</b>, Texas Law </li>
                        <li> <b>Femi Cadmus</b>, Cornell Law School </li>
                        <li> <b>Kyle Courtney</b>, Harvard University, Copyright Advisor </li>
                        <li> <b>Corie Dugas</b>, Mid-America Law Library Consortium </li>
                        <li> <b>James Grimmelmann</b>, Cornell Tech and Cornell Law School </li>
                    </ul>
                </div>
                <div class="col-xs-6">
                    <ul>
                        <li> <b>Lydia Loren</b>, Lewis & Clark Law School </li>
                        <li> <b>Margaret Maes</b>, Legal Information Preservation Alliance </li>
                        <li> <b>Susan Nevelow Mart</b>, University of Colorado Law School </li>
                        <li> <b>Roger Skalbeck</b>, University of Richmond School of Law </li>
                        <li> <b>Tracy Thompson</b>, NELLCO Law Library Consortium </li>
                        <li> <b>Siva Vaidhyanathan</b>, University of Virginia Department of Media Studies </li>
                    </ul>
                </div>
            ''',
            'email_contact': 'contact+lawarxiv@osf.io',
            'email_support': 'support+lawarxiv@osf.io',
            'social_twitter': 'lawarxiv',
            'social_facebook': '',
            'header_text': '',
            'licenses_acceptable': ['CC0 1.0 Universal', 'CC-By Attribution 4.0 International'],
            'emails': [
                {
                    'email': 'contact+lawarxiv@osf.io',
                    'email_type': 'contact'
                },
                {
                    'email': 'support+lawarxiv@osf.io',
                    'email_type': 'support'
                }
            ],
            'social_accounts': [
                {
                    'network': TWITTER,
                    'username': 'lawarxiv'
                }
            ],
            'subjects_acceptable': []
        },
        'agrixiv': {
            '_id': 'agrixiv',
            'name': 'AgriXiv',
            'logo_name': 'agrixiv-logo.svg',
            'description': 'Preprints for Agriculture and Allied Sciences',
            'banner_name': 'agrixiv-banner.svg',
            'domain': format_domain_url('agrixiv.org'),
            'domain_redirect_enabled': False,
            'external_url': '',
            'example': '8whkp',
            'advisory_board': '''
                <div class="col-xs-6">
                    <h3>Advisory Board</h3>
                    <p class="m-b-lg"></p>
                </div>
                <div class="col-xs-6">
                    <h3>Working Group</h3>
                    <p class="m-b-lg"></p>
                </div>
                <div class="col-xs-6">
                    <ul>
                        <li><b>Abeer Elhalwagi</b>, National Gene Bank, Egypt</li>
                        <li><b>Ajit Maru</b>, Global Forum on Agricultural Research</li>
                        <li><b>Bernard Pochet</b>, University of Liège - Gembloux Agro-Bio Tech</li>
                        <li><b>Dinesh Kumar</b>, Indian Agricultural Statistics Research Institute</li>
                        <li><b>Oya Yildirim Rieger</b>, Cornell University</li>
                        <li><b>Prateek Mahalwar</b>, Ernst & Young GmbH Wirtschaftsprüfungsgesellschaft</li>
                        <li><b>Satendra Kumar Singh</b>, Indian Council of Agricultural Research</li>
                        <li><b>Vassilis Protonotarios</b>, Neuropublic</li>
                        <li><b>Vinodh Ilangovan</b>, Max Planck Institute for Biophysical Chemistry</li>
                    </ul>
                </div>
                <div class="col-xs-6">
                    <ul>
                        <li><b>Chandni Singh</b>, Indian Institute for Human Settlements</li>
                        <li><b>Gopinath KA</b>, Central Research Institute for Dryland Agriculture</li>
                        <li><b>Ivonne Lujano</b>, University of the State of Mexico</li>
                        <li><b>Khelif Karima</b>, Institut National de la Recherche Agronomique d'Algérie</li>
                        <li><b>Kuldeep Singh Jadon</b>, Central Arid Zone Research Institute</li>
                        <li><b>Paraj Shukla</b>, King Saud University</li>
                        <li><b>Sridhar Gutam</b>,  ICAR RCER Research Centre/Open Access India</li>
                        <li><b>Sumant Vyas</b>, National Research Centre on Camel</li>
                        <li><b>Susmita Das</b>, Bangladesh Agricultural Research Council</li>
                    </ul>
                </div>
            ''',
            'email_contact': 'contact+agrixiv@osf.io',
            'email_support': 'support+agrixiv@osf.io',
            'social_twitter': 'AgriXiv',
            'social_facebook': 'agrixiv',
            'social_instagram': 'agrixiv',
            'licenses_acceptable': ['CC0 1.0 Universal', 'CC-By Attribution 4.0 International'],
            'header_text': '',
            'emails': [
                {
                    'email': 'contact+agrixiv@osf.io',
                    'email_type': 'contact'
                },
                {
                    'email': 'support+agrixiv@osf.io',
                    'email_type': 'support'
                }
            ],
            'social_accounts': [
                {
                    'network': FACEBOOK,
                    'username': 'agrixiv'
                },
                {
                    'network': INSTAGRAM,
                    'username': 'agrixiv'
                },
                {
                    'network': TWITTER,
                    'username': 'AgriXiv'
                }
            ],
            'links': [
                {
                    'url': 'https://agrixiv.wordpress.com/about/',
                    'description': 'about'
                }
            ],
            'subjects_acceptable': [
                (['Business', 'Business Administration, Management, and Operations'], False),
                (['Business', 'Business and Corporate Communications'], False),
                (['Business', 'Business Intelligence'], False),
                (['Business', 'Business Law, Public Responsibility, and Ethics Business'], False),
                (['Business', 'Corporate Finance'], False),
                (['Business', 'E-Commerce'], False),
                (['Business', 'Entrepreneurial and Small Business Operations'], False),
                (['Business', 'Fashion Business'], False),
                (['Business', 'Finance and Financial Management'], False),
                (['Business', 'Human Resources Management'], False),
                (['Business', 'Agribusiness', 'Benefits and Compensation'], False),
                (['Business', 'Agribusiness', 'Performance Management'], False),
                (['Business', 'Agribusiness', 'Training and Development'], False),
                (['Business', 'Management Information Systems'], False),
                (['Business', 'Management Sciences and Quantitative Methods'], False),
                (['Business', 'Marketing'], False),
                (['Business', 'Nonprofit Administration and Management'], False),
                (['Business', 'Operations and Supply Chain Management'], False),
                (['Business', 'Organizational Behavior and Theory'], False),
                (['Business', 'Portfolio and Security Analysis'], False),
                (['Business', 'Other Business'], False),
                (['Education', 'Curriculum and Instruction'], False),
                (['Education', 'Curriculum and Social Inquiry'], False),
                (['Education', 'Education Economics'], False),
                (['Education', 'Educational Administration and Supervision'], False),
                (['Education', 'Insurance', 'Adult and Continuing Education Administration'], False),
                (['Education', 'Insurance', 'Other Educational Administration and Supervision'], False),
                (['Education', 'Educational Leadership'], False),
                (['Education', 'Educational Methods'], False),
                (['Education', 'Educational Psychology'], False),
                (['Education', 'Higher Education'], False),
                (['Education', 'Educational Assessment, Evaluation, and Research', 'Scholarship of Teaching and Learning'], False),
                (['Education', 'Educational Assessment, Evaluation, and Research', 'University Extension'], False),
                (['Education', 'Humane Education'], False),
                (['Education', 'Instructional Media Design'], False),
                (['Education', 'International and Comparative Education'], False),
                (['Education', 'Online and Distance Education'], False),
                (['Education', 'Science and Mathematics Education'], False),
                (['Education', 'Social and Philosophical Foundations of Education'], False),
                (['Education', 'Special Education and Teaching'], False),
                (['Education', 'Student Counseling and Personnel Services'], False),
                (['Education', 'Other Education'], False),
                (['Engineering', 'Bioresource and Agricultural Engineering'], False),
                (['Engineering', 'Civil and Environmental Engineering'], False),
                (['Engineering', 'Home Economics', 'Environmental Engineering'], False),
                (['Engineering', 'Home Economics', 'Structural Engineering'], False),
                (['Engineering', 'Home Economics', 'Other Civil and Environmental Engineering'], False),
                (['Engineering', 'Computer Engineering'], False),
                (['Engineering', 'Computational Engineering', 'Computer and Systems Architecture'], False),
                (['Engineering', 'Computational Engineering', 'Data Storage Systems'], False),
                (['Engineering', 'Computational Engineering', 'Digital Circuits'], False),
                (['Engineering', 'Computational Engineering', 'Digital Communications and Networking'], False),
                (['Engineering', 'Computational Engineering', 'Hardware Systems'], False),
                (['Engineering', 'Computational Engineering', 'Robotics'], False),
                (['Engineering', 'Computational Engineering', 'Other Computer Engineering'], False),
                (['Engineering', 'Electrical and Computer Engineering', 'Nanotechnology Fabrication'], False),
                (['Engineering', 'Electrical and Computer Engineering', 'Power and Energy'], False),
                (['Engineering', 'Operations Research, Systems Engineering and Industrial Engineering'], False),
                (['Engineering', 'Nanoscience and Nanotechnology', 'Ergonomics'], False),
                (['Engineering', 'Nanoscience and Nanotechnology', 'Systems Engineering'], False),
                (['Engineering', 'Nanoscience and Nanotechnology', 'Other Operations Research, Systems Engineering and Industrial Engineering'], False),
                (['Engineering', 'Other Engineering'], False),
                (['Law', 'Agriculture Law'], False),
                (['Law', 'Animal Law'], False),
                (['Law', 'Antitrust and Trade Regulation'], False),
                (['Law', 'Banking and Finance Law'], False),
                (['Law', 'Business Organizations Law'], False),
                (['Law', 'Communications Law'], False),
                (['Law', 'Consumer Protection Law'], False),
                (['Law', 'Contracts'], False),
                (['Law', 'Dispute Resolution and Arbitration'], False),
                (['Law', 'Education Law'], False),
                (['Law', 'Environmental Law'], False),
                (['Law', 'Human Rights Law'], False),
                (['Law', 'Insurance Law'], False),
                (['Law', 'Intellectual Property Law'], False),
                (['Law', 'International Law'], False),
                (['Law', 'International Trade Law'], False),
                (['Law', 'Internet Law'], False),
                (['Law', 'Labor and Employment Law'], False),
                (['Law', 'Land Use Law'], False),
                (['Law', 'Law and Economics'], False),
                (['Law', 'Law and Gender'], False),
                (['Law', 'Law Enforcement and Corrections'], False),
                (['Law', 'Law of the Sea'], False),
                (['Law', 'Legal Education'], False),
                (['Law', 'Legal Ethics and Professional Responsibility'], False),
                (['Law', 'Legal Writing and Research'], False),
                (['Law', 'Legislation'], False),
                (['Law', 'Litigation'], False),
                (['Law', 'Marketing Law'], False),
                (['Law', 'Natural Resources Law'], False),
                (['Law', 'Science and Technology Law'], False),
                (['Law', 'Second Amendment'], False),
                (['Law', 'Water Law'], False),
                (['Law', 'Other Law'], False),
                (['Life Sciences', 'Agriculture'], False),
                (['Life Sciences', 'Risk Analysis', 'Agricultural Economics'], False),
                (['Life Sciences', 'Risk Analysis', 'Agricultural Education'], False),
                (['Life Sciences', 'Risk Analysis', 'Apiculture'], False),
                (['Life Sciences', 'Risk Analysis', 'Biosecurity'], False),
                (['Life Sciences', 'Risk Analysis', 'Viticulture and Oenology'], False),
                (['Life Sciences', 'Animal Sciences', 'Aquaculture and Fisheries Life Sciences'], False),
                (['Life Sciences', 'Animal Sciences', 'Dairy Science'], False),
                (['Life Sciences', 'Animal Sciences', 'Meat Science'], False),
                (['Life Sciences', 'Animal Sciences', 'Ornithology'], False),
                (['Life Sciences', 'Animal Sciences', 'Poultry or Avian Science'], False),
                (['Life Sciences', 'Animal Sciences', 'Sheep and Goat Science'], False),
                (['Life Sciences', 'Animal Sciences', 'Zoology'], False),
                (['Life Sciences', 'Animal Sciences', 'Other Animal Sciences'], False),
                (['Life Sciences', 'Biochemistry, Biophysics, and Structural Biology', 'Biochemistry'], False),
                (['Life Sciences', 'Biochemistry, Biophysics, and Structural Biology', 'Biophysics'], False),
                (['Life Sciences', 'Biochemistry, Biophysics, and Structural Biology', 'Molecular Biology'], False),
                (['Life Sciences', 'Biochemistry, Biophysics, and Structural Biology', 'Structural Biology'], False),
                (['Life Sciences', 'Biochemistry, Biophysics, and Structural Biology', 'Other Biochemistry, Biophysics, and Structural Biology'], False),
                (['Life Sciences', 'Bioinformatics'], False),
                (['Life Sciences', 'Biology'], False),
                (['Life Sciences', 'Biodiversity', 'Integrative Biology'], False),
                (['Life Sciences', 'Cell and Developmental Biology'], False),
                (['Life Sciences', 'Biotechnology', 'Cancer Biology'], False),
                (['Life Sciences', 'Biotechnology', 'Cell Anatomy'], False),
                (['Life Sciences', 'Biotechnology', 'Cell Biology'], False),
                (['Life Sciences', 'Biotechnology', 'Developmental Biology'], False),
                (['Life Sciences', 'Biotechnology', 'Other Cell and Developmental Biology'], False),
                (['Life Sciences', 'Ecology and Evolutionary Biology', 'Behavior and Ethology'], False),
                (['Life Sciences', 'Ecology and Evolutionary Biology', 'Desert Ecology'], False),
                (['Life Sciences', 'Ecology and Evolutionary Biology', 'Evolution'], False),
                (['Life Sciences', 'Ecology and Evolutionary Biology', 'Population Biology'], False),
                (['Life Sciences', 'Ecology and Evolutionary Biology', 'Terrestrial and Aquatic Ecology'], False),
                (['Life Sciences', 'Ecology and Evolutionary Biology', 'Other Ecology and Evolutionary Biology'], False),
                (['Life Sciences', 'Food Science'], False),
                (['Life Sciences', 'Entomology', 'Food Biotechnology'], False),
                (['Life Sciences', 'Entomology', 'Food Chemistry'], False),
                (['Life Sciences', 'Entomology', 'Food Microbiology'], False),
                (['Life Sciences', 'Entomology', 'Food Processing'], False),
                (['Life Sciences', 'Entomology', 'Other Food Science'], False),
                (['Life Sciences', 'Forest Sciences', 'Forest Biology'], False),
                (['Life Sciences', 'Forest Sciences', 'Forest Management'], False),
                (['Life Sciences', 'Forest Sciences', 'Wood Science and Pulp, Paper Technology'], False),
                (['Life Sciences', 'Forest Sciences', 'Other Forestry and Forest Sciences'], False),
                (['Life Sciences', 'Genetics and Genomics', 'Computational Biology'], False),
                (['Life Sciences', 'Genetics and Genomics', 'Genetics'], False),
                (['Life Sciences', 'Genetics and Genomics', 'Genomics'], False),
                (['Life Sciences', 'Genetics and Genomics', 'Molecular Genetics'], False),
                (['Life Sciences', 'Genetics and Genomics', 'Other Genetics and Genomics'], False),
                (['Life Sciences', 'Immunology and Infectious Disease', 'Immunity'], False),
                (['Life Sciences', 'Immunology and Infectious Disease', 'Immunopathology'], False),
                (['Life Sciences', 'Immunology and Infectious Disease', 'Immunoprophylaxis and Therapy'], False),
                (['Life Sciences', 'Immunology and Infectious Disease', 'Parasitology'], False),
                (['Life Sciences', 'Marine Biology'], False),
                (['Life Sciences', 'Microbiology'], False),
                (['Life Sciences', 'Laboratory and Basic Science Research Life Sciences', 'Bacteriology'], False),
                (['Life Sciences', 'Laboratory and Basic Science Research Life Sciences', 'Environmental Microbiology and Microbial Ecology Life Sciences'], False),
                (['Life Sciences', 'Laboratory and Basic Science Research Life Sciences', 'Microbial Physiology'], False),
                (['Life Sciences', 'Laboratory and Basic Science Research Life Sciences', 'Organismal Biological Physiology'], False),
                (['Life Sciences', 'Laboratory and Basic Science Research Life Sciences', 'Pathogenic Microbiology'], False),
                (['Life Sciences', 'Laboratory and Basic Science Research Life Sciences', 'Virology'], False),
                (['Life Sciences', 'Laboratory and Basic Science Research Life Sciences', 'Other Microbiology'], False),
                (['Life Sciences', 'Nutrition', 'Comparative Nutrition'], False),
                (['Life Sciences', 'Nutrition', 'Human and Clinical Nutrition'], False),
                (['Life Sciences', 'Nutrition', 'International and Community Nutrition'], False),
                (['Life Sciences', 'Nutrition', 'Molecular, Genetic, and Biochemical Nutrition'], False),
                (['Life Sciences', 'Nutrition', 'Nutritional Epidemiology'], False),
                (['Life Sciences', 'Nutrition', 'Other Nutrition'], False),
                (['Life Sciences', 'Pharmacology, Toxicology and Environmental Health', 'Environmental Health Life Sciences'], False),
                (['Life Sciences', 'Pharmacology, Toxicology and Environmental Health', 'Medicinal Chemistry and Pharmaceutics'], False),
                (['Life Sciences', 'Pharmacology, Toxicology and Environmental Health', 'Pharmacology'], False),
                (['Life Sciences', 'Pharmacology, Toxicology and Environmental Health', 'Toxicology'], False),
                (['Life Sciences', 'Pharmacology, Toxicology and Environmental Health', 'Other Pharmacology, Toxicology and Environmental Health'], False),
                (['Life Sciences', 'Physiology', 'Cellular and Molecular Physiology'], False),
                (['Life Sciences', 'Physiology', 'Comparative and Evolutionary Physiology'], False),
                (['Life Sciences', 'Physiology', 'Endocrinology'], False),
                (['Life Sciences', 'Physiology', 'Exercise Physiology'], False),
                (['Life Sciences', 'Physiology', 'Systems and Integrative Physiology Life Sciences'], False),
                (['Life Sciences', 'Physiology', 'Other Physiology'], False),
                (['Life Sciences', 'Plant Sciences', 'Agricultural Science'], False),
                (['Life Sciences', 'Plant Sciences', 'Agronomy and Crop Sciences Life Sciences'], False),
                (['Life Sciences', 'Plant Sciences', 'Botany'], False),
                (['Life Sciences', 'Plant Sciences', 'Fruit Science'], False),
                (['Life Sciences', 'Plant Sciences', 'Horticulture'], False),
                (['Life Sciences', 'Plant Sciences', 'Plant Biology'], False),
                (['Life Sciences', 'Plant Sciences', 'Plant Breeding and Genetics Life Sciences'], False),
                (['Life Sciences', 'Plant Sciences', 'Plant Pathology'], False),
                (['Life Sciences', 'Plant Sciences', 'Weed Science'], False),
                (['Life Sciences', 'Plant Sciences', 'Other Plant Sciences'], False),
                (['Life Sciences', 'Other Life Sciences'], False),
                (['Medicine and Health Sciences', 'Alternative and Complementary Medicine'], False),
                (['Medicine and Health Sciences', 'Analytical, Diagnostic and Therapeutic Techniques and Equipment'], False),
                (['Medicine and Health Sciences', 'Systems Biology', 'Anesthesia and Analgesia'], False),
                (['Medicine and Health Sciences', 'Systems Biology', 'Diagnosis'], False),
                (['Medicine and Health Sciences', 'Systems Biology', 'Investigative Techniques'], False),
                (['Medicine and Health Sciences', 'Systems Biology', 'Surgical Procedures, Operative'], False),
                (['Medicine and Health Sciences', 'Systems Biology', 'Therapeutics'], False),
                (['Medicine and Health Sciences', 'Systems Biology', 'Other Analytical, Diagnostic and Therapeutic Techniques and Equipment'], False),
                (['Medicine and Health Sciences', 'Anatomy', 'Animal Structures'], False),
                (['Medicine and Health Sciences', 'Anatomy', 'Body Regions'], False),
                (['Medicine and Health Sciences', 'Anatomy', 'Cardiovascular System'], False),
                (['Medicine and Health Sciences', 'Anatomy', 'Cells'], False),
                (['Medicine and Health Sciences', 'Anatomy', 'Digestive System'], False),
                (['Medicine and Health Sciences', 'Anatomy', 'Embryonic Structures'], False),
                (['Medicine and Health Sciences', 'Anatomy', 'Endocrine System'], False),
                (['Medicine and Health Sciences', 'Anatomy', 'Fluids and Secretions'], False),
                (['Medicine and Health Sciences', 'Anatomy', 'Hemic and Immune Systems'], False),
                (['Medicine and Health Sciences', 'Anatomy', 'Integumentary System'], False),
                (['Medicine and Health Sciences', 'Anatomy', 'Musculoskeletal System'], False),
                (['Medicine and Health Sciences', 'Anatomy', 'Nervous System'], False),
                (['Medicine and Health Sciences', 'Anatomy', 'Respiratory System'], False),
                (['Medicine and Health Sciences', 'Anatomy', 'Sense Organs'], False),
                (['Medicine and Health Sciences', 'Anatomy', 'Stomatognathic System'], False),
                (['Medicine and Health Sciences', 'Anatomy', 'Tissues'], False),
                (['Medicine and Health Sciences', 'Anatomy', 'Urogenital System'], False),
                (['Medicine and Health Sciences', 'Chemicals and Drugs'], False),
                (['Medicine and Health Sciences', 'Bioethics and Medical Ethics', 'Amino Acids, Peptides, and Proteins'], False),
                (['Medicine and Health Sciences', 'Bioethics and Medical Ethics', 'Biological Factors'], False),
                (['Medicine and Health Sciences', 'Bioethics and Medical Ethics', 'Biomedical and Dental Materials'], False),
                (['Medicine and Health Sciences', 'Bioethics and Medical Ethics', 'Carbohydrates'], False),
                (['Medicine and Health Sciences', 'Bioethics and Medical Ethics', 'Chemical Actions and Uses'], False),
                (['Medicine and Health Sciences', 'Bioethics and Medical Ethics', 'Complex Mixtures'], False),
                (['Medicine and Health Sciences', 'Bioethics and Medical Ethics', 'Enzymes and Coenzymes'], False),
                (['Medicine and Health Sciences', 'Bioethics and Medical Ethics', 'Heterocyclic Compounds'], False),
                (['Medicine and Health Sciences', 'Bioethics and Medical Ethics', 'Hormones, Hormone Substitutes, and Hormone Antagonists'], False),
                (['Medicine and Health Sciences', 'Bioethics and Medical Ethics', 'Inorganic Chemicals'], False),
                (['Medicine and Health Sciences', 'Bioethics and Medical Ethics', 'Lipids'], False),
                (['Medicine and Health Sciences', 'Bioethics and Medical Ethics', 'Macromolecular Substances'], False),
                (['Medicine and Health Sciences', 'Bioethics and Medical Ethics', 'Nucleic Acids, Nucleotides, and Nucleosides'], False),
                (['Medicine and Health Sciences', 'Bioethics and Medical Ethics', 'Organic Chemicals'], False),
                (['Medicine and Health Sciences', 'Bioethics and Medical Ethics', 'Pharmaceutical Preparations'], False),
                (['Medicine and Health Sciences', 'Bioethics and Medical Ethics', 'Polycyclic Compounds'], False),
                (['Medicine and Health Sciences', 'Bioethics and Medical Ethics', 'Other Chemicals and Drugs'], False),
                (['Medicine and Health Sciences', 'Communication Sciences and Disorders', 'Speech and Hearing Science'], False),
                (['Medicine and Health Sciences', 'Communication Sciences and Disorders', 'Speech Pathology and Audiology'], False),
                (['Medicine and Health Sciences', 'Diseases'], False),
                (['Medicine and Health Sciences', 'Dietetics and Clinical Nutrition', 'Animal Diseases'], False),
                (['Medicine and Health Sciences', 'Dietetics and Clinical Nutrition', 'Bacterial Infections and Mycoses'], False),
                (['Medicine and Health Sciences', 'Dietetics and Clinical Nutrition', 'Cardiovascular Diseases'], False),
                (['Medicine and Health Sciences', 'Dietetics and Clinical Nutrition', 'Congenital, Hereditary, and Neonatal Diseases and Abnormalities'], False),
                (['Medicine and Health Sciences', 'Dietetics and Clinical Nutrition', 'Digestive System Diseases'], False),
                (['Medicine and Health Sciences', 'Dietetics and Clinical Nutrition', 'Disease Modeling'], False),
                (['Medicine and Health Sciences', 'Dietetics and Clinical Nutrition', 'Disorders of Environmental Origin'], False),
                (['Medicine and Health Sciences', 'Dietetics and Clinical Nutrition', 'Endocrine System Diseases'], False),
                (['Medicine and Health Sciences', 'Dietetics and Clinical Nutrition', 'Eye Diseases'], False),
                (['Medicine and Health Sciences', 'Dietetics and Clinical Nutrition', 'Female Urogenital Diseases and Pregnancy Complications'], False),
                (['Medicine and Health Sciences', 'Dietetics and Clinical Nutrition', 'Hemic and Lymphatic Diseases'], False),
                (['Medicine and Health Sciences', 'Dietetics and Clinical Nutrition', 'Immune System Diseases'], False),
                (['Medicine and Health Sciences', 'Dietetics and Clinical Nutrition', 'Male Urogenital Diseases'], False),
                (['Medicine and Health Sciences', 'Dietetics and Clinical Nutrition', 'Musculoskeletal Diseases'], False),
                (['Medicine and Health Sciences', 'Dietetics and Clinical Nutrition', 'Neoplasms'], False),
                (['Medicine and Health Sciences', 'Dietetics and Clinical Nutrition', 'Nervous System Diseases'], False),
                (['Medicine and Health Sciences', 'Dietetics and Clinical Nutrition', 'Nutritional and Metabolic Diseases'], False),
                (['Medicine and Health Sciences', 'Dietetics and Clinical Nutrition', 'Otorhinolaryngologic Diseases'], False),
                (['Medicine and Health Sciences', 'Dietetics and Clinical Nutrition', 'Parasitic Diseases'], False),
                (['Medicine and Health Sciences', 'Dietetics and Clinical Nutrition', 'Pathological Conditions, Signs and Symptoms'], False),
                (['Medicine and Health Sciences', 'Dietetics and Clinical Nutrition', 'Respiratory Tract Diseases'], False),
                (['Medicine and Health Sciences', 'Dietetics and Clinical Nutrition', 'Skin and Connective Tissue Diseases'], False),
                (['Medicine and Health Sciences', 'Dietetics and Clinical Nutrition', 'Stomatognathic Diseases'], False),
                (['Medicine and Health Sciences', 'Dietetics and Clinical Nutrition', 'Virus Diseases'], False),
                (['Medicine and Health Sciences', 'Health Information Technology', 'Telemedicine'], False),
                (['Medicine and Health Sciences', 'Medical Education'], False),
                (['Medicine and Health Sciences', 'Medical Humanities'], False),
                (['Medicine and Health Sciences', 'Medical Sciences'], False),
                (['Medicine and Health Sciences', 'Health and Medical Administration', 'Biochemical Phenomena, Metabolism, and Nutrition'], False),
                (['Medicine and Health Sciences', 'Health and Medical Administration', 'Biological Phenomena, Cell Phenomena, and Immunity'], False),
                (['Medicine and Health Sciences', 'Health and Medical Administration', 'Chemical and Pharmacologic Phenomena'], False),
                (['Medicine and Health Sciences', 'Health and Medical Administration', 'Circulatory and Respiratory Physiology'], False),
                (['Medicine and Health Sciences', 'Health and Medical Administration', 'Digestive, Oral, and Skin Physiology'], False),
                (['Medicine and Health Sciences', 'Health and Medical Administration', 'Genetic Phenomena'], False),
                (['Medicine and Health Sciences', 'Health and Medical Administration', 'Genetic Processes'], False),
                (['Medicine and Health Sciences', 'Health and Medical Administration', 'Genetic Structures'], False),
                (['Medicine and Health Sciences', 'Health and Medical Administration', 'Medical Anatomy'], False),
                (['Medicine and Health Sciences', 'Health and Medical Administration', 'Medical Biochemistry'], False),
                (['Medicine and Health Sciences', 'Health and Medical Administration', 'Medical Biomathematics and Biometrics'], False),
                (['Medicine and Health Sciences', 'Health and Medical Administration', 'Medical Biophysics'], False),
                (['Medicine and Health Sciences', 'Health and Medical Administration', 'Medical Biotechnology'], False),
                (['Medicine and Health Sciences', 'Health and Medical Administration', 'Medical Cell Biology'], False),
                (['Medicine and Health Sciences', 'Health and Medical Administration', 'Medical Genetics'], False),
                (['Medicine and Health Sciences', 'Health and Medical Administration', 'Medical Immunology'], False),
                (['Medicine and Health Sciences', 'Health and Medical Administration', 'Medical Microbiology'], False),
                (['Medicine and Health Sciences', 'Health and Medical Administration', 'Medical Molecular Biology'], False),
                (['Medicine and Health Sciences', 'Health and Medical Administration', 'Medical Neurobiology'], False),
                (['Medicine and Health Sciences', 'Health and Medical Administration', 'Medical Nutrition'], False),
                (['Medicine and Health Sciences', 'Health and Medical Administration', 'Medical Pathology'], False),
                (['Medicine and Health Sciences', 'Health and Medical Administration', 'Medical Pharmacology'], False),
                (['Medicine and Health Sciences', 'Health and Medical Administration', 'Medical Physiology'], False),
                (['Medicine and Health Sciences', 'Health and Medical Administration', 'Medical Toxicology'], False),
                (['Medicine and Health Sciences', 'Health and Medical Administration', 'Musculoskeletal, Neural, and Ocular Physiology'], False),
                (['Medicine and Health Sciences', 'Health and Medical Administration', 'Neurosciences'], False),
                (['Medicine and Health Sciences', 'Health and Medical Administration', 'Physiological Processes'], False),
                (['Medicine and Health Sciences', 'Health and Medical Administration', 'Reproductive and Urinary Physiology'], False),
                (['Medicine and Health Sciences', 'Health and Medical Administration', 'Other Medical Sciences'], False),
                (['Medicine and Health Sciences', 'Medical Specialties', 'Allergy and Immunology'], False),
                (['Medicine and Health Sciences', 'Medical Specialties', 'Anesthesiology'], False),
                (['Medicine and Health Sciences', 'Medical Specialties', 'Cardiology'], False),
                (['Medicine and Health Sciences', 'Medical Specialties', 'Critical Care'], False),
                (['Medicine and Health Sciences', 'Medical Specialties', 'Dermatology'], False),
                (['Medicine and Health Sciences', 'Medical Specialties', 'Emergency Medicine'], False),
                (['Medicine and Health Sciences', 'Medical Specialties', 'Endocrinology, Diabetes, and Metabolism'], False),
                (['Medicine and Health Sciences', 'Medical Specialties', 'Family Medicine'], False),
                (['Medicine and Health Sciences', 'Medical Specialties', 'Gastroenterology'], False),
                (['Medicine and Health Sciences', 'Medical Specialties', 'Geriatrics'], False),
                (['Medicine and Health Sciences', 'Medical Specialties', 'Hematology'], False),
                (['Medicine and Health Sciences', 'Medical Specialties', 'Hepatology'], False),
                (['Medicine and Health Sciences', 'Medical Specialties', 'Infectious Disease'], False),
                (['Medicine and Health Sciences', 'Medical Specialties', 'Integrative Medicine'], False),
                (['Medicine and Health Sciences', 'Medical Specialties', 'Internal Medicine'], False),
                (['Medicine and Health Sciences', 'Medical Specialties', 'Nephrology'], False),
                (['Medicine and Health Sciences', 'Medical Specialties', 'Neurology'], False),
                (['Medicine and Health Sciences', 'Medical Specialties', 'Obstetrics and Gynecology'], False),
                (['Medicine and Health Sciences', 'Medical Specialties', 'Oncology'], False),
                (['Medicine and Health Sciences', 'Medical Specialties', 'Ophthalmology'], False),
                (['Medicine and Health Sciences', 'Medical Specialties', 'Orthopedics'], False),
                (['Medicine and Health Sciences', 'Medical Specialties', 'Osteopathic Medicine and Osteopathy'], False),
                (['Medicine and Health Sciences', 'Medical Specialties', 'Otolaryngology'], False),
                (['Medicine and Health Sciences', 'Medical Specialties', 'Palliative Care'], False),
                (['Medicine and Health Sciences', 'Medical Specialties', 'Pathology'], False),
                (['Medicine and Health Sciences', 'Medical Specialties', 'Pediatrics'], False),
                (['Medicine and Health Sciences', 'Medical Specialties', 'Plastic Surgery'], False),
                (['Medicine and Health Sciences', 'Medical Specialties', 'Podiatry'], False),
                (['Medicine and Health Sciences', 'Medical Specialties', 'Preventive Medicine'], False),
                (['Medicine and Health Sciences', 'Medical Specialties', 'Primary Care'], False),
                (['Medicine and Health Sciences', 'Medical Specialties', 'Psychiatry'], False),
                (['Medicine and Health Sciences', 'Medical Specialties', 'Pulmonology'], False),
                (['Medicine and Health Sciences', 'Medical Specialties', 'Radiology'], False),
                (['Medicine and Health Sciences', 'Medical Specialties', 'Rheumatology'], False),
                (['Medicine and Health Sciences', 'Medical Specialties', 'Sports Medicine'], False),
                (['Medicine and Health Sciences', 'Medical Specialties', 'Surgery'], False),
                (['Medicine and Health Sciences', 'Medical Specialties', 'Trauma'], False),
                (['Medicine and Health Sciences', 'Medical Specialties', 'Urology'], False),
                (['Medicine and Health Sciences', 'Medical Specialties', 'Other Medical Specialties'], False),
                (['Medicine and Health Sciences', 'Nanotechnology', 'Nanomedicine'], False),
                (['Medicine and Health Sciences', 'Organisms'], False),
                (['Medicine and Health Sciences', 'Optometry', 'Algae'], False),
                (['Medicine and Health Sciences', 'Optometry', 'Animals'], False),
                (['Medicine and Health Sciences', 'Optometry', 'Archaea'], False),
                (['Medicine and Health Sciences', 'Optometry', 'Bacteria'], False),
                (['Medicine and Health Sciences', 'Optometry', 'Fungi'], False),
                (['Medicine and Health Sciences', 'Optometry', 'Mesomycetozoea'], False),
                (['Medicine and Health Sciences', 'Optometry', 'Plants'], False),
                (['Medicine and Health Sciences', 'Optometry', 'Viruses'], False),
                (['Medicine and Health Sciences', 'Pharmacy and Pharmaceutical Sciences', 'Medicinal and Pharmaceutical Chemistry'], False),
                (['Medicine and Health Sciences', 'Pharmacy and Pharmaceutical Sciences', 'Natural Products Chemistry and Pharmacognosy'], False),
                (['Medicine and Health Sciences', 'Pharmacy and Pharmaceutical Sciences', 'Pharmaceutics and Drug Design'], False),
                (['Medicine and Health Sciences', 'Pharmacy and Pharmaceutical Sciences', 'Pharmacoeconomics and Pharmaceutical Economics'], False),
                (['Medicine and Health Sciences', 'Pharmacy and Pharmaceutical Sciences', 'Pharmacy Administration, Policy and Regulation'], False),
                (['Medicine and Health Sciences', 'Pharmacy and Pharmaceutical Sciences', 'Other Pharmacy and Pharmaceutical Sciences'], False),
                (['Medicine and Health Sciences', 'Public Health', 'Clinical Epidemiology'], False),
                (['Medicine and Health Sciences', 'Public Health', 'Community Health and Preventive Medicine'], False),
                (['Medicine and Health Sciences', 'Public Health', 'Environmental Public Health'], False),
                (['Medicine and Health Sciences', 'Public Health', 'Epidemiology'], False),
                (['Medicine and Health Sciences', 'Public Health', 'Health and Medical Physics'], False),
                (['Medicine and Health Sciences', 'Public Health', 'Health Services Administration'], False),
                (['Medicine and Health Sciences', 'Public Health', 'Health Services Research'], False),
                (['Medicine and Health Sciences', 'Public Health', 'Influenza Humans'], False),
                (['Medicine and Health Sciences', 'Public Health', 'Influenza Virus Vaccines'], False),
                (['Medicine and Health Sciences', 'Public Health', 'International Public Health'], False),
                (['Medicine and Health Sciences', 'Public Health', 'Maternal and Child Health'], False),
                (['Medicine and Health Sciences', 'Public Health', 'Occupational Health and Industrial Hygiene'], False),
                (['Medicine and Health Sciences', 'Public Health', 'Public Health Education and Promotion'], False),
                (['Medicine and Health Sciences', 'Public Health', "Women's Health"], False),
                (['Medicine and Health Sciences', 'Public Health', 'Other Public Health'], False),
                (['Medicine and Health Sciences', 'Veterinary Medicine', 'Comparative and Laboratory Animal Medicine'], False),
                (['Medicine and Health Sciences', 'Veterinary Medicine', 'Large or Food Animal and Equine Medicine'], False),
                (['Medicine and Health Sciences', 'Veterinary Medicine', 'Small or Companion Animal Medicine'], False),
                (['Medicine and Health Sciences', 'Veterinary Medicine', 'Veterinary Anatomy'], False),
                (['Medicine and Health Sciences', 'Veterinary Medicine', 'Veterinary Infectious Diseases'], False),
                (['Medicine and Health Sciences', 'Veterinary Medicine', 'Veterinary Microbiology and Immunobiology'], False),
                (['Medicine and Health Sciences', 'Veterinary Medicine', 'Veterinary Pathology and Pathobiology'], False),
                (['Medicine and Health Sciences', 'Veterinary Medicine', 'Veterinary Physiology'], False),
                (['Medicine and Health Sciences', 'Veterinary Medicine', 'Veterinary Preventive Medicine, Epidemiology, and Public Health'], False),
                (['Medicine and Health Sciences', 'Veterinary Medicine', 'Veterinary Toxicology and Pharmacology'], False),
                (['Medicine and Health Sciences', 'Veterinary Medicine', 'Other Veterinary Medicine'], False),
                (['Physical Sciences and Mathematics', 'Applied Mathematics'], False),
                (['Physical Sciences and Mathematics', 'Other Medicine and Health Sciences', 'Control Theory'], False),
                (['Physical Sciences and Mathematics', 'Other Medicine and Health Sciences', 'Dynamic Systems'], False),
                (['Physical Sciences and Mathematics', 'Other Medicine and Health Sciences', 'Non-linear Dynamics'], False),
                (['Physical Sciences and Mathematics', 'Other Medicine and Health Sciences', 'Numerical Analysis and Computation'], False),
                (['Physical Sciences and Mathematics', 'Other Medicine and Health Sciences', 'Ordinary Differential Equations and Applied Dynamics'], False),
                (['Physical Sciences and Mathematics', 'Other Medicine and Health Sciences', 'Partial Differential Equations'], False),
                (['Physical Sciences and Mathematics', 'Other Medicine and Health Sciences', 'Special Functions'], False),
                (['Physical Sciences and Mathematics', 'Other Medicine and Health Sciences', 'Other Applied Mathematics'], False),
                (['Physical Sciences and Mathematics', 'Chemistry', 'Analytical Chemistry'], False),
                (['Physical Sciences and Mathematics', 'Chemistry', 'Environmental Chemistry'], False),
                (['Physical Sciences and Mathematics', 'Chemistry', 'Inorganic Chemistry'], False),
                (['Physical Sciences and Mathematics', 'Chemistry', 'Materials Chemistry'], False),
                (['Physical Sciences and Mathematics', 'Chemistry', 'Medicinal-Pharmaceutical Chemistry'], False),
                (['Physical Sciences and Mathematics', 'Chemistry', 'Organic Chemistry'], False),
                (['Physical Sciences and Mathematics', 'Chemistry', 'Physical Chemistry'], False),
                (['Physical Sciences and Mathematics', 'Chemistry', 'Polymer Chemistry'], False),
                (['Physical Sciences and Mathematics', 'Chemistry', 'Radiochemistry'], False),
                (['Physical Sciences and Mathematics', 'Chemistry', 'Other Chemistry'], False),
                (['Physical Sciences and Mathematics', 'Computer Sciences', 'Artificial Intelligence and Robotics'], False),
                (['Physical Sciences and Mathematics', 'Computer Sciences', 'Computer Security'], False),
                (['Physical Sciences and Mathematics', 'Computer Sciences', 'Databases and Information Systems'], False),
                (['Physical Sciences and Mathematics', 'Computer Sciences', 'Graphics and Human Computer Interfaces'], False),
                (['Physical Sciences and Mathematics', 'Computer Sciences', 'Numerical Analysis and Scientific Computing'], False),
                (['Physical Sciences and Mathematics', 'Computer Sciences', 'OS and Networks'], False),
                (['Physical Sciences and Mathematics', 'Computer Sciences', 'Programming Languages and Compilers'], False),
                (['Physical Sciences and Mathematics', 'Computer Sciences', 'Software Engineering'], False),
                (['Physical Sciences and Mathematics', 'Computer Sciences', 'Systems Architecture'], False),
                (['Physical Sciences and Mathematics', 'Computer Sciences', 'Theory and Algorithms'], False),
                (['Physical Sciences and Mathematics', 'Computer Sciences', 'Other Computer Sciences'], False),
                (['Physical Sciences and Mathematics', 'Earth Sciences', 'Biogeochemistry'], False),
                (['Physical Sciences and Mathematics', 'Earth Sciences', 'Geochemistry'], False),
                (['Physical Sciences and Mathematics', 'Earth Sciences', 'Geology'], False),
                (['Physical Sciences and Mathematics', 'Earth Sciences', 'Geomorphology'], False),
                (['Physical Sciences and Mathematics', 'Earth Sciences', 'Geophysics and Seismology'], False),
                (['Physical Sciences and Mathematics', 'Earth Sciences', 'Glaciology'], False),
                (['Physical Sciences and Mathematics', 'Earth Sciences', 'Hydrology'], False),
                (['Physical Sciences and Mathematics', 'Earth Sciences', 'Mineral Physics'], False),
                (['Physical Sciences and Mathematics', 'Earth Sciences', 'Paleobiology'], False),
                (['Physical Sciences and Mathematics', 'Earth Sciences', 'Paleontology'], False),
                (['Physical Sciences and Mathematics', 'Earth Sciences', 'Sedimentology'], False),
                (['Physical Sciences and Mathematics', 'Earth Sciences', 'Soil Science'], False),
                (['Physical Sciences and Mathematics', 'Earth Sciences', 'Stratigraphy'], False),
                (['Physical Sciences and Mathematics', 'Earth Sciences', 'Tectonics and Structure'], False),
                (['Physical Sciences and Mathematics', 'Earth Sciences', 'Other Earth Sciences'], False),
                (['Physical Sciences and Mathematics', 'Environmental Sciences', 'Environmental Education'], False),
                (['Physical Sciences and Mathematics', 'Environmental Sciences', 'Environmental Health and Protection'], False),
                (['Physical Sciences and Mathematics', 'Environmental Sciences', 'Environmental Indicators and Impact Assessment'], False),
                (['Physical Sciences and Mathematics', 'Environmental Sciences', 'Environmental Monitoring'], False),
                (['Physical Sciences and Mathematics', 'Environmental Sciences', 'Natural Resource Economics'], False),
                (['Physical Sciences and Mathematics', 'Environmental Sciences', 'Natural Resources and Conservation'], False),
                (['Physical Sciences and Mathematics', 'Environmental Sciences', 'Natural Resources Management and Policy'], False),
                (['Physical Sciences and Mathematics', 'Environmental Sciences', 'Oil, Gas, and Energy'], False),
                (['Physical Sciences and Mathematics', 'Environmental Sciences', 'Sustainability'], False),
                (['Physical Sciences and Mathematics', 'Environmental Sciences', 'Water Resource Management'], False),
                (['Physical Sciences and Mathematics', 'Environmental Sciences', 'Other Environmental Sciences'], False),
                (['Physical Sciences and Mathematics', 'Mathematics', 'Algebra'], False),
                (['Physical Sciences and Mathematics', 'Mathematics', 'Algebraic Geometry'], False),
                (['Physical Sciences and Mathematics', 'Mathematics', 'Analysis'], False),
                (['Physical Sciences and Mathematics', 'Mathematics', 'Discrete Mathematics and Combinatorics'], False),
                (['Physical Sciences and Mathematics', 'Mathematics', 'Dynamical Systems'], False),
                (['Physical Sciences and Mathematics', 'Mathematics', 'Geometry and Topology'], False),
                (['Physical Sciences and Mathematics', 'Mathematics', 'Harmonic Analysis and Representation'], False),
                (['Physical Sciences and Mathematics', 'Mathematics', 'Logic and Foundations'], False),
                (['Physical Sciences and Mathematics', 'Mathematics', 'Number Theory'], False),
                (['Physical Sciences and Mathematics', 'Mathematics', 'Set Theory'], False),
                (['Physical Sciences and Mathematics', 'Mathematics', 'Other Mathematics'], False),
                (['Physical Sciences and Mathematics', 'Oceanography and Atmospheric Sciences and Meteorology', 'Atmospheric Sciences'], False),
                (['Physical Sciences and Mathematics', 'Oceanography and Atmospheric Sciences and Meteorology', 'Climate'], False),
                (['Physical Sciences and Mathematics', 'Oceanography and Atmospheric Sciences and Meteorology', 'Fresh Water Studies'], False),
                (['Physical Sciences and Mathematics', 'Oceanography and Atmospheric Sciences and Meteorology', 'Meteorology'], False),
                (['Physical Sciences and Mathematics', 'Oceanography and Atmospheric Sciences and Meteorology', 'Oceanography'], False),
                (['Physical Sciences and Mathematics', 'Oceanography and Atmospheric Sciences and Meteorology', 'Other Oceanography and Atmospheric Sciences and Meteorology'], False),
                (['Physical Sciences and Mathematics', 'Physics', 'Biological and Chemical Physics'], False),
                (['Physical Sciences and Mathematics', 'Physics', 'Elementary Particles and Fields and String Theory'], False),
                (['Physical Sciences and Mathematics', 'Physics', 'Engineering Physics'], False),
                (['Physical Sciences and Mathematics', 'Physics', 'Fluid Dynamics'], False),
                (['Physical Sciences and Mathematics', 'Physics', 'Nuclear'], False),
                (['Physical Sciences and Mathematics', 'Physics', 'Statistical, Nonlinear, and Soft Matter Physics'], False),
                (['Physical Sciences and Mathematics', 'Physics', 'Other Physics'], False),
                (['Physical Sciences and Mathematics', 'Statistics and Probability', 'Applied Statistics'], False),
                (['Physical Sciences and Mathematics', 'Statistics and Probability', 'Biometry'], False),
                (['Physical Sciences and Mathematics', 'Statistics and Probability', 'Biostatistics'], False),
                (['Physical Sciences and Mathematics', 'Statistics and Probability', 'Categorical Data Analysis'], False),
                (['Physical Sciences and Mathematics', 'Statistics and Probability', 'Clinical Trials'], False),
                (['Physical Sciences and Mathematics', 'Statistics and Probability', 'Design of Experiments and Sample Surveys'], False),
                (['Physical Sciences and Mathematics', 'Statistics and Probability', 'Institutional and Historical'], False),
                (['Physical Sciences and Mathematics', 'Statistics and Probability', 'Longitudinal Data Analysis and Time Series'], False),
                (['Physical Sciences and Mathematics', 'Statistics and Probability', 'Microarrays'], False),
                (['Physical Sciences and Mathematics', 'Statistics and Probability', 'Multivariate Analysis'], False),
                (['Physical Sciences and Mathematics', 'Statistics and Probability', 'Probability'], False),
                (['Physical Sciences and Mathematics', 'Statistics and Probability', 'Statistical Methodology'], False),
                (['Physical Sciences and Mathematics', 'Statistics and Probability', 'Statistical Models'], False),
                (['Physical Sciences and Mathematics', 'Statistics and Probability', 'Statistical Theory'], False),
                (['Physical Sciences and Mathematics', 'Statistics and Probability', 'Survival Analysis'], False),
                (['Physical Sciences and Mathematics', 'Statistics and Probability', 'Vital and Health Statistics'], False),
                (['Physical Sciences and Mathematics', 'Statistics and Probability', 'Other Statistics and Probability'], False),
                (['Social and Behavioral Sciences', 'Agricultural and Resource Economics'], False),
                (['Social and Behavioral Sciences', 'Other Physical Sciences and Mathematics', 'Food Security'], False),
                (['Social and Behavioral Sciences', 'Anthropology'], False),
                (['Social and Behavioral Sciences', 'Animal Studies', 'Archaeological Anthropology'], False),
                (['Social and Behavioral Sciences', 'Animal Studies', 'Biological and Physical Anthropology'], False),
                (['Social and Behavioral Sciences', 'Animal Studies', 'Folklore'], False),
                (['Social and Behavioral Sciences', 'Animal Studies', 'Linguistic Anthropology'], False),
                (['Social and Behavioral Sciences', 'Animal Studies', 'Social and Cultural Anthropology'], False),
                (['Social and Behavioral Sciences', 'Animal Studies', 'Other Anthropology'], False),
                (['Social and Behavioral Sciences', 'Communication', 'Broadcast and Video Studies'], False),
                (['Social and Behavioral Sciences', 'Communication', 'Communication Technology and New Media'], False),
                (['Social and Behavioral Sciences', 'Communication', 'Critical and Cultural Studies'], False),
                (['Social and Behavioral Sciences', 'Communication', 'Gender, Race, Sexuality, and Ethnicity in Communication'], False),
                (['Social and Behavioral Sciences', 'Communication', 'Graphic Communications'], False),
                (['Social and Behavioral Sciences', 'Communication', 'Health Communication'], False),
                (['Social and Behavioral Sciences', 'Communication', 'International and Intercultural Communication'], False),
                (['Social and Behavioral Sciences', 'Communication', 'Interpersonal and Small Group Communication'], False),
                (['Social and Behavioral Sciences', 'Communication', 'Journalism Studies'], False),
                (['Social and Behavioral Sciences', 'Communication', 'Mass Communication'], False),
                (['Social and Behavioral Sciences', 'Communication', 'Organizational Communication'], False),
                (['Social and Behavioral Sciences', 'Communication', 'Public Relations and Advertising'], False),
                (['Social and Behavioral Sciences', 'Communication', 'Publishing'], False),
                (['Social and Behavioral Sciences', 'Communication', 'Social Influence and Political Communication'], False),
                (['Social and Behavioral Sciences', 'Communication', 'Social Media'], False),
                (['Social and Behavioral Sciences', 'Communication', 'Speech and Rhetorical Studies'], False),
                (['Social and Behavioral Sciences', 'Communication', 'Other Communication'], False),
                (['Social and Behavioral Sciences', 'Counseling', 'Counselor Education'], False),
                (['Social and Behavioral Sciences', 'Economics', 'Behavioral Economics'], False),
                (['Social and Behavioral Sciences', 'Economics', 'Econometrics'], False),
                (['Social and Behavioral Sciences', 'Economics', 'Economic History'], False),
                (['Social and Behavioral Sciences', 'Economics', 'Economic Theory'], False),
                (['Social and Behavioral Sciences', 'Economics', 'Finance'], False),
                (['Social and Behavioral Sciences', 'Economics', 'Growth and Development'], False),
                (['Social and Behavioral Sciences', 'Economics', 'Health Economics'], False),
                (['Social and Behavioral Sciences', 'Economics', 'Income Distribution'], False),
                (['Social and Behavioral Sciences', 'Economics', 'Industrial Organization'], False),
                (['Social and Behavioral Sciences', 'Economics', 'International Economics'], False),
                (['Social and Behavioral Sciences', 'Economics', 'Labor Economics'], False),
                (['Social and Behavioral Sciences', 'Economics', 'Macroeconomics'], False),
                (['Social and Behavioral Sciences', 'Economics', 'Political Economy'], False),
                (['Social and Behavioral Sciences', 'Economics', 'Public Economics'], False),
                (['Social and Behavioral Sciences', 'Economics', 'Regional Economics'], False),
                (['Social and Behavioral Sciences', 'Economics', 'Other Economics'], False),
                (['Social and Behavioral Sciences', 'Geography'], False),
                (['Social and Behavioral Sciences', 'Environmental Studies', 'Geographic Information Sciences'], False),
                (['Social and Behavioral Sciences', 'Environmental Studies', 'Human Geography'], False),
                (['Social and Behavioral Sciences', 'Environmental Studies', 'Nature and Society Relations'], False),
                (['Social and Behavioral Sciences', 'Environmental Studies', 'Physical and Environmental Geography'], False),
                (['Social and Behavioral Sciences', 'Environmental Studies', 'Remote Sensing'], False),
                (['Social and Behavioral Sciences', 'Environmental Studies', 'Spatial Science'], False),
                (['Social and Behavioral Sciences', 'Environmental Studies', 'Other Geography'], False),
                (['Social and Behavioral Sciences', 'Library and Information Science', 'Archival Science'], False),
                (['Social and Behavioral Sciences', 'Library and Information Science', 'Cataloging and Metadata'], False),
                (['Social and Behavioral Sciences', 'Library and Information Science', 'Collection Development and Management'], False),
                (['Social and Behavioral Sciences', 'Library and Information Science', 'Information Literacy'], False),
                (['Social and Behavioral Sciences', 'Library and Information Science', 'Scholarly Communication'], False),
                (['Social and Behavioral Sciences', 'Library and Information Science', 'Scholarly Publishing'], False),
                (['Social and Behavioral Sciences', 'Public Affairs, Public Policy and Public Administration'], False),
                (['Social and Behavioral Sciences', 'Organization Development', 'Economic Policy'], False),
                (['Social and Behavioral Sciences', 'Organization Development', 'Education Policy'], False),
                (['Social and Behavioral Sciences', 'Organization Development', 'Emergency and Disaster Management'], False),
                (['Social and Behavioral Sciences', 'Organization Development', 'Energy Policy'], False),
                (['Social and Behavioral Sciences', 'Organization Development', 'Environmental Policy'], False),
                (['Social and Behavioral Sciences', 'Organization Development', 'Health Policy'], False),
                (['Social and Behavioral Sciences', 'Organization Development', 'Infrastructure'], False),
                (['Social and Behavioral Sciences', 'Organization Development', 'Policy Design, Analysis, and Evaluation'], False),
                (['Social and Behavioral Sciences', 'Organization Development', 'Policy History, Theory, and Methosd'], False),
                (['Social and Behavioral Sciences', 'Organization Development', 'Science and Technology Policy'], False),
                (['Social and Behavioral Sciences', 'Organization Development', 'Social Policy'], False),
                (['Social and Behavioral Sciences', 'Organization Development', 'Social Welfare'], False),
                (['Social and Behavioral Sciences', 'Organization Development', 'Other Public Affairs, Public Policy and Public Administration'], False),
                (['Social and Behavioral Sciences', 'Social Statistics'], False),
                (['Social and Behavioral Sciences', 'Social Work'], False),
                (['Social and Behavioral Sciences', 'Sociology'], False),
                (['Social and Behavioral Sciences', 'Science and Technology Studies', 'Civic and Community Engagement'], False),
                (['Social and Behavioral Sciences', 'Science and Technology Studies', 'Community-based Learning'], False),
                (['Social and Behavioral Sciences', 'Science and Technology Studies', 'Community-based Research'], False),
                (['Social and Behavioral Sciences', 'Science and Technology Studies', 'Criminology'], False),
                (['Social and Behavioral Sciences', 'Science and Technology Studies', 'Demography, Population, and Ecology'], False),
                (['Social and Behavioral Sciences', 'Science and Technology Studies', 'Domestic and Intimate Partner Violence'], False),
                (['Social and Behavioral Sciences', 'Science and Technology Studies', 'Educational Sociology'], False),
                (['Social and Behavioral Sciences', 'Science and Technology Studies', 'Family, Life Course, and Society'], False),
                (['Social and Behavioral Sciences', 'Science and Technology Studies', 'Gender and Sexuality'], False),
                (['Social and Behavioral Sciences', 'Science and Technology Studies', 'Gerontology'], False),
                (['Social and Behavioral Sciences', 'Science and Technology Studies', 'Human Ecology'], False),
                (['Social and Behavioral Sciences', 'Science and Technology Studies', 'Inequality and Stratification'], False),
                (['Social and Behavioral Sciences', 'Science and Technology Studies', 'Medicine and Health'], False),
                (['Social and Behavioral Sciences', 'Science and Technology Studies', 'Place and Environment'], False),
                (['Social and Behavioral Sciences', 'Science and Technology Studies', 'Politics and Social Change'], False),
                (['Social and Behavioral Sciences', 'Science and Technology Studies', 'Quantitative, Qualitative, Comparative, and Historical Methodologies'], False),
                (['Social and Behavioral Sciences', 'Science and Technology Studies', 'Race and Ethnicity'], False),
                (['Social and Behavioral Sciences', 'Science and Technology Studies', 'Regional Sociology'], False),
                (['Social and Behavioral Sciences', 'Science and Technology Studies', 'Rural Sociology'], False),
                (['Social and Behavioral Sciences', 'Science and Technology Studies', 'Service Learning'], False),
                (['Social and Behavioral Sciences', 'Science and Technology Studies', 'Social Psychology and Interaction'], False),
                (['Social and Behavioral Sciences', 'Science and Technology Studies', 'Sociology of Culture'], False),
                (['Social and Behavioral Sciences', 'Science and Technology Studies', 'Sociology of Religion'], False),
                (['Social and Behavioral Sciences', 'Science and Technology Studies', 'Theory, Knowledge and Science'], False),
                (['Social and Behavioral Sciences', 'Science and Technology Studies', 'Tourism'], False),
                (['Social and Behavioral Sciences', 'Science and Technology Studies', 'Work, Economy and Organizations'], False),
                (['Social and Behavioral Sciences', 'Science and Technology Studies', 'Other Sociology'], False),
                (['Social and Behavioral Sciences', 'Other Social and Behavioral Sciences'], False)
            ]
        },
        'bitss': {
            '_id': 'bitss',
            'name': 'BITSS',
            'logo_name': 'bitss-logo.png',
            'description': 'An interdisciplinary archive of articles focused on improving research transparency and reproducibility',
            'banner_name': 'bitss-banner.png',
            'domain': '',  # Not using domain
            'domain_redirect_enabled': False,
            'external_url': 'http://www.bitss.org',
            'example': '',
            'advisory_board': '''
                <div class="col-xs-12">
                    <h2>Steering Committee</h2>
                </div>
                <div class="col-xs-6">
                    <ul>
                        <li>Edward Miguel (UC Berkeley)</li>
                        <li>Garret Christensen</li>
                        <li>Kelsey Mulcahy</li>
                    </ul>
                </div>
                <div class="col-xs-6">
                    <ul>
                        <li>Temina Madon</li>
                        <li>Jennifer Sturdy (BITSS)</li>
                    </ul>
                </div>
            ''',
            'email_contact': 'contact+bitss@osf.io',
            'email_support': 'support+bitss@osf.io',
            'social_twitter': 'UCBITSS',
            'licenses_acceptable': ['CC-By Attribution 4.0 International', 'CC0 1.0 Universal'],
            'header_text': '',
            'emails': [
                {
                    'email': 'contact+bitss@osf.io',
                    'email_type': 'contact'
                },
                {
                    'email': 'support+bitss@osf.io',
                    'email_type': 'support'
                }
            ],
            'social_accounts': [
                {
                    'network': TWITTER,
                    'username': 'UCBITSS'
                }
            ],
            'links': [
                {
                    'url': 'http://www.bitss.org',
                    'description': 'external'
                },
                {
                    'url': 'http://www.bitss.org',
                    'description': 'description',
                    'linked_text': 'The Berkeley Initiative for Transparency in the Social Sciences (BITSS)'
                }
            ],
            'subjects_acceptable': [
                (['Medicine and Health Sciences', 'Health Information Technology'], False),
                (['Medicine and Health Sciences', 'Mental and Social Health'], False),
                (['Medicine and Health Sciences', 'Bioethics and Medical Ethics', 'Animal-Assisted Therapy'], False),
                (['Medicine and Health Sciences', 'Bioethics and Medical Ethics', 'Art Therapy'], False),
                (['Medicine and Health Sciences', 'Bioethics and Medical Ethics', 'Clinical and Medical Social Work'], False),
                (['Medicine and Health Sciences', 'Bioethics and Medical Ethics', 'Cognitive Behavioral Therapy'], False),
                (['Medicine and Health Sciences', 'Bioethics and Medical Ethics', 'Community Health'], False),
                (['Medicine and Health Sciences', 'Bioethics and Medical Ethics', 'Marriage and Family Therapy and Counseling'], False),
                (['Medicine and Health Sciences', 'Bioethics and Medical Ethics', 'Psychiatric and Mental Health'], False),
                (['Medicine and Health Sciences', 'Bioethics and Medical Ethics', 'Psychoanalysis and Psychotherapy'], False),
                (['Medicine and Health Sciences', 'Bioethics and Medical Ethics', 'Substance Abuse and Addiction'], False),
                (['Medicine and Health Sciences', 'Bioethics and Medical Ethics', 'Other Mental and Social Health'], False),
                (['Medicine and Health Sciences', 'Psychiatry and Psychology', 'Behavior and Behavior Mechanisms'], False),
                (['Medicine and Health Sciences', 'Psychiatry and Psychology', 'Behavioral Disciplines and Activities'], False),
                (['Medicine and Health Sciences', 'Psychiatry and Psychology', 'Dance Movement Therapy'], False),
                (['Medicine and Health Sciences', 'Psychiatry and Psychology', 'Mental Disorders'], False),
                (['Medicine and Health Sciences', 'Psychiatry and Psychology', 'Psychological Phenomena and Processes'], False),
                (['Medicine and Health Sciences', 'Psychiatry and Psychology', 'Other Psychiatry and Psychology'], False),
                (['Medicine and Health Sciences', 'Public Health', 'Clinical Epidemiology'], False),
                (['Medicine and Health Sciences', 'Public Health', 'Community Health and Preventive Medicine'], False),
                (['Medicine and Health Sciences', 'Public Health', 'Environmental Public Health'], False),
                (['Medicine and Health Sciences', 'Public Health', 'Epidemiology'], False),
                (['Medicine and Health Sciences', 'Public Health', 'Health and Medical Physics'], False),
                (['Medicine and Health Sciences', 'Public Health', 'Health Services Administration'], False),
                (['Medicine and Health Sciences', 'Public Health', 'Health Services Research'], False),
                (['Medicine and Health Sciences', 'Public Health', 'Influenza Humans'], False),
                (['Medicine and Health Sciences', 'Public Health', 'Influenza Virus Vaccines'], False),
                (['Medicine and Health Sciences', 'Public Health', 'International Public Health'], False),
                (['Medicine and Health Sciences', 'Public Health', 'Maternal and Child Health'], False),
                (['Medicine and Health Sciences', 'Public Health', 'Occupational Health and Industrial Hygiene'], False),
                (['Medicine and Health Sciences', 'Public Health', 'Public Health Education and Promotion'], False),
                (['Medicine and Health Sciences', 'Public Health', "Women's Health"], False),
                (['Medicine and Health Sciences', 'Public Health', 'Other Public Health'], False),
                (['Physical Sciences and Mathematics', 'Statistics and Probability', 'Applied Statistics'], False),
                (['Physical Sciences and Mathematics', 'Statistics and Probability', 'Biometry'], False),
                (['Physical Sciences and Mathematics', 'Statistics and Probability', 'Biostatistics'], False),
                (['Physical Sciences and Mathematics', 'Statistics and Probability', 'Categorical Data Analysis'], False),
                (['Physical Sciences and Mathematics', 'Statistics and Probability', 'Clinical Trials'], False),
                (['Physical Sciences and Mathematics', 'Statistics and Probability', 'Design of Experiments and Sample Surveys'], False),
                (['Physical Sciences and Mathematics', 'Statistics and Probability', 'Institutional and Historical'], False),
                (['Physical Sciences and Mathematics', 'Statistics and Probability', 'Longitudinal Data Analysis and Time Series'], False),
                (['Physical Sciences and Mathematics', 'Statistics and Probability', 'Microarrays'], False),
                (['Physical Sciences and Mathematics', 'Statistics and Probability', 'Multivariate Analysis'], False),
                (['Physical Sciences and Mathematics', 'Statistics and Probability', 'Probability'], False),
                (['Physical Sciences and Mathematics', 'Statistics and Probability', 'Statistical Methodology'], False),
                (['Physical Sciences and Mathematics', 'Statistics and Probability', 'Statistical Models'], False),
                (['Physical Sciences and Mathematics', 'Statistics and Probability', 'Statistical Theory'], False),
                (['Physical Sciences and Mathematics', 'Statistics and Probability', 'Survival Analysis'], False),
                (['Physical Sciences and Mathematics', 'Statistics and Probability', 'Vital and Health Statistics'], False),
                (['Physical Sciences and Mathematics', 'Statistics and Probability', 'Other Statistics and Probability'], False),
                (['Social and Behavioral Sciences', 'Economics', 'Behavioral Economics'], False),
                (['Social and Behavioral Sciences', 'Economics', 'Econometrics'], False),
                (['Social and Behavioral Sciences', 'Economics', 'Economic History'], False),
                (['Social and Behavioral Sciences', 'Economics', 'Economic Theory'], False),
                (['Social and Behavioral Sciences', 'Economics', 'Finance'], False),
                (['Social and Behavioral Sciences', 'Economics', 'Growth and Development'], False),
                (['Social and Behavioral Sciences', 'Economics', 'Health Economics'], False),
                (['Social and Behavioral Sciences', 'Economics', 'Income Distribution'], False),
                (['Social and Behavioral Sciences', 'Economics', 'Industrial Organization'], False),
                (['Social and Behavioral Sciences', 'Economics', 'International Economics'], False),
                (['Social and Behavioral Sciences', 'Economics', 'Labor Economics'], False),
                (['Social and Behavioral Sciences', 'Economics', 'Macroeconomics'], False),
                (['Social and Behavioral Sciences', 'Economics', 'Political Economy'], False),
                (['Social and Behavioral Sciences', 'Economics', 'Public Economics'], False),
                (['Social and Behavioral Sciences', 'Economics', 'Regional Economics'], False),
                (['Social and Behavioral Sciences', 'Economics', 'Other Economics'], False),
                (['Social and Behavioral Sciences', 'Legal Studies', 'Criminology and Criminal Justice'], False),
                (['Social and Behavioral Sciences', 'Legal Studies', 'Forensic Science and Technology'], False),
                (['Social and Behavioral Sciences', 'Legal Studies', 'Legal Theory'], False),
                (['Social and Behavioral Sciences', 'Legal Studies', 'Other Legal Studies'], False),
                (['Social and Behavioral Sciences', 'Library and Information Science', 'Archival Science'], False),
                (['Social and Behavioral Sciences', 'Library and Information Science', 'Cataloging and Metadata'], False),
                (['Social and Behavioral Sciences', 'Library and Information Science', 'Collection Development and Management'], False),
                (['Social and Behavioral Sciences', 'Library and Information Science', 'Information Literacy'], False),
                (['Social and Behavioral Sciences', 'Library and Information Science', 'Scholarly Communication'], False),
                (['Social and Behavioral Sciences', 'Library and Information Science', 'Scholarly Publishing'], False),
                (['Social and Behavioral Sciences', 'Political Science', 'American Politics'], False),
                (['Social and Behavioral Sciences', 'Political Science', 'Comparative Politics'], False),
                (['Social and Behavioral Sciences', 'Political Science', 'International Relations'], False),
                (['Social and Behavioral Sciences', 'Political Science', 'Models and Methods'], False),
                (['Social and Behavioral Sciences', 'Political Science', 'Political Theory'], False),
                (['Social and Behavioral Sciences', 'Political Science', 'Other Political Science'], False),
                (['Social and Behavioral Sciences', 'Psychology', 'Applied Behavior Analysis'], False),
                (['Social and Behavioral Sciences', 'Psychology', 'Biological Psychology'], False),
                (['Social and Behavioral Sciences', 'Psychology', 'Child Psychology'], False),
                (['Social and Behavioral Sciences', 'Psychology', 'Clinical Psychology'], False),
                (['Social and Behavioral Sciences', 'Psychology', 'Cognition and Perception'], False),
                (['Social and Behavioral Sciences', 'Psychology', 'Cognitive Psychology'], False),
                (['Social and Behavioral Sciences', 'Psychology', 'Community Psychology'], False),
                (['Social and Behavioral Sciences', 'Psychology', 'Counseling Psychology'], False),
                (['Social and Behavioral Sciences', 'Psychology', 'Developmental Psychology'], False),
                (['Social and Behavioral Sciences', 'Psychology', 'Experimental Analysis of Behavior'], False),
                (['Social and Behavioral Sciences', 'Psychology', 'Health Psychology'], False),
                (['Social and Behavioral Sciences', 'Psychology', 'Industrial and Organizational Psychology'], False),
                (['Social and Behavioral Sciences', 'Psychology', 'Multicultural Psychology'], False),
                (['Social and Behavioral Sciences', 'Psychology', 'Pain Management'], False),
                (['Social and Behavioral Sciences', 'Psychology', 'Personality and Social Contexts'], False),
                (['Social and Behavioral Sciences', 'Psychology', 'Quantitative Psychology'], False),
                (['Social and Behavioral Sciences', 'Psychology', 'School Psychology'], False),
                (['Social and Behavioral Sciences', 'Psychology', 'Social Psychology'], False),
                (['Social and Behavioral Sciences', 'Psychology', 'Theory and Philosophy'], False),
                (['Social and Behavioral Sciences', 'Psychology', 'Other Psychology'], False),
                (['Social and Behavioral Sciences', 'Sociology'], False),
                (['Social and Behavioral Sciences', 'Social Statistics', 'Civic and Community Engagement'], False),
                (['Social and Behavioral Sciences', 'Social Statistics', 'Community-based Learning'], False),
                (['Social and Behavioral Sciences', 'Social Statistics', 'Community-based Research'], False),
                (['Social and Behavioral Sciences', 'Social Statistics', 'Criminology'], False),
                (['Social and Behavioral Sciences', 'Social Statistics', 'Demography, Population, and Ecology'], False),
                (['Social and Behavioral Sciences', 'Social Statistics', 'Domestic and Intimate Partner Violence'], False),
                (['Social and Behavioral Sciences', 'Social Statistics', 'Educational Sociology'], False),
                (['Social and Behavioral Sciences', 'Social Statistics', 'Family, Life Course, and Society'], False),
                (['Social and Behavioral Sciences', 'Social Statistics', 'Gender and Sexuality'], False),
                (['Social and Behavioral Sciences', 'Social Statistics', 'Gerontology'], False),
                (['Social and Behavioral Sciences', 'Social Statistics', 'Human Ecology'], False),
                (['Social and Behavioral Sciences', 'Social Statistics', 'Inequality and Stratification'], False),
                (['Social and Behavioral Sciences', 'Social Statistics', 'Medicine and Health'], False),
                (['Social and Behavioral Sciences', 'Social Statistics', 'Place and Environment'], False),
                (['Social and Behavioral Sciences', 'Social Statistics', 'Politics and Social Change'], False),
                (['Social and Behavioral Sciences', 'Social Statistics', 'Quantitative, Qualitative, Comparative, and Historical Methodologies'], False),
                (['Social and Behavioral Sciences', 'Social Statistics', 'Race and Ethnicity'], False),
                (['Social and Behavioral Sciences', 'Social Statistics', 'Regional Sociology'], False),
                (['Social and Behavioral Sciences', 'Social Statistics', 'Rural Sociology'], False),
                (['Social and Behavioral Sciences', 'Social Statistics', 'Service Learning'], False),
                (['Social and Behavioral Sciences', 'Social Statistics', 'Social Control, Law, Crime, and Deviance'], False),
                (['Social and Behavioral Sciences', 'Social Statistics', 'Social Psychology and Interaction'], False),
                (['Social and Behavioral Sciences', 'Social Statistics', 'Sociology of Culture'], False),
                (['Social and Behavioral Sciences', 'Social Statistics', 'Sociology of Religion'], False),
                (['Social and Behavioral Sciences', 'Social Statistics', 'Theory, Knowledge and Science'], False),
                (['Social and Behavioral Sciences', 'Social Statistics', 'Tourism'], False),
                (['Social and Behavioral Sciences', 'Social Statistics', 'Work, Economy and Organizations'], False),
                (['Social and Behavioral Sciences', 'Social Statistics', 'Other Sociology'], False),
                (['Physical Sciences and Mathematics', 'Other Physical Sciences and Mathematics'], False),
                (['Medicine and Health Sciences', 'Other Medicine and Health Sciences'], False),
                (['Social and Behavioral Sciences', 'Other Social and Behavioral Sciences'], False)
            ]
        }
    }

    preprint_providers_to_add = STAGING_PREPRINT_PROVIDERS if env == 'stage' else PROD_PREPRINT_PROVIDERS
    with transaction.atomic():
        for provider_id in preprint_providers_to_add:
            update_or_create(PREPRINT_PROVIDERS[provider_id])


if __name__ == '__main__':
    init_app(set_backends=True, routes=False)
    env = str(sys.argv[1]).lower() if len(sys.argv) == 2 else False
    if not env:
        env = 'prod'
    elif env not in ENVS:
        print('A specified environment must be one of: {}'.format(ENVS))
        sys.exit(1)
    main(env)<|MERGE_RESOLUTION|>--- conflicted
+++ resolved
@@ -44,7 +44,6 @@
 
     return SUBJECTS_CACHE[name]
 
-
 def get_license(name):
     try:
         license = NodeLicense.find_one(Q('name', 'eq', name))
@@ -52,7 +51,6 @@
         raise Exception('License: "{}" not found'.format(name))
     return license
 
-<<<<<<< HEAD
 def set_or_update_m2m_fields(provider, emails, licenses, links, social_accounts):
     for email in emails:
         try:
@@ -82,8 +80,6 @@
         provider.social_accounts.add(social_account)
 
     return provider
-=======
->>>>>>> ef2475c6
 
 def update_or_create(provider_data):
     provider = PreprintProvider.load(provider_data['_id'])
@@ -562,7 +558,6 @@
             'social_facebook': 'SciELONetwork',
             'header_text': '',
             'licenses_acceptable': ['CC-By Attribution 4.0 International'],
-<<<<<<< HEAD
             'emails': [
                 {
                     'email': 'contact+scielo@osf.io',
@@ -590,9 +585,6 @@
                 }
             ],
             'subjects_acceptable':[]
-=======
-            'subjects_acceptable': []
->>>>>>> ef2475c6
         },
         'lawarxiv': {
             '_id': 'lawarxiv',
