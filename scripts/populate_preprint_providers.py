#!/usr/bin/env python
# -*- coding: utf-8 -*-
"""Populate development database with Preprint Provider elements"""

import logging
import sys

from django.db import transaction
from modularodm import Q
from modularodm.exceptions import NoResultsFound
from website.app import init_app
from website.settings import PREPRINT_PROVIDER_DOMAINS, DOMAIN
import django
django.setup()

from osf.exceptions import ValidationError
from osf.models.preprint_provider import PreprintProviderLink
from osf.models.user import Email, SocialAccount, SocialNetwork
from website.models import Subject, PreprintProvider, NodeLicense

logger = logging.getLogger(__name__)
logging.basicConfig(level=logging.INFO)

ENVS = ['prod', 'stage']
SUBJECTS_CACHE = {}
STAGING_PREPRINT_PROVIDERS = ['osf', 'psyarxiv', 'engrxiv', 'socarxiv', 'scielo', 'agrixiv', 'bitss', 'lawarxiv']
PROD_PREPRINT_PROVIDERS = ['osf', 'psyarxiv', 'engrxiv', 'socarxiv', 'agrixiv', 'bitss', 'lawarxiv']

FACEBOOK = SocialNetwork.objects.get(_id='facebook')
INSTAGRAM = SocialNetwork.objects.get(_id='instagram')
LINKEDIN = SocialNetwork.objects.get(_id='linkedin')
TWITTER = SocialNetwork.objects.get(_id='twitter')
YOUTUBE = SocialNetwork.objects.get(_id='youtube')

def get_subject_id(name):
    if name not in SUBJECTS_CACHE:
        subject = None
        try:
            subject = Subject.find_one(Q('text', 'eq', name))
        except NoResultsFound:
            raise Exception('Subject: "{}" not found'.format(name))
        else:
            SUBJECTS_CACHE[name] = subject._id

    return SUBJECTS_CACHE[name]

def get_license(name):
    try:
        license = NodeLicense.find_one(Q('name', 'eq', name))
    except NoResultsFound:
        raise Exception('License: "{}" not found'.format(name))
    return license

def set_or_update_m2m_fields(provider, emails, licenses, links, social_accounts):
    for email in emails:
        try:
            provider_email = Email.objects.get(email=email['email'], email_type=email['email_type'])
        except Email.DoesNotExist:
            provider_email = Email(**email)
            provider_email.save()
        provider.emails.add(provider_email)

    if licenses:
        provider.licenses_acceptable.add(*licenses)

    for link in links:
        try:
            provider_link = PreprintProviderLink.objects.get(url=link['url'], description=link['description'])
        except PreprintProviderLink.DoesNotExist:
            provider_link = PreprintProviderLink(**link)
            provider_link.save()
        provider.links.add(provider_link)

    for account in social_accounts:
        try:
            social_account = SocialAccount.objects.get(network=account['network'], username=account['username'])
        except SocialAccount.DoesNotExist:
            social_account = SocialAccount(**account)
            social_account.save()
        provider.social_accounts.add(social_account)

    return provider

def update_or_create(provider_data):
    provider = PreprintProvider.load(provider_data['_id'])

    links = provider_data.pop('links', [])
    emails = provider_data.pop('emails', [])
    social_accounts = provider_data.pop('social_accounts', [])
    licenses = [get_license(name) for name in provider_data.pop('licenses_acceptable', [])]

    if provider:
        provider_data['subjects_acceptable'] = map(
            lambda rule: (map(get_subject_id, rule[0]), rule[1]),
            provider_data['subjects_acceptable']
        )

        provider = set_or_update_m2m_fields(provider, emails, licenses, links, social_accounts)

        for key, val in provider_data.iteritems():
            setattr(provider, key, val)

        changed_fields = provider.save()
        if changed_fields:
            print('Updated {}: {}'.format(provider.name, changed_fields))
        return provider, False
    else:
        new_provider = PreprintProvider(**provider_data)
        new_provider.save()
        new_provider = set_or_update_m2m_fields(new_provider, emails, licenses, links, social_accounts)
        provider = PreprintProvider.load(new_provider._id)
        print('Added new preprint provider: {}'.format(provider._id))
        return new_provider, True


def format_domain_url(domain):
    return ''.join((PREPRINT_PROVIDER_DOMAINS['prefix'], str(domain), PREPRINT_PROVIDER_DOMAINS['suffix'])) if \
        PREPRINT_PROVIDER_DOMAINS['enabled'] else ''


def main(env):
    PREPRINT_PROVIDERS = {
        'osf': {
            '_id': 'osf',
            'name': 'Open Science Framework',
            'logo_name': 'cos-logo.png',
            'description': 'A scholarly commons to connect the entire research cycle',
            'banner_name': 'cos-banner.png',
            'domain': DOMAIN,
            'domain_redirect_enabled': False,  # Never change this
            'external_url': 'https://osf.io/preprints/',
            'example': 'khbvy',
            'advisory_board': '',
            'email_contact': '',
            'email_support': '',
            'social_twitter': '',
            'social_facebook': '',
            'social_instagram': '',
            'licenses_acceptable': ['CC0 1.0 Universal', 'CC-By Attribution 4.0 International', 'No license'],
            'header_text': '',
            'subjects_acceptable': [],
            'links': [
                {
                    'url': 'https://osf.io',
                    'description': 'external'
                }
            ]
        },
        'engrxiv': {
            '_id': 'engrxiv',
            'name': 'engrXiv',
            'logo_name': 'engrxiv-logo.png',
            'description': 'The open archive of engineering.',
            'banner_name': 'engrxiv-banner.png',
            'domain': format_domain_url('engrxiv.org'),
            'domain_redirect_enabled': False,
            'external_url': 'http://engrxiv.com',
            'example': 'k7fgk',
            'advisory_board': '''
                <div class="col-xs-12">
                    <h2>Steering Committee</h2>
                    <p class="m-b-lg">engrXiv is directed by a steering committee of engineers and members of the engineering librarian community. They are:</p>
                </div>
                <div class="col-xs-6">
                    <ul>
                        <li><a href="http://libguides.mit.edu/profiles/psayers">Phoebe Ayers</a>, librarian, Massachusetts Institute of Technology</li>
                        <li><a href="http://stem.gwu.edu/lorena-barba">Lorena A. Barba</a>, aerospace engineer, The George Washington University</li>
                        <li><a href="http://www.devinberg.com/">Devin R. Berg</a>, mechanical engineer, University of Wisconsin-Stout</li>
                        <li><a href="http://mime.oregonstate.edu/people/dupont">Bryony Dupont</a>, mechanical engineer, Oregon State University</li>
                    </ul>
                </div>
                <div class="col-xs-6">
                    <ul>
                        <li><a href="http://directory.uark.edu/people/dcjensen">David Jensen</a>, mechanical engineer, University of Arkansas</li>
                        <li><a href="http://biomech.media.mit.edu/people/">Kevin Moerman</a>, biomechanical engineer, Massachusetts Institute of Technology</li>
                        <li><a href="http://kyleniemeyer.com/">Kyle Niemeyer</a>, mechanical engineer, Oregon State University</li>
                        <li><a href="http://www.douglasvanbossuyt.com/">Douglas Van Bossuyt</a>, mechanical engineer, KTM Research</li>
                    </ul>
                </div>
            ''',
            'email_contact': 'contact+engrxiv@osf.io',
            'email_support': 'support+engrxiv@osf.io',
            'social_twitter': 'engrxiv',
            'social_facebook': 'engrXiv',
            'social_instagram': 'engrxiv',
            'licenses_acceptable': ['CC0 1.0 Universal', 'CC-By Attribution 4.0 International', 'No license'],
            'header_text': '',
            'emails': [
                {
                    'email': 'contact+engrxiv@osf.io',
                    'email_type': 'contact'
                },
                {
                    'email': 'support+engrxiv@osf.io',
                    'email_type': 'support'
                }
            ],
            'social_accounts': [
                {
                    'network': FACEBOOK,
                    'username': 'engrXiv'
                },
                {
                    'network': INSTAGRAM,
                    'username': 'engrxiv'
                },
                {
                    'network': TWITTER,
                    'username': 'engrxiv'
                }
            ],
            'links': [
                {
                    'url': 'http://blog.engrxiv.org/about/',
                    'description': 'about'
                },
                {
                    'url': 'http://blog.engrxiv.org/',
                    'description': 'blog'
                },
                {
                    'url': 'http://engrxiv.org',
                    'description': 'external'
                }
            ],
            'subjects_acceptable': [
                (['Architecture', 'Architectural Engineering'], True),
                (['Engineering', 'Aerospace Engineering', 'Aerodynamics and Fluid Mechanics'], False),
                (['Engineering', 'Aerospace Engineering', 'Aeronautical Vehicles'], False),
                (['Engineering', 'Aerospace Engineering', 'Astrodynamics'], False),
                (['Engineering', 'Aerospace Engineering', 'Multi-Vehicle Systems and Air Traffic Control'], False),
                (['Engineering', 'Aerospace Engineering', 'Navigation, Guidance, Control and Dynamics'], False),
                (['Engineering', 'Aerospace Engineering', 'Propulsion and Power'], False),
                (['Engineering', 'Aerospace Engineering', 'Space Vehicles'], False),
                (['Engineering', 'Aerospace Engineering', 'Structures and Materials'], False),
                (['Engineering', 'Aerospace Engineering', 'Systems Engineering and Multidisciplinary Design Optimization'], False),
                (['Engineering', 'Aerospace Engineering', 'Other Aerospace Engineering'], False),
                (['Engineering', 'Automotive Engineering'], True),
                (['Engineering', 'Aviation', 'Aviation Safety and Security'], False),
                (['Engineering', 'Aviation', 'Maintenance Technology'], False),
                (['Engineering', 'Aviation', 'Management and Operations'], False),
                (['Engineering', 'Biomedical Engineering and Bioengineering', 'Bioelectrical and Neuroengineering'], False),
                (['Engineering', 'Biomedical Engineering and Bioengineering', 'Bioimaging and Biomedical Optics'], False),
                (['Engineering', 'Biomedical Engineering and Bioengineering', 'Biological Engineering'], False),
                (['Engineering', 'Biomedical Engineering and Bioengineering', 'Biomaterials'], False),
                (['Engineering', 'Biomedical Engineering and Bioengineering', 'Biomechanics and Biotransport'], False),
                (['Engineering', 'Biomedical Engineering and Bioengineering', 'Biomedical Devices and Instrumentation'], False),
                (['Engineering', 'Biomedical Engineering and Bioengineering', 'Molecular, Cellular, and Tissue Engineering'], False),
                (['Engineering', 'Biomedical Engineering and Bioengineering', 'Systems and Integrative Engineering'], False),
                (['Engineering', 'Biomedical Engineering and Bioengineering', 'Vision Science'], False),
                (['Engineering', 'Biomedical Engineering and Bioengineering', 'Other Biomedical Engineering and Bioengineering'], False),
                (['Engineering', 'Bioresource and Agricultural Engineering'], True),
                (['Engineering', 'Chemical Engineering', 'Biochemical and Biomolecular Engineering'], False),
                (['Engineering', 'Chemical Engineering', 'Catalysis and Reaction Engineering'], False),
                (['Engineering', 'Chemical Engineering', 'Complex Fluids'], False),
                (['Engineering', 'Chemical Engineering', 'Membrane Science'], False),
                (['Engineering', 'Chemical Engineering', 'Petroleum Engineering'], False),
                (['Engineering', 'Chemical Engineering', 'Polymer Science'], False),
                (['Engineering', 'Chemical Engineering', 'Process Control and Systems'], False),
                (['Engineering', 'Chemical Engineering', 'Thermodynamics'], False),
                (['Engineering', 'Chemical Engineering', 'Transport Phenomena'], False),
                (['Engineering', 'Chemical Engineering', 'Other Chemical Engineering'], False),
                (['Engineering', 'Civil and Environmental Engineering'], False),
                (['Engineering', 'Civil and Environmental Engineering', 'Civil Engineering'], False),
                (['Engineering', 'Civil and Environmental Engineering', 'Construction Engineering and Management'], False),
                (['Engineering', 'Civil and Environmental Engineering', 'Environmental Engineering'], False),
                (['Engineering', 'Civil and Environmental Engineering', 'Geotechnical Engineering'], False),
                (['Engineering', 'Civil and Environmental Engineering', 'Hydraulic Engineering'], False),
                (['Engineering', 'Civil and Environmental Engineering', 'Structural Engineering'], False),
                (['Engineering', 'Civil and Environmental Engineering', 'Transportation Engineering'], False),
                (['Engineering', 'Civil and Environmental Engineering', 'Other Civil and Environmental Engineering'], False),
                (['Engineering', 'Computational Engineering'], True),
                (['Engineering', 'Computer Engineering', 'Computer and Systems Architecture'], False),
                (['Engineering', 'Computer Engineering', 'Data Storage Systems'], False),
                (['Engineering', 'Computer Engineering', 'Digital Circuits'], False),
                (['Engineering', 'Computer Engineering', 'Digital Communications and Networking'], False),
                (['Engineering', 'Computer Engineering', 'Hardware Systems'], False),
                (['Engineering', 'Computer Engineering', 'Robotics'], False),
                (['Engineering', 'Computer Engineering', 'Other Computer Engineering'], False),
                (['Engineering', 'Electrical and Computer Engineering', 'Biomedical'], False),
                (['Engineering', 'Electrical and Computer Engineering', 'Controls and Control Theory'], False),
                (['Engineering', 'Electrical and Computer Engineering', 'Electrical and Electronics'], False),
                (['Engineering', 'Electrical and Computer Engineering', 'Electromagnetics and Photonics'], False),
                (['Engineering', 'Electrical and Computer Engineering', 'Electronic Devices and Semiconductor Manufacturing'], False),
                (['Engineering', 'Electrical and Computer Engineering', 'Nanotechnology Fabrication'], False),
                (['Engineering', 'Electrical and Computer Engineering', 'Power and Energy'], False),
                (['Engineering', 'Electrical and Computer Engineering', 'Signal Processing'], False),
                (['Engineering', 'Electrical and Computer Engineering', 'Systems and Communications'], False),
                (['Engineering', 'Electrical and Computer Engineering', 'VLSI and Circuits, Embedded and Hardware Systems'], False),
                (['Engineering', 'Electrical and Computer Engineering', 'Other Electrical and Computer Engineering'], False),
                (['Engineering', 'Engineering Education'], True),
                (['Engineering', 'Engineering Science and Materials', 'Dynamics and Dynamical Systems'], False),
                (['Engineering', 'Engineering Science and Materials', 'Engineering Mechanics'], False),
                (['Engineering', 'Engineering Science and Materials', 'Mechanics of Materials'], False),
                (['Engineering', 'Engineering Science and Materials', 'Other Engineering Science and Materials'], False),
                (['Engineering', 'Materials Science and Engineering', 'Biology and Biomimetic Materials'], False),
                (['Engineering', 'Materials Science and Engineering', 'Ceramic Materials'], False),
                (['Engineering', 'Materials Science and Engineering', 'Metallurgy'], False),
                (['Engineering', 'Materials Science and Engineering', 'Polymer and Organic Materials'], False),
                (['Engineering', 'Materials Science and Engineering', 'Semiconductor and Optical Materials'], False),
                (['Engineering', 'Materials Science and Engineering', 'Structural Materials'], False),
                (['Engineering', 'Materials Science and Engineering', 'Other Materials Science and Engineering'], False),
                (['Engineering', 'Mechanical Engineering', 'Acoustics, Dynamics, and Controls'], False),
                (['Engineering', 'Mechanical Engineering', 'Applied Mechanics'], False),
                (['Engineering', 'Mechanical Engineering', 'Biomechanical Engineering'], False),
                (['Engineering', 'Mechanical Engineering', 'Computer-Aided Engineering and Design'], False),
                (['Engineering', 'Mechanical Engineering', 'Electro-Mechanical Systems'], False),
                (['Engineering', 'Mechanical Engineering', 'Energy Systems'], False),
                (['Engineering', 'Mechanical Engineering', 'Heat Transfer, Combustion'], False),
                (['Engineering', 'Mechanical Engineering', 'Manufacturing'], False),
                (['Engineering', 'Mechanical Engineering', 'Ocean Engineering'], False),
                (['Engineering', 'Mechanical Engineering', 'Tribology'], False),
                (['Engineering', 'Mechanical Engineering', 'Other Mechanical Engineering'], False),
                (['Engineering', 'Mining Engineering'], True),
                (['Engineering', 'Nanoscience and Nanotechnology'], True),
                (['Engineering', 'Nuclear Engineering'], True),
                (['Engineering', 'Operations Research, Systems Engineering and Industrial Engineering', 'Ergonomics'], False),
                (['Engineering', 'Operations Research, Systems Engineering and Industrial Engineering', 'Industrial Engineering'], False),
                (['Engineering', 'Operations Research, Systems Engineering and Industrial Engineering', 'Industrial Technology'], False),
                (['Engineering', 'Operations Research, Systems Engineering and Industrial Engineering', 'Operational Research'], False),
                (['Engineering', 'Operations Research, Systems Engineering and Industrial Engineering', 'Systems Engineering'], False),
                (['Engineering', 'Operations Research, Systems Engineering and Industrial Engineering', 'Other Operations Research, Systems Engineering and Industrial Engineering'], False),
                (['Engineering', 'Risk Analysis'], True),
                (['Engineering', 'Other Engineering'], True),
                (['Physical Sciences and Mathematics', 'Physics', 'Engineering Physics'], False),
            ],
        },
        'psyarxiv': {
            '_id': 'psyarxiv',
            'name': 'PsyArXiv',
            'logo_name': 'psyarxiv-logo.png',
            'description': 'A free preprint service for the psychological sciences.',
            'banner_name': 'psyarxiv-banner.png',
            'domain': format_domain_url('psyarxiv.com'),
            'domain_redirect_enabled': False,
            'external_url': 'http://psyarxiv.org',
            'example': 'k9mn3',
            'advisory_board': '''
                <div class="col-xs-12">
                    <h2>Steering Committee</h2>
                    <p class="m-b-lg"></p>
                </div>
                <div class="col-xs-6">
                    <ul>
                        <li><b>Jack Arnal</b>, McDaniel College</li>
                        <li><b>David Barner</b>, University of California, San Diego</li>
                        <li><b>Benjamin Brown</b>, Georgia Gwinnett College</li>
                        <li><b>David Condon</b>, Northwestern University</li>
                        <li><b>Will Cross</b>, North Carolina State University Libraries</li>
                        <li><b>Anita Eerland</b>, Utrecht University</li>
                    </ul>
                </div>
                <div class="col-xs-6">
                    <ul>
                        <li><b>Chris Hartgerink</b>, Tilburg University</li>
                        <li><b>Alex Holcombe</b>, University of Sydney</li>
                        <li><b>Jeff Hughes</b>, University of Waterloo</li>
                        <li><b>Don Moore</b>, University of California, Berkeley</li>
                        <li><b>Sean Rife</b>, Murray State University</li>
                    </ul>
                </div>
            ''',
            'email_contact': 'contact+psyarxiv@osf.io',
            'email_support': 'support+psyarxiv@osf.io',
            'social_twitter': 'psyarxiv',
            'social_facebook': 'PsyArXiv',
            'social_instagram': 'psyarxiv',
            'licenses_acceptable': ['CC0 1.0 Universal', 'CC-By Attribution 4.0 International', 'No license'],
            'header_text': '',
            'emails': [
                {
                    'email': 'contact+psyarxiv@osf.io',
                    'email_type': 'contact'
                },
                {
                    'email': 'support+psyarxiv@osf.io',
                    'email_type': 'support'
                }
            ],
            'social_accounts': [
                {
                    'network': FACEBOOK,
                    'username': 'PsyArXiv'
                },
                {
                    'network': INSTAGRAM,
                    'username': 'psyarxiv'
                },
                {
                    'network': TWITTER,
                    'username': 'psyarxiv'
                }
            ],
            'links': [
                {
                    'url': 'http://blog.psyarxiv.com/psyarxiv/about-psyarxiv/',
                    'description': 'about'
                },
                {
                    'url': 'http://blog.psyarxiv.com/psyarxiv/',
                    'description': 'blog'
                },
                {
                    'url': 'http://psyarxiv.com',
                    'description': 'external'
                },
                {
                    'url': 'http://improvingpsych.org',
                    'description': 'description',
                    'linked_text': 'The Society for the Improvement of Psychological Science'
                }
            ],
            'subjects_acceptable': [
                (['Engineering', 'Operations Research, Systems Engineering and Industrial Engineering', 'Ergonomics'], False),
                (['Life Sciences', 'Neuroscience and Neurobiology', 'Behavioral Neurobiology'], False),
                (['Life Sciences', 'Neuroscience and Neurobiology', 'Cognitive Neuroscience'], False),
                (['Life Sciences', 'Neuroscience and Neurobiology', 'Computational Neuroscience'], False),
                (['Life Sciences', 'Neuroscience and Neurobiology', 'Developmental Neuroscience'], False),
                (['Life Sciences', 'Neuroscience and Neurobiology', 'Molecular and Cellular Neuroscience'], False),
                (['Life Sciences', 'Neuroscience and Neurobiology', 'Systems Neuroscience'], False),
                (['Life Sciences', 'Neuroscience and Neurobiology', 'Other Neuroscience and Neurobiology'], False),
                (['Social and Behavioral Sciences', 'Psychology', 'Applied Behavior Analysis'], False),
                (['Social and Behavioral Sciences', 'Psychology', 'Biological Psychology'], False),
                (['Social and Behavioral Sciences', 'Psychology', 'Child Psychology'], False),
                (['Social and Behavioral Sciences', 'Psychology', 'Clinical Psychology'], False),
                (['Social and Behavioral Sciences', 'Psychology', 'Cognition and Perception'], False),
                (['Social and Behavioral Sciences', 'Psychology', 'Cognitive Psychology'], False),
                (['Social and Behavioral Sciences', 'Psychology', 'Community Psychology'], False),
                (['Social and Behavioral Sciences', 'Psychology', 'Counseling Psychology'], False),
                (['Social and Behavioral Sciences', 'Psychology', 'Developmental Psychology'], False),
                (['Social and Behavioral Sciences', 'Psychology', 'Experimental Analysis of Behavior'], False),
                (['Social and Behavioral Sciences', 'Psychology', 'Health Psychology'], False),
                (['Social and Behavioral Sciences', 'Psychology', 'Industrial and Organizational Psychology'], False),
                (['Social and Behavioral Sciences', 'Psychology', 'Multicultural Psychology'], False),
                (['Social and Behavioral Sciences', 'Psychology', 'Pain Management'], False),
                (['Social and Behavioral Sciences', 'Psychology', 'Personality and Social Contexts'], False),
                (['Social and Behavioral Sciences', 'Psychology', 'Quantitative Psychology'], False),
                (['Social and Behavioral Sciences', 'Psychology', 'School Psychology'], False),
                (['Social and Behavioral Sciences', 'Psychology', 'Social Psychology'], False),
                (['Social and Behavioral Sciences', 'Psychology', 'Theory and Philosophy'], False),
                (['Social and Behavioral Sciences', 'Psychology', 'Other Psychology'], False),
                (['Social and Behavioral Sciences', 'Linguistics', 'Anthropological Linguistics and Sociolinguistics'], False),
                (['Social and Behavioral Sciences', 'Linguistics', 'Applied Linguistics'], False),
                (['Social and Behavioral Sciences', 'Linguistics', 'Comparative and Historical Linguistics'], False),
                (['Social and Behavioral Sciences', 'Linguistics', 'Computational Linguistics'], False),
                (['Social and Behavioral Sciences', 'Linguistics', 'Discourse and Text Linguistics'], False),
                (['Social and Behavioral Sciences', 'Linguistics', 'First and Second Language Acquisition'], False),
                (['Social and Behavioral Sciences', 'Linguistics', 'Language Description and Documentation'], False),
                (['Social and Behavioral Sciences', 'Linguistics', 'Morphology'], False),
                (['Social and Behavioral Sciences', 'Linguistics', 'Phonetics and Phonology'], False),
                (['Social and Behavioral Sciences', 'Linguistics', 'Psycholinguistics and Neurolinguistics'], False),
                (['Social and Behavioral Sciences', 'Linguistics', 'Semantics and Pragmatics'], False),
                (['Social and Behavioral Sciences', 'Linguistics', 'Syntax'], False),
                (['Social and Behavioral Sciences', 'Linguistics', 'Typological Linguistics and Linguistic Diversity'], False),
                (['Social and Behavioral Sciences', 'Linguistics', 'Other Linguistics'], False),
            ],
        },
        'socarxiv': {
            '_id': 'socarxiv',
            'name': 'SocArXiv',
            'logo_name': 'socarxiv-logo.png',
            'description': 'Open archive of the social sciences',
            'banner_name': 'socarxiv-banner.png',
            'domain': format_domain_url('socarxiv.org'),
            'domain_redirect_enabled': False,
            'external_url': 'http://socarxiv.org',
            'example': 'qmdc4',
            'advisory_board': '''
                <div class="col-xs-12">
                    <h2>Steering Committee</h2>
                    <p class="m-b-lg"></p>
                </div>
                <div class="col-xs-6">
                    <ul>
                        <li><b>Elizabeth Popp Berman</b>, University at Albany SUNY</li>
                        <li><b>Chris Bourg</b>, Massachusetts Institute of Technology</li>
                        <li><b>Neal Caren</b>, University of North Carolina at Chapel Hill</li>
                        <li><b>Philip N. Cohen</b>, University of Maryland, College Park</li>
                        <li><b>Tressie McMillan Cottom</b>, Virginia Commonwealth University</li>
                    </ul>
                </div>
                <div class="col-xs-6">
                    <ul>
                        <li><b>Tina Fetner</b>, McMaster University</li>
                        <li><b>Dan Hirschman</b>, Brown University</li>
                        <li><b>Rebecca Kennison</b>, K|N Consultants</li>
                        <li><b>Judy Ruttenberg</b>, Association of Research Libraries</li>
                    </ul>
                </div>
            ''',
            'email_contact': 'contact+socarxiv@osf.io',
            'email_support': 'support+socarxiv@osf.io',
            'social_twitter': 'socarxiv',
            'social_facebook': 'socarxiv',
            'social_instagram': 'socarxiv',
            'licenses_acceptable': ['CC0 1.0 Universal', 'CC-By Attribution 4.0 International', 'No license'],
            'header_text': '',
            'emails': [
                {
                    'email': 'contact+socarxiv@osf.io',
                    'email_type': 'contact'
                },
                {
                    'email': 'support+socarxiv@osf.io',
                    'email_type': 'support'
                }
            ],
            'social_accounts': [
                {
                    'network': FACEBOOK,
                    'username': 'socarxiv'
                },
                {
                    'network': INSTAGRAM,
                    'username': 'socarxiv'
                },
                {
                    'network': TWITTER,
                    'username': 'socarxiv'
                }
            ],
            'links': [
                {
                    'url': 'https://socopen.org/welcome/',
                    'description': 'about'
                },
                {
                    'url': 'https://socopen.org',
                    'description': 'blog'
                },
                {
                    'url': 'http://socarxiv.org',
                    'description': 'external'
                }
            ],
            'subjects_acceptable': [
                (['Arts and Humanities'], True),
                (['Education'], True),
                (['Law'], True),
                (['Social and Behavioral Sciences'], True),
            ],
        },
        'scielo': {
            '_id': 'scielo',
            'name': 'SciELO',
            'logo_name': 'scielo-logo.png',
            'description': 'Advancing Research Communication',
            'banner_name': 'scielo-logo.png',
            'domain': format_domain_url('scielo.org'),
            'domain_redirect_enabled': False,
            'external_url': 'http://scielo.org',
            'example': '',  # An example guid for this provider (Will have to be updated after the provider is up)
            # Advisory board should be valid html string in triple quotes
            'advisory_board': '',
            'email_contact': 'contact+scielo@osf.io',
            'email_support': 'support+scielo@osf.io',
            'social_twitter': 'RedeSciELO',  # optional
            'social_facebook': 'SciELONetwork',
            'header_text': '',
            'licenses_acceptable': ['CC-By Attribution 4.0 International'],
            'emails': [
                {
                    'email': 'contact+scielo@osf.io',
                    'email_type': 'contact'
                },
                {
                    'email': 'support+scielo@osf.io',
                    'email_type': 'support'
                }
            ],
            'social_accounts': [
                {
                    'network': FACEBOOK,
                    'username': 'SciELONetwork'
                },
                {
                    'network': TWITTER,
                    'username': 'RedeSciELO'
                }
            ],
            'links': [
                {
                    'url': 'http://scielo.org',
                    'description': 'external'
                }
            ],
            'subjects_acceptable':[]
        },
        'lawarxiv': {
            '_id': 'lawarxiv',
            'name': 'LawArXiv',
            'logo_name': 'lawarxiv-logo.png',
            'description': 'Legal Scholarship in the Open',
            'banner_name': 'lawarxiv-logo.png',
            'domain': '',  # No domain information yet
            'domain_redirect_enabled': False,
            'external_url': '',
            'example': '',  # An example guid for this provider (Will have to be updated after the provider is up)
            # Advisory board should be valid html string in triple quotes
            'advisory_board': '''
                <div class="col-xs-12">
                    <h2>Legal Scholarship Advisory Board</h2>
                    <p class="m-b-lg"></p>
                </div>
                <div class="col-xs-6">
                    <ul>
                        <li> <b>Timothy Armstrong</b>, University of Cincinnati College of Law</li>
                        <li> <b>Barbara Bintliff</b>, Texas Law </li>
                        <li> <b>Femi Cadmus</b>, Cornell Law School </li>
                        <li> <b>Kyle Courtney</b>, Harvard University </li>
                        <li> <b>Corie Dugas</b>, Mid-America Law Library Consortium </li>
                        <li> <b>James Grimmelmann</b>, Cornell Tech and Cornell Law School </li>
                    </ul>
                </div>
                <div class="col-xs-6">
                    <ul>
                        <li> <b>Lydia Loren</b>, Lewis & Clark Law School </li>
                        <li> <b>Margaret Maes</b>, Legal Information Preservation Alliance </li>
                        <li> <b>Susan Nevelow Mart</b>, University of Colorado Law School </li>
                        <li> <b>Roger Skalbeck</b>, University of Richmond School of Law </li>
                        <li> <b>Tracy Thompson</b>, NELLCO Law Library Consortium </li>
                        <li> <b>Siva Vaidhyanathan</b>, University of Virginia Department of Media Studies </li>
                    </ul>
                </div>
            ''',
            'email_contact': 'contact+lawarxiv@osf.io',
            'email_support': 'support+lawarxiv@osf.io',
            'social_twitter': 'lawarxiv',
            'social_facebook': '',
            'header_text': '',
            'licenses_acceptable': ['CC0 1.0 Universal', 'CC-By Attribution 4.0 International'],
<<<<<<< HEAD
            'emails': [
                {
                    'email': 'contact+lawarxiv@osf.io',
                    'email_type': 'contact'
                },
                {
                    'email': 'support+lawarxiv@osf.io',
                    'email_type': 'support'
                }
            ],
            'social_accounts': [
                {
                    'network': TWITTER,
                    'username': 'lawarxiv'
                }
            ],
            'subjects_acceptable': []
=======
            'subjects_acceptable': [
                (['Arts and Humanities'], True),
                (['Business'], True),
                (['Education'], True),
                (['Law'], True),
                (['Medicine and Health Sciences'], True),
                (['Social and Behavioral Sciences'], True),
            ]
>>>>>>> 4b4928f9
        },
        'agrixiv': {
            '_id': 'agrixiv',
            'name': 'AgriXiv',
            'logo_name': 'agrixiv-logo.svg',
            'description': 'Preprints for Agriculture and Allied Sciences',
            'banner_name': 'agrixiv-banner.svg',
            'domain': format_domain_url('agrixiv.org'),
            'domain_redirect_enabled': False,
            'external_url': '',
            'example': '8whkp',
            'advisory_board': '''
                <div class="col-xs-6">
                    <h3>Advisory Board</h3>
                    <p class="m-b-lg"></p>
                </div>
                <div class="col-xs-6">
                    <h3>Working Group</h3>
                    <p class="m-b-lg"></p>
                </div>
                <div class="col-xs-6">
                    <ul>
                        <li><b>Abeer Elhalwagi</b>, National Gene Bank, Egypt</li>
                        <li><b>Ajit Maru</b>, Global Forum on Agricultural Research</li>
                        <li><b>Bernard Pochet</b>, University of Liège - Gembloux Agro-Bio Tech</li>
                        <li><b>Dinesh Kumar</b>, Indian Agricultural Statistics Research Institute</li>
                        <li><b>Oya Yildirim Rieger</b>, Cornell University</li>
                        <li><b>Prateek Mahalwar</b>, Ernst & Young GmbH Wirtschaftsprüfungsgesellschaft</li>
                        <li><b>Satendra Kumar Singh</b>, Indian Council of Agricultural Research</li>
                        <li><b>Vassilis Protonotarios</b>, Neuropublic</li>
                        <li><b>Vinodh Ilangovan</b>, Max Planck Institute for Biophysical Chemistry</li>
                    </ul>
                </div>
                <div class="col-xs-6">
                    <ul>
                        <li><b>Chandni Singh</b>, Indian Institute for Human Settlements</li>
                        <li><b>Gopinath KA</b>, Central Research Institute for Dryland Agriculture</li>
                        <li><b>Ivonne Lujano</b>, University of the State of Mexico</li>
                        <li><b>Khelif Karima</b>, Institut National de la Recherche Agronomique d'Algérie</li>
                        <li><b>Kuldeep Singh Jadon</b>, Central Arid Zone Research Institute</li>
                        <li><b>Paraj Shukla</b>, King Saud University</li>
                        <li><b>Sridhar Gutam</b>,  ICAR RCER Research Centre/Open Access India</li>
                        <li><b>Sumant Vyas</b>, National Research Centre on Camel</li>
                        <li><b>Susmita Das</b>, Bangladesh Agricultural Research Council</li>
                    </ul>
                </div>
            ''',
            'email_contact': 'contact+agrixiv@osf.io',
            'email_support': 'support+agrixiv@osf.io',
            'social_twitter': 'AgriXiv',
            'social_facebook': 'agrixiv',
            'social_instagram': 'agrixiv',
            'licenses_acceptable': ['CC0 1.0 Universal', 'CC-By Attribution 4.0 International'],
            'header_text': '',
            'emails': [
                {
                    'email': 'contact+agrixiv@osf.io',
                    'email_type': 'contact'
                },
                {
                    'email': 'support+agrixiv@osf.io',
                    'email_type': 'support'
                }
            ],
            'social_accounts': [
                {
                    'network': FACEBOOK,
                    'username': 'agrixiv'
                },
                {
                    'network': INSTAGRAM,
                    'username': 'agrixiv'
                },
                {
                    'network': TWITTER,
                    'username': 'AgriXiv'
                }
            ],
            'links': [
                {
                    'url': 'https://agrixiv.wordpress.com/about/',
                    'description': 'about'
                }
            ],
            'subjects_acceptable': [
                (['Business', 'Business Administration, Management, and Operations'], False),
                (['Business', 'Business and Corporate Communications'], False),
                (['Business', 'Business Intelligence'], False),
                (['Business', 'Business Law, Public Responsibility, and Ethics Business'], False),
                (['Business', 'Corporate Finance'], False),
                (['Business', 'E-Commerce'], False),
                (['Business', 'Entrepreneurial and Small Business Operations'], False),
                (['Business', 'Fashion Business'], False),
                (['Business', 'Finance and Financial Management'], False),
                (['Business', 'Human Resources Management'], False),
                (['Business', 'Agribusiness', 'Benefits and Compensation'], False),
                (['Business', 'Agribusiness', 'Performance Management'], False),
                (['Business', 'Agribusiness', 'Training and Development'], False),
                (['Business', 'Management Information Systems'], False),
                (['Business', 'Management Sciences and Quantitative Methods'], False),
                (['Business', 'Marketing'], False),
                (['Business', 'Nonprofit Administration and Management'], False),
                (['Business', 'Operations and Supply Chain Management'], False),
                (['Business', 'Organizational Behavior and Theory'], False),
                (['Business', 'Portfolio and Security Analysis'], False),
                (['Business', 'Other Business'], False),
                (['Education', 'Curriculum and Instruction'], False),
                (['Education', 'Curriculum and Social Inquiry'], False),
                (['Education', 'Education Economics'], False),
                (['Education', 'Educational Administration and Supervision'], False),
                (['Education', 'Insurance', 'Adult and Continuing Education Administration'], False),
                (['Education', 'Insurance', 'Other Educational Administration and Supervision'], False),
                (['Education', 'Educational Leadership'], False),
                (['Education', 'Educational Methods'], False),
                (['Education', 'Educational Psychology'], False),
                (['Education', 'Higher Education'], False),
                (['Education', 'Educational Assessment, Evaluation, and Research', 'Scholarship of Teaching and Learning'], False),
                (['Education', 'Educational Assessment, Evaluation, and Research', 'University Extension'], False),
                (['Education', 'Humane Education'], False),
                (['Education', 'Instructional Media Design'], False),
                (['Education', 'International and Comparative Education'], False),
                (['Education', 'Online and Distance Education'], False),
                (['Education', 'Science and Mathematics Education'], False),
                (['Education', 'Social and Philosophical Foundations of Education'], False),
                (['Education', 'Special Education and Teaching'], False),
                (['Education', 'Student Counseling and Personnel Services'], False),
                (['Education', 'Other Education'], False),
                (['Engineering', 'Bioresource and Agricultural Engineering'], False),
                (['Engineering', 'Civil and Environmental Engineering'], False),
                (['Engineering', 'Home Economics', 'Environmental Engineering'], False),
                (['Engineering', 'Home Economics', 'Structural Engineering'], False),
                (['Engineering', 'Home Economics', 'Other Civil and Environmental Engineering'], False),
                (['Engineering', 'Computer Engineering'], False),
                (['Engineering', 'Computational Engineering', 'Computer and Systems Architecture'], False),
                (['Engineering', 'Computational Engineering', 'Data Storage Systems'], False),
                (['Engineering', 'Computational Engineering', 'Digital Circuits'], False),
                (['Engineering', 'Computational Engineering', 'Digital Communications and Networking'], False),
                (['Engineering', 'Computational Engineering', 'Hardware Systems'], False),
                (['Engineering', 'Computational Engineering', 'Robotics'], False),
                (['Engineering', 'Computational Engineering', 'Other Computer Engineering'], False),
                (['Engineering', 'Electrical and Computer Engineering', 'Nanotechnology Fabrication'], False),
                (['Engineering', 'Electrical and Computer Engineering', 'Power and Energy'], False),
                (['Engineering', 'Operations Research, Systems Engineering and Industrial Engineering'], False),
                (['Engineering', 'Nanoscience and Nanotechnology', 'Ergonomics'], False),
                (['Engineering', 'Nanoscience and Nanotechnology', 'Systems Engineering'], False),
                (['Engineering', 'Nanoscience and Nanotechnology', 'Other Operations Research, Systems Engineering and Industrial Engineering'], False),
                (['Engineering', 'Other Engineering'], False),
                (['Law', 'Agriculture Law'], False),
                (['Law', 'Animal Law'], False),
                (['Law', 'Antitrust and Trade Regulation'], False),
                (['Law', 'Banking and Finance Law'], False),
                (['Law', 'Business Organizations Law'], False),
                (['Law', 'Communications Law'], False),
                (['Law', 'Consumer Protection Law'], False),
                (['Law', 'Contracts'], False),
                (['Law', 'Dispute Resolution and Arbitration'], False),
                (['Law', 'Education Law'], False),
                (['Law', 'Environmental Law'], False),
                (['Law', 'Human Rights Law'], False),
                (['Law', 'Insurance Law'], False),
                (['Law', 'Intellectual Property Law'], False),
                (['Law', 'International Law'], False),
                (['Law', 'International Trade Law'], False),
                (['Law', 'Internet Law'], False),
                (['Law', 'Labor and Employment Law'], False),
                (['Law', 'Land Use Law'], False),
                (['Law', 'Law and Economics'], False),
                (['Law', 'Law and Gender'], False),
                (['Law', 'Law Enforcement and Corrections'], False),
                (['Law', 'Law of the Sea'], False),
                (['Law', 'Legal Education'], False),
                (['Law', 'Legal Ethics and Professional Responsibility'], False),
                (['Law', 'Legal Writing and Research'], False),
                (['Law', 'Legislation'], False),
                (['Law', 'Litigation'], False),
                (['Law', 'Marketing Law'], False),
                (['Law', 'Natural Resources Law'], False),
                (['Law', 'Science and Technology Law'], False),
                (['Law', 'Second Amendment'], False),
                (['Law', 'Water Law'], False),
                (['Law', 'Other Law'], False),
                (['Life Sciences', 'Agriculture'], False),
                (['Life Sciences', 'Risk Analysis', 'Agricultural Economics'], False),
                (['Life Sciences', 'Risk Analysis', 'Agricultural Education'], False),
                (['Life Sciences', 'Risk Analysis', 'Apiculture'], False),
                (['Life Sciences', 'Risk Analysis', 'Biosecurity'], False),
                (['Life Sciences', 'Risk Analysis', 'Viticulture and Oenology'], False),
                (['Life Sciences', 'Animal Sciences', 'Aquaculture and Fisheries Life Sciences'], False),
                (['Life Sciences', 'Animal Sciences', 'Dairy Science'], False),
                (['Life Sciences', 'Animal Sciences', 'Meat Science'], False),
                (['Life Sciences', 'Animal Sciences', 'Ornithology'], False),
                (['Life Sciences', 'Animal Sciences', 'Poultry or Avian Science'], False),
                (['Life Sciences', 'Animal Sciences', 'Sheep and Goat Science'], False),
                (['Life Sciences', 'Animal Sciences', 'Zoology'], False),
                (['Life Sciences', 'Animal Sciences', 'Other Animal Sciences'], False),
                (['Life Sciences', 'Biochemistry, Biophysics, and Structural Biology', 'Biochemistry'], False),
                (['Life Sciences', 'Biochemistry, Biophysics, and Structural Biology', 'Biophysics'], False),
                (['Life Sciences', 'Biochemistry, Biophysics, and Structural Biology', 'Molecular Biology'], False),
                (['Life Sciences', 'Biochemistry, Biophysics, and Structural Biology', 'Structural Biology'], False),
                (['Life Sciences', 'Biochemistry, Biophysics, and Structural Biology', 'Other Biochemistry, Biophysics, and Structural Biology'], False),
                (['Life Sciences', 'Bioinformatics'], False),
                (['Life Sciences', 'Biology'], False),
                (['Life Sciences', 'Biodiversity', 'Integrative Biology'], False),
                (['Life Sciences', 'Cell and Developmental Biology'], False),
                (['Life Sciences', 'Biotechnology', 'Cancer Biology'], False),
                (['Life Sciences', 'Biotechnology', 'Cell Anatomy'], False),
                (['Life Sciences', 'Biotechnology', 'Cell Biology'], False),
                (['Life Sciences', 'Biotechnology', 'Developmental Biology'], False),
                (['Life Sciences', 'Biotechnology', 'Other Cell and Developmental Biology'], False),
                (['Life Sciences', 'Ecology and Evolutionary Biology', 'Behavior and Ethology'], False),
                (['Life Sciences', 'Ecology and Evolutionary Biology', 'Desert Ecology'], False),
                (['Life Sciences', 'Ecology and Evolutionary Biology', 'Evolution'], False),
                (['Life Sciences', 'Ecology and Evolutionary Biology', 'Population Biology'], False),
                (['Life Sciences', 'Ecology and Evolutionary Biology', 'Terrestrial and Aquatic Ecology'], False),
                (['Life Sciences', 'Ecology and Evolutionary Biology', 'Other Ecology and Evolutionary Biology'], False),
                (['Life Sciences', 'Food Science'], False),
                (['Life Sciences', 'Entomology', 'Food Biotechnology'], False),
                (['Life Sciences', 'Entomology', 'Food Chemistry'], False),
                (['Life Sciences', 'Entomology', 'Food Microbiology'], False),
                (['Life Sciences', 'Entomology', 'Food Processing'], False),
                (['Life Sciences', 'Entomology', 'Other Food Science'], False),
                (['Life Sciences', 'Forest Sciences', 'Forest Biology'], False),
                (['Life Sciences', 'Forest Sciences', 'Forest Management'], False),
                (['Life Sciences', 'Forest Sciences', 'Wood Science and Pulp, Paper Technology'], False),
                (['Life Sciences', 'Forest Sciences', 'Other Forestry and Forest Sciences'], False),
                (['Life Sciences', 'Genetics and Genomics', 'Computational Biology'], False),
                (['Life Sciences', 'Genetics and Genomics', 'Genetics'], False),
                (['Life Sciences', 'Genetics and Genomics', 'Genomics'], False),
                (['Life Sciences', 'Genetics and Genomics', 'Molecular Genetics'], False),
                (['Life Sciences', 'Genetics and Genomics', 'Other Genetics and Genomics'], False),
                (['Life Sciences', 'Immunology and Infectious Disease', 'Immunity'], False),
                (['Life Sciences', 'Immunology and Infectious Disease', 'Immunopathology'], False),
                (['Life Sciences', 'Immunology and Infectious Disease', 'Immunoprophylaxis and Therapy'], False),
                (['Life Sciences', 'Immunology and Infectious Disease', 'Parasitology'], False),
                (['Life Sciences', 'Marine Biology'], False),
                (['Life Sciences', 'Microbiology'], False),
                (['Life Sciences', 'Laboratory and Basic Science Research Life Sciences', 'Bacteriology'], False),
                (['Life Sciences', 'Laboratory and Basic Science Research Life Sciences', 'Environmental Microbiology and Microbial Ecology Life Sciences'], False),
                (['Life Sciences', 'Laboratory and Basic Science Research Life Sciences', 'Microbial Physiology'], False),
                (['Life Sciences', 'Laboratory and Basic Science Research Life Sciences', 'Organismal Biological Physiology'], False),
                (['Life Sciences', 'Laboratory and Basic Science Research Life Sciences', 'Pathogenic Microbiology'], False),
                (['Life Sciences', 'Laboratory and Basic Science Research Life Sciences', 'Virology'], False),
                (['Life Sciences', 'Laboratory and Basic Science Research Life Sciences', 'Other Microbiology'], False),
                (['Life Sciences', 'Nutrition', 'Comparative Nutrition'], False),
                (['Life Sciences', 'Nutrition', 'Human and Clinical Nutrition'], False),
                (['Life Sciences', 'Nutrition', 'International and Community Nutrition'], False),
                (['Life Sciences', 'Nutrition', 'Molecular, Genetic, and Biochemical Nutrition'], False),
                (['Life Sciences', 'Nutrition', 'Nutritional Epidemiology'], False),
                (['Life Sciences', 'Nutrition', 'Other Nutrition'], False),
                (['Life Sciences', 'Pharmacology, Toxicology and Environmental Health', 'Environmental Health Life Sciences'], False),
                (['Life Sciences', 'Pharmacology, Toxicology and Environmental Health', 'Medicinal Chemistry and Pharmaceutics'], False),
                (['Life Sciences', 'Pharmacology, Toxicology and Environmental Health', 'Pharmacology'], False),
                (['Life Sciences', 'Pharmacology, Toxicology and Environmental Health', 'Toxicology'], False),
                (['Life Sciences', 'Pharmacology, Toxicology and Environmental Health', 'Other Pharmacology, Toxicology and Environmental Health'], False),
                (['Life Sciences', 'Physiology', 'Cellular and Molecular Physiology'], False),
                (['Life Sciences', 'Physiology', 'Comparative and Evolutionary Physiology'], False),
                (['Life Sciences', 'Physiology', 'Endocrinology'], False),
                (['Life Sciences', 'Physiology', 'Exercise Physiology'], False),
                (['Life Sciences', 'Physiology', 'Systems and Integrative Physiology Life Sciences'], False),
                (['Life Sciences', 'Physiology', 'Other Physiology'], False),
                (['Life Sciences', 'Plant Sciences', 'Agricultural Science'], False),
                (['Life Sciences', 'Plant Sciences', 'Agronomy and Crop Sciences Life Sciences'], False),
                (['Life Sciences', 'Plant Sciences', 'Botany'], False),
                (['Life Sciences', 'Plant Sciences', 'Fruit Science'], False),
                (['Life Sciences', 'Plant Sciences', 'Horticulture'], False),
                (['Life Sciences', 'Plant Sciences', 'Plant Biology'], False),
                (['Life Sciences', 'Plant Sciences', 'Plant Breeding and Genetics Life Sciences'], False),
                (['Life Sciences', 'Plant Sciences', 'Plant Pathology'], False),
                (['Life Sciences', 'Plant Sciences', 'Weed Science'], False),
                (['Life Sciences', 'Plant Sciences', 'Other Plant Sciences'], False),
                (['Life Sciences', 'Other Life Sciences'], False),
                (['Medicine and Health Sciences', 'Alternative and Complementary Medicine'], False),
                (['Medicine and Health Sciences', 'Analytical, Diagnostic and Therapeutic Techniques and Equipment'], False),
                (['Medicine and Health Sciences', 'Systems Biology', 'Anesthesia and Analgesia'], False),
                (['Medicine and Health Sciences', 'Systems Biology', 'Diagnosis'], False),
                (['Medicine and Health Sciences', 'Systems Biology', 'Investigative Techniques'], False),
                (['Medicine and Health Sciences', 'Systems Biology', 'Surgical Procedures, Operative'], False),
                (['Medicine and Health Sciences', 'Systems Biology', 'Therapeutics'], False),
                (['Medicine and Health Sciences', 'Systems Biology', 'Other Analytical, Diagnostic and Therapeutic Techniques and Equipment'], False),
                (['Medicine and Health Sciences', 'Anatomy', 'Animal Structures'], False),
                (['Medicine and Health Sciences', 'Anatomy', 'Body Regions'], False),
                (['Medicine and Health Sciences', 'Anatomy', 'Cardiovascular System'], False),
                (['Medicine and Health Sciences', 'Anatomy', 'Cells'], False),
                (['Medicine and Health Sciences', 'Anatomy', 'Digestive System'], False),
                (['Medicine and Health Sciences', 'Anatomy', 'Embryonic Structures'], False),
                (['Medicine and Health Sciences', 'Anatomy', 'Endocrine System'], False),
                (['Medicine and Health Sciences', 'Anatomy', 'Fluids and Secretions'], False),
                (['Medicine and Health Sciences', 'Anatomy', 'Hemic and Immune Systems'], False),
                (['Medicine and Health Sciences', 'Anatomy', 'Integumentary System'], False),
                (['Medicine and Health Sciences', 'Anatomy', 'Musculoskeletal System'], False),
                (['Medicine and Health Sciences', 'Anatomy', 'Nervous System'], False),
                (['Medicine and Health Sciences', 'Anatomy', 'Respiratory System'], False),
                (['Medicine and Health Sciences', 'Anatomy', 'Sense Organs'], False),
                (['Medicine and Health Sciences', 'Anatomy', 'Stomatognathic System'], False),
                (['Medicine and Health Sciences', 'Anatomy', 'Tissues'], False),
                (['Medicine and Health Sciences', 'Anatomy', 'Urogenital System'], False),
                (['Medicine and Health Sciences', 'Chemicals and Drugs'], False),
                (['Medicine and Health Sciences', 'Bioethics and Medical Ethics', 'Amino Acids, Peptides, and Proteins'], False),
                (['Medicine and Health Sciences', 'Bioethics and Medical Ethics', 'Biological Factors'], False),
                (['Medicine and Health Sciences', 'Bioethics and Medical Ethics', 'Biomedical and Dental Materials'], False),
                (['Medicine and Health Sciences', 'Bioethics and Medical Ethics', 'Carbohydrates'], False),
                (['Medicine and Health Sciences', 'Bioethics and Medical Ethics', 'Chemical Actions and Uses'], False),
                (['Medicine and Health Sciences', 'Bioethics and Medical Ethics', 'Complex Mixtures'], False),
                (['Medicine and Health Sciences', 'Bioethics and Medical Ethics', 'Enzymes and Coenzymes'], False),
                (['Medicine and Health Sciences', 'Bioethics and Medical Ethics', 'Heterocyclic Compounds'], False),
                (['Medicine and Health Sciences', 'Bioethics and Medical Ethics', 'Hormones, Hormone Substitutes, and Hormone Antagonists'], False),
                (['Medicine and Health Sciences', 'Bioethics and Medical Ethics', 'Inorganic Chemicals'], False),
                (['Medicine and Health Sciences', 'Bioethics and Medical Ethics', 'Lipids'], False),
                (['Medicine and Health Sciences', 'Bioethics and Medical Ethics', 'Macromolecular Substances'], False),
                (['Medicine and Health Sciences', 'Bioethics and Medical Ethics', 'Nucleic Acids, Nucleotides, and Nucleosides'], False),
                (['Medicine and Health Sciences', 'Bioethics and Medical Ethics', 'Organic Chemicals'], False),
                (['Medicine and Health Sciences', 'Bioethics and Medical Ethics', 'Pharmaceutical Preparations'], False),
                (['Medicine and Health Sciences', 'Bioethics and Medical Ethics', 'Polycyclic Compounds'], False),
                (['Medicine and Health Sciences', 'Bioethics and Medical Ethics', 'Other Chemicals and Drugs'], False),
                (['Medicine and Health Sciences', 'Communication Sciences and Disorders', 'Speech and Hearing Science'], False),
                (['Medicine and Health Sciences', 'Communication Sciences and Disorders', 'Speech Pathology and Audiology'], False),
                (['Medicine and Health Sciences', 'Diseases'], False),
                (['Medicine and Health Sciences', 'Dietetics and Clinical Nutrition', 'Animal Diseases'], False),
                (['Medicine and Health Sciences', 'Dietetics and Clinical Nutrition', 'Bacterial Infections and Mycoses'], False),
                (['Medicine and Health Sciences', 'Dietetics and Clinical Nutrition', 'Cardiovascular Diseases'], False),
                (['Medicine and Health Sciences', 'Dietetics and Clinical Nutrition', 'Congenital, Hereditary, and Neonatal Diseases and Abnormalities'], False),
                (['Medicine and Health Sciences', 'Dietetics and Clinical Nutrition', 'Digestive System Diseases'], False),
                (['Medicine and Health Sciences', 'Dietetics and Clinical Nutrition', 'Disease Modeling'], False),
                (['Medicine and Health Sciences', 'Dietetics and Clinical Nutrition', 'Disorders of Environmental Origin'], False),
                (['Medicine and Health Sciences', 'Dietetics and Clinical Nutrition', 'Endocrine System Diseases'], False),
                (['Medicine and Health Sciences', 'Dietetics and Clinical Nutrition', 'Eye Diseases'], False),
                (['Medicine and Health Sciences', 'Dietetics and Clinical Nutrition', 'Female Urogenital Diseases and Pregnancy Complications'], False),
                (['Medicine and Health Sciences', 'Dietetics and Clinical Nutrition', 'Hemic and Lymphatic Diseases'], False),
                (['Medicine and Health Sciences', 'Dietetics and Clinical Nutrition', 'Immune System Diseases'], False),
                (['Medicine and Health Sciences', 'Dietetics and Clinical Nutrition', 'Male Urogenital Diseases'], False),
                (['Medicine and Health Sciences', 'Dietetics and Clinical Nutrition', 'Musculoskeletal Diseases'], False),
                (['Medicine and Health Sciences', 'Dietetics and Clinical Nutrition', 'Neoplasms'], False),
                (['Medicine and Health Sciences', 'Dietetics and Clinical Nutrition', 'Nervous System Diseases'], False),
                (['Medicine and Health Sciences', 'Dietetics and Clinical Nutrition', 'Nutritional and Metabolic Diseases'], False),
                (['Medicine and Health Sciences', 'Dietetics and Clinical Nutrition', 'Otorhinolaryngologic Diseases'], False),
                (['Medicine and Health Sciences', 'Dietetics and Clinical Nutrition', 'Parasitic Diseases'], False),
                (['Medicine and Health Sciences', 'Dietetics and Clinical Nutrition', 'Pathological Conditions, Signs and Symptoms'], False),
                (['Medicine and Health Sciences', 'Dietetics and Clinical Nutrition', 'Respiratory Tract Diseases'], False),
                (['Medicine and Health Sciences', 'Dietetics and Clinical Nutrition', 'Skin and Connective Tissue Diseases'], False),
                (['Medicine and Health Sciences', 'Dietetics and Clinical Nutrition', 'Stomatognathic Diseases'], False),
                (['Medicine and Health Sciences', 'Dietetics and Clinical Nutrition', 'Virus Diseases'], False),
                (['Medicine and Health Sciences', 'Health Information Technology', 'Telemedicine'], False),
                (['Medicine and Health Sciences', 'Medical Education'], False),
                (['Medicine and Health Sciences', 'Medical Humanities'], False),
                (['Medicine and Health Sciences', 'Medical Sciences'], False),
                (['Medicine and Health Sciences', 'Health and Medical Administration', 'Biochemical Phenomena, Metabolism, and Nutrition'], False),
                (['Medicine and Health Sciences', 'Health and Medical Administration', 'Biological Phenomena, Cell Phenomena, and Immunity'], False),
                (['Medicine and Health Sciences', 'Health and Medical Administration', 'Chemical and Pharmacologic Phenomena'], False),
                (['Medicine and Health Sciences', 'Health and Medical Administration', 'Circulatory and Respiratory Physiology'], False),
                (['Medicine and Health Sciences', 'Health and Medical Administration', 'Digestive, Oral, and Skin Physiology'], False),
                (['Medicine and Health Sciences', 'Health and Medical Administration', 'Genetic Phenomena'], False),
                (['Medicine and Health Sciences', 'Health and Medical Administration', 'Genetic Processes'], False),
                (['Medicine and Health Sciences', 'Health and Medical Administration', 'Genetic Structures'], False),
                (['Medicine and Health Sciences', 'Health and Medical Administration', 'Medical Anatomy'], False),
                (['Medicine and Health Sciences', 'Health and Medical Administration', 'Medical Biochemistry'], False),
                (['Medicine and Health Sciences', 'Health and Medical Administration', 'Medical Biomathematics and Biometrics'], False),
                (['Medicine and Health Sciences', 'Health and Medical Administration', 'Medical Biophysics'], False),
                (['Medicine and Health Sciences', 'Health and Medical Administration', 'Medical Biotechnology'], False),
                (['Medicine and Health Sciences', 'Health and Medical Administration', 'Medical Cell Biology'], False),
                (['Medicine and Health Sciences', 'Health and Medical Administration', 'Medical Genetics'], False),
                (['Medicine and Health Sciences', 'Health and Medical Administration', 'Medical Immunology'], False),
                (['Medicine and Health Sciences', 'Health and Medical Administration', 'Medical Microbiology'], False),
                (['Medicine and Health Sciences', 'Health and Medical Administration', 'Medical Molecular Biology'], False),
                (['Medicine and Health Sciences', 'Health and Medical Administration', 'Medical Neurobiology'], False),
                (['Medicine and Health Sciences', 'Health and Medical Administration', 'Medical Nutrition'], False),
                (['Medicine and Health Sciences', 'Health and Medical Administration', 'Medical Pathology'], False),
                (['Medicine and Health Sciences', 'Health and Medical Administration', 'Medical Pharmacology'], False),
                (['Medicine and Health Sciences', 'Health and Medical Administration', 'Medical Physiology'], False),
                (['Medicine and Health Sciences', 'Health and Medical Administration', 'Medical Toxicology'], False),
                (['Medicine and Health Sciences', 'Health and Medical Administration', 'Musculoskeletal, Neural, and Ocular Physiology'], False),
                (['Medicine and Health Sciences', 'Health and Medical Administration', 'Neurosciences'], False),
                (['Medicine and Health Sciences', 'Health and Medical Administration', 'Physiological Processes'], False),
                (['Medicine and Health Sciences', 'Health and Medical Administration', 'Reproductive and Urinary Physiology'], False),
                (['Medicine and Health Sciences', 'Health and Medical Administration', 'Other Medical Sciences'], False),
                (['Medicine and Health Sciences', 'Medical Specialties', 'Allergy and Immunology'], False),
                (['Medicine and Health Sciences', 'Medical Specialties', 'Anesthesiology'], False),
                (['Medicine and Health Sciences', 'Medical Specialties', 'Cardiology'], False),
                (['Medicine and Health Sciences', 'Medical Specialties', 'Critical Care'], False),
                (['Medicine and Health Sciences', 'Medical Specialties', 'Dermatology'], False),
                (['Medicine and Health Sciences', 'Medical Specialties', 'Emergency Medicine'], False),
                (['Medicine and Health Sciences', 'Medical Specialties', 'Endocrinology, Diabetes, and Metabolism'], False),
                (['Medicine and Health Sciences', 'Medical Specialties', 'Family Medicine'], False),
                (['Medicine and Health Sciences', 'Medical Specialties', 'Gastroenterology'], False),
                (['Medicine and Health Sciences', 'Medical Specialties', 'Geriatrics'], False),
                (['Medicine and Health Sciences', 'Medical Specialties', 'Hematology'], False),
                (['Medicine and Health Sciences', 'Medical Specialties', 'Hepatology'], False),
                (['Medicine and Health Sciences', 'Medical Specialties', 'Infectious Disease'], False),
                (['Medicine and Health Sciences', 'Medical Specialties', 'Integrative Medicine'], False),
                (['Medicine and Health Sciences', 'Medical Specialties', 'Internal Medicine'], False),
                (['Medicine and Health Sciences', 'Medical Specialties', 'Nephrology'], False),
                (['Medicine and Health Sciences', 'Medical Specialties', 'Neurology'], False),
                (['Medicine and Health Sciences', 'Medical Specialties', 'Obstetrics and Gynecology'], False),
                (['Medicine and Health Sciences', 'Medical Specialties', 'Oncology'], False),
                (['Medicine and Health Sciences', 'Medical Specialties', 'Ophthalmology'], False),
                (['Medicine and Health Sciences', 'Medical Specialties', 'Orthopedics'], False),
                (['Medicine and Health Sciences', 'Medical Specialties', 'Osteopathic Medicine and Osteopathy'], False),
                (['Medicine and Health Sciences', 'Medical Specialties', 'Otolaryngology'], False),
                (['Medicine and Health Sciences', 'Medical Specialties', 'Palliative Care'], False),
                (['Medicine and Health Sciences', 'Medical Specialties', 'Pathology'], False),
                (['Medicine and Health Sciences', 'Medical Specialties', 'Pediatrics'], False),
                (['Medicine and Health Sciences', 'Medical Specialties', 'Plastic Surgery'], False),
                (['Medicine and Health Sciences', 'Medical Specialties', 'Podiatry'], False),
                (['Medicine and Health Sciences', 'Medical Specialties', 'Preventive Medicine'], False),
                (['Medicine and Health Sciences', 'Medical Specialties', 'Primary Care'], False),
                (['Medicine and Health Sciences', 'Medical Specialties', 'Psychiatry'], False),
                (['Medicine and Health Sciences', 'Medical Specialties', 'Pulmonology'], False),
                (['Medicine and Health Sciences', 'Medical Specialties', 'Radiology'], False),
                (['Medicine and Health Sciences', 'Medical Specialties', 'Rheumatology'], False),
                (['Medicine and Health Sciences', 'Medical Specialties', 'Sports Medicine'], False),
                (['Medicine and Health Sciences', 'Medical Specialties', 'Surgery'], False),
                (['Medicine and Health Sciences', 'Medical Specialties', 'Trauma'], False),
                (['Medicine and Health Sciences', 'Medical Specialties', 'Urology'], False),
                (['Medicine and Health Sciences', 'Medical Specialties', 'Other Medical Specialties'], False),
                (['Medicine and Health Sciences', 'Nanotechnology', 'Nanomedicine'], False),
                (['Medicine and Health Sciences', 'Organisms'], False),
                (['Medicine and Health Sciences', 'Optometry', 'Algae'], False),
                (['Medicine and Health Sciences', 'Optometry', 'Animals'], False),
                (['Medicine and Health Sciences', 'Optometry', 'Archaea'], False),
                (['Medicine and Health Sciences', 'Optometry', 'Bacteria'], False),
                (['Medicine and Health Sciences', 'Optometry', 'Fungi'], False),
                (['Medicine and Health Sciences', 'Optometry', 'Mesomycetozoea'], False),
                (['Medicine and Health Sciences', 'Optometry', 'Plants'], False),
                (['Medicine and Health Sciences', 'Optometry', 'Viruses'], False),
                (['Medicine and Health Sciences', 'Pharmacy and Pharmaceutical Sciences', 'Medicinal and Pharmaceutical Chemistry'], False),
                (['Medicine and Health Sciences', 'Pharmacy and Pharmaceutical Sciences', 'Natural Products Chemistry and Pharmacognosy'], False),
                (['Medicine and Health Sciences', 'Pharmacy and Pharmaceutical Sciences', 'Pharmaceutics and Drug Design'], False),
                (['Medicine and Health Sciences', 'Pharmacy and Pharmaceutical Sciences', 'Pharmacoeconomics and Pharmaceutical Economics'], False),
                (['Medicine and Health Sciences', 'Pharmacy and Pharmaceutical Sciences', 'Pharmacy Administration, Policy and Regulation'], False),
                (['Medicine and Health Sciences', 'Pharmacy and Pharmaceutical Sciences', 'Other Pharmacy and Pharmaceutical Sciences'], False),
                (['Medicine and Health Sciences', 'Public Health', 'Clinical Epidemiology'], False),
                (['Medicine and Health Sciences', 'Public Health', 'Community Health and Preventive Medicine'], False),
                (['Medicine and Health Sciences', 'Public Health', 'Environmental Public Health'], False),
                (['Medicine and Health Sciences', 'Public Health', 'Epidemiology'], False),
                (['Medicine and Health Sciences', 'Public Health', 'Health and Medical Physics'], False),
                (['Medicine and Health Sciences', 'Public Health', 'Health Services Administration'], False),
                (['Medicine and Health Sciences', 'Public Health', 'Health Services Research'], False),
                (['Medicine and Health Sciences', 'Public Health', 'Influenza Humans'], False),
                (['Medicine and Health Sciences', 'Public Health', 'Influenza Virus Vaccines'], False),
                (['Medicine and Health Sciences', 'Public Health', 'International Public Health'], False),
                (['Medicine and Health Sciences', 'Public Health', 'Maternal and Child Health'], False),
                (['Medicine and Health Sciences', 'Public Health', 'Occupational Health and Industrial Hygiene'], False),
                (['Medicine and Health Sciences', 'Public Health', 'Public Health Education and Promotion'], False),
                (['Medicine and Health Sciences', 'Public Health', "Women's Health"], False),
                (['Medicine and Health Sciences', 'Public Health', 'Other Public Health'], False),
                (['Medicine and Health Sciences', 'Veterinary Medicine', 'Comparative and Laboratory Animal Medicine'], False),
                (['Medicine and Health Sciences', 'Veterinary Medicine', 'Large or Food Animal and Equine Medicine'], False),
                (['Medicine and Health Sciences', 'Veterinary Medicine', 'Small or Companion Animal Medicine'], False),
                (['Medicine and Health Sciences', 'Veterinary Medicine', 'Veterinary Anatomy'], False),
                (['Medicine and Health Sciences', 'Veterinary Medicine', 'Veterinary Infectious Diseases'], False),
                (['Medicine and Health Sciences', 'Veterinary Medicine', 'Veterinary Microbiology and Immunobiology'], False),
                (['Medicine and Health Sciences', 'Veterinary Medicine', 'Veterinary Pathology and Pathobiology'], False),
                (['Medicine and Health Sciences', 'Veterinary Medicine', 'Veterinary Physiology'], False),
                (['Medicine and Health Sciences', 'Veterinary Medicine', 'Veterinary Preventive Medicine, Epidemiology, and Public Health'], False),
                (['Medicine and Health Sciences', 'Veterinary Medicine', 'Veterinary Toxicology and Pharmacology'], False),
                (['Medicine and Health Sciences', 'Veterinary Medicine', 'Other Veterinary Medicine'], False),
                (['Physical Sciences and Mathematics', 'Applied Mathematics'], False),
                (['Physical Sciences and Mathematics', 'Other Medicine and Health Sciences', 'Control Theory'], False),
                (['Physical Sciences and Mathematics', 'Other Medicine and Health Sciences', 'Dynamic Systems'], False),
                (['Physical Sciences and Mathematics', 'Other Medicine and Health Sciences', 'Non-linear Dynamics'], False),
                (['Physical Sciences and Mathematics', 'Other Medicine and Health Sciences', 'Numerical Analysis and Computation'], False),
                (['Physical Sciences and Mathematics', 'Other Medicine and Health Sciences', 'Ordinary Differential Equations and Applied Dynamics'], False),
                (['Physical Sciences and Mathematics', 'Other Medicine and Health Sciences', 'Partial Differential Equations'], False),
                (['Physical Sciences and Mathematics', 'Other Medicine and Health Sciences', 'Special Functions'], False),
                (['Physical Sciences and Mathematics', 'Other Medicine and Health Sciences', 'Other Applied Mathematics'], False),
                (['Physical Sciences and Mathematics', 'Chemistry', 'Analytical Chemistry'], False),
                (['Physical Sciences and Mathematics', 'Chemistry', 'Environmental Chemistry'], False),
                (['Physical Sciences and Mathematics', 'Chemistry', 'Inorganic Chemistry'], False),
                (['Physical Sciences and Mathematics', 'Chemistry', 'Materials Chemistry'], False),
                (['Physical Sciences and Mathematics', 'Chemistry', 'Medicinal-Pharmaceutical Chemistry'], False),
                (['Physical Sciences and Mathematics', 'Chemistry', 'Organic Chemistry'], False),
                (['Physical Sciences and Mathematics', 'Chemistry', 'Physical Chemistry'], False),
                (['Physical Sciences and Mathematics', 'Chemistry', 'Polymer Chemistry'], False),
                (['Physical Sciences and Mathematics', 'Chemistry', 'Radiochemistry'], False),
                (['Physical Sciences and Mathematics', 'Chemistry', 'Other Chemistry'], False),
                (['Physical Sciences and Mathematics', 'Computer Sciences', 'Artificial Intelligence and Robotics'], False),
                (['Physical Sciences and Mathematics', 'Computer Sciences', 'Computer Security'], False),
                (['Physical Sciences and Mathematics', 'Computer Sciences', 'Databases and Information Systems'], False),
                (['Physical Sciences and Mathematics', 'Computer Sciences', 'Graphics and Human Computer Interfaces'], False),
                (['Physical Sciences and Mathematics', 'Computer Sciences', 'Numerical Analysis and Scientific Computing'], False),
                (['Physical Sciences and Mathematics', 'Computer Sciences', 'OS and Networks'], False),
                (['Physical Sciences and Mathematics', 'Computer Sciences', 'Programming Languages and Compilers'], False),
                (['Physical Sciences and Mathematics', 'Computer Sciences', 'Software Engineering'], False),
                (['Physical Sciences and Mathematics', 'Computer Sciences', 'Systems Architecture'], False),
                (['Physical Sciences and Mathematics', 'Computer Sciences', 'Theory and Algorithms'], False),
                (['Physical Sciences and Mathematics', 'Computer Sciences', 'Other Computer Sciences'], False),
                (['Physical Sciences and Mathematics', 'Earth Sciences', 'Biogeochemistry'], False),
                (['Physical Sciences and Mathematics', 'Earth Sciences', 'Geochemistry'], False),
                (['Physical Sciences and Mathematics', 'Earth Sciences', 'Geology'], False),
                (['Physical Sciences and Mathematics', 'Earth Sciences', 'Geomorphology'], False),
                (['Physical Sciences and Mathematics', 'Earth Sciences', 'Geophysics and Seismology'], False),
                (['Physical Sciences and Mathematics', 'Earth Sciences', 'Glaciology'], False),
                (['Physical Sciences and Mathematics', 'Earth Sciences', 'Hydrology'], False),
                (['Physical Sciences and Mathematics', 'Earth Sciences', 'Mineral Physics'], False),
                (['Physical Sciences and Mathematics', 'Earth Sciences', 'Paleobiology'], False),
                (['Physical Sciences and Mathematics', 'Earth Sciences', 'Paleontology'], False),
                (['Physical Sciences and Mathematics', 'Earth Sciences', 'Sedimentology'], False),
                (['Physical Sciences and Mathematics', 'Earth Sciences', 'Soil Science'], False),
                (['Physical Sciences and Mathematics', 'Earth Sciences', 'Stratigraphy'], False),
                (['Physical Sciences and Mathematics', 'Earth Sciences', 'Tectonics and Structure'], False),
                (['Physical Sciences and Mathematics', 'Earth Sciences', 'Other Earth Sciences'], False),
                (['Physical Sciences and Mathematics', 'Environmental Sciences', 'Environmental Education'], False),
                (['Physical Sciences and Mathematics', 'Environmental Sciences', 'Environmental Health and Protection'], False),
                (['Physical Sciences and Mathematics', 'Environmental Sciences', 'Environmental Indicators and Impact Assessment'], False),
                (['Physical Sciences and Mathematics', 'Environmental Sciences', 'Environmental Monitoring'], False),
                (['Physical Sciences and Mathematics', 'Environmental Sciences', 'Natural Resource Economics'], False),
                (['Physical Sciences and Mathematics', 'Environmental Sciences', 'Natural Resources and Conservation'], False),
                (['Physical Sciences and Mathematics', 'Environmental Sciences', 'Natural Resources Management and Policy'], False),
                (['Physical Sciences and Mathematics', 'Environmental Sciences', 'Oil, Gas, and Energy'], False),
                (['Physical Sciences and Mathematics', 'Environmental Sciences', 'Sustainability'], False),
                (['Physical Sciences and Mathematics', 'Environmental Sciences', 'Water Resource Management'], False),
                (['Physical Sciences and Mathematics', 'Environmental Sciences', 'Other Environmental Sciences'], False),
                (['Physical Sciences and Mathematics', 'Mathematics', 'Algebra'], False),
                (['Physical Sciences and Mathematics', 'Mathematics', 'Algebraic Geometry'], False),
                (['Physical Sciences and Mathematics', 'Mathematics', 'Analysis'], False),
                (['Physical Sciences and Mathematics', 'Mathematics', 'Discrete Mathematics and Combinatorics'], False),
                (['Physical Sciences and Mathematics', 'Mathematics', 'Dynamical Systems'], False),
                (['Physical Sciences and Mathematics', 'Mathematics', 'Geometry and Topology'], False),
                (['Physical Sciences and Mathematics', 'Mathematics', 'Harmonic Analysis and Representation'], False),
                (['Physical Sciences and Mathematics', 'Mathematics', 'Logic and Foundations'], False),
                (['Physical Sciences and Mathematics', 'Mathematics', 'Number Theory'], False),
                (['Physical Sciences and Mathematics', 'Mathematics', 'Set Theory'], False),
                (['Physical Sciences and Mathematics', 'Mathematics', 'Other Mathematics'], False),
                (['Physical Sciences and Mathematics', 'Oceanography and Atmospheric Sciences and Meteorology', 'Atmospheric Sciences'], False),
                (['Physical Sciences and Mathematics', 'Oceanography and Atmospheric Sciences and Meteorology', 'Climate'], False),
                (['Physical Sciences and Mathematics', 'Oceanography and Atmospheric Sciences and Meteorology', 'Fresh Water Studies'], False),
                (['Physical Sciences and Mathematics', 'Oceanography and Atmospheric Sciences and Meteorology', 'Meteorology'], False),
                (['Physical Sciences and Mathematics', 'Oceanography and Atmospheric Sciences and Meteorology', 'Oceanography'], False),
                (['Physical Sciences and Mathematics', 'Oceanography and Atmospheric Sciences and Meteorology', 'Other Oceanography and Atmospheric Sciences and Meteorology'], False),
                (['Physical Sciences and Mathematics', 'Physics', 'Biological and Chemical Physics'], False),
                (['Physical Sciences and Mathematics', 'Physics', 'Elementary Particles and Fields and String Theory'], False),
                (['Physical Sciences and Mathematics', 'Physics', 'Engineering Physics'], False),
                (['Physical Sciences and Mathematics', 'Physics', 'Fluid Dynamics'], False),
                (['Physical Sciences and Mathematics', 'Physics', 'Nuclear'], False),
                (['Physical Sciences and Mathematics', 'Physics', 'Statistical, Nonlinear, and Soft Matter Physics'], False),
                (['Physical Sciences and Mathematics', 'Physics', 'Other Physics'], False),
                (['Physical Sciences and Mathematics', 'Statistics and Probability', 'Applied Statistics'], False),
                (['Physical Sciences and Mathematics', 'Statistics and Probability', 'Biometry'], False),
                (['Physical Sciences and Mathematics', 'Statistics and Probability', 'Biostatistics'], False),
                (['Physical Sciences and Mathematics', 'Statistics and Probability', 'Categorical Data Analysis'], False),
                (['Physical Sciences and Mathematics', 'Statistics and Probability', 'Clinical Trials'], False),
                (['Physical Sciences and Mathematics', 'Statistics and Probability', 'Design of Experiments and Sample Surveys'], False),
                (['Physical Sciences and Mathematics', 'Statistics and Probability', 'Institutional and Historical'], False),
                (['Physical Sciences and Mathematics', 'Statistics and Probability', 'Longitudinal Data Analysis and Time Series'], False),
                (['Physical Sciences and Mathematics', 'Statistics and Probability', 'Microarrays'], False),
                (['Physical Sciences and Mathematics', 'Statistics and Probability', 'Multivariate Analysis'], False),
                (['Physical Sciences and Mathematics', 'Statistics and Probability', 'Probability'], False),
                (['Physical Sciences and Mathematics', 'Statistics and Probability', 'Statistical Methodology'], False),
                (['Physical Sciences and Mathematics', 'Statistics and Probability', 'Statistical Models'], False),
                (['Physical Sciences and Mathematics', 'Statistics and Probability', 'Statistical Theory'], False),
                (['Physical Sciences and Mathematics', 'Statistics and Probability', 'Survival Analysis'], False),
                (['Physical Sciences and Mathematics', 'Statistics and Probability', 'Vital and Health Statistics'], False),
                (['Physical Sciences and Mathematics', 'Statistics and Probability', 'Other Statistics and Probability'], False),
                (['Social and Behavioral Sciences', 'Agricultural and Resource Economics'], False),
                (['Social and Behavioral Sciences', 'Other Physical Sciences and Mathematics', 'Food Security'], False),
                (['Social and Behavioral Sciences', 'Anthropology'], False),
                (['Social and Behavioral Sciences', 'Animal Studies', 'Archaeological Anthropology'], False),
                (['Social and Behavioral Sciences', 'Animal Studies', 'Biological and Physical Anthropology'], False),
                (['Social and Behavioral Sciences', 'Animal Studies', 'Folklore'], False),
                (['Social and Behavioral Sciences', 'Animal Studies', 'Linguistic Anthropology'], False),
                (['Social and Behavioral Sciences', 'Animal Studies', 'Social and Cultural Anthropology'], False),
                (['Social and Behavioral Sciences', 'Animal Studies', 'Other Anthropology'], False),
                (['Social and Behavioral Sciences', 'Communication', 'Broadcast and Video Studies'], False),
                (['Social and Behavioral Sciences', 'Communication', 'Communication Technology and New Media'], False),
                (['Social and Behavioral Sciences', 'Communication', 'Critical and Cultural Studies'], False),
                (['Social and Behavioral Sciences', 'Communication', 'Gender, Race, Sexuality, and Ethnicity in Communication'], False),
                (['Social and Behavioral Sciences', 'Communication', 'Graphic Communications'], False),
                (['Social and Behavioral Sciences', 'Communication', 'Health Communication'], False),
                (['Social and Behavioral Sciences', 'Communication', 'International and Intercultural Communication'], False),
                (['Social and Behavioral Sciences', 'Communication', 'Interpersonal and Small Group Communication'], False),
                (['Social and Behavioral Sciences', 'Communication', 'Journalism Studies'], False),
                (['Social and Behavioral Sciences', 'Communication', 'Mass Communication'], False),
                (['Social and Behavioral Sciences', 'Communication', 'Organizational Communication'], False),
                (['Social and Behavioral Sciences', 'Communication', 'Public Relations and Advertising'], False),
                (['Social and Behavioral Sciences', 'Communication', 'Publishing'], False),
                (['Social and Behavioral Sciences', 'Communication', 'Social Influence and Political Communication'], False),
                (['Social and Behavioral Sciences', 'Communication', 'Social Media'], False),
                (['Social and Behavioral Sciences', 'Communication', 'Speech and Rhetorical Studies'], False),
                (['Social and Behavioral Sciences', 'Communication', 'Other Communication'], False),
                (['Social and Behavioral Sciences', 'Counseling', 'Counselor Education'], False),
                (['Social and Behavioral Sciences', 'Economics', 'Behavioral Economics'], False),
                (['Social and Behavioral Sciences', 'Economics', 'Econometrics'], False),
                (['Social and Behavioral Sciences', 'Economics', 'Economic History'], False),
                (['Social and Behavioral Sciences', 'Economics', 'Economic Theory'], False),
                (['Social and Behavioral Sciences', 'Economics', 'Finance'], False),
                (['Social and Behavioral Sciences', 'Economics', 'Growth and Development'], False),
                (['Social and Behavioral Sciences', 'Economics', 'Health Economics'], False),
                (['Social and Behavioral Sciences', 'Economics', 'Income Distribution'], False),
                (['Social and Behavioral Sciences', 'Economics', 'Industrial Organization'], False),
                (['Social and Behavioral Sciences', 'Economics', 'International Economics'], False),
                (['Social and Behavioral Sciences', 'Economics', 'Labor Economics'], False),
                (['Social and Behavioral Sciences', 'Economics', 'Macroeconomics'], False),
                (['Social and Behavioral Sciences', 'Economics', 'Political Economy'], False),
                (['Social and Behavioral Sciences', 'Economics', 'Public Economics'], False),
                (['Social and Behavioral Sciences', 'Economics', 'Regional Economics'], False),
                (['Social and Behavioral Sciences', 'Economics', 'Other Economics'], False),
                (['Social and Behavioral Sciences', 'Geography'], False),
                (['Social and Behavioral Sciences', 'Environmental Studies', 'Geographic Information Sciences'], False),
                (['Social and Behavioral Sciences', 'Environmental Studies', 'Human Geography'], False),
                (['Social and Behavioral Sciences', 'Environmental Studies', 'Nature and Society Relations'], False),
                (['Social and Behavioral Sciences', 'Environmental Studies', 'Physical and Environmental Geography'], False),
                (['Social and Behavioral Sciences', 'Environmental Studies', 'Remote Sensing'], False),
                (['Social and Behavioral Sciences', 'Environmental Studies', 'Spatial Science'], False),
                (['Social and Behavioral Sciences', 'Environmental Studies', 'Other Geography'], False),
                (['Social and Behavioral Sciences', 'Library and Information Science', 'Archival Science'], False),
                (['Social and Behavioral Sciences', 'Library and Information Science', 'Cataloging and Metadata'], False),
                (['Social and Behavioral Sciences', 'Library and Information Science', 'Collection Development and Management'], False),
                (['Social and Behavioral Sciences', 'Library and Information Science', 'Information Literacy'], False),
                (['Social and Behavioral Sciences', 'Library and Information Science', 'Scholarly Communication'], False),
                (['Social and Behavioral Sciences', 'Library and Information Science', 'Scholarly Publishing'], False),
                (['Social and Behavioral Sciences', 'Public Affairs, Public Policy and Public Administration'], False),
                (['Social and Behavioral Sciences', 'Organization Development', 'Economic Policy'], False),
                (['Social and Behavioral Sciences', 'Organization Development', 'Education Policy'], False),
                (['Social and Behavioral Sciences', 'Organization Development', 'Emergency and Disaster Management'], False),
                (['Social and Behavioral Sciences', 'Organization Development', 'Energy Policy'], False),
                (['Social and Behavioral Sciences', 'Organization Development', 'Environmental Policy'], False),
                (['Social and Behavioral Sciences', 'Organization Development', 'Health Policy'], False),
                (['Social and Behavioral Sciences', 'Organization Development', 'Infrastructure'], False),
                (['Social and Behavioral Sciences', 'Organization Development', 'Policy Design, Analysis, and Evaluation'], False),
                (['Social and Behavioral Sciences', 'Organization Development', 'Policy History, Theory, and Methosd'], False),
                (['Social and Behavioral Sciences', 'Organization Development', 'Science and Technology Policy'], False),
                (['Social and Behavioral Sciences', 'Organization Development', 'Social Policy'], False),
                (['Social and Behavioral Sciences', 'Organization Development', 'Social Welfare'], False),
                (['Social and Behavioral Sciences', 'Organization Development', 'Other Public Affairs, Public Policy and Public Administration'], False),
                (['Social and Behavioral Sciences', 'Social Statistics'], False),
                (['Social and Behavioral Sciences', 'Social Work'], False),
                (['Social and Behavioral Sciences', 'Sociology'], False),
                (['Social and Behavioral Sciences', 'Science and Technology Studies', 'Civic and Community Engagement'], False),
                (['Social and Behavioral Sciences', 'Science and Technology Studies', 'Community-based Learning'], False),
                (['Social and Behavioral Sciences', 'Science and Technology Studies', 'Community-based Research'], False),
                (['Social and Behavioral Sciences', 'Science and Technology Studies', 'Criminology'], False),
                (['Social and Behavioral Sciences', 'Science and Technology Studies', 'Demography, Population, and Ecology'], False),
                (['Social and Behavioral Sciences', 'Science and Technology Studies', 'Domestic and Intimate Partner Violence'], False),
                (['Social and Behavioral Sciences', 'Science and Technology Studies', 'Educational Sociology'], False),
                (['Social and Behavioral Sciences', 'Science and Technology Studies', 'Family, Life Course, and Society'], False),
                (['Social and Behavioral Sciences', 'Science and Technology Studies', 'Gender and Sexuality'], False),
                (['Social and Behavioral Sciences', 'Science and Technology Studies', 'Gerontology'], False),
                (['Social and Behavioral Sciences', 'Science and Technology Studies', 'Human Ecology'], False),
                (['Social and Behavioral Sciences', 'Science and Technology Studies', 'Inequality and Stratification'], False),
                (['Social and Behavioral Sciences', 'Science and Technology Studies', 'Medicine and Health'], False),
                (['Social and Behavioral Sciences', 'Science and Technology Studies', 'Place and Environment'], False),
                (['Social and Behavioral Sciences', 'Science and Technology Studies', 'Politics and Social Change'], False),
                (['Social and Behavioral Sciences', 'Science and Technology Studies', 'Quantitative, Qualitative, Comparative, and Historical Methodologies'], False),
                (['Social and Behavioral Sciences', 'Science and Technology Studies', 'Race and Ethnicity'], False),
                (['Social and Behavioral Sciences', 'Science and Technology Studies', 'Regional Sociology'], False),
                (['Social and Behavioral Sciences', 'Science and Technology Studies', 'Rural Sociology'], False),
                (['Social and Behavioral Sciences', 'Science and Technology Studies', 'Service Learning'], False),
                (['Social and Behavioral Sciences', 'Science and Technology Studies', 'Social Psychology and Interaction'], False),
                (['Social and Behavioral Sciences', 'Science and Technology Studies', 'Sociology of Culture'], False),
                (['Social and Behavioral Sciences', 'Science and Technology Studies', 'Sociology of Religion'], False),
                (['Social and Behavioral Sciences', 'Science and Technology Studies', 'Theory, Knowledge and Science'], False),
                (['Social and Behavioral Sciences', 'Science and Technology Studies', 'Tourism'], False),
                (['Social and Behavioral Sciences', 'Science and Technology Studies', 'Work, Economy and Organizations'], False),
                (['Social and Behavioral Sciences', 'Science and Technology Studies', 'Other Sociology'], False),
                (['Social and Behavioral Sciences', 'Other Social and Behavioral Sciences'], False)
            ]
        },
        'bitss': {
            '_id': 'bitss',
            'name': 'BITSS',
            'logo_name': 'bitss-logo.png',
            'description': 'An interdisciplinary archive of articles focused on improving research transparency and reproducibility',
            'banner_name': 'bitss-banner.png',
            'domain': '',  # Not using domain
            'domain_redirect_enabled': False,
            'external_url': 'http://www.bitss.org',
            'example': '',
            'advisory_board': '''
                <div class="col-xs-12">
                    <h2>Steering Committee</h2>
                </div>
                <div class="col-xs-6">
                    <ul>
                        <li>Edward Miguel (UC Berkeley)</li>
                        <li>Garret Christensen</li>
                        <li>Kelsey Mulcahy</li>
                    </ul>
                </div>
                <div class="col-xs-6">
                    <ul>
                        <li>Temina Madon</li>
                        <li>Jennifer Sturdy (BITSS)</li>
                    </ul>
                </div>
            ''',
            'email_contact': 'contact+bitss@osf.io',
            'email_support': 'support+bitss@osf.io',
            'social_twitter': 'UCBITSS',
            'licenses_acceptable': ['CC-By Attribution 4.0 International', 'CC0 1.0 Universal'],
            'header_text': '',
            'emails': [
                {
                    'email': 'contact+bitss@osf.io',
                    'email_type': 'contact'
                },
                {
                    'email': 'support+bitss@osf.io',
                    'email_type': 'support'
                }
            ],
            'social_accounts': [
                {
                    'network': TWITTER,
                    'username': 'UCBITSS'
                }
            ],
            'links': [
                {
                    'url': 'http://www.bitss.org',
                    'description': 'external'
                },
                {
                    'url': 'http://www.bitss.org',
                    'description': 'description',
                    'linked_text': 'The Berkeley Initiative for Transparency in the Social Sciences (BITSS)'
                }
            ],
            'subjects_acceptable': [
                (['Medicine and Health Sciences', 'Health Information Technology'], False),
                (['Medicine and Health Sciences', 'Mental and Social Health'], False),
                (['Medicine and Health Sciences', 'Bioethics and Medical Ethics', 'Animal-Assisted Therapy'], False),
                (['Medicine and Health Sciences', 'Bioethics and Medical Ethics', 'Art Therapy'], False),
                (['Medicine and Health Sciences', 'Bioethics and Medical Ethics', 'Clinical and Medical Social Work'], False),
                (['Medicine and Health Sciences', 'Bioethics and Medical Ethics', 'Cognitive Behavioral Therapy'], False),
                (['Medicine and Health Sciences', 'Bioethics and Medical Ethics', 'Community Health'], False),
                (['Medicine and Health Sciences', 'Bioethics and Medical Ethics', 'Marriage and Family Therapy and Counseling'], False),
                (['Medicine and Health Sciences', 'Bioethics and Medical Ethics', 'Psychiatric and Mental Health'], False),
                (['Medicine and Health Sciences', 'Bioethics and Medical Ethics', 'Psychoanalysis and Psychotherapy'], False),
                (['Medicine and Health Sciences', 'Bioethics and Medical Ethics', 'Substance Abuse and Addiction'], False),
                (['Medicine and Health Sciences', 'Bioethics and Medical Ethics', 'Other Mental and Social Health'], False),
                (['Medicine and Health Sciences', 'Psychiatry and Psychology', 'Behavior and Behavior Mechanisms'], False),
                (['Medicine and Health Sciences', 'Psychiatry and Psychology', 'Behavioral Disciplines and Activities'], False),
                (['Medicine and Health Sciences', 'Psychiatry and Psychology', 'Dance Movement Therapy'], False),
                (['Medicine and Health Sciences', 'Psychiatry and Psychology', 'Mental Disorders'], False),
                (['Medicine and Health Sciences', 'Psychiatry and Psychology', 'Psychological Phenomena and Processes'], False),
                (['Medicine and Health Sciences', 'Psychiatry and Psychology', 'Other Psychiatry and Psychology'], False),
                (['Medicine and Health Sciences', 'Public Health', 'Clinical Epidemiology'], False),
                (['Medicine and Health Sciences', 'Public Health', 'Community Health and Preventive Medicine'], False),
                (['Medicine and Health Sciences', 'Public Health', 'Environmental Public Health'], False),
                (['Medicine and Health Sciences', 'Public Health', 'Epidemiology'], False),
                (['Medicine and Health Sciences', 'Public Health', 'Health and Medical Physics'], False),
                (['Medicine and Health Sciences', 'Public Health', 'Health Services Administration'], False),
                (['Medicine and Health Sciences', 'Public Health', 'Health Services Research'], False),
                (['Medicine and Health Sciences', 'Public Health', 'Influenza Humans'], False),
                (['Medicine and Health Sciences', 'Public Health', 'Influenza Virus Vaccines'], False),
                (['Medicine and Health Sciences', 'Public Health', 'International Public Health'], False),
                (['Medicine and Health Sciences', 'Public Health', 'Maternal and Child Health'], False),
                (['Medicine and Health Sciences', 'Public Health', 'Occupational Health and Industrial Hygiene'], False),
                (['Medicine and Health Sciences', 'Public Health', 'Public Health Education and Promotion'], False),
                (['Medicine and Health Sciences', 'Public Health', "Women's Health"], False),
                (['Medicine and Health Sciences', 'Public Health', 'Other Public Health'], False),
                (['Physical Sciences and Mathematics', 'Statistics and Probability', 'Applied Statistics'], False),
                (['Physical Sciences and Mathematics', 'Statistics and Probability', 'Biometry'], False),
                (['Physical Sciences and Mathematics', 'Statistics and Probability', 'Biostatistics'], False),
                (['Physical Sciences and Mathematics', 'Statistics and Probability', 'Categorical Data Analysis'], False),
                (['Physical Sciences and Mathematics', 'Statistics and Probability', 'Clinical Trials'], False),
                (['Physical Sciences and Mathematics', 'Statistics and Probability', 'Design of Experiments and Sample Surveys'], False),
                (['Physical Sciences and Mathematics', 'Statistics and Probability', 'Institutional and Historical'], False),
                (['Physical Sciences and Mathematics', 'Statistics and Probability', 'Longitudinal Data Analysis and Time Series'], False),
                (['Physical Sciences and Mathematics', 'Statistics and Probability', 'Microarrays'], False),
                (['Physical Sciences and Mathematics', 'Statistics and Probability', 'Multivariate Analysis'], False),
                (['Physical Sciences and Mathematics', 'Statistics and Probability', 'Probability'], False),
                (['Physical Sciences and Mathematics', 'Statistics and Probability', 'Statistical Methodology'], False),
                (['Physical Sciences and Mathematics', 'Statistics and Probability', 'Statistical Models'], False),
                (['Physical Sciences and Mathematics', 'Statistics and Probability', 'Statistical Theory'], False),
                (['Physical Sciences and Mathematics', 'Statistics and Probability', 'Survival Analysis'], False),
                (['Physical Sciences and Mathematics', 'Statistics and Probability', 'Vital and Health Statistics'], False),
                (['Physical Sciences and Mathematics', 'Statistics and Probability', 'Other Statistics and Probability'], False),
                (['Social and Behavioral Sciences', 'Economics', 'Behavioral Economics'], False),
                (['Social and Behavioral Sciences', 'Economics', 'Econometrics'], False),
                (['Social and Behavioral Sciences', 'Economics', 'Economic History'], False),
                (['Social and Behavioral Sciences', 'Economics', 'Economic Theory'], False),
                (['Social and Behavioral Sciences', 'Economics', 'Finance'], False),
                (['Social and Behavioral Sciences', 'Economics', 'Growth and Development'], False),
                (['Social and Behavioral Sciences', 'Economics', 'Health Economics'], False),
                (['Social and Behavioral Sciences', 'Economics', 'Income Distribution'], False),
                (['Social and Behavioral Sciences', 'Economics', 'Industrial Organization'], False),
                (['Social and Behavioral Sciences', 'Economics', 'International Economics'], False),
                (['Social and Behavioral Sciences', 'Economics', 'Labor Economics'], False),
                (['Social and Behavioral Sciences', 'Economics', 'Macroeconomics'], False),
                (['Social and Behavioral Sciences', 'Economics', 'Political Economy'], False),
                (['Social and Behavioral Sciences', 'Economics', 'Public Economics'], False),
                (['Social and Behavioral Sciences', 'Economics', 'Regional Economics'], False),
                (['Social and Behavioral Sciences', 'Economics', 'Other Economics'], False),
                (['Social and Behavioral Sciences', 'Legal Studies', 'Criminology and Criminal Justice'], False),
                (['Social and Behavioral Sciences', 'Legal Studies', 'Forensic Science and Technology'], False),
                (['Social and Behavioral Sciences', 'Legal Studies', 'Legal Theory'], False),
                (['Social and Behavioral Sciences', 'Legal Studies', 'Other Legal Studies'], False),
                (['Social and Behavioral Sciences', 'Library and Information Science', 'Archival Science'], False),
                (['Social and Behavioral Sciences', 'Library and Information Science', 'Cataloging and Metadata'], False),
                (['Social and Behavioral Sciences', 'Library and Information Science', 'Collection Development and Management'], False),
                (['Social and Behavioral Sciences', 'Library and Information Science', 'Information Literacy'], False),
                (['Social and Behavioral Sciences', 'Library and Information Science', 'Scholarly Communication'], False),
                (['Social and Behavioral Sciences', 'Library and Information Science', 'Scholarly Publishing'], False),
                (['Social and Behavioral Sciences', 'Political Science', 'American Politics'], False),
                (['Social and Behavioral Sciences', 'Political Science', 'Comparative Politics'], False),
                (['Social and Behavioral Sciences', 'Political Science', 'International Relations'], False),
                (['Social and Behavioral Sciences', 'Political Science', 'Models and Methods'], False),
                (['Social and Behavioral Sciences', 'Political Science', 'Political Theory'], False),
                (['Social and Behavioral Sciences', 'Political Science', 'Other Political Science'], False),
                (['Social and Behavioral Sciences', 'Psychology', 'Applied Behavior Analysis'], False),
                (['Social and Behavioral Sciences', 'Psychology', 'Biological Psychology'], False),
                (['Social and Behavioral Sciences', 'Psychology', 'Child Psychology'], False),
                (['Social and Behavioral Sciences', 'Psychology', 'Clinical Psychology'], False),
                (['Social and Behavioral Sciences', 'Psychology', 'Cognition and Perception'], False),
                (['Social and Behavioral Sciences', 'Psychology', 'Cognitive Psychology'], False),
                (['Social and Behavioral Sciences', 'Psychology', 'Community Psychology'], False),
                (['Social and Behavioral Sciences', 'Psychology', 'Counseling Psychology'], False),
                (['Social and Behavioral Sciences', 'Psychology', 'Developmental Psychology'], False),
                (['Social and Behavioral Sciences', 'Psychology', 'Experimental Analysis of Behavior'], False),
                (['Social and Behavioral Sciences', 'Psychology', 'Health Psychology'], False),
                (['Social and Behavioral Sciences', 'Psychology', 'Industrial and Organizational Psychology'], False),
                (['Social and Behavioral Sciences', 'Psychology', 'Multicultural Psychology'], False),
                (['Social and Behavioral Sciences', 'Psychology', 'Pain Management'], False),
                (['Social and Behavioral Sciences', 'Psychology', 'Personality and Social Contexts'], False),
                (['Social and Behavioral Sciences', 'Psychology', 'Quantitative Psychology'], False),
                (['Social and Behavioral Sciences', 'Psychology', 'School Psychology'], False),
                (['Social and Behavioral Sciences', 'Psychology', 'Social Psychology'], False),
                (['Social and Behavioral Sciences', 'Psychology', 'Theory and Philosophy'], False),
                (['Social and Behavioral Sciences', 'Psychology', 'Other Psychology'], False),
                (['Social and Behavioral Sciences', 'Sociology'], False),
                (['Social and Behavioral Sciences', 'Social Statistics', 'Civic and Community Engagement'], False),
                (['Social and Behavioral Sciences', 'Social Statistics', 'Community-based Learning'], False),
                (['Social and Behavioral Sciences', 'Social Statistics', 'Community-based Research'], False),
                (['Social and Behavioral Sciences', 'Social Statistics', 'Criminology'], False),
                (['Social and Behavioral Sciences', 'Social Statistics', 'Demography, Population, and Ecology'], False),
                (['Social and Behavioral Sciences', 'Social Statistics', 'Domestic and Intimate Partner Violence'], False),
                (['Social and Behavioral Sciences', 'Social Statistics', 'Educational Sociology'], False),
                (['Social and Behavioral Sciences', 'Social Statistics', 'Family, Life Course, and Society'], False),
                (['Social and Behavioral Sciences', 'Social Statistics', 'Gender and Sexuality'], False),
                (['Social and Behavioral Sciences', 'Social Statistics', 'Gerontology'], False),
                (['Social and Behavioral Sciences', 'Social Statistics', 'Human Ecology'], False),
                (['Social and Behavioral Sciences', 'Social Statistics', 'Inequality and Stratification'], False),
                (['Social and Behavioral Sciences', 'Social Statistics', 'Medicine and Health'], False),
                (['Social and Behavioral Sciences', 'Social Statistics', 'Place and Environment'], False),
                (['Social and Behavioral Sciences', 'Social Statistics', 'Politics and Social Change'], False),
                (['Social and Behavioral Sciences', 'Social Statistics', 'Quantitative, Qualitative, Comparative, and Historical Methodologies'], False),
                (['Social and Behavioral Sciences', 'Social Statistics', 'Race and Ethnicity'], False),
                (['Social and Behavioral Sciences', 'Social Statistics', 'Regional Sociology'], False),
                (['Social and Behavioral Sciences', 'Social Statistics', 'Rural Sociology'], False),
                (['Social and Behavioral Sciences', 'Social Statistics', 'Service Learning'], False),
                (['Social and Behavioral Sciences', 'Social Statistics', 'Social Control, Law, Crime, and Deviance'], False),
                (['Social and Behavioral Sciences', 'Social Statistics', 'Social Psychology and Interaction'], False),
                (['Social and Behavioral Sciences', 'Social Statistics', 'Sociology of Culture'], False),
                (['Social and Behavioral Sciences', 'Social Statistics', 'Sociology of Religion'], False),
                (['Social and Behavioral Sciences', 'Social Statistics', 'Theory, Knowledge and Science'], False),
                (['Social and Behavioral Sciences', 'Social Statistics', 'Tourism'], False),
                (['Social and Behavioral Sciences', 'Social Statistics', 'Work, Economy and Organizations'], False),
                (['Social and Behavioral Sciences', 'Social Statistics', 'Other Sociology'], False),
                (['Physical Sciences and Mathematics', 'Other Physical Sciences and Mathematics'], False),
                (['Medicine and Health Sciences', 'Other Medicine and Health Sciences'], False),
                (['Social and Behavioral Sciences', 'Other Social and Behavioral Sciences'], False)
            ]
        }
    }

    preprint_providers_to_add = STAGING_PREPRINT_PROVIDERS if env == 'stage' else PROD_PREPRINT_PROVIDERS
    with transaction.atomic():
        for provider_id in preprint_providers_to_add:
            update_or_create(PREPRINT_PROVIDERS[provider_id])


if __name__ == '__main__':
    init_app(set_backends=True, routes=False)
    env = str(sys.argv[1]).lower() if len(sys.argv) == 2 else False
    if not env:
        env = 'prod'
    elif env not in ENVS:
        print('A specified environment must be one of: {}'.format(ENVS))
        sys.exit(1)
    main(env)<|MERGE_RESOLUTION|>--- conflicted
+++ resolved
@@ -629,7 +629,6 @@
             'social_facebook': '',
             'header_text': '',
             'licenses_acceptable': ['CC0 1.0 Universal', 'CC-By Attribution 4.0 International'],
-<<<<<<< HEAD
             'emails': [
                 {
                     'email': 'contact+lawarxiv@osf.io',
@@ -646,8 +645,6 @@
                     'username': 'lawarxiv'
                 }
             ],
-            'subjects_acceptable': []
-=======
             'subjects_acceptable': [
                 (['Arts and Humanities'], True),
                 (['Business'], True),
@@ -656,7 +653,6 @@
                 (['Medicine and Health Sciences'], True),
                 (['Social and Behavioral Sciences'], True),
             ]
->>>>>>> 4b4928f9
         },
         'agrixiv': {
             '_id': 'agrixiv',
