# -*- coding: utf-8 -*-

import os
import sys
import logging

import crontab

from website import settings


logger = logging.getLogger(__name__)
logging.basicConfig(level=logging.INFO)


def app_prefix(path):
    return os.path.join(settings.APP_PATH, path)


def ensure_item(cron, command):
    items = list(cron.find_command(command))
    return items[0] if items else cron.new(command)

def main(dry_run=True):

    cron = crontab.CronTab(user=settings.CRON_USER)

    analytics = ensure_item(cron, 'bash {}'.format(app_prefix('scripts/analytics.sh')))
    analytics.hour.on(2)
    analytics.minute.on(0)  # Daily 2:00 a.m.

    box = ensure_item(cron, 'bash {}'.format(app_prefix('scripts/refresh_box_tokens.sh')))
    box.hour.on(2)
    box.minute.on(0)  # Daily 2:00 a.m.

    retractions = ensure_item(cron, 'bash {}'.format(app_prefix('scripts/retract_registrations.sh')))
    retractions.hour.on(0)
    retractions.minute.on(0)  # Daily 12 a.m.

    embargoes = ensure_item(cron, 'bash {}'.format(app_prefix('scripts/embargo_registrations.sh')))
    embargoes.hour.on(0)
    embargoes.minute.on(0)  # Daily 12 a.m.

    registration_approvals = ensure_item(cron, 'bash {}'.format(app_prefix('scripts/approve_registrations.sh')))
    registration_approvals.hour.on(0)
    registration_approvals.minute.on(0)  # Daily 12 a.m.

    files_audit = ensure_item(cron, 'bash {}'.format(app_prefix('scripts/osfstorage/files_audit.sh')))
    files_audit.dow.on(0)
    files_audit.hour.on(2)
    files_audit.minute.on(0)  # Sunday 2:00 a.m.

    glacier_inventory = ensure_item(cron, 'bash {}'.format(app_prefix('scripts/osfstorage/glacier_inventory.sh')))
    glacier_inventory.dow.on(0)
    glacier_inventory.hour.on(0)
    glacier_inventory.minute.on(0)  # Sunday 12:00 a.m.

    glacier_audit = ensure_item(cron, 'bash {}'.format(app_prefix('scripts/osfstorage/glacier_audit.sh')))
    glacier_audit.dow.on(0)
    glacier_audit.hour.on(6)
    glacier_audit.minute.on(0)  # Sunday 6:00 a.m.

<<<<<<< HEAD
    mailing_lists = ensure_item(cron, 'bash {}'.format(app_prefix('scripts/update_project_mailing_lists.sh')))
    mailing_lists.minute.on(0)  # Every hour on the hour
=======
    triggered_mails = ensure_item(cron, 'bash {}'.format(app_prefix('scripts/triggered_mails.sh')))
    triggered_mails.hour.on(0)
    triggered_mails.minute.on(0)  # Daily 12 a.m.

    send_queued_mails = ensure_item(cron, 'bash {}'.format(app_prefix('scripts/send_queued_mails.sh')))
    send_queued_mails.hour.on(12)
    send_queued_mails.minute.on(0)  # Daily 12 p.m.

    usage_audit = ensure_item(cron, 'bash {}'.format(app_prefix('scripts/osfstorage/usage_audit.sh')))
    usage_audit.hour.on(0)
    usage_audit.minute.on(0)  # Daily 12 a.m.
>>>>>>> cb07dc9e

    logger.info('Updating crontab file:')
    logger.info(cron.render())

    if not dry_run:
        cron.write_to_user(settings.CRON_USER)


if __name__ == '__main__':
    dry_run = 'dry' in sys.argv
    main(dry_run=dry_run)<|MERGE_RESOLUTION|>--- conflicted
+++ resolved
@@ -60,10 +60,9 @@
     glacier_audit.hour.on(6)
     glacier_audit.minute.on(0)  # Sunday 6:00 a.m.
 
-<<<<<<< HEAD
     mailing_lists = ensure_item(cron, 'bash {}'.format(app_prefix('scripts/update_project_mailing_lists.sh')))
     mailing_lists.minute.on(0)  # Every hour on the hour
-=======
+
     triggered_mails = ensure_item(cron, 'bash {}'.format(app_prefix('scripts/triggered_mails.sh')))
     triggered_mails.hour.on(0)
     triggered_mails.minute.on(0)  # Daily 12 a.m.
@@ -75,7 +74,6 @@
     usage_audit = ensure_item(cron, 'bash {}'.format(app_prefix('scripts/osfstorage/usage_audit.sh')))
     usage_audit.hour.on(0)
     usage_audit.minute.on(0)  # Daily 12 a.m.
->>>>>>> cb07dc9e
 
     logger.info('Updating crontab file:')
     logger.info(cron.render())
