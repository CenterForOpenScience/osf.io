--- conflicted
+++ resolved
@@ -33,13 +33,8 @@
         node_qs = Node.objects.filter(is_deleted=False, created__lte=query_datetime)
         registration_qs = Registration.objects.filter(is_deleted=False, created__lte=query_datetime)
 
-<<<<<<< HEAD
-        node_query = {'is_deleted': False, 'created__lte': query_datetime}
-        project_query = node_query
-=======
         public_query = Q(is_public=True)
         private_query = Q(is_public=False)
->>>>>>> 64b37933
 
         # node_query encompasses lte query_datetime
         daily_query = Q(created__gte=timestamp_datetime)
