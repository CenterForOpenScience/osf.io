--- conflicted
+++ resolved
@@ -336,9 +336,6 @@
     'SPSP2016': {
         'name': 'Society for Personality and Social Psychology 2016 ',
         'info_url': 'http://meeting.spsp.org',
-<<<<<<< HEAD
-        'logo_url': 'http://meeting.spsp.org/sites/default/files/2016ConventionLogo.png',
-=======
         'logo_url': None,
         'active': True,
         'admins': [],
@@ -348,7 +345,6 @@
         'name': '2015 National Astronomy Consortium (NAC) III Workshop',
         'info_url': 'https://info.nrao.edu/do/odi/meetings/2015/nac111/',
         'logo_url': None,
->>>>>>> 2776f3bd
         'active': True,
         'admins': [],
         'public_projects': True,
