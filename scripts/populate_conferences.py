--- conflicted
+++ resolved
@@ -100,8 +100,6 @@
             'andrew@cos.io',
         ],
     },
-<<<<<<< HEAD
-=======
     'aps2015': {
         'name': 'APS 2015',
         'info_url': 'http://www.psychologicalscience.org/index.php/convention',
@@ -122,7 +120,6 @@
         ],
         'public_projects': True,
     },
->>>>>>> ebc5a4e1
 }
 
 
