--- conflicted
+++ resolved
@@ -495,23 +495,25 @@
         'poster': True,
         'talk': True,
     },
-<<<<<<< HEAD
+    'ESIP2016W': {
+        'name': 'Earth Science Information Partners Winter Meeting 2016',
+        'info_url': 'http://commons.esipfed.org/2016WinterMeeting',
+        'logo_url': 'http://s30.postimg.org/m2uz2g4pt/ESIP.png',
+        'active': True,
+        'admins': [],
+        'public_projects': True,
+        'poster': True,
+        'talk': True,
+    },
     'psichi2015': {
         'name': 'PsiChi',
         'info_url': 'psichi.org',
         'logo_url': None,
-=======
-     'ESIP2016W': {
-        'name': 'Earth Science Information Partners Winter Meeting 2016',
-        'info_url': 'http://commons.esipfed.org/2016WinterMeeting',
-        'logo_url': 'http://s30.postimg.org/m2uz2g4pt/ESIP.png',
->>>>>>> 75b9af8d
-        'active': True,
-        'admins': [],
-        'public_projects': True,
-        'poster': True,
-        'talk': True,
-<<<<<<< HEAD
+        'active': True,
+        'admins': [],
+        'public_projects': True,
+        'poster': True,
+        'talk': True,
         'field_names': {
             'submission1': 'measure',
             'submission2': 'material',
@@ -523,10 +525,7 @@
             'mail_message_body': 'Measure or material short description',
             'mail_attachment': 'Your measure/scale or material file(s)'
         }
-    }
-=======
-    },
->>>>>>> 75b9af8d
+    },
 }
 
 
