--- conflicted
+++ resolved
@@ -78,29 +78,7 @@
 
                 with transaction.atomic():
                     try:
-<<<<<<< HEAD
-                        embargo.state = Embargo.COMPLETED
-                        # Need to save here for node.is_embargoed to return the correct
-                        # value in Node#set_privacy
-                        embargo.save()
-                        for node in parent_registration.node_and_primary_descendants():
-                            node.set_privacy('public', auth=None, save=True)
-                        parent_registration.registered_from.add_log(
-                            action=NodeLog.EMBARGO_COMPLETED,
-                            params={
-                                'node': parent_registration.registered_from._id,
-                                'registration': parent_registration._id,
-                                'embargo_id': embargo._id,
-                            },
-                            auth=None,
-                        )
-                        embargo.save()
-                        for reg in embargo.registrations.all():
-                            EmbargoTerminationApproval.objects.filter(embargoed_registration=reg).update(state=Embargo.COMPLETED)
-
-=======
                         parent_registration.terminate_embargo()
->>>>>>> 24801a06
                     except Exception as err:
                         logger.error(
                             'Unexpected error raised when completing embargo for '
