--- conflicted
+++ resolved
@@ -29,12 +29,8 @@
         assert_false(self.registration.is_retracted)
 
     def test_should_not_retract_pending_retraction_less_than_48_hours_old(self):
-<<<<<<< HEAD
         # Retraction#iniation_date is read only
-        self.registration.retraction.initiation_date =(timezone.now() - timedelta(hours=47))
-=======
         self.registration.retraction.initiation_date = (timezone.now() - timedelta(hours=47))
->>>>>>> 0d07968e
         self.registration.retraction.save()
         assert_false(self.registration.is_retracted)
 
@@ -42,12 +38,8 @@
         assert_false(self.registration.is_retracted)
 
     def test_should_retract_pending_retraction_that_is_48_hours_old(self):
-<<<<<<< HEAD
         # Retraction#iniation_date is read only
-        self.registration.retraction.initiation_date =(timezone.now() - timedelta(hours=48))
-=======
         self.registration.retraction.initiation_date = (timezone.now() - timedelta(hours=48))
->>>>>>> 0d07968e
         self.registration.retraction.save()
         assert_false(self.registration.is_retracted)
 
@@ -56,12 +48,8 @@
         assert_true(self.registration.is_retracted)
 
     def test_should_retract_pending_retraction_more_than_48_hours_old(self):
-<<<<<<< HEAD
         # Retraction#iniation_date is read only
-        self.registration.retraction.initiation_date =(timezone.now() - timedelta(days=365))
-=======
         self.registration.retraction.initiation_date = (timezone.now() - timedelta(days=365))
->>>>>>> 0d07968e
         self.registration.retraction.save()
         assert_false(self.registration.is_retracted)
 
@@ -70,31 +58,14 @@
         assert_true(self.registration.is_retracted)
 
     def test_retraction_adds_to_parent_projects_log(self):
-<<<<<<< HEAD
         initial_project_logs = len(self.registration.registered_from.logs.all())
         # Retraction#iniation_date is read only
         self.registration.retraction.initiation_date =(timezone.now() - timedelta(days=365))
-=======
-        assert_false(
-            self.registration.registered_from.logs.filter(
-                action=NodeLog.RETRACTION_APPROVED
-            ).exists()
-        )
-        self.registration.retraction.initiation_date = (timezone.now() - timedelta(days=365))
->>>>>>> 0d07968e
         self.registration.retraction.save()
         assert_false(self.registration.is_retracted)
 
         main(dry_run=False)
         self.registration.retraction.refresh_from_db()
         assert_true(self.registration.is_retracted)
-<<<<<<< HEAD
         # Logs: Created, made public, retraction initiated, retracted approved
-        assert_equal(len(self.registration.registered_from.logs.all()), initial_project_logs + 1)
-=======
-        assert_true(
-            self.registration.registered_from.logs.filter(
-                action=NodeLog.RETRACTION_APPROVED
-            ).exists()
-        )
->>>>>>> 0d07968e
+        assert_equal(len(self.registration.registered_from.logs.all()), initial_project_logs + 1)