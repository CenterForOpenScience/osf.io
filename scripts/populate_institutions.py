--- conflicted
+++ resolved
@@ -72,11 +72,7 @@
                 'description': 'University of California Riverside',
                 'banner_name': 'ucr-banner.png',
                 'logo_name': 'ucr-shield.png',
-<<<<<<< HEAD
-                'auth_url': None,
-=======
                 'auth_url': SHIBBOLETH_SP.format(encode_uri_component('urn:mace:incommon:ucr.edu')),
->>>>>>> 949b3d84
                 'domains': ['osf.ucr.edu'],
                 'email_domains': [],
             },
@@ -86,11 +82,7 @@
                 'description': 'University of Southern California',
                 'banner_name': 'usc-banner.png',
                 'logo_name': 'usc-shield.png',
-<<<<<<< HEAD
-                'auth_url': SHIBBOLETH_SP.format(encode_uri_component('https://shibboleth.usc.edu/shibboleth-idp')),
-=======
                 'auth_url': SHIBBOLETH_SP.format(encode_uri_component('urn:mace:incommon:usc.edu')),
->>>>>>> 949b3d84
                 'domains': ['osf.usc.edu'],
                 'email_domains': [],
             },
@@ -159,11 +151,7 @@
                 'description': 'University of California Riverside [Test]',
                 'banner_name': 'ucr-banner.png',
                 'logo_name': 'ucr-shield.png',
-<<<<<<< HEAD
-                'auth_url': None,
-=======
                 'auth_url': SHIBBOLETH_SP.format(encode_uri_component('urn:mace:incommon:ucr.edu')),
->>>>>>> 949b3d84
                 'domains': ['test-osf-ucr.cos.io'],
                 'email_domains': [],
             },
@@ -173,11 +161,7 @@
                 'description': 'University of Southern California [Test]',
                 'banner_name': 'usc-banner.png',
                 'logo_name': 'usc-shield.png',
-<<<<<<< HEAD
-                'auth_url': SHIBBOLETH_SP.format(encode_uri_component('https://shibboleth-test.usc.edu/shibboleth-idp')),
-=======
                 'auth_url': SHIBBOLETH_SP.format(encode_uri_component('urn:mace:incommon:usc.edu')),
->>>>>>> 949b3d84
                 'domains': ['test-osf-usc.cos.io'],
                 'email_domains': [],
             },
