#!/usr/bin/env python
# -*- coding: utf-8 -*-
"""Populate development database with Institution fixtures."""

import logging
import sys
import urllib

import django
from django.db import transaction
from modularodm import Q
django.setup()

from website import settings
from website.app import init_app
from website.models import Institution, Node
from website.search.search import update_institution, update_node

logger = logging.getLogger(__name__)
logging.basicConfig(level=logging.INFO)

ENVS = ['prod', 'stage', 'stage2', 'test']
SHIBBOLETH_SP_LOGIN = '{}/Shibboleth.sso/Login?entityID={{}}'.format(settings.CAS_SERVER_URL)
SHIBBOLETH_SP_LOGOUT = '{}/Shibboleth.sso/Logout?return={{}}'.format(settings.CAS_SERVER_URL)


def encode_uri_component(val):
    return urllib.quote(val, safe='~()*!.\'')


def update_or_create(inst_data):
    inst = Institution.load(inst_data['_id'])
    if inst:
        for key, val in inst_data.iteritems():
            setattr(inst, key, val)
        inst.save()
        print('Updated {}'.format(inst.name))
        update_institution(inst)
        return inst, False
    else:
        inst = Institution(**inst_data)
        inst.save()
        print('Added new institution: {}'.format(inst._id))
        update_institution(inst)
        return inst, True


def main(env):
    INSTITUTIONS = []

    if env == 'prod':
        INSTITUTIONS = [
            {
                '_id': 'busara',
                'name': 'Busara Center for Behavioral Economics',
                'description': 'The <a href="http://www.busaracenter.org/">Busara Center</a> for Behavioral Economics',
                'banner_name': 'busara-banner.png',
                'logo_name': 'busara-shield.png',
                'login_url': None,
                'logout_url': None,
                'domains': [],
                'email_domains': ['busaracenter.org'],
                'delegation_protocol': '',
            },
            {
                '_id': 'colorado',
                'name': 'University of Colorado Boulder',
                'description': 'This service is supported by the Center for Research Data and Digital Scholarship, which is led by <a href="https://www.rc.colorado.edu/">Research Computing</a> and the <a href="http://www.colorado.edu/libraries/">University Libraries</a>.',
                'banner_name': 'colorado-banner.png',
                'logo_name': 'colorado-shield.png',
                'login_url': SHIBBOLETH_SP_LOGIN.format(encode_uri_component('https://fedauth.colorado.edu/idp/shibboleth')),
                'logout_url': SHIBBOLETH_SP_LOGOUT.format(encode_uri_component('https://osf.io/goodbye')),
                'domains': [],
                'email_domains': [],
                'delegation_protocol': 'saml-shib',
            },
            {
                '_id': 'cos',
                'name': 'Center For Open Science',
                'description': 'COS is a non-profit technology company providing free and open services to increase inclusivity and transparency of research. Find out more at <a href="https://cos.io">cos.io</a>.',
                'banner_name': 'cos-banner.png',
                'logo_name': 'cos-shield.png',
                'login_url': None,
                'logout_url': None,
                'domains': ['osf.cos.io'],
                'email_domains': ['cos.io'],
                'delegation_protocol': '',
            },
            {
                '_id': 'esip',
                'name': 'Federation of Earth Science Information Partners (ESIP)',
                'description': '<a href="http://www.esipfed.org/">ESIP\'s</a> mission is to support the networking and data dissemination needs of our members and the global Earth science data community by linking the functional sectors of observation, research, application, education and use of Earth science.',
                'banner_name': 'esip-banner.png',
                'logo_name': 'esip-shield.png',
                'login_url': None,
                'logout_url': None,
                'domains': [],
                'email_domains': ['esipfed.org'],
                'delegation_protocol': '',
            },
            {
                '_id': 'jhu',
                'name': 'Johns Hopkins University',
                'description': 'A research data service provided by the <a href="https://www.library.jhu.edu/">Sheridan Libraries</a>.',
                'banner_name': 'jhu-banner.png',
                'logo_name': 'jhu-shield.png',
                'login_url': SHIBBOLETH_SP_LOGIN.format(encode_uri_component('urn:mace:incommon:johnshopkins.edu')),
                'logout_url': SHIBBOLETH_SP_LOGOUT.format(encode_uri_component('https://osf.io/goodbye')),
                'domains': ['osf.data.jhu.edu'],
                'email_domains': [],
                'delegation_protocol': 'saml-shib',
            },
            {
                '_id': 'ljaf',
                'name': 'Laura and John Arnold Foundation',
                'description': 'Projects listed below are for grants awarded by the Foundation. Please see the <a href="http://www.arnoldfoundation.org/wp-content/uploads/Guidelines-for-Investments-in-Research.pdf">LJAF Guidelines for Investments in Research</a> for more information and requirements.',
                'banner_name': 'ljaf-banner.png',
                'logo_name': 'ljaf-shield.png',
                'login_url': None,
                'logout_url': None,
                'domains': [],
                'email_domains': ['arnoldfoundation.org'],
                'delegation_protocol': '',
            },
            {
                '_id': 'nd',
                'name': 'University of Notre Dame',
                'description': 'In <a href="https://research.nd.edu/news/64035-notre-dame-center-for-open-science-partner-to-advance-open-science-initiatives/">partnership</a> with the <a href="https://crc.nd.edu">Center for Research Computing</a>, <a href="http://esc.nd.edu">Engineering &amp; Science Computing</a>, and the <a href="https://library.nd.edu">Hesburgh Libraries</a>',
                'banner_name': 'nd-banner.png',
                'logo_name': 'nd-shield.png',
                'login_url': SHIBBOLETH_SP_LOGIN.format(encode_uri_component('https://login.nd.edu/idp/shibboleth')),
                'logout_url': SHIBBOLETH_SP_LOGOUT.format(encode_uri_component('https://osf.io/goodbye')),
                'domains': ['osf.nd.edu'],
                'email_domains': [],
                'delegation_protocol': 'saml-shib',
            },
            {
                '_id': 'nyu',
                'name': 'New York University',
                'description': 'A Research Project and File Management Tool for the NYU Community: <a href="https://www.nyu.edu/research.html">Research at NYU</a> | <a href="http://guides.nyu.edu/data_management">Research Data Management Planning</a> | <a href="https://library.nyu.edu/services/research/">NYU Library Research Services</a> | <a href="https://nyu.qualtrics.com/jfe6/form/SV_8dFc5TpA1FgLUMd">Get Help</a>',
                'banner_name': 'nyu-banner.png',
                'logo_name': 'nyu-shield.png',
                'login_url': SHIBBOLETH_SP_LOGIN.format(encode_uri_component('urn:mace:incommon:nyu.edu')),
                'logout_url': SHIBBOLETH_SP_LOGOUT.format(encode_uri_component('https://shibboleth.nyu.edu/idp/profile/Logout')),
                'domains': ['osf.nyu.edu'],
                'email_domains': [],
                'delegation_protocol': 'saml-shib',
            },
            {
                '_id': 'okstate',
                'name': 'Oklahoma State University',
                'description': '<a href="http://www.library.okstate.edu/research-support/research-data-services/">OSU Library Research Data Services</a>',
                'banner_name': 'okstate-banner.png',
                'logo_name': 'okstate-shield.png',
                'login_url': None,  # https://stwcas.okstate.edu/cas/login?service=...
                'logout_url': None,
                'domains': ['osf.library.okstate.edu'],
                'email_domains': [],
                'delegation_protocol': 'cas-pac4j',
            },
            {
                '_id': 'ucsd',
                'name': 'University of California San Diego',
                'description': 'This service is supported on campus by the UC San Diego Library for our research community. Do not use this service to store or transfer personally identifiable information, personal health information, or any other controlled unclassified information. For assistance please contact the Library\'s Research Data Curation Program at <a href="mailto:research-data-curation@ucsd.edu">research-data-curation@ucsd.edu</a>.',
                'banner_name': 'ucsd-banner.png',
                'logo_name': 'ucsd-shield.png',
                'login_url': SHIBBOLETH_SP_LOGIN.format(encode_uri_component('urn:mace:incommon:ucsd.edu')),
                'logout_url': SHIBBOLETH_SP_LOGOUT.format(encode_uri_component('https://osf.io/goodbye')),
                'domains': ['osf.ucsd.edu'],
                'email_domains': [],
                'delegation_protocol': 'saml-shib',
            },
            {
                '_id': 'ucr',
                'name': 'University of California Riverside',
                'description': 'Policy prohibits storing PII or HIPAA data on this site, please see C&amp;C\'s <a href="http://cnc.ucr.edu/security/researchers.html">security site</a> for more information.',
                'banner_name': 'ucr-banner.png',
                'logo_name': 'ucr-shield.png',
                'login_url': SHIBBOLETH_SP_LOGIN.format(encode_uri_component('urn:mace:incommon:ucr.edu')),
                'logout_url': SHIBBOLETH_SP_LOGOUT.format(encode_uri_component('https://osf.io/goodbye')),
                'domains': ['osf.ucr.edu'],
                'email_domains': [],
                'delegation_protocol': 'saml-shib',
            },
            {
                '_id': 'ugent',
                'name': 'Universiteit Gent',
                'description': None,
                'banner_name': 'ugent-banner.png',
                'logo_name': 'ugent-shield.png',
                'login_url': SHIBBOLETH_SP_LOGIN.format(encode_uri_component('https://identity.ugent.be/simplesaml/saml2/idp/metadata.php')),
                'logout_url': SHIBBOLETH_SP_LOGOUT.format(encode_uri_component('https://osf.io/goodbye')),
                'domains': ['osf.ugent.be'],
                'email_domains': [],
                'delegation_protocol': 'saml-shib',
            },
            {
                '_id': 'usc',
                'name': 'University of Southern California',
                'description': 'Projects must abide by <a href="http://policy.usc.edu/info-security/">USC\'s Information Security Policy</a>. Data stored for human subject research repositories must abide by <a href="http://policy.usc.edu/biorepositories/">USC\'s Biorepository Policy</a>. The OSF may not be used for storage of Personal Health Information that is subject to <a href="http://policy.usc.edu/hipaa/">HIPPA regulations</a>.',
                'banner_name': 'usc-banner.png',
                'logo_name': 'usc-shield.png',
                'login_url': SHIBBOLETH_SP_LOGIN.format(encode_uri_component('urn:mace:incommon:usc.edu')),
                'logout_url': SHIBBOLETH_SP_LOGOUT.format(encode_uri_component('https://osf.io/goodbye')),
                'domains': ['osf.usc.edu'],
                'email_domains': [],
                'delegation_protocol': 'saml-shib',
            },
            {
                '_id': 'uva',
                'name': 'University of Virginia',
                'description': 'In partnership with the <a href="http://www.virginia.edu/vpr/">Vice President for Research</a>, <a href="http://dsi.virginia.edu">Data Science Institute</a>, <a href="https://www.hsl.virginia.edu">Health Sciences Library</a>, and <a href="http://data.library.virginia.edu">University Library</a>. Learn more about <a href="http://cadre.virginia.edu">UVA resources for computational and data-driven research</a>. Projects must abide by the <a href="http://www.virginia.edu/informationpolicy/security.html">University Security and Data Protection Policies</a>.',
                'banner_name': 'uva-banner.png',
                'logo_name': 'uva-shield.png',
                'login_url': SHIBBOLETH_SP_LOGIN.format(encode_uri_component('urn:mace:incommon:virginia.edu')),
                'logout_url': SHIBBOLETH_SP_LOGOUT.format(encode_uri_component('https://osf.io/goodbye')),
                'domains': ['osf.virginia.edu'],
                'email_domains': [],
                'delegation_protocol': 'saml-shib',
            },
            {
                '_id': 'vcu',
                'name': 'Virginia Commonwealth University',
                'description': 'This service is supported by the VCU Libraries and the VCU Office of Research and Innovation for our research community. Do not use this service to store or transfer personally identifiable information (PII), personal health information (PHI), or any other controlled unclassified information (CUI). VCU\'s policy entitled "<a href="http://www.policy.vcu.edu/sites/default/files/Research%20Data%20Ownership,%20Retention,%20Access%20and%20Securty.pdf">Research Data Ownership, Retention, Access and Security</a>" applies. For assistance please contact the <a href="https://www.library.vcu.edu/services/data/">VCU Libraries Research Data Management Program</a>.',
                'banner_name': 'vcu-banner.png',
                'logo_name': 'vcu-shield.png',
                'login_url': SHIBBOLETH_SP_LOGIN.format(encode_uri_component('https://shibboleth.vcu.edu/idp/shibboleth')),
                'logout_url': SHIBBOLETH_SP_LOGOUT.format(encode_uri_component('https://osf.io/goodbye')),
                'domains': ['osf.research.vcu.edu'],
                'email_domains': [],
                'delegation_protocol': 'saml-shib',
            },
            {
                '_id': 'vt',
                'name': 'Virginia Tech',
                'description': None,
                'banner_name': 'vt-banner.png',
                'logo_name': 'vt-shield.png',
                'login_url': SHIBBOLETH_SP_LOGIN.format(encode_uri_component('urn:mace:incommon:vt.edu')),
                'logout_url': SHIBBOLETH_SP_LOGOUT.format(encode_uri_component('https://osf.io/goodbye')),
                'domains': ['osf.vt.edu'],
                'email_domains': [],
                'delegation_protocol': 'saml-shib',
            },
        ]
    if env == 'stage':
        INSTITUTIONS = [
            {
                '_id': 'cos',
                'name': 'Center For Open Science [Stage]',
                'description': 'Center for Open Science [Stage]',
                'banner_name': 'cos-banner.png',
                'logo_name': 'cos-shield.png',
                'login_url': None,
                'logout_url': None,
                'domains': ['staging-osf.cos.io'],
                'email_domains': ['cos.io'],
                'delegation_protocol': '',
            },
            {
                '_id': 'nd',
                'name': 'University of Notre Dame [Stage]',
                'description': 'University of Notre Dame [Stage]',
                'banner_name': 'nd-banner.png',
                'logo_name': 'nd-shield.png',
                'login_url': SHIBBOLETH_SP_LOGIN.format(encode_uri_component('https://login-test.cc.nd.edu/idp/shibboleth')),
                'logout_url': SHIBBOLETH_SP_LOGOUT.format(encode_uri_component('https://staging.osf.io/goodbye')),
                'domains': ['staging-osf-nd.cos.io'],
                'email_domains': [],
                'delegation_protocol': 'saml-shib',
            },
            {
                '_id': 'google',
                'name': 'Google [Stage]',
                'description': 'Google [Stage]',
                'banner_name': 'google-banner.png',
                'logo_name': 'google-shield.png',
                'login_url': None,
                'logout_url': None,
                'domains': [],
                'email_domains': ['gmail.com'],
                'delegation_protocol': '',
            },
            {
                '_id': 'yahoo',
                'name': 'Yahoo [Stage]',
                'description': 'Yahoo [Stage]',
                'banner_name': 'yahoo-banner.png',
                'logo_name': 'yahoo-shield.png',
                'login_url': None,
                'domains': [],
                'email_domains': ['yahoo.com'],
                'delegation_protocol': '',
            },
        ]
    if env == 'stage2':
        INSTITUTIONS = [
            {
                '_id': 'cos',
                'name': 'Center For Open Science [Stage2]',
                'description': 'Center for Open Science [Stage2]',
                'banner_name': 'cos-banner.png',
                'logo_name': 'cos-shield.png',
                'login_url': None,
                'logout_url': None,
                'domains': ['staging2-osf.cos.io'],
                'email_domains': ['cos.io'],
                'delegation_protocol': '',
            },
        ]
    elif env == 'test':
        INSTITUTIONS = [
            {
                '_id': 'busara',
                'name': 'Busara Center for Behavioral Economics [Test]',
                'description': 'The <a href="http://www.busaracenter.org/">Busara Center</a> for Behavioral Economics',
                'banner_name': 'busara-banner.png',
                'logo_name': 'busara-shield.png',
                'login_url': None,
                'logout_url': None,
                'domains': [],
                'email_domains': ['busaracenter.org'],
                'delegation_protocol': '',
            },
            {
                '_id': 'colorado',
                'name': 'University of Colorado Boulder [Test]',
                'description': 'This service is supported by the Center for Research Data and Digital Scholarship, which is led by <a href="https://www.rc.colorado.edu/">Research Computing</a> and the <a href="http://www.colorado.edu/libraries/">University Libraries</a>.',
                'banner_name': 'colorado-banner.png',
                'logo_name': 'colorado-shield.png',
                'login_url': SHIBBOLETH_SP_LOGIN.format(encode_uri_component('https://fedauth.colorado.edu/idp/shibboleth')),
                'logout_url': SHIBBOLETH_SP_LOGOUT.format(encode_uri_component('https://test.osf.io/goodbye')),
                'domains': [],
                'email_domains': [],
                'delegation_protocol': 'saml-shib',
            },
            {
                '_id': 'cos',
                'name': 'Center For Open Science [Test]',
                'description': 'COS is a non-profit technology company providing free and open services to increase inclusivity and transparency of research. Find out more at <a href="https://cos.io">cos.io</a>.',
                'banner_name': 'cos-banner.png',
                'logo_name': 'cos-shield.png',
                'login_url': None,
                'logout_url': None,
                'domains': ['test-osf.cos.io'],
                'email_domains': ['cos.io'],
                'delegation_protocol': '',
            },
            {
                '_id': 'esip',
                'name': 'Federation of Earth Science Information Partners (ESIP) [Test]',
                'description': '<a href="http://www.esipfed.org/">ESIP\'s</a> mission is to support the networking and data dissemination needs of our members and the global Earth science data community by linking the functional sectors of observation, research, application, education and use of Earth science.',
                'banner_name': 'esip-banner.png',
                'logo_name': 'esip-shield.png',
                'login_url': None,
                'logout_url': None,
                'domains': [],
                'email_domains': ['esipfed.org'],
                'delegation_protocol': '',
            },
            {
                '_id': 'jhu',
                'name': 'Johns Hopkins University [Test]',
                'description': 'A research data service provided by the <a href="https://www.library.jhu.edu/">Sheridan Libraries</a>.',
                'banner_name': 'jhu-banner.png',
                'logo_name': 'jhu-shield.png',
                'login_url': SHIBBOLETH_SP_LOGIN.format(encode_uri_component('urn:mace:incommon:johnshopkins.edu')),
                'logout_url': SHIBBOLETH_SP_LOGOUT.format(encode_uri_component('https://test.osf.io/goodbye')),
                'domains': ['osf.data.jhu.edu'],
                'email_domains': [],
                'delegation_protocol': 'saml-shib',
            },
            {
                '_id': 'ljaf',
                'name': 'Laura and John Arnold Foundation [Test]',
                'description': 'Projects listed below are for grants awarded by the Foundation. Please see the <a href="http://www.arnoldfoundation.org/wp-content/uploads/Guidelines-for-Investments-in-Research.pdf">LJAF Guidelines for Investments in Research</a> for more information and requirements.',
                'banner_name': 'ljaf-banner.png',
                'logo_name': 'ljaf-shield.png',
                'login_url': None,
                'logout_url': None,
                'domains': [],
                'email_domains': ['arnoldfoundation.org'],
                'delegation_protocol': '',
            },
            {
                '_id': 'nd',
                'name': 'University of Notre Dame [Test]',
                'description': 'In <a href="https://research.nd.edu/news/64035-notre-dame-center-for-open-science-partner-to-advance-open-science-initiatives/">partnership</a> with the <a href="https://crc.nd.edu">Center for Research Computing</a>, <a href="http://esc.nd.edu">Engineering &amp; Science Computing</a>, and the <a href="https://library.nd.edu">Hesburgh Libraries</a>',
                'banner_name': 'nd-banner.png',
                'logo_name': 'nd-shield.png',
                'login_url': SHIBBOLETH_SP_LOGIN.format(encode_uri_component('https://login-test.cc.nd.edu/idp/shibboleth')),
                'logout_url': SHIBBOLETH_SP_LOGOUT.format(encode_uri_component('https://test.osf.io/goodbye')),
                'domains': ['test-osf-nd.cos.io'],
                'email_domains': [],
                'delegation_protocol': 'saml-shib',
            },
            {
                '_id': 'nyu',
                'name': 'New York University [Test]',
                'description': 'A Research Project and File Management Tool for the NYU Community: <a href="https://www.nyu.edu/research.html">Research at NYU</a> | <a href="http://guides.nyu.edu/data_management">Research Data Management Planning</a> | <a href="https://library.nyu.edu/services/research/">NYU Library Research Services</a> | <a href="https://nyu.qualtrics.com/jfe6/form/SV_8dFc5TpA1FgLUMd">Get Help</a>',
                'banner_name': 'nyu-banner.png',
                'logo_name': 'nyu-shield.png',
                'login_url': SHIBBOLETH_SP_LOGIN.format(encode_uri_component('https://shibbolethqa.es.its.nyu.edu/idp/shibboleth')),
                'logout_url': SHIBBOLETH_SP_LOGOUT.format(encode_uri_component('https://shibbolethqa.es.its.nyu.edu/idp/profile/Logout')),
                'domains': ['test-osf-nyu.cos.io'],
                'email_domains': [],
                'delegation_protocol': 'saml-shib',
            },
            {
                '_id': 'okstate',
                'name': 'Oklahoma State University [Test]',
                'description': '<a href="http://www.library.okstate.edu/research-support/research-data-services/">OSU Library Research Data Services</a>',
                'banner_name': 'okstate-banner.png',
                'logo_name': 'okstate-shield.png',
<<<<<<< HEAD
                # TODO: Improve Institution Model
                # Current implementation is a straight-forward implementation for OKState University:
                #   1.  `login_url` is configured in CAS, must be None in OSF
                #   2.  `logout_url` must be None in OSF
                #   3.  `CasClient.name` in CAS must be identical to the `_id` in OSF
                #
                # Below is the improved implementation proposed:
                #   1.  add a dedicated field `delegation_protocol` in the institution model
                #   2.  shibboleth institutions have full `login_url`
                #   3.  cas and oauth institutions have the base `login_url`
                #   4.  `logout_url` can be customized if necessary
                'login_url': None,
                'logout_url': None, # https://stwcas.okstate.edu/cas/login?service=...
=======
                'login_url': None,  # https://stwcas.okstate.edu/cas/login?service=...
                'logout_url': None,
>>>>>>> 1e514a37
                'domains': ['test-osf-library-okstate.cos.io'],
                'email_domains': [],
                'delegation_protocol': 'cas-pac4j',
            },
            {
                '_id': 'ucsd',
                'name': 'University of California San Diego [Test]',
                'description': 'This service is supported on campus by the UC San Diego Library for our research community. Do not use this service to store or transfer personally identifiable information, personal health information, or any other controlled unclassified information. For assistance please contact the Library\'s Research Data Curation Program at <a href="mailto:research-data-curation@ucsd.edu">research-data-curation@ucsd.edu</a>.',
                'banner_name': 'ucsd-banner.png',
                'logo_name': 'ucsd-shield.png',
                'login_url': SHIBBOLETH_SP_LOGIN.format(encode_uri_component('urn:mace:incommon:ucsd.edu')),
                'logout_url': SHIBBOLETH_SP_LOGOUT.format(encode_uri_component('https://test.osf.io/goodbye')),
                'domains': ['test-osf-ucsd.cos.io'],
                'email_domains': [],
                'delegation_protocol': 'saml-shib',
            },
            {
                '_id': 'ucr',
                'name': 'University of California Riverside [Test]',
                'description': 'Policy prohibits storing PII or HIPAA data on this site, please see C&amp;C\'s <a href="http://cnc.ucr.edu/security/researchers.html">security site</a> for more information.',
                'banner_name': 'ucr-banner.png',
                'logo_name': 'ucr-shield.png',
                'login_url': SHIBBOLETH_SP_LOGIN.format(encode_uri_component('urn:mace:incommon:ucr.edu')),
                'logout_url': SHIBBOLETH_SP_LOGOUT.format(encode_uri_component('https://test.osf.io/goodbye')),
                'domains': ['test-osf-ucr.cos.io'],
                'email_domains': [],
                'delegation_protocol': 'saml-shib',
            },
            {
                '_id': 'ugent',
                'name': 'Universiteit Gent [Test]',
                'description': 'Universiteit Gent [Test]',
                'banner_name': 'ugent-banner.png',
                'logo_name': 'ugent-shield.png',
                'login_url': SHIBBOLETH_SP_LOGIN.format(encode_uri_component('https://identity.ugent.be/simplesaml/saml2/idp/metadata.php')),
                'logout_url': SHIBBOLETH_SP_LOGOUT.format(encode_uri_component('https://test.osf.io/goodbye')),
                'domains': ['test-osf-ugent.cos.io'],
                'email_domains': [],
                'delegation_protocol': 'saml-shib',
            },
            {
                '_id': 'usc',
                'name': 'University of Southern California [Test]',
                'description': 'Projects must abide by <a href="http://policy.usc.edu/info-security/">USC\'s Information Security Policy</a>. Data stored for human subject research repositories must abide by <a href="http://policy.usc.edu/biorepositories/">USC\'s Biorepository Policy</a>. The OSF may not be used for storage of Personal Health Information that is subject to <a href="http://policy.usc.edu/hipaa/">HIPPA regulations</a>.',
                'banner_name': 'usc-banner.png',
                'logo_name': 'usc-shield.png',
                'login_url': SHIBBOLETH_SP_LOGIN.format(encode_uri_component('urn:mace:incommon:usc.edu')),
                'logout_url': SHIBBOLETH_SP_LOGOUT.format(encode_uri_component('https://test.osf.io/goodbye')),
                'domains': ['test-osf-usc.cos.io'],
                'email_domains': [],
                'delegation_protocol': 'saml-shib',
            },
            {
                '_id': 'uva',
                'name': 'University of Virginia [Test]',
                'description': 'In partnership with the <a href="http://www.virginia.edu/vpr/">Vice President for Research</a>, <a href="http://dsi.virginia.edu">Data Science Institute</a>, <a href="https://www.hsl.virginia.edu">Health Sciences Library</a>, and <a href="http://data.library.virginia.edu">University Library</a>. Learn more about <a href="http://cadre.virginia.edu">UVA resources for computational and data-driven research</a>. Projects must abide by the <a href="http://www.virginia.edu/informationpolicy/security.html">University Security and Data Protection Policies</a>.',
                'banner_name': 'uva-banner.png',
                'logo_name': 'uva-shield.png',
                'login_url': SHIBBOLETH_SP_LOGIN.format(encode_uri_component('https://shibidp-test.its.virginia.edu/idp/shibboleth')),
                'logout_url': SHIBBOLETH_SP_LOGOUT.format(encode_uri_component('https://test.osf.io/goodbye')),
                'domains': ['test-osf-virginia.cos.io'],
                'email_domains': [],
                'delegation_protocol': 'saml-shib',
            },
            {
                '_id': 'vcu',
                'name': 'Virginia Commonwealth University [Test]',
                'description': 'This service is supported by the VCU Libraries and the VCU Office of Research and Innovation for our research community. Do not use this service to store or transfer personally identifiable information (PII), personal health information (PHI), or any other controlled unclassified information (CUI). VCU\'s policy entitled "<a href="http://www.policy.vcu.edu/sites/default/files/Research%20Data%20Ownership,%20Retention,%20Access%20and%20Securty.pdf">Research Data Ownership, Retention, Access and Security</a>" applies. For assistance please contact the <a href="https://www.library.vcu.edu/services/data/">VCU Libraries Research Data Management Program</a>.',
                'banner_name': 'vcu-banner.png',
                'logo_name': 'vcu-shield.png',
                'login_url': SHIBBOLETH_SP_LOGIN.format(encode_uri_component('https://shibboleth.vcu.edu/idp/shibboleth')),
                'logout_url': SHIBBOLETH_SP_LOGOUT.format(encode_uri_component('https://test.osf.io/goodbye')),
                'domains': ['test-osf-research-vcu.cos.io'],
                'email_domains': [],
                'delegation_protocol': 'saml-shib',
            },
            {
                '_id': 'vt',
                'name': 'Virginia Tech [Test]',
                'description': None,
                'banner_name': 'vt-banner.png',
                'logo_name': 'vt-shield.png',
                'login_url': SHIBBOLETH_SP_LOGIN.format(encode_uri_component('https://shib-pprd.middleware.vt.edu')),
                'logout_url': SHIBBOLETH_SP_LOGOUT.format(encode_uri_component('https://test.osf.io/goodbye')),
                'domains': ['osf.vt.edu'],
                'email_domains': [],
                'delegation_protocol': 'saml-shib',
            },
        ]

    init_app(routes=False)
    with transaction.atomic():
        for inst_data in INSTITUTIONS:
            new_inst, inst_created = update_or_create(inst_data)
            # update the nodes elastic docs, to have current names of institutions. This will
            # only work properly if this file is the only thing changing institution attributes
            if not inst_created:
                nodes = Node.find_by_institutions(new_inst, query=Q('is_deleted', 'ne', True))
                for node in nodes:
                    update_node(node, async=False)
        for extra_inst in Institution.objects.exclude(_id__in=[x['_id'] for x in INSTITUTIONS]):
            logger.warn('Extra Institution : {} - {}'.format(extra_inst._id, extra_inst.name))


if __name__ == '__main__':
    env = str(sys.argv[1]).lower() if len(sys.argv) == 2 else None
    if env not in ENVS:
        print('An environment must be specified : {}', ENVS)
        sys.exit(1)
    main(env)<|MERGE_RESOLUTION|>--- conflicted
+++ resolved
@@ -412,7 +412,6 @@
                 'description': '<a href="http://www.library.okstate.edu/research-support/research-data-services/">OSU Library Research Data Services</a>',
                 'banner_name': 'okstate-banner.png',
                 'logo_name': 'okstate-shield.png',
-<<<<<<< HEAD
                 # TODO: Improve Institution Model
                 # Current implementation is a straight-forward implementation for OKState University:
                 #   1.  `login_url` is configured in CAS, must be None in OSF
@@ -424,12 +423,8 @@
                 #   2.  shibboleth institutions have full `login_url`
                 #   3.  cas and oauth institutions have the base `login_url`
                 #   4.  `logout_url` can be customized if necessary
-                'login_url': None,
-                'logout_url': None, # https://stwcas.okstate.edu/cas/login?service=...
-=======
                 'login_url': None,  # https://stwcas.okstate.edu/cas/login?service=...
                 'logout_url': None,
->>>>>>> 1e514a37
                 'domains': ['test-osf-library-okstate.cos.io'],
                 'email_domains': [],
                 'delegation_protocol': 'cas-pac4j',
