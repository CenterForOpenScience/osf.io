name: osf.io

on: [push, pull_request]

permissions:
  contents: read

env:
  WHEELHOUSE: ~/.cache/wheelhouse
  ELASTICSEARCH_ARCHIVE: elasticsearch-2.4.5.tar.gz
  ELASTICSEARCH6_ARCHIVE: elasticsearch-6.3.1.tar.gz
  OSF_DB_PORT: 5432
  OSF_DB_PASSWORD: postgres
  GITHUB_ACTIONS: true

jobs:
  build-cache:
    runs-on: ubuntu-22.04
    steps:
    - uses: actions/checkout@v2
    - id: cache-objects
      uses: actions/cache@v4
      with:
        path: ~/.cache
        key: reqs_${{ hashFiles('poetry.lock') }}
        restore-keys: reqs
    - run: |
        mkdir -p ~/.cache/downloads
        mkdir -p ~/.cache/pip
        mkdir -p ~/.cache/wheelhouse
        mkdir -p ~/.cache/testmon
        rm -rf node_modules  ## TODO remove this later

  addons_and_admin:
    runs-on: ubuntu-22.04
    needs: build-cache
    permissions:
      checks: write
    services:
      postgres:
        image: postgres
        env:
          POSTGRES_PASSWORD: ${{ env.OSF_DB_PASSWORD }}
        options: >-
          --health-cmd pg_isready
          --health-interval 10s
          --health-timeout 5s
          --health-retries 5
        ports:
          # Maps tcp port 5432 on service container to the host
          - 5432:5432
    steps:
    - uses: actions/checkout@v2
    - uses: ./.github/actions/start-build
    - name: Run tests
      run: poetry run python3 -m invoke test-ci-addons --junit
    - name: Upload report
      if: (success() || failure())    # run this step even if previous step failed
      uses: ./.github/actions/gen-report

  website:
    runs-on: ubuntu-22.04
    needs: build-cache
    permissions:
      checks: write
    services:
      postgres:
        image: postgres
        env:
          POSTGRES_PASSWORD: ${{ env.OSF_DB_PASSWORD }}
        options: >-
          --health-cmd pg_isready
          --health-interval 10s
          --health-timeout 5s
          --health-retries 5
        ports:
          # Maps tcp port 5432 on service container to the host
          - 5432:5432
    steps:
    - uses: actions/checkout@v2
    - uses: ./.github/actions/start-build
    - name: Run tests
      run: poetry run python3 -m invoke test-ci-website --junit
    - name: Upload report
      if: (success() || failure())    # run this step even if previous step failed
      uses: ./.github/actions/gen-report

  api1_and_js:
    runs-on: ubuntu-22.04
    needs: build-cache
    permissions:
      checks: write
    services:
      postgres:
        image: postgres
        env:
          POSTGRES_PASSWORD: ${{ env.OSF_DB_PASSWORD }}
        options: >-
          --health-cmd pg_isready
          --health-interval 10s
          --health-timeout 5s
          --health-retries 5
        ports:
          # Maps tcp port 5432 on service container to the host
          - 5432:5432
    steps:
      - uses: actions/checkout@v2
      - uses: ./.github/actions/start-build
      - name: NVM & yarn install
        run: poetry run python3 -m invoke assets --dev
      - name: Run test
        run: poetry run python3 -m invoke test-ci-api1-and-js --junit
      - name: Upload report
        if: (success() || failure())    # run this step even if previous step failed
        uses: ./.github/actions/gen-report

  api2:
    runs-on: ubuntu-22.04
    needs: build-cache
    permissions:
      checks: write
    services:
      postgres:
        image: postgres
        env:
          POSTGRES_PASSWORD: ${{ env.OSF_DB_PASSWORD }}
        options: >-
          --health-cmd pg_isready
          --health-interval 10s
          --health-timeout 5s
          --health-retries 5
        ports:
          # Maps tcp port 5432 on service container to the host
          - 5432:5432
    steps:
    - uses: actions/checkout@v2
    - uses: ./.github/actions/start-build
    - name: Run tests
      run: poetry run python3 -m invoke test-ci-api2 --junit
    - name: Upload report
      if: (success() || failure())    # run this step even if previous step failed
      uses: ./.github/actions/gen-report

  api3_and_osf:
    runs-on: ubuntu-22.04
    permissions:
      checks: write
    needs: build-cache
    services:
      postgres:
        image: postgres

        env:
          POSTGRES_PASSWORD: ${{ env.OSF_DB_PASSWORD }}
        options: >-
          --health-cmd pg_isready
          --health-interval 10s
          --health-timeout 5s
          --health-retries 5
        ports:
          # Maps tcp port 5432 on service container to the host
          - 5432:5432
    steps:
    - uses: actions/checkout@v2
    - uses: ./.github/actions/start-build
    - name: Run tests
      run: poetry run python3 -m invoke test-ci-api3-and-osf --junit
    - name: Upload report
<<<<<<< HEAD
      if: (github.event_name != 'pull_request') && (success() || failure())    # run this step even if previous step failed
      uses: ./.github/actions/gen-report

  mailhog:
    runs-on: ubuntu-22.04
    permissions:
      checks: write
    needs: build-cache
    services:
      postgres:
        image: postgres

        env:
          POSTGRES_PASSWORD: ${{ env.OSF_DB_PASSWORD }}
        options: >-
          --health-cmd pg_isready
          --health-interval 10s
          --health-timeout 5s
          --health-retries 5
        ports:
          # Maps tcp port 5432 on service container to the host
          - 5432:5432
      mailhog:
        image: mailhog/mailhog
        ports:
          - 1025:1025
          - 8025:8025
    steps:
    - uses: actions/checkout@v2
    - uses: ./.github/actions/start-build
    - name: Run tests
      run: poetry run python3 -m invoke test-ci-mailhog -n 1 --junit
    - name: Upload report
      if: (github.event_name != 'pull_request') && (success() || failure())    # run this step even if previous step failed
=======
      if: (success() || failure())    # run this step even if previous step failed
>>>>>>> 831b9ece
      uses: ./.github/actions/gen-report<|MERGE_RESOLUTION|>--- conflicted
+++ resolved
@@ -166,8 +166,7 @@
     - name: Run tests
       run: poetry run python3 -m invoke test-ci-api3-and-osf --junit
     - name: Upload report
-<<<<<<< HEAD
-      if: (github.event_name != 'pull_request') && (success() || failure())    # run this step even if previous step failed
+      if: (success() || failure())    # run this step even if previous step failed
       uses: ./.github/actions/gen-report
 
   mailhog:
@@ -201,7 +200,4 @@
       run: poetry run python3 -m invoke test-ci-mailhog -n 1 --junit
     - name: Upload report
       if: (github.event_name != 'pull_request') && (success() || failure())    # run this step even if previous step failed
-=======
-      if: (success() || failure())    # run this step even if previous step failed
->>>>>>> 831b9ece
       uses: ./.github/actions/gen-report