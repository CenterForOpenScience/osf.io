--- conflicted
+++ resolved
@@ -64,11 +64,7 @@
         python-version: 3.6
     - name: Install lxml
       run: |
-<<<<<<< HEAD
-        sudo apt-get update
-=======
-        sudo apt update
->>>>>>> a4d6026d
+        sudo apt update
         sudo apt-get install libxml2-dev libxslt-dev python-dev
     - uses: ./.github/actions/start-build
     - name: Run tests
@@ -111,11 +107,7 @@
         python-version: 3.6
     - name: Install lxml
       run: |
-<<<<<<< HEAD
-        sudo apt-get update
-=======
-        sudo apt update
->>>>>>> a4d6026d
+        sudo apt update
         sudo apt-get install libxml2-dev libxslt-dev python-dev
     - uses: ./.github/actions/start-build
     - name: Run tests
@@ -158,11 +150,7 @@
           python-version: 3.6
       - name: Install lxml
         run: |
-<<<<<<< HEAD
-          sudo apt-get update
-=======
           sudo apt update
->>>>>>> a4d6026d
           sudo apt-get install libxml2-dev libxslt-dev python-dev
       - uses: ./.github/actions/start-build
       - name: NVM & yarn install
@@ -208,11 +196,7 @@
         python-version: 3.6
     - name: Install lxml
       run: |
-<<<<<<< HEAD
-        sudo apt-get update
-=======
-        sudo apt update
->>>>>>> a4d6026d
+        sudo apt update
         sudo apt-get install libxml2-dev libxslt-dev python-dev
     - uses: ./.github/actions/start-build
     - name: Run tests
@@ -255,11 +239,7 @@
         python-version: 3.6
     - name: Install lxml
       run: |
-<<<<<<< HEAD
-        sudo apt-get update
-=======
-        sudo apt update
->>>>>>> a4d6026d
+        sudo apt update
         sudo apt-get install libxml2-dev libxslt-dev python-dev
     - uses: ./.github/actions/start-build
     - name: Run tests
