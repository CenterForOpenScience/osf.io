--- conflicted
+++ resolved
@@ -14,15 +14,9 @@
 
 from website.app import init_app
 from website import settings
-<<<<<<< HEAD
 from osf.models.user import OSFUser
 from osf.models.map import MAPProfile
-=======
-from osf.models.user import OSFUser, MAPuser, MAPgroup
->>>>>>> 8b67f608
 import framework.auth
-
-
 
 # global setting
 logger = getLogger(__name__)
@@ -88,7 +82,6 @@
     (access_token, refresh_token) = mapcore_get_accesstoken(authcode)
 
     # set mAP attribute into current user
-<<<<<<< HEAD
     map_user, created = MAPProfile.objects.get_or_create(eppn = user.eppn)
     if created:
         logger.info("MAPprofile new record created for " + user.eppn)
@@ -98,14 +91,6 @@
     map_user.save()
     user.map_profile = map_user
     logger.info('User [' + user.eppn + '] get access_token [' + access_token + '] -> saved')
-=======
-    logger.info('User [' + user.eppn + '] get access_token [' + access_token)
-    user.map_user = MAPuser.objects.update_or_create(eppn = user.eppn,
-                                                     oauth_access_token = access_token,
-                                                     oauth_refresh_token = refresh_token,
-                                                     oauth_refresh_tiem = datetime.utcnow())
-    user.map_user.save()
->>>>>>> 8b67f608
     user.save()
 
 
@@ -149,27 +134,18 @@
     ''':param force    falg to avoid availablity check'''
     ''':return resulut 0..success, 1..must be login again, -1..any error'''
 
-    map_user = user.map_user
-    if not map_user:
-        logger.info("refresh tokan called, but user [" + user.name + '] has no map_user')
-    else:
-        logger.info('refuresh token for [' + map_user.eppn + '].')
+    logger.info('refuresh token for [' + user.eppn + '].')
+    url = map_hostname + map_token_path
 
     # access token availability check
-    url = map_hostname + map_token_path
     if not force:
-<<<<<<< HEAD
         param = {'access_token' : user.map_user.oauth_access_token}
-=======
-        param = {'access_token' : map_user.oauth_access_token}
->>>>>>> 8b67f608
         headers = {'Content-Type': 'application/x-www-form-urlencoded; charset=utf-8'}
         res = requests.post(url, data=param, headers=headers)
         if res.status_code == 200 and 'success' in res.json():
-            return 0  # access token is available -> notihng to do
+            return 0  # notihng to do
 
     # do refresh
-<<<<<<< HEAD
     basic_auth = ( map_clientid, map_secret )
     param = {
         "grant_type": "refresh_token",
@@ -180,39 +156,22 @@
         'Content-Type': 'application/x-www-form-urlencoded; charset=utf-8'
     }
     res = requests.post(url, data = param, headers = headers, auth = basic_auth)
-=======
-    basic_auth = (map_clientid, map_secret)
-    param = {"grant_type": "refresh_token",
-             "refresh_token": map_user.oauth_refresh_token}
-    headers = {'Content-Type': 'application/x-www-form-urlencoded; charset=utf-8'}
-    res = requests.post(url, data=basic_auth, headers=headers, auth=basic_auth)
->>>>>>> 8b67f608
     json = res.json()
     if res.status_code != 200 or 'access_token' not in json:
-        logger.info('refresh token is faild with [' + json + ']')
         return -1
-    logger.info('User [' + map_user.eppn + '] refresh access_token by [' + json['access_token'])
+    logger.info('User [' + user.eppn + '] refresh access_token by [' + json['access_token'])
 
     # update database
-<<<<<<< HEAD
     user.map_profile = MAPProfile(oauth_access_token = json['access_token'],
                                   oauth_refresh_token = json['refreshtoken'],
                                   oauth_refresh_time = dt.utcnow())
     user.save()
-=======
-    map_user.oauth_access_token = json['access_token']
-    map_user.oauth_refresh_token = json['refresh_token']
-    map_user.oauth_refres_time = datetime.utcnow()
-    map_user.save()
->>>>>>> 8b67f608
 
     return 0
 
 ###
 ### sync functions
 ###
-
-def
 
 
 def mapcore_get_users_groups(user):
