{
<<<<<<< HEAD
  "name": "OSF",
  "version": "0.0.0",
  "description": "",
  "author": "Center for Open Science",
  "dependencies": {
    "assets-webpack-plugin": "^0.1.0",
    "exports-loader": "^0.6.2",
    "imports-loader": "^0.6.3",
    "object-assign": "^2.0.0",
    "webpack": "^1.4.13"
  }
=======
    "name": "OSF",
    "version": "0.0.0",
    "description": "",
    "author": "Center for Open Science",
    "title": "Open Science Framework",
    "homepage": "http://osf.io",
    "dependencies": {
        "assets-webpack-plugin": "^0.1.0",
        "exports-loader": "^0.6.2",
        "imports-loader": "^0.6.3",
        "webpack": "^1.4.13",
        "share": "~0.7.3",
        "express": "~4.10.0",
        "livedb": "~0.4.8",
        "livedb-mongo": "~0.4.1",
        "crypto-js": "~3.1.2-5",
        "ws": "~0.4.32"
    },
    "repository": {
        "type": "git",
        "url": "http://github.com/CenterForOpenScience/osf.git"
    }
>>>>>>> 658420f4
}<|MERGE_RESOLUTION|>--- conflicted
+++ resolved
@@ -1,5 +1,4 @@
 {
-<<<<<<< HEAD
   "name": "OSF",
   "version": "0.0.0",
   "description": "",
@@ -9,30 +8,12 @@
     "exports-loader": "^0.6.2",
     "imports-loader": "^0.6.3",
     "object-assign": "^2.0.0",
-    "webpack": "^1.4.13"
+    "webpack": "^1.4.13",
+    "share": "~0.7.3",
+    "express": "~4.10.0",
+    "livedb": "~0.4.8",
+    "livedb-mongo": "~0.4.1",
+    "crypto-js": "~3.1.2-5",
+    "ws": "~0.4.32"
   }
-=======
-    "name": "OSF",
-    "version": "0.0.0",
-    "description": "",
-    "author": "Center for Open Science",
-    "title": "Open Science Framework",
-    "homepage": "http://osf.io",
-    "dependencies": {
-        "assets-webpack-plugin": "^0.1.0",
-        "exports-loader": "^0.6.2",
-        "imports-loader": "^0.6.3",
-        "webpack": "^1.4.13",
-        "share": "~0.7.3",
-        "express": "~4.10.0",
-        "livedb": "~0.4.8",
-        "livedb-mongo": "~0.4.1",
-        "crypto-js": "~3.1.2-5",
-        "ws": "~0.4.32"
-    },
-    "repository": {
-        "type": "git",
-        "url": "http://github.com/CenterForOpenScience/osf.git"
-    }
->>>>>>> 658420f4
 }