from django.contrib import admin
from django_extensions.admin import ForeignKeyAutocompleteAdmin

from osf.models import *  # noqa


def list_displayable_fields(cls):
    return [x.name for x in cls._meta.fields if x.editable and not x.is_relation and not x.primary_key]

class NodeAdmin(ForeignKeyAutocompleteAdmin):
    fields = list_displayable_fields(Node)

class OSFUserAdmin(admin.ModelAdmin):
<<<<<<< HEAD
    fields = list_displayable_fields(OSFUser)
=======
    fields = ['groups', 'user_permissions'] + list_displayable_fields(OSFUser)
>>>>>>> 64b37933

admin.site.register(OSFUser, OSFUserAdmin)
admin.site.register(Node, NodeAdmin)<|MERGE_RESOLUTION|>--- conflicted
+++ resolved
@@ -11,11 +11,7 @@
     fields = list_displayable_fields(Node)
 
 class OSFUserAdmin(admin.ModelAdmin):
-<<<<<<< HEAD
-    fields = list_displayable_fields(OSFUser)
-=======
     fields = ['groups', 'user_permissions'] + list_displayable_fields(OSFUser)
->>>>>>> 64b37933
 
 admin.site.register(OSFUser, OSFUserAdmin)
 admin.site.register(Node, NodeAdmin)