--- conflicted
+++ resolved
@@ -21,10 +21,6 @@
     logger.info(f'{registrations.count()} registrations to mint')
     for registration in registrations:
         if not dry_run:
-<<<<<<< HEAD
-            doi = registration.update_identifier('doi')['doi']
-            registration.set_identifier_value('doi', doi)
-=======
             try:
                 doi = registration.request_identifier('doi')['doi']
                 registration.set_identifier_value('doi', doi)
@@ -39,7 +35,6 @@
                 break
 
         logger.info(f'doi minting for {registration._id} complete')
->>>>>>> da3de2ff
 
 
 class Command(BaseCommand):
