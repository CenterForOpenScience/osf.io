--- conflicted
+++ resolved
@@ -36,11 +36,7 @@
 from addons.osfstorage.models import OsfStorageFile, OsfStorageFolder, OsfStorageFileNode
 from framework import sentry
 from framework.exceptions import HTTPError
-<<<<<<< HEAD
-from osf.models import AbstractNode, Node, NodeLog, Registration, BaseFileNode
-=======
 from osf.models import Node, NodeLog, Registration, BaseFileNode
->>>>>>> 75b5c8de
 from osf.models.files import TrashedFileNode
 from osf.exceptions import RegistrationStuckRecoverableException, RegistrationStuckBrokenException
 from api.base.utils import waterbutler_api_url_for
@@ -289,10 +285,6 @@
     try:
         return BaseFileNode.objects.get(_id=log.params['urls']['view'].split('/')[4])
     except KeyError:
-<<<<<<< HEAD
-        path = log.params.get('path', '').split('/')
-        if log.action in ['addon_file_moved', 'addon_file_renamed']:
-=======
         if log.action == 'osf_storage_folder_created':
             return OsfStorageFolder.objects.get(
                 target_object_id=reg.registered_from.id,
@@ -305,33 +297,10 @@
                 name=path[-1] or path[-2]  # file name or folder name
             )
         elif log.action in ['addon_file_moved', 'addon_file_renamed']:
->>>>>>> 75b5c8de
             try:
                 return BaseFileNode.objects.get(_id=log.params['source']['path'].rstrip('/').split('/')[-1])
             except (KeyError, BaseFileNode.DoesNotExist):
                 return BaseFileNode.objects.get(_id=log.params['destination']['path'].rstrip('/').split('/')[-1])
-<<<<<<< HEAD
-        elif log.action == 'osf_storage_file_removed':
-            candidates = BaseFileNode.objects.filter(
-                target_object_id=reg.registered_from.id,
-                target_content_type_id=ContentType.objects.get_for_model(AbstractNode).id,
-                name=path[-1] or path[-2],
-                deleted_on__lte=log.date
-            ).order_by('-deleted_on')
-        else:
-            # Generic fallback
-            candidates = BaseFileNode.objects.filter(
-                target_object_id=reg.registered_from.id,
-                target_content_type_id=ContentType.objects.get_for_model(AbstractNode).id,
-                name=path[-1] or path[-2],
-                created__lte=log.date
-            ).order_by('-created')
-
-        if candidates.exists():
-            return candidates.first()
-
-        raise BaseFileNode.DoesNotExist(f"No file found for name '{path[-1] or path[-2]}' before {log.date}")
-=======
         else:
             # Generic fallback
             path = log.params.get('path', '').split('/')
@@ -343,7 +312,6 @@
                 )
 
         raise ValueError(f'Cannot determine file obj for log {log._id} [Registration id {reg._id}]: {log.action}')
->>>>>>> 75b5c8de
 
 
 def handle_file_operation(file_tree, reg, file_obj, log, obj_cache):
