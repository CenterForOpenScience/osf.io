--- conflicted
+++ resolved
@@ -21,9 +21,5 @@
 )
 
 MONTHLY_REPORTERS = (
-<<<<<<< HEAD
-    SpamCountReporter
-=======
     SpamCountReporter,
->>>>>>> bda0fbb8
 )