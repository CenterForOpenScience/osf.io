from django.dispatch import receiver
from elasticsearch_dsl import InnerDoc
from elasticsearch_metrics import metrics
from elasticsearch_metrics.signals import pre_save as metrics_pre_save


class ReportInvalid(Exception):
    """Tried to save a report with invalid something-or-other
    """
    pass


class DailyReport(metrics.Metric):
    """DailyReport (abstract base for report-based metrics)

    There's something we'd like to know about every so often,
    so let's regularly run a report and stash the results here.
    """
    DAILY_UNIQUE_FIELD = None  # set in subclasses that expect multiple reports per day

    report_date = metrics.Date(format='strict_date', required=True)

    class Meta:
        abstract = True
        dynamic = metrics.MetaField('strict')
        source = metrics.MetaField(enabled=True)


class MonthlyReport(metrics.Metric):
    """MonthlyReport (abstract base for report-based metrics that run monthly)
    """

    report_yearmonth = metrics.Date(format='strict_year_month', required=True)

    class Meta:
        abstract = True
        dynamic = metrics.MetaField('strict')
        source = metrics.MetaField(enabled=True)


@receiver(metrics_pre_save)
def set_report_id(sender, instance, **kwargs):
    # Set the document id to a hash of "unique together"
    # values (just `report_date` by default) to get
    # "ON CONFLICT UPDATE" behavior -- if the document
    # already exists, it will be updated rather than duplicated.
    # Cannot detect/avoid conflicts this way, but that's ok.
    from osf.metrics.reporters.utils import stable_key

    if issubclass(sender, DailyReport):
        duf_name = instance.DAILY_UNIQUE_FIELD
        if duf_name is None:
            instance.meta.id = stable_key(instance.report_date)
        else:
            duf_value = getattr(instance, duf_name)
            if not duf_value or not isinstance(duf_value, str):
                raise ReportInvalid(f'{sender.__name__}.{duf_name} MUST have a non-empty string value (got {duf_value})')
            instance.meta.id = stable_key(instance.report_date, duf_value)
    elif issubclass(sender, MonthlyReport):
        instance.meta.id = stable_key(instance.report_yearmonth)


#### BEGIN reusable inner objects #####

class RunningTotal(InnerDoc):
    total = metrics.Integer()
    total_daily = metrics.Integer()

class FileRunningTotals(InnerDoc):
    total = metrics.Integer()
    public = metrics.Integer()
    private = metrics.Integer()
    total_daily = metrics.Integer()
    public_daily = metrics.Integer()
    private_daily = metrics.Integer()

class NodeRunningTotals(InnerDoc):
    total = metrics.Integer()
    total_excluding_spam = metrics.Integer()
    public = metrics.Integer()
    private = metrics.Integer()
    total_daily = metrics.Integer()
    total_daily_excluding_spam = metrics.Integer()
    public_daily = metrics.Integer()
    private_daily = metrics.Integer()

class RegistrationRunningTotals(InnerDoc):
    total = metrics.Integer()
    public = metrics.Integer()
    embargoed = metrics.Integer()
    embargoed_v2 = metrics.Integer()
    withdrawn = metrics.Integer()
    total_daily = metrics.Integer()
    public_daily = metrics.Integer()
    embargoed_daily = metrics.Integer()
    embargoed_v2_daily = metrics.Integer()
    withdrawn_daily = metrics.Integer()

##### END reusable inner objects #####


# TODO:
# class ActiveUsersReport(DailyReport):
#     past_day = metrics.Integer()
#     past_week = metrics.Integer()
#     past_30_days = metrics.Integer()
#     past_year = metrics.Integer()


class AddonUsageReport(DailyReport):
    DAILY_UNIQUE_FIELD = 'addon_shortname'

    addon_shortname = metrics.Keyword()
    users_enabled_count = metrics.Integer()
    users_authorized_count = metrics.Integer()
    users_linked_count = metrics.Integer()
    nodes_total_count = metrics.Integer()
    nodes_connected_count = metrics.Integer()
    nodes_deleted_count = metrics.Integer()
    nodes_disconnected_count = metrics.Integer()


class DownloadCountReport(DailyReport):
    daily_file_downloads = metrics.Integer()


class InstitutionSummaryReport(DailyReport):
    DAILY_UNIQUE_FIELD = 'institution_id'

    institution_id = metrics.Keyword()
    institution_name = metrics.Keyword()
    users = metrics.Object(RunningTotal)
    nodes = metrics.Object(NodeRunningTotals)
    projects = metrics.Object(NodeRunningTotals)
    registered_nodes = metrics.Object(RegistrationRunningTotals)
    registered_projects = metrics.Object(RegistrationRunningTotals)


class NewUserDomainReport(DailyReport):
    DAILY_UNIQUE_FIELD = 'domain_name'

    domain_name = metrics.Keyword()
    new_user_count = metrics.Integer()


class NodeSummaryReport(DailyReport):
    nodes = metrics.Object(NodeRunningTotals)
    projects = metrics.Object(NodeRunningTotals)
    registered_nodes = metrics.Object(RegistrationRunningTotals)
    registered_projects = metrics.Object(RegistrationRunningTotals)


class OsfstorageFileCountReport(DailyReport):
    files = metrics.Object(FileRunningTotals)


class PreprintSummaryReport(DailyReport):
    DAILY_UNIQUE_FIELD = 'provider_key'

    provider_key = metrics.Keyword()
    preprint_count = metrics.Integer()


class UserSummaryReport(DailyReport):
    active = metrics.Integer()
    deactivated = metrics.Integer()
    merged = metrics.Integer()
    new_users_daily = metrics.Integer()
    new_users_with_institution_daily = metrics.Integer()
    unconfirmed = metrics.Integer()

<<<<<<< HEAD
class SpamReport(DailyReport):
=======

class SpamReport(MonthlyReport):
>>>>>>> 40ce7735
    confirmed_spam_node = metrics.Integer()
    nodes_confirmed_ham = metrics.Integer()
    nodes_flagged = metrics.Integer()
    registration_confirmed_spam = metrics.Integer()
    registration_confirmed_ham = metrics.Integer()
    registration_flagged = metrics.Integer()
    preprint_confirmed_spam = metrics.Integer()
    preprint_confirmed_ham = metrics.Integer()
    preprint_flagged = metrics.Integer()
    users_marked_as_spam = metrics.Integer()
    user_marked_as_ham = metrics.Integer()<|MERGE_RESOLUTION|>--- conflicted
+++ resolved
@@ -169,12 +169,8 @@
     new_users_with_institution_daily = metrics.Integer()
     unconfirmed = metrics.Integer()
 
-<<<<<<< HEAD
-class SpamReport(DailyReport):
-=======
 
 class SpamReport(MonthlyReport):
->>>>>>> 40ce7735
     confirmed_spam_node = metrics.Integer()
     nodes_confirmed_ham = metrics.Integer()
     nodes_flagged = metrics.Integer()
