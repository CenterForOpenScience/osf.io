--- conflicted
+++ resolved
@@ -133,7 +133,6 @@
         update_provider_auth_groups(verbosity)
 
 
-<<<<<<< HEAD
 def ensure_citation_styles():
     CitationStyle = apps.get_model('osf', 'citationstyle')
     zip_data = io.BytesIO(requests.get('https://codeload.github.com/CenterForOpenScience/styles/zip/refs/heads/master').content)
@@ -238,8 +237,8 @@
     if getattr(sender, 'label', None) == 'osf':
         if 'pytest' not in sys.modules:
             ensure_citation_styles()
-=======
+
+
 def create_cache_table(sender, verbosity=0, **kwargs):
     if getattr(sender, 'label', None) == 'osf':
-        call_command('createcachetable', tablename=settings.CACHES[settings.STORAGE_USAGE_CACHE_NAME]['LOCATION'])
->>>>>>> 222ce098
+        call_command('createcachetable', tablename=settings.CACHES[settings.STORAGE_USAGE_CACHE_NAME]['LOCATION'])