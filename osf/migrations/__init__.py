# -*- coding: utf-8 -*-
import sys
import json
<<<<<<< HEAD

=======
>>>>>>> c9c7f44b
import logging

from django.apps import apps
from django.core.management import call_command
from django.db.utils import ProgrammingError

from addons.osfstorage.settings import DEFAULT_REGION_ID, DEFAULT_REGION_NAME
from osf.management.commands.manage_switch_flags import manage_waffle
from osf.utils.migrations import ensure_schemas, map_schemas_to_schemablocks
from website import settings as osf_settings

logger = logging.getLogger(__file__)

OSF_PREPRINTS_PROVIDER_DATA = {
    '_id': 'osf',
    'name': 'Open Science Framework',
    'domain': osf_settings.DOMAIN,
    'share_publish_type': 'Preprint',
    'domain_redirect_enabled': False,
}

OSF_REGISTRIES_PROVIDER_DATA = {
    '_id': 'osf',
    'name': 'OSF Registries',
    'domain': osf_settings.DOMAIN,
    'share_publish_type': 'Registration',
    'domain_redirect_enabled': False,
}


# Admin group permissions
def get_admin_read_permissions():
    from django.contrib.auth.models import Permission
    return Permission.objects.filter(codename__in=[
        'view_brand',
        'view_node',
        'view_registration',
        'view_user',
        'view_conference',
        'view_spam',
        'view_metrics',
        'view_desk',
        'view_osfuser',
        'view_user',
        'view_preprintservice',
        'view_institution',
        'view_preprintprovider',
        'view_subject',
        'view_scheduledbanner',
        'view_collectionprovider',
        'view_providerassetfile',
        'view_registrationprovider',
        'view_management',
    ])


def get_admin_write_permissions():
    from django.contrib.auth.models import Permission
    return Permission.objects.filter(codename__in=[
        'add_brand',
        'modify_brand',
        'delete_brand',
        'change_node',
        'delete_node',
        'change_user',
        'change_conference',
        'mark_spam',
        'change_osfuser',
        'delete_osfuser',
        'change_preprintservice',
        'delete_preprintservice',
        'change_institution',
        'delete_institution',
        'change_preprintprovider',
        'delete_preprintprovider',
        'change_subject',
        'change_maintenancestate',
        'change_registrationschema',
        'delete_maintenancestate',
        'change_scheduledbanner',
        'delete_scheduledbanner',
        'change_collectionprovider',
        'delete_collectionprovider',
        'change_providerassetfile',
        'delete_providerassetfile',
        'change_preprintrequest',
        'delete_preprintrequest',
        'change_registrationprovider',
        'delete_registrationprovider',
    ])


def update_admin_permissions(verbosity=0):
    from django.contrib.auth.models import Group, Permission
    should_log = verbosity > 0
    # Create and add permissions for the read only group
    group, created = Group.objects.get_or_create(name='read_only')
    if created and should_log:
        logger.info('read_only group created')
    [group.permissions.add(perm) for perm in get_admin_read_permissions()]
    group.save()
    if should_log:
        logger.info('View permissions added to read only admin group')

    # Create  and add permissions for new OSF Admin group - can perform actions
    admin_group, created = Group.objects.get_or_create(name='osf_admin')
    if created and should_log:
        logger.info('admin_user Group created')
    [admin_group.permissions.add(perm) for perm in get_admin_read_permissions()]
    [admin_group.permissions.add(perm) for perm in get_admin_write_permissions()]
    group.save()
    if should_log:
        logger.info('Administrator permissions added to admin group')

    # Add a metrics_only Group and permissions
    metrics_group, created = Group.objects.get_or_create(name='metrics_only')
    if created and should_log:
        logger.info('Metrics only group created')
    metrics_permission = Permission.objects.get(codename='view_metrics')
    metrics_group.permissions.add(metrics_permission)
    metrics_group.save()


def update_provider_auth_groups(verbosity=0):
    # TODO: determine efficient way to only do this if perms change
    from osf.models.provider import AbstractProvider
    from django.db import transaction
    for subclass in AbstractProvider.__subclasses__():
        # The exception handling here allows us to make model changes to providers while also checking their permissions
        savepoint_id = transaction.savepoint()
        try:
            for obj in subclass.objects.all():
                obj.update_group_permissions()
                if verbosity > 0:
                    logger.info('Updated perms for {} {}'.format(obj.type, obj._id))
        except ProgrammingError:
            logger.info('Schema change for AbstractProvider detected, passing.')
            transaction.savepoint_rollback(savepoint_id)


def update_permission_groups(sender, verbosity=0, **kwargs):
    if getattr(sender, 'label', None) == 'osf':
        update_admin_permissions(verbosity)
        update_provider_auth_groups(verbosity)


def update_license(sender, verbosity=0, **kwargs):
    if getattr(sender, 'label', None) == 'osf':
        from osf.utils.migrations import ensure_licenses
        ensure_licenses()


def update_waffle_flags(sender, verbosity=0, **kwargs):
    if getattr(sender, 'label', None) == 'osf':
        if 'pytest' not in sys.modules:
            manage_waffle()
            logger.info('Waffle flags have been synced')


def create_cache_table(sender, verbosity=0, **kwargs):
    if getattr(sender, 'label', None) == 'osf':
        call_command('createcachetable')


def update_default_providers(sender, verbosity=0, **kwargs):
    if getattr(sender, 'label', None) == 'osf':
        if 'pytest' in sys.modules:
            ensure_default_registration_provider()
        else:
            ensure_default_providers()


def ensure_default_providers():
    ensure_default_preprint_provider()
    ensure_default_registration_provider()


def ensure_default_preprint_provider():
    PreprintProvider = apps.get_model('osf', 'PreprintProvider')

    PreprintProvider.objects.update_or_create(
        _id=OSF_PREPRINTS_PROVIDER_DATA['_id'],
        defaults=OSF_PREPRINTS_PROVIDER_DATA
    )


def ensure_default_registration_provider():
    RegistrationProvider = apps.get_model('osf', 'RegistrationProvider')

    RegistrationProvider.objects.update_or_create(
        _id=OSF_REGISTRIES_PROVIDER_DATA['_id'],
        defaults=OSF_REGISTRIES_PROVIDER_DATA
    )


def add_registration_schemas(sender, verbosity=0, **kwargs):
    if getattr(sender, 'label', None) == 'osf':
        ensure_schemas()
        map_schemas_to_schemablocks()


def update_blocked_email_domains(sender, verbosity=0, **kwargs):
    if getattr(sender, 'label', None) == 'osf':
        from django.apps import apps
        NotableEmailDomain = apps.get_model('osf', 'NotableEmailDomain')
        for domain in osf_settings.BLACKLISTED_DOMAINS:
            NotableEmailDomain.objects.update_or_create(
                domain=domain,
                defaults={'note': NotableEmailDomain.Note.EXCLUDE_FROM_ACCOUNT_CREATION},
            )


def update_storage_regions(sender, verbosity=0, **kwargs):
    if getattr(sender, 'label', None) == 'osf':
        ensure_default_storage_region()


def ensure_default_storage_region():
    osfstorage_config = apps.get_app_config('addons_osfstorage')
    Region = apps.get_model('addons_osfstorage', 'Region')
    Region.objects.get_or_create(
        _id=DEFAULT_REGION_ID,
        name=DEFAULT_REGION_NAME,
        defaults={
            'waterbutler_credentials': osfstorage_config.WATERBUTLER_CREDENTIALS,
            'waterbutler_settings': osfstorage_config.WATERBUTLER_SETTINGS,
            'waterbutler_url': osf_settings.WATERBUTLER_URL
        }
    )


<<<<<<< HEAD
def add_datacite_schema():
=======
def ensure_datacite_file_schema():
>>>>>>> c9c7f44b
    ''' Test use only '''
    from osf.models import FileMetadataSchema
    with open('osf/metadata/schemas/datacite.json') as f:
        jsonschema = json.load(f)
    _, created = FileMetadataSchema.objects.get_or_create(
        _id='datacite',
        schema_version=1,
        defaults={
            'name': 'datacite',
            'schema': jsonschema
        }
<<<<<<< HEAD

=======
>>>>>>> c9c7f44b
    )<|MERGE_RESOLUTION|>--- conflicted
+++ resolved
@@ -1,10 +1,6 @@
 # -*- coding: utf-8 -*-
 import sys
 import json
-<<<<<<< HEAD
-
-=======
->>>>>>> c9c7f44b
 import logging
 
 from django.apps import apps
@@ -236,11 +232,7 @@
     )
 
 
-<<<<<<< HEAD
-def add_datacite_schema():
-=======
 def ensure_datacite_file_schema():
->>>>>>> c9c7f44b
     ''' Test use only '''
     from osf.models import FileMetadataSchema
     with open('osf/metadata/schemas/datacite.json') as f:
@@ -252,8 +244,4 @@
             'name': 'datacite',
             'schema': jsonschema
         }
-<<<<<<< HEAD
-
-=======
->>>>>>> c9c7f44b
     )