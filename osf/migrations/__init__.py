--- conflicted
+++ resolved
@@ -4,7 +4,6 @@
 import json
 import logging
 from django.db.utils import ProgrammingError
-<<<<<<< HEAD
 from osf.management.commands.manage_switch_flags import manage_waffle
 from website.settings import APP_PATH
 from addons.osfstorage.settings import DEFAULT_REGION_ID, DEFAULT_REGION_NAME
@@ -14,9 +13,7 @@
 from api.base import settings as api_settings
 from website import settings
 
-=======
 from osf.utils.migrations import ensure_schemas, map_schemas_to_schemablocks
->>>>>>> 0dbb5bf8
 
 logger = logging.getLogger(__file__)
 
@@ -142,7 +139,6 @@
         update_provider_auth_groups(verbosity)
 
 
-<<<<<<< HEAD
 def update_waffle_flags(sender, verbosity=0, **kwargs):
     if getattr(sender, 'label', None) == 'osf':
         if 'pytest' not in sys.modules:
@@ -255,9 +251,9 @@
         _id=OSF_REGISTRIES_PROVIDER_DATA['_id'],
         defaults=OSF_REGISTRIES_PROVIDER_DATA
     )
-=======
+
+
 def add_registration_schemas(sender, verbosity=0, **kwargs):
     if getattr(sender, 'label', None) == 'osf':
         ensure_schemas()
-        map_schemas_to_schemablocks()
->>>>>>> 0dbb5bf8
+        map_schemas_to_schemablocks()