--- conflicted
+++ resolved
@@ -126,18 +126,17 @@
         update_provider_auth_groups(verbosity)
 
 
-<<<<<<< HEAD
 def update_license(sender, verbosity=0, **kwargs):
     if getattr(sender, 'label', None) == 'osf':
         from osf.utils.migrations import ensure_licenses
         ensure_licenses()
-=======
+
+
 def update_waffle_flags(sender, verbosity=0, **kwargs):
     if getattr(sender, 'label', None) == 'osf':
         if 'pytest' not in sys.modules:
             manage_waffle()
             logger.info('Waffle flags have been synced')
->>>>>>> b2f6e94a
 
 
 def create_cache_table(sender, verbosity=0, **kwargs):
