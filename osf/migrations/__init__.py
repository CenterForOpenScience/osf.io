# -*- coding: utf-8 -*-
import sys
import os
import json
import logging

from django.db.utils import ProgrammingError
<<<<<<< HEAD
from osf.management.commands.manage_switch_flags import manage_waffle
from website.settings import APP_PATH
from addons.osfstorage.settings import DEFAULT_REGION_ID, DEFAULT_REGION_NAME

from django.core.management import call_command
from django.apps import apps
from api.base import settings as api_settings
from website import settings

=======
from django.core.management import call_command

from api.base import settings as api_settings
from osf.management.commands.manage_switch_flags import manage_waffle
>>>>>>> 4e63d3a5
from osf.utils.migrations import ensure_schemas, map_schemas_to_schemablocks

logger = logging.getLogger(__file__)

OSF_PREPRINTS_PROVIDER_DATA = {
    '_id': 'osf',
    'name': 'Open Science Framework',
    'domain': settings.DOMAIN,
    'share_publish_type': 'Preprint',
    'domain_redirect_enabled': False,
}

OSF_REGISTRIES_PROVIDER_DATA = {
    '_id': 'osf',
    'name': 'OSF Registries',
    'domain': settings.DOMAIN,
    'share_publish_type': 'Registration',
    'domain_redirect_enabled': False,
}

# Admin group permissions
def get_admin_read_permissions():
    from django.contrib.auth.models import Permission
    return Permission.objects.filter(codename__in=[
        'view_brand',
        'view_node',
        'view_user',
        'view_spam',
        'view_metrics',
        'view_desk',
        'view_user',
        'view_preprintservice',
        'view_management',
    ])


def get_admin_write_permissions():
    from django.contrib.auth.models import Permission
    return Permission.objects.filter(codename__in=[
        'add_brand',
        'modify_brand',
        'delete_brand',
        'change_node',
        'delete_node',
        'change_user',
        'change_conference',
        'mark_spam',
        'change_osfuser',
        'delete_osfuser',
        'change_preprintservice',
        'delete_preprintservice',
        'change_institution',
        'delete_institution',
        'change_preprintprovider',
        'delete_preprintprovider',
        'change_subject',
        'change_maintenancestate',
        'change_registrationschema',
        'delete_maintenancestate',
        'change_scheduledbanner',
        'delete_scheduledbanner',
        'change_collectionprovider',
        'delete_collectionprovider',
        'change_providerassetfile',
        'delete_providerassetfile',
        'change_preprintrequest',
        'delete_preprintrequest',
        'change_registrationprovider',
        'delete_registrationprovider',
    ])


def update_admin_permissions(verbosity=0):
    from django.contrib.auth.models import Group, Permission
    should_log = verbosity > 0
    # Create and add permissions for the read only group
    group, created = Group.objects.get_or_create(name='read_only')
    if created and should_log:
        logger.info('read_only group created')
    [group.permissions.add(perm) for perm in get_admin_read_permissions()]
    group.save()
    if should_log:
        logger.info('View permissions added to read only admin group')

    # Create  and add permissions for new OSF Admin group - can perform actions
    admin_group, created = Group.objects.get_or_create(name='osf_admin')
    if created and should_log:
        logger.info('admin_user Group created')
    [admin_group.permissions.add(perm) for perm in get_admin_read_permissions()]
    [admin_group.permissions.add(perm) for perm in get_admin_write_permissions()]
    group.save()
    if should_log:
        logger.info('Administrator permissions added to admin group')

    # Add a metrics_only Group and permissions
    metrics_group, created = Group.objects.get_or_create(name='metrics_only')
    if created and should_log:
        logger.info('Metrics only group created')
    metrics_permission = Permission.objects.get(codename='view_metrics')
    metrics_group.permissions.add(metrics_permission)
    metrics_group.save()


def update_provider_auth_groups(verbosity=0):
    # TODO: determine efficient way to only do this if perms change
    from osf.models.provider import AbstractProvider
    from django.db import transaction
    for subclass in AbstractProvider.__subclasses__():
        # The exception handling here allows us to make model changes to providers while also checking their permissions
        savepoint_id = transaction.savepoint()
        try:
            for obj in subclass.objects.all():
                obj.update_group_permissions()
                if verbosity > 0:
                    logger.info('Updated perms for {} {}'.format(obj.type, obj._id))
        except ProgrammingError:
            logger.info('Schema change for AbstractProvider detected, passing.')
            transaction.savepoint_rollback(savepoint_id)


def update_permission_groups(sender, verbosity=0, **kwargs):
    if getattr(sender, 'label', None) == 'osf':
        update_admin_permissions(verbosity)
        update_provider_auth_groups(verbosity)


def update_license(sender, verbosity=0, **kwargs):
    if getattr(sender, 'label', None) == 'osf':
        from osf.utils.migrations import ensure_licenses
        ensure_licenses()


def update_waffle_flags(sender, verbosity=0, **kwargs):
    if getattr(sender, 'label', None) == 'osf':
        if 'pytest' not in sys.modules:
            manage_waffle()
            logger.info('Waffle flags have been synced')


def update_blocked_email_domains(sender, verbosity=0, **kwargs):
    if getattr(sender, 'label', None) == 'osf':
        from django.apps import apps
        NotableEmailDomain = apps.get_model('osf', 'NotableEmailDomain')
        for domain in settings.DENY_EMAIL_DOMAINS:
            NotableEmailDomain.objects.update_or_create(
                domain=domain,
                defaults={'note': NotableEmailDomain.Note.EXCLUDE_FROM_ACCOUNT_CREATION},
            )


def update_storage_regions(sender, verbosity=0, **kwargs):
    if getattr(sender, 'label', None) == 'osf':
        ensure_default_storage_region()


def ensure_default_storage_region():
    osfstorage_config = apps.get_app_config('addons_osfstorage')
    Region = apps.get_model('addons_osfstorage', 'Region')
    Region.objects.update_or_create(
        _id=DEFAULT_REGION_ID,
        defaults={
            'name': DEFAULT_REGION_NAME,
            'waterbutler_credentials': osfstorage_config.WATERBUTLER_CREDENTIALS,
            'waterbutler_settings': osfstorage_config.WATERBUTLER_SETTINGS,
            'waterbutler_url': settings.WATERBUTLER_URL
        }
    )


def ensure_subjects():
    Subject = apps.get_model('osf.subject')
    PreprintProvider = apps.get_model('osf.preprintprovider')
    bepress_provider, _ = PreprintProvider.objects.get_or_create(
        type='osf.preprintprovider',
        _id='osf'
    )
    # Flat taxonomy is stored locally, read in here
    with open(
            os.path.join(
                APP_PATH,
                'website',
                'static',
                'bepress_taxonomy.json',
            )
    ) as fp:
        taxonomy = json.load(fp)

        for subject_path in taxonomy.get('data'):
            subjects = subject_path.split('_')
            text = subjects[-1]

            # Search for parent subject, get id if it exists
            parent = None
            if len(subjects) > 1:
                parent, _ = Subject.objects.update_or_create(
                    text=subjects[-2],
                    provider=bepress_provider
                )
            subject, _ = Subject.objects.update_or_create(
                text=text,
                provider=bepress_provider
            )
            if parent and not subject.parent:
                subject.parent = parent
                subject.save()


def update_subjects(sender, verbosity=0, **kwargs):
    if getattr(sender, 'label', None) == 'osf':
        ensure_subjects()


def create_cache_table(sender, verbosity=0, **kwargs):
    if getattr(sender, 'label', None) == 'osf':
        call_command('createcachetable', tablename=api_settings.CACHES[api_settings.STORAGE_USAGE_CACHE_NAME]['LOCATION'])


<<<<<<< HEAD
def update_default_providers(sender, verbosity=0, **kwargs):
    if getattr(sender, 'label', None) == 'osf':
        if 'pytest' in sys.modules:
            ensure_default_registration_provider()


def ensure_default_providers():
    ensure_default_preprint_provider()
    ensure_default_registration_provider()


def ensure_default_preprint_provider():
    PreprintProvider = apps.get_model('osf', 'PreprintProvider')

    PreprintProvider.objects.update_or_create(
        _id=OSF_PREPRINTS_PROVIDER_DATA['_id'],
        defaults=OSF_PREPRINTS_PROVIDER_DATA
    )


def ensure_default_registration_provider():
    RegistrationProvider = apps.get_model('osf', 'RegistrationProvider')

    RegistrationProvider.objects.update_or_create(
        _id=OSF_REGISTRIES_PROVIDER_DATA['_id'],
        defaults=OSF_REGISTRIES_PROVIDER_DATA
    )


=======
>>>>>>> 4e63d3a5
def add_registration_schemas(sender, verbosity=0, **kwargs):
    if getattr(sender, 'label', None) == 'osf':
        ensure_schemas()
        map_schemas_to_schemablocks()<|MERGE_RESOLUTION|>--- conflicted
+++ resolved
@@ -5,22 +5,16 @@
 import logging
 
 from django.db.utils import ProgrammingError
-<<<<<<< HEAD
-from osf.management.commands.manage_switch_flags import manage_waffle
 from website.settings import APP_PATH
 from addons.osfstorage.settings import DEFAULT_REGION_ID, DEFAULT_REGION_NAME
 
-from django.core.management import call_command
 from django.apps import apps
-from api.base import settings as api_settings
 from website import settings
 
-=======
 from django.core.management import call_command
 
 from api.base import settings as api_settings
 from osf.management.commands.manage_switch_flags import manage_waffle
->>>>>>> 4e63d3a5
 from osf.utils.migrations import ensure_schemas, map_schemas_to_schemablocks
 
 logger = logging.getLogger(__file__)
@@ -238,7 +232,6 @@
         call_command('createcachetable', tablename=api_settings.CACHES[api_settings.STORAGE_USAGE_CACHE_NAME]['LOCATION'])
 
 
-<<<<<<< HEAD
 def update_default_providers(sender, verbosity=0, **kwargs):
     if getattr(sender, 'label', None) == 'osf':
         if 'pytest' in sys.modules:
@@ -268,8 +261,6 @@
     )
 
 
-=======
->>>>>>> 4e63d3a5
 def add_registration_schemas(sender, verbosity=0, **kwargs):
     if getattr(sender, 'label', None) == 'osf':
         ensure_schemas()
