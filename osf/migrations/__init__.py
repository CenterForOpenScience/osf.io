--- conflicted
+++ resolved
@@ -3,28 +3,20 @@
 import os
 import json
 import logging
-from django.apps import apps
 from django.db.utils import ProgrammingError
 from osf.management.commands.manage_switch_flags import manage_waffle
-<<<<<<< HEAD
 from website.settings import APP_PATH
 from addons.osfstorage.settings import DEFAULT_REGION_ID, DEFAULT_REGION_NAME
 
-=======
 from django.core.management import call_command
 from django.apps import apps
 from api.base import settings as api_settings
->>>>>>> b50ff70c
 from website import settings
 
 
 logger = logging.getLogger(__file__)
 
-<<<<<<< HEAD
-OSF_PREPRINTS_DATA = {
-=======
 OSF_PREPRINTS_PROVIDER_DATA = {
->>>>>>> b50ff70c
     '_id': 'osf',
     'name': 'Open Science Framework',
     'domain': settings.DOMAIN,
@@ -32,11 +24,7 @@
     'domain_redirect_enabled': False,
 }
 
-<<<<<<< HEAD
-OSF_REGISTRIES_DATA = {
-=======
 OSF_REGISTRIES_PROVIDER_DATA = {
->>>>>>> b50ff70c
     '_id': 'osf',
     'name': 'OSF Registries',
     'domain': settings.DOMAIN,
@@ -192,19 +180,6 @@
         ensure_default_providers()
 
 
-def ensure_default_providers():
-    from osf.models import PreprintProvider, RegistrationProvider
-
-    PreprintProvider.objects.update_or_create(
-        _id=OSF_PREPRINTS_DATA['_id'],
-        defaults=OSF_PREPRINTS_DATA
-    )
-    RegistrationProvider.objects.update_or_create(
-        _id=OSF_REGISTRIES_DATA['_id'],
-        defaults=OSF_REGISTRIES_DATA
-    )
-
-
 def ensure_subjects():
     Subject = apps.get_model('osf.subject')
     PreprintProvider = apps.get_model('osf.preprintprovider')
@@ -245,9 +220,11 @@
 
 def update_subjects(sender, verbosity=0, **kwargs):
     if getattr(sender, 'label', None) == 'osf':
-<<<<<<< HEAD
         ensure_subjects()
-=======
+
+
+def create_cache_table(sender, verbosity=0, **kwargs):
+    if getattr(sender, 'label', None) == 'osf':
         call_command('createcachetable', tablename=api_settings.CACHES[api_settings.STORAGE_USAGE_CACHE_NAME]['LOCATION'])
 
 
@@ -277,5 +254,4 @@
     RegistrationProvider.objects.update_or_create(
         _id=OSF_REGISTRIES_PROVIDER_DATA['_id'],
         defaults=OSF_REGISTRIES_PROVIDER_DATA
-    )
->>>>>>> b50ff70c
+    )