--- conflicted
+++ resolved
@@ -130,7 +130,6 @@
         update_provider_auth_groups(verbosity)
 
 
-<<<<<<< HEAD
 def ensure_subjects():
     Subject = apps.get_model('osf.subject')
     PreprintProvider = apps.get_model('osf.preprintprovider')
@@ -172,12 +171,12 @@
 def update_subjects(sender, verbosity=0, **kwargs):
     if getattr(sender, 'label', None) == 'osf':
         ensure_subjects()
-=======
+
+
 def update_license(sender, verbosity=0, **kwargs):
     if getattr(sender, 'label', None) == 'osf':
         from osf.utils.migrations import ensure_licenses
         ensure_licenses()
->>>>>>> 4186d218
 
 
 def update_waffle_flags(sender, verbosity=0, **kwargs):
