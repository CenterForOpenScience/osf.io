# -*- coding: utf-8 -*-
import sys
import os
import json
import logging

from django.apps import apps
from django.db.utils import ProgrammingError
from website.settings import APP_PATH
from addons.osfstorage.settings import DEFAULT_REGION_ID, DEFAULT_REGION_NAME

from django.apps import apps
from website import settings

from django.core.management import call_command

<<<<<<< HEAD
=======
from addons.osfstorage.settings import DEFAULT_REGION_ID, DEFAULT_REGION_NAME
from api.base import settings as api_settings
>>>>>>> 65b03600
from osf.management.commands.manage_switch_flags import manage_waffle
from osf.utils.migrations import ensure_schemas, map_schemas_to_schemablocks
from website import settings as osf_settings

logger = logging.getLogger(__file__)

OSF_PREPRINTS_PROVIDER_DATA = {
    '_id': 'osf',
    'name': 'Open Science Framework',
    'domain': settings.DOMAIN,
    'share_publish_type': 'Preprint',
    'domain_redirect_enabled': False,
}

OSF_REGISTRIES_PROVIDER_DATA = {
    '_id': 'osf',
    'name': 'OSF Registries',
    'domain': settings.DOMAIN,
    'share_publish_type': 'Registration',
    'domain_redirect_enabled': False,
}

# Admin group permissions
def get_admin_read_permissions():
    from django.contrib.auth.models import Permission
    return Permission.objects.filter(codename__in=[
        'view_brand',
        'view_node',
        'view_registration',
        'view_user',
        'view_conference',
        'view_spam',
        'view_metrics',
        'view_desk',
        'view_osfuser',
        'view_user',
        'view_preprintservice',
        'view_institution',
        'view_preprintprovider',
        'view_subject',
        'view_scheduledbanner',
        'view_collectionprovider',
        'view_providerassetfile',
        'view_registrationprovider',
        'view_management',
    ])


def get_admin_write_permissions():
    from django.contrib.auth.models import Permission
    return Permission.objects.filter(codename__in=[
        'add_brand',
        'modify_brand',
        'delete_brand',
        'change_node',
        'delete_node',
        'change_user',
        'change_conference',
        'mark_spam',
        'change_osfuser',
        'delete_osfuser',
        'change_preprintservice',
        'delete_preprintservice',
        'change_institution',
        'delete_institution',
        'change_preprintprovider',
        'delete_preprintprovider',
        'change_subject',
        'change_maintenancestate',
        'change_registrationschema',
        'delete_maintenancestate',
        'change_scheduledbanner',
        'delete_scheduledbanner',
        'change_collectionprovider',
        'delete_collectionprovider',
        'change_providerassetfile',
        'delete_providerassetfile',
        'change_preprintrequest',
        'delete_preprintrequest',
        'change_registrationprovider',
        'delete_registrationprovider',
    ])


def update_admin_permissions(verbosity=0):
    from django.contrib.auth.models import Group, Permission
    should_log = verbosity > 0
    # Create and add permissions for the read only group
    group, created = Group.objects.get_or_create(name='read_only')
    if created and should_log:
        logger.info('read_only group created')
    [group.permissions.add(perm) for perm in get_admin_read_permissions()]
    group.save()
    if should_log:
        logger.info('View permissions added to read only admin group')

    # Create  and add permissions for new OSF Admin group - can perform actions
    admin_group, created = Group.objects.get_or_create(name='osf_admin')
    if created and should_log:
        logger.info('admin_user Group created')
    [admin_group.permissions.add(perm) for perm in get_admin_read_permissions()]
    [admin_group.permissions.add(perm) for perm in get_admin_write_permissions()]
    group.save()
    if should_log:
        logger.info('Administrator permissions added to admin group')

    # Add a metrics_only Group and permissions
    metrics_group, created = Group.objects.get_or_create(name='metrics_only')
    if created and should_log:
        logger.info('Metrics only group created')
    metrics_permission = Permission.objects.get(codename='view_metrics')
    metrics_group.permissions.add(metrics_permission)
    metrics_group.save()


def update_provider_auth_groups(verbosity=0):
    # TODO: determine efficient way to only do this if perms change
    from osf.models.provider import AbstractProvider
    from django.db import transaction
    for subclass in AbstractProvider.__subclasses__():
        # The exception handling here allows us to make model changes to providers while also checking their permissions
        savepoint_id = transaction.savepoint()
        try:
            for obj in subclass.objects.all():
                obj.update_group_permissions()
                if verbosity > 0:
                    logger.info('Updated perms for {} {}'.format(obj.type, obj._id))
        except ProgrammingError:
            logger.info('Schema change for AbstractProvider detected, passing.')
            transaction.savepoint_rollback(savepoint_id)


def update_permission_groups(sender, verbosity=0, **kwargs):
    if getattr(sender, 'label', None) == 'osf':
        update_admin_permissions(verbosity)
        update_provider_auth_groups(verbosity)


def update_license(sender, verbosity=0, **kwargs):
    if getattr(sender, 'label', None) == 'osf':
        from osf.utils.migrations import ensure_licenses
        ensure_licenses()


def update_waffle_flags(sender, verbosity=0, **kwargs):
    if getattr(sender, 'label', None) == 'osf':
        if 'pytest' not in sys.modules:
            manage_waffle()
            logger.info('Waffle flags have been synced')


def update_storage_regions(sender, verbosity=0, **kwargs):
    if getattr(sender, 'label', None) == 'osf':
        ensure_default_storage_region()


def ensure_default_storage_region():
    osfstorage_config = apps.get_app_config('addons_osfstorage')
    Region = apps.get_model('addons_osfstorage', 'Region')
    Region.objects.update_or_create(
        _id=DEFAULT_REGION_ID,
        defaults={
            'name': DEFAULT_REGION_NAME,
            'waterbutler_credentials': osfstorage_config.WATERBUTLER_CREDENTIALS,
            'waterbutler_settings': osfstorage_config.WATERBUTLER_SETTINGS,
            'waterbutler_url': settings.WATERBUTLER_URL
        }
    )


def ensure_subjects():
    Subject = apps.get_model('osf.subject')
    PreprintProvider = apps.get_model('osf.preprintprovider')
    bepress_provider, _ = PreprintProvider.objects.get_or_create(
        type='osf.preprintprovider',
        _id='osf'
    )
    # Flat taxonomy is stored locally, read in here
    with open(
            os.path.join(
                APP_PATH,
                'website',
                'static',
                'bepress_taxonomy.json',
            )
    ) as fp:
        taxonomy = json.load(fp)

        for subject_path in taxonomy.get('data'):
            subjects = subject_path.split('_')
            text = subjects[-1]

            # Search for parent subject, get id if it exists
            parent = None
            if len(subjects) > 1:
                parent, _ = Subject.objects.update_or_create(
                    text=subjects[-2],
                    provider=bepress_provider
                )
            subject, _ = Subject.objects.update_or_create(
                text=text,
                provider=bepress_provider
            )
            if parent and not subject.parent:
                subject.parent = parent
                subject.save()


def update_subjects(sender, verbosity=0, **kwargs):
    if getattr(sender, 'label', None) == 'osf':
        ensure_subjects()


def create_cache_table(sender, verbosity=0, **kwargs):
    if getattr(sender, 'label', None) == 'osf':
        call_command('createcachetable')


def update_default_providers(sender, verbosity=0, **kwargs):
    if getattr(sender, 'label', None) == 'osf':
        if 'pytest' in sys.modules:
            ensure_default_registration_provider()


def ensure_default_providers():
    ensure_default_preprint_provider()
    ensure_default_registration_provider()


def ensure_default_preprint_provider():
    PreprintProvider = apps.get_model('osf', 'PreprintProvider')

    PreprintProvider.objects.update_or_create(
        _id=OSF_PREPRINTS_PROVIDER_DATA['_id'],
        defaults=OSF_PREPRINTS_PROVIDER_DATA
    )


def ensure_default_registration_provider():
    RegistrationProvider = apps.get_model('osf', 'RegistrationProvider')

    RegistrationProvider.objects.update_or_create(
        _id=OSF_REGISTRIES_PROVIDER_DATA['_id'],
        defaults=OSF_REGISTRIES_PROVIDER_DATA
    )


def add_registration_schemas(sender, verbosity=0, **kwargs):
    if getattr(sender, 'label', None) == 'osf':
        ensure_schemas()
        map_schemas_to_schemablocks()


def update_blocked_email_domains(sender, verbosity=0, **kwargs):
    if getattr(sender, 'label', None) == 'osf':
        from django.apps import apps
        NotableEmailDomain = apps.get_model('osf', 'NotableEmailDomain')
        for domain in osf_settings.BLACKLISTED_DOMAINS:
            NotableEmailDomain.objects.update_or_create(
                domain=domain,
                defaults={'note': NotableEmailDomain.Note.EXCLUDE_FROM_ACCOUNT_CREATION},
            )


def update_storage_regions(sender, verbosity=0, **kwargs):
    if getattr(sender, 'label', None) == 'osf':
        ensure_default_storage_region()


def ensure_default_storage_region():
    osfstorage_config = apps.get_app_config('addons_osfstorage')
    Region = apps.get_model('addons_osfstorage', 'Region')
    Region.objects.get_or_create(
        _id=DEFAULT_REGION_ID,
        name=DEFAULT_REGION_NAME,
        defaults={
            'waterbutler_credentials': osfstorage_config.WATERBUTLER_CREDENTIALS,
            'waterbutler_settings': osfstorage_config.WATERBUTLER_SETTINGS,
            'waterbutler_url': osf_settings.WATERBUTLER_URL
        }
    )<|MERGE_RESOLUTION|>--- conflicted
+++ resolved
@@ -4,21 +4,15 @@
 import json
 import logging
 
-from django.apps import apps
 from django.db.utils import ProgrammingError
 from website.settings import APP_PATH
-from addons.osfstorage.settings import DEFAULT_REGION_ID, DEFAULT_REGION_NAME
 
 from django.apps import apps
 from website import settings
 
 from django.core.management import call_command
 
-<<<<<<< HEAD
-=======
 from addons.osfstorage.settings import DEFAULT_REGION_ID, DEFAULT_REGION_NAME
-from api.base import settings as api_settings
->>>>>>> 65b03600
 from osf.management.commands.manage_switch_flags import manage_waffle
 from osf.utils.migrations import ensure_schemas, map_schemas_to_schemablocks
 from website import settings as osf_settings
@@ -175,20 +169,6 @@
         ensure_default_storage_region()
 
 
-def ensure_default_storage_region():
-    osfstorage_config = apps.get_app_config('addons_osfstorage')
-    Region = apps.get_model('addons_osfstorage', 'Region')
-    Region.objects.update_or_create(
-        _id=DEFAULT_REGION_ID,
-        defaults={
-            'name': DEFAULT_REGION_NAME,
-            'waterbutler_credentials': osfstorage_config.WATERBUTLER_CREDENTIALS,
-            'waterbutler_settings': osfstorage_config.WATERBUTLER_SETTINGS,
-            'waterbutler_url': settings.WATERBUTLER_URL
-        }
-    )
-
-
 def ensure_subjects():
     Subject = apps.get_model('osf.subject')
     PreprintProvider = apps.get_model('osf.preprintprovider')
@@ -283,11 +263,6 @@
             )
 
 
-def update_storage_regions(sender, verbosity=0, **kwargs):
-    if getattr(sender, 'label', None) == 'osf':
-        ensure_default_storage_region()
-
-
 def ensure_default_storage_region():
     osfstorage_config = apps.get_app_config('addons_osfstorage')
     Region = apps.get_model('addons_osfstorage', 'Region')
