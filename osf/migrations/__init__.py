# -*- coding: utf-8 -*-
import logging
from django.db.utils import ProgrammingError
from django.core.management import call_command
from api.base import settings

logger = logging.getLogger(__file__)


# Admin group permissions
def get_admin_read_permissions():
    from django.contrib.auth.models import Permission
    return Permission.objects.filter(codename__in=[
        'view_brand',
        'view_node',
        'view_registration',
        'view_user',
        'view_conference',
        'view_spam',
        'view_metrics',
        'view_desk',
        'view_osfuser',
        'view_user',
        'view_preprintservice',
        'view_institution',
        'view_preprintprovider',
        'view_subject',
        'view_scheduledbanner',
        'view_collectionprovider',
        'view_providerassetfile',
        'view_registrationprovider',
        'view_management',
    ])


def get_admin_write_permissions():
    from django.contrib.auth.models import Permission
    return Permission.objects.filter(codename__in=[
        'add_brand',
        'modify_brand',
        'delete_brand',
        'change_node',
        'delete_node',
        'change_user',
        'change_conference',
        'mark_spam',
        'change_osfuser',
        'delete_osfuser',
        'change_preprintservice',
        'delete_preprintservice',
        'change_institution',
        'delete_institution',
        'change_preprintprovider',
        'delete_preprintprovider',
        'change_subject',
        'change_maintenancestate',
        'change_registrationschema',
        'delete_maintenancestate',
        'change_scheduledbanner',
        'delete_scheduledbanner',
        'change_collectionprovider',
        'delete_collectionprovider',
        'change_providerassetfile',
        'delete_providerassetfile',
        'change_preprintrequest',
        'delete_preprintrequest',
        'change_registrationprovider',
        'delete_registrationprovider',
    ])


def update_admin_permissions(verbosity=0):
    from django.contrib.auth.models import Group, Permission
    should_log = verbosity > 0
    # Create and add permissions for the read only group
    group, created = Group.objects.get_or_create(name='read_only')
    if created and should_log:
        logger.info('read_only group created')
    [group.permissions.add(perm) for perm in get_admin_read_permissions()]
    group.save()
    if should_log:
        logger.info('View permissions added to read only admin group')

    # Create  and add permissions for new OSF Admin group - can perform actions
    admin_group, created = Group.objects.get_or_create(name='osf_admin')
    if created and should_log:
        logger.info('admin_user Group created')
    [admin_group.permissions.add(perm) for perm in get_admin_read_permissions()]
    [admin_group.permissions.add(perm) for perm in get_admin_write_permissions()]
    group.save()
    if should_log:
        logger.info('Administrator permissions added to admin group')

    # Add a metrics_only Group and permissions
    metrics_group, created = Group.objects.get_or_create(name='metrics_only')
    if created and should_log:
        logger.info('Metrics only group created')
    metrics_permission = Permission.objects.get(codename='view_metrics')
    metrics_group.permissions.add(metrics_permission)
    metrics_group.save()


def update_provider_auth_groups(verbosity=0):
    # TODO: determine efficient way to only do this if perms change
    from osf.models.provider import AbstractProvider
    from django.db import transaction
    for subclass in AbstractProvider.__subclasses__():
        # The exception handling here allows us to make model changes to providers while also checking their permissions
        savepoint_id = transaction.savepoint()
        try:
            for obj in subclass.objects.all():
                obj.update_group_permissions()
                if verbosity > 0:
                    logger.info('Updated perms for {} {}'.format(obj.type, obj._id))
        except ProgrammingError:
            logger.info('Schema change for AbstractProvider detected, passing.')
            transaction.savepoint_rollback(savepoint_id)


def update_permission_groups(sender, verbosity=0, **kwargs):
    if getattr(sender, 'label', None) == 'osf':
        update_admin_permissions(verbosity)
        update_provider_auth_groups(verbosity)


<<<<<<< HEAD
def update_license(sender, verbosity=0, **kwargs):
    if getattr(sender, 'label', None) == 'osf':
        from osf.utils.migrations import ensure_licenses
        ensure_licenses()
=======
def create_cache_table(sender, verbosity=0, **kwargs):
    if getattr(sender, 'label', None) == 'osf':
        call_command('createcachetable', tablename=settings.CACHES[settings.STORAGE_USAGE_CACHE_NAME]['LOCATION'])
>>>>>>> 222ce098
<|MERGE_RESOLUTION|>--- conflicted
+++ resolved
@@ -2,7 +2,7 @@
 import logging
 from django.db.utils import ProgrammingError
 from django.core.management import call_command
-from api.base import settings
+from api.base import settings as api_settings
 
 logger = logging.getLogger(__file__)
 
@@ -123,13 +123,12 @@
         update_provider_auth_groups(verbosity)
 
 
-<<<<<<< HEAD
 def update_license(sender, verbosity=0, **kwargs):
     if getattr(sender, 'label', None) == 'osf':
         from osf.utils.migrations import ensure_licenses
         ensure_licenses()
-=======
+
+
 def create_cache_table(sender, verbosity=0, **kwargs):
     if getattr(sender, 'label', None) == 'osf':
-        call_command('createcachetable', tablename=settings.CACHES[settings.STORAGE_USAGE_CACHE_NAME]['LOCATION'])
->>>>>>> 222ce098
+        call_command('createcachetable', tablename=api_settings.CACHES[api_settings.STORAGE_USAGE_CACHE_NAME]['LOCATION'])