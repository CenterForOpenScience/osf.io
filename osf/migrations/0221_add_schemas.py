--- conflicted
+++ resolved
@@ -3,7 +3,6 @@
 from django.db import migrations
 
 logger = logging.getLogger(__file__)
-<<<<<<< HEAD
 from osf.models import RegistrationSchema
 from website.project.metadata.schemas import ensure_schema_structure, from_json
 
@@ -18,8 +17,6 @@
     schema_names = [schema['name'] for schema in schemas]
 
     RegistrationSchema.objects.filter(name__in=schema_names).update(visible=False, active=True)
-=======
->>>>>>> 4e63d3a5
 
 
 class Migration(migrations.Migration):
@@ -28,9 +25,4 @@
         ('osf', '0219_auto_20201020_1836'),
     ]
 
-<<<<<<< HEAD
-    operations = [
-    ]
-=======
-    operations = []
->>>>>>> 4e63d3a5
+    operations = []