import logging

from django.db import migrations

logger = logging.getLogger(__file__)
<<<<<<< HEAD
from osf.models import RegistrationSchema
from website.project.metadata.schemas import ensure_schema_structure, from_json


def add_schema(apps, schema_editor):
    schema = ensure_schema_structure(from_json('secondary-data.json'))

    RegistrationSchema.objects.filter(name=schema['name']).update(visible=False, active=True)
=======
>>>>>>> 4e63d3a5


class Migration(migrations.Migration):

    dependencies = [
        ('osf', '0226_auto_20210224_1610'),
    ]

<<<<<<< HEAD
    operations = [
    ]
=======
    operations = []
>>>>>>> 4e63d3a5
<|MERGE_RESOLUTION|>--- conflicted
+++ resolved
@@ -3,7 +3,6 @@
 from django.db import migrations
 
 logger = logging.getLogger(__file__)
-<<<<<<< HEAD
 from osf.models import RegistrationSchema
 from website.project.metadata.schemas import ensure_schema_structure, from_json
 
@@ -12,8 +11,6 @@
     schema = ensure_schema_structure(from_json('secondary-data.json'))
 
     RegistrationSchema.objects.filter(name=schema['name']).update(visible=False, active=True)
-=======
->>>>>>> 4e63d3a5
 
 
 class Migration(migrations.Migration):
@@ -22,9 +19,4 @@
         ('osf', '0226_auto_20210224_1610'),
     ]
 
-<<<<<<< HEAD
-    operations = [
-    ]
-=======
-    operations = []
->>>>>>> 4e63d3a5
+    operations = []