# This migration port `scripts/parse_citation_styles` to automatically parse citation styles.
# Additionally, this set the corresponding `has_bibliography` field to `False` for all citation formats whose CSL files do not
# include a bibliography section. As a result, all such citation formats would not show up in OSF
# citation widgets for users to choose.
#
# NOTE:
# As of December 6th, 2017, there are however THREE EXCEPTIONS:
# "Bluebook Law Review", "Bluebook Law Review(2)" and "Bluebook Inline" shares a
# special CSL file ('website/static/bluebook.cls'), in which a bibliography section is defined,
# in order to render bibliographies even though their official CSL files (located in CenterForOpenScience/styles repo)
# do not contain a bibliography section. Therefore, This migration also automatically set `has_bibliography` to `True` for all styles whose titles contain "Bluebook"

import logging
import os

from django.db import migrations
from lxml import etree

from website import settings

logger = logging.getLogger(__file__)

def get_style_files(path):
    files = (os.path.join(path, x) for x in os.listdir(path))
    return (f for f in files if os.path.isfile(f))
def parse_citation_styles(state, schema):
    # drop all styles
    CitationStyle = state.get_model('osf', 'citationstyle')
    CitationStyle.objects.all().delete()

    for style_file in get_style_files(settings.CITATION_STYLES_PATH):
        with open(style_file, 'r') as f:
            try:
                root = etree.parse(f).getroot()
            except etree.XMLSyntaxError:
                continue

            namespace = root.nsmap.get(None)
            selector = '{{{ns}}}info/{{{ns}}}'.format(ns=namespace)

            title = root.find(selector + 'title').text
            # `has_bibliography` is set to `True` for Bluebook citation formats due to the special way we handle them.
            has_bibliography = root.find('{{{ns}}}{tag}'.format(ns=namespace, tag='bibliography')) is not None or 'Bluebook' in title
            # Required
            fields = {
                '_id': os.path.splitext(os.path.basename(style_file))[0],
                'title': title,
                'has_bibliography': has_bibliography,
            }

            # Optional
            try:
                fields['short_title'] = root.find(selector + 'title-short').text
            except AttributeError:
                pass

            try:
                fields['summary'] = root.find(selector + 'summary').text
            except AttributeError:
                pass

            style = CitationStyle(**fields)
            style.save()

def revert(state, schema):
    # The revert of this migration simply removes all CitationStyle instances.
    CitationStyle = state.get_model('osf', 'citationstyle')
    CitationStyle.objects.all().delete()

class Migration(migrations.Migration):

    dependencies = [
        ('osf', '0073_citationstyle_has_bibliography'),
    ]

<<<<<<< HEAD
    operations = [
    ]
=======
    operations = []
>>>>>>> 2c751d1c
<|MERGE_RESOLUTION|>--- conflicted
+++ resolved
@@ -73,9 +73,4 @@
         ('osf', '0073_citationstyle_has_bibliography'),
     ]
 
-<<<<<<< HEAD
-    operations = [
-    ]
-=======
-    operations = []
->>>>>>> 2c751d1c
+    operations = []