--- conflicted
+++ resolved
@@ -3,10 +3,6 @@
 import logging
 
 from django.db import migrations
-<<<<<<< HEAD
-
-=======
->>>>>>> 4e63d3a5
 
 logger = logging.getLogger(__file__)
 
@@ -17,9 +13,4 @@
         ('osf', '0077_add_maintenance_permissions'),
     ]
 
-<<<<<<< HEAD
-    operations = [
-    ]
-=======
-    operations = []
->>>>>>> 4e63d3a5
+    operations = []