from __future__ import unicode_literals

from django.db import migrations
<<<<<<< HEAD

def make_egap_active_but_invisible(state, schema):
        RegistrationSchema = state.get_model('osf', 'registrationschema')
        egap_registration = RegistrationSchema.objects.get(name='EGAP Registration', schema_version=2)
        egap_registration.visible = False
        egap_registration.active = True
        egap_registration.save()

def noop(*args, **kwargs):
    pass
=======
>>>>>>> 4e63d3a5

class Migration(migrations.Migration):

    dependencies = [
        ('osf', '0195_add_enable_chronos_waffle_flag'),
    ]

<<<<<<< HEAD
    operations = [
    ]
=======
    operations = []
>>>>>>> 4e63d3a5
<|MERGE_RESOLUTION|>--- conflicted
+++ resolved
@@ -1,7 +1,6 @@
 from __future__ import unicode_literals
 
 from django.db import migrations
-<<<<<<< HEAD
 
 def make_egap_active_but_invisible(state, schema):
         RegistrationSchema = state.get_model('osf', 'registrationschema')
@@ -12,8 +11,7 @@
 
 def noop(*args, **kwargs):
     pass
-=======
->>>>>>> 4e63d3a5
+
 
 class Migration(migrations.Migration):
 
@@ -21,9 +19,4 @@
         ('osf', '0195_add_enable_chronos_waffle_flag'),
     ]
 
-<<<<<<< HEAD
-    operations = [
-    ]
-=======
-    operations = []
->>>>>>> 4e63d3a5
+    operations = []