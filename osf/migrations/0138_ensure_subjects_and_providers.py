--- conflicted
+++ resolved
@@ -5,7 +5,6 @@
 import logging
 import os
 
-from django.conf import settings
 from django.db import migrations
 logger = logging.getLogger(__name__)
 logging.basicConfig(level=logging.INFO)
@@ -95,10 +94,4 @@
         ('osf', '0137_auto_20181012_1756'),
     ]
 
-    operations = [
-<<<<<<< HEAD
-    ] if getattr(settings, 'TEST_ENV', False) else []
-=======
-    ] if getattr(settings, 'TEST_ENV', False) else [
-    ]
->>>>>>> 65b344be
+    operations = []