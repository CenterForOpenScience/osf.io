--- conflicted
+++ resolved
@@ -47,13 +47,8 @@
 from osf.models.quickfiles import QuickFilesNode  # noqa
 from osf.models.dismissed_alerts import DismissedAlert  # noqa
 from osf.models.action import ReviewAction  # noqa
-<<<<<<< HEAD
-from osf.models.action import NodeRequestAction, PreprintRequestAction, ReviewAction, RegistrationAction, SchemaResponseAction, BaseAction  # noqa
-from osf.models.storage import ProviderAssetFile, InstitutionAssetFile  # noqa
-=======
 from osf.models.action import NodeRequestAction, PreprintRequestAction, ReviewAction, RegistrationAction, SchemaResponseAction, BaseAction, CollectionSubmissionAction  # noqa
-from osf.models.storage import ProviderAssetFile  # noqa
->>>>>>> 81df81b8
+from osf.models.storage import ProviderAssetFile, InstitutionAssetFile # noqa
 from osf.models.chronos import ChronosJournal, ChronosSubmission  # noqa
 from osf.models.notable_domain import NotableDomain, DomainReference  # noqa
 from osf.models.brand import Brand  # noqa
