--- conflicted
+++ resolved
@@ -37,32 +37,6 @@
 from .files import (
     BaseFileNode,
     BaseFileVersionsThrough,
-<<<<<<< HEAD
-    File, Folder,  # noqa
-    FileVersion, TrashedFile, TrashedFileNode, TrashedFolder, FileVersionUserMetadata,  # noqa
-)  # noqa
-from osf.models.node_relation import NodeRelation  # noqa
-from osf.models.analytics import UserActivityCounter, PageCounter  # noqa
-from osf.models.admin_profile import AdminProfile  # noqa
-from osf.models.admin_log_entry import AdminLogEntry  # noqa
-from osf.models.maintenance_state import MaintenanceState  # noqa
-from osf.models.banner import ScheduledBanner  # noqa
-from osf.models.dismissed_alerts import DismissedAlert  # noqa
-from osf.models.action import ReviewAction  # noqa
-from osf.models.action import NodeRequestAction, PreprintRequestAction, ReviewAction, RegistrationAction, SchemaResponseAction, BaseAction, CollectionSubmissionAction  # noqa
-from osf.models.storage import ProviderAssetFile, InstitutionAssetFile # noqa
-from osf.models.chronos import ChronosJournal, ChronosSubmission  # noqa
-from osf.models.notable_domain import NotableDomain, DomainReference  # noqa
-from osf.models.brand import Brand  # noqa
-from osf.models.schema_response import SchemaResponse  # noqa
-from osf.models.schema_response_block import SchemaResponseBlock  # noqa
-from osf.models.registration_bulk_upload_job import RegistrationBulkUploadJob  # noqa
-from osf.models.registration_bulk_upload_row import RegistrationBulkUploadRow  # noqa
-from osf.models.outcomes import Outcome  # noqa
-from osf.models.outcome_artifacts import OutcomeArtifact  # noqa
-from osf.models.institution_affiliation import InstitutionAffiliation  # noqa
-from osf.models.metadata import GuidMetadataRecord  # noqa
-=======
     File,
     FileVersion,
     FileVersionUserMetadata,
@@ -133,5 +107,4 @@
 from .user import (
     Email,
     OSFUser,
-)
->>>>>>> a24ec143
+)