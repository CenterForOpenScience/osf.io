--- conflicted
+++ resolved
@@ -1,12 +1,7 @@
 from osf.models.metaschema import RegistrationSchemaBlock, RegistrationSchema, FileMetadataSchema  # noqa
 from osf.models.base import Guid, BlackListGuid  # noqa
-<<<<<<< HEAD
 from osf.models.user import OSFUser, Email, UserEducation, UserEmployment  # noqa
-from osf.models.contributor import Contributor, RecentlyAddedContributor, PreprintContributor  # noqa
-=======
-from osf.models.user import OSFUser, Email  # noqa
 from osf.models.contributor import Contributor, RecentlyAddedContributor, PreprintContributor, DraftRegistrationContributor  # noqa
->>>>>>> cdb6d516
 from osf.models.session import Session  # noqa
 from osf.models.institution import Institution  # noqa
 from osf.models.collection import CollectionSubmission, Collection  # noqa
