<<<<<<< HEAD
from osf.models.metaschema import RegistrationFormBlock, RegistrationSchema  # noqa
=======
from osf.models.metaschema import RegistrationSchema, FileMetadataSchema  # noqa
>>>>>>> 7bfe21a1
from osf.models.base import Guid, BlackListGuid  # noqa
from osf.models.user import OSFUser, Email  # noqa
from osf.models.contributor import Contributor, RecentlyAddedContributor, PreprintContributor  # noqa
from osf.models.session import Session  # noqa
from osf.models.institution import Institution  # noqa
from osf.models.collection import CollectionSubmission, Collection  # noqa
from osf.models.node import AbstractNode, Node  # noqa
from osf.models.sanctions import Sanction, Embargo, Retraction, RegistrationApproval, DraftRegistrationApproval, EmbargoTerminationApproval  # noqa
from osf.models.registrations import Registration, DraftRegistrationLog, DraftRegistration  # noqa
from osf.models.nodelog import NodeLog  # noqa
from osf.models.preprintlog import PreprintLog  # noqa
from osf.models.tag import Tag  # noqa
from osf.models.comment import Comment  # noqa
from osf.models.conference import Conference, MailRecord  # noqa
from osf.models.citation import CitationStyle  # noqa
from osf.models.archive import ArchiveJob, ArchiveTarget  # noqa
from osf.models.queued_mail import QueuedMail  # noqa
from osf.models.external import ExternalAccount, ExternalProvider  # noqa
from osf.models.oauth import ApiOAuth2Application, ApiOAuth2PersonalToken, ApiOAuth2Scope  # noqa
from osf.models.osf_group import OSFGroup  # noqa
from osf.models.osf_grouplog import OSFGroupLog  # noqa
from osf.models.licenses import NodeLicense, NodeLicenseRecord  # noqa
from osf.models.private_link import PrivateLink  # noqa
from osf.models.notifications import NotificationDigest, NotificationSubscription  # noqa
from osf.models.spam import SpamStatus, SpamMixin  # noqa
from osf.models.subject import Subject  # noqa
from osf.models.provider import AbstractProvider, CollectionProvider, PreprintProvider, WhitelistedSHAREPreprintProvider, RegistrationProvider  # noqa
from osf.models.preprint import Preprint  # noqa
from osf.models.request import NodeRequest, PreprintRequest  # noqa
from osf.models.identifiers import Identifier  # noqa
from osf.models.files import (  # noqa
    BaseFileNode,
    File, Folder,  # noqa
    FileVersion, TrashedFile, TrashedFileNode, TrashedFolder, FileVersionUserMetadata,  # noqa
)  # noqa
from osf.models.metadata import FileMetadataRecord  # noqa
from osf.models.node_relation import NodeRelation  # noqa
from osf.models.analytics import UserActivityCounter, PageCounter  # noqa
from osf.models.admin_profile import AdminProfile  # noqa
from osf.models.admin_log_entry import AdminLogEntry  # noqa
from osf.models.maintenance_state import MaintenanceState  # noqa
from osf.models.banner import ScheduledBanner  # noqa
from osf.models.quickfiles import QuickFilesNode  # noqa
from osf.models.dismissed_alerts import DismissedAlert  # noqa
from osf.models.action import ReviewAction  # noqa
from osf.models.action import NodeRequestAction, PreprintRequestAction, ReviewAction  # noqa
from osf.models.storage import ProviderAssetFile  # noqa
from osf.models.chronos import ChronosJournal, ChronosSubmission  # noqa
from osf.models.blacklisted_email_domain import BlacklistedEmailDomain  # noqa<|MERGE_RESOLUTION|>--- conflicted
+++ resolved
@@ -1,8 +1,4 @@
-<<<<<<< HEAD
-from osf.models.metaschema import RegistrationFormBlock, RegistrationSchema  # noqa
-=======
-from osf.models.metaschema import RegistrationSchema, FileMetadataSchema  # noqa
->>>>>>> 7bfe21a1
+from osf.models.metaschema import RegistrationFormBlock, RegistrationSchema, FileMetadataSchema  # noqa
 from osf.models.base import Guid, BlackListGuid  # noqa
 from osf.models.user import OSFUser, Email  # noqa
 from osf.models.contributor import Contributor, RecentlyAddedContributor, PreprintContributor  # noqa
