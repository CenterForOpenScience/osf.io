from include import IncludeManager

from django.apps import apps
from django.db import models
from django.utils import timezone
from osf.models.base import BaseModel, ObjectIDMixin
from osf.utils.datetime_aware_jsonfield import DateTimeAwareJSONField
from osf.utils.fields import NonNaiveDateTimeField
from website.util import api_v2_url


class NodeLog(ObjectIDMixin, BaseModel):
    FIELD_ALIASES = {
        # TODO: Find a better way
        'node': 'node__guids___id',
        'user': 'user__guids___id',
        'original_node': 'original_node__guids___id'
    }

    objects = IncludeManager()

    DATE_FORMAT = '%m/%d/%Y %H:%M UTC'

    # Log action constants -- NOTE: templates stored in log_templates.mako
    CREATED_FROM = 'created_from'

    PROJECT_CREATED = 'project_created'
    # Nodes created as part of the registration process
    PROJECT_CREATED_FROM_DRAFT_REG = 'project_created_from_draft_reg'
    PROJECT_REGISTERED = 'project_registered'
    PROJECT_DELETED = 'project_deleted'

    NODE_CREATED = 'node_created'
    NODE_FORKED = 'node_forked'
    NODE_REMOVED = 'node_removed'
    NODE_ACCESS_REQUESTS_ENABLED = 'node_access_requests_enabled'
    NODE_ACCESS_REQUESTS_DISABLED = 'node_access_requests_disabled'

    POINTER_CREATED = NODE_LINK_CREATED = 'pointer_created'
    POINTER_FORKED = NODE_LINK_FORKED = 'pointer_forked'
    POINTER_REMOVED = NODE_LINK_REMOVED = 'pointer_removed'

    WIKI_UPDATED = 'wiki_updated'
    WIKI_DELETED = 'wiki_deleted'
    WIKI_RENAMED = 'wiki_renamed'

    MADE_WIKI_PUBLIC = 'made_wiki_public'
    MADE_WIKI_PRIVATE = 'made_wiki_private'

    CONTRIB_ADDED = 'contributor_added'
    CONTRIB_REMOVED = 'contributor_removed'
    CONTRIB_REORDERED = 'contributors_reordered'

    CHECKED_IN = 'checked_in'
    CHECKED_OUT = 'checked_out'

    PERMISSIONS_UPDATED = 'permissions_updated'

    MADE_PRIVATE = 'made_private'
    MADE_PUBLIC = 'made_public'

    TAG_ADDED = 'tag_added'
    TAG_REMOVED = 'tag_removed'

    FILE_TAG_ADDED = 'file_tag_added'
    FILE_TAG_REMOVED = 'file_tag_removed'

    FILE_METADATA_UPDATED = 'file_metadata_updated'

    EDITED_TITLE = 'edit_title'
    EDITED_DESCRIPTION = 'edit_description'
    CHANGED_LICENSE = 'license_changed'

    UPDATED_FIELDS = 'updated_fields'

    FILE_MOVED = 'addon_file_moved'
    FILE_COPIED = 'addon_file_copied'
    FILE_RENAMED = 'addon_file_renamed'

    FOLDER_CREATED = 'folder_created'

    FILE_ADDED = 'file_added'
    FILE_UPDATED = 'file_updated'
    FILE_REMOVED = 'file_removed'
    FILE_RESTORED = 'file_restored'

    CATEGORY_UPDATED = 'category_updated'
    ARTICLE_DOI_UPDATED = 'article_doi_updated'

    ADDON_ADDED = 'addon_added'
    ADDON_REMOVED = 'addon_removed'
    COMMENT_ADDED = 'comment_added'
    COMMENT_REMOVED = 'comment_removed'
    COMMENT_UPDATED = 'comment_updated'
    COMMENT_RESTORED = 'comment_restored'

    CUSTOM_CITATION_ADDED = 'custom_citation_added'
    CUSTOM_CITATION_EDITED = 'custom_citation_edited'
    CUSTOM_CITATION_REMOVED = 'custom_citation_removed'

    MADE_CONTRIBUTOR_VISIBLE = 'made_contributor_visible'
    MADE_CONTRIBUTOR_INVISIBLE = 'made_contributor_invisible'

    EXTERNAL_IDS_ADDED = 'external_ids_added'

    EMBARGO_APPROVED = 'embargo_approved'
    EMBARGO_CANCELLED = 'embargo_cancelled'
    EMBARGO_COMPLETED = 'embargo_completed'
    EMBARGO_INITIATED = 'embargo_initiated'
    EMBARGO_TERMINATED = 'embargo_terminated'

    GROUP_ADDED = 'group_added'
    GROUP_UPDATED = 'group_updated'
    GROUP_REMOVED = 'group_removed'

    RETRACTION_APPROVED = 'retraction_approved'
    RETRACTION_CANCELLED = 'retraction_cancelled'
    RETRACTION_INITIATED = 'retraction_initiated'

    EXTERNAL_REGISTRATION_CREATED = 'external_registration_created'
    EXTERNAL_REGISTRATION_IMPORTED = 'external_registration_imported'

    REGISTRATION_APPROVAL_CANCELLED = 'registration_cancelled'
    REGISTRATION_APPROVAL_INITIATED = 'registration_initiated'
    REGISTRATION_APPROVAL_APPROVED = 'registration_approved'
    PREREG_REGISTRATION_INITIATED = 'prereg_registration_initiated'

    AFFILIATED_INSTITUTION_ADDED = 'affiliated_institution_added'
    AFFILIATED_INSTITUTION_REMOVED = 'affiliated_institution_removed'

    PREPRINT_INITIATED = 'preprint_initiated'
    PREPRINT_FILE_UPDATED = 'preprint_file_updated'
    PREPRINT_LICENSE_UPDATED = 'preprint_license_updated'

    SUBJECTS_UPDATED = 'subjects_updated'

    VIEW_ONLY_LINK_ADDED = 'view_only_link_added'
    VIEW_ONLY_LINK_REMOVED = 'view_only_link_removed'

<<<<<<< HEAD
    MAPCORE_MAP_GROUP_NOT_CREATED = 'mapcore_map_group_not_created'
    MAPCORE_MAP_GROUP_NOT_UPDATED = 'mapcore_map_group_not_updated'
    MAPCORE_RDM_PROJECT_NOT_UPDATED = 'mapcore_rdm_project_not_updated'
    MAPCORE_RDM_UNKNOWN_USER = 'mapcore_rdm_unknown_user'

    TIMESTAMP_ALL_VERIFIED = 'timestamp_all_verified'
    TIMESTAMP_ALL_ADDED = 'timestamp_all_added'
    TIMESTAMP_ADDED = 'timestamp_added'
    TIMESTAMP_ERRORS_DOWNLOADED = 'timestamp_errors_downloaded'
=======
    CONFIRM_HAM = 'confirm_ham'
    FLAG_SPAM = 'flag_spam'
    CONFIRM_SPAM = 'confirm_spam'
>>>>>>> 8cd8f127

    actions = ([CHECKED_IN, CHECKED_OUT, FILE_TAG_REMOVED, FILE_TAG_ADDED, CREATED_FROM, PROJECT_CREATED,
                PROJECT_REGISTERED, PROJECT_DELETED, NODE_CREATED, NODE_FORKED, NODE_REMOVED,
                NODE_ACCESS_REQUESTS_ENABLED, NODE_ACCESS_REQUESTS_DISABLED,
                NODE_LINK_CREATED, NODE_LINK_FORKED, NODE_LINK_REMOVED, WIKI_UPDATED,
                WIKI_DELETED, WIKI_RENAMED, MADE_WIKI_PUBLIC,
                MADE_WIKI_PRIVATE, CONTRIB_ADDED, CONTRIB_REMOVED, CONTRIB_REORDERED,
                PERMISSIONS_UPDATED, MADE_PRIVATE, MADE_PUBLIC, TAG_ADDED, TAG_REMOVED, EDITED_TITLE,
                EDITED_DESCRIPTION, UPDATED_FIELDS, FILE_MOVED, FILE_COPIED, FILE_METADATA_UPDATED,
                FOLDER_CREATED, FILE_ADDED, FILE_UPDATED, FILE_REMOVED, FILE_RESTORED, ADDON_ADDED,
                ADDON_REMOVED, COMMENT_ADDED, COMMENT_REMOVED, COMMENT_UPDATED, COMMENT_RESTORED,
                MADE_CONTRIBUTOR_VISIBLE, CONFIRM_HAM, FLAG_SPAM, CONFIRM_SPAM,
                MADE_CONTRIBUTOR_INVISIBLE, EXTERNAL_IDS_ADDED, EMBARGO_APPROVED, EMBARGO_TERMINATED,
                EMBARGO_CANCELLED, EMBARGO_COMPLETED, EMBARGO_INITIATED, RETRACTION_APPROVED,
                RETRACTION_CANCELLED, RETRACTION_INITIATED, EXTERNAL_REGISTRATION_CREATED, EXTERNAL_REGISTRATION_IMPORTED,
                REGISTRATION_APPROVAL_CANCELLED, REGISTRATION_APPROVAL_INITIATED, REGISTRATION_APPROVAL_APPROVED,
                PREREG_REGISTRATION_INITIATED, PROJECT_CREATED_FROM_DRAFT_REG,
                GROUP_ADDED, GROUP_UPDATED, GROUP_REMOVED,
                AFFILIATED_INSTITUTION_ADDED, AFFILIATED_INSTITUTION_REMOVED, PREPRINT_INITIATED,
                PREPRINT_FILE_UPDATED, PREPRINT_LICENSE_UPDATED, VIEW_ONLY_LINK_ADDED, VIEW_ONLY_LINK_REMOVED,
                MAPCORE_MAP_GROUP_NOT_CREATED, MAPCORE_MAP_GROUP_NOT_UPDATED, MAPCORE_RDM_PROJECT_NOT_UPDATED, MAPCORE_RDM_UNKNOWN_USER,
                TIMESTAMP_ALL_VERIFIED, TIMESTAMP_ALL_ADDED, TIMESTAMP_ADDED, TIMESTAMP_ERRORS_DOWNLOADED] + list(sum([
                    config.actions for config in apps.get_app_configs() if config.name.startswith('addons.')
                ], tuple())))
    action_choices = [(action, action.upper()) for action in actions]
    date = NonNaiveDateTimeField(db_index=True, null=True, blank=True, default=timezone.now)
    # TODO build action choices on the fly with the addon stuff
    action = models.CharField(max_length=255, db_index=True)  # , choices=action_choices)
    params = DateTimeAwareJSONField(default=dict)
    should_hide = models.BooleanField(default=False)
    user = models.ForeignKey('OSFUser', related_name='logs', db_index=True,
                             null=True, blank=True, on_delete=models.CASCADE)
    foreign_user = models.CharField(max_length=255, null=True, blank=True)
    node = models.ForeignKey('AbstractNode', related_name='logs',
                             db_index=True, null=True, blank=True, on_delete=models.CASCADE)
    original_node = models.ForeignKey('AbstractNode', db_index=True,
                                      null=True, blank=True, on_delete=models.CASCADE)

    def __repr__(self):
        return ('({self.action!r}, user={self.user!r},, node={self.node!r}, params={self.params!r}) '
                'with id {self.id!r}').format(self=self)

    class Meta:
        ordering = ['-date']
        get_latest_by = 'date'

    @property
    def absolute_api_v2_url(self):
        path = '/logs/{}/'.format(self._id)
        return api_v2_url(path)

    def get_absolute_url(self):
        return self.absolute_api_v2_url

    @property
    def absolute_url(self):
        return self.absolute_api_v2_url

    def _natural_key(self):
        return self._id<|MERGE_RESOLUTION|>--- conflicted
+++ resolved
@@ -137,7 +137,10 @@
     VIEW_ONLY_LINK_ADDED = 'view_only_link_added'
     VIEW_ONLY_LINK_REMOVED = 'view_only_link_removed'
 
-<<<<<<< HEAD
+    CONFIRM_HAM = 'confirm_ham'
+    FLAG_SPAM = 'flag_spam'
+    CONFIRM_SPAM = 'confirm_spam'
+
     MAPCORE_MAP_GROUP_NOT_CREATED = 'mapcore_map_group_not_created'
     MAPCORE_MAP_GROUP_NOT_UPDATED = 'mapcore_map_group_not_updated'
     MAPCORE_RDM_PROJECT_NOT_UPDATED = 'mapcore_rdm_project_not_updated'
@@ -147,11 +150,6 @@
     TIMESTAMP_ALL_ADDED = 'timestamp_all_added'
     TIMESTAMP_ADDED = 'timestamp_added'
     TIMESTAMP_ERRORS_DOWNLOADED = 'timestamp_errors_downloaded'
-=======
-    CONFIRM_HAM = 'confirm_ham'
-    FLAG_SPAM = 'flag_spam'
-    CONFIRM_SPAM = 'confirm_spam'
->>>>>>> 8cd8f127
 
     actions = ([CHECKED_IN, CHECKED_OUT, FILE_TAG_REMOVED, FILE_TAG_ADDED, CREATED_FROM, PROJECT_CREATED,
                 PROJECT_REGISTERED, PROJECT_DELETED, NODE_CREATED, NODE_FORKED, NODE_REMOVED,
