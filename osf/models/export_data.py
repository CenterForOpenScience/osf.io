--- conflicted
+++ resolved
@@ -186,7 +186,14 @@
         projects__ids = projects.values_list('id', flat=True)
 
         # get folder nodes
-<<<<<<< HEAD
+        base_folder_nodes = BaseFileNode.objects.filter(
+            # type='osf.{}folder'.format(self.source.provider_short_name),
+            type__endswith='folder',
+            target_object_id__in=projects__ids,
+        ).exclude(
+            # exclude deleted folders
+            Q(deleted__isnull=False) | Q(deleted_on__isnull=False) | Q(deleted_by_id__isnull=False),
+        )
         folders = []
         if self.source.provider_name in INSTITUTIONAL_STORAGE_BULK_MOUNT_METHOD:
             # Bulk-mount storage
@@ -236,7 +243,10 @@
             base_file_nodes = BaseFileNode.objects.filter(
                 id__in=base_file_nodes__ids,
                 target_object_id__in=projects__ids,
-                deleted=None)
+            ).exclude(
+                # exclude deleted files
+                Q(deleted__isnull=False) | Q(deleted_on__isnull=False) | Q(deleted_by_id__isnull=False),
+            )
         else:
             # Add-on storage: get base_file_nodes based on type, provider name and project ids
             base_file_nodes = BaseFileNode.objects.filter(
@@ -244,42 +254,10 @@
                 provider=self.source.provider_name,
                 target_object_id__in=projects__ids,
                 _materialized_path__isnull=False,
-                deleted=None)
-=======
-        base_folder_nodes = BaseFileNode.objects.filter(
-            # type='osf.{}folder'.format(self.source.provider_short_name),
-            type__endswith='folder',
-            target_object_id__in=projects__ids,
-        ).exclude(
-            # exclude deleted folders
-            Q(deleted__isnull=False) | Q(deleted_on__isnull=False) | Q(deleted_by_id__isnull=False),
-        )
-        folders = []
-        for folder in base_folder_nodes:
-            folder_info = {
-                'path': folder.path,
-                'materialized_path': folder.materialized_path,
-                'project': {}
-            }
-            # project
-            project = folder.target
-            source_project_ids.add(project.id)
-            project_info = {
-                'id': project._id,
-                'name': project.title,
-            }
-            folder_info['project'] = project_info
-            folders.append(folder_info)
-
-        # get base_file_nodes
-        base_file_nodes = BaseFileNode.objects.filter(
-            id__in=base_file_nodes__ids,
-            target_object_id__in=projects__ids,
-        ).exclude(
-            # exclude deleted files
-            Q(deleted__isnull=False) | Q(deleted_on__isnull=False) | Q(deleted_by_id__isnull=False),
-        )
->>>>>>> 6c9be0e6
+            ).exclude(
+                # exclude deleted files
+                Q(deleted__isnull=False) | Q(deleted_on__isnull=False) | Q(deleted_by_id__isnull=False),
+            )
 
         total_size = 0
         total_file = 0
