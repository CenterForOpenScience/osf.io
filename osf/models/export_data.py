--- conflicted
+++ resolved
@@ -23,11 +23,8 @@
 from admin.base import settings as admin_settings
 from osf.utils.datetime_aware_jsonfield import DateTimeAwareJSONField
 from osf.utils.fields import EncryptedJSONField
-<<<<<<< HEAD
 from website.settings import INSTITUTIONAL_STORAGE_BULK_MOUNT_METHOD
-=======
 from admin.base.settings import EACH_FILE_EXPORT_TIME_OUT
->>>>>>> e5faa9ed
 
 logger = logging.getLogger(__name__)
 
@@ -165,8 +162,6 @@
             'institution': institution_json,
         }
 
-<<<<<<< HEAD
-=======
         # If source institutional storage is the same as default storage, also get default storage for export
         if self.source.has_same_settings_as_default_region and self.source.id != 1:
             # get list FileVersion linked to source storage, default storage
@@ -178,7 +173,6 @@
         # get base_file_nodes__ids by file_versions__ids above via the BaseFileVersionsThrough model
         base_file_versions_set = BaseFileVersionsThrough.objects.filter(fileversion__in=file_versions)
         base_file_nodes__ids = base_file_versions_set.values_list('basefilenode_id', flat=True).distinct('basefilenode_id')
->>>>>>> e5faa9ed
         # get project list, includes public/private/deleted projects
         projects = institution.nodes.filter(type='osf.node', is_deleted=False)
         institution_users = institution.osfuser_set.all()
@@ -307,7 +301,6 @@
                 }
                 file_info['timestamp'] = timestamp_info
 
-<<<<<<< HEAD
             if file_provider == 'osfstorage':
                 # file versions
                 file_versions = file.versions.order_by('-created')
@@ -399,30 +392,6 @@
                 if file_versions_info:
                     file_info['size'] = file_versions_info[-1]['size']
                     file_info['location'] = file_versions_info[-1]['location']
-=======
-            # file versions
-            file_versions = file.versions.order_by('-created')
-            file_versions_info = []
-            for version in file_versions:
-                file_version_thru = version.get_basefilenode_version(file)
-                version_info = {
-                    'identifier': version.identifier,
-                    'created_at': version.created.strftime('%Y-%m-%d %H:%M:%S'),
-                    'modified_at': version.modified.strftime('%Y-%m-%d %H:%M:%S'),
-                    'size': version.size,
-                    'version_name': file_version_thru.version_name if file_version_thru else file.name,
-                    'contributor': version.creator.username,
-                    'metadata': version.metadata,
-                    'location': version.location,
-                }
-                file_versions_info.append(version_info)
-                total_file += 1
-                total_size += version.size
-
-            file_info['version'] = file_versions_info
-            file_info['size'] = file_versions_info[0]['size']
-            file_info['location'] = file_versions_info[0]['location']
->>>>>>> e5faa9ed
             files.append(file_info)
 
         file_info_json['folders'] = folders
