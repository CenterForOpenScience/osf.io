--- conflicted
+++ resolved
@@ -5,14 +5,6 @@
 
 class SchemaResponseBlock(ObjectIDMixin, BaseModel):
 
-<<<<<<< HEAD
-    # Match length for RegistrationSchemaBlockKey.registration_response_key
-    schema_key = models.CharField(max_length=255)
-    response = DateTimeAwareJSONField(null=True)
-
-    # The RegistrationSchemaBlock that defines the question being answered
-    source_block = models.ForeignKey('osf.RegistrationSchemaBlock', null=False)
-=======
     # The SchemaResponses version where this response originated
     source_revision = models.ForeignKey(
         'osf.SchemaResponses',
@@ -27,5 +19,4 @@
     response = DateTimeAwareJSONField()
 
     class Meta:
-        unique_together = ('source_revision', 'source_block')
->>>>>>> 6d31ded9
+        unique_together = ('source_revision', 'source_block')