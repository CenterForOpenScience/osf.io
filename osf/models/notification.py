import logging

from django.db import models
from django.utils import timezone

from api.base import settings as api_settings
from osf import email


class Notification(models.Model):
    subscription = models.ForeignKey(
        'NotificationSubscription',
        on_delete=models.CASCADE,
        related_name='notifications'
    )
    event_context: dict = models.JSONField()
    sent = models.DateTimeField(null=True, blank=True)
    seen = models.DateTimeField(null=True, blank=True)
    created = models.DateTimeField(auto_now_add=True)

    def send(
            self,
            protocol_type='email',
            destination_address=None,
            email_context=None,
            save=True,
    ):
        """

        """
        recipient_address = destination_address or self.subscription.user.username

<<<<<<< HEAD
        if not api_settings.CI_ENV:
            logging.info(
                f"Attempting to send Notification:"
                f"\nto={getattr(self.subscription.user, 'username', destination_address)}"
                f"\nat={destination_address}"
                f"\ntype={self.subscription.notification_type}"
                f"\ncontext={self.event_context}"
                f"\nemail={email_context}"
            )
        if protocol_type == 'email' and False:
=======
        logging.info(
            f"Attempting to send Notification:"
            f"\nto={getattr(self.subscription.user, 'username', destination_address)}"
            f"\nat={destination_address}"
            f"\ntype={self.subscription.notification_type}"
            f"\ncontext={self.event_context}"
            f"\nemail={email_context}"
        )
        if protocol_type == 'email' and waffle.switch_is_active(features.ENABLE_MAILHOG):
>>>>>>> 9658544a
            email.send_email_over_smtp(
                recipient_address,
                self.subscription.notification_type,
                self.event_context,
                email_context
            )
        elif protocol_type == 'email':
            email.send_email_with_send_grid(
                recipient_address,
                self.subscription.notification_type,
                self.event_context,
                email_context
            )
        else:
            raise NotImplementedError(f'protocol `{protocol_type}` is not supported.')

        if save:
            self.mark_sent()

    def mark_sent(self) -> None:
        self.sent = timezone.now()
        self.save(update_fields=['sent'])

    def mark_seen(self) -> None:
        raise NotImplementedError('mark_seen must be implemented by subclasses.')
        # self.seen = timezone.now()
        # self.save(update_fields=['seen'])

    def render(self) -> str:
        """Render the notification message using the event context."""
        template = self.subscription.notification_type.template
        if not template:
            raise ValueError('Notification type must have a template to render the notification.')
        notification = email.render_notification(template, self.event_context)
        return notification

    def __str__(self) -> str:
        return f'Notification for {self.subscription.user} [{self.subscription.notification_type.name}]'

    class Meta:
        verbose_name = 'Notification'
        verbose_name_plural = 'Notifications'<|MERGE_RESOLUTION|>--- conflicted
+++ resolved
@@ -1,10 +1,11 @@
 import logging
 
+import waffle
 from django.db import models
 from django.utils import timezone
 
 from api.base import settings as api_settings
-from osf import email
+from osf import email, features
 
 
 class Notification(models.Model):
@@ -30,7 +31,6 @@
         """
         recipient_address = destination_address or self.subscription.user.username
 
-<<<<<<< HEAD
         if not api_settings.CI_ENV:
             logging.info(
                 f"Attempting to send Notification:"
@@ -40,18 +40,7 @@
                 f"\ncontext={self.event_context}"
                 f"\nemail={email_context}"
             )
-        if protocol_type == 'email' and False:
-=======
-        logging.info(
-            f"Attempting to send Notification:"
-            f"\nto={getattr(self.subscription.user, 'username', destination_address)}"
-            f"\nat={destination_address}"
-            f"\ntype={self.subscription.notification_type}"
-            f"\ncontext={self.event_context}"
-            f"\nemail={email_context}"
-        )
         if protocol_type == 'email' and waffle.switch_is_active(features.ENABLE_MAILHOG):
->>>>>>> 9658544a
             email.send_email_over_smtp(
                 recipient_address,
                 self.subscription.notification_type,
