from enum import IntEnum

from django.db import models
from django.contrib.contenttypes.models import ContentType
from django.contrib.contenttypes.fields import GenericForeignKey

from osf.models.base import BaseModel
from osf.utils.fields import LowercaseCharField
from osf.external.spam.tasks import reclassify_domain_references

class NotableDomain(BaseModel):
    class Note(IntEnum):
        EXCLUDE_FROM_ACCOUNT_CREATION_AND_CONTENT = 0
        ASSUME_HAM_UNTIL_REPORTED = 1
        UNKNOWN = 2
        IGNORED = 3

        @classmethod
        def choices(cls):
            return [
                (int(enum_item), enum_item.name)
                for enum_item in cls
            ]

    domain = LowercaseCharField(max_length=255, unique=True, db_index=True)

    note = models.IntegerField(
        choices=Note.choices(),
        default=Note.UNKNOWN,
    )

    def save(self, *args, **kwargs):
        db_instance = NotableDomain.load(self.pk)
        super().save(*args, **kwargs)
        if db_instance and self.note != db_instance.note:
<<<<<<< HEAD
            reclassify_domain_references.apply_async(kwargs={'notable_domain_id': self.pk})
=======
            reclassify_domain_references.apply_async(kwargs={'notable_domain_id': self.pk, 'previous_note': db_instance.note})
>>>>>>> 0ff5cfd9

    def __repr__(self):
        return f'<{self.__class__.__name__}: {self.domain} ({self.Note(self.note).name})>'

    def __str__(self):
        return repr(self)

class DomainReference(BaseModel):
    class Meta:
        unique_together = ('referrer_object_id', 'domain')

    referrer_content_type = models.ForeignKey(ContentType, on_delete=models.CASCADE)
    referrer_object_id = models.PositiveIntegerField()
    referrer = GenericForeignKey('referrer_content_type', 'referrer_object_id')
    domain = models.ForeignKey(NotableDomain, on_delete=models.CASCADE)
    is_triaged = models.BooleanField(default=False)<|MERGE_RESOLUTION|>--- conflicted
+++ resolved
@@ -33,11 +33,7 @@
         db_instance = NotableDomain.load(self.pk)
         super().save(*args, **kwargs)
         if db_instance and self.note != db_instance.note:
-<<<<<<< HEAD
-            reclassify_domain_references.apply_async(kwargs={'notable_domain_id': self.pk})
-=======
             reclassify_domain_references.apply_async(kwargs={'notable_domain_id': self.pk, 'previous_note': db_instance.note})
->>>>>>> 0ff5cfd9
 
     def __repr__(self):
         return f'<{self.__class__.__name__}: {self.domain} ({self.Note(self.note).name})>'
