--- conflicted
+++ resolved
@@ -32,11 +32,7 @@
 
     def delete(self):
         '''Used to delete an orphaned Identifier (distinct from setting `deleted`)'''
-<<<<<<< HEAD
-        if self.object_id or self.artifact_metadata.exists():
-=======
         if self.object_id or self.artifact_metadata.filter(deleted__isnull=True).exists():
->>>>>>> 2ce96a36
             raise IdentifierHasReferencesError
         super().delete()
 
