--- conflicted
+++ resolved
@@ -17,18 +17,8 @@
     # Allow schema responses for non-Registrations
     object_id = models.PositiveIntegerField()
     content_type = models.ForeignKey(ContentType, on_delete=models.CASCADE)
-<<<<<<< HEAD
     parent = GenericForeignKey('content_type', 'object_id')
-
-    response_blocks = models.ManyToManyField('osf.schemaresponseblock', related_name='schema_response')
-
-    revision_justification = models.CharField(max_length=2048, null=True)
-    initiator = models.ForeignKey('OSFUser', null=False)
-    submitted_timestamp = NonNaiveDateTimeField(null=True)
 
     @property
     def previous_version(self):
-        return self.parent.schema_responses.filter(created__lt=self.created).order_by('created').first()
-=======
-    parent = GenericForeignKey('content_type', 'object_id')
->>>>>>> 6d31ded9
+        return self.parent.schema_responses.filter(created__lt=self.created).order_by('created').first()