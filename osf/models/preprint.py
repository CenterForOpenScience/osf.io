# -*- coding: utf-8 -*-
import functools
import urlparse
import logging
import re

from dirtyfields import DirtyFieldsMixin
from include import IncludeManager
from django.db import models
from django.db.models import Q
from django.utils import timezone
from django.contrib.contenttypes.fields import GenericRelation
from django.core.exceptions import ValidationError
from django.dispatch import receiver
from guardian.models import GroupObjectPermissionBase, UserObjectPermissionBase
from guardian.shortcuts import get_objects_for_user, get_group_perms
from django.contrib.contenttypes.models import ContentType
from django.contrib.auth.models import AnonymousUser
from django.db.models.signals import post_save

from framework.auth import Auth
from framework.exceptions import PermissionsError
from framework.auth import oauth_scopes

from osf.models import Subject, Tag, OSFUser, PreprintProvider
from osf.models.preprintlog import PreprintLog
from osf.models.contributor import PreprintContributor
from osf.models.mixins import ReviewableMixin, Taggable, Loggable, GuardianMixin
from osf.models.validators import validate_title, validate_doi
from osf.utils.fields import NonNaiveDateTimeField
from osf.utils.workflows import DefaultStates, ReviewStates
from osf.utils import sanitize
from osf.utils.permissions import ADMIN, WRITE
from osf.utils.requests import get_request_and_user_id, string_type_request_headers
from website.notifications.emails import get_user_subscriptions
from website.notifications import utils
from website.identifiers.clients import CrossRefClient, ECSArXivCrossRefClient
from website.project.licenses import set_license
from website.util import api_v2_url, api_url_for, web_url_for
from website.citations.utils import datetime_to_csl
from website import settings, mails
from website.preprints.tasks import update_or_enqueue_on_preprint_updated

from osf.models.base import BaseModel, GuidMixin, GuidMixinQuerySet
from osf.models.identifiers import IdentifierMixin, Identifier
from osf.models.mixins import TaxonomizableMixin, ContributorMixin, SpamOverrideMixin
from addons.osfstorage.models import OsfStorageFolder, Region, BaseFileNode, OsfStorageFile


from framework.sentry import log_exception
from osf.exceptions import (
    PreprintStateError, InvalidTagError, TagNotFoundError
)

logger = logging.getLogger(__name__)


class PreprintManager(IncludeManager):
    def get_queryset(self):
        return GuidMixinQuerySet(self.model, using=self._db)

    no_user_query = Q(
        is_published=True,
        is_public=True,
        deleted__isnull=True,
        primary_file__isnull=False,
        primary_file__deleted_on__isnull=True) & ~Q(machine_state=DefaultStates.INITIAL.value) \
        & (Q(date_withdrawn__isnull=True) | Q(ever_public=True))

    def preprint_permissions_query(self, user=None, allow_contribs=True, public_only=False):
        include_non_public = user and not user.is_anonymous and not public_only
        if include_non_public:
            moderator_for = get_objects_for_user(user, 'view_submissions', PreprintProvider, with_superuser=False)
            admin_user_query = Q(id__in=get_objects_for_user(user, 'admin_preprint', self.filter(Q(preprintcontributor__user_id=user.id)), with_superuser=False))
            reviews_user_query = Q(is_public=True, provider__in=moderator_for)
            if allow_contribs:
                contrib_user_query = ~Q(machine_state=DefaultStates.INITIAL.value) & Q(id__in=get_objects_for_user(user, 'read_preprint', self.filter(Q(preprintcontributor__user_id=user.id)), with_superuser=False))
                query = (self.no_user_query | contrib_user_query | admin_user_query | reviews_user_query)
            else:
                query = (self.no_user_query | admin_user_query | reviews_user_query)
        else:
            moderator_for = PreprintProvider.objects.none()
            query = self.no_user_query

        if not moderator_for.exists():
            query = query & Q(Q(date_withdrawn__isnull=True) | Q(ever_public=True))
        return query

    def can_view(self, base_queryset=None, user=None, allow_contribs=True, public_only=False):
        if base_queryset is None:
            base_queryset = self
        include_non_public = user and not public_only
        ret = base_queryset.filter(
            self.preprint_permissions_query(
                user=user,
                allow_contribs=allow_contribs,
                public_only=public_only,
            ) & Q(deleted__isnull=True) & ~Q(machine_state=DefaultStates.INITIAL.value)
        )
        # The auth subquery currently results in duplicates returned
        # https://openscience.atlassian.net/browse/OSF-9058
        # TODO: Remove need for .distinct using correct subqueries
        return ret.distinct('id', 'created') if include_non_public else ret


class Preprint(DirtyFieldsMixin, GuidMixin, IdentifierMixin, ReviewableMixin, BaseModel,
        Loggable, Taggable, GuardianMixin, SpamOverrideMixin, TaxonomizableMixin, ContributorMixin):

    objects = PreprintManager()
    # Preprint fields that trigger a check to the spam filter on save
    SPAM_CHECK_FIELDS = {
        'title',
        'description',
    }

    # Node fields that trigger an update to elastic search on save
    SEARCH_UPDATE_FIELDS = {
        'title',
        'description',
        'is_published',
        'license',
        'is_public',
        'deleted',
        'subjects',
        'primary_file',
        'contributors',
        'tags',
    }

    provider = models.ForeignKey('osf.PreprintProvider',
                                 on_delete=models.SET_NULL,
                                 related_name='preprints',
                                 null=True, blank=True, db_index=True)
    node = models.ForeignKey('osf.AbstractNode', on_delete=models.SET_NULL,
                             related_name='preprints',
                             null=True, blank=True, db_index=True)
    is_published = models.BooleanField(default=False, db_index=True)
    date_published = NonNaiveDateTimeField(null=True, blank=True)
    original_publication_date = NonNaiveDateTimeField(null=True, blank=True)
    license = models.ForeignKey('osf.NodeLicenseRecord',
                                on_delete=models.SET_NULL, null=True, blank=True)

    identifiers = GenericRelation(Identifier, related_query_name='preprints')
    preprint_doi_created = NonNaiveDateTimeField(default=None, null=True, blank=True)
    date_withdrawn = NonNaiveDateTimeField(default=None, null=True, blank=True)
    withdrawal_justification = models.TextField(default='', blank=True)
    ever_public = models.BooleanField(default=False, blank=True)
    title = models.TextField(
        validators=[validate_title]
    )  # this should be a charfield but data from mongo didn't fit in 255
    description = models.TextField(blank=True, default='')
    creator = models.ForeignKey(OSFUser,
                                db_index=True,
                                related_name='preprints_created',
                                on_delete=models.SET_NULL,
                                null=True, blank=True)
    _contributors = models.ManyToManyField(OSFUser,
                                           through=PreprintContributor,
                                           related_name='preprints')
    article_doi = models.CharField(max_length=128,
                                            validators=[validate_doi],
                                            null=True, blank=True)
    files = GenericRelation('osf.OsfStorageFile', object_id_field='target_object_id', content_type_field='target_content_type')
    primary_file = models.ForeignKey('osf.OsfStorageFile', null=True, blank=True, related_name='preprint')
    # (for legacy preprints), pull off of node
    is_public = models.BooleanField(default=True, db_index=True)
    # Datetime when old node was deleted (for legacy preprints)
    deleted = NonNaiveDateTimeField(null=True, blank=True)
    # For legacy preprints
    migrated = NonNaiveDateTimeField(null=True, blank=True)
    region = models.ForeignKey(Region, null=True, blank=True, on_delete=models.CASCADE)
    groups = {
        'read': ('read_preprint',),
        'write': ('read_preprint', 'write_preprint',),
        'admin': ('read_preprint', 'write_preprint', 'admin_preprint',)
    }
    group_format = 'preprint_{self.id}_{group}'

    class Meta:
        permissions = (
            ('view_preprint', 'Can view preprint details in the admin app'),
            ('read_preprint', 'Can read the preprint'),
            ('write_preprint', 'Can write the preprint'),
            ('admin_preprint', 'Can manage the preprint'),
        )

    def __unicode__(self):
        return '{} ({} preprint) (guid={}){}'.format(self.title, 'published' if self.is_published else 'unpublished', self._id, ' with supplemental files on ' + self.node.__unicode__() if self.node else '')

    @property
    def is_deleted(self):
        return bool(self.deleted)

    @property
    def root_folder(self):
        try:
            return OsfStorageFolder.objects.get(name='', target_object_id=self.id, target_content_type_id=ContentType.objects.get_for_model(Preprint).id, is_root=True)
        except BaseFileNode.DoesNotExist:
            return None

    @property
    def osfstorage_region(self):
        return self.region

    @property
    def contributor_email_template(self):
        return 'preprint'

    @property
    def file_read_scope(self):
        return oauth_scopes.CoreScopes.PREPRINT_FILE_READ

    @property
    def file_write_scope(self):
        return oauth_scopes.CoreScopes.PREPRINT_FILE_WRITE

    @property
    def visible_contributors(self):
        # Overrides ContributorMixin
        return OSFUser.objects.filter(
            preprintcontributor__preprint=self,
            preprintcontributor__visible=True
        ).order_by('preprintcontributor___order')

    @property
    def log_class(self):
        # Property needed for ContributorMixin
        return PreprintLog

    @property
    def contributor_class(self):
        # Property needed for ContributorMixin
        return PreprintContributor

    @property
    def contributor_kwargs(self):
        # Property needed for ContributorMixin
        return {
            'preprint': self
        }

    @property
    def order_by_contributor_field(self):
        # Property needed for ContributorMixin
        return 'preprintcontributor___order'

    @property
    def log_params(self):
        # Property needed for ContributorMixin
        return {
            'preprint': self._id
        }

    @property
    def contributor_set(self):
        # Property needed for ContributorMixin
        return self.preprintcontributor_set

    @property
    def state_error(self):
        # Property needed for ContributorMixin
        return PreprintStateError

    @property
    def is_retracted(self):
        return self.date_withdrawn is not None

    @property
    def verified_publishable(self):
        return self.is_published and \
            self.is_public and \
            self.has_submitted_preprint and not \
            self.deleted and not \
            self.is_preprint_orphan and not \
            (self.is_retracted and not self.ever_public)

    @property
    def should_request_identifiers(self):
        return not self.all_tags.filter(name='qatest').exists()

    @property
    def has_pending_withdrawal_request(self):
        return self.requests.filter(request_type='withdrawal', machine_state='pending').exists()

    @property
    def has_withdrawal_request(self):
        return self.requests.filter(request_type='withdrawal').exists()

    @property
    def preprint_doi(self):
        return self.get_identifier_value('doi')

    @property
    def is_preprint_orphan(self):
        if not self.primary_file_id:
            return True

        try:
            primary_file = self.primary_file
        except OsfStorageFile.DoesNotExist:
            primary_file = None

        if not primary_file or primary_file.deleted_on or primary_file.target != self:
            return True

        return False

    @property
    def has_submitted_preprint(self):
        return self.machine_state != DefaultStates.INITIAL.value

    @property
    def deep_url(self):
        # Required for GUID routing
        return '/preprints/{}/'.format(self._id)

    @property
    def url(self):
        if (self.provider.domain_redirect_enabled and self.provider.domain) or self.provider._id == 'osf':
            return '/{}/'.format(self._id)

        return '/preprints/{}/{}/'.format(self.provider._id, self._id)

    @property
    def absolute_url(self):
        return urlparse.urljoin(
            self.provider.domain if self.provider.domain_redirect_enabled else settings.DOMAIN,
            self.url
        )

    @property
    def absolute_api_v2_url(self):
        path = '/preprints/{}/'.format(self._id)
        return api_v2_url(path)

    @property
    def display_absolute_url(self):
        url = self.absolute_url
        if url is not None:
            return re.sub(r'https?:', '', url).strip('/')

    @property
    def linked_nodes_self_url(self):
        return self.absolute_api_v2_url + 'relationships/node/'

    @property
    def admin_contributor_or_group_member_ids(self):
        # Overrides ContributorMixin
        # Preprints don't have parents or group members at the moment, so we override here.
        # Called when removing project subscriptions
        return self.get_group(ADMIN).user_set.filter(is_active=True).values_list('guids___id', flat=True)

    @property
    def csl(self):  # formats node information into CSL format for citation parsing
        """a dict in CSL-JSON schema

        For details on this schema, see:
            https://github.com/citation-style-language/schema#csl-json-schema
        """
        csl = {
            'id': self._id,
            'title': sanitize.unescape_entities(self.title),
            'author': [
                contributor.csl_name(self._id)  # method in auth/model.py which parses the names of authors
                for contributor in self.visible_contributors
            ],
            'type': 'webpage',
            'URL': self.display_absolute_url,
            'publisher': 'OSF Preprints' if self.provider.name == 'Open Science Framework' else self.provider.name
        }

        article_doi = self.article_doi
        preprint_doi = self.preprint_doi

        if article_doi:
            csl['DOI'] = article_doi
        elif preprint_doi and self.is_published and self.preprint_doi_created:
            csl['DOI'] = preprint_doi

        if self.date_published:
            csl['issued'] = datetime_to_csl(self.date_published)

        return csl

    def web_url_for(self, view_name, _absolute=False, _guid=False, *args, **kwargs):
        return web_url_for(view_name, pid=self._id,
                           _absolute=_absolute, _guid=_guid, *args, **kwargs)

    def api_url_for(self, view_name, _absolute=False, *args, **kwargs):
        return api_url_for(view_name, pid=self._id, _absolute=_absolute, *args, **kwargs)

    def get_absolute_url(self):
        return self.absolute_api_v2_url

    def add_log(self, action, params, auth, foreign_user=None, log_date=None, save=True, request=None):
        user = None
        if auth:
            user = auth.user
        elif request:
            user = request.user

        params['preprint'] = params.get('preprint') or self._id

        log = PreprintLog(
            action=action, user=user, foreign_user=foreign_user,
            params=params, preprint=self
        )

        log.save()

        self._complete_add_log(log, action, user, save)
        return log

    def can_view_files(self, auth=None):
        if self.is_retracted:
            return False

        if not auth or not auth.user:
            return self.verified_publishable
        else:
            return self.can_view(auth=auth)

    def get_addons(self):
        # Override for ContributorMixin, Preprints don't have addons
        return []

<<<<<<< HEAD
    def add_subjects_log(self, old_subjects, auth):
        # Overrides TaxonomizableMixin
        self.add_log(
            action=PreprintLog.SUBJECTS_UPDATED,
            params={
                'subjects': list(self.subjects.values('_id', 'text')),
                'old_subjects': list(Subject.objects.filter(id__in=old_subjects).values('_id', 'text')),
                'preprint': self._id
            },
            auth=auth,
            save=False,
        )
        return
=======
    def get_subjects(self):
        ret = []
        for subj_list in self.subject_hierarchy:
            subj_hierarchy = []
            for subj in subj_list:
                if subj:
                    subj_hierarchy += ({'id': subj._id, 'text': subj.text}, )
            if subj_hierarchy:
                ret.append(subj_hierarchy)
        return ret

    def set_subjects(self, preprint_subjects, auth, log=True):
        if not self.has_permission(auth.user, WRITE):
            raise PermissionsError('Must have admin or write permissions to change a preprint\'s subjects.')

        old_subjects = list(self.subjects.values_list('id', flat=True))
        self.subjects.clear()
        for subj_list in preprint_subjects:
            subj_hierarchy = []
            for s in subj_list:
                subj_hierarchy.append(s)
            if subj_hierarchy:
                validate_subject_hierarchy(subj_hierarchy)
                for s_id in subj_hierarchy:
                    self.subjects.add(Subject.load(s_id))

        if log:
            self.add_log(
                action=PreprintLog.SUBJECTS_UPDATED,
                params={
                    'subjects': list(self.subjects.values('_id', 'text')),
                    'old_subjects': list(Subject.objects.filter(id__in=old_subjects).values('_id', 'text')),
                    'preprint': self._id
                },
                auth=auth,
                save=False,
            )

        self.save(old_subjects=old_subjects)
>>>>>>> aa1f2714

    def set_primary_file(self, preprint_file, auth, save=False):
        if not self.root_folder:
            raise PreprintStateError('Preprint needs a root folder.')

        if not self.has_permission(auth.user, WRITE):
            raise PermissionsError('Must have admin or write permissions to change a preprint\'s primary file.')

        if preprint_file.target != self or preprint_file.provider != 'osfstorage':
            raise ValueError('This file is not a valid primary file for this preprint.')

        existing_file = self.primary_file
        self.primary_file = preprint_file

        self.primary_file.move_under(self.root_folder)
        self.primary_file.save()

        # only log if updating the preprint file, not adding for the first time
        if existing_file:
            self.add_log(
                action=PreprintLog.FILE_UPDATED,
                params={
                    'preprint': self._id,
                    'file': self.primary_file._id
                },
                auth=auth,
                save=False
            )

        if save:
            self.save()
        update_or_enqueue_on_preprint_updated(preprint_id=self._id, saved_fields=['primary_file'])

    def set_published(self, published, auth, save=False):
        if not self.has_permission(auth.user, ADMIN):
            raise PermissionsError('Only admins can publish a preprint.')

        if self.is_published and not published:
            raise ValueError('Cannot unpublish preprint.')

        self.is_published = published

        if published:
            if not self.title:
                raise ValueError('Preprint needs a title; cannot publish.')
            if not (self.primary_file and self.primary_file.target == self):
                raise ValueError('Preprint is not a valid preprint; cannot publish.')
            if not self.provider:
                raise ValueError('Preprint provider not specified; cannot publish.')
            if not self.subjects.exists():
                raise ValueError('Preprint must have at least one subject to be published.')
            self.date_published = timezone.now()
            # For legacy preprints, not logging
            self.set_privacy('public', log=False, save=False)

            # In case this provider is ever set up to use a reviews workflow, put this preprint in a sensible state
            self.machine_state = ReviewStates.ACCEPTED.value
            self.date_last_transitioned = self.date_published

            # This preprint will have a tombstone page when it's withdrawn.
            self.ever_public = True

            self.add_log(
                action=PreprintLog.PUBLISHED,
                params={
                    'preprint': self._id
                },
                auth=auth,
                save=False,
            )
            self._send_preprint_confirmation(auth)

        if save:
            self.save()

    def set_preprint_license(self, license_detail, auth, save=False):
        license_record, license_changed = set_license(self, license_detail, auth, node_type='preprint')

        if license_changed:
            self.add_log(
                action=PreprintLog.CHANGED_LICENSE,
                params={
                    'preprint': self._id,
                    'new_license': license_record.node_license.name
                },
                auth=auth,
                save=False
            )
        if save:
            self.save()
        update_or_enqueue_on_preprint_updated(preprint_id=self._id, saved_fields=['license'])

    def set_identifier_values(self, doi, save=False):
        self.set_identifier_value('doi', doi)
        self.preprint_doi_created = timezone.now()

        if save:
            self.save()

    def get_doi_client(self):
        if settings.CROSSREF_URL:
            if self.provider._id == 'ecsarxiv':
                return ECSArXivCrossRefClient(base_url=settings.CROSSREF_URL)
            return CrossRefClient(base_url=settings.CROSSREF_URL)
        else:
            return None

    def save(self, *args, **kwargs):
        first_save = not bool(self.pk)
        saved_fields = self.get_dirty_fields() or []
        old_subjects = kwargs.pop('old_subjects', [])
        if saved_fields:
            request, user_id = get_request_and_user_id()
            request_headers = string_type_request_headers(request)
            user = OSFUser.load(user_id)
            if user:
                self.check_spam(user, saved_fields, request_headers)

        if not first_save and ('ever_public' in saved_fields and saved_fields['ever_public']):
            raise ValidationError('Cannot set "ever_public" to False')

        ret = super(Preprint, self).save(*args, **kwargs)

        if first_save:
            self._set_default_region()
            self.update_group_permissions()
            self._add_creator_as_contributor()

        if (not first_save and 'is_published' in saved_fields) or self.is_published:
            update_or_enqueue_on_preprint_updated(preprint_id=self._id, old_subjects=old_subjects, saved_fields=saved_fields)
        return ret

    def update_or_enqueue_on_resource_updated(self, user_id, first_save, saved_fields):
        # Needed for ContributorMixin
        return update_or_enqueue_on_preprint_updated(preprint_id=self._id, saved_fields=saved_fields)

    def _set_default_region(self):
        user_settings = self.creator.get_addon('osfstorage')
        self.region_id = user_settings.default_region_id
        self.save()

    def _add_creator_as_contributor(self):
        self.add_contributor(self.creator, permissions=ADMIN, visible=True, log=False, save=True)

    def _send_preprint_confirmation(self, auth):
        # Send creator confirmation email
        recipient = self.creator
        event_type = utils.find_subscription_type('global_reviews')
        user_subscriptions = get_user_subscriptions(recipient, event_type)
        if self.provider._id == 'osf':
            logo = settings.OSF_PREPRINTS_LOGO
        else:
            logo = self.provider._id

        context = {
            'domain': settings.DOMAIN,
            'reviewable': self,
            'workflow': self.provider.reviews_workflow,
            'provider_url': '{domain}preprints/{provider_id}'.format(
                            domain=self.provider.domain or settings.DOMAIN,
                            provider_id=self.provider._id if not self.provider.domain else '').strip('/'),
            'provider_contact_email': self.provider.email_contact or settings.OSF_CONTACT_EMAIL,
            'provider_support_email': self.provider.email_support or settings.OSF_SUPPORT_EMAIL,
            'no_future_emails': user_subscriptions['none'],
            'is_creator': True,
            'provider_name': 'OSF Preprints' if self.provider.name == 'Open Science Framework' else self.provider.name,
            'logo': logo,
        }

        mails.send_mail(
            recipient.username,
            mails.REVIEWS_SUBMISSION_CONFIRMATION,
            mimetype='html',
            user=recipient,
            **context
        )

    # FOLLOWING BEHAVIOR NOT SPECIFIC TO PREPRINTS

    @property
    def all_tags(self):
        """Return a queryset containing all of this node's tags (incl. system tags)."""
        # Tag's default manager only returns non-system tags, so we can't use self.tags
        return Tag.all_tags.filter(preprint_tagged=self)

    @property
    def system_tags(self):
        """The system tags associated with this node. This currently returns a list of string
        names for the tags, for compatibility with v1. Eventually, we can just return the
        QuerySet.
        """
        return self.all_tags.filter(system=True).values_list('name', flat=True)

    # Override Taggable
    def add_tag_log(self, tag, auth):
        self.add_log(
            action=PreprintLog.TAG_ADDED,
            params={
                'preprint': self._id,
                'tag': tag.name
            },
            auth=auth,
            save=False
        )

    # Override Taggable
    def on_tag_added(self, tag):
        update_or_enqueue_on_preprint_updated(preprint_id=self._id, saved_fields=['tags'])

    def remove_tag(self, tag, auth, save=True):
        if not tag:
            raise InvalidTagError
        elif not self.tags.filter(name=tag).exists():
            raise TagNotFoundError
        else:
            tag_obj = Tag.objects.get(name=tag)
            self.tags.remove(tag_obj)
            self.add_log(
                action=PreprintLog.TAG_REMOVED,
                params={
                    'preprint': self._id,
                    'tag': tag,
                },
                auth=auth,
                save=False,
            )
            if save:
                self.save()
            update_or_enqueue_on_preprint_updated(preprint_id=self._id, saved_fields=['tags'])
            return True

    def set_supplemental_node(self, node, auth, save=False):
        if not self.has_permission(auth.user, WRITE):
            raise PermissionsError('You must have write permissions to set a supplemental node.')

        if not node.has_permission(auth.user, WRITE):
            raise PermissionsError('You must have write permissions on the supplemental node to attach.')

        if node.is_deleted:
            raise ValueError('Cannot attach a deleted project to a preprint.')

        self.node = node

        self.add_log(
            action=PreprintLog.SUPPLEMENTAL_NODE_ADDED,
            params={
                'preprint': self._id,
                'node': self.node._id,
            },
            auth=auth,
            save=False,
        )

        if save:
            self.save()

    def unset_supplemental_node(self, auth, save=False):
        if not self.has_permission(auth.user, WRITE):
            raise PermissionsError('You must have write permissions to set a supplemental node.')

        current_node_id = self.node._id if self.node else None
        self.node = None

        self.add_log(
            action=PreprintLog.SUPPLEMENTAL_NODE_REMOVED,
            params={
                'preprint': self._id,
                'node': current_node_id
            },
            auth=auth,
            save=False,
        )

        if save:
            self.save()

    def set_title(self, title, auth, save=False):
        """Set the title of this Node and log it.

        :param str title: The new title.
        :param auth: All the auth information including user, API key.
        """
        if not self.has_permission(auth.user, WRITE):
            raise PermissionsError('Must have admin or write permissions to edit a preprint\'s title.')

        # Called so validation does not have to wait until save.
        validate_title(title)

        original_title = self.title
        new_title = sanitize.strip_html(title)
        # Title hasn't changed after sanitzation, bail out
        if original_title == new_title:
            return False
        self.title = new_title
        self.add_log(
            action=PreprintLog.EDITED_TITLE,
            params={
                'preprint': self._id,
                'title_new': self.title,
                'title_original': original_title,
            },
            auth=auth,
            save=False,
        )
        if save:
            self.save()
        return None

    def set_description(self, description, auth, save=False):
        """Set the description and log the event.

        :param str description: The new description
        :param auth: All the auth informtion including user, API key.
        :param bool save: Save self after updating.
        """
        if not self.has_permission(auth.user, WRITE):
            raise PermissionsError('Must have admin or write permissions to edit a preprint\'s title.')

        original = self.description
        new_description = sanitize.strip_html(description)
        if original == new_description:
            return False
        self.description = new_description
        self.add_log(
            action=PreprintLog.EDITED_DESCRIPTION,
            params={
                'preprint': self._id,
                'description_new': self.description,
                'description_original': original
            },
            auth=auth,
            save=False,
        )
        if save:
            self.save()
        return None

    def get_spam_fields(self, saved_fields):
        return self.SPAM_CHECK_FIELDS if self.is_published and 'is_published' in saved_fields else self.SPAM_CHECK_FIELDS.intersection(
            saved_fields)

    def get_permissions(self, user):
        # Overrides guardian mixin - doesn't return view_preprint perms, and
        # returns readable perms instead of literal perms
        if isinstance(user, AnonymousUser):
            return []
        perms = ['read_preprint', 'write_preprint', 'admin_preprint']
        user_perms = sorted(set(get_group_perms(user, self)).intersection(perms), key=perms.index)
        return [perm.split('_')[0] for perm in user_perms]

    def set_privacy(self, permissions, auth=None, log=True, save=True, check_addons=False):
        """Set the permissions for this preprint - mainly for spam purposes.

        :param permissions: A string, either 'public' or 'private'
        :param auth: All the auth information including user, API key.
        :param bool log: Whether to add a NodeLog for the privacy change.
        :param bool meeting_creation: Whether this was created due to a meetings email.
        :param bool check_addons: Check and collect messages for addons?
        """
        if auth and not self.has_permission(auth.user, WRITE):
            raise PermissionsError('Must have admin or write permissions to change privacy settings.')
        if permissions == 'public' and not self.is_public:
            if self.is_spam or (settings.SPAM_FLAGGED_MAKE_NODE_PRIVATE and self.is_spammy):
                # TODO: Should say will review within a certain agreed upon time period.
                raise PreprintStateError('This preprint has been marked as spam. Please contact the help desk if you think this is in error.')
            self.is_public = True
        elif permissions == 'private' and self.is_public:
            self.is_public = False
        else:
            return False

        if log:
            action = PreprintLog.MADE_PUBLIC if permissions == 'public' else PreprintLog.MADE_PRIVATE
            self.add_log(
                action=action,
                params={
                    'preprint': self._id,
                },
                auth=auth,
                save=False,
            )
        if save:
            self.save()
        return True

    def can_view(self, auth):
        if not auth.user:
            return self.verified_publishable

        return (self.verified_publishable or
            (self.is_public and auth.user.has_perm('view_submissions', self.provider)) or
            self.has_permission(auth.user, ADMIN) or
            (self.is_contributor(auth.user) and self.has_submitted_preprint)
        )

    def can_edit(self, auth=None, user=None):
        """Return if a user is authorized to edit this preprint.
        Must specify one of (`auth`, `user`).

        :param Auth auth: Auth object to check
        :param User user: User object to check
        :returns: Whether user has permission to edit this node.
        """
        if not auth and not user:
            raise ValueError('Must pass either `auth` or `user`')
        if auth and user:
            raise ValueError('Cannot pass both `auth` and `user`')
        user = user or auth.user

        return (
            user and ((self.has_permission(user, WRITE) and self.has_submitted_preprint) or self.has_permission(user, ADMIN))
        )

    def get_contributor_order(self):
        # Method needed for ContributorMixin
        return self.get_preprintcontributor_order()

    def set_contributor_order(self, contributor_ids):
        # Method needed for ContributorMixin
        return self.set_preprintcontributor_order(contributor_ids)

    @classmethod
    def bulk_update_search(cls, preprints, index=None):
        from website import search
        try:
            serialize = functools.partial(search.search.update_preprint, index=index, bulk=True, async_update=False)
            search.search.bulk_update_nodes(serialize, preprints, index=index)
        except search.exceptions.SearchUnavailableError as e:
            logger.exception(e)
            log_exception()

    def update_search(self):
        from website import search
        try:
            search.search.update_preprint(self, bulk=False, async_update=True)
        except search.exceptions.SearchUnavailableError as e:
            logger.exception(e)
            log_exception()

    def serialize_waterbutler_settings(self, provider_name=None):
        """
        Since preprints don't have addons, this method has been pulled over from the
        OSFStorage addon
        """
        return dict(Region.objects.get(id=self.region_id).waterbutler_settings, **{
            'nid': self._id,
            'rootId': self.root_folder._id,
            'baseUrl': api_url_for(
                'osfstorage_get_metadata',
                guid=self._id,
                _absolute=True,
                _internal=True
            )
        })

    def serialize_waterbutler_credentials(self, provider_name=None):
        """
        Since preprints don't have addons, this method has been pulled over from the
        OSFStorage addon
        """
        return Region.objects.get(id=self.region_id).waterbutler_credentials

    def create_waterbutler_log(self, auth, action, payload):
        """
        Since preprints don't have addons, this method has been pulled over from the
        OSFStorage addon
        """
        metadata = payload['metadata']
        user = auth.user
        params = {
            'preprint': self._id,
            'path': metadata['materialized'],
        }
        if (metadata['kind'] != 'folder'):
            url = self.web_url_for(
                'addon_view_or_download_file',
                guid=self._id,
                path=metadata['path'],
                provider='osfstorage'
            )
            params['urls'] = {'view': url, 'download': url + '?action=download'}

        self.add_log(
            'osf_storage_{0}'.format(action),
            auth=Auth(user),
            params=params
        )


@receiver(post_save, sender=Preprint)
def create_file_node(sender, instance, **kwargs):
    if instance.root_folder:
        return
    # Note: The "root" node will always be "named" empty string
    root_folder = OsfStorageFolder(name='', target=instance, is_root=True)
    root_folder.save()


class PreprintUserObjectPermission(UserObjectPermissionBase):
    """
    Direct Foreign Key Table for guardian - User models - we typically add object
    perms directly to Django groups instead of users, so this will be used infrequently
    """
    content_object = models.ForeignKey(Preprint, on_delete=models.CASCADE)

class PreprintGroupObjectPermission(GroupObjectPermissionBase):
    """
    Direct Foreign Key Table for guardian - Group models. Makes permission checks faster.

    This table gives a Django group a particular permission to a Preprint.
    For example, every time a preprint is created, an admin, write, and read Django group
    are created for the preprint. The "write" group has write/read perms to the preprint.

    Those links are stored here:  content_object_id (preprint_id), group_id, permission_id
    """
    content_object = models.ForeignKey(Preprint, on_delete=models.CASCADE)<|MERGE_RESOLUTION|>--- conflicted
+++ resolved
@@ -424,7 +424,6 @@
         # Override for ContributorMixin, Preprints don't have addons
         return []
 
-<<<<<<< HEAD
     def add_subjects_log(self, old_subjects, auth):
         # Overrides TaxonomizableMixin
         self.add_log(
@@ -438,47 +437,6 @@
             save=False,
         )
         return
-=======
-    def get_subjects(self):
-        ret = []
-        for subj_list in self.subject_hierarchy:
-            subj_hierarchy = []
-            for subj in subj_list:
-                if subj:
-                    subj_hierarchy += ({'id': subj._id, 'text': subj.text}, )
-            if subj_hierarchy:
-                ret.append(subj_hierarchy)
-        return ret
-
-    def set_subjects(self, preprint_subjects, auth, log=True):
-        if not self.has_permission(auth.user, WRITE):
-            raise PermissionsError('Must have admin or write permissions to change a preprint\'s subjects.')
-
-        old_subjects = list(self.subjects.values_list('id', flat=True))
-        self.subjects.clear()
-        for subj_list in preprint_subjects:
-            subj_hierarchy = []
-            for s in subj_list:
-                subj_hierarchy.append(s)
-            if subj_hierarchy:
-                validate_subject_hierarchy(subj_hierarchy)
-                for s_id in subj_hierarchy:
-                    self.subjects.add(Subject.load(s_id))
-
-        if log:
-            self.add_log(
-                action=PreprintLog.SUBJECTS_UPDATED,
-                params={
-                    'subjects': list(self.subjects.values('_id', 'text')),
-                    'old_subjects': list(Subject.objects.filter(id__in=old_subjects).values('_id', 'text')),
-                    'preprint': self._id
-                },
-                auth=auth,
-                save=False,
-            )
-
-        self.save(old_subjects=old_subjects)
->>>>>>> aa1f2714
 
     def set_primary_file(self, preprint_file, auth, save=False):
         if not self.root_folder:
