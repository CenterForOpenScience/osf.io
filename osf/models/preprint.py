import functools
from urllib.parse import urljoin
import logging
import re

from dirtyfields import DirtyFieldsMixin
from django.db import models
from django.db.models import Q
from django.utils import timezone
from django.contrib.contenttypes.fields import GenericRelation
from django.core.exceptions import ValidationError
from django.dispatch import receiver
from guardian.models import GroupObjectPermissionBase, UserObjectPermissionBase
from guardian.shortcuts import get_objects_for_user
from django.contrib.contenttypes.models import ContentType
from django.db.models.signals import post_save

from framework.auth import Auth
from framework.exceptions import PermissionsError, PendingPreprintVersionExists
from framework.auth import oauth_scopes
from rest_framework.exceptions import NotFound

from .subject import Subject
from .tag import Tag
from .user import OSFUser
from .provider import PreprintProvider
from .preprintlog import PreprintLog
from .contributor import PreprintContributor
from .mixins import ReviewableMixin, Taggable, Loggable, GuardianMixin, AffiliatedInstitutionMixin
from .validators import validate_doi
from osf.utils.fields import NonNaiveDateTimeField
from osf.utils.workflows import DefaultStates, ReviewStates
from osf.utils import sanitize
from osf.utils.permissions import ADMIN, WRITE
from osf.utils.requests import get_request_and_user_id, string_type_request_headers
from website.notifications.emails import get_user_subscriptions
from website.notifications import utils
from website.identifiers.clients import CrossRefClient, ECSArXivCrossRefClient
from website.project.licenses import set_license
from website.util import api_v2_url, api_url_for, web_url_for
from website.util.metrics import provider_source_tag
from website.citations.utils import datetime_to_csl
from website import settings, mails
from website.preprints.tasks import update_or_enqueue_on_preprint_updated

from .base import BaseModel, Guid, GuidVersionsThrough, GuidMixinQuerySet, VersionedGuidMixin
from .identifiers import IdentifierMixin, Identifier
from .mixins import TaxonomizableMixin, ContributorMixin, SpamOverrideMixin, TitleMixin, DescriptionMixin
from addons.osfstorage.models import OsfStorageFolder, Region, BaseFileNode, OsfStorageFile

from framework.sentry import log_exception
from osf.exceptions import (
    PreprintStateError,
    InvalidTagError,
    TagNotFoundError
)
from django.contrib.postgres.fields import ArrayField
from api.share.utils import update_share
from api.providers.workflows import Workflows

logger = logging.getLogger(__name__)


class PreprintManager(models.Manager):
    def get_queryset(self):
        return GuidMixinQuerySet(self.model, using=self._db)

    no_user_query = Q(
        is_published=True,
        is_public=True,
        deleted__isnull=True,
        primary_file__isnull=False,
        primary_file__deleted_on__isnull=True) & ~Q(machine_state=DefaultStates.INITIAL.value) \
        & (Q(date_withdrawn__isnull=True) | Q(ever_public=True))

    def preprint_permissions_query(self, user=None, allow_contribs=True, public_only=False):
        include_non_public = user and not user.is_anonymous and not public_only
        if include_non_public:
            moderator_for = get_objects_for_user(user, 'view_submissions', PreprintProvider, with_superuser=False)
            admin_user_query = Q(id__in=get_objects_for_user(user, 'admin_preprint', self.filter(Q(preprintcontributor__user_id=user.id)), with_superuser=False))
            reviews_user_query = Q(is_public=True, provider__in=moderator_for)
            if allow_contribs:
                contrib_user_query = ~Q(machine_state=DefaultStates.INITIAL.value) & Q(id__in=get_objects_for_user(user, 'read_preprint', self.filter(Q(preprintcontributor__user_id=user.id)), with_superuser=False))
                query = (self.no_user_query | contrib_user_query | admin_user_query | reviews_user_query)
            else:
                query = (self.no_user_query | admin_user_query | reviews_user_query)
        else:
            moderator_for = PreprintProvider.objects.none()
            query = self.no_user_query

        if not moderator_for.exists():
            query = query & Q(Q(date_withdrawn__isnull=True) | Q(ever_public=True))
        return query

    def can_view(self, base_queryset=None, user=None, allow_contribs=True, public_only=False):
        if base_queryset is None:
            base_queryset = self
        include_non_public = user and not public_only
        ret = base_queryset.filter(
            self.preprint_permissions_query(
                user=user,
                allow_contribs=allow_contribs,
                public_only=public_only,
            ) & Q(deleted__isnull=True) & ~Q(machine_state=DefaultStates.INITIAL.value)
        )
        # The auth subquery currently results in duplicates returned
        # https://openscience.atlassian.net/browse/OSF-9058
        # TODO: Remove need for .distinct using correct subqueries
        return ret.distinct('id', 'created') if include_non_public else ret

class PublishedPreprintManager(PreprintManager):
    def get_queryset(self):
        return super().get_queryset().filter(is_published=True)

<<<<<<< HEAD
class EverPublishedPreprintManager(PreprintManager):
    def get_queryset(self):
        return super().get_queryset().filter(date_published__isnull=False)
=======
class RejectedPreprintManager(PreprintManager):
    def get_queryset(self):
        return super().get_queryset().filter(actions__to_state='rejected')
>>>>>>> 4a7aa355

class Preprint(DirtyFieldsMixin, VersionedGuidMixin, IdentifierMixin, ReviewableMixin, BaseModel, TitleMixin, DescriptionMixin,
        Loggable, Taggable, ContributorMixin, GuardianMixin, SpamOverrideMixin, TaxonomizableMixin, AffiliatedInstitutionMixin):

    objects = PreprintManager()
    published_objects = PublishedPreprintManager()
<<<<<<< HEAD
    ever_published_objects = EverPublishedPreprintManager()
=======
    rejected_objects = RejectedPreprintManager()
>>>>>>> 4a7aa355
    # Preprint fields that trigger a check to the spam filter on save
    SPAM_CHECK_FIELDS = {
        'title',
        'description',
    }

    # Node fields that trigger an update to elastic search on save
    SEARCH_UPDATE_FIELDS = {
        'title',
        'description',
        'is_published',
        'license',
        'is_public',
        'deleted',
        'subjects',
        'primary_file',
        'contributors',
        'tags',
    }

    PREREG_LINK_INFO_CHOICES = [('prereg_designs', 'Pre-registration of study designs'),
                                ('prereg_analysis', 'Pre-registration of study analysis'),
                                ('prereg_both', 'Pre-registration of study designs and study analysis')
                                ]

    HAS_LINKS_CHOICES = [('available', 'Available'),
                         ('no', 'No'),
                         ('not_applicable', 'Not applicable')
                         ]

    # overrides AffiliatedInstitutionMixin
    affiliated_institutions = models.ManyToManyField('Institution', related_name='preprints')

    provider = models.ForeignKey('osf.PreprintProvider',
                                 on_delete=models.SET_NULL,
                                 related_name='preprints',
                                 null=True, blank=True, db_index=True)
    node = models.ForeignKey('osf.AbstractNode', on_delete=models.SET_NULL,
                             related_name='preprints',
                             null=True, blank=True, db_index=True)
    is_published = models.BooleanField(default=False, db_index=True)
    date_published = NonNaiveDateTimeField(null=True, blank=True)
    original_publication_date = NonNaiveDateTimeField(null=True, blank=True)
    custom_publication_citation = models.TextField(null=True, blank=True)
    license = models.ForeignKey('osf.NodeLicenseRecord',
                                on_delete=models.SET_NULL, null=True, blank=True)

    identifiers = GenericRelation(Identifier, related_query_name='preprints')
    preprint_doi_created = NonNaiveDateTimeField(default=None, null=True, blank=True)
    date_withdrawn = NonNaiveDateTimeField(default=None, null=True, blank=True)
    withdrawal_justification = models.TextField(default='', blank=True)
    ever_public = models.BooleanField(default=False, blank=True)
    creator = models.ForeignKey(OSFUser,
                                db_index=True,
                                related_name='preprints_created',
                                on_delete=models.SET_NULL,
                                null=True, blank=True)
    _contributors = models.ManyToManyField(OSFUser,
                                           through=PreprintContributor,
                                           related_name='preprints')
    article_doi = models.CharField(max_length=128,
                                            validators=[validate_doi],
                                            null=True, blank=True)
    files = GenericRelation('osf.OsfStorageFile', object_id_field='target_object_id', content_type_field='target_content_type')
    primary_file = models.ForeignKey(
        'osf.OsfStorageFile',
        null=True,
        blank=True,
        related_name='preprint',
        on_delete=models.CASCADE
    )
    # (for legacy preprints), pull off of node
    is_public = models.BooleanField(default=True, db_index=True)
    # Datetime when old node was deleted (for legacy preprints)
    deleted = NonNaiveDateTimeField(null=True, blank=True)
    # For legacy preprints
    migrated = NonNaiveDateTimeField(null=True, blank=True)
    region = models.ForeignKey(Region, null=True, blank=True, on_delete=models.CASCADE)

    # For ContributorMixin
    guardian_object_type = 'preprint'

    READ_PREPRINT = f'read_{guardian_object_type}'
    WRITE_PREPRINT = f'write_{guardian_object_type}'
    ADMIN_PREPRINT = f'admin_{guardian_object_type}'

    # For ContributorMixin
    base_perms = [READ_PREPRINT, WRITE_PREPRINT, ADMIN_PREPRINT]

    # For GuardianMixin
    groups = {
        'read': (READ_PREPRINT,),
        'write': (READ_PREPRINT, WRITE_PREPRINT,),
        'admin': (READ_PREPRINT, WRITE_PREPRINT, ADMIN_PREPRINT,)
    }
    # For GuardianMixin
    group_format = 'preprint_{self.id}_{group}'

    conflict_of_interest_statement = models.TextField(
        blank=True,
        null=True,
    )
    has_coi = models.BooleanField(
        blank=True,
        null=True
    )
    has_prereg_links = models.TextField(
        choices=HAS_LINKS_CHOICES,
        null=True,
        blank=True
    )
    why_no_prereg = models.TextField(
        null=True,
        blank=True
    )
    prereg_links = ArrayField(
        models.URLField(
            null=True,
            blank=True
        ),
        blank=True,
        null=True
    )
    prereg_link_info = models.TextField(
        choices=PREREG_LINK_INFO_CHOICES,
        null=True,
        blank=True
    )
    has_data_links = models.TextField(
        choices=HAS_LINKS_CHOICES,
        null=True,
        blank=True
    )
    why_no_data = models.TextField(
        null=True,
        blank=True
    )
    data_links = ArrayField(
        models.URLField(
            null=True,
            blank=True
        ),
        blank=True,
        null=True
    )

    class Meta:
        permissions = (
            # Clashes with built-in permissions
            # ('view_preprint', 'Can view preprint details in the admin app'),
            ('read_preprint', 'Can read the preprint'),
            ('write_preprint', 'Can write the preprint'),
            ('admin_preprint', 'Can manage the preprint'),
        )

    def __unicode__(self):
        return '{} ({} preprint) (guid={}){}'.format(self.title, 'published' if self.is_published else 'unpublished', self._id, ' with supplemental files on ' + self.node.__unicode__() if self.node else '')

    @classmethod
    def create(cls, provider, title, creator, description):
        base_guid = Guid.objects.create()
        preprint = cls(
            provider=provider,
            title=title,
            creator=creator,
            description=description,
        )
        preprint.save()

        base_guid.referent = preprint
        base_guid.object_id = preprint.pk
        base_guid.content_type = ContentType.objects.get_for_model(preprint)
        base_guid.save()

        guid_version = GuidVersionsThrough(
            referent=base_guid.referent,
            object_id=base_guid.object_id,
            content_type=base_guid.content_type,
            version=1,
            guid=base_guid
        )
        guid_version.save()

        return preprint

    @classmethod
    def create_version(cls, create_from_guid, auth):
        base_guid = Guid.load(create_from_guid)
        source_preprint = cls.load(base_guid._id)
        if not source_preprint:
            raise NotFound
        if not source_preprint.has_permission(auth.user, ADMIN):
            raise PermissionsError
        if not source_preprint.date_published:
            raise PendingPreprintVersionExists

        last_version = base_guid.versions.order_by('-version').first().version
        data_for_update = {}
        data_for_update['tags'] = source_preprint.tags.all().values_list('name', flat=True)
        if source_preprint.license:
            data_for_update['license_type'] = source_preprint.license.node_license
            data_for_update['license'] = {
                'copyright_holders': source_preprint.license.copyright_holders,
                'year': source_preprint.license.year
            }

        data_for_update['subjects'] = [[el] for el in source_preprint.subjects.all().values_list('_id', flat=True)]

        data_for_update['original_publication_date'] = source_preprint.original_publication_date
        data_for_update['custom_publication_citation'] = source_preprint.custom_publication_citation
        data_for_update['article_doi'] = source_preprint.article_doi

        data_for_update['has_coi'] = source_preprint.has_coi
        data_for_update['conflict_of_interest_statement'] = source_preprint.conflict_of_interest_statement
        data_for_update['has_data_links'] = source_preprint.has_data_links
        data_for_update['why_no_data'] = source_preprint.why_no_data
        data_for_update['data_links'] = source_preprint.data_links
        data_for_update['has_prereg_links'] = source_preprint.has_prereg_links
        data_for_update['why_no_prereg'] = source_preprint.why_no_prereg
        data_for_update['prereg_links'] = source_preprint.prereg_links

        if source_preprint.node:
            data_for_update['node'] = source_preprint.node

        preprint = cls(
            provider=source_preprint.provider,
            title=source_preprint.title,
            creator=auth.user,
            description=source_preprint.description,
        )
        preprint.save()
        # add contributors
        for contributor_info in source_preprint.contributor_set.exclude(user=source_preprint.creator).values('visible', 'user_id', '_order'):
            preprint.contributor_set.create(**{**contributor_info, 'preprint_id': preprint.id})

        # add affiliated institutions
        for institution in source_preprint.affiliated_institutions.all():
            preprint.add_affiliated_institution(institution, auth.user, ignore_user_affiliation=True)

        if not preprint.provider.reviews_workflow:
            base_guid.referent = preprint
            base_guid.object_id = preprint.pk
            base_guid.content_type = ContentType.objects.get_for_model(preprint)
            base_guid.save()

        guid_version = GuidVersionsThrough(
            referent=base_guid.referent,
            object_id=base_guid.object_id,
            content_type=base_guid.content_type,
            version=last_version + 1,
            guid=base_guid
        )
        guid_version.save()

        return preprint, data_for_update

    @property
    def is_deleted(self):
        return bool(self.deleted)

    @is_deleted.setter
    def is_deleted(self, val):
        """Set whether or not this preprint has been deleted."""
        if val and not self.deleted:
            self.deleted = timezone.now()
        elif val is False:
            self.deleted = None

    @property
    def root_folder(self):
        try:
            return OsfStorageFolder.objects.get(name='', target_object_id=self.id, target_content_type_id=ContentType.objects.get_for_model(Preprint).id, is_root=True)
        except BaseFileNode.DoesNotExist:
            return None

    @property
    def osfstorage_region(self):
        return self.region

    @property
    def contributor_email_template(self):
        return 'preprint'

    @property
    def file_read_scope(self):
        return oauth_scopes.CoreScopes.PREPRINT_FILE_READ

    @property
    def file_write_scope(self):
        return oauth_scopes.CoreScopes.PREPRINT_FILE_WRITE

    @property
    def visible_contributors(self):
        # Overrides ContributorMixin
        return OSFUser.objects.filter(
            preprintcontributor__preprint=self,
            preprintcontributor__visible=True
        ).order_by('preprintcontributor___order')

    @property
    def log_class(self):
        # Property needed for ContributorMixin
        return PreprintLog

    @property
    def contributor_class(self):
        # Property needed for ContributorMixin
        return PreprintContributor

    @property
    def contributor_kwargs(self):
        # Property needed for ContributorMixin
        return {
            'preprint': self
        }

    @property
    def order_by_contributor_field(self):
        # Property needed for ContributorMixin
        return 'preprintcontributor___order'

    @property
    def log_params(self):
        # Property needed for ContributorMixin
        return {
            'preprint': self._id,
        }

    @property
    def contributor_set(self):
        # Property needed for ContributorMixin
        return self.preprintcontributor_set

    @property
    def state_error(self):
        # Property needed for ContributorMixin
        return PreprintStateError

    @property
    def is_retracted(self):
        return self.date_withdrawn is not None

    @property
    def verified_publishable(self):
        return self.is_published and \
            self.is_public and \
            self.has_submitted_preprint and not \
            self.deleted and not \
            self.is_preprint_orphan and not \
            (self.is_retracted and not self.ever_public)

    @property
    def should_request_identifiers(self):
        return not self.all_tags.filter(name='qatest').exists()

    @property
    def has_pending_withdrawal_request(self):
        return self.requests.filter(request_type='withdrawal', machine_state='pending').exists()

    @property
    def has_withdrawal_request(self):
        return self.requests.filter(request_type='withdrawal').exists()

    @property
    def preprint_doi(self):
        return self.get_identifier_value('doi')

    @property
    def is_preprint_orphan(self):
        if not self.primary_file_id:
            return True

        try:
            primary_file = self.primary_file
        except OsfStorageFile.DoesNotExist:
            primary_file = None

        if not primary_file or primary_file.deleted_on or primary_file.target != self:
            return True

        return False

    @property
    def has_submitted_preprint(self):
        return self.machine_state != DefaultStates.INITIAL.value

    @property
    def deep_url(self):
        # Required for GUID routing
        return f'/preprints/{self._id}/'

    @property
    def url(self):
        if (self.provider.domain_redirect_enabled and self.provider.domain) or self.provider._id == 'osf':
            return f'/{self._id}/'

        return f'/preprints/{self.provider._id}/{self._id}/'

    @property
    def absolute_url(self):
        return urljoin(
            self.provider.domain if self.provider.domain_redirect_enabled else settings.DOMAIN,
            self.url
        )

    @property
    def absolute_api_v2_url(self):
        path = f'/preprints/{self._id}/'
        return api_v2_url(path)

    @property
    def display_absolute_url(self):
        url = self.absolute_url
        if url is not None:
            return re.sub(r'https?:', '', url).strip('/')

    @property
    def linked_nodes_self_url(self):
        return self.absolute_api_v2_url + 'relationships/node/'

    @property
    def institutions_relationship_url(self):
        return self.absolute_api_v2_url + 'relationships/institutions/'

    @property
    def admin_contributor_or_group_member_ids(self):
        # Overrides ContributorMixin
        # Preprints don't have parents or group members at the moment, so this is just admin group member ids
        # Called when removing project subscriptions
        return self.get_group(ADMIN).user_set.filter(is_active=True).values_list('guids___id', flat=True)

    @property
    def csl(self):  # formats node information into CSL format for citation parsing
        """a dict in CSL-JSON schema

        For details on this schema, see:
            https://github.com/citation-style-language/schema#csl-json-schema
        """
        csl = {
            'id': self._id,
            'title': sanitize.unescape_entities(self.title),
            'author': [
                contributor.csl_name(self._id)  # method in auth/model.py which parses the names of authors
                for contributor in self.visible_contributors
            ],
            'type': 'webpage',
            'URL': self.display_absolute_url,
            'publisher': 'OSF Preprints' if self.provider.name == 'Open Science Framework' else self.provider.name
        }

        article_doi = self.article_doi
        preprint_doi = self.preprint_doi

        if article_doi:
            csl['DOI'] = article_doi
        elif preprint_doi and self.is_published and self.preprint_doi_created:
            csl['DOI'] = preprint_doi

        if self.date_published:
            csl['issued'] = datetime_to_csl(self.date_published)

        return csl

    @property
    def is_latest_version(self):
        if not self.date_published:
            return False
        versioned_guid = self.versioned_guids.first()
        base_guid = versioned_guid.guid
        latest_version = base_guid.referent
        if latest_version.date_published:
            return latest_version.version == self.version
        latest_version = Preprint.ever_published_objects.filter(
            id__in=base_guid.versions.values_list('object_id', flat=True)
        ).order_by('-versioned_guids__version').first()
        return latest_version.version == self.version if latest_version else False

    def get_preprint_versions(self):
        guids = self.versioned_guids.first().guid.versions.all()
        preprint_versions = Preprint.objects.filter(id__in=[vg.object_id for vg in guids]).order_by('-id')
        return preprint_versions

    def web_url_for(self, view_name, _absolute=False, _guid=False, *args, **kwargs):
        return web_url_for(view_name, pid=self._id,
                           _absolute=_absolute, _guid=_guid, *args, **kwargs)

    def api_url_for(self, view_name, _absolute=False, *args, **kwargs):
        return api_url_for(view_name, pid=self._id, _absolute=_absolute, *args, **kwargs)

    def get_absolute_url(self):
        return self.absolute_api_v2_url

    def add_log(self, action, params, auth, foreign_user=None, log_date=None, save=True, request=None):
        user = None
        if auth:
            user = auth.user
        elif request:
            user = request.user

        params['preprint'] = params.get('preprint') or self._id

        log = PreprintLog(
            action=action, user=user, foreign_user=foreign_user,
            params=params, preprint=self
        )

        log.save()

        self._complete_add_log(log, action, user, save)
        return log

    def can_view_files(self, auth=None):
        if self.is_retracted:
            return False

        if not auth or not auth.user:
            return self.verified_publishable
        else:
            return self.can_view(auth=auth)

    def get_addons(self):
        # Override for ContributorMixin, Preprints don't have addons
        return []

    def add_subjects_log(self, old_subjects, auth):
        # Overrides TaxonomizableMixin
        self.add_log(
            action=PreprintLog.SUBJECTS_UPDATED,
            params={
                'subjects': list(self.subjects.values('_id', 'text')),
                'old_subjects': list(Subject.objects.filter(id__in=old_subjects).values('_id', 'text')),
                'preprint': self._id
            },
            auth=auth,
            save=False,
        )
        return

    def set_primary_file(self, preprint_file, auth, save=False):
        if not self.root_folder:
            raise PreprintStateError('Preprint needs a root folder.')

        if not self.has_permission(auth.user, WRITE):
            raise PermissionsError('Must have admin or write permissions to change a preprint\'s primary file.')

        if preprint_file.target != self or preprint_file.provider != 'osfstorage':
            raise ValueError('This file is not a valid primary file for this preprint.')

        existing_file = self.primary_file
        self.primary_file = preprint_file

        self.primary_file.move_under(self.root_folder)
        self.primary_file.save()

        # only log if updating the preprint file, not adding for the first time
        if existing_file:
            self.add_log(
                action=PreprintLog.FILE_UPDATED,
                params={
                    'preprint': self._id,
                    'file': self.primary_file._id
                },
                auth=auth,
                save=False
            )

        if save:
            self.save()
        update_or_enqueue_on_preprint_updated(preprint_id=self._id, saved_fields=['primary_file'])

    def set_published(self, published, auth, save=False):
        if not self.has_permission(auth.user, ADMIN):
            raise PermissionsError('Only admins can publish a preprint.')

        if self.is_published and not published:
            raise ValueError('Cannot unpublish preprint.')

        self.is_published = published

        if published:
            if not self.title:
                raise ValueError('Preprint needs a title; cannot publish.')
            if not (self.primary_file and self.primary_file.target == self):
                raise ValueError('Preprint is not a valid preprint; cannot publish.')
            if not self.provider:
                raise ValueError('Preprint provider not specified; cannot publish.')
            if not self.subjects.exists():
                raise ValueError('Preprint must have at least one subject to be published.')
            self.date_published = timezone.now()
            # For legacy preprints, not logging
            self.set_privacy('public', log=False, save=False)

            # In case this provider is ever set up to use a reviews workflow, put this preprint in a sensible state
            self.machine_state = ReviewStates.ACCEPTED.value
            self.date_last_transitioned = self.date_published

            # This preprint will have a tombstone page when it's withdrawn.
            self.ever_public = True

            self.add_log(
                action=PreprintLog.PUBLISHED,
                params={
                    'preprint': self._id
                },
                auth=auth,
                save=False,
            )
            self._send_preprint_confirmation(auth)

        if save:
            self.save()

    def set_preprint_license(self, license_detail, auth, save=False):
        license_record, license_changed = set_license(self, license_detail, auth, node_type='preprint')

        if license_changed:
            self.add_log(
                action=PreprintLog.CHANGED_LICENSE,
                params={
                    'preprint': self._id,
                    'new_license': license_record.node_license.name
                },
                auth=auth,
                save=False
            )
        if save:
            self.save()
        update_or_enqueue_on_preprint_updated(preprint_id=self._id, saved_fields=['license'])

    def set_identifier_values(self, doi, save=False):
        self.set_identifier_value('doi', doi)
        self.preprint_doi_created = timezone.now()

        if save:
            self.save()

    def get_doi_client(self):
        if settings.CROSSREF_URL:
            if self.provider._id == 'ecsarxiv':
                return ECSArXivCrossRefClient(base_url=settings.CROSSREF_URL)
            return CrossRefClient(base_url=settings.CROSSREF_URL)
        else:
            return None

    def save(self, *args, **kwargs):
        first_save = not bool(self.pk)
        saved_fields = self.get_dirty_fields() or []

        if not first_save and ('ever_public' in saved_fields and saved_fields['ever_public']):
            raise ValidationError('Cannot set "ever_public" to False')
        if self.has_submitted_preprint and not self.primary_file:
            raise ValidationError('Cannot save non-initial preprint without primary file.')

        ret = super().save(*args, **kwargs)

        if saved_fields and (not settings.SPAM_CHECK_PUBLIC_ONLY or self.verified_publishable):
            request, user_id = get_request_and_user_id()
            request_headers = string_type_request_headers(request)
            user = OSFUser.load(user_id)
            if user:
                self.check_spam(user, saved_fields, request_headers)

        if first_save:
            self._set_default_region()
            self.update_group_permissions()
            self._add_creator_as_contributor()

        if (not first_save and 'is_published' in saved_fields) or self.is_published:
            update_or_enqueue_on_preprint_updated(preprint_id=self._id, saved_fields=saved_fields)
        return ret

    def update_or_enqueue_on_resource_updated(self, user_id, first_save, saved_fields):
        # Needed for ContributorMixin
        return update_or_enqueue_on_preprint_updated(preprint_id=self._id, saved_fields=saved_fields)

    def _set_default_region(self):
        user_settings = self.creator.get_addon('osfstorage')
        self.region_id = user_settings.default_region_id
        self.save()

    def _add_creator_as_contributor(self):
        self.add_contributor(self.creator, permissions=ADMIN, visible=True, log=False, save=True)

    def _send_preprint_confirmation(self, auth):
        # Send creator confirmation email
        recipient = self.creator
        event_type = utils.find_subscription_type('global_reviews')
        user_subscriptions = get_user_subscriptions(recipient, event_type)
        if self.provider._id == 'osf':
            logo = settings.OSF_PREPRINTS_LOGO
        else:
            logo = self.provider._id

        context = {
            'domain': settings.DOMAIN,
            'reviewable': self,
            'workflow': self.provider.reviews_workflow,
            'provider_url': '{domain}preprints/{provider_id}'.format(
                            domain=self.provider.domain or settings.DOMAIN,
                            provider_id=self.provider._id if not self.provider.domain else '').strip('/'),
            'provider_contact_email': self.provider.email_contact or settings.OSF_CONTACT_EMAIL,
            'provider_support_email': self.provider.email_support or settings.OSF_SUPPORT_EMAIL,
            'no_future_emails': user_subscriptions['none'],
            'is_creator': True,
            'provider_name': 'OSF Preprints' if self.provider.name == 'Open Science Framework' else self.provider.name,
            'logo': logo,
            'document_type': self.provider.preprint_word
        }

        mails.send_mail(
            recipient.username,
            mails.REVIEWS_SUBMISSION_CONFIRMATION,
            user=recipient,
            **context
        )

    # FOLLOWING BEHAVIOR NOT SPECIFIC TO PREPRINTS

    @property
    def all_tags(self):
        """Return a queryset containing all of this node's tags (incl. system tags)."""
        # Tag's default manager only returns non-system tags, so we can't use self.tags
        return Tag.all_tags.filter(preprint_tagged=self)

    @property
    def system_tags(self):
        """The system tags associated with this node. This currently returns a list of string
        names for the tags, for compatibility with v1. Eventually, we can just return the
        QuerySet.
        """
        return self.all_tags.filter(system=True).values_list('name', flat=True)

    # Override Taggable
    def add_tag_log(self, tag, auth):
        self.add_log(
            action=PreprintLog.TAG_ADDED,
            params={
                'preprint': self._id,
                'tag': tag.name
            },
            auth=auth,
            save=False
        )

    # Override Taggable
    def on_tag_added(self, tag):
        update_or_enqueue_on_preprint_updated(preprint_id=self._id, saved_fields=['tags'])

    def remove_tag(self, tag, auth, save=True):
        if not tag:
            raise InvalidTagError
        elif not self.tags.filter(name=tag).exists():
            raise TagNotFoundError
        else:
            tag_obj = Tag.objects.get(name=tag)
            self.tags.remove(tag_obj)
            self.add_log(
                action=PreprintLog.TAG_REMOVED,
                params={
                    'preprint': self._id,
                    'tag': tag,
                },
                auth=auth,
                save=False,
            )
            if save:
                self.save()
            update_or_enqueue_on_preprint_updated(preprint_id=self._id, saved_fields=['tags'])
            return True

    def set_supplemental_node(self, node, auth, save=False):
        if not self.has_permission(auth.user, WRITE):
            raise PermissionsError('You must have write permissions to set a supplemental node.')

        if not node.has_permission(auth.user, WRITE):
            raise PermissionsError('You must have write permissions on the supplemental node to attach.')

        if node.is_deleted:
            raise ValueError('Cannot attach a deleted project to a preprint.')

        self.node = node

        self.add_log(
            action=PreprintLog.SUPPLEMENTAL_NODE_ADDED,
            params={
                'preprint': self._id,
                'node': self.node._id,
            },
            auth=auth,
            save=False,
        )

        if save:
            self.save()

    def unset_supplemental_node(self, auth, save=False):
        if not self.has_permission(auth.user, WRITE):
            raise PermissionsError('You must have write permissions to set a supplemental node.')

        current_node_id = self.node._id if self.node else None
        self.node = None

        self.add_log(
            action=PreprintLog.SUPPLEMENTAL_NODE_REMOVED,
            params={
                'preprint': self._id,
                'node': current_node_id
            },
            auth=auth,
            save=False,
        )

        if save:
            self.save()

    def set_title(self, title, auth, save=False):
        """Set the title of this Preprint and log it.

        :param str title: The new title.
        :param auth: All the auth information including user, API key.
        """
        if not self.has_permission(auth.user, WRITE):
            raise PermissionsError('Must have admin or write permissions to edit a preprint\'s title.')

        return super().set_title(title, auth, save)

    def set_description(self, description, auth, save=False):
        """Set the description and log the event.

        :param str description: The new description
        :param auth: All the auth informtion including user, API key.
        :param bool save: Save self after updating.
        """
        if not self.has_permission(auth.user, WRITE):
            raise PermissionsError('Must have admin or write permissions to edit a preprint\'s title.')

        return super().set_description(description, auth, save)

    def get_spam_fields(self, saved_fields=None):
        if not saved_fields or (self.is_published and 'is_published' in saved_fields):
            return self.SPAM_CHECK_FIELDS
        return self.SPAM_CHECK_FIELDS.intersection(saved_fields)

    def set_privacy(self, permissions, auth=None, log=True, save=True, check_addons=False, force=False):
        """Set the permissions for this preprint - mainly for spam purposes.

        :param permissions: A string, either 'public' or 'private'
        :param auth: All the auth information including user, API key.
        :param bool log: Whether to add a NodeLog for the privacy change.
        :param bool meeting_creation: Whether this was created due to a meetings email.
        :param bool check_addons: Check and collect messages for addons?
        """
        if auth and not self.has_permission(auth.user, WRITE):
            raise PermissionsError('Must have admin or write permissions to change privacy settings.')
        if permissions == 'public' and not self.is_public:
            if (self.is_spam or (settings.SPAM_FLAGGED_MAKE_NODE_PRIVATE and self.is_spammy)) and not force:
                raise PreprintStateError(
                    'This preprint has been marked as spam. Please contact the help desk if you think this is in error.'
                )
            self.is_public = True
        elif permissions == 'private' and self.is_public:
            self.is_public = False
        else:
            return False

        if log:
            action = PreprintLog.MADE_PUBLIC if permissions == 'public' else PreprintLog.MADE_PRIVATE
            self.add_log(
                action=action,
                params={
                    'preprint': self._id,
                },
                auth=auth,
                save=False,
            )
        if save:
            self.save()
        return True

    def can_view(self, auth):
        if not auth.user:
            return self.verified_publishable

        return (self.verified_publishable or
            (self.is_public and auth.user.has_perm('view_submissions', self.provider)) or
            self.has_permission(auth.user, ADMIN) or
            (self.is_contributor(auth.user) and self.has_submitted_preprint)
        )

    def can_edit(self, auth=None, user=None):
        """Return if a user is authorized to edit this preprint.
        Must specify one of (`auth`, `user`).

        :param Auth auth: Auth object to check
        :param User user: User object to check
        :returns: Whether user has permission to edit this node.
        """
        if not auth and not user:
            raise ValueError('Must pass either `auth` or `user`')
        if auth and user:
            raise ValueError('Cannot pass both `auth` and `user`')
        user = user or auth.user

        return (
            user and ((self.has_permission(user, WRITE) and self.has_submitted_preprint) or self.has_permission(user, ADMIN))
        )

    def get_contributor_order(self):
        # Method needed for ContributorMixin
        return self.get_preprintcontributor_order()

    def set_contributor_order(self, contributor_ids):
        # Method needed for ContributorMixin
        return self.set_preprintcontributor_order(contributor_ids)

    @classmethod
    def bulk_update_search(cls, preprints, index=None):
        for _preprint in preprints:
            update_share(_preprint)
        from website import search
        try:
            serialize = functools.partial(search.search.update_preprint, index=index, bulk=True, async_update=False)
            search.search.bulk_update_nodes(serialize, preprints, index=index)
        except search.exceptions.SearchUnavailableError as e:
            logger.exception(e)
            log_exception(e)

    def update_search(self):
        update_share(self)
        from website import search
        try:
            search.search.update_preprint(self, bulk=False, async_update=True)
        except search.exceptions.SearchUnavailableError as e:
            logger.exception(e)
            log_exception(e)

    def serialize_waterbutler_settings(self, provider_name=None):
        """
        Since preprints don't have addons, this method has been pulled over from the
        OSFStorage addon
        """
        return dict(Region.objects.get(id=self.region_id).waterbutler_settings, **{
            'nid': self._id,
            'rootId': self.root_folder._id,
            'baseUrl': api_url_for(
                'osfstorage_get_metadata',
                guid=self._id,
                _absolute=True,
                _internal=True
            )
        })

    def serialize_waterbutler_credentials(self, provider_name=None):
        """
        Since preprints don't have addons, this method has been pulled over from the
        OSFStorage addon
        """
        return Region.objects.get(id=self.region_id).waterbutler_credentials

    def create_waterbutler_log(self, auth, action, payload):
        """
        Since preprints don't have addons, this method has been pulled over from the
        OSFStorage addon
        """
        metadata = payload['metadata']
        user = auth.user
        params = {
            'preprint': self._id,
            'path': metadata['materialized'],
        }
        if (metadata['kind'] != 'folder'):
            url = self.web_url_for(
                'addon_view_or_download_file',
                guid=self._id,
                path=metadata['path'],
                provider='osfstorage'
            )
            params['urls'] = {'view': url, 'download': url + '?action=download'}

        self.add_log(
            f'osf_storage_{action}',
            auth=Auth(user),
            params=params
        )

    # Overrides ContributorMixin
    def _add_related_source_tags(self, contributor):
        system_tag_to_add, created = Tag.all_tags.get_or_create(name=provider_source_tag(self.provider._id, 'preprint'), system=True)
        contributor.add_system_tag(system_tag_to_add)

    def update_has_coi(self, auth: Auth, has_coi: bool, log: bool = True, save: bool = True):
        """
        This method sets the field `has_coi` to indicate if there's a conflict interest statement for this preprint
        and logs that change.

        :param auth: Auth object
        :param has_coi: Boolean represents if a user has a conflict of interest statement available.
        :param log: Boolean should this be logged?
        :param save: Boolean should this be saved immediately?

        This method brought to you via a grant from the Alfred P Sloan Foundation.
        """
        if has_coi is None:
            has_coi = False

        if self.has_coi == has_coi:
            return

        self.has_coi = has_coi

        if log:
            self.add_log(
                action=PreprintLog.UPDATE_HAS_COI,
                params={
                    'user': auth.user._id,
                    'value': self.has_coi
                },
                auth=auth,
            )
        if save:
            self.save()

    def update_conflict_of_interest_statement(self, auth: Auth, coi_statement: str, log: bool = True, save: bool = True):
        """
        This method sets the `conflict_of_interest_statement` field for this preprint and logs that change.

        :param auth: Auth object
        :param coi_statement: String represents a user's conflict of interest statement for their preprint.
        :param log: Boolean should this be logged?
        :param save: Boolean should this be saved immediately?
        :return:

        This method brought to you via a grant from the Alfred P Sloan Foundation.
        """
        if self.conflict_of_interest_statement == coi_statement:
            return

        self.conflict_of_interest_statement = coi_statement or ''

        if log:
            self.add_log(
                action=PreprintLog.UPDATE_COI_STATEMENT,
                params={
                    'user': auth.user._id,
                    'value': self.conflict_of_interest_statement
                },
                auth=auth,
            )
        if save:
            self.save()

    def update_has_data_links(self, auth: Auth, has_data_links: bool, log: bool = True, save: bool = True):
        """
        This method sets the `has_data_links` field that respresent the availability of links to supplementary data
        for this preprint and logs that change.

        :param auth: Auth object
        :param has_data_links: Boolean represents the availability of links to supplementary data for this preprint
        :param log: Boolean should this be logged?
        :param save: Boolean should this be saved immediately?
        :return:

        This method brought to you via a grant from the Alfred P Sloan Foundation.
        """
        if self.has_data_links == has_data_links:
            return

        if has_data_links == 'no':
            self.data_links = []

        self.has_data_links = has_data_links

        if log:
            self.add_log(
                action=PreprintLog.UPDATE_HAS_DATA_LINKS,
                params={
                    'user': auth.user._id,
                    'value': has_data_links
                },
                auth=auth
            )
        if not has_data_links:
            self.update_data_links(auth, data_links=[], log=False)
        if save:
            self.save()

    def update_data_links(self, auth: Auth, data_links: list, log: bool = True, save: bool = True):
        """
        This method sets the field `data_links` which is a validated list of links to supplementary data for a
        preprint and logs that change.

        :param auth: Auth object
        :param data_links: List urls that should link to supplementary data for a preprint.
        :param log: Boolean should this be logged?
        :param save: Boolean should this be saved immediately?
        :return:

        This method brought to you via a grant from the Alfred P Sloan Foundation.
        """
        if self.data_links == data_links:
            return

        if not self.has_data_links and data_links:
            self.data_links = []

        self.data_links = data_links

        if log:
            self.add_log(
                action=PreprintLog.UPDATE_DATA_LINKS,
                params={
                    'user': auth.user._id,
                },
                auth=auth
            )
        if save:
            self.save()

    def update_why_no_data(self, auth: Auth, why_no_data: str, log: bool = True, save: bool = True):
        """
        This method sets the field `why_no_data` a string that represents a user provided explanation for the
        unavailability of supplementary data for their preprint.

        :param auth: Auth object
        :param why_no_data: String a user provided explanation for the unavailability of data links for their preprint.
        :param log: Boolean should this be logged?
        :param save: Boolean should this be saved immediately?
        :return:

        This method brought to you via a grant from the Alfred P Sloan Foundation.
        """
        if self.why_no_data == why_no_data:
            return

        if self.has_data_links:
            self.why_no_data = ''

        self.why_no_data = why_no_data

        if log:
            self.add_log(
                action=PreprintLog.UPDATE_WHY_NO_DATA,
                params={
                    'user': auth.user._id,
                },
                auth=auth
            )
        if save:
            self.save()

    def update_has_prereg_links(self, auth: Auth, has_prereg_links: bool, log: bool = True, save: bool = True):
        """
        This method updates the `has_prereg_links` field, that indicates availability of links to prereg data and logs
        changes to it.

        :param auth: Auth object
        :param has_prereg_links: Boolean indicates whether the user has links to preregistration materials
        :param log: Boolean should this be logged?
        :param save: Boolean should this be saved immediately?
        :return:

        This method brought to you via a grant from the Alfred P Sloan Foundation.
        """
        if has_prereg_links == self.has_prereg_links:
            return

        if has_prereg_links == 'no':
            self.prereg_links = []
            self.prereg_link_info = None

        self.has_prereg_links = has_prereg_links

        if log:
            self.add_log(
                action=PreprintLog.UPDATE_HAS_PREREG_LINKS,
                params={
                    'user': auth.user._id,
                    'value': has_prereg_links
                },
                auth=auth
            )
        if not has_prereg_links:
            self.update_prereg_links(auth, prereg_links=[], log=False)
            self.update_prereg_link_info(auth, prereg_link_info=None, log=False)
        if save:
            self.save()

    def update_why_no_prereg(self, auth: Auth, why_no_prereg: str, log: bool = True, save: bool = True):
        """
        This method updates the field `why_no_prereg` that contains a user provided explanation of prereg data
        unavailability and logs changes to it.

        :param auth: Auth object
        :param why_no_prereg: String explanation of prereg data unavailability
        :param log: Boolean should this be logged?
        :param save: Boolean should this be saved immediately?
        :return:

        This method brought to you via a grant from the Alfred P Sloan Foundation.
        """
        if why_no_prereg == self.why_no_prereg:
            return

        if self.has_prereg_links or self.has_prereg_links is None:
            self.why_no_prereg = ''

        self.why_no_prereg = why_no_prereg

        if log:
            self.add_log(
                action=PreprintLog.UPDATE_WHY_NO_PREREG,
                params={
                    'user': auth.user._id,
                },
                auth=auth
            )
        if save:
            self.save()

    def update_prereg_links(self, auth: Auth, prereg_links: list, log: bool = True, save: bool = True):
        """
        This method updates the field `prereg_links` that contains a list of validated URLS linking to prereg data
        and logs changes to it.

        :param auth: Auth object
        :param prereg_links: List list of validated urls with schemes to links to prereg data
        :param log: Boolean should this be logged?
        :param save: Boolean should this be saved immediately?
        :return:

        This method brought to you via a grant from the Alfred P Sloan Foundation.
        """
        if prereg_links == self.prereg_links:
            return

        if not self.has_prereg_links and prereg_links:
            self.prereg_links = []

        self.prereg_links = prereg_links

        if log:
            self.add_log(
                action=PreprintLog.UPDATE_PREREG_LINKS,
                params={
                    'user': auth.user._id,
                },
                auth=auth
            )
        if save:
            self.save()

    def update_prereg_link_info(self, auth: Auth, prereg_link_info: str, log: bool = True, save: bool = True):
        """
        This method updates the field `prereg_link_info` that contains a one of a finite number of choice strings in
        contained in the list in the static member `PREREG_LINK_INFO_CHOICES` that describe the nature of the preprint's
        prereg links.

        :param auth: Auth object
        :param prereg_link_info: String a string describing the nature of the preprint's prereg links.
        :param log: Boolean should this be logged?
        :param save: Boolean should this be saved immediately?
        :return:

        This method brought to you via a grant from the Alfred P Sloan Foundation.
        """
        if self.prereg_link_info == prereg_link_info:
            return

        if not self.has_prereg_links and prereg_link_info:
            self.prereg_link_info = None

        self.prereg_link_info = prereg_link_info

        if log:
            self.add_log(
                action=PreprintLog.UPDATE_PREREG_LINKS_INFO,
                params={
                    'user': auth.user._id,
                },
                auth=auth
            )
        if save:
            self.save()

    # Override ReviewableMixin
    def run_submit(self, user):
        """Run the 'reject' state transition and create a corresponding Action.

        Params:
            user: The user triggering this transition.
            comment: Text describing why.
        """
        ret = super().run_submit(user=user)
        provider = self.provider
        reviews_workflow = provider.reviews_workflow
        need_guid_update = any(
            [
                reviews_workflow == Workflows.POST_MODERATION.value,
                reviews_workflow == Workflows.HYBRID_MODERATION.value and
                any([
                    provider.get_group('moderator') in user.groups.all(),
                    provider.get_group('admin') in user.groups.all()
                ])
            ]
        )
        if need_guid_update:
            base_guid_obj = self.versioned_guids.first().guid
            base_guid_obj.referent = self
            base_guid_obj.object_id = self.pk
            base_guid_obj.content_type = ContentType.objects.get_for_model(self)
            base_guid_obj.save()

        return ret

    # Override ReviewableMixin
    def run_accept(self, user, comment, **kwargs):
        """Run the 'accept' state transition and create a corresponding Action.

        Params:
            user: The user triggering this transition.
            comment: Text describing why.
        """
        ret = super().run_accept(user=user, comment=comment, **kwargs)
        reviews_workflow = self.provider.reviews_workflow
        if reviews_workflow == Workflows.PRE_MODERATION.value or reviews_workflow == Workflows.HYBRID_MODERATION.value:
            base_guid_obj = self.versioned_guids.first().guid
            base_guid_obj.referent = self
            base_guid_obj.object_id = self.pk
            base_guid_obj.content_type = ContentType.objects.get_for_model(self)
            base_guid_obj.save()

        return ret

    # Override ReviewableMixin
    def run_reject(self, user, comment):
        """Run the 'reject' state transition and create a corresponding Action.

        Params:
            user: The user triggering this transition.
            comment: Text describing why.
        """
        ret = super().run_reject(user=user, comment=comment)
        versioned_guid = self.versioned_guids.first()
        versioned_guid.is_rejected = True
        versioned_guid.save()
        return ret

@receiver(post_save, sender=Preprint)
def create_file_node(sender, instance, **kwargs):
    if instance.root_folder:
        return
    # Note: The "root" node will always be "named" empty string
    root_folder = OsfStorageFolder(name='', target=instance, is_root=True)
    root_folder.save()


class PreprintUserObjectPermission(UserObjectPermissionBase):
    """
    Direct Foreign Key Table for guardian - User models - we typically add object
    perms directly to Django groups instead of users, so this will be used infrequently
    """
    content_object = models.ForeignKey(Preprint, on_delete=models.CASCADE)

class PreprintGroupObjectPermission(GroupObjectPermissionBase):
    """
    Direct Foreign Key Table for guardian - Group models. Makes permission checks faster.

    This table gives a Django group a particular permission to a Preprint.
    For example, every time a preprint is created, an admin, write, and read Django group
    are created for the preprint. The "write" group has write/read perms to the preprint.

    Those links are stored here:  content_object_id (preprint_id), group_id, permission_id
    """
    content_object = models.ForeignKey(Preprint, on_delete=models.CASCADE)<|MERGE_RESOLUTION|>--- conflicted
+++ resolved
@@ -112,26 +112,21 @@
     def get_queryset(self):
         return super().get_queryset().filter(is_published=True)
 
-<<<<<<< HEAD
+class RejectedPreprintManager(PreprintManager):
+    def get_queryset(self):
+        return super().get_queryset().filter(actions__to_state='rejected')
+
 class EverPublishedPreprintManager(PreprintManager):
     def get_queryset(self):
         return super().get_queryset().filter(date_published__isnull=False)
-=======
-class RejectedPreprintManager(PreprintManager):
-    def get_queryset(self):
-        return super().get_queryset().filter(actions__to_state='rejected')
->>>>>>> 4a7aa355
 
 class Preprint(DirtyFieldsMixin, VersionedGuidMixin, IdentifierMixin, ReviewableMixin, BaseModel, TitleMixin, DescriptionMixin,
         Loggable, Taggable, ContributorMixin, GuardianMixin, SpamOverrideMixin, TaxonomizableMixin, AffiliatedInstitutionMixin):
 
     objects = PreprintManager()
     published_objects = PublishedPreprintManager()
-<<<<<<< HEAD
     ever_published_objects = EverPublishedPreprintManager()
-=======
     rejected_objects = RejectedPreprintManager()
->>>>>>> 4a7aa355
     # Preprint fields that trigger a check to the spam filter on save
     SPAM_CHECK_FIELDS = {
         'title',
