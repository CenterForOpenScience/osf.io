--- conflicted
+++ resolved
@@ -12,6 +12,7 @@
     return DEFAULT_FREQUENCY_CHOICES.copy()
 
 class NotificationTypeEnum(str, Enum):
+    EMPTY = 'empty'
     # Desk notifications
     REVIEWS_SUBMISSION_STATUS = 'reviews_submission_status'
     ADDONS_BOA_JOB_FAILURE = 'addon_boa_job_failure'
@@ -20,7 +21,6 @@
     DESK_ARCHIVE_REGISTRATION_STUCK = 'desk_archive_registration_stuck'
     DESK_REQUEST_EXPORT = 'desk_request_export'
     DESK_REQUEST_DEACTIVATION = 'desk_request_deactivation'
-    DESK_OSF_SUPPORT_EMAIL = 'desk_osf_support_email'  # unused same as DESK_CROSSREF_ERROR
     DESK_REGISTRATION_BULK_UPLOAD_PRODUCT_OWNER = 'desk_registration_bulk_upload_product_owner'
     DESK_USER_REGISTRATION_BULK_UPLOAD_UNEXPECTED_FAILURE = 'desk_user_registration_bulk_upload_unexpected_failure'
     DESK_ARCHIVE_JOB_EXCEEDED = 'desk_archive_job_exceeded'
@@ -39,19 +39,17 @@
     USER_INSTITUTION_DEACTIVATION = 'user_institution_deactivation'
     USER_FORGOT_PASSWORD = 'user_forgot_password'
     USER_FORGOT_PASSWORD_INSTITUTION = 'user_forgot_password_institution'
-    USER_REQUEST_EXPORT = 'user_request_export'  # unused no template
     USER_DUPLICATE_ACCOUNTS_OSF4I = 'user_duplicate_accounts_osf4i'
     USER_EXTERNAL_LOGIN_LINK_SUCCESS = 'user_external_login_link_success'
     USER_REGISTRATION_BULK_UPLOAD_FAILURE_ALL = 'user_registration_bulk_upload_failure_all'
     USER_REGISTRATION_BULK_UPLOAD_SUCCESS_PARTIAL = 'user_registration_bulk_upload_success_partial'
     USER_REGISTRATION_BULK_UPLOAD_SUCCESS_ALL = 'user_registration_bulk_upload_success_all'
-    USER_ADD_SSO_EMAIL_OSF4I = 'user_add_sso_email_osf4i'  # unused no template
+    USER_ADD_SSO_EMAIL_OSF4I = 'user_add_sso_email_osf4i'
     USER_WELCOME_OSF4I = 'user_welcome_osf4i'
     USER_ARCHIVE_JOB_EXCEEDED = 'user_archive_job_exceeded'
     USER_ARCHIVE_JOB_COPY_ERROR = 'user_archive_job_copy_error'
     USER_ARCHIVE_JOB_FILE_NOT_FOUND = 'user_archive_job_file_not_found'
-    # USER_COMMENT_REPLIES = 'user_comment_replies'  # unused
-    USER_FILE_UPDATED = 'user_file_updated'  # unused
+    USER_FILE_UPDATED = 'user_file_updated'
     USER_FILE_OPERATION_SUCCESS = 'user_file_operation_success'
     USER_FILE_OPERATION_FAILED = 'user_file_operation_failed'
     USER_PASSWORD_RESET = 'user_password_reset'
@@ -61,15 +59,12 @@
     USER_CONFIRM_EMAIL = 'user_confirm_email'
     USER_INITIAL_CONFIRM_EMAIL = 'user_initial_confirm_email'
     USER_INVITE_DEFAULT = 'user_invite_default'
-    USER_PENDING_INVITE = 'user_pending_invite'  # unused
     USER_FORWARD_INVITE = 'user_forward_invite'
     USER_FORWARD_INVITE_REGISTERED = 'user_forward_invite_registered'
     USER_INVITE_DRAFT_REGISTRATION = 'user_invite_draft_registration'
     USER_INVITE_OSF_PREPRINT = 'user_invite_osf_preprint'
-    USER_CONTRIBUTOR_ADDED_PREPRINT_NODE_FROM_OSF = 'user_contributor_added_preprint_node_from_osf'  # unused
-    USER_CONTRIBUTOR_ADDED_ACCESS_REQUEST = 'user_contributor_added_access_request'  # unused
     USER_ARCHIVE_JOB_UNCAUGHT_ERROR = 'user_archive_job_uncaught_error'
-    USER_INSTITUTIONAL_ACCESS_REQUEST = 'user_institutional_access_request'  # confirm behavior
+    USER_INSTITUTIONAL_ACCESS_REQUEST = 'user_institutional_access_request'
     USER_CAMPAIGN_CONFIRM_PREPRINTS_BRANDED = 'user_campaign_confirm_preprint_branded'
     USER_CAMPAIGN_CONFIRM_PREPRINTS_OSF = 'user_campaign_confirm_preprint_osf'
     USER_CAMPAIGN_CONFIRM_EMAIL_AGU_CONFERENCE = 'user_campaign_confirm_email_agu_conference'
@@ -79,10 +74,13 @@
     USER_DIGEST = 'user_digest'
     USER_NO_LOGIN = 'user_no_login'
     DIGEST_REVIEWS_MODERATORS = 'digest_reviews_moderators'
+    USER_NO_ADDON = 'user_no_addon'
+    USER_SPAM_FILES_DETECTED = 'user_spam_files_detected'
+    USER_CROSSREF_DOI_PENDING = 'user_crossref_doi_pending'
 
     # Node notifications
-    NODE_FILE_UPDATED = 'node_file_updated'  # unused
-    NODE_FILES_UPDATED = 'node_files_updated'  # unused
+    NODE_FILE_UPDATED = 'node_file_updated'
+    NODE_FILES_UPDATED = 'node_files_updated'
     NODE_AFFILIATION_CHANGED = 'node_affiliation_changed'
     NODE_REQUEST_ACCESS_SUBMITTED = 'node_request_access_submitted'
     NODE_REQUEST_ACCESS_DENIED = 'node_request_access_denied'
@@ -113,22 +111,16 @@
     ADDON_FILE_COPIED = 'addon_file_copied'
     ADDON_FILE_RENAMED = 'addon_file_renamed'
     ADDON_FILE_MOVED = 'addon_file_moved'
-    ADDON_FILE_REMOVED = 'addon_file_removed'  # unused
+    ADDON_FILE_REMOVED = 'addon_file_removed'
     FOLDER_CREATED = 'folder_created'
 
     # Provider notifications
     PROVIDER_NEW_PENDING_SUBMISSIONS = 'provider_new_pending_submissions'
     PROVIDER_NEW_PENDING_WITHDRAW_REQUESTS = 'provider_new_pending_withdraw_requests'
     PROVIDER_REVIEWS_SUBMISSION_CONFIRMATION = 'provider_reviews_submission_confirmation'
-    PROVIDER_REVIEWS_MODERATOR_SUBMISSION_CONFIRMATION = 'provider_reviews_moderator_submission_confirmation'  # unused
-    PROVIDER_REVIEWS_REJECT_CONFIRMATION = 'provider_reviews_reject_confirmation'  # unused
-    PROVIDER_REVIEWS_ACCEPT_CONFIRMATION = 'provider_reviews_accept_confirmation'  # unused
     PROVIDER_REVIEWS_RESUBMISSION_CONFIRMATION = 'provider_reviews_resubmission_confirmation'
-    PROVIDER_REVIEWS_COMMENT_EDITED = 'provider_reviews_comment_edited'  # unused
-    PROVIDER_CONTRIBUTOR_ADDED_PREPRINT = 'provider_contributor_added_preprint'  # unused
     PROVIDER_CONFIRM_EMAIL_MODERATION = 'provider_confirm_email_moderation'
     PROVIDER_MODERATOR_ADDED = 'provider_moderator_added'
-    PROVIDER_CONFIRM_EMAIL_PREPRINTS = 'provider_confirm_email_preprints'  # unused
     PROVIDER_USER_INVITE_PREPRINT = 'provider_user_invite_preprint'
 
     # Preprint notifications
@@ -136,7 +128,6 @@
     PREPRINT_REQUEST_WITHDRAWAL_DECLINED = 'preprint_request_withdrawal_declined'
     PREPRINT_CONTRIBUTOR_ADDED_PREPRINT_NODE_FROM_OSF = 'preprint_contributor_added_preprint_node_from_osf'
     PREPRINT_CONTRIBUTOR_ADDED_DEFAULT = 'preprint_contributor_added_default'
-    PREPRINT_PENDING_RETRACTION_ADMIN = 'preprint_pending_retraction_admin'  # unused
 
     # Collections Submission notifications
     COLLECTION_SUBMISSION_REMOVED_ADMIN = 'collection_submission_removed_admin'
@@ -151,152 +142,13 @@
 
     DRAFT_REGISTRATION_CONTRIBUTOR_ADDED_DEFAULT = 'draft_registration_contributor_added_default'
 
-    @ttl_cached_property(ttl=60 * 60 * 24)  # 24 hours
+    @ttl_cached_property(ttl=settings.TTL_CACHE_LIFETIME)
     def instance(self):
         obj, created = NotificationType.objects.get_or_create(name=self.value)
         return obj
 
 class NotificationType(models.Model):
 
-<<<<<<< HEAD
-=======
-    class Type(str, Enum):
-        EMPTY = 'empty'
-        # Desk notifications
-        REVIEWS_SUBMISSION_STATUS = 'reviews_submission_status'
-        ADDONS_BOA_JOB_FAILURE = 'addon_boa_job_failure'
-        ADDONS_BOA_JOB_COMPLETE = 'addon_boa_job_complete'
-
-        DESK_ARCHIVE_REGISTRATION_STUCK = 'desk_archive_registration_stuck'
-        DESK_REQUEST_EXPORT = 'desk_request_export'
-        DESK_REQUEST_DEACTIVATION = 'desk_request_deactivation'
-        DESK_REGISTRATION_BULK_UPLOAD_PRODUCT_OWNER = 'desk_registration_bulk_upload_product_owner'
-        DESK_USER_REGISTRATION_BULK_UPLOAD_UNEXPECTED_FAILURE = 'desk_user_registration_bulk_upload_unexpected_failure'
-        DESK_ARCHIVE_JOB_EXCEEDED = 'desk_archive_job_exceeded'
-        DESK_ARCHIVE_JOB_COPY_ERROR = 'desk_archive_job_copy_error'
-        DESK_ARCHIVE_JOB_FILE_NOT_FOUND = 'desk_archive_job_file_not_found'
-        DESK_ARCHIVE_JOB_UNCAUGHT_ERROR = 'desk_archive_job_uncaught_error'
-        DESK_CROSSREF_ERROR = 'desk_crossref_error'
-
-        # User notifications
-        USER_PENDING_VERIFICATION = 'user_pending_verification'
-        USER_PENDING_VERIFICATION_REGISTERED = 'user_pending_verification_registered'
-        USER_STORAGE_CAP_EXCEEDED_ANNOUNCEMENT = 'user_storage_cap_exceeded_announcement'
-        USER_SPAM_BANNED = 'user_spam_banned'
-        USER_REQUEST_DEACTIVATION_COMPLETE = 'user_request_deactivation_complete'
-        USER_PRIMARY_EMAIL_CHANGED = 'user_primary_email_changed'
-        USER_INSTITUTION_DEACTIVATION = 'user_institution_deactivation'
-        USER_FORGOT_PASSWORD = 'user_forgot_password'
-        USER_FORGOT_PASSWORD_INSTITUTION = 'user_forgot_password_institution'
-        USER_DUPLICATE_ACCOUNTS_OSF4I = 'user_duplicate_accounts_osf4i'
-        USER_EXTERNAL_LOGIN_LINK_SUCCESS = 'user_external_login_link_success'
-        USER_REGISTRATION_BULK_UPLOAD_FAILURE_ALL = 'user_registration_bulk_upload_failure_all'
-        USER_REGISTRATION_BULK_UPLOAD_SUCCESS_PARTIAL = 'user_registration_bulk_upload_success_partial'
-        USER_REGISTRATION_BULK_UPLOAD_SUCCESS_ALL = 'user_registration_bulk_upload_success_all'
-        USER_ADD_SSO_EMAIL_OSF4I = 'user_add_sso_email_osf4i'
-        USER_WELCOME_OSF4I = 'user_welcome_osf4i'
-        USER_ARCHIVE_JOB_EXCEEDED = 'user_archive_job_exceeded'
-        USER_ARCHIVE_JOB_COPY_ERROR = 'user_archive_job_copy_error'
-        USER_ARCHIVE_JOB_FILE_NOT_FOUND = 'user_archive_job_file_not_found'
-        USER_FILE_UPDATED = 'user_file_updated'
-        USER_FILE_OPERATION_SUCCESS = 'user_file_operation_success'
-        USER_FILE_OPERATION_FAILED = 'user_file_operation_failed'
-        USER_PASSWORD_RESET = 'user_password_reset'
-        USER_EXTERNAL_LOGIN_CONFIRM_EMAIL_CREATE = 'user_external_login_confirm_email_create'
-        USER_EXTERNAL_LOGIN_CONFIRM_EMAIL_LINK = 'user_external_login_email_confirm_link'
-        USER_CONFIRM_MERGE = 'user_confirm_merge'
-        USER_CONFIRM_EMAIL = 'user_confirm_email'
-        USER_INITIAL_CONFIRM_EMAIL = 'user_initial_confirm_email'
-        USER_INVITE_DEFAULT = 'user_invite_default'
-        USER_FORWARD_INVITE = 'user_forward_invite'
-        USER_FORWARD_INVITE_REGISTERED = 'user_forward_invite_registered'
-        USER_INVITE_DRAFT_REGISTRATION = 'user_invite_draft_registration'
-        USER_INVITE_OSF_PREPRINT = 'user_invite_osf_preprint'
-        USER_ARCHIVE_JOB_UNCAUGHT_ERROR = 'user_archive_job_uncaught_error'
-        USER_INSTITUTIONAL_ACCESS_REQUEST = 'user_institutional_access_request'
-        USER_CAMPAIGN_CONFIRM_PREPRINTS_BRANDED = 'user_campaign_confirm_preprint_branded'
-        USER_CAMPAIGN_CONFIRM_PREPRINTS_OSF = 'user_campaign_confirm_preprint_osf'
-        USER_CAMPAIGN_CONFIRM_EMAIL_AGU_CONFERENCE = 'user_campaign_confirm_email_agu_conference'
-        USER_CAMPAIGN_CONFIRM_EMAIL_AGU_CONFERENCE_2023 = 'user_campaign_confirm_email_agu_conference_2023'
-        USER_CAMPAIGN_CONFIRM_EMAIL_REGISTRIES_OSF = 'user_campaign_confirm_email_registries_osf'
-        USER_CAMPAIGN_CONFIRM_EMAIL_ERPC = 'user_campaign_confirm_email_erpc'
-        USER_DIGEST = 'user_digest'
-        USER_NO_LOGIN = 'user_no_login'
-        DIGEST_REVIEWS_MODERATORS = 'digest_reviews_moderators'
-        USER_NO_ADDON = 'user_no_addon'
-        USER_SPAM_FILES_DETECTED = 'user_spam_files_detected'
-        USER_CROSSREF_DOI_PENDING = 'user_crossref_doi_pending'
-
-        # Node notifications
-        NODE_FILE_UPDATED = 'node_file_updated'
-        NODE_FILES_UPDATED = 'node_files_updated'
-        NODE_AFFILIATION_CHANGED = 'node_affiliation_changed'
-        NODE_REQUEST_ACCESS_SUBMITTED = 'node_request_access_submitted'
-        NODE_REQUEST_ACCESS_DENIED = 'node_request_access_denied'
-        NODE_FORK_COMPLETED = 'node_fork_completed'
-        NODE_FORK_FAILED = 'node_fork_failed'
-        NODE_INSTITUTIONAL_ACCESS_REQUEST = 'node_institutional_access_request'
-        NODE_CONTRIBUTOR_ADDED_ACCESS_REQUEST = 'node_contributor_added_access_request'
-        NODE_CONTRIBUTOR_ADDED_DEFAULT = 'node_contributor_added_default'
-        NODE_PENDING_EMBARGO_ADMIN = 'node_pending_embargo_admin'
-        NODE_PENDING_EMBARGO_NON_ADMIN = 'node_pending_embargo_non_admin'
-        NODE_PENDING_RETRACTION_NON_ADMIN = 'node_pending_retraction_non_admin'
-        NODE_PENDING_RETRACTION_ADMIN = 'node_pending_retraction_admin'
-        NODE_PENDING_REGISTRATION_NON_ADMIN = 'node_pending_registration_non_admin'
-        NODE_PENDING_REGISTRATION_ADMIN = 'node_pending_registration_admin'
-        NODE_PENDING_EMBARGO_TERMINATION_NON_ADMIN = 'node_pending_embargo_termination_non_admin'
-        NODE_PENDING_EMBARGO_TERMINATION_ADMIN = 'node_pending_embargo_termination_admin'
-        NODE_SCHEMA_RESPONSE_REJECTED = 'node_schema_response_rejected'
-        NODE_SCHEMA_RESPONSE_APPROVED = 'node_schema_response_approved'
-        NODE_SCHEMA_RESPONSE_SUBMITTED = 'node_schema_response_submitted'
-        NODE_SCHEMA_RESPONSE_INITIATED = 'node_schema_response_initiated'
-        NODE_WITHDRAWAl_REQUEST_APPROVED = 'node_withdrawal_request_approved'
-        NODE_WITHDRAWAl_REQUEST_REJECTED = 'node_withdrawal_request_rejected'
-        NODE_NEW_PUBLIC_PROJECT = 'node_new_public_project'
-
-        FILE_UPDATED = 'file_updated'
-        FILE_ADDED = 'file_added'
-        FILE_REMOVED = 'file_removed'
-        ADDON_FILE_COPIED = 'addon_file_copied'
-        ADDON_FILE_RENAMED = 'addon_file_renamed'
-        ADDON_FILE_MOVED = 'addon_file_moved'
-        ADDON_FILE_REMOVED = 'addon_file_removed'
-        FOLDER_CREATED = 'folder_created'
-
-        # Provider notifications
-        PROVIDER_NEW_PENDING_SUBMISSIONS = 'provider_new_pending_submissions'
-        PROVIDER_NEW_PENDING_WITHDRAW_REQUESTS = 'provider_new_pending_withdraw_requests'
-        PROVIDER_REVIEWS_SUBMISSION_CONFIRMATION = 'provider_reviews_submission_confirmation'
-        PROVIDER_REVIEWS_RESUBMISSION_CONFIRMATION = 'provider_reviews_resubmission_confirmation'
-        PROVIDER_CONFIRM_EMAIL_MODERATION = 'provider_confirm_email_moderation'
-        PROVIDER_MODERATOR_ADDED = 'provider_moderator_added'
-        PROVIDER_USER_INVITE_PREPRINT = 'provider_user_invite_preprint'
-
-        # Preprint notifications
-        PREPRINT_REQUEST_WITHDRAWAL_APPROVED = 'preprint_request_withdrawal_approved'
-        PREPRINT_REQUEST_WITHDRAWAL_DECLINED = 'preprint_request_withdrawal_declined'
-        PREPRINT_CONTRIBUTOR_ADDED_PREPRINT_NODE_FROM_OSF = 'preprint_contributor_added_preprint_node_from_osf'
-        PREPRINT_CONTRIBUTOR_ADDED_DEFAULT = 'preprint_contributor_added_default'
-
-        # Collections Submission notifications
-        COLLECTION_SUBMISSION_REMOVED_ADMIN = 'collection_submission_removed_admin'
-        COLLECTION_SUBMISSION_REMOVED_MODERATOR = 'collection_submission_removed_moderator'
-        COLLECTION_SUBMISSION_REMOVED_PRIVATE = 'collection_submission_removed_private'
-        COLLECTION_SUBMISSION_SUBMITTED = 'collection_submission_submitted'
-        COLLECTION_SUBMISSION_ACCEPTED = 'collection_submission_accepted'
-        COLLECTION_SUBMISSION_REJECTED = 'collection_submission_rejected'
-        COLLECTION_SUBMISSION_CANCEL = 'collection_submission_cancel'
-
-        REGISTRATION_BULK_UPLOAD_FAILURE_DUPLICATES = 'registration_bulk_upload_failure_duplicates'
-
-        DRAFT_REGISTRATION_CONTRIBUTOR_ADDED_DEFAULT = 'draft_registration_contributor_added_default'
-
-        @ttl_cached_property(ttl=settings.TTL_CACHE_LIFETIME)
-        def instance(self):
-            obj, created = NotificationType.objects.get_or_create(name=self.value)
-            return obj
-
->>>>>>> c1e2ddc1
     notification_interval_choices = ArrayField(
         base_field=models.CharField(max_length=32),
         default=get_default_frequency_choices,
@@ -413,7 +265,6 @@
             NotificationTypeEnum.REVIEWS_SUBMISSION_STATUS.value,
         ]
         _node_file_updated = [
-<<<<<<< HEAD
             NotificationTypeEnum.NODE_FILE_UPDATED.value,
             NotificationTypeEnum.FILE_ADDED.value,
             NotificationTypeEnum.FILE_REMOVED.value,
@@ -422,17 +273,7 @@
             NotificationTypeEnum.ADDON_FILE_MOVED.value,
             NotificationTypeEnum.ADDON_FILE_REMOVED.value,
             NotificationTypeEnum.FOLDER_CREATED.value,
-=======
-            NotificationType.Type.NODE_FILE_UPDATED.value,
-            NotificationType.Type.FILE_UPDATED.value,
-            NotificationType.Type.FILE_ADDED.value,
-            NotificationType.Type.FILE_REMOVED.value,
-            NotificationType.Type.ADDON_FILE_COPIED.value,
-            NotificationType.Type.ADDON_FILE_RENAMED.value,
-            NotificationType.Type.ADDON_FILE_MOVED.value,
-            NotificationType.Type.ADDON_FILE_REMOVED.value,
-            NotificationType.Type.FOLDER_CREATED.value,
->>>>>>> c1e2ddc1
+            NotificationTypeEnum.FILE_UPDATED.value,
         ]
 
         if self.name in _global_file_updated and subscribed_object != ContentType.objects.get_for_model(AbstractNode):
