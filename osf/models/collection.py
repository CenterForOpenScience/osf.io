import logging

from dirtyfields import DirtyFieldsMixin
from django.contrib.contenttypes.models import ContentType
from django.contrib.postgres.fields import ArrayField
from django.core.exceptions import ValidationError
from django.db import IntegrityError, models
from django.utils.functional import cached_property
from django.utils import timezone
from guardian.models import GroupObjectPermissionBase, UserObjectPermissionBase
from include import IncludeManager

from osf.models.base import BaseModel, GuidMixin
from osf.models.mixins import GuardianMixin, TaxonomizableMixin
from osf.models.validators import validate_title
from osf.utils.fields import NonNaiveDateTimeField
from website.exceptions import NodeStateError
from website.util import api_v2_url
from website.search.exceptions import SearchUnavailableError

logger = logging.getLogger(__name__)

class CollectedGuidMetadata(TaxonomizableMixin, BaseModel):
    primary_identifier_name = 'guid___id'

    class Meta:
        order_with_respect_to = 'collection'
        unique_together = ('collection', 'guid')

    collection = models.ForeignKey('Collection', on_delete=models.CASCADE)
    guid = models.ForeignKey('Guid', on_delete=models.CASCADE)
    creator = models.ForeignKey('OSFUser')
    collected_type = models.CharField(blank=True, max_length=31)
    status = models.CharField(blank=True, max_length=31)

    @cached_property
    def _id(self):
        return self.guid._id

<<<<<<< HEAD
    def update_index(self):
        if self.collection.is_public:
            from website.search.search import update_cgm
            try:
                update_cgm(self._id, collection_id=self.collection.id)
            except SearchUnavailableError as e:
                logger.exception(e)

    def remove_from_index(self):
        from website.search.search import update_cgm
        try:
            update_cgm(self._id, collection_id=self.collection.id, op='delete')
        except SearchUnavailableError as e:
            logger.exception(e)

    def save(self, *args, **kwargs):
        super(CollectedGuidMetadata, self).save(*args, **kwargs)
        self.update_index()

class Collection(DirtyFieldsMixin, GuidMixin, BaseModel, GuardianMixin):
=======
    def save(self, *args, **kwargs):
        kwargs.pop('old_subjects', None)  # Not indexing this, trash it
        return super(CollectedGuidMetadata, self).save(*args, **kwargs)

class Collection(GuidMixin, BaseModel, GuardianMixin):
>>>>>>> a1a5dd99
    objects = IncludeManager()

    groups = {
        'read': ('read_collection', ),
        'write': ('read_collection', 'write_collection', ),
        'admin': ('read_collection', 'write_collection', 'admin_collection', )
    }
    group_format = 'collections_{self.id}_{group}'

    class Meta:
        permissions = (
            ('read_collection', 'Read Collection'),
            ('write_collection', 'Write Collection'),
            ('admin_collection', 'Admin Collection'),
        )

    provider = models.ForeignKey('AbstractProvider', blank=True, null=True, on_delete=models.CASCADE)
    creator = models.ForeignKey('OSFUser')
    guid_links = models.ManyToManyField('Guid', through=CollectedGuidMetadata, related_name='collections')
    collected_types = models.ManyToManyField(
        'contenttypes.ContentType',
        related_name='+',
        limit_choices_to={
            'model__in': ['abstractnode', 'basefilenode', 'collection', 'preprintservice']
        })
    title = models.CharField(max_length=200, validators=[validate_title])
    collected_type_choices = ArrayField(models.CharField(max_length=31), blank=True, default=list)
    status_choices = ArrayField(models.CharField(max_length=31), blank=True, default=list)
    is_public = models.BooleanField(default=False, db_index=True)
    is_promoted = models.BooleanField(default=False, db_index=True)
    is_bookmark_collection = models.BooleanField(default=False, db_index=True)
    deleted = NonNaiveDateTimeField(null=True, blank=True)

    def __unicode__(self):
        return '{self.title!r}, with guid {self._id!r}'.format(self=self)

    @property
    def url(self):
        return '/{}/'.format(self._id)

    def get_absolute_url(self):
        return self.absolute_api_v2_url

    @property
    def absolute_api_v2_url(self):
        return api_v2_url('/collections{}'.format(self.url))

    @property
    def linked_nodes_self_url(self):
        return '{}relationships/linked_nodes/'.format(self.absolute_api_v2_url)

    @property
    def linked_registrations_self_url(self):
        return '{}relationships/linked_registrations/'.format(self.absolute_api_v2_url)

    @property
    def linked_nodes_related_url(self):
        return '{}linked_nodes/'.format(self.absolute_api_v2_url)

    @property
    def linked_registrations_related_url(self):
        return '{}linked_registrations/'.format(self.absolute_api_v2_url)

    @property
    def is_collected(self):
        return CollectedGuidMetadata.objects.filter(guid___id=self._id).exists()

    @classmethod
    def bulk_update_search(cls, cgms, op='update', index=None):
        from website import search
        try:
            search.search.bulk_update_cgm(cgms, op=op, index=index)
        except search.exceptions.SearchUnavailableError as e:
            logger.exception(e)

    def save(self, *args, **kwargs):
        first_save = self.id is None
        if self.is_bookmark_collection:
            if first_save and self.creator.collection_set.filter(is_bookmark_collection=True, deleted__isnull=True).exists():
                raise IntegrityError('Each user cannot have more than one Bookmark collection.')
            if self.title != 'Bookmarks':
                # Bookmark collections are always named 'Bookmarks'
                self.title = 'Bookmarks'
        saved_fields = self.get_dirty_fields() or []
        ret = super(Collection, self).save(*args, **kwargs)

        if first_save:
            # Set defaults for M2M
            self.collected_types = ContentType.objects.filter(app_label='osf', model__in=['abstractnode', 'collection'])
            # Set up initial permissions
            self.update_group_permissions()
            self.get_group('admin').user_set.add(self.creator)

        elif 'is_public' in saved_fields:
            cgms = list(self.collectedguidmetadata_set.all())

            if self.is_public:
                # Add all collection submissions back to ES index
                self.bulk_update_search(cgms)
            else:
                # Remove all collection submissions from ES index
                self.bulk_update_search(cgms, op='delete')

        return ret

    def has_permission(self, user, perm):
        return user.has_perms(self.groups[perm], self)

    def collect_object(self, obj, collector, collected_type=None, status=None):
        """ Adds object to collection, creates CollectedGuidMetadata reference
            Performs type / metadata validation. User permissions checked in view.

        :param GuidMixin obj: Object to collect. Must be of a ContentType specified in collected_types
        :param OSFUser collector: User doing the collecting
        :param str collected_type: Metadata "type" of submission, validated against collected_type_choices
        :param str status: Metadata "status" of submission, validated against status_choices
        :return: CollectedGuidMetadata object or raise exception
        """
        collected_type = collected_type or ''
        status = status or ''

        if self.collected_type_choices and collected_type not in self.collected_type_choices:
            raise ValidationError('"{}" is not an acceptable "type" for this collection'.format(collected_type))

        if self.status_choices and status not in self.status_choices:
            raise ValidationError('"{}" is not an acceptable "status" for this collection'.format(status))

        if not any([isinstance(obj, t.model_class()) for t in self.collected_types.all()]):
            # Not all objects have a content_type_pk, have to look the other way.
            # Ideally, all objects would, and we could do:
            #   self.content_types.filter(id=obj.content_type_pk).exists()
            raise ValidationError('"{}" is not an acceptable "ContentType" for this collection'.format(ContentType.objects.get_for_model(obj).model))

        # Unique together -- self and guid
        if self.collectedguidmetadata_set.filter(guid=obj.guids.first()).exists():
            raise ValidationError('Object already exists in collection.')

        cgm = self.collectedguidmetadata_set.create(guid=obj.guids.first(), creator=collector)
        cgm.collected_type = collected_type
        cgm.status = status
        cgm.save()

        return cgm

    def remove_object(self, obj):
        """ Removes object from collection

        :param obj: object to remove from collection, if it exists. Acceptable types- CollectedGuidMetadata, GuidMixin
        """
        if isinstance(obj, CollectedGuidMetadata):
            if obj.collection == self:
                obj.remove_from_index()
                self.collectedguidmetadata_set.filter(id=obj.id).delete()
                return
        else:
            cgm = self.collectedguidmetadata_set.get(guid=obj.guids.first())
            if cgm:
                cgm.remove_from_index()
                cgm.delete()
                return
        raise ValueError('Node link does not belong to the requested node.')

    def delete(self):
        """ Mark collection as deleted
        """
        if self.is_bookmark_collection:
            # Not really the right exception to raise, but it's for back-compatibility
            # TODO: Use a more correct exception and catch it in the necessary places
            raise NodeStateError('Bookmark collections may not be deleted.')

        self.deleted = timezone.now()

        if self.is_public:
            self.bulk_update_search(list(self.collectedguidmetadata_set.all()), op='delete')

        self.save()


class CollectionUserObjectPermission(UserObjectPermissionBase):
    content_object = models.ForeignKey(Collection, on_delete=models.CASCADE)


class CollectionGroupObjectPermission(GroupObjectPermissionBase):
    content_object = models.ForeignKey(Collection, on_delete=models.CASCADE)<|MERGE_RESOLUTION|>--- conflicted
+++ resolved
@@ -37,7 +37,6 @@
     def _id(self):
         return self.guid._id
 
-<<<<<<< HEAD
     def update_index(self):
         if self.collection.is_public:
             from website.search.search import update_cgm
@@ -54,17 +53,12 @@
             logger.exception(e)
 
     def save(self, *args, **kwargs):
-        super(CollectedGuidMetadata, self).save(*args, **kwargs)
+        kwargs.pop('old_subjects', None)  # Not indexing this, trash it
+        ret = super(CollectedGuidMetadata, self).save(*args, **kwargs)
         self.update_index()
+        return ret
 
 class Collection(DirtyFieldsMixin, GuidMixin, BaseModel, GuardianMixin):
-=======
-    def save(self, *args, **kwargs):
-        kwargs.pop('old_subjects', None)  # Not indexing this, trash it
-        return super(CollectedGuidMetadata, self).save(*args, **kwargs)
-
-class Collection(GuidMixin, BaseModel, GuardianMixin):
->>>>>>> a1a5dd99
     objects = IncludeManager()
 
     groups = {
