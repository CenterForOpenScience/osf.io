--- conflicted
+++ resolved
@@ -83,17 +83,6 @@
         if user not in self.moderators:
             raise PermissionsError(f'{user} must have moderator permissions.')
 
-<<<<<<< HEAD
-    # trigger = request_json['data']['attributes']['trigger']
-    # # Check for moderator only triggers
-    # if trigger in [
-    #     CollectionSubmissionsTriggers.REJECT.db_name,
-    #     CollectionSubmissionsTriggers.ACCEPT.db_name,
-    #     CollectionSubmissionsTriggers.MODERATOR_REMOVE.db_name,
-    # ] and auth.user not in moderators:
-    #     return False
-=======
->>>>>>> 51cbb49b
     def _on_reject(self, event_data):
         user = event_data.kwargs['user']
         if user not in self.moderators:
@@ -122,13 +111,6 @@
             creator=event_data.kwargs.get('user', self.creator),
             comment=event_data.kwargs.get('comment', '')
         )
-<<<<<<< HEAD
-        # self._notify_users(
-        #     event=event_data.event.name,
-        #     event_initiator=event_data.kwargs.get('user')
-        # )
-=======
->>>>>>> 51cbb49b
 
     @cached_property
     def _id(self):
