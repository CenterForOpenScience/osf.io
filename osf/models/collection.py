--- conflicted
+++ resolved
@@ -5,16 +5,9 @@
 from django.contrib.postgres.fields import ArrayField
 from django.core.exceptions import ValidationError
 from django.db import IntegrityError, models
-<<<<<<< HEAD
-from django.db.models.signals import post_save
-from django.dispatch import receiver
-from django.utils.functional import cached_property
-=======
->>>>>>> 6c71770c
 from django.utils import timezone
 from guardian.models import GroupObjectPermissionBase, UserObjectPermissionBase
 from framework.celery_tasks.handlers import enqueue_task
-from framework.exceptions import PermissionsError
 
 from osf.models import Guid
 from osf.models.base import BaseModel, GuidMixin
@@ -26,149 +19,10 @@
 from osf.utils.workflows import CollectionSubmissionStates
 from osf.exceptions import NodeStateError
 from website.util import api_v2_url
-<<<<<<< HEAD
-from website.search.exceptions import SearchUnavailableError
-from osf.utils.workflows import CollectionSubmissionsTriggers, CollectionSubmissionStates
-=======
 from transitions.core import MachineError
->>>>>>> 6c71770c
 
 logger = logging.getLogger(__name__)
-from osf.utils.machines import CollectionSubmissionMachine
-
-
-<<<<<<< HEAD
-class CollectionSubmission(TaxonomizableMixin, BaseModel):
-    primary_identifier_name = 'guid___id'
-
-    class Meta:
-        order_with_respect_to = 'collection'
-        unique_together = ('collection', 'guid')
-
-    collection = models.ForeignKey('Collection', on_delete=models.CASCADE)
-    guid = models.ForeignKey('Guid', on_delete=models.CASCADE)
-    creator = models.ForeignKey('OSFUser', on_delete=models.CASCADE)
-    collected_type = models.CharField(blank=True, max_length=127)
-    status = models.CharField(blank=True, max_length=127)
-    volume = models.CharField(blank=True, max_length=127)
-    issue = models.CharField(blank=True, max_length=127)
-    program_area = models.CharField(blank=True, max_length=127)
-    school_type = models.CharField(blank=True, max_length=127)
-    study_design = models.CharField(blank=True, max_length=127)
-    machine_state = models.IntegerField(
-        choices=CollectionSubmissionStates.int_field_choices(),
-        default=CollectionSubmissionStates.IN_PROGRESS,
-    )
-
-    def __init__(self, *args, **kwargs):
-        super().__init__(*args, **kwargs)
-        self.state_machine = CollectionSubmissionMachine(
-            model=self,
-            active_state=self.state,
-            state_property_name='state'
-        )
-
-    @property
-    def state(self):
-        '''Property to translate between ApprovalState Enum and DB string.'''
-        return CollectionSubmissionStates(self.machine_state)
-
-    @property
-    def is_moderated(self):
-        return self.provider and self.provider.reviews_workflow == 'post-moderation'
-
-    @state.setter
-    def state(self, new_state):
-        self.machine_state = new_state.value
-
-    def _on_submit(self, event_data):
-        self.submitted_timestamp = timezone.now()
-
-    def _on_accept(self, event_data):
-        user = event_data.kwargs['user']
-        if user.has_perm('accept_submissions', self.provider):
-            raise PermissionsError(f'{user} must have moderator permissions.')
-
-    def _on_reject(self, event_data):
-        user = event_data.kwargs['user']
-        if user.has_perm('reject_submissions', self.provider):
-            raise PermissionsError(f'{user} must have moderator permissions.')
-
-    def _on_remove(self, event_data):
-        pass
-
-    def _on_resubmit(self, event_data):
-        pass
-
-    def _save_transition(self, event_data):
-        '''Save changes here and write the action.'''
-        self.save()
-        from_state = CollectionSubmissionStates[event_data.transition.source]
-        to_state = self.state
-
-        trigger = CollectionSubmissionsTriggers.from_db_name(event_data.event.name)
-        if trigger is None:
-            return
-
-        self.actions.create(
-            from_state=from_state,
-            to_state=to_state,
-            trigger=trigger,
-            creator=event_data.kwargs.get('user', self.creator),
-            comment=event_data.kwargs.get('comment', '')
-        )
-
-    @cached_property
-    def _id(self):
-        return '{}-{}'.format(self.guid._id, self.collection._id)
-
-    @classmethod
-    def load(cls, data, select_for_update=False):
-        try:
-            collection_submission_id, collection_id = data.split('-')
-        except ValueError:
-            raise ValueError('Invalid CollectionSubmission object <_id {}>'.format(data))
-        else:
-            if collection_submission_id and collection_id:
-                try:
-                    if isinstance(data, basestring):
-                        return (cls.objects.get(guid___id=collection_submission_id, collection__guids___id=collection_id) if not select_for_update
-                                else cls.objects.filter(guid___id=collection_submission_id, collection__guids___id=collection_id).select_for_update().get())
-                except cls.DoesNotExist:
-                    return None
-            return None
-
-    @property
-    def absolute_api_v2_url(self):
-        path = '/collections/{}/collection_submissions/{}/'.format(self.collection._id, self.guid._id)
-        return api_v2_url(path)
-
-    def update_index(self):
-        if self.collection.is_public:
-            from website.search.search import update_collected_metadata
-            try:
-                update_collected_metadata(self.guid._id, collection_id=self.collection.id)
-            except SearchUnavailableError as e:
-                logger.exception(e)
-
-    def remove_from_index(self):
-        from website.search.search import update_collected_metadata
-        try:
-            update_collected_metadata(self.guid._id, collection_id=self.collection.id, op='delete')
-        except SearchUnavailableError as e:
-            logger.exception(e)
-
-    def save(self, *args, **kwargs):
-        kwargs.pop('old_subjects', None)  # Not indexing this, trash it
-        ret = super(CollectionSubmission, self).save(*args, **kwargs)
-        self.update_index()
-        return ret
-
-    def delete(self, *args, **kwargs):
-        self.remove_from_index()
-        super().delete()
-=======
->>>>>>> 6c71770c
+
 
 class Collection(DirtyFieldsMixin, GuidMixin, BaseModel, GuardianMixin):
     groups = {
@@ -429,10 +283,4 @@
 
 
 class CollectionGroupObjectPermission(GroupObjectPermissionBase):
-    content_object = models.ForeignKey(Collection, on_delete=models.CASCADE)
-
-
-@receiver(post_save, sender=CollectionSubmission)
-def create_submission_action(sender, instance, created, **kwargs):
-    if created:
-        instance.submit(user=instance.creator, comment='Initial submission action')+    content_object = models.ForeignKey(Collection, on_delete=models.CASCADE)