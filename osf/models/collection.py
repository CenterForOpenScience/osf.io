from past.builtins import basestring
import logging

from dirtyfields import DirtyFieldsMixin
from django.contrib.contenttypes.models import ContentType
from django.contrib.postgres.fields import ArrayField
from django.core.exceptions import ValidationError
from django.db import IntegrityError, models
from django.utils.functional import cached_property
from django.utils import timezone
from guardian.models import GroupObjectPermissionBase, UserObjectPermissionBase
from framework.celery_tasks.handlers import enqueue_task

from osf.models.base import BaseModel, GuidMixin
from osf.models.mixins import GuardianMixin, TaxonomizableMixin
from osf.models.validators import validate_title
from osf.utils.fields import NonNaiveDateTimeField
from osf.utils.permissions import ADMIN
from osf.exceptions import NodeStateError
from website.util import api_v2_url
from website.search.exceptions import SearchUnavailableError

logger = logging.getLogger(__name__)

class CollectionSubmission(TaxonomizableMixin, BaseModel):
    primary_identifier_name = 'guid___id'

    class Meta:
        order_with_respect_to = 'collection'
        unique_together = ('collection', 'guid')

    collection = models.ForeignKey('Collection', on_delete=models.CASCADE)
    guid = models.ForeignKey('Guid', on_delete=models.CASCADE)
    creator = models.ForeignKey('OSFUser', on_delete=models.CASCADE)
    collected_type = models.CharField(blank=True, max_length=127)
    status = models.CharField(blank=True, max_length=127)
    volume = models.CharField(blank=True, max_length=127)
    issue = models.CharField(blank=True, max_length=127)
    program_area = models.CharField(blank=True, max_length=127)
    school_type = models.CharField(blank=True, max_length=127)
    study_design = models.CharField(blank=True, max_length=127)

    @cached_property
    def _id(self):
        return '{}-{}'.format(self.guid._id, self.collection._id)

    @classmethod
    def load(cls, data, select_for_update=False):
        try:
            collection_submission_id, collection_id = data.split('-')
        except ValueError:
            raise ValueError('Invalid CollectionSubmission object <_id {}>'.format(data))
        else:
            if collection_submission_id and collection_id:
                try:
                    if isinstance(data, basestring):
                        return (cls.objects.get(guid___id=collection_submission_id, collection__guids___id=collection_id) if not select_for_update
                                else cls.objects.filter(guid___id=collection_submission_id, collection__guids___id=collection_id).select_for_update().get())
                except cls.DoesNotExist:
                    return None
            return None

    @property
    def absolute_api_v2_url(self):
        path = '/collections/{}/collection_submissions/{}/'.format(self.collection._id, self.guid._id)
        return api_v2_url(path)

    def update_index(self):
        if self.collection.is_public:
            from website.search.search import update_collected_metadata
            try:
                update_collected_metadata(self.guid._id, collection_id=self.collection.id)
            except SearchUnavailableError as e:
                logger.exception(e)

    def remove_from_index(self):
        from website.search.search import update_collected_metadata
        try:
            update_collected_metadata(self.guid._id, collection_id=self.collection.id, op='delete')
        except SearchUnavailableError as e:
            logger.exception(e)

    def save(self, *args, **kwargs):
        kwargs.pop('old_subjects', None)  # Not indexing this, trash it
        ret = super(CollectionSubmission, self).save(*args, **kwargs)
        self.update_index()
        return ret

    def delete(self, *args, **kwargs):
        self.remove_from_index()
        super().delete()

class Collection(DirtyFieldsMixin, GuidMixin, BaseModel, GuardianMixin):
    groups = {
        'read': ('read_collection', ),
        'write': ('read_collection', 'write_collection', ),
        'admin': ('read_collection', 'write_collection', 'admin_collection', )
    }
    group_format = 'collections_{self.id}_{group}'

    class Meta:
        permissions = (
            ('read_collection', 'Read Collection'),
            ('write_collection', 'Write Collection'),
            ('admin_collection', 'Admin Collection'),
        )

    provider = models.ForeignKey('AbstractProvider', blank=True, null=True, on_delete=models.CASCADE)
    creator = models.ForeignKey('OSFUser', on_delete=models.CASCADE)
    guid_links = models.ManyToManyField('Guid', through=CollectionSubmission, related_name='collections')
    collected_types = models.ManyToManyField(
        'contenttypes.ContentType',
        related_name='+',
        limit_choices_to={
            'model__in': ['abstractnode', 'basefilenode', 'collection', 'preprint']
        })
    title = models.CharField(max_length=200, validators=[validate_title])
    collected_type_choices = ArrayField(models.CharField(max_length=127), blank=True, default=list)
    status_choices = ArrayField(models.CharField(max_length=127), blank=True, default=list)
    volume_choices = ArrayField(models.CharField(max_length=127), blank=True, default=list)
    issue_choices = ArrayField(models.CharField(max_length=127), blank=True, default=list)
    program_area_choices = ArrayField(models.CharField(max_length=127), blank=True, default=list)
    school_type_choices = ArrayField(models.CharField(max_length=127), blank=True, default=list)
    study_design_choices = ArrayField(models.CharField(max_length=127), blank=True, default=list)
    is_public = models.BooleanField(default=False, db_index=True)
    is_promoted = models.BooleanField(default=False, db_index=True)
    is_bookmark_collection = models.BooleanField(default=False, db_index=True)
    deleted = NonNaiveDateTimeField(null=True, blank=True)

    def __unicode__(self):
        return '{self.title!r}, with guid {self._id!r}'.format(self=self)

    @property
    def url(self):
        return '/{}/'.format(self._id)

    def get_absolute_url(self):
        return self.absolute_api_v2_url

    @property
    def absolute_api_v2_url(self):
        return api_v2_url('/collections{}'.format(self.url))

    @property
    def linked_nodes_self_url(self):
        return '{}relationships/linked_nodes/'.format(self.absolute_api_v2_url)

    @property
    def linked_registrations_self_url(self):
        return '{}relationships/linked_registrations/'.format(self.absolute_api_v2_url)

    @property
    def linked_preprints_self_url(self):
        return '{}relationships/linked_preprints/'.format(self.absolute_api_v2_url)

    @property
    def linked_preprints_related_url(self):
        return '{}linked_preprints/'.format(self.absolute_api_v2_url)

    @property
    def linked_nodes_related_url(self):
        return '{}linked_nodes/'.format(self.absolute_api_v2_url)

    @property
    def linked_registrations_related_url(self):
        return '{}linked_registrations/'.format(self.absolute_api_v2_url)

    @classmethod
    def bulk_update_search(cls, collection_submissions, op='update', index=None):
        from website import search
        try:
            search.search.bulk_update_collected_metadata(collection_submissions, op=op, index=index)
        except search.exceptions.SearchUnavailableError as e:
            logger.exception(e)

    def save(self, *args, **kwargs):
        first_save = self.id is None
        if self.is_bookmark_collection:
            if first_save and self.creator.collection_set.filter(is_bookmark_collection=True, deleted__isnull=True).exists():
                raise IntegrityError('Each user cannot have more than one Bookmark collection.')
            if self.title != 'Bookmarks':
                # Bookmark collections are always named 'Bookmarks'
                self.title = 'Bookmarks'
        saved_fields = self.get_dirty_fields() or []
        ret = super(Collection, self).save(*args, **kwargs)

        if first_save:
            # Set defaults for M2M
            content_type = ContentType.objects.filter(
                app_label='osf',
                model__in=['abstractnode', 'collection', 'preprint']
            )

            self.collected_types.add(*content_type)

        # Set up initial permissions
            self.update_group_permissions()
            self.get_group(ADMIN).user_set.add(self.creator)

        elif 'is_public' in saved_fields:
            from website.collections.tasks import on_collection_updated
            enqueue_task(on_collection_updated.s(self._id))

        return ret

    def has_permission(self, user, perm):
        return user.has_perms(self.groups[perm], self)

    def collect_object(
            self, obj, collector, collected_type=None, status=None, volume=None, issue=None,
            program_area=None, school_type=None, study_design=None):
        """ Adds object to collection, creates CollectionSubmission reference
            Performs type / metadata validation. User permissions checked in view.

        :param GuidMixin obj: Object to collect. Must be of a ContentType specified in collected_types
        :param OSFUser collector: User doing the collecting
        :param str collected_type: Metadata "type" of submission, validated against collected_type_choices
        :param str status: Metadata "status" of submission, validated against status_choices
        :return: CollectionSubmission object or raise exception
        """
        collected_type = collected_type or ''
        status = status or ''
        volume = volume or ''
        issue = issue or ''
        program_area = program_area or ''
        school_type = school_type or ''
        study_design = study_design or ''

        if not self.collected_type_choices and collected_type:
            raise ValidationError('May not specify "type" for this collection')

        if not self.status_choices and status:
            raise ValidationError('May not specify "status" for this collection')

        if not self.volume_choices and volume:
            raise ValidationError('May not specify "volume" for this collection')

        if not self.issue_choices and issue:
            raise ValidationError('May not specify "issue" for this collection')

        if not self.program_area_choices and program_area:
            raise ValidationError('May not specify "program_area" for this collection')

        if self.collected_type_choices and collected_type not in self.collected_type_choices:
            raise ValidationError('"{}" is not an acceptable "type" for this collection'.format(collected_type))

        if self.status_choices and status not in self.status_choices:
            raise ValidationError('"{}" is not an acceptable "status" for this collection'.format(status))

        if self.volume_choices and volume not in self.volume_choices:
            raise ValidationError('"{}" is not an acceptable "volume" for this collection'.format(volume))

        if self.issue_choices and issue not in self.issue_choices:
            raise ValidationError('"{}" is not an acceptable "issue" for this collection'.format(issue))

        if self.program_area_choices and program_area not in self.program_area_choices:
            raise ValidationError('"{}" is not an acceptable "program_area" for this collection'.format(program_area))

        if school_type:
            if not self.school_type_choices:
                raise ValidationError('May not specify "school_type" for this collection')
            elif school_type not in self.school_type_choices:
                raise ValidationError(f'"{school_type}" is not an acceptable "school_type" for this collection')

        if study_design:
            if not self.study_design_choices:
                raise ValidationError('May not specify "school_type" for this collection')
            elif study_design not in self.study_design_choices:
                raise ValidationError(f'"{study_design}" is not an acceptable "study_design" for this collection')

        if not any([isinstance(obj, t.model_class()) for t in self.collected_types.all()]):
            # Not all objects have a content_type_pk, have to look the other way.
            # Ideally, all objects would, and we could do:
            #   self.content_types.filter(id=obj.content_type_pk).exists()
            raise ValidationError('"{}" is not an acceptable "ContentType" for this collection'.format(ContentType.objects.get_for_model(obj).model))

        # Unique together -- self and guid
        if self.collectionsubmission_set.filter(guid=obj.guids.first()).exists():
            raise ValidationError('Object already exists in collection.')

        collection_submission = self.collectionsubmission_set.create(guid=obj.guids.first(), creator=collector)
        collection_submission.collected_type = collected_type
        collection_submission.status = status
        collection_submission.volume = volume
        collection_submission.issue = issue
        collection_submission.program_area = program_area
        collection_submission.school_type = school_type
        collection_submission.study_design = study_design
        collection_submission.save()

        return collection_submission

    def remove_object(self, obj):
        """ Removes object from collection

        :param obj: object to remove from collection, if it exists. Acceptable types- CollectionSubmission, GuidMixin
        """
        if isinstance(obj, CollectionSubmission):
            if obj.collection != self:
                raise ValueError(f'Resource [{obj.guid._id}] is not part of collection {self._id}')
        else:
<<<<<<< HEAD
            collection_submission = self.collectionsubmission_set.get(guid=obj.guids.first())
            if collection_submission:
                collection_submission.remove_from_index()
                collection_submission.delete()
                return
        raise ValueError('Node link does not belong to the requested node.')
=======
            # assume that we were passed the collected resource
            try:
                obj = self.collectionsubmission_set.get(guid=obj.guids.first())
            except CollectionSubmission.DoesNotExist:
                raise ValueError(f'Resource [{obj.guid._id}] is not part of collection {self._id}')

        obj.delete()
>>>>>>> c4dc0c5f

    def delete(self):
        """ Mark collection as deleted
        """
        if self.is_bookmark_collection:
            # Not really the right exception to raise, but it's for back-compatibility
            # TODO: Use a more correct exception and catch it in the necessary places
            raise NodeStateError('Bookmark collections may not be deleted.')

        self.deleted = timezone.now()

        if self.is_public:
            self.bulk_update_search(list(self.collectionsubmission_set.all()), op='delete')

        self.save()


class CollectionUserObjectPermission(UserObjectPermissionBase):
    content_object = models.ForeignKey(Collection, on_delete=models.CASCADE)


class CollectionGroupObjectPermission(GroupObjectPermissionBase):
    content_object = models.ForeignKey(Collection, on_delete=models.CASCADE)<|MERGE_RESOLUTION|>--- conflicted
+++ resolved
@@ -299,14 +299,6 @@
             if obj.collection != self:
                 raise ValueError(f'Resource [{obj.guid._id}] is not part of collection {self._id}')
         else:
-<<<<<<< HEAD
-            collection_submission = self.collectionsubmission_set.get(guid=obj.guids.first())
-            if collection_submission:
-                collection_submission.remove_from_index()
-                collection_submission.delete()
-                return
-        raise ValueError('Node link does not belong to the requested node.')
-=======
             # assume that we were passed the collected resource
             try:
                 obj = self.collectionsubmission_set.get(guid=obj.guids.first())
@@ -314,7 +306,6 @@
                 raise ValueError(f'Resource [{obj.guid._id}] is not part of collection {self._id}')
 
         obj.delete()
->>>>>>> c4dc0c5f
 
     def delete(self):
         """ Mark collection as deleted
