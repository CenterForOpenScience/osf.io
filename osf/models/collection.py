from past.builtins import basestring
import logging

from dirtyfields import DirtyFieldsMixin
from django.contrib.contenttypes.models import ContentType
from django.contrib.postgres.fields import ArrayField
from django.core.exceptions import ValidationError
from django.db import IntegrityError, models
from django.db.models.signals import post_save
from django.dispatch import receiver
from django.utils.functional import cached_property
from django.utils import timezone
from guardian.models import GroupObjectPermissionBase, UserObjectPermissionBase
from framework.celery_tasks.handlers import enqueue_task

from osf.models.base import BaseModel, GuidMixin
from osf.models.mixins import GuardianMixin, TaxonomizableMixin
from osf.models.validators import validate_title
from osf.utils.fields import NonNaiveDateTimeField
from osf.utils.permissions import ADMIN
from osf.utils.workflows import ApprovalStates
from osf.exceptions import NodeStateError
from website.util import api_v2_url
from website.search.exceptions import SearchUnavailableError
from osf.utils.workflows import CollectionSubmissionsTriggers, CollectionSubmissionStates

logger = logging.getLogger(__name__)
from osf.utils.machines import CollectionSubmissionMachine


class CollectionSubmission(TaxonomizableMixin, BaseModel):
    primary_identifier_name = 'guid___id'

    class Meta:
        order_with_respect_to = 'collection'
        unique_together = ('collection', 'guid')

    collection = models.ForeignKey('Collection', on_delete=models.CASCADE)
    guid = models.ForeignKey('Guid', on_delete=models.CASCADE)
    creator = models.ForeignKey('OSFUser', on_delete=models.CASCADE)
    collected_type = models.CharField(blank=True, max_length=127)
    status = models.CharField(blank=True, max_length=127)
    volume = models.CharField(blank=True, max_length=127)
    issue = models.CharField(blank=True, max_length=127)
    program_area = models.CharField(blank=True, max_length=127)
    school_type = models.CharField(blank=True, max_length=127)
    study_design = models.CharField(blank=True, max_length=127)
    machine_state = models.IntegerField(
        choices=CollectionSubmissionStates.int_field_choices(),
        default=CollectionSubmissionStates.IN_PROGRESS,
    )

    def __init__(self, *args, **kwargs):
        super().__init__(*args, **kwargs)
        self.state_machine = CollectionSubmissionMachine(
            model=self,
            active_state=self.state,
            state_property_name='state'
        )

    @property
    def state(self):
        '''Property to translate between ApprovalState Enum and DB string.'''
        return CollectionSubmissionStates(self.machine_state)

    @state.setter
    def state(self, new_state):
        self.machine_state = new_state.value

    def _validate_trigger(self, event_data):
        pass

    def _on_submit(self, event_data):
        self.submitted_timestamp = timezone.now()

    def _on_accept(self, event_data):
        pass

    def _on_reject(self, event_data):
        pass

    @property
    def is_moderated(self):
        return True

    def _save_transition(self, event_data):
        '''Save changes here and write the action.'''
        self.save()
        from_state = CollectionSubmissionStates[event_data.transition.source]
        to_state = self.state

        trigger = CollectionSubmissionsTriggers.from_transition(from_state, to_state)
        if trigger is None:
            return

        self.actions.create(
            from_state=from_state,
            to_state=to_state,
            trigger=trigger,
            creator=event_data.kwargs.get('user', self.creator),
            comment=event_data.kwargs.get('comment', '')
        )
        # self._notify_users(
        #     event=event_data.event.name,
        #     event_initiator=event_data.kwargs.get('user')
        # )

    @cached_property
    def _id(self):
        return '{}-{}'.format(self.guid._id, self.collection._id)

    @classmethod
    def load(cls, data, select_for_update=False):
        try:
            cgm_id, collection_id = data.split('-')
        except ValueError:
            raise ValueError('Invalid CollectionSubmission object <_id {}>'.format(data))
        else:
            if cgm_id and collection_id:
                try:
                    if isinstance(data, basestring):
                        return (cls.objects.get(guid___id=cgm_id, collection__guids___id=collection_id) if not select_for_update
                                else cls.objects.filter(guid___id=cgm_id, collection__guids___id=collection_id).select_for_update().get())
                except cls.DoesNotExist:
                    return None
            return None

    @property
    def absolute_api_v2_url(self):
        path = '/collections/{}/collection_submissions/{}/'.format(self.collection._id, self.guid._id)
        return api_v2_url(path)

    def update_index(self):
        if self.collection.is_public:
            from website.search.search import update_collected_metadata
            try:
                update_collected_metadata(self.guid._id, collection_id=self.collection.id)
            except SearchUnavailableError as e:
                logger.exception(e)

    def remove_from_index(self):
        from website.search.search import update_collected_metadata
        try:
            update_collected_metadata(self.guid._id, collection_id=self.collection.id, op='delete')
        except SearchUnavailableError as e:
            logger.exception(e)

    def save(self, *args, **kwargs):
        kwargs.pop('old_subjects', None)  # Not indexing this, trash it
        ret = super(CollectionSubmission, self).save(*args, **kwargs)
        self.update_index()
        return ret

<<<<<<< HEAD
=======
    def delete(self, *args, **kwargs):
        self.remove_from_index()
        super().delete()
>>>>>>> c1005dc6

class Collection(DirtyFieldsMixin, GuidMixin, BaseModel, GuardianMixin):
    groups = {
        'read': ('read_collection', ),
        'write': ('read_collection', 'write_collection', ),
        'admin': ('read_collection', 'write_collection', 'admin_collection', )
    }
    group_format = 'collections_{self.id}_{group}'

    class Meta:
        permissions = (
            ('read_collection', 'Read Collection'),
            ('write_collection', 'Write Collection'),
            ('admin_collection', 'Admin Collection'),
        )

    provider = models.ForeignKey('AbstractProvider', blank=True, null=True, on_delete=models.CASCADE)
    creator = models.ForeignKey('OSFUser', on_delete=models.CASCADE)
    guid_links = models.ManyToManyField('Guid', through=CollectionSubmission, related_name='collections')
    collected_types = models.ManyToManyField(
        'contenttypes.ContentType',
        related_name='+',
        limit_choices_to={
            'model__in': ['abstractnode', 'basefilenode', 'collection', 'preprint']
        })
    title = models.CharField(max_length=200, validators=[validate_title])
    collected_type_choices = ArrayField(models.CharField(max_length=127), blank=True, default=list)
    status_choices = ArrayField(models.CharField(max_length=127), blank=True, default=list)
    volume_choices = ArrayField(models.CharField(max_length=127), blank=True, default=list)
    issue_choices = ArrayField(models.CharField(max_length=127), blank=True, default=list)
    program_area_choices = ArrayField(models.CharField(max_length=127), blank=True, default=list)
    school_type_choices = ArrayField(models.CharField(max_length=127), blank=True, default=list)
    study_design_choices = ArrayField(models.CharField(max_length=127), blank=True, default=list)
    is_public = models.BooleanField(default=False, db_index=True)
    is_promoted = models.BooleanField(default=False, db_index=True)
    is_bookmark_collection = models.BooleanField(default=False, db_index=True)
    deleted = NonNaiveDateTimeField(null=True, blank=True)

    def __unicode__(self):
        return '{self.title!r}, with guid {self._id!r}'.format(self=self)

    @property
    def url(self):
        return '/{}/'.format(self._id)

    def get_absolute_url(self):
        return self.absolute_api_v2_url

    @property
    def absolute_api_v2_url(self):
        return api_v2_url('/collections{}'.format(self.url))

    @property
    def linked_nodes_self_url(self):
        return '{}relationships/linked_nodes/'.format(self.absolute_api_v2_url)

    @property
    def linked_registrations_self_url(self):
        return '{}relationships/linked_registrations/'.format(self.absolute_api_v2_url)

    @property
    def linked_preprints_self_url(self):
        return '{}relationships/linked_preprints/'.format(self.absolute_api_v2_url)

    @property
    def linked_preprints_related_url(self):
        return '{}linked_preprints/'.format(self.absolute_api_v2_url)

    @property
    def linked_nodes_related_url(self):
        return '{}linked_nodes/'.format(self.absolute_api_v2_url)

    @property
    def linked_registrations_related_url(self):
        return '{}linked_registrations/'.format(self.absolute_api_v2_url)

    @classmethod
    def bulk_update_search(cls, cgms, op='update', index=None):
        from website import search
        try:
            search.search.bulk_update_collected_metadata(cgms, op=op, index=index)
        except search.exceptions.SearchUnavailableError as e:
            logger.exception(e)

    def save(self, *args, **kwargs):
        first_save = self.id is None
        if self.is_bookmark_collection:
            if first_save and self.creator.collection_set.filter(is_bookmark_collection=True, deleted__isnull=True).exists():
                raise IntegrityError('Each user cannot have more than one Bookmark collection.')
            if self.title != 'Bookmarks':
                # Bookmark collections are always named 'Bookmarks'
                self.title = 'Bookmarks'
        saved_fields = self.get_dirty_fields() or []
        ret = super(Collection, self).save(*args, **kwargs)

        if first_save:
            # Set defaults for M2M
            content_type = ContentType.objects.filter(
                app_label='osf',
                model__in=['abstractnode', 'collection', 'preprint']
            )

            self.collected_types.add(*content_type)

        # Set up initial permissions
            self.update_group_permissions()
            self.get_group(ADMIN).user_set.add(self.creator)

        elif 'is_public' in saved_fields:
            from website.collections.tasks import on_collection_updated
            enqueue_task(on_collection_updated.s(self._id))

        return ret

    def has_permission(self, user, perm):
        return user.has_perms(self.groups[perm], self)

    def collect_object(
            self, obj, collector, collected_type=None, status=None, volume=None, issue=None,
            program_area=None, school_type=None, study_design=None):
        """ Adds object to collection, creates CollectionSubmission reference
            Performs type / metadata validation. User permissions checked in view.

        :param GuidMixin obj: Object to collect. Must be of a ContentType specified in collected_types
        :param OSFUser collector: User doing the collecting
        :param str collected_type: Metadata "type" of submission, validated against collected_type_choices
        :param str status: Metadata "status" of submission, validated against status_choices
        :return: CollectionSubmission object or raise exception
        """
        collected_type = collected_type or ''
        status = status or ''
        volume = volume or ''
        issue = issue or ''
        program_area = program_area or ''
        school_type = school_type or ''
        study_design = study_design or ''

        if not self.collected_type_choices and collected_type:
            raise ValidationError('May not specify "type" for this collection')

        if not self.status_choices and status:
            raise ValidationError('May not specify "status" for this collection')

        if not self.volume_choices and volume:
            raise ValidationError('May not specify "volume" for this collection')

        if not self.issue_choices and issue:
            raise ValidationError('May not specify "issue" for this collection')

        if not self.program_area_choices and program_area:
            raise ValidationError('May not specify "program_area" for this collection')

        if self.collected_type_choices and collected_type not in self.collected_type_choices:
            raise ValidationError('"{}" is not an acceptable "type" for this collection'.format(collected_type))

        if self.status_choices and status not in self.status_choices:
            raise ValidationError('"{}" is not an acceptable "status" for this collection'.format(status))

        if self.volume_choices and volume not in self.volume_choices:
            raise ValidationError('"{}" is not an acceptable "volume" for this collection'.format(volume))

        if self.issue_choices and issue not in self.issue_choices:
            raise ValidationError('"{}" is not an acceptable "issue" for this collection'.format(issue))

        if self.program_area_choices and program_area not in self.program_area_choices:
            raise ValidationError('"{}" is not an acceptable "program_area" for this collection'.format(program_area))

        if school_type:
            if not self.school_type_choices:
                raise ValidationError('May not specify "school_type" for this collection')
            elif school_type not in self.school_type_choices:
                raise ValidationError(f'"{school_type}" is not an acceptable "school_type" for this collection')

        if study_design:
            if not self.study_design_choices:
                raise ValidationError('May not specify "school_type" for this collection')
            elif study_design not in self.study_design_choices:
                raise ValidationError(f'"{study_design}" is not an acceptable "study_design" for this collection')

        if not any([isinstance(obj, t.model_class()) for t in self.collected_types.all()]):
            # Not all objects have a content_type_pk, have to look the other way.
            # Ideally, all objects would, and we could do:
            #   self.content_types.filter(id=obj.content_type_pk).exists()
            raise ValidationError('"{}" is not an acceptable "ContentType" for this collection'.format(ContentType.objects.get_for_model(obj).model))

        # Unique together -- self and guid
        if self.collectionsubmission_set.filter(guid=obj.guids.first()).exists():
            raise ValidationError('Object already exists in collection.')

        cgm = self.collectionsubmission_set.create(guid=obj.guids.first(), creator=collector)
        cgm.collected_type = collected_type
        cgm.status = status
        cgm.volume = volume
        cgm.issue = issue
        cgm.program_area = program_area
        cgm.school_type = school_type
        cgm.study_design = study_design
        cgm.save()

        return cgm

    def remove_object(self, obj):
        """ Removes object from collection

        :param obj: object to remove from collection, if it exists. Acceptable types- CollectionSubmission, GuidMixin
        """
        if isinstance(obj, CollectionSubmission):
            if obj.collection != self:
                raise ValueError(f'Resource [{obj.guid._id}] is not part of collection {self._id}')
        else:
            # assume that we were passed the collected resource
            try:
                obj = self.collectionsubmission_set.get(guid=obj.guids.first())
            except CollectionSubmission.DoesNotExist:
                raise ValueError(f'Resource [{obj.guid._id}] is not part of collection {self._id}')

        obj.delete()

    def delete(self):
        """ Mark collection as deleted
        """
        if self.is_bookmark_collection:
            # Not really the right exception to raise, but it's for back-compatibility
            # TODO: Use a more correct exception and catch it in the necessary places
            raise NodeStateError('Bookmark collections may not be deleted.')

        self.deleted = timezone.now()

        if self.is_public:
            self.bulk_update_search(list(self.collectionsubmission_set.all()), op='delete')

        self.save()


class CollectionUserObjectPermission(UserObjectPermissionBase):
    content_object = models.ForeignKey(Collection, on_delete=models.CASCADE)


class CollectionGroupObjectPermission(GroupObjectPermissionBase):
    content_object = models.ForeignKey(Collection, on_delete=models.CASCADE)


@receiver(post_save, sender=CollectionSubmission)
def create_submission_action(sender, instance, created, **kwargs):
    if created:
        instance.actions.create(
            from_state=ApprovalStates.IN_PROGRESS,
            to_state=ApprovalStates.PENDING_MODERATION,
            trigger=CollectionSubmissionsTriggers.SUBMIT,
            creator=instance.creator,
            comment='Initial submission action'
        )<|MERGE_RESOLUTION|>--- conflicted
+++ resolved
@@ -151,12 +151,9 @@
         self.update_index()
         return ret
 
-<<<<<<< HEAD
-=======
     def delete(self, *args, **kwargs):
         self.remove_from_index()
         super().delete()
->>>>>>> c1005dc6
 
 class Collection(DirtyFieldsMixin, GuidMixin, BaseModel, GuardianMixin):
     groups = {
