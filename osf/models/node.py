import functools
import itertools
import logging
import re
from future.moves.urllib.parse import urljoin
import warnings
from rest_framework import status as http_status

import bson
from django.db.models import Q
from dirtyfields import DirtyFieldsMixin
from django.apps import apps
from django_bulk_update.helper import bulk_update
from django.contrib.auth.models import AnonymousUser, Permission
from django.contrib.contenttypes.fields import GenericRelation
from django.core.paginator import Paginator
from django.core.urlresolvers import reverse
from django.db import models, connection
from django.db.models.signals import post_save
from django.dispatch import receiver
from django.utils import timezone
from django.utils.functional import cached_property
from keen import scoped_keys
from psycopg2._psycopg import AsIs
from typedmodels.models import TypedModel, TypedModelManager
from include import IncludeManager
from guardian.models import (
    GroupObjectPermissionBase,
    UserObjectPermissionBase,
)
from guardian.shortcuts import get_objects_for_user, get_groups_with_perms

from framework import status
from framework.auth import oauth_scopes
from framework.celery_tasks.handlers import enqueue_task, get_task_from_queue
from framework.exceptions import PermissionsError, HTTPError
from framework.sentry import log_exception
from osf.exceptions import (InvalidTagError, NodeStateError,
                            TagNotFoundError)
from osf.models.contributor import Contributor
from osf.models.collection import CollectionSubmission

from osf.models.identifiers import Identifier, IdentifierMixin
from osf.models.licenses import NodeLicenseRecord
from osf.models.mixins import (AddonModelMixin, CommentableMixin, Loggable, GuardianMixin,
                               NodeLinkMixin, SpamOverrideMixin, EditableFieldsMixin)
from osf.models.node_relation import NodeRelation
from osf.models.nodelog import NodeLog
from osf.models.sanctions import RegistrationApproval
from osf.models.private_link import PrivateLink
from osf.models.tag import Tag
from osf.models.user import OSFUser
<<<<<<< HEAD
=======
from osf.models.validators import validate_title, validate_doi
>>>>>>> effc6cf8
from framework.auth.core import Auth
from osf.utils.datetime_aware_jsonfield import DateTimeAwareJSONField
from osf.utils.fields import NonNaiveDateTimeField
from osf.utils.requests import get_request_and_user_id, string_type_request_headers
from osf.utils import sanitize
from website import language, settings
from website.citations.utils import datetime_to_csl
from website.project import signals as project_signals
from website.project import tasks as node_tasks
from website.project.model import NodeUpdateError
from website.identifiers.tasks import update_doi_metadata_on_change
from website.identifiers.clients import DataCiteClient
from osf.utils.permissions import (
    ADMIN,
    ADMIN_NODE,
    CREATOR_PERMISSIONS,
    PERMISSIONS,
    READ,
    WRITE_NODE,
    READ_NODE,
    WRITE
)
from website.util import api_url_for, api_v2_url, web_url_for
from .base import BaseModel, GuidMixin, GuidMixinQuerySet
from api.caching.tasks import update_storage_usage
from api.caching import settings as cache_settings
from api.caching.utils import storage_usage_cache


logger = logging.getLogger(__name__)


class AbstractNodeQuerySet(GuidMixinQuerySet):

    def get_roots(self):
        return self.filter(id__in=self.exclude(type__in=['osf.collection', 'osf.quickfilesnode', 'osf.draftnode']).values_list('root_id', flat=True))

    def get_children(self, root, active=False, include_root=False):
        # If `root` is a root node, we can use the 'descendants' related name
        # rather than doing a recursive query
        if root.id == root.root_id:
            query = root.descendants.all() if include_root else root.descendants.exclude(id=root.id)
            if active:
                query = query.filter(is_deleted=False)
            return query
        else:
            sql = """
                WITH RECURSIVE descendants AS (
                SELECT
                    parent_id,
                    child_id,
                    1 AS LEVEL,
                    ARRAY[parent_id] as pids
                FROM %s
                %s
                WHERE is_node_link IS FALSE AND parent_id = %s %s
                UNION ALL
                SELECT
                    d.parent_id,
                    s.child_id,
                    d.level + 1,
                    d.pids || s.parent_id
                FROM descendants AS d
                    JOIN %s AS s
                    ON d.child_id = s.parent_id
                WHERE s.is_node_link IS FALSE AND %s = ANY(pids)
                ) SELECT array_agg(DISTINCT child_id)
                FROM descendants
                WHERE parent_id = %s;
            """
            with connection.cursor() as cursor:
                node_relation_table = AsIs(NodeRelation._meta.db_table)
                cursor.execute(sql, [
                    node_relation_table,
                    AsIs('LEFT JOIN osf_abstractnode ON {}.child_id = osf_abstractnode.id'.format(node_relation_table) if active else ''),
                    root.pk,
                    AsIs('AND osf_abstractnode.is_deleted IS FALSE' if active else ''),
                    node_relation_table,
                    root.pk,
                    root.pk])
                row = cursor.fetchone()[0]
                if not row:
                    return AbstractNode.objects.filter(id=root.pk) if include_root else AbstractNode.objects.none()
                if include_root:
                    row.append(root.pk)
                return AbstractNode.objects.filter(id__in=row)

    def can_view(self, user=None, private_link=None):
        qs = self.filter(is_public=True)

        if private_link is not None:
            if isinstance(private_link, PrivateLink):
                private_link = private_link.key
            if not isinstance(private_link, basestring):
                raise TypeError('"private_link" must be either {} or {}. Got {!r}'.format(str, PrivateLink, private_link))

            qs |= self.filter(private_links__is_deleted=False, private_links__key=private_link)

        if user is not None and not isinstance(user, AnonymousUser):
            read_user_query = get_objects_for_user(user, READ_NODE, self, with_superuser=False)
            qs |= read_user_query
            qs |= self.extra(where=["""
                "osf_abstractnode".id in (
                    WITH RECURSIVE implicit_read AS (
                        SELECT N.id as node_id
                        FROM osf_abstractnode as N, auth_permission as P, osf_nodegroupobjectpermission as G, osf_osfuser_groups as UG
                        WHERE P.codename = 'admin_node'
                        AND G.permission_id = P.id
                        AND UG.osfuser_id = %s
                        AND G.group_id = UG.group_id
                        AND G.content_object_id = N.id
                        AND N.type = 'osf.node'
                    UNION ALL
                        SELECT "osf_noderelation"."child_id"
                        FROM "implicit_read"
                        LEFT JOIN "osf_noderelation" ON "osf_noderelation"."parent_id" = "implicit_read"."node_id"
                        WHERE "osf_noderelation"."is_node_link" IS FALSE
                    ) SELECT * FROM implicit_read
                )
            """], params=(user.id, ))
        return qs.filter(is_deleted=False)


class AbstractNodeManager(TypedModelManager, IncludeManager):

    def get_queryset(self):
        qs = AbstractNodeQuerySet(self.model, using=self._db)
        # Filter by typedmodels type
        return self._filter_by_type(qs)

    # AbstractNodeQuerySet methods

    def get_roots(self):
        return self.get_queryset().get_roots()

    def get_children(self, root, active=False, include_root=False):
        return self.get_queryset().get_children(root, active=active, include_root=include_root)

    def can_view(self, user=None, private_link=None):
        return self.get_queryset().can_view(user=user, private_link=private_link)

    def get_nodes_for_user(self, user, permission=READ_NODE, base_queryset=None, include_public=False):
        """
        Return all AbstractNodes that the user has permissions to - either through contributorship or group membership.
        - similar to guardian.get_objects_for_user(self, READ_NODE, AbstractNode, with_superuser=False).  If include_public is True,
        queryset is expanded to include public nodes.

        :param User user: User object to check
        :param permission: Permission string to check, official perm, i.e. 'read_node', 'write_node', 'admin_node'
        :param base_queryset: If filtering on a smaller queryset is desired, pass in a starting queryset
        :param include_public: If True, will include public nodes in query that user may not have explicit perms to
        :returns node queryset that the user has perms to
        """
        OSFUserGroup = apps.get_model('osf', 'osfuser_groups')
        if base_queryset is None:
            base_queryset = self

        if permission not in PERMISSIONS:
            raise ValueError('Permission must be one of {}, {}, or {}.'.format(PERMISSIONS[0], PERMISSIONS[1], PERMISSIONS[2]))

        nodes = base_queryset.filter(is_deleted=False)
        permission_object_id = Permission.objects.get(codename=permission).id
        user_groups = OSFUserGroup.objects.filter(osfuser_id=user.id if user else None).values_list('group_id', flat=True)
        node_groups = NodeGroupObjectPermission.objects.filter(group_id__in=user_groups, permission_id=permission_object_id).values_list('content_object_id', flat=True)
        query = Q(id__in=node_groups)
        if include_public:
            query |= Q(is_public=True)
        return nodes.filter(query)


class AbstractNode(DirtyFieldsMixin, TypedModel, AddonModelMixin, IdentifierMixin, EditableFieldsMixin, GuardianMixin,
        NodeLinkMixin, CommentableMixin, SpamOverrideMixin, Loggable, GuidMixin, BaseModel):
    """
    All things that inherit from AbstractNode will appear in
    the same table and will be differentiated by the `type` column.
    """

    #: Whether this is a pointer or not
    primary = True
    settings_type = 'node'  # Needed for addons

    FIELD_ALIASES = {
        # TODO: Find a better way
        '_id': 'guids___id',
        'nodes': '_nodes',
        'contributors': '_contributors',
    }

    # Node fields that trigger an update to Solr on save
    SEARCH_UPDATE_FIELDS = {
        'title',
        'category',
        'description',
        'is_fork',
        'retraction',
        'embargo',
        'is_public',
        'is_deleted',
        'node_license',
    }

    # Node fields that trigger an identifier update on save
    IDENTIFIER_UPDATE_FIELDS = {
        'title',
        'description',
        'is_public',
        'contributors',
        'is_deleted',
        'node_license'
    }

    # Node fields that trigger a check to the spam filter on save
    SPAM_CHECK_FIELDS = {
        'title',
        'description',
        'addons_forward_node_settings__url'  # the often spammed redirect URL
    }

    # Fields that are writable by Node.update
    WRITABLE_WHITELIST = [
        'title',
        'description',
        'category',
        'is_public',
        'node_license',
    ]

    # Named constants
    PRIVATE = 'private'
    PUBLIC = 'public'

    LICENSE_QUERY = re.sub(r'\s+', ' ', """WITH RECURSIVE ascendants AS (
            SELECT
                N.node_license_id,
                R.parent_id
            FROM "{noderelation}" AS R
                JOIN "{abstractnode}" AS N ON N.id = R.parent_id
            WHERE R.is_node_link IS FALSE
                AND R.child_id = %s
        UNION ALL
            SELECT
                N.node_license_id,
                R.parent_id
            FROM ascendants AS D
                JOIN "{noderelation}" AS R ON D.parent_id = R.child_id
                JOIN "{abstractnode}" AS N ON N.id = R.parent_id
            WHERE R.is_node_link IS FALSE
            AND D.node_license_id IS NULL
    ) SELECT {fields} FROM "{nodelicenserecord}"
    WHERE id = (SELECT node_license_id FROM ascendants WHERE node_license_id IS NOT NULL) LIMIT 1;""")

    # Dictionary field mapping user id to a list of nodes in node.nodes which the user has subscriptions for
    # {<User.id>: [<Node._id>, <Node2._id>, ...] }
    # TODO: Can this be a reference instead of data?
    child_node_subscriptions = DateTimeAwareJSONField(default=dict, blank=True)
    _contributors = models.ManyToManyField(OSFUser,
                                           through=Contributor,
                                           related_name='nodes')

    creator = models.ForeignKey(OSFUser,
                                db_index=True,
                                related_name='nodes_created',
                                on_delete=models.SET_NULL,
                                null=True, blank=True)
    deleted_date = NonNaiveDateTimeField(null=True, blank=True)
    file_guid_to_share_uuids = DateTimeAwareJSONField(default=dict, blank=True)
    forked_date = NonNaiveDateTimeField(db_index=True, null=True, blank=True)
    forked_from = models.ForeignKey('self',
                                    related_name='forks',
                                    on_delete=models.SET_NULL,
                                    null=True, blank=True)
    is_fork = models.BooleanField(default=False, db_index=True)
    is_public = models.BooleanField(default=False, db_index=True)
    is_deleted = models.BooleanField(default=False, db_index=True)
    access_requests_enabled = models.NullBooleanField(default=True, db_index=True)

    custom_citation = models.TextField(blank=True, null=True)

    # One of 'public', 'private'
    # TODO: Add validator
    comment_level = models.CharField(default='public', max_length=10)

    root = models.ForeignKey('AbstractNode',
                                default=None,
                                related_name='descendants',
                                on_delete=models.SET_NULL, null=True, blank=True)

    _nodes = models.ManyToManyField('AbstractNode',
                                    through=NodeRelation,
                                    through_fields=('parent', 'child'),
                                    related_name='parent_nodes')

    files = GenericRelation('osf.OsfStorageFile', object_id_field='target_object_id', content_type_field='target_content_type')

    # For ContributorMixin
    guardian_object_type = 'node'

    # For ContributorMixin
    base_perms = PERMISSIONS

    groups = {
        'read': (READ_NODE,),
        'write': (READ_NODE, WRITE_NODE,),
        'admin': (READ_NODE, WRITE_NODE, ADMIN_NODE,)
    }
    group_format = 'node_{self.id}_{group}'

    article_doi = models.CharField(max_length=128,
                                        validators=[validate_doi],
                                        null=True, blank=True)

    class Meta:
        base_manager_name = 'objects'
        index_together = (('is_public', 'is_deleted', 'type'))
        permissions = (
            ('view_node', 'Can view node details'),
            ('read_node', 'Can read the node'),
            ('write_node', 'Can edit the node'),
            ('admin_node', 'Can manage the node'),
        )

    objects = AbstractNodeManager()

    @cached_property
    def parent_node(self):
        try:
            node_rel = self._parents.filter(is_node_link=False)[0]
        except IndexError:
            node_rel = None
        if node_rel:
            parent = node_rel.parent
            if parent:
                return parent
        return None

    @property
    def nodes(self):
        """Return queryset of nodes."""
        return self.get_nodes()

    @property
    def node_ids(self):
        return list(self._nodes.all().values_list('guids___id', flat=True))

    @property
    def linked_from(self):
        """Return the nodes that have linked to this node."""
        return self.parent_nodes.filter(node_relations__is_node_link=True)

    @property
    def linked_from_collections(self):
        """Return the collections that have linked to this node."""
        return self.linked_from.filter(type='osf.collection')

    def get_nodes(self, **kwargs):
        """Return list of children nodes. ``kwargs`` are used to filter against
        children. In addition `is_node_link=<bool>` can be passed to filter against
        node links.
        """
        # Prepend 'child__' to kwargs for filtering
        filter_kwargs = {}
        if 'is_node_link' in kwargs:
            filter_kwargs['is_node_link'] = kwargs.pop('is_node_link')
        for key, val in kwargs.items():
            filter_kwargs['child__{}'.format(key)] = val
        node_relations = (NodeRelation.objects.filter(parent=self, **filter_kwargs)
                        .select_related('child')
                        .order_by('_order'))
        return [each.child for each in node_relations]

    @property
    def linked_nodes(self):
        child_pks = NodeRelation.objects.filter(
            parent=self,
            is_node_link=True
        ).select_related('child').values_list('child', flat=True)
        return self._nodes.filter(pk__in=child_pks)

    # permissions = Permissions are now on contributors
    piwik_site_id = models.IntegerField(null=True, blank=True)
    suspended = models.BooleanField(default=False, db_index=True)

    # The node (if any) used as a template for this node's creation
    template_node = models.ForeignKey('self',
                                      related_name='templated_from',
                                      on_delete=models.SET_NULL,
                                      null=True, blank=True)
    # Dictionary field mapping node wiki page to sharejs private uuid.
    # {<page_name>: <sharejs_id>}
    wiki_private_uuids = DateTimeAwareJSONField(default=dict, blank=True)

    identifiers = GenericRelation(Identifier, related_query_name='nodes')

    keenio_read_key = models.CharField(max_length=1000, null=True, blank=True)

    def __init__(self, *args, **kwargs):
        self._parent = kwargs.pop('parent', None)
        self._is_templated_clone = False
        super(AbstractNode, self).__init__(*args, **kwargs)

    def __unicode__(self):
        return ('(title={self.title!r}, category={self.category!r}) '
                'with guid {self._id!r}').format(self=self)

    @property
    def is_registration(self):
        """For v1 compat."""
        return False

    @property
    def is_quickfiles(self):
        return False

    @property
    def is_original(self):
        return not self.is_registration and not self.is_fork

    @property
    def is_collected(self):
        """is included in a collection"""
        return self.collecting_metadata_qs.exists()

    @property
    def collecting_metadata_qs(self):
        return CollectionSubmission.objects.filter(
            guid=self.guids.first(),
            collection__provider__isnull=False,
            collection__deleted__isnull=True,
            collection__is_bookmark_collection=False)

    @property
    def collecting_metadata_list(self):
        return list(self.collecting_metadata_qs)

    @property
    def has_linked_published_preprints(self):
        # Node holds supplemental material for published preprint(s)
        Preprint = apps.get_model('osf.Preprint')
        return self.preprints.filter(Preprint.objects.no_user_query).exists()

    @property
    def is_collection(self):
        """For v1 compat"""
        return False

    @property  # TODO Separate out for submodels
    def absolute_api_v2_url(self):
        if self.is_registration:
            path = '/registrations/{}/'.format(self._id)
            return api_v2_url(path)
        if self.is_collection:
            path = '/collections/{}/'.format(self._id)
            return api_v2_url(path)
        path = '/nodes/{}/'.format(self._id)
        return api_v2_url(path)

    @property
    def absolute_url(self):
        if not self.url:
            return None
        return urljoin(settings.DOMAIN, self.url)

    @property
    def deep_url(self):
        return '/project/{}/'.format(self._primary_key)

    @property
    def sanction(self):
        """For v1 compat. Registration has the proper implementation of this property."""
        return None

    @property
    def is_retracted(self):
        """For v1 compat."""
        return False

    @property
    def is_pending_registration(self):
        """For v1 compat."""
        return False

    @property
    def is_pending_retraction(self):
        """For v1 compat."""
        return False

    @property
    def is_pending_embargo(self):
        """For v1 compat."""
        return False

    @property
    def is_embargoed(self):
        """For v1 compat."""
        return False

    @property
    def archiving(self):
        """For v1 compat."""
        return False

    @property
    def embargo_end_date(self):
        """For v1 compat."""
        return False

    @property
    def forked_from_guid(self):
        if self.forked_from:
            return self.forked_from._id
        return None

    @property
    def linked_nodes_self_url(self):
        return self.absolute_api_v2_url + 'relationships/linked_nodes/'

    @property
    def linked_registrations_self_url(self):
        return self.absolute_api_v2_url + 'relationships/linked_registrations/'

    @property
    def linked_nodes_related_url(self):
        return self.absolute_api_v2_url + 'linked_nodes/'

    @property
    def linked_registrations_related_url(self):
        return self.absolute_api_v2_url + 'linked_registrations/'

    @property
    def institutions_url(self):
        return self.absolute_api_v2_url + 'institutions/'

    @property
    def institutions_relationship_url(self):
        return self.absolute_api_v2_url + 'relationships/institutions/'

    # For Comment API compatibility
    @property
    def target_type(self):
        """The object "type" used in the OSF v2 API."""
        return 'nodes'

    @property
    def root_target_page(self):
        """The comment page type associated with Nodes."""
        Comment = apps.get_model('osf.Comment')
        return Comment.OVERVIEW

    def belongs_to_node(self, node_id):
        """Check whether this node matches the specified node."""
        return self._id == node_id

    @property
    def category_display(self):
        """The human-readable representation of this node's category."""
        return settings.NODE_CATEGORY_MAP[self.category]

    @property
    def url(self):
        return '/{}/'.format(self._primary_key)

    @property
    def api_url(self):
        if not self.url:
            logger.error('Node {0} has a parent that is not a project'.format(self._id))
            return None
        return '/api/v1{0}'.format(self.deep_url)

    @property
    def display_absolute_url(self):
        url = self.absolute_url
        if url is not None:
            return re.sub(r'https?:', '', url).strip('/')

    @property
    def nodes_active(self):
        return self._nodes.filter(is_deleted=False)

    def web_url_for(self, view_name, _absolute=False, _guid=False, *args, **kwargs):
        return web_url_for(view_name, pid=self._primary_key,
                           _absolute=_absolute, _guid=_guid, *args, **kwargs)

    def api_url_for(self, view_name, _absolute=False, *args, **kwargs):
        return api_url_for(view_name, pid=self._primary_key, _absolute=_absolute, *args, **kwargs)

    @property
    def project_or_component(self):
        # The distinction is drawn based on whether something has a parent node, rather than by category
        return 'project' if not self.parent_node else 'component'

    @property
    def templated_list(self):
        return self.templated_from.filter(is_deleted=False)

    @property
    def draft_registrations_active(self):
        DraftRegistration = apps.get_model('osf.DraftRegistration')
        return DraftRegistration.objects.filter(
            models.Q(branched_from=self) &
            models.Q(deleted__isnull=True) &
            (models.Q(registered_node=None) | models.Q(registered_node__is_deleted=True))
        )

    @property
    def has_active_draft_registrations(self):
        return self.draft_registrations_active.exists()

    @property
    def csl(self):  # formats node information into CSL format for citation parsing
        """a dict in CSL-JSON schema

        For details on this schema, see:
            https://github.com/citation-style-language/schema#csl-json-schema
        """
        csl = {
            'id': self._id,
            'title': sanitize.unescape_entities(self.title),
            'author': [
                contributor.csl_name(self._id)  # method in auth/model.py which parses the names of authors
                for contributor in self.visible_contributors
            ],
            'publisher': 'OSF',
            'type': 'webpage',
            'URL': self.display_absolute_url,
        }

        doi = self.get_identifier_value('doi')
        if doi:
            csl['DOI'] = doi

        if self.logs.exists():
            csl['issued'] = datetime_to_csl(self.logs.latest().date)

        return csl

    @property
    def should_request_identifiers(self):
        return not self.all_tags.filter(name='qatest').exists()

    @classmethod
    def bulk_update_search(cls, nodes, index=None):
        from website import search
        try:
            serialize = functools.partial(search.search.update_node, index=index, bulk=True, async_update=False)
            search.search.bulk_update_nodes(serialize, nodes, index=index)
        except search.exceptions.SearchUnavailableError as e:
            logger.exception(e)
            log_exception()

    def update_search(self):
        from website import search

        try:
            search.search.update_node(self, bulk=False, async_update=True)
            if self.is_collected and self.is_public:
                search.search.update_collected_metadata(self._id)
        except search.exceptions.SearchUnavailableError as e:
            logger.exception(e)
            log_exception()

    def delete_search_entry(self):
        from website import search
        try:
            search.search.delete_node(self)
        except search.exceptions.SearchUnavailableError as e:
            logger.exception(e)
            log_exception()

    @classmethod
    def find_by_institutions(cls, inst, query=None):
        return inst.nodes.filter(query) if query else inst.nodes.all()

    def _is_embargo_date_valid(self, end_date):
        now = timezone.now()
        if (end_date - now) >= settings.EMBARGO_END_DATE_MIN:
            if (end_date - now) <= settings.EMBARGO_END_DATE_MAX:
                return True
        return False

    def can_view(self, auth):
        if auth and getattr(auth.private_link, 'anonymous', False):
            return auth.private_link.nodes.filter(pk=self.pk).exists()

        if not auth and not self.is_public:
            return False

        return (self.is_public or
                (auth.user and self.has_permission(auth.user, READ)) or
                auth.private_key in self.private_link_keys_active or
                self.is_admin_parent(auth.user))

    def can_edit(self, auth=None, user=None):
        """Return if a user is authorized to edit this node.
        Must specify one of (`auth`, `user`).

        :param Auth auth: Auth object to check
        :param User user: User object to check
        :returns: Whether user has permission to edit this node.
        """
        if not auth and not user:
            raise ValueError('Must pass either `auth` or `user`')
        if auth and user:
            raise ValueError('Cannot pass both `auth` and `user`')
        user = user or auth.user
        if auth:
            is_api_node = auth.api_node == self
        else:
            is_api_node = False
        return (
            (user and self.has_permission(user, WRITE)) or is_api_node
        )

    def add_osf_group(self, group, permission=WRITE, auth=None):
        if auth and not self.has_permission(auth.user, ADMIN):
            raise PermissionsError('Must be an admin to add an OSF Group.')
        group.add_group_to_node(self, permission, auth)

    def update_osf_group(self, group, permission=WRITE, auth=None):
        if auth and not self.has_permission(auth.user, ADMIN):
            raise PermissionsError('Must be an admin to add an OSF Group.')
        group.update_group_permissions_to_node(self, permission, auth)

    def remove_osf_group(self, group, auth=None):
        if auth and not (self.has_permission(auth.user, ADMIN) or group.has_permission(auth.user, 'manage')):
            raise PermissionsError('Must be an admin or an OSF Group manager to remove an OSF Group.')
        group.remove_group_from_node(self, auth)

    @property
    def osf_groups(self):
        """Returns a queryset of OSF Groups whose members have some permission to the node
        """
        from osf.models.osf_group import OSFGroupGroupObjectPermission, OSFGroup

        member_groups = get_groups_with_perms(self).filter(name__icontains='osfgroup')
        return OSFGroup.objects.filter(id__in=OSFGroupGroupObjectPermission.objects.filter(group_id__in=member_groups).values_list('content_object_id'))

    def get_osf_groups_with_perms(self, permission):
        """Returns a queryset of OSF Groups whose members have the specified permission to the node
        """
        from osf.models.osf_group import OSFGroup
        from osf.models.node import NodeGroupObjectPermission
        try:
            perm_id = Permission.objects.get(codename=permission + '_node').id
        except Permission.DoesNotExist:
            raise ValueError('Specified permission does not exist.')
        member_groups = NodeGroupObjectPermission.objects.filter(
            permission_id=perm_id, content_object_id=self.id
        ).filter(
            group__name__icontains='osfgroup'
        ).values_list(
            'group_id', flat=True
        )
        return OSFGroup.objects.filter(osfgroupgroupobjectpermission__group_id__in=member_groups)

    def get_aggregate_logs_query(self, auth):
        return (
            (
                Q(node_id__in=list(Node.objects.get_children(self).can_view(user=auth.user, private_link=auth.private_link).values_list('id', flat=True)) + [self.id])
            ) & Q(should_hide=False)
        )

    def get_aggregate_logs_queryset(self, auth):
        query = self.get_aggregate_logs_query(auth)
        return NodeLog.objects.filter(query).order_by('-date').include(
            'node__guids', 'user__guids', 'original_node__guids', limit_includes=10
        )

    def get_absolute_url(self):
        return self.absolute_api_v2_url

    def has_permission_on_children(self, user, permission):
        """Checks if the given user has a given permission on any child nodes
            that are not registrations or deleted
        """
        if self.has_permission(user, permission):
            return True
        for node in self.nodes_primary.filter(is_deleted=False):
            if node.has_permission_on_children(user, permission):
                return True
        return False

    def is_admin_parent(self, user, include_group_admin=True):
        """
        :param user: OSFUser to check for admin permissions
        :param bool include_group_admin: Check if a user is an admin on the parent project via a group.
                                    Useful for checking parent permissions for non-group actions like registrations.
        :return: bool Does the user have admin permissions on this object or its parents?
        """
        if self.has_permission(user, ADMIN, check_parent=False):
            ret = True
            if not include_group_admin and not self.is_contributor(user):
                ret = False
            return ret
        parent = self.parent_node
        if parent:
            return parent.is_admin_parent(user, include_group_admin=include_group_admin)
        return False

    def find_readable_descendants(self, auth):
        """ Returns a generator of first descendant node(s) readable by <user>
        in each descendant branch.
        """
        new_branches = []
        for node in self.nodes_primary.filter(is_deleted=False):
            if node.can_view(auth):
                yield node
            else:
                new_branches.append(node)

        for bnode in new_branches:
            for node in bnode.find_readable_descendants(auth):
                yield node

    @property
    def parents(self):
        if self.parent_node:
            return [self.parent_node] + self.parent_node.parents
        return []

    def get_users_with_perm(self, permission):
        # Returns queryset of all User objects with a specific permission for the given node
        # Can either have these perms through contributorship or group membership.
        # Implicit admin not included here, and superusers not included.
        if permission not in self.groups:
            return False

        perm = Permission.objects.get(codename='{}_node'.format(permission))
        node_group_objects = NodeGroupObjectPermission.objects.filter(permission_id=perm.id,
                                                            content_object_id=self.id).values_list('group_id', flat=True)
        return OSFUser.objects.filter(groups__id__in=node_group_objects).distinct('id', 'family_name')

    @property
    def admin_contributor_or_group_member_ids(self):
        # Overrides ContributorMixin
        # Admin contributors or group members on parent, or current resource,
        # Called when removing project subscriptions.
        return self._get_admin_user_ids(include_self=True)

    @property
    def parent_admin_contributor_ids(self):
        """
        Contributors who have admin permissions on a parent (excludes group members),
        and by default, don't have perms on the current node

        """
        return self._get_admin_contributor_ids()

    def _get_admin_contributor_ids(self, include_self=False):
        def get_admin_contributor_ids(node):
            return node.get_group(ADMIN).user_set.filter(is_active=True).values_list('guids___id', flat=True)
        contributor_ids = set(self.contributors.values_list('guids___id', flat=True))
        admin_ids = set(get_admin_contributor_ids(self)) if include_self else set()
        for parent in self.parents:
            admins = get_admin_contributor_ids(parent)
            admin_ids.update(set(admins).difference(contributor_ids))
        return admin_ids

    @property
    def parent_admin_contributors(self):
        """
        Returns node contributors who are admins on the parent node and not the current
        node (excludes group members)
        """
        return OSFUser.objects.filter(
            guids___id__in=self.parent_admin_contributor_ids
        ).order_by('family_name')

    @property
    def parent_admin_user_ids(self):
        return self._get_admin_user_ids()

    def _get_admin_user_ids(self, include_self=False):
        def get_admin_user_ids(node):
            return node.get_users_with_perm(ADMIN).values_list('guids___id', flat=True)

        contributor_ids = set(self.get_users_with_perm(READ).values_list('guids___id', flat=True))
        admin_ids = set(get_admin_user_ids(self)) if include_self else set()
        for parent in self.parents:
            admins = get_admin_user_ids(parent)
            admin_ids.update(set(admins).difference(contributor_ids))
        return admin_ids

    @property
    def parent_admin_users(self):
        """
        Returns users who are admins on the parent node (and not the current node)

        Includes contributors and members of OSF Groups
        """
        return OSFUser.objects.filter(
            guids___id__in=self.parent_admin_user_ids
        ).order_by('family_name')

    @property
    def contributors_and_group_members(self):
        """
        Returns a queryset of all users who are either contributors
        on the node, or have permission through OSFGroup membership
        """
        return self.get_users_with_perm(READ)

    @property
    def contributor_email_template(self):
        return 'default'

    @property
    def registrations_all(self):
        """For v1 compat."""
        return self.registrations.all()

    @property
    def osfstorage_region(self):
        from addons.osfstorage.models import Region
        osfs_settings = self._settings_model('osfstorage')
        region_subquery = osfs_settings.objects.filter(owner=self.id).values('region_id')
        return Region.objects.get(id=region_subquery)

    @property
    def parent_id(self):
        if hasattr(self, 'annotated_parent_id'):
            # If node has been annotated with "annotated_parent_id"
            # in a queryset, use that value.  Otherwise, fetch the parent_node guid.
            return self.annotated_parent_id
        else:
            if self.parent_node:
                return self.parent_node._id
            return None

    @property
    def license(self):
        if self.node_license_id:
            return self.node_license
        with connection.cursor() as cursor:
            cursor.execute(self.LICENSE_QUERY.format(
                abstractnode=AbstractNode._meta.db_table,
                noderelation=NodeRelation._meta.db_table,
                nodelicenserecord=NodeLicenseRecord._meta.db_table,
                fields=', '.join('"{}"."{}"'.format(NodeLicenseRecord._meta.db_table, f.column) for f in NodeLicenseRecord._meta.concrete_fields)
            ), [self.id])
            res = cursor.fetchone()
            if res:
                return NodeLicenseRecord.from_db(self._state.db, None, res)
        return None

    @property
    def all_tags(self):
        """Return a queryset containing all of this node's tags (incl. system tags)."""
        # Tag's default manager only returns non-system tags, so we can't use self.tags
        return Tag.all_tags.filter(abstractnode_tagged=self)

    @property
    def system_tags(self):
        """The system tags associated with this node. This currently returns a list of string
        names for the tags, for compatibility with v1. Eventually, we can just return the
        QuerySet.
        """
        return self.all_tags.filter(system=True).values_list('name', flat=True)

    # Override Taggable
    def add_tag_log(self, tag, auth):
        self.add_log(
            action=NodeLog.TAG_ADDED,
            params={
                'parent_node': self.parent_id,
                'node': self._id,
                'tag': tag.name
            },
            auth=auth,
            save=False
        )

    # Override Taggable
    def on_tag_added(self, tag):
        self.update_search()
        node_tasks.update_node_share(self)

    def remove_tag(self, tag, auth, save=True):
        if not tag:
            raise InvalidTagError
        elif not self.tags.filter(name=tag).exists():
            raise TagNotFoundError
        else:
            tag_obj = Tag.objects.get(name=tag)
            self.tags.remove(tag_obj)
            self.add_log(
                action=NodeLog.TAG_REMOVED,
                params={
                    'parent_node': self.parent_id,
                    'node': self._id,
                    'tag': tag,
                },
                auth=auth,
                save=False,
            )
            if save:
                self.save()
            self.update_search()
            node_tasks.update_node_share(self)

            return True

    def remove_tags(self, tags, auth, save=True):
        """
        Unlike remove_tag, this optimization method assumes that the provided
        tags are already present on the node.
        """
        super(AbstractNode, self).remove_tags(tags, auth, save)
        self.update_search()
        node_tasks.update_node_share(self)

        return True

    def set_visible(self, user, visible, log=True, auth=None, save=False):
        if not self.is_contributor(user):
            raise ValueError(u'User {0} not in contributors'.format(user))
        if visible and not Contributor.objects.filter(node=self, user=user, visible=True).exists():
            Contributor.objects.filter(node=self, user=user, visible=False).update(visible=True)
        elif not visible and Contributor.objects.filter(node=self, user=user, visible=True).exists():
            if Contributor.objects.filter(node=self, visible=True).count() == 1:
                raise ValueError('Must have at least one visible contributor')
            Contributor.objects.filter(node=self, user=user, visible=True).update(visible=False)
        else:
            return
        message = (
            NodeLog.MADE_CONTRIBUTOR_VISIBLE
            if visible
            else NodeLog.MADE_CONTRIBUTOR_INVISIBLE
        )
        if log:
            self.add_log(
                message,
                params={
                    'parent': self.parent_id,
                    'node': self._id,
                    'contributors': [user._id],
                },
                auth=auth,
                save=False,
            )
        if save:
            self.save()

    @property
    def log_class(self):
        # Override for ContributorMixin
        return NodeLog

    @property
    def contributor_class(self):
        # Override for ContributorMixin
        return Contributor

    @property
    def contributor_kwargs(self):
        # Override for ContributorMixin
        return {'node': self}

    @property
    def log_params(self):
        # Override for ContributorMixin
        return {
            'parent_node': self.parent_id,
            'project': self.parent_id,
            'node': self._primary_key,
        }

    @property
    def order_by_contributor_field(self):
        # Needed for Contributor Mixin
        return 'contributor___order'

    @property
    def state_error(self):
        # Override for ContributorMixin
        return NodeStateError

    @property
    def visible_contributors(self):
        # Override for ContributorMixin
        OSFUser = apps.get_model('osf.OSFUser')
        return OSFUser.objects.filter(
            contributor__node=self,
            contributor__visible=True
        ).order_by('contributor___order')

    def get_spam_fields(self, saved_fields):
        # Override for SpamOverrideMixin
        return self.SPAM_CHECK_FIELDS if self.is_public and 'is_public' in saved_fields else self.SPAM_CHECK_FIELDS.intersection(
            saved_fields)

    def callback(self, callback, recursive=False, *args, **kwargs):
        """Invoke callbacks of attached add-ons and collect messages.

        :param str callback: Name of callback method to invoke
        :param bool recursive: Apply callback recursively over nodes
        :return list: List of callback messages
        """
        messages = []

        for addon in self.get_addons():
            method = getattr(addon, callback)
            message = method(self, *args, **kwargs)
            if message:
                messages.append(message)

        if recursive:
            for child in self._nodes.filter(is_deleted=False):
                messages.extend(
                    child.callback(
                        callback, recursive, *args, **kwargs
                    )
                )

        return messages

    def can_comment(self, auth):
        if self.comment_level == 'public':
            return auth.logged_in and (
                self.is_public or
                (auth.user and self.has_permission(auth.user, READ))
            )
        return self.is_contributor_or_group_member(auth.user)

    def set_privacy(self, permissions, auth=None, log=True, save=True, meeting_creation=False, check_addons=True):
        """Set the permissions for this node. Also, based on meeting_creation, queues
        an email to user about abilities of public projects.

        :param permissions: A string, either 'public' or 'private'
        :param auth: All the auth information including user, API key.
        :param bool log: Whether to add a NodeLog for the privacy change.
        :param bool meeting_creation: Whether this was created due to a meetings email.
        :param bool check_addons: Check and collect messages for addons?
        """
        if auth and not self.has_permission(auth.user, ADMIN):
            raise PermissionsError('Must be an admin to change privacy settings.')
        if permissions == 'public' and not self.is_public:
            if self.is_spam or (settings.SPAM_FLAGGED_MAKE_NODE_PRIVATE and self.is_spammy):
                # TODO: Should say will review within a certain agreed upon time period.
                raise NodeStateError('This project has been marked as spam. Please contact the help desk if you think this is in error.')
            if self.is_registration:
                if self.is_pending_embargo:
                    raise NodeStateError('A registration with an unapproved embargo cannot be made public.')
                elif self.is_pending_registration:
                    raise NodeStateError('An unapproved registration cannot be made public.')
                elif self.is_pending_embargo:
                    raise NodeStateError('An unapproved embargoed registration cannot be made public.')
                elif self.is_embargoed:
                    # Embargoed registrations can be made public early
                    self.request_embargo_termination(auth=auth)
                    return False
            self.is_public = True
            self.keenio_read_key = self.generate_keenio_read_key()
        elif permissions == 'private' and self.is_public:
            if self.is_registration and not self.is_pending_embargo:
                raise NodeStateError('Public registrations must be withdrawn, not made private.')
            else:
                self.is_public = False
                self.keenio_read_key = ''
        else:
            return False

        # After set permissions callback
        if check_addons:
            for addon in self.get_addons():
                message = addon.after_set_privacy(self, permissions)
                if message:
                    status.push_status_message(message, kind='info', trust=False)

        # Update existing identifiers
        if self.get_identifier('doi'):
            enqueue_task(update_doi_metadata_on_change.s(self._id))

        if log:
            action = NodeLog.MADE_PUBLIC if permissions == 'public' else NodeLog.MADE_PRIVATE
            self.add_log(
                action=action,
                params={
                    'project': self.parent_id,
                    'node': self._primary_key,
                },
                auth=auth,
                save=False,
            )
        if save:
            self.save()
        if auth and permissions == 'public':
            project_signals.privacy_set_public.send(auth.user, node=self, meeting_creation=meeting_creation)
        return True

    def generate_keenio_read_key(self):
        return scoped_keys.encrypt(settings.KEEN['public']['master_key'], options={
            'filters': [{
                'property_name': 'node.id',
                'operator': 'eq',
                'property_value': str(self._id)
            }],
            'allowed_operations': [READ]
        })

    @property
    def private_links_active(self):
        return self.private_links.filter(is_deleted=False)

    @property
    def private_link_keys_active(self):
        return self.private_links.filter(is_deleted=False).values_list('key', flat=True)

    @property
    def private_link_keys_deleted(self):
        return self.private_links.filter(is_deleted=True).values_list('key', flat=True)

    def get_root(self):
        sql = """
            WITH RECURSIVE ascendants AS (
              SELECT
                parent_id,
                child_id,
                1 AS LEVEL,
                ARRAY[child_id] as cids
              FROM %s
              WHERE is_node_link IS FALSE and child_id = %s
              UNION ALL
              SELECT
                S.parent_id,
                D.child_id,
                D.level + 1,
                D.cids || S.child_id
              FROM ascendants AS D
                JOIN %s AS S
                  ON D.parent_id = S.child_id
              WHERE S.is_node_link IS FALSE
                AND %s = ANY(cids)
            ) SELECT parent_id
              FROM ascendants
              WHERE child_id = %s
              ORDER BY level DESC
              LIMIT 1;
        """
        with connection.cursor() as cursor:
            node_relation_table = AsIs(NodeRelation._meta.db_table)
            cursor.execute(sql, [node_relation_table, self.pk, node_relation_table, self.pk, self.pk])
            res = cursor.fetchone()
            if res:
                return AbstractNode.objects.get(pk=res[0])
            return self

    def find_readable_antecedent(self, auth):
        """ Returns first antecendant node readable by <user>.
        """
        next_parent = self.parent_node
        while next_parent:
            if next_parent.can_view(auth):
                return next_parent
            next_parent = next_parent.parent_node

    def copy_contributors_from(self, resource):
        """Copies the contibutors from node (including permissions and visibility) into this node."""
        contribs = []
        current_contributors = self.contributor_set.values_list('user_id', flat=True)
        for contrib in resource.contributor_set.all():
            if contrib.user.id not in current_contributors:
                permission = contrib.permission
                node_contrib = Contributor(
                    node=self,
                    user=contrib.user,
                    _order=contrib._order,
                    visible=contrib.visible
                )
                contribs.append(node_contrib)
                self.add_permission(contrib.user, permission, save=True)
        Contributor.objects.bulk_create(contribs)

    def subscribe_contributors_to_node(self):
        """
        Upon registering a DraftNode, subscribe all registered contributors to notifications -
        and send emails to users that they have been added to the project.
        (DraftNodes are hidden until registration).
        """
        for user in self.contributors.filter(is_registered=True):
            perm = self.contributor_set.get(user=user).permission
            project_signals.contributor_added.send(self,
                contributor=user,
                auth=None, email_template='default', permissions=perm)

    def register_node(self, schema, auth, draft_registration, parent=None, child_ids=None, provider=None):
        """Make a frozen copy of a node.

        :param schema: Schema object
        :param auth: All the auth information including user, API key.
        :param draft registration: Draft registration
        :param parent Node: parent registration of registration to be created
        :param provider RegistrationProvider: provider to submit the registration to
        """
        # NOTE: Admins can register child nodes even if they don't have write access to them, but not if they are group admins
        not_contributor_or_admin_parent = not self.is_contributor(auth.user) and not self.is_admin_parent(user=auth.user, include_group_admin=False)
        cannot_edit_or_admin_parent = not self.can_edit(auth=auth) and not self.is_admin_parent(user=auth.user)
        if cannot_edit_or_admin_parent or not_contributor_or_admin_parent:
            raise PermissionsError(
                'User {} does not have permission '
                'to register this node'.format(auth.user._id)
            )
        if self.is_collection:
            raise NodeStateError('Folders may not be registered')
        original = self

        # Note: Cloning a node will clone each WikiPage on the node and all the related WikiVersions
        # and point them towards the registration
        if original.is_deleted:
            raise NodeStateError('Cannot register deleted node.')

        if not provider:
            # Avoid circular import
            from osf.models.provider import RegistrationProvider
            provider = RegistrationProvider.load('osf')

        registered = original.clone()
        registered.recast('osf.registration')

        registered.custom_citation = ''
        registered.registered_date = timezone.now()
        registered.registered_user = auth.user
        registered.registered_from = original
        registered.provider = provider
        if not registered.registered_meta:
            registered.registered_meta = {}
        registered.registered_meta[schema._id] = draft_registration.registration_metadata

        registered.forked_from = self.forked_from
        registered.creator = self.creator
        registered.node_license = original.license.copy() if original.license else None
        registered.wiki_private_uuids = {}

        # Need to save here in order to set many-to-many fields
        registered.save()

        registered.registered_schema.add(schema)

        # Clone each log from the original node for this registration.
        self.clone_logs(registered)

        registered.is_public = False
        registered.access_requests_enabled = False

        if parent:
            node_relation = NodeRelation.objects.get(parent=parent.registered_from, child=original)
            NodeRelation.objects.get_or_create(_order=node_relation._order, parent=parent, child=registered)

        # After register callback
        for addon in original.get_addons():
            _, message = addon.after_register(original, registered, auth.user)
            if message:
                status.push_status_message(message, kind='info', trust=False)

        for node_relation in original.node_relations.filter(child__is_deleted=False):
            node_contained = node_relation.child

            if node_relation.is_node_link:
                NodeRelation.objects.get_or_create(
                    is_node_link=True,
                    parent=registered,
                    child=node_contained
                )
                continue
            else:
                if child_ids and node_contained._id not in child_ids:
                    if node_contained.node_relations.filter(child__is_deleted=False, child__guids___id__in=child_ids, is_node_link=False).exists():
                        # We can't skip a node with children that we have to register.
                        raise NodeStateError('The parents of all child nodes being registered must be registered.')
                    continue

                # Register child nodes
                node_contained.register_node(
                    schema=schema,
                    auth=auth,
                    draft_registration=draft_registration,
                    provider=provider,
                    parent=registered,
                    child_ids=child_ids,
                )

        registered.root = None  # Recompute root on save
        registered.save()

        # Copying over editable fields as the last step so the root is accurate
        if registered.get_root() == registered:
            # If registration is root, pull editable fields from both draft registration and node,
            # draft registration trumps
            resource = draft_registration
            alternative_resource = self
        else:
            # If registration is a component, pull editable fields from component only
            resource = self
            alternative_resource = None

        registered.copy_editable_fields(resource, auth=auth, alternative_resource=alternative_resource)

        if settings.ENABLE_ARCHIVER:
            registered.refresh_from_db()
            project_signals.after_create_registration.send(self, dst=registered, user=auth.user)

        return registered

    def path_above(self, auth):
        parents = self.parents
        return '/' + '/'.join([p.title if p.can_view(auth) else '-- private project --' for p in reversed(parents)])

    # TODO: Deprecate this; it duplicates much of what serialize_project already
    # does
    def serialize(self, auth=None):
        """Dictionary representation of node that is nested within a NodeLog's
        representation.
        """
        # TODO: incomplete implementation
        return {
            'id': str(self._primary_key),
            'category': self.category_display,
            'node_type': self.project_or_component,
            'url': self.url,
            # TODO: Titles shouldn't contain escaped HTML in the first place
            'title': sanitize.unescape_entities(self.title),
            'path': self.path_above(auth),
            'api_url': self.api_url,
            'is_public': self.is_public,
            'is_registration': self.is_registration,
        }

    def has_node_link_to(self, node):
        return self.node_relations.filter(child=node, is_node_link=True).exists()

    def _initiate_approval(self, user, notify_initiator_on_complete=False):
        end_date = timezone.now() + settings.REGISTRATION_APPROVAL_TIME
        self.registration_approval = RegistrationApproval.objects.create(
            initiated_by=user,
            end_date=end_date,
            notify_initiator_on_complete=notify_initiator_on_complete
        )
        self.save()  # Set foreign field reference Node.registration_approval
        admins = self.get_admin_contributors_recursive(unique_users=True)
        for (admin, node) in admins:
            self.registration_approval.add_authorizer(admin, node=node)
        self.registration_approval.save()  # Save approval's approval_state
        return self.registration_approval

    def require_approval(self, user, notify_initiator_on_complete=False):
        if not self.is_registration:
            raise NodeStateError('Only registrations can require registration approval')
        if not self.is_admin_contributor(user):
            raise PermissionsError('Only admins can initiate a registration approval')

        approval = self._initiate_approval(user, notify_initiator_on_complete)

        self.registered_from.add_log(
            action=NodeLog.REGISTRATION_APPROVAL_INITIATED,
            params={
                'node': self.registered_from._id,
                'registration': self._id,
                'registration_approval_id': approval._id,
            },
            auth=Auth(user),
            save=True,
        )

    def get_primary(self, node):
        return NodeRelation.objects.filter(parent=self, child=node, is_node_link=False).exists()

    # TODO optimize me
    def get_descendants_recursive(self, primary_only=False):
        query = self.nodes_primary if primary_only else self._nodes
        for node in query.all():
            yield node
            if not primary_only:
                primary = self.get_primary(node)
                if primary:
                    for descendant in node.get_descendants_recursive(primary_only=primary_only):
                        yield descendant
            else:
                for descendant in node.get_descendants_recursive(primary_only=primary_only):
                    yield descendant

    @property
    def nodes_primary(self):
        """For v1 compat."""
        child_pks = NodeRelation.objects.filter(
            parent=self,
            is_node_link=False
        ).values_list('child', flat=True)
        return self._nodes.filter(pk__in=child_pks)

    @property
    def has_pointers_recursive(self):
        """Recursively checks whether the current node or any of its nodes
        contains a pointer.
        """
        if self.linked_nodes.exists():
            return True
        for node in self.nodes_primary:
            if node.has_pointers_recursive:
                return True
        return False

    def add_affiliations(self, user, new):
        # add all of the user's affiliations to the forked or templated node
        for affiliation in user.affiliated_institutions.all():
            new.affiliated_institutions.add(affiliation)

    # TODO: Optimize me (e.g. use bulk create)
    def fork_node(self, auth, title=None, parent=None):
        """Recursively fork a node.

        :param Auth auth: Consolidated authorization
        :param str title: Optional text to prepend to forked title
        :param Node parent: Sets parent, should only be non-null when recursing
        :return: Forked node
        """
        Registration = apps.get_model('osf.Registration')
        PREFIX = 'Fork of '
        user = auth.user

        # Non-contributors can't fork private nodes
        if not (self.is_public or self.has_permission(user, READ)):
            raise PermissionsError('{0!r} does not have permission to fork node {1!r}'.format(user, self._id))

        when = timezone.now()

        original = self

        if original.is_deleted:
            raise NodeStateError('Cannot fork deleted node.')

        # Note: Cloning a node will clone each WikiPage on the node and all the related WikiVersions
        # and point them towards the fork
        forked = original.clone()
        if isinstance(forked, Registration):
            forked.recast('osf.node')

        forked.custom_citation = ''
        forked.is_fork = True
        forked.forked_date = when
        forked.forked_from = original
        forked.creator = user
        forked.node_license = original.license.copy() if original.license else None
        forked.wiki_private_uuids = {}

        # Forks default to private status
        forked.is_public = False

        # Need to save here in order to access m2m fields
        forked.save()

        forked.tags.add(*self.all_tags.values_list('pk', flat=True))
        forked.subjects.add(*self.subjects.values_list('pk', flat=True))

        if parent:
            node_relation = NodeRelation.objects.get(parent=parent.forked_from, child=original)
            NodeRelation.objects.get_or_create(_order=node_relation._order, parent=parent, child=forked)

        for node_relation in original.node_relations.filter(child__is_deleted=False):
            node_contained = node_relation.child
            # Fork child nodes
            if not node_relation.is_node_link:
                try:  # Catch the potential PermissionsError above
                    node_contained.fork_node(
                        auth=auth,
                        title='',
                        parent=forked,
                    )
                except PermissionsError:
                    pass  # If this exception is thrown omit the node from the result set
            else:
                # Copy linked nodes
                NodeRelation.objects.get_or_create(
                    is_node_link=True,
                    parent=forked,
                    child=node_contained
                )

        if title is None:
            forked.title = PREFIX + original.title
        elif title == '':
            forked.title = original.title
        else:
            forked.title = title

        if len(forked.title) > 512:
            forked.title = forked.title[:512]

        self.add_affiliations(user, forked)
        forked.add_contributor(
            contributor=user,
            permissions=CREATOR_PERMISSIONS,
            log=False,
            save=False
        )

        forked.root = None  # Recompute root on save

        forked.add_log(
            action=NodeLog.NODE_FORKED,
            params={
                'parent_node': original.parent_id,
                'node': original._primary_key,
                'registration': forked._primary_key,  # TODO: Remove this in favor of 'fork'
                'fork': forked._primary_key,
            },
            auth=auth,
            log_date=when,
            save=False,
        )

        # Clone each log from the original node for this fork.
        self.clone_logs(forked)

        # After fork callback
        for addon in original.get_addons():
            addon.after_fork(original, forked, user)

        forked.save()

        # Need to call this after save for the notifications to be created with the _primary_key
        project_signals.contributor_added.send(forked, contributor=user, auth=auth, email_template='false')

        return forked

    def clone_logs(self, node, page_size=100):
        paginator = Paginator(self.logs.order_by('pk').all(), page_size)
        for page_num in paginator.page_range:
            page = paginator.page(page_num)
            # Instantiate NodeLogs "manually"
            # because BaseModel#clone() is too slow for large projects
            logs_to_create = [
                NodeLog(
                    _id=bson.ObjectId(),
                    action=log.action,
                    date=log.date,
                    params=log.params,
                    should_hide=log.should_hide,
                    foreign_user=log.foreign_user,
                    # Set foreign keys, not their objects
                    # to speed things up
                    node_id=node.pk,
                    user_id=log.user_id,
                    original_node_id=log.original_node_id
                )
                for log in page
            ]
            NodeLog.objects.bulk_create(logs_to_create)

    def use_as_template(self, auth, changes=None, top_level=True, parent=None):
        """Create a new project, using an existing project as a template.

        :param auth: The user to be assigned as creator
        :param changes: A dictionary of changes, keyed by node id, which
                        override the attributes of the template project or its
                        children.
        :param Bool top_level: indicates existence of parent TODO: deprecate
        :param Node parent: parent template. Should only be passed in during recursion
        :return: The `Node` instance created.
        """
        Registration = apps.get_model('osf.Registration')
        changes = changes or dict()

        # build the dict of attributes to change for the new node
        try:
            attributes = changes[self._id]
            # TODO: explicitly define attributes which may be changed.
        except (AttributeError, KeyError):
            attributes = dict()

        if self.is_deleted:
            raise NodeStateError('Cannot use deleted node as template.')

        # Non-contributors can't template private nodes
        if not (self.is_public or self.has_permission(auth.user, READ)):
            raise PermissionsError('{0!r} does not have permission to template node {1!r}'.format(auth.user, self._id))

        new = self.clone()
        if isinstance(new, Registration):
            new.recast('osf.node')

        new._is_templated_clone = True  # This attribute may be read in post_save handlers

        # Clear quasi-foreign fields
        new.wiki_private_uuids.clear()
        new.file_guid_to_share_uuids.clear()

        # set attributes which may be overridden by `changes`
        new.is_public = False
        new.description = ''
        new.custom_citation = ''

        # apply `changes`
        for attr, val in attributes.items():
            setattr(new, attr, val)

        # set attributes which may NOT be overridden by `changes`
        new.creator = auth.user
        new.template_node = self
        # Need to save in order to access contributors m2m table
        new.save(suppress_log=True)
        new.add_contributor(contributor=auth.user, permissions=CREATOR_PERMISSIONS, log=False, save=False)
        new.is_fork = False
        new.node_license = self.license.copy() if self.license else None

        self.add_affiliations(auth.user, new)

        # If that title hasn't been changed, apply the default prefix (once)
        if (
            new.title == self.title and top_level and
            language.TEMPLATED_FROM_PREFIX not in new.title
        ):
            new.title = ''.join((language.TEMPLATED_FROM_PREFIX, new.title,))

        if len(new.title) > 512:
            new.title = new.title[:512]

        # Slight hack - created is a read-only field.
        new.created = timezone.now()

        new.save(suppress_log=True)

        # Need to call this after save for the notifications to be created with the _primary_key
        project_signals.contributor_added.send(new, contributor=auth.user, auth=auth, email_template='false')

        # Log the creation
        new.add_log(
            NodeLog.CREATED_FROM,
            params={
                'node': new._primary_key,
                'template_node': {
                    'id': self._primary_key,
                    'url': self.url,
                    'title': self.title,
                },
            },
            auth=auth,
            log_date=new.created,
            save=False,
        )
        new.save()

        if parent:
            node_relation = NodeRelation.objects.get(parent=parent.template_node, child=self)
            NodeRelation.objects.get_or_create(_order=node_relation._order, parent=parent, child=new)

        # deal with the children of the node, if any
        for node_relation in self.node_relations.select_related('child').filter(child__is_deleted=False):
            node_contained = node_relation.child
            # template child nodes
            if not node_relation.is_node_link:
                try:  # Catch the potential PermissionsError above
                    node_contained.use_as_template(auth, changes, top_level=False, parent=new)
                except PermissionsError:
                    pass

        new.root = None
        new.save()  # Recompute root on save()
        return new

    def next_descendants(self, auth, condition=lambda auth, node: True):
        """
        Recursively find the first set of descedants under a given node that meet a given condition

        returns a list of [(node, [children]), ...]
        """
        ret = []
        for node in self._nodes.order_by('created').all():
            if condition(auth, node):
                # base case
                ret.append((node, []))
            else:
                ret.append((node, node.next_descendants(auth, condition)))
        ret = [item for item in ret if item[1] or condition(auth, item[0])]  # prune empty branches
        return ret

    def node_and_primary_descendants(self):
        """Return an iterator for a node and all of its primary (non-pointer) descendants.

        :param node Node: target Node
        """
        return itertools.chain([self], self.get_descendants_recursive(primary_only=True))

    def get_active_contributors_recursive(self, unique_users=False, *args, **kwargs):
        """Yield (admin, node) tuples for this node and
        descendant nodes. Excludes contributors on node links and inactive users.

        :param bool unique_users: If True, a given admin will only be yielded once
            during iteration.
        """
        visited_user_ids = []
        for node in self.node_and_primary_descendants(*args, **kwargs):
            for contrib in node.active_contributors(*args, **kwargs):
                if unique_users:
                    if contrib._id not in visited_user_ids:
                        visited_user_ids.append(contrib._id)
                        yield (contrib, node)
                else:
                    yield (contrib, node)

    def get_admin_contributors_recursive(self, unique_users=False, *args, **kwargs):
        """Yield (admin, node) tuples for this node and
        descendant nodes. Excludes contributors on node links and inactive users.
        Excludes group members.

        :param bool unique_users: If True, a given admin will only be yielded once
            during iteration.
        """
        visited_user_ids = []
        for node in self.node_and_primary_descendants(*args, **kwargs):
            for contrib in node.contributors.all():
                if node.has_permission(contrib, ADMIN) and contrib.is_active:
                    if unique_users:
                        if contrib._id not in visited_user_ids:
                            visited_user_ids.append(contrib._id)
                            yield (contrib, node)
                    else:
                        yield (contrib, node)

    def set_access_requests_enabled(self, access_requests_enabled, auth, save=False):
        user = auth.user
        if not self.has_permission(user, ADMIN):
            raise PermissionsError('Only admins can modify access requests enabled')
        self.access_requests_enabled = access_requests_enabled
        if self.access_requests_enabled:
            self.add_log(
                NodeLog.NODE_ACCESS_REQUESTS_ENABLED,
                {
                    'project': self.parent_id,
                    'node': self._id,
                    'user': user._id,
                },
                auth=auth
            )
        else:
            self.add_log(
                NodeLog.NODE_ACCESS_REQUESTS_DISABLED,
                {
                    'project': self.parent_id,
                    'node': self._id,
                    'user': user._id,
                },
                auth=auth
            )
        if save:
            self.save()

    def save(self, *args, **kwargs):
        from osf.models import Registration
        first_save = not bool(self.pk)
        if 'old_subjects' in kwargs.keys():
            # TODO: send this data to SHARE
            kwargs.pop('old_subjects')
        if 'suppress_log' in kwargs.keys():
            self._suppress_log = kwargs['suppress_log']
            del kwargs['suppress_log']
        else:
            self._suppress_log = False
        saved_fields = self.get_dirty_fields(check_relationship=True) or []
        ret = super(AbstractNode, self).save(*args, **kwargs)
        if saved_fields:
            self.on_update(first_save, saved_fields)

        if 'node_license' in saved_fields:
            children = list(self.descendants.filter(node_license=None, is_public=True, is_deleted=False))
            while len(children):
                batch = children[:99]
                self.bulk_update_search(batch)
                children = children[99:]

        if first_save:
            self.update_group_permissions()
            if not isinstance(self, Registration):
                Contributor.objects.get_or_create(
                    user=self.creator,
                    node=self,
                    visible=True,
                )
                self.add_permission(self.creator, ADMIN)
        return ret

    def update_or_enqueue_on_node_updated(self, user_id, first_save, saved_fields):
        """
        If an earlier version of the on_node_updated task exists in the queue, update it
        with the appropriate saved_fields. Otherwise, enqueue on_node_updated.

        This ensures that on_node_updated is only queued once for a given node.
        """
        # All arguments passed as kwargs so that we can check signature.kwargs and update as necessary
        task = get_task_from_queue('website.project.tasks.on_node_updated', predicate=lambda task: task.kwargs['node_id'] == self._id)
        if task:
            # Ensure saved_fields is JSON-serializable by coercing it to a list
            task.kwargs['saved_fields'] = list(set(task.kwargs['saved_fields']).union(saved_fields))
        else:
            enqueue_task(node_tasks.on_node_updated.s(node_id=self._id, user_id=user_id, first_save=first_save, saved_fields=saved_fields))

    def update_or_enqueue_on_resource_updated(self, user_id, first_save, saved_fields):
        # Needed for ContributorMixin
        return self.update_or_enqueue_on_node_updated(user_id, first_save, saved_fields)

    def on_update(self, first_save, saved_fields):
        User = apps.get_model('osf.OSFUser')
        request, user_id = get_request_and_user_id()
        request_headers = string_type_request_headers(request)
        self.update_or_enqueue_on_node_updated(user_id, first_save, saved_fields)

        user = User.load(user_id)
        if user and self.check_spam(user, saved_fields, request_headers):
            # Specifically call the super class save method to avoid recursion into model save method.
            super(AbstractNode, self).save()

    def resolve(self):
        """For compat with v1 Pointers."""
        return self

<<<<<<< HEAD
=======
    def set_title(self, title, auth, save=False):
        """Set the title of this Node and log it.

        :param str title: The new title.
        :param auth: All the auth information including user, API key.
        """
        # Called so validation does not have to wait until save.
        validate_title(title)

        original_title = self.title
        new_title = sanitize.strip_html(title)
        # Title hasn't changed after sanitzation, bail out
        if original_title == new_title:
            return False
        self.title = new_title
        self.add_log(
            action=NodeLog.EDITED_TITLE,
            params={
                'parent_node': self.parent_id,
                'node': self._primary_key,
                'title_new': self.title,
                'title_original': original_title,
            },
            auth=auth,
            save=False,
        )
        if save:
            self.save()
        return None

    def set_description(self, description, auth, save=False):
        """Set the description and log the event.

        :param str description: The new description
        :param auth: All the auth informtion including user, API key.
        :param bool save: Save self after updating.
        """
        original = self.description
        new_description = sanitize.strip_html(description)
        if original == new_description:
            return False
        self.description = new_description
        self.add_log(
            action=NodeLog.EDITED_DESCRIPTION,
            params={
                'parent_node': self.parent_id,
                'node': self._primary_key,
                'description_new': self.description,
                'description_original': original
            },
            auth=auth,
            save=False,
        )
        if save:
            self.save()
        return None

    def set_category(self, category, auth, save=False):
        """Set the category and log the event.

        :param str category: The new category
        :param auth: All the auth informtion including user, API key.
        :param bool save: Save self after updating.
        """
        original = self.category
        new_category = category
        if original == new_category:
            return False
        self.category = new_category
        self.add_log(
            action=NodeLog.CATEGORY_UPDATED,
            params={
                'parent_node': self.parent_id,
                'node': self._primary_key,
                'category_new': self.category,
                'category_original': original
            },
            auth=auth,
            save=False,
        )
        if save:
            self.save()
        return None

    def set_article_doi(self, article_doi, auth, save=False):
        """Set the article_doi and log the event.

        :param str article_doi: The new article doi
        :param auth: All the auth informtion including user, API key.
        :param bool save: Save self after updating.
        """
        original = self.article_doi
        new_doi = article_doi
        if original == new_doi:
            return False
        self.article_doi = new_doi
        self.add_log(
            action=NodeLog.ARTICLE_DOI_UPDATED,
            params={
                'parent_node': self.parent_id,
                'node': self._primary_key,
                'article_doi_new': self.article_doi,
                'article_doi_original': original
            },
            auth=auth,
            save=False,
        )
        if save:
            self.save()
        return None

>>>>>>> effc6cf8
    def update(self, fields, auth=None, save=True):
        """Update the node with the given fields.

        :param dict fields: Dictionary of field_name:value pairs.
        :param Auth auth: Auth object for the user making the update.
        :param bool save: Whether to save after updating the object.
        """
        if not fields:  # Bail out early if there are no fields to update
            return False
        values = {}
        for key, value in fields.items():
            if key not in self.WRITABLE_WHITELIST:
                if self.is_registration:
                    raise NodeUpdateError(reason='Registered content cannot be updated', key=key)
                else:
                    continue
            # Title, description, and category have special methods for logging purposes
            if key == 'title':
                if not self.is_bookmark_collection or not self.is_quickfiles:
                    self.set_title(title=value, auth=auth, save=False)
                else:
                    raise NodeUpdateError(reason='Bookmark collections or QuickFilesNodes cannot be renamed.', key=key)
            elif key == 'description':
                self.set_description(description=value, auth=auth, save=False)
            elif key == 'category':
                self.set_category(category=value, auth=auth, save=False)
            elif key == 'is_public':
                self.set_privacy(
                    Node.PUBLIC if value else Node.PRIVATE,
                    auth=auth,
                    log=True,
                    save=False
                )
            elif key == 'node_license':
                self.set_node_license(
                    {
                        'id': value.get('id'),
                        'year': value.get('year'),
                        'copyrightHolders': value.get('copyrightHolders') or value.get('copyright_holders', [])
                    },
                    auth,
                    save=save
                )
            elif key == 'article_doi' and self.type == 'osf.registration':
                self.set_article_doi(article_doi=value, auth=auth, save=False)
            else:
                with warnings.catch_warnings():
                    try:
                        # This is in place because historically projects and components
                        # live on different ElasticSearch indexes, and at the time of Node.save
                        # there is no reliable way to check what the old Node.category
                        # value was. When the cateogory changes it is possible to have duplicate/dead
                        # search entries, so always delete the ES doc on categoryt change
                        # TODO: consolidate Node indexes into a single index, refactor search
                        if key == 'category':
                            self.delete_search_entry()
                        ###############
                        old_value = getattr(self, key)
                        if old_value != value:
                            values[key] = {
                                'old': old_value,
                                'new': value,
                            }
                            setattr(self, key, value)
                    except AttributeError:
                        raise NodeUpdateError(reason="Invalid value for attribute '{0}'".format(key), key=key)
                    except warnings.Warning:
                        raise NodeUpdateError(reason="Attribute '{0}' doesn't exist on the Node class".format(key), key=key)
        if save:
            updated = self.get_dirty_fields()
            self.save()
        else:
            updated = []
        for key in values:
            values[key]['new'] = getattr(self, key)
        if values:
            self.add_log(
                NodeLog.UPDATED_FIELDS,
                params={
                    'node': self._id,
                    'updated_fields': {
                        key: {
                            'old': values[key]['old'],
                            'new': values[key]['new']
                        }
                        for key in values
                    }
                },
                auth=auth)
        return updated

    def add_remove_node_log(self, auth, date):
        node_to_log = self.parent_node if self.parent_node else self
        log_action = NodeLog.NODE_REMOVED if self.parent_node else NodeLog.PROJECT_DELETED
        node_to_log.add_log(
            log_action,
            params={
                'project': self._primary_key,
            },
            auth=auth,
            log_date=date,
            save=True,
        )

    def remove_node(self, auth, date=None):
        """Marks a node plus every node in its hierarchy as deleted

        TODO: Call a hook on addons
        Adds a log to the parent node if applicable

        :param auth: an instance of :class:`Auth`.
        :param date: Date node was removed
        :param datetime date: `datetime.datetime` or `None`
        """
        # TODO: rename "date" param - it's shadowing a global
        hierarchy = Node.objects.get_children(self, active=True, include_root=True).filter(is_deleted=False)
        if (not auth or isinstance(auth.user, AnonymousUser)) or (
                len(hierarchy) != (Node.objects.get_nodes_for_user(auth.user, ADMIN_NODE, hierarchy)).count()):
            raise PermissionsError(
                '{0!r} does not have permission to modify this {1}, or a component in its hierarchy.'.format(auth.user, self.category or 'node')
            )

        # After delete callback
        remove_addons(auth, hierarchy)

        Comment = apps.get_model('osf.Comment')
        Comment.objects.filter(node__id__in=hierarchy).update(root_target=None)

        log_date = date or timezone.now()
        for node in hierarchy:
            # Add log to parents
            node.is_deleted = True
            node.deleted_date = date
            node.add_remove_node_log(auth=auth, date=log_date)
            project_signals.node_deleted.send(node)

        bulk_update(hierarchy, update_fields=['is_deleted', 'deleted_date'])

        if len(hierarchy.filter(is_public=True)):
            AbstractNode.bulk_update_search(hierarchy.filter(is_public=True))

        return True

    def add_addon(self, name, auth, log=True):
        ret = super(AbstractNode, self).add_addon(name, auth)
        if ret and log:
            self.add_log(
                action=NodeLog.ADDON_ADDED,
                params={
                    'project': self.parent_id,
                    'node': self._id,
                    'addon': ret.__class__._meta.app_config.full_name,
                },
                auth=auth,
                save=False,
            )
            self.save()  # TODO Required?
        return ret

    def delete_addon(self, addon_name, auth, _force=False):
        """Delete an add-on from the node.

        :param str addon_name: Name of add-on
        :param Auth auth: Consolidated authorization object
        :param bool _force: For migration testing ONLY. Do not set to True
            in the application, or else projects will be allowed to delete
            mandatory add-ons!
        :return bool: Add-on was deleted
        """
        ret = super(AbstractNode, self).delete_addon(addon_name, auth, _force)
        if ret:
            config = settings.ADDONS_AVAILABLE_DICT[addon_name]
            self.add_log(
                action=NodeLog.ADDON_REMOVED,
                params={
                    'project': self.parent_id,
                    'node': self._primary_key,
                    'addon': config.full_name,
                },
                auth=auth,
                save=False,
            )
            self.save()
            # TODO: save here or outside the conditional? @mambocab
        return ret

    def has_addon_on_children(self, addon):
        """Checks if a given node has a specific addon on child nodes
            that are not registrations or deleted
        """
        if self.has_addon(addon):
            return True

        # TODO: Optimize me into one query
        for node_relation in self.node_relations.filter(is_node_link=False, child__is_deleted=False).select_related(
                'child'):
            node = node_relation.child
            if node.has_addon_on_children(addon):
                return True
        return False

    def is_derived_from(self, other, attr):
        derived_from = getattr(self, attr)
        while True:
            if derived_from is None:
                return False
            if derived_from == other:
                return True
            derived_from = getattr(derived_from, attr)

    def is_fork_of(self, other):
        return self.is_derived_from(other, 'forked_from')

    def is_registration_of(self, other):
        return self.is_derived_from(other, 'registered_from')

    def serialize_waterbutler_credentials(self, provider_name):
        return self.get_addon(provider_name).serialize_waterbutler_credentials()

    def serialize_waterbutler_settings(self, provider_name):
        return self.get_addon(provider_name).serialize_waterbutler_settings()

    def create_waterbutler_log(self, auth, action, payload):
        try:
            metadata = payload['metadata']
            node_addon = self.get_addon(payload['provider'])
        except KeyError:
            raise HTTPError(http_status.HTTP_400_BAD_REQUEST)

        if node_addon is None:
            raise HTTPError(http_status.HTTP_400_BAD_REQUEST)

        metadata['path'] = metadata['path'].lstrip('/')

        return node_addon.create_waterbutler_log(auth, action, metadata)

    def can_view_files(self, auth=None):
        return self.can_view(auth)

    @property
    def file_read_scope(self):
        return oauth_scopes.CoreScopes.NODE_FILE_READ

    @property
    def file_write_scope(self):
        return oauth_scopes.CoreScopes.NODE_FILE_WRITE

    def get_doi_client(self):
        if settings.DATACITE_URL and settings.DATACITE_PREFIX:
            return DataCiteClient(base_url=settings.DATACITE_URL, prefix=settings.DATACITE_PREFIX)
        else:
            return None

    def update_custom_citation(self, custom_citation, auth):
        if not self.has_permission(auth.user, ADMIN):
            raise PermissionsError('Only admins can update a custom citation')

        if (custom_citation == self.custom_citation) or not (custom_citation or self.custom_citation):
            return
        elif custom_citation == '':
            log_action = NodeLog.CUSTOM_CITATION_REMOVED
        elif self.custom_citation:
            log_action = NodeLog.CUSTOM_CITATION_EDITED
        else:
            log_action = NodeLog.CUSTOM_CITATION_ADDED

        self.custom_citation = custom_citation
        self.add_log(
            log_action,
            params={
                'node': self._primary_key,
            },
            auth=auth,
            log_date=timezone.now(),
        )
        self.save()

    @property
    def storage_usage(self):
        key = cache_settings.STORAGE_USAGE_KEY.format(target_id=self._id)

        storage_usage_total = storage_usage_cache.get(key)
        if storage_usage_total:
            return storage_usage_total
        else:
            update_storage_usage(self)  # sets cache
            return storage_usage_cache.get(key)


class NodeUserObjectPermission(UserObjectPermissionBase):
    """
    Direct Foreign Key Table for guardian - User models - we typically add object
    perms directly to Django groups instead of users, so this will be used infrequently
    """
    content_object = models.ForeignKey(AbstractNode, on_delete=models.CASCADE)


class NodeGroupObjectPermission(GroupObjectPermissionBase):
    """
    Direct Foreign Key Table for guardian - Group models. Makes permission checks faster.

    This table gives a Django group a particular permission to an AbstractNode.
    For example, every time a node is created, an admin, write, and read Django group
    are created for the node. The "write" group has write/read perms to the node.

    Those links are stored here:  content_object_id (node_id), group_id, permission_id
    """
    content_object = models.ForeignKey(AbstractNode, on_delete=models.CASCADE)


class Node(AbstractNode):
    """
    Concrete Node class: Instance of AbstractNode(TypedModel). All things that inherit
    from AbstractNode will appear in the same table and will be differentiated by the `type` column.

    FYI: Behaviors common between Registration and Node should be on the parent class.
    """

    @property
    def api_v2_url(self):
        return reverse('nodes:node-detail', kwargs={'node_id': self._id, 'version': 'v2'})

    @property
    def is_bookmark_collection(self):
        """For v1 compat"""
        return False


def remove_addons(auth, resource_object_list):
    for config in AbstractNode.ADDONS_AVAILABLE:
        try:
            settings_model = config.node_settings
        except LookupError:
            settings_model = None

        if settings_model:
            addon_list = settings_model.objects.filter(owner__in=resource_object_list, deleted=False)
            for addon in addon_list:
                addon.after_delete(auth.user)


@receiver(post_save, sender=Node)
def add_project_created_log(sender, instance, created, **kwargs):
    if created and instance.is_original and not instance._suppress_log:
        # Define log fields for non-component project
        log_action = NodeLog.PROJECT_CREATED
        log_params = {
            'node': instance._id,
        }
        if getattr(instance, 'parent_node', None):
            log_params.update({'parent_node': instance.parent_node._id})

        # Add log with appropriate fields
        instance.add_log(
            log_action,
            params=log_params,
            auth=Auth(user=instance.creator),
            log_date=instance.created,
            save=True,
        )


@receiver(post_save, sender=Node)
def send_osf_signal(sender, instance, created, **kwargs):
    if created and instance.is_original and not instance._suppress_log:
        project_signals.project_created.send(instance)


@receiver(post_save, sender=Node)
@receiver(post_save, sender='osf.DraftNode')
def add_default_node_addons(sender, instance, created, **kwargs):
    if (created or instance._is_templated_clone) and instance.is_original and not instance._suppress_log:
        for addon in settings.ADDONS_AVAILABLE:
            if 'node' in addon.added_default:
                instance.add_addon(addon.short_name, auth=None, log=False)

@receiver(post_save, sender=Node)
@receiver(post_save, sender='osf.Registration')
@receiver(post_save, sender='osf.QuickFilesNode')
@receiver(post_save, sender='osf.DraftNode')
def set_parent_and_root(sender, instance, created, *args, **kwargs):
    if getattr(instance, '_parent', None):
        NodeRelation.objects.get_or_create(
            parent=instance._parent,
            child=instance,
            is_node_link=False
        )
        # remove cached copy of parent_node
        try:
            del instance.__dict__['parent_node']
        except KeyError:
            pass
    if not instance.root:
        instance.root = instance.get_root()
        instance.save()<|MERGE_RESOLUTION|>--- conflicted
+++ resolved
@@ -50,10 +50,7 @@
 from osf.models.private_link import PrivateLink
 from osf.models.tag import Tag
 from osf.models.user import OSFUser
-<<<<<<< HEAD
-=======
 from osf.models.validators import validate_title, validate_doi
->>>>>>> effc6cf8
 from framework.auth.core import Auth
 from osf.utils.datetime_aware_jsonfield import DateTimeAwareJSONField
 from osf.utils.fields import NonNaiveDateTimeField
@@ -1967,8 +1964,6 @@
         """For compat with v1 Pointers."""
         return self
 
-<<<<<<< HEAD
-=======
     def set_title(self, title, auth, save=False):
         """Set the title of this Node and log it.
 
@@ -2080,7 +2075,6 @@
             self.save()
         return None
 
->>>>>>> effc6cf8
     def update(self, fields, auth=None, save=True):
         """Update the node with the given fields.
 
