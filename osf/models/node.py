from past.builtins import basestring
import functools
import itertools
import logging
import re
from future.moves.urllib.parse import urljoin
import warnings
from rest_framework import status as http_status

import bson
from django.db.models import Q
from dirtyfields import DirtyFieldsMixin
from django.apps import apps
from django_bulk_update.helper import bulk_update
from django.contrib.auth.models import AnonymousUser, Permission
from django.contrib.contenttypes.fields import GenericRelation
from django.core.exceptions import ImproperlyConfigured
from django.core.paginator import Paginator
from django.urls import reverse
from django.db import models, connection
from django.db.models.signals import post_save
from django.dispatch import receiver
from django.utils import timezone
from django.utils.functional import cached_property
from keen import scoped_keys
from psycopg2._psycopg import AsIs
from typedmodels.models import TypedModel, TypedModelManager
from include import IncludeManager
from guardian.models import (
    GroupObjectPermissionBase,
    UserObjectPermissionBase,
)
from guardian.shortcuts import get_objects_for_user, get_groups_with_perms

from framework import status
from framework.auth import oauth_scopes
from framework.celery_tasks.handlers import enqueue_task, get_task_from_queue
from framework.exceptions import PermissionsError, HTTPError
from framework.sentry import log_exception
from osf.exceptions import (InvalidTagError, NodeStateError,
                            TagNotFoundError)
from osf.models.contributor import Contributor
from osf.models.collection import CollectionSubmission

from osf.models.identifiers import Identifier, IdentifierMixin
from osf.models.licenses import NodeLicenseRecord
from osf.models.mixins import (AddonModelMixin, CommentableMixin, Loggable, GuardianMixin,
                               NodeLinkMixin, SpamOverrideMixin, RegistrationResponseMixin,
                               EditableFieldsMixin)
from osf.models.node_relation import NodeRelation
from osf.models.nodelog import NodeLog
from osf.models.private_link import PrivateLink
from osf.models.tag import Tag
from osf.models.user import OSFUser
from osf.models.validators import validate_title, validate_doi
from framework.auth.core import Auth
from osf.utils.datetime_aware_jsonfield import DateTimeAwareJSONField
from osf.utils.fields import NonNaiveDateTimeField
from osf.utils.requests import get_request_and_user_id, string_type_request_headers
from osf.utils import sanitize
from website import language, settings
from website.citations.utils import datetime_to_csl
from website.project import signals as project_signals
from website.project import tasks as node_tasks
from website.project.model import NodeUpdateError
from website.identifiers.tasks import update_doi_metadata_on_change
from website.identifiers.clients import DataCiteClient
from osf.utils.permissions import (
    ADMIN,
    ADMIN_NODE,
    CREATOR_PERMISSIONS,
    PERMISSIONS,
    READ,
    WRITE_NODE,
    READ_NODE,
    WRITE
)
from website.util.metrics import OsfSourceTags, CampaignSourceTags
from website.util import api_url_for, api_v2_url, web_url_for
from .base import BaseModel, GuidMixin, GuidMixinQuerySet
from api.caching.tasks import update_storage_usage
from api.caching import settings as cache_settings
from api.caching.utils import storage_usage_cache
from api.share.utils import update_share


logger = logging.getLogger(__name__)


class AbstractNodeQuerySet(GuidMixinQuerySet):

    def get_roots(self):
        return self.filter(id__in=self.exclude(type__in=['osf.collection', 'osf.quickfilesnode', 'osf.draftnode']).values_list('root_id', flat=True))

    def get_children(self, root, active=False, include_root=False):
        # If `root` is a root node, we can use the 'descendants' related name
        # rather than doing a recursive query
        if root.id == root.root_id:
            query = root.descendants.all() if include_root else root.descendants.exclude(id=root.id)
            if active:
                query = query.filter(is_deleted=False)
            return query
        else:
            sql = """
                WITH RECURSIVE descendants AS (
                SELECT
                    parent_id,
                    child_id,
                    1 AS LEVEL,
                    ARRAY[parent_id] as pids
                FROM %s
                %s
                WHERE is_node_link IS FALSE AND parent_id = %s %s
                UNION ALL
                SELECT
                    d.parent_id,
                    s.child_id,
                    d.level + 1,
                    d.pids || s.parent_id
                FROM descendants AS d
                    JOIN %s AS s
                    ON d.child_id = s.parent_id
                WHERE s.is_node_link IS FALSE AND %s = ANY(pids)
                ) SELECT array_agg(DISTINCT child_id)
                FROM descendants
                WHERE parent_id = %s;
            """
            with connection.cursor() as cursor:
                node_relation_table = AsIs(NodeRelation._meta.db_table)
                cursor.execute(sql, [
                    node_relation_table,
                    AsIs('LEFT JOIN osf_abstractnode ON {}.child_id = osf_abstractnode.id'.format(node_relation_table) if active else ''),
                    root.pk,
                    AsIs('AND osf_abstractnode.is_deleted IS FALSE' if active else ''),
                    node_relation_table,
                    root.pk,
                    root.pk])
                row = cursor.fetchone()[0]
                if not row:
                    return AbstractNode.objects.filter(id=root.pk) if include_root else AbstractNode.objects.none()
                if include_root:
                    row.append(root.pk)
                return AbstractNode.objects.filter(id__in=row)

    def can_view(self, user=None, private_link=None):
        qs = self.filter(is_public=True)

        if private_link is not None:
            if isinstance(private_link, PrivateLink):
                private_link = private_link.key
            if not isinstance(private_link, basestring):
                raise TypeError('"private_link" must be either {} or {}. Got {!r}'.format(str, PrivateLink, private_link))

            return self.filter(private_links__is_deleted=False, private_links__key=private_link).filter(is_deleted=False)

        if user is not None and not isinstance(user, AnonymousUser):
            read_user_query = get_objects_for_user(user, READ_NODE, self, with_superuser=False)
            qs |= read_user_query
            qs |= self.extra(where=["""
                "osf_abstractnode".id in (
                    WITH RECURSIVE implicit_read AS (
                        SELECT N.id as node_id
                        FROM osf_abstractnode as N, auth_permission as P, osf_nodegroupobjectpermission as G, osf_osfuser_groups as UG
                        WHERE P.codename = 'admin_node'
                        AND G.permission_id = P.id
                        AND UG.osfuser_id = %s
                        AND G.group_id = UG.group_id
                        AND G.content_object_id = N.id
                        AND N.type = 'osf.node'
                    UNION ALL
                        SELECT "osf_noderelation"."child_id"
                        FROM "implicit_read"
                        LEFT JOIN "osf_noderelation" ON "osf_noderelation"."parent_id" = "implicit_read"."node_id"
                        WHERE "osf_noderelation"."is_node_link" IS FALSE
                    ) SELECT * FROM implicit_read
                )
            """], params=(user.id, ))
        return qs.filter(is_deleted=False)


class AbstractNodeManager(TypedModelManager, IncludeManager):

    def get_queryset(self):
        qs = AbstractNodeQuerySet(self.model, using=self._db)
        # Filter by typedmodels type
        return self._filter_by_type(qs)

    # AbstractNodeQuerySet methods

    def get_roots(self):
        return self.get_queryset().get_roots()

    def get_children(self, root, active=False, include_root=False):
        return self.get_queryset().get_children(root, active=active, include_root=include_root)

    def can_view(self, user=None, private_link=None):
        return self.get_queryset().can_view(user=user, private_link=private_link)

    def get_nodes_for_user(self, user, permission=READ_NODE, base_queryset=None, include_public=False):
        """
        Return all AbstractNodes that the user has permissions to - either through contributorship or group membership.
        - similar to guardian.get_objects_for_user(self, READ_NODE, AbstractNode, with_superuser=False).  If include_public is True,
        queryset is expanded to include public nodes.

        :param User user: User object to check
        :param permission: Permission string to check, official perm, i.e. 'read_node', 'write_node', 'admin_node'
        :param base_queryset: If filtering on a smaller queryset is desired, pass in a starting queryset
        :param include_public: If True, will include public nodes in query that user may not have explicit perms to
        :returns node queryset that the user has perms to
        """
        OSFUserGroup = apps.get_model('osf', 'osfuser_groups')
        if base_queryset is None:
            base_queryset = self

        if permission not in PERMISSIONS:
            raise ValueError('Permission must be one of {}, {}, or {}.'.format(PERMISSIONS[0], PERMISSIONS[1], PERMISSIONS[2]))

        nodes = base_queryset.filter(is_deleted=False)
        permission_object_id = Permission.objects.get(codename=permission).id
        user_groups = OSFUserGroup.objects.filter(osfuser_id=user.id if user else None).values_list('group_id', flat=True)
        node_groups = NodeGroupObjectPermission.objects.filter(group_id__in=user_groups, permission_id=permission_object_id).values_list('content_object_id', flat=True)
        query = Q(id__in=node_groups)
        if include_public:
            query |= Q(is_public=True)
        return nodes.filter(query)


class AbstractNode(DirtyFieldsMixin, TypedModel, AddonModelMixin, IdentifierMixin, EditableFieldsMixin, GuardianMixin,
        NodeLinkMixin, CommentableMixin, SpamOverrideMixin, Loggable, GuidMixin, RegistrationResponseMixin, BaseModel):
    """
    All things that inherit from AbstractNode will appear in
    the same table and will be differentiated by the `type` column.
    """

    #: Whether this is a pointer or not
    primary = True
    settings_type = 'node'  # Needed for addons

    FIELD_ALIASES = {
        # TODO: Find a better way
        '_id': 'guids___id',
        'nodes': '_nodes',
        'contributors': '_contributors',
    }

    # Node fields that trigger an update to Solr on save
    SEARCH_UPDATE_FIELDS = {
        'title',
        'category',
        'description',
        'is_fork',
        'retraction',
        'embargo',
        'is_public',
        'is_deleted',
        'node_license',
    }

    # Node fields that trigger an identifier update on save
    IDENTIFIER_UPDATE_FIELDS = {
        'title',
        'description',
        'is_public',
        'contributors',
        'is_deleted',
        'node_license'
    }

    # Node fields that trigger a check to the spam filter on save
    SPAM_CHECK_FIELDS = {
        'title',
        'description',
        'addons_forward_node_settings__url'  # the often spammed redirect URL
    }

    # Fields that are writable by Node.update
    WRITABLE_WHITELIST = [
        'title',
        'description',
        'category',
        'is_public',
        'node_license',
    ]

    # Named constants
    PRIVATE = 'private'
    PUBLIC = 'public'

    LICENSE_QUERY = re.sub(r'\s+', ' ', """WITH RECURSIVE ascendants AS (
            SELECT
                N.node_license_id,
                R.parent_id
            FROM "{noderelation}" AS R
                JOIN "{abstractnode}" AS N ON N.id = R.parent_id
            WHERE R.is_node_link IS FALSE
                AND R.child_id = %s
        UNION ALL
            SELECT
                N.node_license_id,
                R.parent_id
            FROM ascendants AS D
                JOIN "{noderelation}" AS R ON D.parent_id = R.child_id
                JOIN "{abstractnode}" AS N ON N.id = R.parent_id
            WHERE R.is_node_link IS FALSE
            AND D.node_license_id IS NULL
    ) SELECT {fields} FROM "{nodelicenserecord}"
    WHERE id = (SELECT node_license_id FROM ascendants WHERE node_license_id IS NOT NULL) LIMIT 1;""")

    # Dictionary field mapping user id to a list of nodes in node.nodes which the user has subscriptions for
    # {<User.id>: [<Node._id>, <Node2._id>, ...] }
    # TODO: Can this be a reference instead of data?
    child_node_subscriptions = DateTimeAwareJSONField(default=dict, blank=True)
    _contributors = models.ManyToManyField(OSFUser,
                                           through=Contributor,
                                           related_name='nodes')

    creator = models.ForeignKey(OSFUser,
                                db_index=True,
                                related_name='nodes_created',
                                on_delete=models.SET_NULL,
                                null=True, blank=True)
    deleted_date = NonNaiveDateTimeField(null=True, blank=True)
    deleted = NonNaiveDateTimeField(null=True, blank=True)
    file_guid_to_share_uuids = DateTimeAwareJSONField(default=dict, blank=True)
    forked_date = NonNaiveDateTimeField(db_index=True, null=True, blank=True)
    forked_from = models.ForeignKey('self',
                                    related_name='forks',
                                    on_delete=models.SET_NULL,
                                    null=True, blank=True)
    is_fork = models.BooleanField(default=False, db_index=True)
    is_public = models.BooleanField(default=False, db_index=True)
    is_deleted = models.BooleanField(default=False, db_index=True)
    access_requests_enabled = models.NullBooleanField(default=True, db_index=True)

    custom_citation = models.TextField(blank=True, null=True)

    # One of 'public', 'private'
    # TODO: Add validator
    comment_level = models.CharField(default='public', max_length=10)

    root = models.ForeignKey('AbstractNode',
                                default=None,
                                related_name='descendants',
                                on_delete=models.SET_NULL, null=True, blank=True)

    _nodes = models.ManyToManyField('AbstractNode',
                                    through=NodeRelation,
                                    through_fields=('parent', 'child'),
                                    related_name='parent_nodes')

    files = GenericRelation('osf.OsfStorageFile', object_id_field='target_object_id', content_type_field='target_content_type')

    # For ContributorMixin
    guardian_object_type = 'node'

    # For ContributorMixin
    base_perms = PERMISSIONS

    groups = {
        'read': (READ_NODE,),
        'write': (READ_NODE, WRITE_NODE,),
        'admin': (READ_NODE, WRITE_NODE, ADMIN_NODE,)
    }
    group_format = 'node_{self.id}_{group}'

    article_doi = models.CharField(max_length=128,
                                        validators=[validate_doi],
                                        null=True, blank=True)

    custom_storage_usage_limit_public = models.DecimalField(decimal_places=9, max_digits=100, null=True, blank=True)
    custom_storage_usage_limit_private = models.DecimalField(decimal_places=9, max_digits=100, null=True, blank=True)

    class Meta:
        base_manager_name = 'objects'
        index_together = (('is_public', 'is_deleted', 'type'))
        permissions = (
            ('view_node', 'Can view node details'),
            ('read_node', 'Can read the node'),
            ('write_node', 'Can edit the node'),
            ('admin_node', 'Can manage the node'),
        )

    objects = AbstractNodeManager()

    @cached_property
    def parent_node(self):
        try:
            node_rel = self._parents.filter(is_node_link=False)[0]
        except IndexError:
            node_rel = None
        if node_rel:
            parent = node_rel.parent
            if parent:
                return parent
        return None

    @property
    def storage_limit_status(self):
        """ This should indicate if a node is at or over a certain storage threshold indicating a status. If nodes have
        a custom limit this should indicate that."""
        return settings.StorageLimits.from_node_usage(
            self.storage_usage,
            self.custom_storage_usage_limit_private,
            self.custom_storage_usage_limit_public
        )

    @property
    def nodes(self):
        """Return queryset of nodes."""
        return self.get_nodes()

    @property
    def node_ids(self):
        return list(self._nodes.all().values_list('guids___id', flat=True))

    @property
    def linked_from(self):
        """Return the nodes that have linked to this node."""
        return self.parent_nodes.filter(node_relations__is_node_link=True)

    @property
    def linked_from_collections(self):
        """Return the collections that have linked to this node."""
        return self.linked_from.filter(type='osf.collection')

    def get_nodes(self, **kwargs):
        """Return list of children nodes. ``kwargs`` are used to filter against
        children. In addition `is_node_link=<bool>` can be passed to filter against
        node links.
        """
        # Prepend 'child__' to kwargs for filtering
        filter_kwargs = {}
        if 'is_node_link' in kwargs:
            filter_kwargs['is_node_link'] = kwargs.pop('is_node_link')
        for key, val in kwargs.items():
            filter_kwargs['child__{}'.format(key)] = val
        node_relations = (NodeRelation.objects.filter(parent=self, **filter_kwargs)
                        .select_related('child')
                        .order_by('_order'))
        return [each.child for each in node_relations]

    @property
    def linked_nodes(self):
        child_pks = NodeRelation.objects.filter(
            parent=self,
            is_node_link=True
        ).select_related('child').values_list('child', flat=True)
        return self._nodes.filter(pk__in=child_pks)

    # permissions = Permissions are now on contributors
    piwik_site_id = models.IntegerField(null=True, blank=True)
    suspended = models.BooleanField(default=False, db_index=True)

    # The node (if any) used as a template for this node's creation
    template_node = models.ForeignKey('self',
                                      related_name='templated_from',
                                      on_delete=models.SET_NULL,
                                      null=True, blank=True)
    # Dictionary field mapping node wiki page to sharejs private uuid.
    # {<page_name>: <sharejs_id>}
    wiki_private_uuids = DateTimeAwareJSONField(default=dict, blank=True)

    identifiers = GenericRelation(Identifier, related_query_name='nodes')

    keenio_read_key = models.CharField(max_length=1000, null=True, blank=True)

    def __init__(self, *args, **kwargs):
        self._parent = kwargs.pop('parent', None)
        self._is_templated_clone = False
        super(AbstractNode, self).__init__(*args, **kwargs)

    def __repr__(self):
        return ('(title={self.title!r}, category={self.category!r}) '
                'with guid {self._id!r}').format(self=self)

    @property
    def is_registration(self):
        """For v1 compat."""
        return False

    @property
    def is_quickfiles(self):
        return False

    @property
    def is_original(self):
        return not self.is_registration and not self.is_fork

    @property
    def is_collected(self):
        """is included in a collection"""
        return self.collecting_metadata_qs.exists()

    @property
    def collecting_metadata_qs(self):
        return CollectionSubmission.objects.filter(
            guid=self.guids.first(),
            collection__provider__isnull=False,
            collection__deleted__isnull=True,
            collection__is_bookmark_collection=False)

    @property
    def collecting_metadata_list(self):
        return list(self.collecting_metadata_qs)

    @property
    def has_linked_published_preprints(self):
        # Node holds supplemental material for published preprint(s)
        Preprint = apps.get_model('osf.Preprint')
        return self.preprints.filter(Preprint.objects.no_user_query).exists()

    @property
    def is_collection(self):
        """For v1 compat"""
        return False

    @property  # TODO Separate out for submodels
    def absolute_api_v2_url(self):
        if self.is_registration:
            path = '/registrations/{}/'.format(self._id)
        elif self.is_collection:
            path = '/collections/{}/'.format(self._id)
        elif self.type == 'osf.draftnode':
            path = '/draft_nodes/{}/'.format(self._id)
        else:
            path = '/nodes/{}/'.format(self._id)
        return api_v2_url(path)

    @property
    def absolute_url(self):
        if not self.url:
            return None
        return urljoin(settings.DOMAIN, self.url)

    @property
    def deep_url(self):
        return '/project/{}/'.format(self._primary_key)

    @property
    def sanction(self):
        """For v1 compat. Registration has the proper implementation of this property."""
        return None

    @property
    def is_retracted(self):
        """For v1 compat."""
        return False

    @property
    def is_pending_registration(self):
        """For v1 compat."""
        return False

    @property
    def is_pending_retraction(self):
        """For v1 compat."""
        return False

    @property
    def is_pending_embargo(self):
        """For v1 compat."""
        return False

    @property
    def is_embargoed(self):
        """For v1 compat."""
        return False

    @property
    def archiving(self):
        """For v1 compat."""
        return False

    @property
    def embargo_end_date(self):
        """For v1 compat."""
        return False

    @property
    def forked_from_guid(self):
        if self.forked_from:
            return self.forked_from._id
        return None

    @property
    def linked_nodes_self_url(self):
        return self.absolute_api_v2_url + 'relationships/linked_nodes/'

    @property
    def linked_registrations_self_url(self):
        return self.absolute_api_v2_url + 'relationships/linked_registrations/'

    @property
    def linked_nodes_related_url(self):
        return self.absolute_api_v2_url + 'linked_nodes/'

    @property
    def linked_registrations_related_url(self):
        return self.absolute_api_v2_url + 'linked_registrations/'

    @property
    def institutions_url(self):
        return self.absolute_api_v2_url + 'institutions/'

    @property
    def institutions_relationship_url(self):
        return self.absolute_api_v2_url + 'relationships/institutions/'

    # For Comment API compatibility
    @property
    def target_type(self):
        """The object "type" used in the OSF v2 API."""
        return 'nodes'

    @property
    def root_target_page(self):
        """The comment page type associated with Nodes."""
        Comment = apps.get_model('osf.Comment')
        return Comment.OVERVIEW

    def belongs_to_node(self, node_id):
        """Check whether this node matches the specified node."""
        return self._id == node_id

    @property
    def category_display(self):
        """The human-readable representation of this node's category."""
        return settings.NODE_CATEGORY_MAP[self.category]

    @property
    def url(self):
        return '/{}/'.format(self._primary_key)

    @property
    def api_url(self):
        if not self.url:
            logger.error('Node {0} has a parent that is not a project'.format(self._id))
            return None
        return '/api/v1{0}'.format(self.deep_url)

    @property
    def display_absolute_url(self):
        url = self.absolute_url
        if url is not None:
            return re.sub(r'https?:', '', url).strip('/')

    @property
    def nodes_active(self):
        return self._nodes.filter(is_deleted=False)

    def web_url_for(self, view_name, _absolute=False, _guid=False, *args, **kwargs):
        return web_url_for(view_name, pid=self._primary_key,
                           _absolute=_absolute, _guid=_guid, *args, **kwargs)

    def api_url_for(self, view_name, _absolute=False, *args, **kwargs):
        return api_url_for(view_name, pid=self._primary_key, _absolute=_absolute, *args, **kwargs)

    @property
    def project_or_component(self):
        # The distinction is drawn based on whether something has a parent node, rather than by category
        return 'project' if not self.parent_node else 'component'

    @property
    def templated_list(self):
        return self.templated_from.filter(is_deleted=False)

    @property
    def draft_registrations_active(self):
        DraftRegistration = apps.get_model('osf.DraftRegistration')
        return DraftRegistration.objects.filter(
            models.Q(branched_from=self) &
            models.Q(deleted__isnull=True) &
            (models.Q(registered_node=None) | models.Q(registered_node__is_deleted=True))
        )

    @property
    def has_active_draft_registrations(self):
        return self.draft_registrations_active.exists()

    @property
    def csl(self):  # formats node information into CSL format for citation parsing
        """a dict in CSL-JSON schema

        For details on this schema, see:
            https://github.com/citation-style-language/schema#csl-json-schema
        """
        csl = {
            'id': self._id,
            'title': sanitize.unescape_entities(self.title),
            'author': [
                contributor.csl_name(self._id)  # method in auth/model.py which parses the names of authors
                for contributor in self.visible_contributors
            ],
            'publisher': 'OSF',
            'type': 'webpage',
            'URL': self.display_absolute_url,
        }

        doi = self.get_identifier_value('doi')
        if doi:
            csl['DOI'] = doi

        if self.logs.exists():
            csl['issued'] = datetime_to_csl(self.logs.latest().date)

        return csl

    @property
    def should_request_identifiers(self):
        return not self.all_tags.filter(name='qatest').exists()

    @classmethod
    def bulk_update_search(cls, nodes, index=None):
        from website import search
        try:
            serialize = functools.partial(search.search.update_node, index=index, bulk=True, async_update=False)
            search.search.bulk_update_nodes(serialize, nodes, index=index)
        except search.exceptions.SearchUnavailableError as e:
            logger.exception(e)
            log_exception()

    def update_search(self):
        from website import search

        try:
            search.search.update_node(self, bulk=False, async_update=True)
            if self.is_collected and self.is_public:
                search.search.update_collected_metadata(self._id)
        except search.exceptions.SearchUnavailableError as e:
            logger.exception(e)
            log_exception()

    def delete_search_entry(self):
        from website import search
        try:
            search.search.delete_node(self)
        except search.exceptions.SearchUnavailableError as e:
            logger.exception(e)
            log_exception()

    @classmethod
    def find_by_institutions(cls, inst, query=None):
        return inst.nodes.filter(query) if query else inst.nodes.all()

    def _is_embargo_date_valid(self, end_date):
        now = timezone.now()
        if (end_date - now) >= settings.EMBARGO_END_DATE_MIN:
            if (end_date - now) <= settings.EMBARGO_END_DATE_MAX:
                return True
        return False

    def can_view(self, auth):
        if auth and getattr(auth.private_link, 'anonymous', False):
            return auth.private_link.nodes.filter(pk=self.pk).exists()

        if not auth and not self.is_public:
            return False

        return (self.is_public or
                (auth.user and self.has_permission(auth.user, READ)) or
                auth.private_key in self.private_link_keys_active or
                self.is_admin_parent(auth.user))

    def can_edit(self, auth=None, user=None):
        """Return if a user is authorized to edit this node.
        Must specify one of (`auth`, `user`).

        :param Auth auth: Auth object to check
        :param User user: User object to check
        :returns: Whether user has permission to edit this node.
        """
        if not auth and not user:
            raise ValueError('Must pass either `auth` or `user`')
        if auth and user:
            raise ValueError('Cannot pass both `auth` and `user`')
        user = user or auth.user
        if auth:
            is_api_node = auth.api_node == self
        else:
            is_api_node = False
        return (
            (user and self.has_permission(user, WRITE)) or is_api_node
        )

    def add_osf_group(self, group, permission=WRITE, auth=None):
        if auth and not self.has_permission(auth.user, ADMIN):
            raise PermissionsError('Must be an admin to add an OSF Group.')
        group.add_group_to_node(self, permission, auth)

    def update_osf_group(self, group, permission=WRITE, auth=None):
        if auth and not self.has_permission(auth.user, ADMIN):
            raise PermissionsError('Must be an admin to add an OSF Group.')
        group.update_group_permissions_to_node(self, permission, auth)

    def remove_osf_group(self, group, auth=None):
        if auth and not (self.has_permission(auth.user, ADMIN) or group.has_permission(auth.user, 'manage')):
            raise PermissionsError('Must be an admin or an OSF Group manager to remove an OSF Group.')
        group.remove_group_from_node(self, auth)

    @property
    def osf_groups(self):
        """Returns a queryset of OSF Groups whose members have some permission to the node
        """
        from osf.models.osf_group import OSFGroupGroupObjectPermission, OSFGroup

        member_groups = get_groups_with_perms(self).filter(name__icontains='osfgroup')
        return OSFGroup.objects.filter(id__in=OSFGroupGroupObjectPermission.objects.filter(group_id__in=member_groups).values_list('content_object_id'))

    def get_osf_groups_with_perms(self, permission):
        """Returns a queryset of OSF Groups whose members have the specified permission to the node
        """
        from osf.models.osf_group import OSFGroup
        from osf.models.node import NodeGroupObjectPermission
        try:
            perm_id = Permission.objects.get(codename=permission + '_node').id
        except Permission.DoesNotExist:
            raise ValueError('Specified permission does not exist.')
        member_groups = NodeGroupObjectPermission.objects.filter(
            permission_id=perm_id, content_object_id=self.id
        ).filter(
            group__name__icontains='osfgroup'
        ).values_list(
            'group_id', flat=True
        )
        return OSFGroup.objects.filter(osfgroupgroupobjectpermission__group_id__in=member_groups)

    def get_logs_queryset(self, auth):
        return NodeLog.objects.filter(
            node_id=self.id,
            should_hide=False
        ).order_by('-date').include(
            'node__guids', 'user__guids', 'original_node__guids', limit_includes=10
        )

    def get_absolute_url(self):
        return self.absolute_api_v2_url

    def has_permission_on_children(self, user, permission):
        """Checks if the given user has a given permission on any child nodes
            that are not registrations or deleted
        """
        if self.has_permission(user, permission):
            return True
        for node in self.nodes_primary.filter(is_deleted=False):
            if node.has_permission_on_children(user, permission):
                return True
        return False

    def is_admin_parent(self, user, include_group_admin=True):
        """
        :param user: OSFUser to check for admin permissions
        :param bool include_group_admin: Check if a user is an admin on the parent project via a group.
                                    Useful for checking parent permissions for non-group actions like registrations.
        :return: bool Does the user have admin permissions on this object or its parents?
        """
        if self.has_permission(user, ADMIN, check_parent=False):
            ret = True
            if not include_group_admin and not self.is_contributor(user):
                ret = False
            return ret
        parent = self.parent_node
        if parent:
            return parent.is_admin_parent(user, include_group_admin=include_group_admin)
        return False

    def find_readable_descendants(self, auth):
        """ Returns a generator of first descendant node(s) readable by <user>
        in each descendant branch.
        """
        new_branches = []
        for node in self.nodes_primary.filter(is_deleted=False):
            if node.can_view(auth):
                yield node
            else:
                new_branches.append(node)

        for bnode in new_branches:
            for node in bnode.find_readable_descendants(auth):
                yield node

    @property
    def parents(self):
        if self.parent_node:
            return [self.parent_node] + self.parent_node.parents
        return []

    def get_users_with_perm(self, permission):
        # Returns queryset of all User objects with a specific permission for the given node
        # Can either have these perms through contributorship or group membership.
        # Implicit admin not included here, and superusers not included.
        if permission not in self.groups:
            return False

        perm = Permission.objects.get(codename='{}_node'.format(permission))
        node_group_objects = NodeGroupObjectPermission.objects.filter(permission_id=perm.id,
                                                            content_object_id=self.id).values_list('group_id', flat=True)
        return OSFUser.objects.filter(groups__id__in=node_group_objects).distinct('id', 'family_name')

    @property
    def admin_contributor_or_group_member_ids(self):
        # Overrides ContributorMixin
        # Admin contributors or group members on parent, or current resource,
        # Called when removing project subscriptions.
        return self._get_admin_user_ids(include_self=True)

    @property
    def parent_admin_contributor_ids(self):
        """
        Contributors who have admin permissions on a parent (excludes group members),
        and by default, don't have perms on the current node

        """
        return self._get_admin_contributor_ids()

    def _get_admin_contributor_ids(self, include_self=False):
        def get_admin_contributor_ids(node):
            return node.get_group(ADMIN).user_set.filter(is_active=True).values_list('guids___id', flat=True)
        contributor_ids = set(self.contributors.values_list('guids___id', flat=True))
        admin_ids = set(get_admin_contributor_ids(self)) if include_self else set()
        for parent in self.parents:
            admins = get_admin_contributor_ids(parent)
            admin_ids.update(set(admins).difference(contributor_ids))
        return admin_ids

    @property
    def parent_admin_contributors(self):
        """
        Returns node contributors who are admins on the parent node and not the current
        node (excludes group members)
        """
        return OSFUser.objects.filter(
            guids___id__in=self.parent_admin_contributor_ids
        ).order_by('family_name')

    @property
    def parent_admin_user_ids(self):
        return self._get_admin_user_ids()

    def _get_admin_user_ids(self, include_self=False):
        def get_admin_user_ids(node):
            return node.get_users_with_perm(ADMIN).values_list('guids___id', flat=True)

        contributor_ids = set(self.get_users_with_perm(READ).values_list('guids___id', flat=True))
        admin_ids = set(get_admin_user_ids(self)) if include_self else set()
        for parent in self.parents:
            admins = get_admin_user_ids(parent)
            admin_ids.update(set(admins).difference(contributor_ids))
        return admin_ids

    @property
    def parent_admin_users(self):
        """
        Returns users who are admins on the parent node (and not the current node)

        Includes contributors and members of OSF Groups
        """
        return OSFUser.objects.filter(
            guids___id__in=self.parent_admin_user_ids
        ).order_by('family_name')

    @property
    def contributors_and_group_members(self):
        """
        Returns a queryset of all users who are either contributors
        on the node, or have permission through OSFGroup membership
        """
        return self.get_users_with_perm(READ)

    @property
    def contributor_email_template(self):
        return 'default'

    @property
    def registrations_all(self):
        """For v1 compat."""
        return self.registrations.all()

    @cached_property
    def osfstorage_region(self):
        from addons.osfstorage.models import Region
        osfs_settings = self._settings_model('osfstorage')
        region_subquery = osfs_settings.objects.filter(owner=self.id).values('region_id')
        return Region.objects.get(id=region_subquery)

    @property
    def parent_id(self):
        if hasattr(self, 'annotated_parent_id'):
            # If node has been annotated with "annotated_parent_id"
            # in a queryset, use that value.  Otherwise, fetch the parent_node guid.
            return self.annotated_parent_id
        else:
            if self.parent_node:
                return self.parent_node._id
            return None

    @property
    def license(self):
        if self.node_license_id:
            return self.node_license
        with connection.cursor() as cursor:
            cursor.execute(self.LICENSE_QUERY.format(
                abstractnode=AbstractNode._meta.db_table,
                noderelation=NodeRelation._meta.db_table,
                nodelicenserecord=NodeLicenseRecord._meta.db_table,
                fields=', '.join('"{}"."{}"'.format(NodeLicenseRecord._meta.db_table, f.column) for f in NodeLicenseRecord._meta.concrete_fields)
            ), [self.id])
            res = cursor.fetchone()
            if res:
                return NodeLicenseRecord.from_db(self._state.db, None, res)
        return None

    @property
    def all_tags(self):
        """Return a queryset containing all of this node's tags (incl. system tags)."""
        # Tag's default manager only returns non-system tags, so we can't use self.tags
        return Tag.all_tags.filter(abstractnode_tagged=self)

    @property
    def system_tags(self):
        """The system tags associated with this node. This currently returns a list of string
        names for the tags, for compatibility with v1. Eventually, we can just return the
        QuerySet.
        """
        return self.all_tags.filter(system=True).values_list('name', flat=True)

    # Override Taggable
    def add_tag_log(self, tag, auth):
        self.add_log(
            action=NodeLog.TAG_ADDED,
            params={
                'parent_node': self.parent_id,
                'node': self._id,
                'tag': tag.name
            },
            auth=auth,
            save=False
        )

    # Override Taggable
    def on_tag_added(self, tag):
        self.update_search()
        if settings.SHARE_ENABLED:
            update_share(self)

    def remove_tag(self, tag, auth, save=True):
        if not tag:
            raise InvalidTagError
        elif not self.tags.filter(name=tag).exists():
            raise TagNotFoundError
        else:
            tag_obj = Tag.objects.get(name=tag)
            self.tags.remove(tag_obj)
            self.add_log(
                action=NodeLog.TAG_REMOVED,
                params={
                    'parent_node': self.parent_id,
                    'node': self._id,
                    'tag': tag,
                },
                auth=auth,
                save=False,
            )
            if save:
                self.save()
            self.update_search()
            if settings.SHARE_ENABLED:
                update_share(self)

            return True

    def remove_tags(self, tags, auth, save=True):
        """
        Unlike remove_tag, this optimization method assumes that the provided
        tags are already present on the node.
        """
        super(AbstractNode, self).remove_tags(tags, auth, save)
        self.update_search()
        if settings.SHARE_ENABLED:
            update_share(self)

        return True

    def set_visible(self, user, visible, log=True, auth=None, save=False):
        if not self.is_contributor(user):
            raise ValueError(u'User {0} not in contributors'.format(user))
        if visible and not Contributor.objects.filter(node=self, user=user, visible=True).exists():
            Contributor.objects.filter(node=self, user=user, visible=False).update(visible=True)
        elif not visible and Contributor.objects.filter(node=self, user=user, visible=True).exists():
            if Contributor.objects.filter(node=self, visible=True).count() == 1:
                raise ValueError('Must have at least one visible contributor')
            Contributor.objects.filter(node=self, user=user, visible=True).update(visible=False)
        else:
            return
        message = (
            NodeLog.MADE_CONTRIBUTOR_VISIBLE
            if visible
            else NodeLog.MADE_CONTRIBUTOR_INVISIBLE
        )
        if log:
            self.add_log(
                message,
                params={
                    'parent': self.parent_id,
                    'node': self._id,
                    'contributors': [user._id],
                },
                auth=auth,
                save=False,
            )
        if save:
            self.save()

    @property
    def log_class(self):
        # Override for ContributorMixin
        return NodeLog

    @property
    def contributor_class(self):
        # Override for ContributorMixin
        return Contributor

    @property
    def contributor_kwargs(self):
        # Override for ContributorMixin
        return {'node': self}

    @property
    def log_params(self):
        # Override for ContributorMixin, some node logs were using
        # parent node as "parent", others use "project" as parent.
        # Logging both for consistency
        return {
            'parent_node': self.parent_id,
            'project': self.parent_id,
            'node': self._primary_key,
        }

    @property
    def order_by_contributor_field(self):
        # Needed for Contributor Mixin
        return 'contributor___order'

    @property
    def state_error(self):
        # Override for ContributorMixin
        return NodeStateError

    @property
    def visible_contributors(self):
        # Override for ContributorMixin
        OSFUser = apps.get_model('osf.OSFUser')
        return OSFUser.objects.filter(
            contributor__node=self,
            contributor__visible=True
        ).order_by('contributor___order')

    def get_spam_fields(self, saved_fields):
        # Override for SpamOverrideMixin
        check_fields = self.SPAM_CHECK_FIELDS.copy()
        if not self.has_addon('forward'):
            check_fields.remove('addons_forward_node_settings__url')
        return check_fields if self.is_public and 'is_public' in saved_fields else check_fields.intersection(
            saved_fields)

    def callback(self, callback, recursive=False, *args, **kwargs):
        """Invoke callbacks of attached add-ons and collect messages.

        :param str callback: Name of callback method to invoke
        :param bool recursive: Apply callback recursively over nodes
        :return list: List of callback messages
        """
        messages = []

        for addon in self.get_addons():
            method = getattr(addon, callback)
            message = method(self, *args, **kwargs)
            if message:
                messages.append(message)

        if recursive:
            for child in self._nodes.filter(is_deleted=False):
                messages.extend(
                    child.callback(
                        callback, recursive, *args, **kwargs
                    )
                )

        return messages

    def can_comment(self, auth):
        if self.comment_level == 'public':
            return auth.logged_in and (
                self.is_public or
                (auth.user and self.has_permission(auth.user, READ))
            )
        return self.is_contributor_or_group_member(auth.user)

    def check_privacy_change_viability(self, auth=None):
        if auth and isinstance(self, Node):
            if self.storage_limit_status is settings.StorageLimits.NOT_CALCULATED:
                raise NodeStateError('This project\'s node storage usage could not be calculated. Please try again.')
            elif self.storage_limit_status.value >= settings.StorageLimits.OVER_PRIVATE:
                raise NodeStateError('This project exceeds private project storage limits and thus cannot be converted into a private project.')

    def set_privacy(self, permissions, auth=None, log=True, save=True, meeting_creation=False, check_addons=True):
        """Set the permissions for this node. Also, based on meeting_creation, queues
        an email to user about abilities of public projects.

        :param permissions: A string, either 'public' or 'private'
        :param auth: All the auth information including user, API key.
        :param bool log: Whether to add a NodeLog for the privacy change.
        :param bool meeting_creation: Whether this was created due to a meetings email.
        :param bool check_addons: Check and collect messages for addons?
        """
        if auth and not self.has_permission(auth.user, ADMIN):
            raise PermissionsError('Must be an admin to change privacy settings.')
        if permissions == 'public' and not self.is_public:
            if self.is_spam or (settings.SPAM_FLAGGED_MAKE_NODE_PRIVATE and self.is_spammy):
                # TODO: Should say will review within a certain agreed upon time period.
                raise NodeStateError('This project has been marked as spam. Please contact the help desk if you think this is in error.')
            if self.is_registration:
                if self.is_pending_embargo:
                    raise NodeStateError('A registration with an unapproved embargo cannot be made public.')
                elif self.is_pending_registration:
                    raise NodeStateError('An unapproved registration cannot be made public.')
                elif self.is_pending_embargo:
                    raise NodeStateError('An unapproved embargoed registration cannot be made public.')
                elif self.is_embargoed:
                    # Embargoed registrations can be made public early
                    self.request_embargo_termination(auth.user)
                    return False
            self.is_public = True
            self.keenio_read_key = self.generate_keenio_read_key()
        elif permissions == 'private' and self.is_public:
            if self.is_registration and not self.is_pending_embargo:
                raise NodeStateError('Public registrations must be withdrawn, not made private.')

            self.check_privacy_change_viability(auth)

            self.is_public = False
            self.keenio_read_key = ''
        else:
            return False

        # After set permissions callback
        if check_addons:
            for addon in self.get_addons():
                message = addon.after_set_privacy(self, permissions)
                if message:
                    status.push_status_message(message, kind='info', trust=False)

        # Update existing identifiers
        if self.get_identifier('doi'):
            enqueue_task(update_doi_metadata_on_change.s(self._id))

        if log:
            action = NodeLog.MADE_PUBLIC if permissions == 'public' else NodeLog.MADE_PRIVATE
            self.add_log(
                action=action,
                params={
                    'project': self.parent_id,
                    'node': self._primary_key,
                },
                auth=auth,
                save=False,
            )
        if save:
            self.save()
        if auth and permissions == 'public':
            project_signals.privacy_set_public.send(auth.user, node=self, meeting_creation=meeting_creation)
        return True

    def generate_keenio_read_key(self):
        return scoped_keys.encrypt(settings.KEEN['public']['master_key'], options={
            'filters': [{
                'property_name': 'node.id',
                'operator': 'eq',
                'property_value': str(self._id)
            }],
            'allowed_operations': [READ]
        })

    @property
    def private_links_active(self):
        return self.private_links.filter(is_deleted=False)

    @property
    def private_link_keys_active(self):
        return self.private_links.filter(is_deleted=False).values_list('key', flat=True)

    @property
    def private_link_keys_deleted(self):
        return self.private_links.filter(is_deleted=True).values_list('key', flat=True)

    def get_root(self):
        sql = """
            WITH RECURSIVE ascendants AS (
              SELECT
                parent_id,
                child_id,
                1 AS LEVEL,
                ARRAY[child_id] as cids
              FROM %s
              WHERE is_node_link IS FALSE and child_id = %s
              UNION ALL
              SELECT
                S.parent_id,
                D.child_id,
                D.level + 1,
                D.cids || S.child_id
              FROM ascendants AS D
                JOIN %s AS S
                  ON D.parent_id = S.child_id
              WHERE S.is_node_link IS FALSE
                AND %s = ANY(cids)
            ) SELECT parent_id
              FROM ascendants
              WHERE child_id = %s
              ORDER BY level DESC
              LIMIT 1;
        """
        with connection.cursor() as cursor:
            node_relation_table = AsIs(NodeRelation._meta.db_table)
            cursor.execute(sql, [node_relation_table, self.pk, node_relation_table, self.pk, self.pk])
            res = cursor.fetchone()
            if res:
                return AbstractNode.objects.get(pk=res[0])
            return self

    def find_readable_antecedent(self, auth):
        """ Returns first antecendant node readable by <user>.
        """
        next_parent = self.parent_node
        while next_parent:
            if next_parent.can_view(auth):
                return next_parent
            next_parent = next_parent.parent_node

    def copy_contributors_from(self, resource):
        """Copies the contibutors from node (including permissions and visibility) into this node."""
        contribs = []
        current_contributors = self.contributor_set.values_list('user_id', flat=True)
        for contrib in resource.contributor_set.all():
            if contrib.user.id not in current_contributors:
                permission = contrib.permission
                node_contrib = Contributor(
                    node=self,
                    user=contrib.user,
                    _order=contrib._order,
                    visible=contrib.visible
                )
                contribs.append(node_contrib)
                self.add_permission(contrib.user, permission, save=True)
        Contributor.objects.bulk_create(contribs)

    def subscribe_contributors_to_node(self):
        """
        Upon registering a DraftNode, subscribe all registered contributors to notifications -
        and send emails to users that they have been added to the project.
        (DraftNodes are hidden until registration).
        """
        for user in self.contributors.filter(is_registered=True):
            perm = self.contributor_set.get(user=user).permission
            project_signals.contributor_added.send(self,
                contributor=user,
                auth=None, email_template='default', permissions=perm)

    def register_node(self, schema, auth, draft_registration, parent=None, child_ids=None, provider=None):
        """Make a frozen copy of a node.

        :param schema: Schema object
        :param auth: All the auth information including user, API key.
        :param draft registration: Draft registration
        :param parent Node: parent registration of registration to be created
        :param provider RegistrationProvider: provider to submit the registration to
        """
        # NOTE: Admins can register child nodes even if they don't have write access to them, but not if they are group admins
        not_contributor_or_admin_parent = not self.is_contributor(auth.user) and not self.is_admin_parent(user=auth.user, include_group_admin=False)
        cannot_edit_or_admin_parent = not self.can_edit(auth=auth) and not self.is_admin_parent(user=auth.user)
        if cannot_edit_or_admin_parent or not_contributor_or_admin_parent:
            raise PermissionsError(
                'User {} does not have permission '
                'to register this node'.format(auth.user._id)
            )
        if self.is_collection:
            raise NodeStateError('Folders may not be registered')
        original = self

        # Note: Cloning a node will clone each WikiPage on the node and all the related WikiVersions
        # and point them towards the registration
        if original.is_deleted:
            raise NodeStateError('Cannot register deleted node.')

        registered = original.clone()
        registered.recast('osf.registration')

        registered.custom_citation = ''
        registered.registered_date = timezone.now()
        registered.registered_user = auth.user
        registered.registered_from = original
        registered.provider = provider
        if not registered.registered_meta:
            registered.registered_meta = {}
        registered.registered_meta[schema._id] = draft_registration.registration_metadata

        registered.forked_from = self.forked_from
        registered.creator = self.creator
        registered.node_license = original.license.copy() if original.license else None
        registered.wiki_private_uuids = {}

        # Need to save here in order to set many-to-many fields
        registered.save()

        registered.registered_schema.add(schema)

        # Sets registration_metadata and registration_responses
        registered.copy_registered_meta_and_registration_responses(draft_registration, save=False)

        # Clone each log from the original node for this registration.
        self.clone_logs(registered)

        registered.is_public = False
        registered.access_requests_enabled = False

        if parent:
            node_relation = NodeRelation.objects.get(parent=parent.registered_from, child=original)
            NodeRelation.objects.get_or_create(_order=node_relation._order, parent=parent, child=registered)

        # After register callback
        for addon in original.get_addons():
            _, message = addon.after_register(original, registered, auth.user)
            if message:
                status.push_status_message(message, kind='info', trust=False)

        for node_relation in original.node_relations.filter(child__is_deleted=False):
            node_contained = node_relation.child

            if node_relation.is_node_link:
                NodeRelation.objects.get_or_create(
                    is_node_link=True,
                    parent=registered,
                    child=node_contained
                )
                continue
            else:
                if child_ids and node_contained._id not in child_ids:
                    if node_contained.node_relations.filter(child__is_deleted=False, child__guids___id__in=child_ids, is_node_link=False).exists():
                        # We can't skip a node with children that we have to register.
                        raise NodeStateError('The parents of all child nodes being registered must be registered.')
                    continue

                # Register child nodes
                node_contained.register_node(
                    schema=schema,
                    auth=auth,
                    draft_registration=draft_registration,
                    provider=provider,
                    parent=registered,
                    child_ids=child_ids,
                )

        registered.root = None  # Recompute root on save
        registered.save()

        # Copying over editable fields as the last step so the root is accurate
        if registered.get_root() == registered:
            # If registration is root, pull editable fields from both draft registration and node,
            # draft registration trumps
            resource = draft_registration
            alternative_resource = self
        else:
            # If registration is a component, pull editable fields from component only, not the draft_registration
            resource = self
            alternative_resource = None

        registered.copy_editable_fields(resource, auth=auth, alternative_resource=alternative_resource, contributors=False)
        registered.copy_contributors_from(self)
        registered.copy_unclaimed_records(self)

        if settings.ENABLE_ARCHIVER:
            registered.refresh_from_db()
            project_signals.after_create_registration.send(self, dst=registered, user=auth.user)

        return registered

    def path_above(self, auth):
        parents = self.parents
        return '/' + '/'.join([p.title if p.can_view(auth) else '-- private project --' for p in reversed(parents)])

    # TODO: Deprecate this; it duplicates much of what serialize_project already
    # does
    def serialize(self, auth=None):
        """Dictionary representation of node that is nested within a NodeLog's
        representation.
        """
        # TODO: incomplete implementation
        return {
            'id': str(self._primary_key),
            'category': self.category_display,
            'node_type': self.project_or_component,
            'url': self.url,
            # TODO: Titles shouldn't contain escaped HTML in the first place
            'title': sanitize.unescape_entities(self.title),
            'path': self.path_above(auth),
            'api_url': self.api_url,
            'is_public': self.is_public,
            'is_registration': self.is_registration,
        }

    def has_node_link_to(self, node):
        return self.node_relations.filter(child=node, is_node_link=True).exists()

    def get_primary(self, node):
        return NodeRelation.objects.filter(parent=self, child=node, is_node_link=False).exists()

    # TODO optimize me
    def get_descendants_recursive(self, primary_only=False):
        query = self.nodes_primary if primary_only else self._nodes
        for node in query.all():
            yield node
            if not primary_only:
                primary = self.get_primary(node)
                if primary:
                    for descendant in node.get_descendants_recursive(primary_only=primary_only):
                        yield descendant
            else:
                for descendant in node.get_descendants_recursive(primary_only=primary_only):
                    yield descendant

    @property
    def nodes_primary(self):
        """For v1 compat."""
        child_pks = NodeRelation.objects.filter(
            parent=self,
            is_node_link=False
        ).values_list('child', flat=True)
        return self._nodes.filter(pk__in=child_pks)

    @property
    def has_pointers_recursive(self):
        """Recursively checks whether the current node or any of its nodes
        contains a pointer.
        """
        if self.linked_nodes.exists():
            return True
        for node in self.nodes_primary:
            if node.has_pointers_recursive:
                return True
        return False

    def add_affiliations(self, user, new):
        # add all of the user's affiliations to the forked or templated node
        for affiliation in user.affiliated_institutions.all():
            new.affiliated_institutions.add(affiliation)

    # TODO: Optimize me (e.g. use bulk create)
    def fork_node(self, auth, title=None, parent=None):
        """Recursively fork a node.

        :param Auth auth: Consolidated authorization
        :param str title: Optional text to prepend to forked title
        :param Node parent: Sets parent, should only be non-null when recursing
        :return: Forked node
        """
        Registration = apps.get_model('osf.Registration')
        PREFIX = 'Fork of '
        user = auth.user

        # Non-contributors can't fork private nodes
        if not (self.is_public or self.has_permission(user, READ)):
            raise PermissionsError('{0!r} does not have permission to fork node {1!r}'.format(user, self._id))

        when = timezone.now()

        original = self

        if original.is_deleted:
            raise NodeStateError('Cannot fork deleted node.')

        # Note: Cloning a node will clone each WikiPage on the node and all the related WikiVersions
        # and point them towards the fork
        forked = original.clone()
        if isinstance(forked, Registration):
            forked.recast('osf.node')

        forked.custom_citation = ''
        forked.is_fork = True
        forked.forked_date = when
        forked.forked_from = original
        forked.creator = user
        forked.node_license = original.license.copy() if original.license else None
        forked.wiki_private_uuids = {}

        # Forks default to private status
        forked.is_public = False

        # Need to save here in order to access m2m fields
        forked.save()

        forked.tags.add(*self.all_tags.values_list('pk', flat=True))
        forked.subjects.add(*self.subjects.values_list('pk', flat=True))

        if parent:
            node_relation = NodeRelation.objects.get(parent=parent.forked_from, child=original)
            NodeRelation.objects.get_or_create(_order=node_relation._order, parent=parent, child=forked)

        for node_relation in original.node_relations.filter(child__is_deleted=False):
            node_contained = node_relation.child
            # Fork child nodes
            if not node_relation.is_node_link:
                try:  # Catch the potential PermissionsError above
                    node_contained.fork_node(
                        auth=auth,
                        title='',
                        parent=forked,
                    )
                except PermissionsError:
                    pass  # If this exception is thrown omit the node from the result set
            else:
                # Copy linked nodes
                NodeRelation.objects.get_or_create(
                    is_node_link=True,
                    parent=forked,
                    child=node_contained
                )

        if title is None:
            forked.title = PREFIX + original.title
        elif title == '':
            forked.title = original.title
        else:
            forked.title = title

        if len(forked.title) > 512:
            forked.title = forked.title[:512]

        self.add_affiliations(user, forked)
        forked.add_contributor(
            contributor=user,
            permissions=CREATOR_PERMISSIONS,
            log=False,
            save=False
        )

        forked.root = None  # Recompute root on save

        forked.add_log(
            action=NodeLog.NODE_FORKED,
            params={
                'parent_node': original.parent_id,
                'node': original._primary_key,
                'registration': forked._primary_key,  # TODO: Remove this in favor of 'fork'
                'fork': forked._primary_key,
            },
            auth=auth,
            log_date=when,
            save=False,
        )

        # Clone each log from the original node for this fork.
        self.clone_logs(forked)

        # After fork callback
        for addon in original.get_addons():
            addon.after_fork(original, forked, user)

        forked.save()

        # Need to call this after save for the notifications to be created with the _primary_key
        project_signals.contributor_added.send(forked, contributor=user, auth=auth, email_template='false')

        return forked

    def clone_logs(self, node, page_size=100):
        paginator = Paginator(self.logs.order_by('pk').all(), page_size)
        for page_num in paginator.page_range:
            page = paginator.page(page_num)
            # Instantiate NodeLogs "manually"
            # because BaseModel#clone() is too slow for large projects
            logs_to_create = [
                NodeLog(
                    _id=bson.ObjectId(),
                    action=log.action,
                    date=log.date,
                    params=log.params,
                    should_hide=log.should_hide,
                    foreign_user=log.foreign_user,
                    # Set foreign keys, not their objects
                    # to speed things up
                    node_id=node.pk,
                    user_id=log.user_id,
                    original_node_id=log.original_node_id
                )
                for log in page
            ]
            NodeLog.objects.bulk_create(logs_to_create)

    def use_as_template(self, auth, changes=None, top_level=True, parent=None):
        """Create a new project, using an existing project as a template.

        :param auth: The user to be assigned as creator
        :param changes: A dictionary of changes, keyed by node id, which
                        override the attributes of the template project or its
                        children.
        :param Bool top_level: indicates existence of parent TODO: deprecate
        :param Node parent: parent template. Should only be passed in during recursion
        :return: The `Node` instance created.
        """
        Registration = apps.get_model('osf.Registration')
        changes = changes or dict()

        # build the dict of attributes to change for the new node
        try:
            attributes = changes[self._id]
            # TODO: explicitly define attributes which may be changed.
        except (AttributeError, KeyError):
            attributes = dict()

        if self.is_deleted:
            raise NodeStateError('Cannot use deleted node as template.')

        # Non-contributors can't template private nodes
        if not (self.is_public or self.has_permission(auth.user, READ)):
            raise PermissionsError('{0!r} does not have permission to template node {1!r}'.format(auth.user, self._id))

        new = self.clone()
        if isinstance(new, Registration):
            new.recast('osf.node')

        new._is_templated_clone = True  # This attribute may be read in post_save handlers

        # Clear quasi-foreign fields
        new.wiki_private_uuids.clear()
        new.file_guid_to_share_uuids.clear()

        # set attributes which may be overridden by `changes`
        new.is_public = False
        new.description = ''
        new.custom_citation = ''

        # apply `changes`
        for attr, val in attributes.items():
            setattr(new, attr, val)

        # set attributes which may NOT be overridden by `changes`
        new.creator = auth.user
        new.template_node = self
        # Need to save in order to access contributors m2m table
        new.save(suppress_log=True)
        new.add_contributor(contributor=auth.user, permissions=CREATOR_PERMISSIONS, log=False, save=False)
        new.is_fork = False
        new.node_license = self.license.copy() if self.license else None

        self.add_affiliations(auth.user, new)

        # If that title hasn't been changed, apply the default prefix (once)
        if (
            new.title == self.title and top_level and
            language.TEMPLATED_FROM_PREFIX not in new.title
        ):
            new.title = ''.join((language.TEMPLATED_FROM_PREFIX, new.title,))

        if len(new.title) > 512:
            new.title = new.title[:512]

        # Slight hack - created is a read-only field.
        new.created = timezone.now()

        new.save(suppress_log=True)

        # Need to call this after save for the notifications to be created with the _primary_key
        project_signals.contributor_added.send(new, contributor=auth.user, auth=auth, email_template='false')

        # Log the creation
        new.add_log(
            NodeLog.CREATED_FROM,
            params={
                'node': new._primary_key,
                'template_node': {
                    'id': self._primary_key,
                    'url': self.url,
                    'title': self.title,
                },
            },
            auth=auth,
            log_date=new.created,
            save=False,
        )
        new.save()

        if parent:
            node_relation = NodeRelation.objects.get(parent=parent.template_node, child=self)
            NodeRelation.objects.get_or_create(_order=node_relation._order, parent=parent, child=new)

        # deal with the children of the node, if any
        for node_relation in self.node_relations.select_related('child').filter(child__is_deleted=False):
            node_contained = node_relation.child
            # template child nodes
            if not node_relation.is_node_link:
                try:  # Catch the potential PermissionsError above
                    node_contained.use_as_template(auth, changes, top_level=False, parent=new)
                except PermissionsError:
                    pass

        new.root = None
        new.save()  # Recompute root on save()
        return new

    def next_descendants(self, auth, condition=lambda auth, node: True):
        """
        Recursively find the first set of descedants under a given node that meet a given condition

        returns a list of [(node, [children]), ...]
        """
        ret = []
        for node in self._nodes.order_by('created').all():
            if condition(auth, node):
                # base case
                ret.append((node, []))
            else:
                ret.append((node, node.next_descendants(auth, condition)))
        ret = [item for item in ret if item[1] or condition(auth, item[0])]  # prune empty branches
        return ret

    def node_and_primary_descendants(self):
        """Return an iterator for a node and all of its primary (non-pointer) descendants.

        :param node Node: target Node
        """
        return itertools.chain([self], self.get_descendants_recursive(primary_only=True))

    def get_active_contributors_recursive(self, unique_users=False, *args, **kwargs):
        """Yield (admin, node) tuples for this node and
        descendant nodes. Excludes contributors on node links and inactive users.

        :param bool unique_users: If True, a given admin will only be yielded once
            during iteration.
        """
        visited_user_ids = []
        for node in self.node_and_primary_descendants(*args, **kwargs):
            for contrib in node.active_contributors(*args, **kwargs):
                if unique_users:
                    if contrib._id not in visited_user_ids:
                        visited_user_ids.append(contrib._id)
                        yield (contrib, node)
                else:
                    yield (contrib, node)

    def get_admin_contributors_recursive(self, unique_users=False, *args, **kwargs):
        """Yield (admin, node) tuples for this node and
        descendant nodes. Excludes contributors on node links and inactive users.
        Excludes group members.

        :param bool unique_users: If True, a given admin will only be yielded once
            during iteration.
        """
        visited_user_ids = []
        for node in self.node_and_primary_descendants(*args, **kwargs):
            for contrib in node.contributors.all():
                if node.has_permission(contrib, ADMIN) and contrib.is_active:
                    if unique_users:
                        if contrib._id not in visited_user_ids:
                            visited_user_ids.append(contrib._id)
                            yield (contrib, node)
                    else:
                        yield (contrib, node)

    def set_access_requests_enabled(self, access_requests_enabled, auth, save=False):
        user = auth.user
        if not self.has_permission(user, ADMIN):
            raise PermissionsError('Only admins can modify access requests enabled')
        self.access_requests_enabled = access_requests_enabled
        if self.access_requests_enabled:
            self.add_log(
                NodeLog.NODE_ACCESS_REQUESTS_ENABLED,
                {
                    'project': self.parent_id,
                    'node': self._id,
                    'user': user._id,
                },
                auth=auth
            )
        else:
            self.add_log(
                NodeLog.NODE_ACCESS_REQUESTS_DISABLED,
                {
                    'project': self.parent_id,
                    'node': self._id,
                    'user': user._id,
                },
                auth=auth
            )
        if save:
            self.save()

    def save(self, *args, **kwargs):
        from osf.models import Registration
        first_save = not bool(self.pk)
        if 'old_subjects' in kwargs.keys():
            # TODO: send this data to SHARE
            kwargs.pop('old_subjects')
        if 'suppress_log' in kwargs.keys():
            self._suppress_log = kwargs['suppress_log']
            del kwargs['suppress_log']
        else:
            self._suppress_log = False
        saved_fields = self.get_dirty_fields(check_relationship=True) or []
        ret = super(AbstractNode, self).save(*args, **kwargs)
        if saved_fields:
            self.on_update(first_save, saved_fields)

        if 'node_license' in saved_fields:
            children = list(self.descendants.filter(node_license=None, is_public=True, is_deleted=False))
            while len(children):
                batch = children[:99]
                self.bulk_update_search(batch)
                children = children[99:]

        if first_save:
            self.update_group_permissions()
            if not isinstance(self, Registration):
                Contributor.objects.get_or_create(
                    user=self.creator,
                    node=self,
                    visible=True,
                )
                self.add_permission(self.creator, ADMIN)
        return ret

    def update_or_enqueue_on_node_updated(self, user_id, first_save, saved_fields):
        """
        If an earlier version of the on_node_updated task exists in the queue, update it
        with the appropriate saved_fields. Otherwise, enqueue on_node_updated.

        This ensures that on_node_updated is only queued once for a given node.
        """
        # All arguments passed as kwargs so that we can check signature.kwargs and update as necessary
        task = get_task_from_queue('website.project.tasks.on_node_updated', predicate=lambda task: task.kwargs['node_id'] == self._id)
        if task:
            # Ensure saved_fields is JSON-serializable by coercing it to a list
            task.kwargs['saved_fields'] = list(set(task.kwargs['saved_fields']).union(saved_fields))
        else:
            enqueue_task(node_tasks.on_node_updated.s(node_id=self._id, user_id=user_id, first_save=first_save, saved_fields=saved_fields))

    def update_or_enqueue_on_resource_updated(self, user_id, first_save, saved_fields):
        # Needed for ContributorMixin
        return self.update_or_enqueue_on_node_updated(user_id, first_save, saved_fields)

    def on_update(self, first_save, saved_fields):
        User = apps.get_model('osf.OSFUser')
        request, user_id = get_request_and_user_id()
        request_headers = string_type_request_headers(request)
        self.update_or_enqueue_on_node_updated(user_id, first_save, saved_fields)

        user = User.load(user_id)
        if user and self.check_spam(user, saved_fields, request_headers):
            # Specifically call the super class save method to avoid recursion into model save method.
            super(AbstractNode, self).save()

    def resolve(self):
        """For compat with v1 Pointers."""
        return self

    def set_title(self, title, auth, save=False):
        """Set the title of this Node and log it.

        :param str title: The new title.
        :param auth: All the auth information including user, API key.
        """
        # Called so validation does not have to wait until save.
        validate_title(title)

        original_title = self.title
        new_title = sanitize.strip_html(title)
        # Title hasn't changed after sanitzation, bail out
        if original_title == new_title:
            return False
        self.title = new_title
        self.add_log(
            action=NodeLog.EDITED_TITLE,
            params={
                'parent_node': self.parent_id,
                'node': self._primary_key,
                'title_new': self.title,
                'title_original': original_title,
            },
            auth=auth,
            save=False,
        )
        if save:
            self.save()
        return None

    def set_description(self, description, auth, save=False):
        """Set the description and log the event.

        :param str description: The new description
        :param auth: All the auth informtion including user, API key.
        :param bool save: Save self after updating.
        """
        original = self.description
        new_description = sanitize.strip_html(description)
        if original == new_description:
            return False
        self.description = new_description
        self.add_log(
            action=NodeLog.EDITED_DESCRIPTION,
            params={
                'parent_node': self.parent_id,
                'node': self._primary_key,
                'description_new': self.description,
                'description_original': original
            },
            auth=auth,
            save=False,
        )
        if save:
            self.save()
        return None

    def set_category(self, category, auth, save=False):
        """Set the category and log the event.

        :param str category: The new category
        :param auth: All the auth informtion including user, API key.
        :param bool save: Save self after updating.
        """
        original = self.category
        new_category = category
        if original == new_category:
            return False
        self.category = new_category
        self.add_log(
            action=NodeLog.CATEGORY_UPDATED,
            params={
                'parent_node': self.parent_id,
                'node': self._primary_key,
                'category_new': self.category,
                'category_original': original
            },
            auth=auth,
            save=False,
        )
        if save:
            self.save()
        return None

    def set_article_doi(self, article_doi, auth, save=False):
        """Set the article_doi and log the event.

        :param str article_doi: The new article doi
        :param auth: All the auth informtion including user, API key.
        :param bool save: Save self after updating.
        """
        original = self.article_doi
        new_doi = article_doi
        if original == new_doi:
            return False
        self.article_doi = new_doi
        self.add_log(
            action=NodeLog.ARTICLE_DOI_UPDATED,
            params={
                'parent_node': self.parent_id,
                'node': self._primary_key,
                'article_doi_new': self.article_doi,
                'article_doi_original': original
            },
            auth=auth,
            save=False,
        )
        if save:
            self.save()
        return None

    def update(self, fields, auth=None, save=True):
        """Update the node with the given fields.

        :param dict fields: Dictionary of field_name:value pairs.
        :param Auth auth: Auth object for the user making the update.
        :param bool save: Whether to save after updating the object.
        """
        if not fields:  # Bail out early if there are no fields to update
            return False
        values = {}
        for key, value in fields.items():
            if key not in self.WRITABLE_WHITELIST:
                if self.is_registration:
                    raise NodeUpdateError(reason='Registered content cannot be updated', key=key)
                else:
                    continue
            # Title, description, and category have special methods for logging purposes
            if key == 'title':
                if not self.is_bookmark_collection or not self.is_quickfiles:
                    self.set_title(title=value, auth=auth, save=False)
                else:
                    raise NodeUpdateError(reason='Bookmark collections or QuickFilesNodes cannot be renamed.', key=key)
            elif key == 'description':
                self.set_description(description=value, auth=auth, save=False)
            elif key == 'category':
                self.set_category(category=value, auth=auth, save=False)
            elif key == 'is_public':
                self.set_privacy(
                    Node.PUBLIC if value else Node.PRIVATE,
                    auth=auth,
                    log=True,
                    save=False
                )
            elif key == 'node_license':
                self.set_node_license(
                    {
                        'id': value.get('id'),
                        'year': value.get('year'),
                        'copyrightHolders': value.get('copyrightHolders') or value.get('copyright_holders', [])
                    },
                    auth,
                    save=save
                )
            elif key == 'article_doi' and self.type == 'osf.registration':
                self.set_article_doi(article_doi=value, auth=auth, save=False)
            else:
                with warnings.catch_warnings():
                    try:
                        # This is in place because historically projects and components
                        # live on different ElasticSearch indexes, and at the time of Node.save
                        # there is no reliable way to check what the old Node.category
                        # value was. When the cateogory changes it is possible to have duplicate/dead
                        # search entries, so always delete the ES doc on categoryt change
                        # TODO: consolidate Node indexes into a single index, refactor search
                        if key == 'category':
                            self.delete_search_entry()
                        ###############
                        old_value = getattr(self, key)
                        if old_value != value:
                            values[key] = {
                                'old': old_value,
                                'new': value,
                            }
                            setattr(self, key, value)
                    except AttributeError:
                        raise NodeUpdateError(reason="Invalid value for attribute '{0}'".format(key), key=key)
                    except warnings.Warning:
                        raise NodeUpdateError(reason="Attribute '{0}' doesn't exist on the Node class".format(key), key=key)
        if save:
            updated = self.get_dirty_fields()
            self.save()
        else:
            updated = []
        for key in values:
            values[key]['new'] = getattr(self, key)
        if values:
            self.add_log(
                NodeLog.UPDATED_FIELDS,
                params={
                    'node': self._id,
                    'updated_fields': {
                        key: {
                            'old': values[key]['old'],
                            'new': values[key]['new']
                        }
                        for key in values
                    }
                },
                auth=auth)
        return updated

    def add_remove_node_log(self, auth, date):
        node_to_log = self.parent_node if self.parent_node else self
        log_action = NodeLog.NODE_REMOVED if self.parent_node else NodeLog.PROJECT_DELETED
        node_to_log.add_log(
            log_action,
            params={
                'project': self._primary_key,
            },
            auth=auth,
            log_date=date,
            save=True,
        )

    def remove_node(self, auth, date=None):
        """Marks a node plus every node in its hierarchy as deleted

        TODO: Call a hook on addons
        Adds a log to the parent node if applicable

        :param auth: an instance of :class:`Auth`.
        :param date: Date node was removed
        :param datetime date: `datetime.datetime` or `None`
        """
        # TODO: rename "date" param - it's shadowing a global
        hierarchy = Node.objects.get_children(self, active=True, include_root=True).filter(is_deleted=False)
        if (not auth or isinstance(auth.user, AnonymousUser)) or (
                len(hierarchy) != (Node.objects.get_nodes_for_user(auth.user, ADMIN_NODE, hierarchy)).count()):
            raise PermissionsError(
                '{0!r} does not have permission to modify this {1}, or a component in its hierarchy.'.format(auth.user, self.category or 'node')
            )

        # After delete callback
        remove_addons(auth, hierarchy)

        Comment = apps.get_model('osf.Comment')
        Comment.objects.filter(node__id__in=hierarchy).update(root_target=None)

        log_date = date or timezone.now()
        for node in hierarchy:
            # Add log to parents
            node.is_deleted = True
            node.deleted_date = log_date
            node.deleted = log_date
            node.add_remove_node_log(auth=auth, date=log_date)
            project_signals.node_deleted.send(node)

        bulk_update(hierarchy, update_fields=['is_deleted', 'deleted_date', 'deleted'])

        if len(hierarchy.filter(is_public=True)):
            AbstractNode.bulk_update_search(hierarchy.filter(is_public=True))

        return True

    def add_addon(self, name, auth, log=True):
        ret = super(AbstractNode, self).add_addon(name, auth)
        if ret and log:
            self.add_log(
                action=NodeLog.ADDON_ADDED,
                params={
                    'project': self.parent_id,
                    'node': self._id,
                    'addon': ret.__class__._meta.app_config.full_name,
                },
                auth=auth,
                save=False,
            )
            self.save()  # TODO Required?
        return ret

    def delete_addon(self, addon_name, auth, _force=False):
        """Delete an add-on from the node.

        :param str addon_name: Name of add-on
        :param Auth auth: Consolidated authorization object
        :param bool _force: For migration testing ONLY. Do not set to True
            in the application, or else projects will be allowed to delete
            mandatory add-ons!
        :return bool: Add-on was deleted
        """
        ret = super(AbstractNode, self).delete_addon(addon_name, auth, _force)
        if ret:
            config = settings.ADDONS_AVAILABLE_DICT[addon_name]
            self.add_log(
                action=NodeLog.ADDON_REMOVED,
                params={
                    'project': self.parent_id,
                    'node': self._primary_key,
                    'addon': config.full_name,
                },
                auth=auth,
                save=False,
            )
            self.save()
            # TODO: save here or outside the conditional? @mambocab
        return ret

    def has_addon_on_children(self, addon):
        """Checks if a given node has a specific addon on child nodes
            that are not registrations or deleted
        """
        if self.has_addon(addon):
            return True

        # TODO: Optimize me into one query
        for node_relation in self.node_relations.filter(is_node_link=False, child__is_deleted=False).select_related(
                'child'):
            node = node_relation.child
            if node.has_addon_on_children(addon):
                return True
        return False

    def is_derived_from(self, other, attr):
        derived_from = getattr(self, attr)
        while True:
            if derived_from is None:
                return False
            if derived_from == other:
                return True
            derived_from = getattr(derived_from, attr)

    def is_fork_of(self, other):
        return self.is_derived_from(other, 'forked_from')

    def is_registration_of(self, other):
        return self.is_derived_from(other, 'registered_from')

    def serialize_waterbutler_credentials(self, provider_name):
        return self.get_addon(provider_name).serialize_waterbutler_credentials()

    def serialize_waterbutler_settings(self, provider_name):
        return self.get_addon(provider_name).serialize_waterbutler_settings()

    def create_waterbutler_log(self, auth, action, payload):
        try:
            metadata = payload['metadata']
            node_addon = self.get_addon(payload['provider'])
        except KeyError:
            raise HTTPError(http_status.HTTP_400_BAD_REQUEST)

        if node_addon is None:
            raise HTTPError(http_status.HTTP_400_BAD_REQUEST)

        metadata['path'] = metadata['path'].lstrip('/')

        return node_addon.create_waterbutler_log(auth, action, metadata)

    def can_view_files(self, auth=None):
        return self.can_view(auth)

    @property
    def file_read_scope(self):
        return oauth_scopes.CoreScopes.NODE_FILE_READ

    @property
    def file_write_scope(self):
        return oauth_scopes.CoreScopes.NODE_FILE_WRITE

    def get_doi_client(self):
<<<<<<< HEAD
        try:
            return DataCiteClient(self)
        except ImproperlyConfigured:
            pass
=======
        return DataCiteClient(base_url=settings.DATACITE_URL, prefix=settings.DATACITE_PREFIX)
>>>>>>> 2d382d7e

    def update_custom_citation(self, custom_citation, auth):
        if not self.has_permission(auth.user, ADMIN):
            raise PermissionsError('Only admins can update a custom citation')

        if (custom_citation == self.custom_citation) or not (custom_citation or self.custom_citation):
            return
        elif custom_citation == '':
            log_action = NodeLog.CUSTOM_CITATION_REMOVED
        elif self.custom_citation:
            log_action = NodeLog.CUSTOM_CITATION_EDITED
        else:
            log_action = NodeLog.CUSTOM_CITATION_ADDED

        self.custom_citation = custom_citation
        self.add_log(
            log_action,
            params={
                'node': self._primary_key,
            },
            auth=auth,
            log_date=timezone.now(),
        )
        self.save()

    @property
    def storage_usage(self):
        key = cache_settings.STORAGE_USAGE_KEY.format(target_id=self._id)

        storage_usage_total = storage_usage_cache.get(key)
        if storage_usage_total is not None:
            return storage_usage_total
        else:
            update_storage_usage(self)  # sets cache
            return storage_usage_cache.get(key)

    # Overrides ContributorMixin
    # TODO: Deprecate this when we emberize contributors management for nodes
    def add_contributor(self, *args, **kwargs):
        contributor = super(AbstractNode, self).add_contributor(*args, **kwargs)
        if contributor and not contributor.is_registered:
            self._add_related_source_tags(contributor)

        return contributor

    # Overrides ContributorMixin
    def _add_related_source_tags(self, contributor):
        osf_provider_tag, created = Tag.all_tags.get_or_create(name=OsfSourceTags.Osf.value, system=True)
        source_tag = self.all_tags.filter(
            system=True,
            name__in=[
                CampaignSourceTags.Prereg.value,
                CampaignSourceTags.OsfRegisteredReports.value,
                CampaignSourceTags.Osf4m.value
            ]
        ).first() or osf_provider_tag
        contributor.add_system_tag(source_tag)


class NodeUserObjectPermission(UserObjectPermissionBase):
    """
    Direct Foreign Key Table for guardian - User models - we typically add object
    perms directly to Django groups instead of users, so this will be used infrequently
    """
    content_object = models.ForeignKey(AbstractNode, on_delete=models.CASCADE)


class NodeGroupObjectPermission(GroupObjectPermissionBase):
    """
    Direct Foreign Key Table for guardian - Group models. Makes permission checks faster.

    This table gives a Django group a particular permission to an AbstractNode.
    For example, every time a node is created, an admin, write, and read Django group
    are created for the node. The "write" group has write/read perms to the node.

    Those links are stored here:  content_object_id (node_id), group_id, permission_id
    """
    content_object = models.ForeignKey(AbstractNode, on_delete=models.CASCADE)


class Node(AbstractNode):
    """
    Concrete Node class: Instance of AbstractNode(TypedModel). All things that inherit
    from AbstractNode will appear in the same table and will be differentiated by the `type` column.

    FYI: Behaviors common between Registration and Node should be on the parent class.
    """

    @property
    def api_v2_url(self):
        return reverse('nodes:node-detail', kwargs={'node_id': self._id, 'version': 'v2'})

    @property
    def is_bookmark_collection(self):
        """For v1 compat"""
        return False

def remove_addons(auth, resource_object_list):
    for config in AbstractNode.ADDONS_AVAILABLE:
        try:
            settings_model = config.node_settings
        except LookupError:
            settings_model = None

        if settings_model:
            addon_list = settings_model.objects.filter(owner__in=resource_object_list, is_deleted=False)
            for addon in addon_list:
                addon.after_delete(auth.user)


@receiver(post_save, sender=Node)
def add_project_created_log(sender, instance, created, **kwargs):
    if created and instance.is_original and not instance._suppress_log:
        # Define log fields for non-component project
        log_action = NodeLog.PROJECT_CREATED
        log_params = {
            'node': instance._id,
        }
        if getattr(instance, 'parent_node', None):
            log_params.update({'parent_node': instance.parent_node._id})

        # Add log with appropriate fields
        instance.add_log(
            log_action,
            params=log_params,
            auth=Auth(user=instance.creator),
            log_date=instance.created,
            save=True,
        )


@receiver(post_save, sender=Node)
def send_osf_signal(sender, instance, created, **kwargs):
    if created and instance.is_original and not instance._suppress_log:
        project_signals.project_created.send(instance)


@receiver(post_save, sender=Node)
@receiver(post_save, sender='osf.DraftNode')
def add_default_node_addons(sender, instance, created, **kwargs):
    if (created or instance._is_templated_clone) and instance.is_original and not instance._suppress_log:
        for addon in settings.ADDONS_AVAILABLE:
            if 'node' in addon.added_default:
                instance.add_addon(addon.short_name, auth=None, log=False)

@receiver(post_save, sender=Node)
@receiver(post_save, sender='osf.Registration')
@receiver(post_save, sender='osf.QuickFilesNode')
@receiver(post_save, sender='osf.DraftNode')
def set_parent_and_root(sender, instance, created, *args, **kwargs):
    if getattr(instance, '_parent', None):
        NodeRelation.objects.get_or_create(
            parent=instance._parent,
            child=instance,
            is_node_link=False
        )
        # remove cached copy of parent_node
        try:
            del instance.__dict__['parent_node']
        except KeyError:
            pass
    if not instance.root:
        instance.root = instance.get_root()
        instance.save()<|MERGE_RESOLUTION|>--- conflicted
+++ resolved
@@ -2322,14 +2322,10 @@
         return oauth_scopes.CoreScopes.NODE_FILE_WRITE
 
     def get_doi_client(self):
-<<<<<<< HEAD
         try:
             return DataCiteClient(self)
         except ImproperlyConfigured:
             pass
-=======
-        return DataCiteClient(base_url=settings.DATACITE_URL, prefix=settings.DATACITE_PREFIX)
->>>>>>> 2d382d7e
 
     def update_custom_citation(self, custom_citation, auth):
         if not self.has_permission(auth.user, ADMIN):
