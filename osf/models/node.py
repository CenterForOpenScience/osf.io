from past.builtins import basestring
import functools
import itertools
import logging
import re
from future.moves.urllib.parse import urljoin
import warnings
from rest_framework import status as http_status

import bson
from django.db.models import Q
from dirtyfields import DirtyFieldsMixin
from django.apps import apps
from django_bulk_update.helper import bulk_update
from django.contrib.auth.models import AnonymousUser, Permission
from django.contrib.contenttypes.fields import GenericRelation
from django.core.exceptions import ImproperlyConfigured
from django.core.paginator import Paginator
from django.urls import reverse
from django.db import models, connection
from django.db.models.signals import post_save
from django.dispatch import receiver
from django.utils import timezone
from django.utils.functional import cached_property
from keen import scoped_keys
from psycopg2._psycopg import AsIs
from typedmodels.models import TypedModel, TypedModelManager
from guardian.models import (
    GroupObjectPermissionBase,
    UserObjectPermissionBase,
)
from guardian.shortcuts import get_objects_for_user, get_groups_with_perms

from framework import status
from framework.auth import oauth_scopes
from framework.celery_tasks.handlers import enqueue_task, get_task_from_queue
from framework.exceptions import PermissionsError, HTTPError
from framework.sentry import log_exception
from osf.exceptions import (InvalidTagError, NodeStateError,
                            TagNotFoundError)
from osf.models.contributor import Contributor
from osf.models.collection_submission import CollectionSubmission

from osf.models.identifiers import Identifier, IdentifierMixin
from osf.models.licenses import NodeLicenseRecord
from osf.models.mixins import (AddonModelMixin, CommentableMixin, Loggable, GuardianMixin,
                               NodeLinkMixin, SpamOverrideMixin, RegistrationResponseMixin,
                               EditableFieldsMixin)
from osf.models.node_relation import NodeRelation
from osf.models.nodelog import NodeLog
from osf.models.private_link import PrivateLink
from osf.models.tag import Tag
from osf.models.user import OSFUser
from osf.models.validators import validate_title, validate_doi
from framework.auth.core import Auth
from osf.utils.datetime_aware_jsonfield import DateTimeAwareJSONField
from osf.utils.fields import NonNaiveDateTimeField, ensure_str
from osf.utils.requests import get_request_and_user_id, string_type_request_headers
from osf.utils.workflows import CollectionSubmissionStates
from osf.utils import sanitize
from website import language, settings
from website.citations.utils import datetime_to_csl
from website.project import signals as project_signals
from website.project import tasks as node_tasks
from website.project.model import NodeUpdateError
from website.identifiers.tasks import update_doi_metadata_on_change
from website.identifiers.clients import DataCiteClient
from osf.utils.permissions import (
    ADMIN,
    ADMIN_NODE,
    CREATOR_PERMISSIONS,
    PERMISSIONS,
    READ,
    WRITE_NODE,
    READ_NODE,
    WRITE
)
from website.util.metrics import OsfSourceTags, CampaignSourceTags
from website.util import api_url_for, api_v2_url, web_url_for
from .base import BaseModel, GuidMixin, GuidMixinQuerySet
from api.caching.tasks import update_storage_usage
from api.caching import settings as cache_settings
from api.caching.utils import storage_usage_cache
from api.share.utils import update_share


logger = logging.getLogger(__name__)


class AbstractNodeQuerySet(GuidMixinQuerySet):

    def get_roots(self):
        return self.filter(id__in=self.exclude(type__in=['osf.collection', 'osf.quickfilesnode', 'osf.draftnode']).values_list('root_id', flat=True))

    def get_children(self, root, active=False, include_root=False):
        # If `root` is a root node, we can use the 'descendants' related name
        # rather than doing a recursive query
        if root.id == root.root_id:
            query = root.descendants.all() if include_root else root.descendants.exclude(id=root.id)
            if active:
                query = query.filter(is_deleted=False)
            return query
        else:
            sql = """
                WITH RECURSIVE descendants AS (
                SELECT
                    parent_id,
                    child_id,
                    1 AS LEVEL,
                    ARRAY[parent_id] as pids
                FROM %s
                %s
                WHERE is_node_link IS FALSE AND parent_id = %s %s
                UNION ALL
                SELECT
                    d.parent_id,
                    s.child_id,
                    d.level + 1,
                    d.pids || s.parent_id
                FROM descendants AS d
                    JOIN %s AS s
                    ON d.child_id = s.parent_id
                WHERE s.is_node_link IS FALSE AND %s = ANY(pids)
                ) SELECT array_agg(DISTINCT child_id)
                FROM descendants
                WHERE parent_id = %s;
            """
            with connection.cursor() as cursor:
                node_relation_table = AsIs(NodeRelation._meta.db_table)
                cursor.execute(sql, [
                    node_relation_table,
                    AsIs('LEFT JOIN osf_abstractnode ON {}.child_id = osf_abstractnode.id'.format(node_relation_table) if active else ''),
                    root.pk,
                    AsIs('AND osf_abstractnode.is_deleted IS FALSE' if active else ''),
                    node_relation_table,
                    root.pk,
                    root.pk])
                row = cursor.fetchone()[0]
                if not row:
                    return AbstractNode.objects.filter(id=root.pk) if include_root else AbstractNode.objects.none()
                if include_root:
                    row.append(root.pk)
                return AbstractNode.objects.filter(id__in=row)

    def can_view(self, user=None, private_link=None):
        qs = self.filter(is_public=True)

        if private_link is not None:
            if isinstance(private_link, PrivateLink):
                private_link = private_link.key
            if not isinstance(private_link, basestring):
                raise TypeError('"private_link" must be either {} or {}. Got {!r}'.format(str, PrivateLink, private_link))

            return self.filter(private_links__is_deleted=False, private_links__key=private_link).filter(is_deleted=False)

        if user is not None and not isinstance(user, AnonymousUser):
            read_user_query = get_objects_for_user(user, READ_NODE, self, with_superuser=False)
            qs |= read_user_query
            qs |= self.extra(where=["""
                "osf_abstractnode".id in (
                    WITH RECURSIVE implicit_read AS (
                        SELECT N.id as node_id
                        FROM osf_abstractnode as N, auth_permission as P, osf_nodegroupobjectpermission as G, osf_osfuser_groups as UG
                        WHERE P.codename = 'admin_node'
                        AND G.permission_id = P.id
                        AND UG.osfuser_id = %s
                        AND G.group_id = UG.group_id
                        AND G.content_object_id = N.id
                        AND N.type = 'osf.node'
                    UNION ALL
                        SELECT "osf_noderelation"."child_id"
                        FROM "implicit_read"
                        LEFT JOIN "osf_noderelation" ON "osf_noderelation"."parent_id" = "implicit_read"."node_id"
                        WHERE "osf_noderelation"."is_node_link" IS FALSE
                    ) SELECT * FROM implicit_read
                )
            """], params=(user.id, ))
        return qs.filter(is_deleted=False)


class AbstractNodeManager(TypedModelManager):

    def get_queryset(self):
        qs = AbstractNodeQuerySet(self.model, using=self._db)
        # Filter by typedmodels type
        return self._filter_by_type(qs)

    # AbstractNodeQuerySet methods

    def get_roots(self):
        return self.get_queryset().get_roots()

    def get_children(self, root, active=False, include_root=False):
        return self.get_queryset().get_children(root, active=active, include_root=include_root)

    def can_view(self, user=None, private_link=None):
        return self.get_queryset().can_view(user=user, private_link=private_link)

    def get_nodes_for_user(self, user, permission=READ_NODE, base_queryset=None, include_public=False):
        """
        Return all AbstractNodes that the user has permissions to - either through contributorship or group membership.
        - similar to guardian.get_objects_for_user(self, READ_NODE, AbstractNode, with_superuser=False).  If include_public is True,
        queryset is expanded to include public nodes.

        :param User user: User object to check
        :param permission: Permission string to check, official perm, i.e. 'read_node', 'write_node', 'admin_node'
        :param base_queryset: If filtering on a smaller queryset is desired, pass in a starting queryset
        :param include_public: If True, will include public nodes in query that user may not have explicit perms to
        :returns node queryset that the user has perms to
        """
        OSFUserGroup = apps.get_model('osf', 'osfuser_groups')
        if base_queryset is None:
            base_queryset = self

        if permission not in PERMISSIONS:
            raise ValueError('Permission must be one of {}, {}, or {}.'.format(PERMISSIONS[0], PERMISSIONS[1], PERMISSIONS[2]))

        nodes = base_queryset.filter(is_deleted=False)
        permission_object_id = Permission.objects.get(codename=permission).id
        user_groups = OSFUserGroup.objects.filter(osfuser_id=user.id if user else None).values_list('group_id', flat=True)
        node_groups = NodeGroupObjectPermission.objects.filter(group_id__in=user_groups, permission_id=permission_object_id).values_list('content_object_id', flat=True)
        query = Q(id__in=node_groups)
        if include_public:
            query |= Q(is_public=True)
        return nodes.filter(query)


class AbstractNode(DirtyFieldsMixin, TypedModel, AddonModelMixin, IdentifierMixin, EditableFieldsMixin, GuardianMixin,
        NodeLinkMixin, CommentableMixin, SpamOverrideMixin, Loggable, GuidMixin, RegistrationResponseMixin, BaseModel):
    """
    All things that inherit from AbstractNode will appear in
    the same table and will be differentiated by the `type` column.
    """

    #: Whether this is a pointer or not
    primary = True
    settings_type = 'node'  # Needed for addons

    FIELD_ALIASES = {
        # TODO: Find a better way
        '_id': 'guids___id',
        'nodes': '_nodes',
        'contributors': '_contributors',
    }

    # Node fields that trigger an update to Solr on save
    SEARCH_UPDATE_FIELDS = {
        'title',
        'category',
        'description',
        'is_fork',
        'retraction',
        'embargo',
        'is_public',
        'is_deleted',
        'node_license',
    }

    # Node fields that trigger an identifier update on save
    IDENTIFIER_UPDATE_FIELDS = {
        'title',
        'description',
        'is_public',
        'contributors',
        'is_deleted',
        'node_license'
    }

    # Node fields that trigger a check to the spam filter on save
    SPAM_CHECK_FIELDS = {
        'title',
        'description',
        'addons_forward_node_settings__url'  # the often spammed redirect URL
    }

    # Fields that are writable by Node.update
    WRITABLE_WHITELIST = [
        'title',
        'description',
        'category',
        'is_public',
        'node_license',
    ]

    # Named constants
    PRIVATE = 'private'
    PUBLIC = 'public'

    LICENSE_QUERY = re.sub(r'\s+', ' ', """WITH RECURSIVE ascendants AS (
            SELECT
                N.node_license_id,
                R.parent_id
            FROM "{noderelation}" AS R
                JOIN "{abstractnode}" AS N ON N.id = R.parent_id
            WHERE R.is_node_link IS FALSE
                AND R.child_id = %s
        UNION ALL
            SELECT
                N.node_license_id,
                R.parent_id
            FROM ascendants AS D
                JOIN "{noderelation}" AS R ON D.parent_id = R.child_id
                JOIN "{abstractnode}" AS N ON N.id = R.parent_id
            WHERE R.is_node_link IS FALSE
            AND D.node_license_id IS NULL
    ) SELECT {fields} FROM "{nodelicenserecord}"
    WHERE id = (SELECT node_license_id FROM ascendants WHERE node_license_id IS NOT NULL) LIMIT 1;""")

    # Dictionary field mapping user id to a list of nodes in node.nodes which the user has subscriptions for
    # {<User.id>: [<Node._id>, <Node2._id>, ...] }
    # TODO: Can this be a reference instead of data?
    child_node_subscriptions = DateTimeAwareJSONField(default=dict, blank=True)
    _contributors = models.ManyToManyField(OSFUser,
                                           through=Contributor,
                                           related_name='nodes')

    creator = models.ForeignKey(OSFUser,
                                db_index=True,
                                related_name='nodes_created',
                                on_delete=models.SET_NULL,
                                null=True, blank=True)
    deleted_date = NonNaiveDateTimeField(null=True, blank=True)
    deleted = NonNaiveDateTimeField(null=True, blank=True)
    file_guid_to_share_uuids = DateTimeAwareJSONField(default=dict, blank=True)
    forked_date = NonNaiveDateTimeField(db_index=True, null=True, blank=True)
    forked_from = models.ForeignKey('self',
                                    related_name='forks',
                                    on_delete=models.SET_NULL,
                                    null=True, blank=True)
    is_fork = models.BooleanField(default=False, db_index=True)
    is_public = models.BooleanField(default=False, db_index=True)
    is_deleted = models.BooleanField(default=False, db_index=True)
    access_requests_enabled = models.BooleanField(null=True, blank=True, default=True, db_index=True)

    custom_citation = models.TextField(blank=True, null=True)

    # One of 'public', 'private'
    # TODO: Add validator
    comment_level = models.CharField(default='public', max_length=10)

    root = models.ForeignKey('AbstractNode',
                                default=None,
                                related_name='descendants',
                                on_delete=models.SET_NULL, null=True, blank=True)

    _nodes = models.ManyToManyField('AbstractNode',
                                    through=NodeRelation,
                                    through_fields=('parent', 'child'),
                                    related_name='parent_nodes')

    files = GenericRelation('osf.OsfStorageFile', object_id_field='target_object_id', content_type_field='target_content_type')

    # For ContributorMixin
    guardian_object_type = 'node'

    # For ContributorMixin
    base_perms = PERMISSIONS

    groups = {
        'read': (READ_NODE,),
        'write': (READ_NODE, WRITE_NODE,),
        'admin': (READ_NODE, WRITE_NODE, ADMIN_NODE,)
    }
    group_format = 'node_{self.id}_{group}'

    article_doi = models.CharField(max_length=128,
                                        validators=[validate_doi],
                                        null=True, blank=True)

    custom_storage_usage_limit_public = models.DecimalField(decimal_places=9, max_digits=100, null=True, blank=True)
    custom_storage_usage_limit_private = models.DecimalField(decimal_places=9, max_digits=100, null=True, blank=True)

    schema_responses = GenericRelation('osf.SchemaResponse', related_query_name='nodes')

    class Meta:
        base_manager_name = 'objects'
        index_together = (('is_public', 'is_deleted', 'type'))
        permissions = (
            ('view_node', 'Can view node details'),
            ('read_node', 'Can read the node'),
            ('write_node', 'Can edit the node'),
            ('admin_node', 'Can manage the node'),
        )

    objects = AbstractNodeManager()

    @cached_property
    def parent_node(self):
        try:
            node_rel = self._parents.filter(is_node_link=False)[0]
        except IndexError:
            node_rel = None
        if node_rel:
            parent = node_rel.parent
            if parent:
                return parent
        return None

    @property
    def storage_limit_status(self):
        """ This should indicate if a node is at or over a certain storage threshold indicating a status. If nodes have
        a custom limit this should indicate that."""
        return settings.StorageLimits.from_node_usage(
            self.storage_usage,
            self.custom_storage_usage_limit_private,
            self.custom_storage_usage_limit_public
        )

    @property
    def nodes(self):
        """Return queryset of nodes."""
        return self.get_nodes()

    @property
    def node_ids(self):
        return list(self._nodes.all().values_list('guids___id', flat=True))

    @property
    def linked_from(self):
        """Return the nodes that have linked to this node."""
        return self.parent_nodes.filter(node_relations__is_node_link=True)

    @property
    def linked_from_collections(self):
        """Return the collections that have linked to this node."""
        return self.linked_from.filter(type='osf.collection')

    def get_nodes(self, **kwargs):
        """Return list of children nodes. ``kwargs`` are used to filter against
        children. In addition `is_node_link=<bool>` can be passed to filter against
        node links.
        """
        # Prepend 'child__' to kwargs for filtering
        filter_kwargs = {}
        if 'is_node_link' in kwargs:
            filter_kwargs['is_node_link'] = kwargs.pop('is_node_link')
        for key, val in kwargs.items():
            filter_kwargs['child__{}'.format(key)] = val
        node_relations = (NodeRelation.objects.filter(parent=self, **filter_kwargs)
                        .select_related('child')
                        .order_by('_order'))
        return [each.child for each in node_relations]

    @property
    def linked_nodes(self):
        child_pks = NodeRelation.objects.filter(
            parent=self,
            is_node_link=True
        ).select_related('child').values_list('child', flat=True)
        return self._nodes.filter(pk__in=child_pks)

    # permissions = Permissions are now on contributors
    piwik_site_id = models.IntegerField(null=True, blank=True)
    suspended = models.BooleanField(default=False, db_index=True)

    # The node (if any) used as a template for this node's creation
    template_node = models.ForeignKey('self',
                                      related_name='templated_from',
                                      on_delete=models.SET_NULL,
                                      null=True, blank=True)
    # Dictionary field mapping node wiki page to sharejs private uuid.
    # {<page_name>: <sharejs_id>}
    wiki_private_uuids = DateTimeAwareJSONField(default=dict, blank=True)

    identifiers = GenericRelation(Identifier, related_query_name='nodes')

    keenio_read_key = models.CharField(max_length=1000, null=True, blank=True)

    def __init__(self, *args, **kwargs):
        self._parent = kwargs.pop('parent', None)
        self._is_templated_clone = False
        super(AbstractNode, self).__init__(*args, **kwargs)

    def __repr__(self):
        return ('(title={self.title!r}, category={self.category!r}) '
                'with guid {self._id!r}').format(self=self)

    @property
    def is_registration(self):
        """For v1 compat."""
        return False

    @property
    def is_quickfiles(self):
        return False

    @property
    def is_original(self):
        return not self.is_registration and not self.is_fork

    @property
    def is_collected(self):
        """is included in a collection"""
        return self.collecting_metadata_qs.exists()

    @property
    def collecting_metadata_qs(self):
        return CollectionSubmission.objects.filter(
            guid=self.guids.first(),
            collection__provider__isnull=False,
            collection__deleted__isnull=True,
<<<<<<< HEAD
            collection__is_bookmark_collection=False
        ).exclude(
            machine_state__in=[
                CollectionSubmissionStates.REMOVED,
                CollectionSubmissionStates.REJECTED
            ]
=======
            collection__is_bookmark_collection=False,
            machine_state=CollectionSubmissionStates.ACCEPTED
>>>>>>> 31db2a79
        )

    @property
    def collecting_metadata_list(self):
        return list(self.collecting_metadata_qs)

    @property
    def has_linked_published_preprints(self):
        # Node holds supplemental material for published preprint(s)
        Preprint = apps.get_model('osf.Preprint')
        return self.preprints.filter(Preprint.objects.no_user_query).exists()

    @property
    def is_collection(self):
        """For v1 compat"""
        return False

    @property  # TODO Separate out for submodels
    def absolute_api_v2_url(self):
        if self.is_registration:
            path = '/registrations/{}/'.format(self._id)
        elif self.is_collection:
            path = '/collections/{}/'.format(self._id)
        elif self.type == 'osf.draftnode':
            path = '/draft_nodes/{}/'.format(self._id)
        else:
            path = '/nodes/{}/'.format(self._id)
        return api_v2_url(path)

    @property
    def absolute_url(self):
        if not self.url:
            return None
        return urljoin(settings.DOMAIN, self.url)

    @property
    def deep_url(self):
        return '/project/{}/'.format(self._primary_key)

    @property
    def sanction(self):
        """For v1 compat. Registration has the proper implementation of this property."""
        return None

    @property
    def is_retracted(self):
        """For v1 compat."""
        return False

    @property
    def is_pending_registration(self):
        """For v1 compat."""
        return False

    @property
    def is_pending_retraction(self):
        """For v1 compat."""
        return False

    @property
    def is_pending_embargo(self):
        """For v1 compat."""
        return False

    @property
    def is_embargoed(self):
        """For v1 compat."""
        return False

    @property
    def archiving(self):
        """For v1 compat."""
        return False

    @property
    def embargo_end_date(self):
        """For v1 compat."""
        return False

    @property
    def forked_from_guid(self):
        if self.forked_from:
            return self.forked_from._id
        return None

    @property
    def linked_nodes_self_url(self):
        return self.absolute_api_v2_url + 'relationships/linked_nodes/'

    @property
    def linked_registrations_self_url(self):
        return self.absolute_api_v2_url + 'relationships/linked_registrations/'

    @property
    def linked_nodes_related_url(self):
        return self.absolute_api_v2_url + 'linked_nodes/'

    @property
    def linked_registrations_related_url(self):
        return self.absolute_api_v2_url + 'linked_registrations/'

    @property
    def institutions_url(self):
        return self.absolute_api_v2_url + 'institutions/'

    @property
    def institutions_relationship_url(self):
        return self.absolute_api_v2_url + 'relationships/institutions/'

    # For Comment API compatibility
    @property
    def target_type(self):
        """The object "type" used in the OSF v2 API."""
        return 'nodes'

    @property
    def root_target_page(self):
        """The comment page type associated with Nodes."""
        Comment = apps.get_model('osf.Comment')
        return Comment.OVERVIEW

    def belongs_to_node(self, node_id):
        """Check whether this node matches the specified node."""
        return self._id == node_id

    @property
    def category_display(self):
        """The human-readable representation of this node's category."""
        return settings.NODE_CATEGORY_MAP[self.category]

    @property
    def url(self):
        return '/{}/'.format(self._primary_key)

    @property
    def api_url(self):
        if not self.url:
            logger.error('Node {0} has a parent that is not a project'.format(self._id))
            return None
        return '/api/v1{0}'.format(self.deep_url)

    @property
    def display_absolute_url(self):
        url = self.absolute_url
        if url is not None:
            return re.sub(r'https?:', '', url).strip('/')

    @property
    def nodes_active(self):
        return self._nodes.filter(is_deleted=False)

    def web_url_for(self, view_name, _absolute=False, _guid=False, *args, **kwargs):
        return web_url_for(view_name, pid=self._primary_key,
                           _absolute=_absolute, _guid=_guid, *args, **kwargs)

    def api_url_for(self, view_name, _absolute=False, *args, **kwargs):
        return api_url_for(view_name, pid=self._primary_key, _absolute=_absolute, *args, **kwargs)

    @property
    def project_or_component(self):
        # The distinction is drawn based on whether something has a parent node, rather than by category
        return 'project' if not self.parent_node else 'component'

    @property
    def templated_list(self):
        return self.templated_from.filter(is_deleted=False)

    @property
    def draft_registrations_active(self):
        DraftRegistration = apps.get_model('osf.DraftRegistration')
        return DraftRegistration.objects.filter(
            models.Q(branched_from=self) &
            models.Q(deleted__isnull=True) &
            (models.Q(registered_node=None) | models.Q(registered_node__deleted__isnull=False)),
        )

    @property
    def has_active_draft_registrations(self):
        return self.draft_registrations_active.exists()

    @property
    def csl(self):  # formats node information into CSL format for citation parsing
        """a dict in CSL-JSON schema

        For details on this schema, see:
            https://github.com/citation-style-language/schema#csl-json-schema
        """
        csl = {
            'id': self._id,
            'title': sanitize.unescape_entities(self.title),
            'author': [
                contributor.csl_name(self._id)  # method in auth/model.py which parses the names of authors
                for contributor in self.visible_contributors
            ],
            'publisher': 'OSF',
            'type': 'webpage',
            'URL': self.display_absolute_url,
        }

        doi = self.get_identifier_value('doi')
        if doi:
            csl['DOI'] = doi

        if self.logs.exists():
            csl['issued'] = datetime_to_csl(self.logs.latest().date)

        return csl

    @property
    def should_request_identifiers(self):
        return not self.all_tags.filter(name='qatest').exists()

    @classmethod
    def bulk_update_search(cls, nodes, index=None):
        from website import search
        try:
            serialize = functools.partial(search.search.update_node, index=index, bulk=True, async_update=False)
            search.search.bulk_update_nodes(serialize, nodes, index=index)
        except search.exceptions.SearchUnavailableError as e:
            logger.exception(e)
            log_exception()

    def update_search(self):
        from website import search

        try:
            search.search.update_node(self, bulk=False, async_update=True)
            if self.is_collected and self.is_public:
                search.search.update_collected_metadata(self._id)
        except search.exceptions.SearchUnavailableError as e:
            logger.exception(e)
            log_exception()

    def delete_search_entry(self):
        from website import search
        try:
            search.search.delete_node(self)
        except search.exceptions.SearchUnavailableError as e:
            logger.exception(e)
            log_exception()

    @classmethod
    def find_by_institutions(cls, inst, query=None):
        return inst.nodes.filter(query) if query else inst.nodes.all()

    def _is_embargo_date_valid(self, end_date):
        now = timezone.now()
        if (end_date - now) >= settings.EMBARGO_END_DATE_MIN:
            if (end_date - now) <= settings.EMBARGO_END_DATE_MAX:
                return True
        return False

    def can_view(self, auth):
        if auth and getattr(auth.private_link, 'anonymous', False):
            return auth.private_link.nodes.filter(pk=self.pk).exists()

        if not auth and not self.is_public:
            return False

        return (self.is_public or
                (auth.user and self.has_permission(auth.user, READ)) or
                auth.private_key in self.private_link_keys_active or
                self.is_admin_parent(auth.user))

    def can_edit(self, auth=None, user=None):
        """Return if a user is authorized to edit this node.
        Must specify one of (`auth`, `user`).

        :param Auth auth: Auth object to check
        :param User user: User object to check
        :returns: Whether user has permission to edit this node.
        """
        if not auth and not user:
            raise ValueError('Must pass either `auth` or `user`')
        if auth and user:
            raise ValueError('Cannot pass both `auth` and `user`')
        user = user or auth.user
        if auth:
            is_api_node = auth.api_node == self
        else:
            is_api_node = False
        return (
            (user and self.has_permission(user, WRITE)) or is_api_node
        )

    def add_osf_group(self, group, permission=WRITE, auth=None):
        if auth and not self.has_permission(auth.user, ADMIN):
            raise PermissionsError('Must be an admin to add an OSF Group.')
        group.add_group_to_node(self, permission, auth)

    def update_osf_group(self, group, permission=WRITE, auth=None):
        if auth and not self.has_permission(auth.user, ADMIN):
            raise PermissionsError('Must be an admin to add an OSF Group.')
        group.update_group_permissions_to_node(self, permission, auth)

    def remove_osf_group(self, group, auth=None):
        if auth and not (self.has_permission(auth.user, ADMIN) or group.has_permission(auth.user, 'manage')):
            raise PermissionsError('Must be an admin or an OSF Group manager to remove an OSF Group.')
        group.remove_group_from_node(self, auth)

    @property
    def osf_groups(self):
        """Returns a queryset of OSF Groups whose members have some permission to the node
        """
        from osf.models.osf_group import OSFGroupGroupObjectPermission, OSFGroup

        member_groups = get_groups_with_perms(self).filter(name__icontains='osfgroup')
        return OSFGroup.objects.filter(id__in=OSFGroupGroupObjectPermission.objects.filter(group_id__in=member_groups).values_list('content_object_id'))

    def get_osf_groups_with_perms(self, permission):
        """Returns a queryset of OSF Groups whose members have the specified permission to the node
        """
        from osf.models.osf_group import OSFGroup
        from osf.models.node import NodeGroupObjectPermission
        try:
            perm_id = Permission.objects.get(codename=permission + '_node').id
        except Permission.DoesNotExist:
            raise ValueError('Specified permission does not exist.')
        member_groups = NodeGroupObjectPermission.objects.filter(
            permission_id=perm_id, content_object_id=self.id
        ).filter(
            group__name__icontains='osfgroup'
        ).values_list(
            'group_id', flat=True
        )
        return OSFGroup.objects.filter(osfgroupgroupobjectpermission__group_id__in=member_groups)

    def get_logs_queryset(self, auth):
        return NodeLog.objects.filter(
            node_id=self.id,
            should_hide=False
        ).order_by('-date').prefetch_related(
            'node__guids', 'user__guids', 'original_node__guids',
        )

    def get_absolute_url(self):
        return self.absolute_api_v2_url

    def has_permission_on_children(self, user, permission):
        """Checks if the given user has a given permission on any child nodes
            that are not registrations or deleted
        """
        if self.has_permission(user, permission):
            return True
        for node in self.nodes_primary.filter(is_deleted=False):
            if node.has_permission_on_children(user, permission):
                return True
        return False

    def is_admin_parent(self, user, include_group_admin=True):
        """
        :param user: OSFUser to check for admin permissions
        :param bool include_group_admin: Check if a user is an admin on the parent project via a group.
                                    Useful for checking parent permissions for non-group actions like registrations.
        :return: bool Does the user have admin permissions on this object or its parents?
        """
        if self.has_permission(user, ADMIN, check_parent=False):
            ret = True
            if not include_group_admin and not self.is_contributor(user):
                ret = False
            return ret
        parent = self.parent_node
        if parent:
            return parent.is_admin_parent(user, include_group_admin=include_group_admin)
        return False

    def find_readable_descendants(self, auth):
        """ Returns a generator of first descendant node(s) readable by <user>
        in each descendant branch.
        """
        new_branches = []
        for node in self.nodes_primary.filter(is_deleted=False):
            if node.can_view(auth):
                yield node
            else:
                new_branches.append(node)

        for bnode in new_branches:
            for node in bnode.find_readable_descendants(auth):
                yield node

    @property
    def parents(self):
        if self.parent_node:
            return [self.parent_node] + self.parent_node.parents
        return []

    def get_users_with_perm(self, permission):
        # Returns queryset of all User objects with a specific permission for the given node
        # Can either have these perms through contributorship or group membership.
        # Implicit admin not included here, and superusers not included.
        if permission not in self.groups:
            return False

        perm = Permission.objects.get(codename='{}_node'.format(permission))
        node_group_objects = NodeGroupObjectPermission.objects.filter(permission_id=perm.id,
                                                            content_object_id=self.id).values_list('group_id', flat=True)
        return OSFUser.objects.filter(groups__id__in=node_group_objects).distinct('id', 'family_name')

    @property
    def admin_contributor_or_group_member_ids(self):
        # Overrides ContributorMixin
        # Admin contributors or group members on parent, or current resource,
        # Called when removing project subscriptions.
        return self._get_admin_user_ids(include_self=True)

    @property
    def parent_admin_contributor_ids(self):
        """
        Contributors who have admin permissions on a parent (excludes group members),
        and by default, don't have perms on the current node

        """
        return self._get_admin_contributor_ids()

    def _get_admin_contributor_ids(self, include_self=False):
        def get_admin_contributor_ids(node):
            return node.get_group(ADMIN).user_set.filter(is_active=True).values_list('guids___id', flat=True)
        contributor_ids = set(self.contributors.values_list('guids___id', flat=True))
        admin_ids = set(get_admin_contributor_ids(self)) if include_self else set()
        for parent in self.parents:
            admins = get_admin_contributor_ids(parent)
            admin_ids.update(set(admins).difference(contributor_ids))
        return admin_ids

    @property
    def parent_admin_contributors(self):
        """
        Returns node contributors who are admins on the parent node and not the current
        node (excludes group members)
        """
        return OSFUser.objects.filter(
            guids___id__in=self.parent_admin_contributor_ids
        ).order_by('family_name')

    @property
    def parent_admin_user_ids(self):
        return self._get_admin_user_ids()

    def _get_admin_user_ids(self, include_self=False):
        def get_admin_user_ids(node):
            return node.get_users_with_perm(ADMIN).values_list('guids___id', flat=True)

        contributor_ids = set(self.get_users_with_perm(READ).values_list('guids___id', flat=True))
        admin_ids = set(get_admin_user_ids(self)) if include_self else set()
        for parent in self.parents:
            admins = get_admin_user_ids(parent)
            admin_ids.update(set(admins).difference(contributor_ids))
        return admin_ids

    @property
    def parent_admin_users(self):
        """
        Returns users who are admins on the parent node (and not the current node)

        Includes contributors and members of OSF Groups
        """
        return OSFUser.objects.filter(
            guids___id__in=self.parent_admin_user_ids
        ).order_by('family_name')

    @property
    def contributors_and_group_members(self):
        """
        Returns a queryset of all users who are either contributors
        on the node, or have permission through OSFGroup membership
        """
        return self.get_users_with_perm(READ)

    @property
    def contributor_email_template(self):
        return 'default'

    @property
    def registrations_all(self):
        """For v1 compat."""
        return self.registrations.all()

    @cached_property
    def osfstorage_region(self):
        from addons.osfstorage.models import Region
        osfs_settings = self._settings_model('osfstorage')
        region_subquery = osfs_settings.objects.filter(owner=self.id).values_list('region_id', flat=True)[0]
        return Region.objects.get(id=region_subquery)

    @property
    def parent_id(self):
        if hasattr(self, 'annotated_parent_id'):
            # If node has been annotated with "annotated_parent_id"
            # in a queryset, use that value.  Otherwise, fetch the parent_node guid.
            return self.annotated_parent_id
        else:
            if self.parent_node:
                return self.parent_node._id
            return None

    @property
    def license(self):
        if self.node_license_id:
            return self.node_license
        with connection.cursor() as cursor:
            cursor.execute(self.LICENSE_QUERY.format(
                abstractnode=AbstractNode._meta.db_table,
                noderelation=NodeRelation._meta.db_table,
                nodelicenserecord=NodeLicenseRecord._meta.db_table,
                fields=', '.join('"{}"."{}"'.format(NodeLicenseRecord._meta.db_table, f.column) for f in NodeLicenseRecord._meta.concrete_fields)
            ), [self.id])
            res = cursor.fetchone()
            if res:
                return NodeLicenseRecord.from_db(self._state.db, None, res)
        return None

    @property
    def all_tags(self):
        """Return a queryset containing all of this node's tags (incl. system tags)."""
        # Tag's default manager only returns non-system tags, so we can't use self.tags
        return Tag.all_tags.filter(abstractnode_tagged=self)

    @property
    def system_tags(self):
        """The system tags associated with this node. This currently returns a list of string
        names for the tags, for compatibility with v1. Eventually, we can just return the
        QuerySet.
        """
        return self.all_tags.filter(system=True).values_list('name', flat=True)

    # Override Taggable
    def add_tag_log(self, tag, auth):
        self.add_log(
            action=NodeLog.TAG_ADDED,
            params={
                'parent_node': self.parent_id,
                'node': self._id,
                'tag': tag.name
            },
            auth=auth,
            save=False
        )

    # Override Taggable
    def on_tag_added(self, tag):
        self.update_search()
        if settings.SHARE_ENABLED:
            update_share(self)

    def remove_tag(self, tag, auth, save=True):
        if not tag:
            raise InvalidTagError
        elif not self.tags.filter(name=tag).exists():
            raise TagNotFoundError
        else:
            tag_obj = Tag.objects.get(name=tag)
            self.tags.remove(tag_obj)
            self.add_log(
                action=NodeLog.TAG_REMOVED,
                params={
                    'parent_node': self.parent_id,
                    'node': self._id,
                    'tag': tag,
                },
                auth=auth,
                save=False,
            )
            if save:
                self.save()
            self.update_search()
            if settings.SHARE_ENABLED:
                update_share(self)

            return True

    def remove_tags(self, tags, auth, save=True):
        """
        Unlike remove_tag, this optimization method assumes that the provided
        tags are already present on the node.
        """
        super(AbstractNode, self).remove_tags(tags, auth, save)
        self.update_search()
        if settings.SHARE_ENABLED:
            update_share(self)

        return True

    def set_visible(self, user, visible, log=True, auth=None, save=False):
        if not self.is_contributor(user):
            raise ValueError(u'User {0} not in contributors'.format(user))
        if visible and not Contributor.objects.filter(node=self, user=user, visible=True).exists():
            Contributor.objects.filter(node=self, user=user, visible=False).update(visible=True)
        elif not visible and Contributor.objects.filter(node=self, user=user, visible=True).exists():
            if Contributor.objects.filter(node=self, visible=True).count() == 1:
                raise ValueError('Must have at least one visible contributor')
            Contributor.objects.filter(node=self, user=user, visible=True).update(visible=False)
        else:
            return
        message = (
            NodeLog.MADE_CONTRIBUTOR_VISIBLE
            if visible
            else NodeLog.MADE_CONTRIBUTOR_INVISIBLE
        )
        if log:
            self.add_log(
                message,
                params={
                    'parent': self.parent_id,
                    'node': self._id,
                    'contributors': [user._id],
                },
                auth=auth,
                save=False,
            )
        if save:
            self.save()

    @property
    def log_class(self):
        # Override for ContributorMixin
        return NodeLog

    @property
    def contributor_class(self):
        # Override for ContributorMixin
        return Contributor

    @property
    def contributor_kwargs(self):
        # Override for ContributorMixin
        return {'node': self}

    @property
    def log_params(self):
        # Override for ContributorMixin, some node logs were using
        # parent node as "parent", others use "project" as parent.
        # Logging both for consistency
        return {
            'parent_node': self.parent_id,
            'project': self.parent_id,
            'node': self._primary_key,
        }

    @property
    def order_by_contributor_field(self):
        # Needed for Contributor Mixin
        return 'contributor___order'

    @property
    def state_error(self):
        # Override for ContributorMixin
        return NodeStateError

    @property
    def visible_contributors(self):
        # Override for ContributorMixin
        OSFUser = apps.get_model('osf.OSFUser')
        return OSFUser.objects.filter(
            contributor__node=self,
            contributor__visible=True
        ).order_by('contributor___order')

    def get_spam_fields(self, saved_fields):
        # Override for SpamOverrideMixin
        check_fields = self.SPAM_CHECK_FIELDS.copy()
        if not self.has_addon('forward'):
            check_fields.remove('addons_forward_node_settings__url')
        return check_fields if self.is_public and 'is_public' in saved_fields else check_fields.intersection(
            saved_fields)

    def callback(self, callback, recursive=False, *args, **kwargs):
        """Invoke callbacks of attached add-ons and collect messages.

        :param str callback: Name of callback method to invoke
        :param bool recursive: Apply callback recursively over nodes
        :return list: List of callback messages
        """
        messages = []

        for addon in self.get_addons():
            method = getattr(addon, callback)
            message = method(self, *args, **kwargs)
            if message:
                messages.append(message)

        if recursive:
            for child in self._nodes.filter(is_deleted=False):
                messages.extend(
                    child.callback(
                        callback, recursive, *args, **kwargs
                    )
                )

        return messages

    def can_comment(self, auth):
        if self.comment_level == 'public':
            return auth.logged_in and (
                self.is_public or
                (auth.user and self.has_permission(auth.user, READ))
            )
        return self.is_contributor_or_group_member(auth.user)

    def check_privacy_change_viability(self, auth=None):
        if auth and isinstance(self, Node):
            if self.storage_limit_status is settings.StorageLimits.NOT_CALCULATED:
                raise NodeStateError('This project\'s node storage usage could not be calculated. Please try again.')
            elif self.storage_limit_status.value >= settings.StorageLimits.OVER_PRIVATE:
                raise NodeStateError('This project exceeds private project storage limits and thus cannot be converted into a private project.')

    def set_privacy(self, permissions, auth=None, log=True, save=True, meeting_creation=False, check_addons=True, force=False):
        """Set the permissions for this node. Also, based on meeting_creation, queues
        an email to user about abilities of public projects.

        :param permissions: A string, either 'public' or 'private'
        :param auth: All the auth information including user, API key.
        :param bool log: Whether to add a NodeLog for the privacy change.
        :param bool meeting_creation: Whether this was created due to a meetings email.
        :param bool check_addons: Check and collect messages for addons?
        :param bool force: force private for spam.
        """
        if auth and not self.has_permission(auth.user, ADMIN):
            raise PermissionsError('Must be an admin to change privacy settings.')

        if permissions == 'public' and not self.is_public:
            if self.is_spam or (settings.SPAM_FLAGGED_MAKE_NODE_PRIVATE and self.is_spammy):
                # TODO: Should say will review within a certain agreed upon time period.
                raise NodeStateError('This project has been marked as spam. Please contact the help desk if you think this is in error.')
            if self.is_registration:
                if self.is_pending_embargo:
                    raise NodeStateError('A registration with an unapproved embargo cannot be made public.')
                elif self.is_pending_registration:
                    raise NodeStateError('An unapproved registration cannot be made public.')
                elif self.is_pending_embargo:
                    raise NodeStateError('An unapproved embargoed registration cannot be made public.')
                elif self.is_embargoed:
                    # Embargoed registrations can be made public early
                    self.request_embargo_termination(auth.user)
                    return False
            self.is_public = True
            self.keenio_read_key = self.generate_keenio_read_key()
        elif permissions == 'private' and self.is_public:
            if self.is_registration and not self.is_pending_embargo and not force:
                raise NodeStateError('Public registrations must be withdrawn, not made private.')

            self.check_privacy_change_viability(auth)

            self.is_public = False
            self.keenio_read_key = ''
            self._remove_from_associated_collections(auth)
        else:
            return False

        # After set permissions callback
        if check_addons:
            for addon in self.get_addons():
                message = addon.after_set_privacy(self, permissions)
                if message:
                    status.push_status_message(message, kind='info', trust=False)

        # Update existing identifiers
        if self.get_identifier_value('doi'):
            update_doi_metadata_on_change(self._id)
        elif self.is_registration:
            doi = self.request_identifier('doi')['doi']
            self.set_identifier_value('doi', doi)

        if log:
            action = NodeLog.MADE_PUBLIC if permissions == 'public' else NodeLog.MADE_PRIVATE
            self.add_log(
                action=action,
                params={
                    'project': self.parent_id,
                    'node': self._primary_key,
                },
                auth=auth,
                save=False,
            )
        if save:
            self.save()
        if auth and permissions == 'public':
            project_signals.privacy_set_public.send(auth.user, node=self, meeting_creation=meeting_creation)
        return True

    def generate_keenio_read_key(self):
        encrypted_read_key = scoped_keys.encrypt(settings.KEEN['public']['master_key'], options={
            'filters': [{
                'property_name': 'node.id',
                'operator': 'eq',
                'property_value': str(self._id)
            }],
            'allowed_operations': [READ]
        })
        return ensure_str(encrypted_read_key)

    @property
    def private_links_active(self):
        if self.is_spammy:
            return PrivateLink.objects.none()
        return self.private_links.filter(is_deleted=False)

    @property
    def private_link_keys_active(self):
        if self.is_spammy:
            return set()
        return self.private_links.filter(is_deleted=False).values_list('key', flat=True)

    @property
    def private_link_keys_deleted(self):
        return self.private_links.filter(is_deleted=True).values_list('key', flat=True)

    def get_root(self):
        sql = """
            WITH RECURSIVE ascendants AS (
              SELECT
                parent_id,
                child_id,
                1 AS LEVEL,
                ARRAY[child_id] as cids
              FROM %s
              WHERE is_node_link IS FALSE and child_id = %s
              UNION ALL
              SELECT
                S.parent_id,
                D.child_id,
                D.level + 1,
                D.cids || S.child_id
              FROM ascendants AS D
                JOIN %s AS S
                  ON D.parent_id = S.child_id
              WHERE S.is_node_link IS FALSE
                AND %s = ANY(cids)
            ) SELECT parent_id
              FROM ascendants
              WHERE child_id = %s
              ORDER BY level DESC
              LIMIT 1;
        """
        with connection.cursor() as cursor:
            node_relation_table = AsIs(NodeRelation._meta.db_table)
            cursor.execute(sql, [node_relation_table, self.pk, node_relation_table, self.pk, self.pk])
            res = cursor.fetchone()
            if res:
                return AbstractNode.objects.get(pk=res[0])
            return self

    def find_readable_antecedent(self, auth):
        """ Returns first antecendant node readable by <user>.
        """
        next_parent = self.parent_node
        while next_parent:
            if next_parent.can_view(auth):
                return next_parent
            next_parent = next_parent.parent_node

    def copy_contributors_from(self, resource):
        """Copies the contibutors from node (including permissions and visibility) into this node."""
        contribs = []
        current_contributors = self.contributor_set.values_list('user_id', flat=True)
        for contrib in resource.contributor_set.all():
            if contrib.user.id not in current_contributors:
                permission = contrib.permission
                node_contrib = Contributor(
                    node=self,
                    user=contrib.user,
                    _order=contrib._order,
                    visible=contrib.visible
                )
                contribs.append(node_contrib)
                self.add_permission(contrib.user, permission, save=True)
        Contributor.objects.bulk_create(contribs)

    def subscribe_contributors_to_node(self):
        """
        Upon registering a DraftNode, subscribe all registered contributors to notifications -
        and send emails to users that they have been added to the project.
        (DraftNodes are hidden until registration).
        """
        for user in self.contributors.filter(is_registered=True):
            perm = self.contributor_set.get(user=user).permission
            project_signals.contributor_added.send(self,
                contributor=user,
                auth=None, email_template='default', permissions=perm)

    def register_node(self, schema, auth, draft_registration, parent=None, child_ids=None, provider=None):
        """Make a frozen copy of a node.

        :param schema: Schema object
        :param auth: All the auth information including user, API key.
        :param draft registration: Draft registration
        :param parent Node: parent registration of registration to be created
        :param provider RegistrationProvider: provider to submit the registration to
        """
        # NOTE: Admins can register child nodes even if they don't have write access to them, but not if they are group admins
        not_contributor_or_admin_parent = not self.is_contributor(auth.user) and not self.is_admin_parent(user=auth.user, include_group_admin=False)
        cannot_edit_or_admin_parent = not self.can_edit(auth=auth) and not self.is_admin_parent(user=auth.user)
        if cannot_edit_or_admin_parent or not_contributor_or_admin_parent:
            raise PermissionsError(
                'User {} does not have permission '
                'to register this node'.format(auth.user._id)
            )
        if self.is_collection:
            raise NodeStateError('Folders may not be registered')
        original = self

        # Note: Cloning a node will clone each WikiPage on the node and all the related WikiVersions
        # and point them towards the registration
        if original.is_deleted:
            raise NodeStateError('Cannot register deleted node.')

        registered = original.clone()
        registered.recast('osf.registration')

        registered.custom_citation = ''
        registered.registered_date = timezone.now()
        registered.registered_user = auth.user
        registered.registered_from = original
        registered.provider = provider
        if not registered.registered_meta:
            registered.registered_meta = {}
        registered.registered_meta[schema._id] = draft_registration.registration_metadata

        registered.forked_from = self.forked_from
        registered.creator = self.creator
        registered.node_license = original.license.copy() if original.license else None
        registered.wiki_private_uuids = {}

        # Need to save here in order to set many-to-many fields, set is_public to false to avoid Spam filter/reindexing.
        registered.is_public = False
        registered.save()

        registered.registered_schema.add(schema)

        # Clone each log from the original node for this registration.
        self.clone_logs(registered)

        registered.access_requests_enabled = False

        if parent:
            node_relation = NodeRelation.objects.get(parent=parent.registered_from, child=original)
            NodeRelation.objects.get_or_create(_order=node_relation._order, parent=parent, child=registered)

        # After register callback
        for addon in original.get_addons():
            _, message = addon.after_register(original, registered, auth.user)
            if message:
                status.push_status_message(message, kind='info', trust=False)

        for node_relation in original.node_relations.filter(child__is_deleted=False):
            node_contained = node_relation.child

            if node_relation.is_node_link:
                NodeRelation.objects.get_or_create(
                    is_node_link=True,
                    parent=registered,
                    child=node_contained
                )
                continue
            else:
                if child_ids and node_contained._id not in child_ids:
                    if node_contained.node_relations.filter(child__is_deleted=False, child__guids___id__in=child_ids, is_node_link=False).exists():
                        # We can't skip a node with children that we have to register.
                        raise NodeStateError('The parents of all child nodes being registered must be registered.')
                    continue

                # Register child nodes
                node_contained.register_node(
                    schema=schema,
                    auth=auth,
                    draft_registration=draft_registration,
                    provider=provider,
                    parent=registered,
                    child_ids=child_ids,
                )

        registered.root = None  # Recompute root on save

        if not self.logs.filter(action=NodeLog.PROJECT_CREATED_FROM_DRAFT_REG).exists():
            registered.branched_from_node = True
        elif self.registrations.count() == 1:
            # First registration on a converted  DratNode is *the* "No-Project registration"
            registered.branched_from_node = False
        else:
            registered.branched_from_node = True
        registered.save()

        # Copying over editable fields as the last step so the root is accurate
        if registered.get_root() == registered:
            # If registration is root, pull editable fields from both draft registration and node,
            # draft registration trumps
            resource = draft_registration
            alternative_resource = self
        else:
            # If registration is a component, pull editable fields from component only, not the draft_registration
            resource = self
            alternative_resource = None

        registered.copy_editable_fields(resource, auth=auth, alternative_resource=alternative_resource)
        registered.copy_registration_responses_into_schema_response(draft_registration)

        if settings.ENABLE_ARCHIVER:
            registered.refresh_from_db()
            project_signals.after_create_registration.send(self, dst=registered, user=auth.user)

        return registered

    def path_above(self, auth):
        parents = self.parents
        return '/' + '/'.join([p.title if p.can_view(auth) else '-- private project --' for p in reversed(parents)])

    # TODO: Deprecate this; it duplicates much of what serialize_project already
    # does
    def serialize(self, auth=None):
        """Dictionary representation of node that is nested within a NodeLog's
        representation.
        """
        # TODO: incomplete implementation
        return {
            'id': str(self._primary_key),
            'category': self.category_display,
            'node_type': self.project_or_component,
            'url': self.url,
            # TODO: Titles shouldn't contain escaped HTML in the first place
            'title': sanitize.unescape_entities(self.title),
            'path': self.path_above(auth),
            'api_url': self.api_url,
            'is_public': self.is_public,
            'is_registration': self.is_registration,
        }

    def has_node_link_to(self, node):
        return self.node_relations.filter(child=node, is_node_link=True).exists()

    def get_primary(self, node):
        return NodeRelation.objects.filter(parent=self, child=node, is_node_link=False).exists()

    # TODO optimize me
    def get_descendants_recursive(self, primary_only=False):
        query = self.nodes_primary if primary_only else self._nodes
        for node in query.all():
            yield node
            if not primary_only:
                primary = self.get_primary(node)
                if primary:
                    for descendant in node.get_descendants_recursive(primary_only=primary_only):
                        yield descendant
            else:
                for descendant in node.get_descendants_recursive(primary_only=primary_only):
                    yield descendant

    @property
    def nodes_primary(self):
        """For v1 compat."""
        child_pks = NodeRelation.objects.filter(
            parent=self,
            is_node_link=False
        ).values_list('child', flat=True)
        return self._nodes.filter(pk__in=child_pks)

    @property
    def has_pointers_recursive(self):
        """Recursively checks whether the current node or any of its nodes
        contains a pointer.
        """
        if self.linked_nodes.exists():
            return True
        for node in self.nodes_primary:
            if node.has_pointers_recursive:
                return True
        return False

    def add_affiliations(self, user, new):
        # add all of the user's affiliations to the forked or templated node
        for affiliation in user.affiliated_institutions.all():
            new.affiliated_institutions.add(affiliation)

    # TODO: Optimize me (e.g. use bulk create)
    def fork_node(self, auth, title=None, parent=None):
        """Recursively fork a node.

        :param Auth auth: Consolidated authorization
        :param str title: Optional text to prepend to forked title
        :param Node parent: Sets parent, should only be non-null when recursing
        :return: Forked node
        """
        Registration = apps.get_model('osf.Registration')
        PREFIX = 'Fork of '
        user = auth.user

        # Non-contributors can't fork private nodes
        if not (self.is_public or self.has_permission(user, READ)):
            raise PermissionsError('{0!r} does not have permission to fork node {1!r}'.format(user, self._id))

        when = timezone.now()

        original = self

        if original.is_deleted:
            raise NodeStateError('Cannot fork deleted node.')

        # Note: Cloning a node will clone each WikiPage on the node and all the related WikiVersions
        # and point them towards the fork
        forked = original.clone()
        if isinstance(forked, Registration):
            forked.recast('osf.node')

        forked.custom_storage_usage_limit_private = None
        forked.custom_storage_usage_limit_public = None
        forked.custom_citation = ''
        forked.is_fork = True
        forked.forked_date = when
        forked.forked_from = original
        forked.creator = user
        forked.node_license = original.license.copy() if original.license else None
        forked.wiki_private_uuids = {}

        # Forks default to private status
        forked.is_public = False

        # Need to save here in order to access m2m fields
        forked.save()

        forked.tags.add(*self.all_tags.values_list('pk', flat=True))
        forked.subjects.add(*self.subjects.values_list('pk', flat=True))

        if parent:
            node_relation = NodeRelation.objects.get(parent=parent.forked_from, child=original)
            NodeRelation.objects.get_or_create(_order=node_relation._order, parent=parent, child=forked)

        for node_relation in original.node_relations.filter(child__is_deleted=False):
            node_contained = node_relation.child
            # Fork child nodes
            if not node_relation.is_node_link:
                try:  # Catch the potential PermissionsError above
                    node_contained.fork_node(
                        auth=auth,
                        title='',
                        parent=forked,
                    )
                except PermissionsError:
                    pass  # If this exception is thrown omit the node from the result set
            else:
                # Copy linked nodes
                NodeRelation.objects.get_or_create(
                    is_node_link=True,
                    parent=forked,
                    child=node_contained
                )

        if title is None:
            forked.title = PREFIX + original.title
        elif title == '':
            forked.title = original.title
        else:
            forked.title = title

        if len(forked.title) > 512:
            forked.title = forked.title[:512]

        self.add_affiliations(user, forked)
        forked.add_contributor(
            contributor=user,
            permissions=CREATOR_PERMISSIONS,
            log=False,
            save=False
        )

        forked.root = None  # Recompute root on save

        forked.add_log(
            action=NodeLog.NODE_FORKED,
            params={
                'parent_node': original.parent_id,
                'node': original._primary_key,
                'registration': forked._primary_key,  # TODO: Remove this in favor of 'fork'
                'fork': forked._primary_key,
            },
            auth=auth,
            log_date=when,
            save=False,
        )

        # Clone each log from the original node for this fork.
        self.clone_logs(forked)

        # After fork callback
        for addon in original.get_addons():
            addon.after_fork(original, forked, user)

        forked.save()

        # Need to call this after save for the notifications to be created with the _primary_key
        project_signals.contributor_added.send(forked, contributor=user, auth=auth, email_template='false')

        return forked

    def clone_logs(self, node, page_size=100):
        paginator = Paginator(self.logs.order_by('pk').all(), page_size)
        for page_num in paginator.page_range:
            page = paginator.page(page_num)
            # Instantiate NodeLogs "manually"
            # because BaseModel#clone() is too slow for large projects
            logs_to_create = [
                NodeLog(
                    _id=bson.ObjectId(),
                    action=log.action,
                    date=log.date,
                    params=log.params,
                    should_hide=log.should_hide,
                    foreign_user=log.foreign_user,
                    # Set foreign keys, not their objects
                    # to speed things up
                    node_id=node.pk,
                    user_id=log.user_id,
                    original_node_id=log.original_node_id
                )
                for log in page
            ]
            NodeLog.objects.bulk_create(logs_to_create)

    def use_as_template(self, auth, changes=None, top_level=True, parent=None):
        """Create a new project, using an existing project as a template.

        :param auth: The user to be assigned as creator
        :param changes: A dictionary of changes, keyed by node id, which
                        override the attributes of the template project or its
                        children.
        :param Bool top_level: indicates existence of parent TODO: deprecate
        :param Node parent: parent template. Should only be passed in during recursion
        :return: The `Node` instance created.
        """
        Registration = apps.get_model('osf.Registration')
        changes = changes or dict()

        # build the dict of attributes to change for the new node
        try:
            attributes = changes[self._id]
            # TODO: explicitly define attributes which may be changed.
        except (AttributeError, KeyError):
            attributes = dict()

        if self.is_deleted:
            raise NodeStateError('Cannot use deleted node as template.')

        # Non-contributors can't template private nodes
        if not (self.is_public or self.has_permission(auth.user, READ)):
            raise PermissionsError('{0!r} does not have permission to template node {1!r}'.format(auth.user, self._id))

        new = self.clone()
        if isinstance(new, Registration):
            new.recast('osf.node')

        new._is_templated_clone = True  # This attribute may be read in post_save handlers

        # Clear quasi-foreign fields
        new.wiki_private_uuids.clear()
        new.file_guid_to_share_uuids.clear()

        # set attributes which may be overridden by `changes`
        new.is_public = False
        new.description = ''
        new.custom_citation = ''

        # apply `changes`
        for attr, val in attributes.items():
            setattr(new, attr, val)

        # set attributes which may NOT be overridden by `changes`
        new.creator = auth.user
        new.template_node = self
        # Need to save in order to access contributors m2m table
        new.save(suppress_log=True)
        new.add_contributor(contributor=auth.user, permissions=CREATOR_PERMISSIONS, log=False, save=False)
        new.is_fork = False
        new.node_license = self.license.copy() if self.license else None

        self.add_affiliations(auth.user, new)

        # If that title hasn't been changed, apply the default prefix (once)
        if (
            new.title == self.title and top_level and
            language.TEMPLATED_FROM_PREFIX not in new.title
        ):
            new.title = ''.join((language.TEMPLATED_FROM_PREFIX, new.title,))

        if len(new.title) > 512:
            new.title = new.title[:512]

        # Slight hack - created is a read-only field.
        new.created = timezone.now()

        new.save(suppress_log=True)

        # Need to call this after save for the notifications to be created with the _primary_key
        project_signals.contributor_added.send(new, contributor=auth.user, auth=auth, email_template='false')

        # Log the creation
        new.add_log(
            NodeLog.CREATED_FROM,
            params={
                'node': new._primary_key,
                'template_node': {
                    'id': self._primary_key,
                    'url': self.url,
                    'title': self.title,
                },
            },
            auth=auth,
            log_date=new.created,
            save=False,
        )
        new.save()

        if parent:
            node_relation = NodeRelation.objects.get(parent=parent.template_node, child=self)
            NodeRelation.objects.get_or_create(_order=node_relation._order, parent=parent, child=new)

        # deal with the children of the node, if any
        for node_relation in self.node_relations.select_related('child').filter(child__is_deleted=False):
            node_contained = node_relation.child
            # template child nodes
            if not node_relation.is_node_link:
                try:  # Catch the potential PermissionsError above
                    node_contained.use_as_template(auth, changes, top_level=False, parent=new)
                except PermissionsError:
                    pass

        new.root = None
        new.save()  # Recompute root on save()
        return new

    def next_descendants(self, auth, condition=lambda auth, node: True):
        """
        Recursively find the first set of descedants under a given node that meet a given condition

        returns a list of [(node, [children]), ...]
        """
        ret = []
        for node in self._nodes.order_by('created').all():
            if condition(auth, node):
                # base case
                ret.append((node, []))
            else:
                ret.append((node, node.next_descendants(auth, condition)))
        ret = [item for item in ret if item[1] or condition(auth, item[0])]  # prune empty branches
        return ret

    def node_and_primary_descendants(self):
        """Return an iterator for a node and all of its primary (non-pointer) descendants.

        :param node Node: target Node
        """
        return itertools.chain([self], self.get_descendants_recursive(primary_only=True))

    def get_active_contributors_recursive(self, unique_users=False, *args, **kwargs):
        """Yield (admin, node) tuples for this node and
        descendant nodes. Excludes contributors on node links and inactive users.

        :param bool unique_users: If True, a given admin will only be yielded once
            during iteration.
        """
        visited_user_ids = set()
        for node in self.node_and_primary_descendants(*args, **kwargs):
            for contrib in node.active_contributors(*args, **kwargs):
                if unique_users:
                    if contrib._id not in visited_user_ids:
                        visited_user_ids.add(contrib._id)
                        yield (contrib, node)
                else:
                    yield (contrib, node)

    def get_admin_contributors_recursive(self, unique_users=False, *args, **kwargs):
        """Yield (admin, node) tuples for this node and
        descendant nodes. Excludes contributors on node links and inactive users.
        Excludes group members.

        :param bool unique_users: If True, a given admin will only be yielded once
            during iteration.
        """
        visited_user_ids = set()
        for node in self.node_and_primary_descendants(*args, **kwargs):
            for contrib in node.contributors.all():
                if node.has_permission(contrib, ADMIN) and contrib.is_active:
                    if unique_users:
                        if contrib._id not in visited_user_ids:
                            visited_user_ids.add(contrib._id)
                            yield (contrib, node)
                    else:
                        yield (contrib, node)

    def set_access_requests_enabled(self, access_requests_enabled, auth, save=False):
        user = auth.user
        if not self.has_permission(user, ADMIN):
            raise PermissionsError('Only admins can modify access requests enabled')
        self.access_requests_enabled = access_requests_enabled
        if self.access_requests_enabled:
            self.add_log(
                NodeLog.NODE_ACCESS_REQUESTS_ENABLED,
                {
                    'project': self.parent_id,
                    'node': self._id,
                    'user': user._id,
                },
                auth=auth
            )
        else:
            self.add_log(
                NodeLog.NODE_ACCESS_REQUESTS_DISABLED,
                {
                    'project': self.parent_id,
                    'node': self._id,
                    'user': user._id,
                },
                auth=auth
            )
        if save:
            self.save()

    def save(self, *args, **kwargs):
        from osf.models import Registration
        first_save = not bool(self.pk)
        if 'old_subjects' in kwargs.keys():
            # TODO: send this data to SHARE
            kwargs.pop('old_subjects')
        if 'suppress_log' in kwargs.keys():
            self._suppress_log = kwargs['suppress_log']
            del kwargs['suppress_log']
        else:
            self._suppress_log = False
        saved_fields = self.get_dirty_fields(check_relationship=True) or []
        ret = super(AbstractNode, self).save(*args, **kwargs)
        if saved_fields:
            self.on_update(first_save, saved_fields)

        if 'node_license' in saved_fields:
            children = list(self.descendants.filter(node_license=None, is_public=True, is_deleted=False))
            while len(children):
                batch = children[:99]
                self.bulk_update_search(batch)
                children = children[99:]

        if first_save:
            self.update_group_permissions()
            if not isinstance(self, Registration):
                Contributor.objects.get_or_create(
                    user=self.creator,
                    node=self,
                    visible=True,
                )
                self.add_permission(self.creator, ADMIN)
        return ret

    def update_or_enqueue_on_node_updated(self, user_id, first_save, saved_fields):
        """
        If an earlier version of the on_node_updated task exists in the queue, update it
        with the appropriate saved_fields. Otherwise, enqueue on_node_updated.

        This ensures that on_node_updated is only queued once for a given node.
        """
        # All arguments passed as kwargs so that we can check signature.kwargs and update as necessary
        task = get_task_from_queue('website.project.tasks.on_node_updated', predicate=lambda task: task.kwargs['node_id'] == self._id)
        if task:
            # Ensure saved_fields is JSON-serializable by coercing it to a list
            task.kwargs['saved_fields'] = list(set(task.kwargs['saved_fields']).union(saved_fields))
        else:
            enqueue_task(node_tasks.on_node_updated.s(node_id=self._id, user_id=user_id, first_save=first_save, saved_fields=saved_fields))

    def update_or_enqueue_on_resource_updated(self, user_id, first_save, saved_fields):
        # Needed for ContributorMixin
        return self.update_or_enqueue_on_node_updated(user_id, first_save, saved_fields)

    def on_update(self, first_save, saved_fields):
        User = apps.get_model('osf.OSFUser')
        request, user_id = get_request_and_user_id()
        request_headers = string_type_request_headers(request)
        self.update_or_enqueue_on_node_updated(user_id, first_save, saved_fields)

        user = User.load(user_id)
        if user and self.check_spam(user, saved_fields, request_headers):
            # Specifically call the super class save method to avoid recursion into model save method.
            super(AbstractNode, self).save()

    def resolve(self):
        """For compat with v1 Pointers."""
        return self

    def set_title(self, title, auth, save=False):
        """Set the title of this Node and log it.

        :param str title: The new title.
        :param auth: All the auth information including user, API key.
        """
        # Called so validation does not have to wait until save.
        validate_title(title)

        original_title = self.title
        new_title = sanitize.strip_html(title)
        # Title hasn't changed after sanitzation, bail out
        if original_title == new_title:
            return False
        self.title = new_title
        self.add_log(
            action=NodeLog.EDITED_TITLE,
            params={
                'parent_node': self.parent_id,
                'node': self._primary_key,
                'title_new': self.title,
                'title_original': original_title,
            },
            auth=auth,
            save=False,
        )
        if save:
            self.save()
        return None

    def set_description(self, description, auth, save=False):
        """Set the description and log the event.

        :param str description: The new description
        :param auth: All the auth informtion including user, API key.
        :param bool save: Save self after updating.
        """
        original = self.description
        new_description = sanitize.strip_html(description)
        if original == new_description:
            return False
        self.description = new_description
        self.add_log(
            action=NodeLog.EDITED_DESCRIPTION,
            params={
                'parent_node': self.parent_id,
                'node': self._primary_key,
                'description_new': self.description,
                'description_original': original
            },
            auth=auth,
            save=False,
        )
        if save:
            self.save()
        return None

    def set_category(self, category, auth, save=False):
        """Set the category and log the event.

        :param str category: The new category
        :param auth: All the auth informtion including user, API key.
        :param bool save: Save self after updating.
        """
        original = self.category
        new_category = category
        if original == new_category:
            return False
        self.category = new_category
        self.add_log(
            action=NodeLog.CATEGORY_UPDATED,
            params={
                'parent_node': self.parent_id,
                'node': self._primary_key,
                'category_new': self.category,
                'category_original': original
            },
            auth=auth,
            save=False,
        )
        if save:
            self.save()
        return None

    def set_article_doi(self, article_doi, auth, save=False):
        """Set the article_doi and log the event.

        :param str article_doi: The new article doi
        :param auth: All the auth informtion including user, API key.
        :param bool save: Save self after updating.
        """
        original = self.article_doi
        new_doi = article_doi
        if original == new_doi:
            return False
        self.article_doi = new_doi
        self.add_log(
            action=NodeLog.ARTICLE_DOI_UPDATED,
            params={
                'parent_node': self.parent_id,
                'node': self._primary_key,
                'article_doi_new': self.article_doi,
                'article_doi_original': original
            },
            auth=auth,
            save=False,
        )
        if save:
            self.save()
        return None

    def update(self, fields, auth=None, save=True):
        """Update the node with the given fields.

        :param dict fields: Dictionary of field_name:value pairs.
        :param Auth auth: Auth object for the user making the update.
        :param bool save: Whether to save after updating the object.
        """
        if not fields:  # Bail out early if there are no fields to update
            return False
        values = {}
        for key, value in fields.items():
            if key not in self.WRITABLE_WHITELIST:
                if self.is_registration:
                    raise NodeUpdateError(reason='Registered content cannot be updated', key=key)
                else:
                    continue
            # Title, description, and category have special methods for logging purposes
            if key == 'title':
                if not self.is_bookmark_collection or not self.is_quickfiles:
                    self.set_title(title=value, auth=auth, save=False)
                else:
                    raise NodeUpdateError(reason='Bookmark collections or QuickFilesNodes cannot be renamed.', key=key)
            elif key == 'description':
                self.set_description(description=value, auth=auth, save=False)
            elif key == 'category':
                self.set_category(category=value, auth=auth, save=False)
            elif key == 'is_public':
                self.set_privacy(
                    Node.PUBLIC if value else Node.PRIVATE,
                    auth=auth,
                    log=True,
                    save=False
                )
            elif key == 'node_license':
                self.set_node_license(
                    {
                        'id': value.get('id'),
                        'year': value.get('year'),
                        'copyrightHolders': value.get('copyrightHolders') or value.get('copyright_holders', [])
                    },
                    auth,
                    save=save
                )
            elif key == 'article_doi' and self.type == 'osf.registration':
                self.set_article_doi(article_doi=value, auth=auth, save=False)
            else:
                with warnings.catch_warnings():
                    try:
                        # This is in place because historically projects and components
                        # live on different ElasticSearch indexes, and at the time of Node.save
                        # there is no reliable way to check what the old Node.category
                        # value was. When the cateogory changes it is possible to have duplicate/dead
                        # search entries, so always delete the ES doc on categoryt change
                        # TODO: consolidate Node indexes into a single index, refactor search
                        if key == 'category':
                            self.delete_search_entry()
                        ###############
                        old_value = getattr(self, key)
                        if old_value != value:
                            values[key] = {
                                'old': old_value,
                                'new': value,
                            }
                            setattr(self, key, value)
                    except AttributeError:
                        raise NodeUpdateError(reason="Invalid value for attribute '{0}'".format(key), key=key)
                    except warnings.Warning:
                        raise NodeUpdateError(reason="Attribute '{0}' doesn't exist on the Node class".format(key), key=key)
        if save:
            updated = self.get_dirty_fields()
            self.save()
        else:
            updated = []
        for key in values:
            values[key]['new'] = getattr(self, key)
        if values:
            self.add_log(
                NodeLog.UPDATED_FIELDS,
                params={
                    'node': self._id,
                    'updated_fields': {
                        key: {
                            'old': values[key]['old'],
                            'new': values[key]['new']
                        }
                        for key in values
                    }
                },
                auth=auth)
        return updated

    def add_remove_node_log(self, auth, date):
        node_to_log = self.parent_node if self.parent_node else self
        log_action = NodeLog.NODE_REMOVED if self.parent_node else NodeLog.PROJECT_DELETED
        node_to_log.add_log(
            log_action,
            params={
                'project': self._primary_key,
            },
            auth=auth,
            log_date=date,
            save=True,
        )

    def remove_node(self, auth, date=None):
        """Marks a node plus every node in its hierarchy as deleted

        TODO: Call a hook on addons
        Adds a log to the parent node if applicable

        :param auth: an instance of :class:`Auth`.
        :param date: Date node was removed
        :param datetime date: `datetime.datetime` or `None`
        """
        # TODO: rename "date" param - it's shadowing a global
        hierarchy = Node.objects.get_children(self, active=True, include_root=True).filter(is_deleted=False)
        if (not auth or isinstance(auth.user, AnonymousUser)) or (
                len(hierarchy) != (Node.objects.get_nodes_for_user(auth.user, ADMIN_NODE, hierarchy)).count()):
            raise PermissionsError(
                '{0!r} does not have permission to modify this {1}, or a component in its hierarchy.'.format(auth.user, self.category or 'node')
            )

        # After delete callback
        remove_addons(auth, hierarchy)

        Comment = apps.get_model('osf.Comment')
        Comment.objects.filter(node__id__in=hierarchy).update(root_target=None)

        log_date = date or timezone.now()
        for node in hierarchy:
            # Add log to parents
            node.is_deleted = True
            node.deleted_date = log_date
            node.deleted = log_date
            node.add_remove_node_log(auth=auth, date=log_date)
            project_signals.node_deleted.send(node)
            node._remove_from_associated_collections(auth)

        bulk_update(hierarchy, update_fields=['is_deleted', 'deleted_date', 'deleted'])

        if len(hierarchy.filter(is_public=True)):
            AbstractNode.bulk_update_search(hierarchy.filter(is_public=True))

        return True

    def add_addon(self, name, auth, log=True):
        ret = super(AbstractNode, self).add_addon(name, auth)
        if ret and log:
            self.add_log(
                action=NodeLog.ADDON_ADDED,
                params={
                    'project': self.parent_id,
                    'node': self._id,
                    'addon': ret.__class__._meta.app_config.full_name,
                },
                auth=auth,
                save=False,
            )
            self.save()  # TODO Required?
        return ret

    def delete_addon(self, addon_name, auth, _force=False):
        """Delete an add-on from the node.

        :param str addon_name: Name of add-on
        :param Auth auth: Consolidated authorization object
        :param bool _force: For migration testing ONLY. Do not set to True
            in the application, or else projects will be allowed to delete
            mandatory add-ons!
        :return bool: Add-on was deleted
        """
        ret = super(AbstractNode, self).delete_addon(addon_name, auth, _force)
        if ret:
            config = settings.ADDONS_AVAILABLE_DICT[addon_name]
            self.add_log(
                action=NodeLog.ADDON_REMOVED,
                params={
                    'project': self.parent_id,
                    'node': self._primary_key,
                    'addon': config.full_name,
                },
                auth=auth,
                save=False,
            )
            self.save()
            # TODO: save here or outside the conditional? @mambocab
        return ret

    def has_addon_on_children(self, addon):
        """Checks if a given node has a specific addon on child nodes
            that are not registrations or deleted
        """
        if self.has_addon(addon):
            return True

        # TODO: Optimize me into one query
        for node_relation in self.node_relations.filter(is_node_link=False, child__is_deleted=False).select_related(
                'child'):
            node = node_relation.child
            if node.has_addon_on_children(addon):
                return True
        return False

    def is_derived_from(self, other, attr):
        derived_from = getattr(self, attr)
        while True:
            if derived_from is None:
                return False
            if derived_from == other:
                return True
            derived_from = getattr(derived_from, attr)

    def is_fork_of(self, other):
        return self.is_derived_from(other, 'forked_from')

    def is_registration_of(self, other):
        return self.is_derived_from(other, 'registered_from')

    def serialize_waterbutler_credentials(self, provider_name):
        return self.get_addon(provider_name).serialize_waterbutler_credentials()

    def serialize_waterbutler_settings(self, provider_name):
        return self.get_addon(provider_name).serialize_waterbutler_settings()

    def create_waterbutler_log(self, auth, action, payload):
        try:
            metadata = payload['metadata']
            node_addon = self.get_addon(payload['provider'])
        except KeyError:
            raise HTTPError(http_status.HTTP_400_BAD_REQUEST)

        if node_addon is None:
            raise HTTPError(http_status.HTTP_400_BAD_REQUEST)

        metadata['path'] = metadata['path'].lstrip('/')

        return node_addon.create_waterbutler_log(auth, action, metadata)

    def can_view_files(self, auth=None):
        return self.can_view(auth)

    @property
    def file_read_scope(self):
        return oauth_scopes.CoreScopes.NODE_FILE_READ

    @property
    def file_write_scope(self):
        return oauth_scopes.CoreScopes.NODE_FILE_WRITE

    def get_doi_client(self):
        try:
            return DataCiteClient(self)
        except ImproperlyConfigured:
            pass

    def update_custom_citation(self, custom_citation, auth):
        if not self.has_permission(auth.user, ADMIN):
            raise PermissionsError('Only admins can update a custom citation')

        if (custom_citation == self.custom_citation) or not (custom_citation or self.custom_citation):
            return
        elif custom_citation == '':
            log_action = NodeLog.CUSTOM_CITATION_REMOVED
        elif self.custom_citation:
            log_action = NodeLog.CUSTOM_CITATION_EDITED
        else:
            log_action = NodeLog.CUSTOM_CITATION_ADDED

        self.custom_citation = custom_citation
        self.add_log(
            log_action,
            params={
                'node': self._primary_key,
            },
            auth=auth,
            log_date=timezone.now(),
        )
        self.save()

    @property
    def storage_usage(self):
        key = cache_settings.STORAGE_USAGE_KEY.format(target_id=self._id)

        storage_usage_total = storage_usage_cache.get(key)
        if storage_usage_total is not None:
            return storage_usage_total
        else:
            update_storage_usage(self)  # sets cache
            return storage_usage_cache.get(key)

    # Overrides ContributorMixin
    # TODO: Deprecate this when we emberize contributors management for nodes
    def add_contributor(self, *args, **kwargs):
        contributor = super(AbstractNode, self).add_contributor(*args, **kwargs)
        if contributor and not contributor.is_registered:
            self._add_related_source_tags(contributor)

        return contributor

    # Overrides ContributorMixin
    def _add_related_source_tags(self, contributor):
        osf_provider_tag, created = Tag.all_tags.get_or_create(name=OsfSourceTags.Osf.value, system=True)
        source_tag = self.all_tags.filter(
            system=True,
            name__in=[
                CampaignSourceTags.OsfRegisteredReports.value,
                CampaignSourceTags.Osf4m.value
            ]
        ).first() or osf_provider_tag
        contributor.add_system_tag(source_tag)

    def _remove_from_associated_collections(self, auth=None):
        for submission in self.guids.first().collectionsubmission_set.all():
            associated_collection = submission.collection
            if associated_collection.is_bookmark_collection and not self.deleted:
                if self.contributors.filter(pk=associated_collection.creator.id).exists():
                    continue

            submission.remove(
                user=getattr(auth, 'user'),
<<<<<<< HEAD
                comment='Removed from collection due to implict removal',
=======
                comment='Removed from collection due to implicit removal',
>>>>>>> 31db2a79
                force=True
            )


class NodeUserObjectPermission(UserObjectPermissionBase):
    """
    Direct Foreign Key Table for guardian - User models - we typically add object
    perms directly to Django groups instead of users, so this will be used infrequently
    """
    content_object = models.ForeignKey(AbstractNode, on_delete=models.CASCADE)


class NodeGroupObjectPermission(GroupObjectPermissionBase):
    """
    Direct Foreign Key Table for guardian - Group models. Makes permission checks faster.

    This table gives a Django group a particular permission to an AbstractNode.
    For example, every time a node is created, an admin, write, and read Django group
    are created for the node. The "write" group has write/read perms to the node.

    Those links are stored here:  content_object_id (node_id), group_id, permission_id
    """
    content_object = models.ForeignKey(AbstractNode, on_delete=models.CASCADE)


class Node(AbstractNode):
    """
    Concrete Node class: Instance of AbstractNode(TypedModel). All things that inherit
    from AbstractNode will appear in the same table and will be differentiated by the `type` column.

    FYI: Behaviors common between Registration and Node should be on the parent class.
    """

    @property
    def api_v2_url(self):
        return reverse('nodes:node-detail', kwargs={'node_id': self._id, 'version': 'v2'})

    @property
    def is_bookmark_collection(self):
        """For v1 compat"""
        return False

def remove_addons(auth, resource_object_list):
    for config in AbstractNode.ADDONS_AVAILABLE:
        try:
            settings_model = config.node_settings
        except LookupError:
            settings_model = None

        if settings_model:
            addon_list = settings_model.objects.filter(owner__in=resource_object_list, is_deleted=False)
            for addon in addon_list:
                addon.after_delete(auth.user)


@receiver(post_save, sender=Node)
def add_project_created_log(sender, instance, created, **kwargs):
    if created and instance.is_original and not instance._suppress_log:
        # Define log fields for non-component project
        log_action = NodeLog.PROJECT_CREATED
        log_params = {
            'node': instance._id,
        }
        if getattr(instance, 'parent_node', None):
            log_params.update({'parent_node': instance.parent_node._id})

        # Add log with appropriate fields
        instance.add_log(
            log_action,
            params=log_params,
            auth=Auth(user=instance.creator),
            log_date=instance.created,
            save=True,
        )


@receiver(post_save, sender=Node)
def send_osf_signal(sender, instance, created, **kwargs):
    if created and instance.is_original and not instance._suppress_log:
        project_signals.project_created.send(instance)


@receiver(post_save, sender=Node)
@receiver(post_save, sender='osf.DraftNode')
def add_default_node_addons(sender, instance, created, **kwargs):
    if (created or instance._is_templated_clone) and instance.is_original and not instance._suppress_log:
        for addon in settings.ADDONS_AVAILABLE:
            if 'node' in addon.added_default:
                instance.add_addon(addon.short_name, auth=None, log=False)

@receiver(post_save, sender=Node)
@receiver(post_save, sender='osf.Registration')
@receiver(post_save, sender='osf.QuickFilesNode')
@receiver(post_save, sender='osf.DraftNode')
def set_parent_and_root(sender, instance, created, *args, **kwargs):
    if getattr(instance, '_parent', None):
        NodeRelation.objects.get_or_create(
            parent=instance._parent,
            child=instance,
            is_node_link=False
        )
        # remove cached copy of parent_node
        try:
            del instance.__dict__['parent_node']
        except KeyError:
            pass
    if not instance.root:
        instance.root = instance.get_root()
        instance.save()<|MERGE_RESOLUTION|>--- conflicted
+++ resolved
@@ -499,17 +499,8 @@
             guid=self.guids.first(),
             collection__provider__isnull=False,
             collection__deleted__isnull=True,
-<<<<<<< HEAD
-            collection__is_bookmark_collection=False
-        ).exclude(
-            machine_state__in=[
-                CollectionSubmissionStates.REMOVED,
-                CollectionSubmissionStates.REJECTED
-            ]
-=======
             collection__is_bookmark_collection=False,
             machine_state=CollectionSubmissionStates.ACCEPTED
->>>>>>> 31db2a79
         )
 
     @property
@@ -2423,11 +2414,7 @@
 
             submission.remove(
                 user=getattr(auth, 'user'),
-<<<<<<< HEAD
-                comment='Removed from collection due to implict removal',
-=======
                 comment='Removed from collection due to implicit removal',
->>>>>>> 31db2a79
                 force=True
             )
 
