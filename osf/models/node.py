--- conflicted
+++ resolved
@@ -27,7 +27,6 @@
 from framework.celery_tasks.handlers import enqueue_task
 from framework.exceptions import PermissionsError
 from framework.sentry import log_exception
-from reviews.workflow import States
 from addons.wiki.utils import to_mongo_key
 from osf.exceptions import ValidationValueError
 from osf.models.contributor import (Contributor, RecentlyAddedContributor,
@@ -449,11 +448,7 @@
 
     @property
     def has_submitted_preprint(self):
-<<<<<<< HEAD
-        return self.preprints.exclude(reviews_state=States.INITIAL.value).exists()
-=======
         return self.preprints.exclude(machine_state=DefaultStates.INITIAL.value).exists()
->>>>>>> 64b37933
 
     @property
     def is_preprint_orphan(self):
