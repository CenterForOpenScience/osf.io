import functools
import itertools
import logging
import re
import urlparse
import warnings

import bson
from django.db.models import Q
from dirtyfields import DirtyFieldsMixin
from django.apps import apps
from django.contrib.contenttypes.fields import GenericRelation
from django.core.paginator import Paginator
from django.core.exceptions import ValidationError
from django.core.urlresolvers import reverse
from django.db import models, transaction, connection
from django.db.models.signals import post_save
from django.dispatch import receiver
from django.utils import timezone
from django.utils.functional import cached_property
from keen import scoped_keys
from psycopg2._psycopg import AsIs
from typedmodels.models import TypedModel, TypedModelManager
from include import IncludeManager

from framework import status
from framework.celery_tasks.handlers import enqueue_task
from framework.exceptions import PermissionsError
from framework.sentry import log_exception
from addons.wiki.utils import to_mongo_key
from osf.exceptions import ValidationValueError
from osf.models.contributor import (Contributor, RecentlyAddedContributor,
                                    get_contributor_permissions)
from osf.models.identifiers import Identifier, IdentifierMixin
from osf.models.licenses import NodeLicenseRecord
from osf.models.mixins import (AddonModelMixin, CommentableMixin, Loggable,
                               NodeLinkMixin, Taggable, TaxonomizableMixin)
from osf.models.node_relation import NodeRelation
from osf.models.nodelog import NodeLog
from osf.models.sanctions import RegistrationApproval
from osf.models.private_link import PrivateLink
from osf.models.spam import SpamMixin
from osf.models.tag import Tag
from osf.models.user import OSFUser
from osf.models.validators import validate_doi, validate_title
from framework.auth.core import Auth, get_user
from osf.utils.datetime_aware_jsonfield import DateTimeAwareJSONField
from osf.utils.fields import NonNaiveDateTimeField
from osf.utils.requests import DummyRequest, get_request_and_user_id
from osf.utils import sanitize
from osf.utils.workflows import DefaultStates
from website import language, settings
from website.citations.utils import datetime_to_csl
from website.exceptions import (InvalidTagError, NodeStateError,
                                TagNotFoundError, UserNotAffiliatedError)
from website.project.licenses import set_license
from website.mails import mails
from website.project import signals as project_signals
from website.project import tasks as node_tasks
from website.project.model import NodeUpdateError
from website.identifiers.tasks import update_ezid_metadata_on_change
from osf.utils.requests import get_headers_from_request
from osf.utils.permissions import (ADMIN, CREATOR_PERMISSIONS,
                                      DEFAULT_CONTRIBUTOR_PERMISSIONS, READ,
                                      WRITE, expand_permissions,
                                      reduce_permissions)
from website.util import api_url_for, api_v2_url, web_url_for
from .base import BaseModel, Guid, GuidMixin, GuidMixinQuerySet


logger = logging.getLogger(__name__)


class AbstractNodeQuerySet(GuidMixinQuerySet):

    def get_roots(self):
        return self.filter(id__in=self.exclude(type='osf.collection').exclude(type='osf.quickfilesnode').values_list('root_id', flat=True))

    def get_children(self, root, active=False):
        # If `root` is a root node, we can use the 'descendants' related name
        # rather than doing a recursive query
        if root.id == root.root_id:
            query = root.descendants.exclude(id=root.id)
            if active:
                query = query.filter(is_deleted=False)
            return query
        else:
            sql = """
                WITH RECURSIVE descendants AS (
                SELECT
                    parent_id,
                    child_id,
                    1 AS LEVEL,
                    ARRAY[parent_id] as pids
                FROM %s
                %s
                WHERE is_node_link IS FALSE AND parent_id = %s %s
                UNION ALL
                SELECT
                    d.parent_id,
                    s.child_id,
                    d.level + 1,
                    d.pids || s.parent_id
                FROM descendants AS d
                    JOIN %s AS s
                    ON d.child_id = s.parent_id
                WHERE s.is_node_link IS FALSE AND %s = ANY(pids)
                ) SELECT array_agg(DISTINCT child_id)
                FROM descendants
                WHERE parent_id = %s;
            """
            with connection.cursor() as cursor:
                node_relation_table = AsIs(NodeRelation._meta.db_table)
                cursor.execute(sql, [
                    node_relation_table,
                    AsIs('LEFT JOIN osf_abstractnode ON {}.child_id = osf_abstractnode.id'.format(node_relation_table) if active else ''),
                    root.pk,
                    AsIs('AND osf_abstractnode.is_deleted IS FALSE' if active else ''),
                    node_relation_table,
                    root.pk,
                    root.pk])
                row = cursor.fetchone()[0]
                if not row:
                    return AbstractNode.objects.none()
                return AbstractNode.objects.filter(id__in=row)

    def can_view(self, user=None, private_link=None):
        qs = self.filter(is_public=True)

        if private_link is not None:
            if isinstance(private_link, PrivateLink):
                private_link = private_link.key
            if not isinstance(private_link, basestring):
                raise TypeError('"private_link" must be either {} or {}. Got {!r}'.format(str, PrivateLink, private_link))

            qs |= self.filter(private_links__is_deleted=False, private_links__key=private_link)

        if user is not None:
            if isinstance(user, OSFUser):
                user = user.pk
            if not isinstance(user, int):
                raise TypeError('"user" must be either {} or {}. Got {!r}'.format(int, OSFUser, user))

            sqs = Contributor.objects.filter(node=models.OuterRef('pk'), user__id=user, read=True)
            qs |= self.annotate(can_view=models.Exists(sqs)).filter(can_view=True)
            qs |= self.extra(where=['''
                "osf_abstractnode".id in (
                    WITH RECURSIVE implicit_read AS (
                        SELECT "osf_contributor"."node_id"
                        FROM "osf_contributor"
                        WHERE "osf_contributor"."user_id" = %s
                        AND "osf_contributor"."admin" is TRUE
                    UNION ALL
                        SELECT "osf_noderelation"."child_id"
                        FROM "implicit_read"
                        LEFT JOIN "osf_noderelation" ON "osf_noderelation"."parent_id" = "implicit_read"."node_id"
                        WHERE "osf_noderelation"."is_node_link" IS FALSE
                    ) SELECT * FROM implicit_read
                )
            '''], params=(user, ))

        return qs


class AbstractNodeManager(TypedModelManager, IncludeManager):

    def get_queryset(self):
        qs = AbstractNodeQuerySet(self.model, using=self._db)
        # Filter by typedmodels type
        return self._filter_by_type(qs)

    # AbstractNodeQuerySet methods

    def get_roots(self):
        return self.get_queryset().get_roots()

    def get_children(self, root, active=False):
        return self.get_queryset().get_children(root, active=active)

    def can_view(self, user=None, private_link=None):
        return self.get_queryset().can_view(user=user, private_link=private_link)


class AbstractNode(DirtyFieldsMixin, TypedModel, AddonModelMixin, IdentifierMixin,
                   NodeLinkMixin, CommentableMixin, SpamMixin, TaxonomizableMixin,
                   Taggable, Loggable, GuidMixin, BaseModel):
    """
    All things that inherit from AbstractNode will appear in
    the same table and will be differentiated by the `type` column.
    """

    #: Whether this is a pointer or not
    primary = True
    settings_type = 'node'  # Needed for addons

    FIELD_ALIASES = {
        # TODO: Find a better way
        '_id': 'guids___id',
        'nodes': '_nodes',
        'contributors': '_contributors',
    }

    CATEGORY_MAP = {
        'analysis': 'Analysis',
        'communication': 'Communication',
        'data': 'Data',
        'hypothesis': 'Hypothesis',
        'instrumentation': 'Instrumentation',
        'methods and measures': 'Methods and Measures',
        'procedure': 'Procedure',
        'project': 'Project',
        'software': 'Software',
        'other': 'Other',
        '': 'Uncategorized',
    }

    # Node fields that trigger an update to Solr on save
    SEARCH_UPDATE_FIELDS = {
        'title',
        'category',
        'description',
        'is_fork',
        'retraction',
        'embargo',
        'is_public',
        'is_deleted',
        'wiki_pages_current',
        'node_license',
        'preprint_file',
    }

    # Node fields that trigger a check to the spam filter on save
    SPAM_CHECK_FIELDS = {
        'title',
        'description',
        'wiki_pages_current',
    }

    # Fields that are writable by Node.update
    WRITABLE_WHITELIST = [
        'title',
        'description',
        'category',
        'is_public',
        'node_license',
    ]

    # Named constants
    PRIVATE = 'private'
    PUBLIC = 'public'

    LICENSE_QUERY = re.sub('\s+', ' ', '''WITH RECURSIVE ascendants AS (
            SELECT
                N.node_license_id,
                R.parent_id
            FROM "{noderelation}" AS R
                JOIN "{abstractnode}" AS N ON N.id = R.parent_id
            WHERE R.is_node_link IS FALSE
                AND R.child_id = %s
        UNION ALL
            SELECT
                N.node_license_id,
                R.parent_id
            FROM ascendants AS D
                JOIN "{noderelation}" AS R ON D.parent_id = R.child_id
                JOIN "{abstractnode}" AS N ON N.id = R.parent_id
            WHERE R.is_node_link IS FALSE
            AND D.node_license_id IS NULL
    ) SELECT {fields} FROM "{nodelicenserecord}"
    WHERE id = (SELECT node_license_id FROM ascendants WHERE node_license_id IS NOT NULL) LIMIT 1;''')

    affiliated_institutions = models.ManyToManyField('Institution', related_name='nodes')
    category = models.CharField(max_length=255,
                                choices=CATEGORY_MAP.items(),
                                blank=True,
                                default='')
    # Dictionary field mapping user id to a list of nodes in node.nodes which the user has subscriptions for
    # {<User.id>: [<Node._id>, <Node2._id>, ...] }
    # TODO: Can this be a reference instead of data?
    child_node_subscriptions = DateTimeAwareJSONField(default=dict, blank=True)
    _contributors = models.ManyToManyField(OSFUser,
                                           through=Contributor,
                                           related_name='nodes')

    @property
    def contributors(self):
        # NOTE: _order field is generated by order_with_respect_to = 'node'
        return self._contributors.order_by('contributor___order')

    creator = models.ForeignKey(OSFUser,
                                db_index=True,
                                related_name='nodes_created',
                                on_delete=models.SET_NULL,
                                null=True, blank=True)
    deleted_date = NonNaiveDateTimeField(null=True, blank=True)
    description = models.TextField(blank=True, default='')
    file_guid_to_share_uuids = DateTimeAwareJSONField(default=dict, blank=True)
    forked_date = NonNaiveDateTimeField(db_index=True, null=True, blank=True)
    forked_from = models.ForeignKey('self',
                                    related_name='forks',
                                    on_delete=models.SET_NULL,
                                    null=True, blank=True)
    is_fork = models.BooleanField(default=False, db_index=True)
    is_public = models.BooleanField(default=False, db_index=True)
    is_deleted = models.BooleanField(default=False, db_index=True)
    access_requests_enabled = models.NullBooleanField(default=True, db_index=True)
    node_license = models.ForeignKey('NodeLicenseRecord', related_name='nodes',
                                     on_delete=models.SET_NULL, null=True, blank=True)

    # One of 'public', 'private'
    # TODO: Add validator
    comment_level = models.CharField(default='public', max_length=10)

    root = models.ForeignKey('AbstractNode',
                                default=None,
                                related_name='descendants',
                                on_delete=models.SET_NULL, null=True, blank=True)

    _nodes = models.ManyToManyField('AbstractNode',
                                    through=NodeRelation,
                                    through_fields=('parent', 'child'),
                                    related_name='parent_nodes')

    class Meta:
        base_manager_name = 'objects'
        index_together = (('is_public', 'is_deleted', 'type'))

    objects = AbstractNodeManager()

    @cached_property
    def parent_node(self):
        try:
            node_rel = self._parents.filter(is_node_link=False)[0]
        except IndexError:
            node_rel = None
        if node_rel:
            parent = node_rel.parent
            if parent:
                return parent
        return None

    @property
    def nodes(self):
        """Return queryset of nodes."""
        return self.get_nodes()

    @property
    def node_ids(self):
        return list(self._nodes.all().values_list('guids___id', flat=True))

    @property
    def linked_from(self):
        """Return the nodes that have linked to this node."""
        return self.parent_nodes.filter(node_relations__is_node_link=True)

    @property
    def linked_from_collections(self):
        """Return the collections that have linked to this node."""
        return self.linked_from.filter(type='osf.collection')

    def get_nodes(self, **kwargs):
        """Return list of children nodes. ``kwargs`` are used to filter against
        children. In addition `is_node_link=<bool>` can be passed to filter against
        node links.
        """
        # Prepend 'child__' to kwargs for filtering
        filter_kwargs = {}
        if 'is_node_link' in kwargs:
            filter_kwargs['is_node_link'] = kwargs.pop('is_node_link')
        for key, val in kwargs.items():
            filter_kwargs['child__{}'.format(key)] = val
        node_relations = (NodeRelation.objects.filter(parent=self, **filter_kwargs)
                        .select_related('child')
                        .order_by('_order'))
        return [each.child for each in node_relations]

    @property
    def linked_nodes(self):
        child_pks = NodeRelation.objects.filter(
            parent=self,
            is_node_link=True
        ).select_related('child').values_list('child', flat=True)
        return self._nodes.filter(pk__in=child_pks)

    # permissions = Permissions are now on contributors
    piwik_site_id = models.IntegerField(null=True, blank=True)
    suspended = models.BooleanField(default=False, db_index=True)

    # The node (if any) used as a template for this node's creation
    template_node = models.ForeignKey('self',
                                      related_name='templated_from',
                                      on_delete=models.SET_NULL,
                                      null=True, blank=True)
    title = models.TextField(
        validators=[validate_title]
    )  # this should be a charfield but data from mongo didn't fit in 255
    wiki_pages_current = DateTimeAwareJSONField(default=dict, blank=True)
    wiki_pages_versions = DateTimeAwareJSONField(default=dict, blank=True)
    # Dictionary field mapping node wiki page to sharejs private uuid.
    # {<page_name>: <sharejs_id>}
    wiki_private_uuids = DateTimeAwareJSONField(default=dict, blank=True)

    identifiers = GenericRelation(Identifier, related_query_name='nodes')

    # Preprint fields
    preprint_file = models.ForeignKey('osf.BaseFileNode',
                                      on_delete=models.SET_NULL,
                                      null=True, blank=True)
    preprint_article_doi = models.CharField(max_length=128,
                                            validators=[validate_doi],
                                            null=True, blank=True)
    _is_preprint_orphan = models.NullBooleanField(default=False)
    _has_abandoned_preprint = models.BooleanField(default=False)

    keenio_read_key = models.CharField(max_length=1000, null=True, blank=True)

    def __init__(self, *args, **kwargs):
        self._parent = kwargs.pop('parent', None)
        self._is_templated_clone = False
        super(AbstractNode, self).__init__(*args, **kwargs)

    def __unicode__(self):
        return ('(title={self.title!r}, category={self.category!r}) '
                'with guid {self._id!r}').format(self=self)

    @property
    def is_registration(self):
        """For v1 compat."""
        return False

    @property
    def is_quickfiles(self):
        return False

    @property
    def is_original(self):
        return not self.is_registration and not self.is_fork

    @property
    def is_preprint(self):
        # TODO: This is a temporary implementation.
        if not self.preprint_file_id or not self.is_public:
            return False
        if self.preprint_file.node_id == self.id:
            return self.has_submitted_preprint
        else:
            self._is_preprint_orphan = True
            return False

    @property
    def has_submitted_preprint(self):
        return self.preprints.exclude(machine_state=DefaultStates.INITIAL.value).exists()

    @property
    def is_preprint_orphan(self):
        """For v1 compat"""
        if (not self.is_preprint) and self._is_preprint_orphan:
            return True
        if self.preprint_file:
            return self.preprint_file.is_deleted
        return False

    @property
    def has_published_preprint(self):
        return self.published_preprints_queryset.exists()

    @property
    def published_preprints_queryset(self):
        return self.preprints.filter(is_published=True)

    @property
    def preprint_url(self):
        node_linked_preprint = self.linked_preprint
        if node_linked_preprint:
            return node_linked_preprint.url

    @property
    def linked_preprint(self):
        if self.is_preprint:
            try:
                # if multiple preprints per project are supported on the front end this needs to change.
                published_preprint = self.published_preprints_queryset.first()
                if published_preprint:
                    return published_preprint
                else:
                    return self.preprints.get_queryset()[0]
            except IndexError:
                pass

    @property
    def is_collection(self):
        """For v1 compat"""
        return False

    @property  # TODO Separate out for submodels
    def absolute_api_v2_url(self):
        if self.is_registration:
            path = '/registrations/{}/'.format(self._id)
            return api_v2_url(path)
        if self.is_collection:
            path = '/collections/{}/'.format(self._id)
            return api_v2_url(path)
        path = '/nodes/{}/'.format(self._id)
        return api_v2_url(path)

    @property
    def absolute_url(self):
        if not self.url:
            return None
        return urlparse.urljoin(settings.DOMAIN, self.url)

    @property
    def deep_url(self):
        return '/project/{}/'.format(self._primary_key)

    @property
    def sanction(self):
        """For v1 compat. Registration has the proper implementation of this property."""
        return None

    @property
    def is_retracted(self):
        """For v1 compat."""
        return False

    @property
    def is_pending_registration(self):
        """For v1 compat."""
        return False

    @property
    def is_pending_retraction(self):
        """For v1 compat."""
        return False

    @property
    def is_pending_embargo(self):
        """For v1 compat."""
        return False

    @property
    def is_embargoed(self):
        """For v1 compat."""
        return False

    @property
    def archiving(self):
        """For v1 compat."""
        return False

    @property
    def embargo_end_date(self):
        """For v1 compat."""
        return False

    @property
    def forked_from_guid(self):
        if self.forked_from:
            return self.forked_from._id
        return None

    @property
    def linked_nodes_self_url(self):
        return self.absolute_api_v2_url + 'relationships/linked_nodes/'

    @property
    def linked_registrations_self_url(self):
        return self.absolute_api_v2_url + 'relationships/linked_registrations/'

    @property
    def linked_nodes_related_url(self):
        return self.absolute_api_v2_url + 'linked_nodes/'

    @property
    def linked_registrations_related_url(self):
        return self.absolute_api_v2_url + 'linked_registrations/'

    @property
    def institutions_url(self):
        return self.absolute_api_v2_url + 'institutions/'

    @property
    def institutions_relationship_url(self):
        return self.absolute_api_v2_url + 'relationships/institutions/'

    # For Comment API compatibility
    @property
    def target_type(self):
        """The object "type" used in the OSF v2 API."""
        return 'nodes'

    @property
    def root_target_page(self):
        """The comment page type associated with Nodes."""
        Comment = apps.get_model('osf.Comment')
        return Comment.OVERVIEW

    def belongs_to_node(self, node_id):
        """Check whether this node matches the specified node."""
        return self._id == node_id

    @property
    def category_display(self):
        """The human-readable representation of this node's category."""
        return settings.NODE_CATEGORY_MAP[self.category]

    @property
    def url(self):
        return '/{}/'.format(self._primary_key)

    @property
    def api_url(self):
        if not self.url:
            logger.error('Node {0} has a parent that is not a project'.format(self._id))
            return None
        return '/api/v1{0}'.format(self.deep_url)

    @property
    def display_absolute_url(self):
        url = self.absolute_url
        if url is not None:
            return re.sub(r'https?:', '', url).strip('/')

    @property
    def nodes_active(self):
        return self._nodes.filter(is_deleted=False)

    def web_url_for(self, view_name, _absolute=False, _guid=False, *args, **kwargs):
        return web_url_for(view_name, pid=self._primary_key,
                           _absolute=_absolute, _guid=_guid, *args, **kwargs)

    def api_url_for(self, view_name, _absolute=False, *args, **kwargs):
        return api_url_for(view_name, pid=self._primary_key, _absolute=_absolute, *args, **kwargs)

    @property
    def project_or_component(self):
        # The distinction is drawn based on whether something has a parent node, rather than by category
        return 'project' if not self.parent_node else 'component'

    @property
    def templated_list(self):
        return self.templated_from.filter(is_deleted=False)

    @property
    def draft_registrations_active(self):
        DraftRegistration = apps.get_model('osf.DraftRegistration')
        return DraftRegistration.objects.filter(
            models.Q(branched_from=self) &
            models.Q(deleted__isnull=True) &
            (models.Q(registered_node=None) | models.Q(registered_node__is_deleted=True))
        )

    @property
    def has_active_draft_registrations(self):
        return self.draft_registrations_active.exists()

    @property
    def csl(self):  # formats node information into CSL format for citation parsing
        """a dict in CSL-JSON schema

        For details on this schema, see:
            https://github.com/citation-style-language/schema#csl-json-schema
        """
        csl = {
            'id': self._id,
            'title': sanitize.unescape_entities(self.title),
            'author': [
                contributor.csl_name(self._id)  # method in auth/model.py which parses the names of authors
                for contributor in self.visible_contributors
            ],
            'publisher': 'Open Science Framework',
            'type': 'webpage',
            'URL': self.display_absolute_url,
        }

        doi = self.get_identifier_value('doi')
        if doi:
            csl['DOI'] = doi

        if self.logs.exists():
            csl['issued'] = datetime_to_csl(self.logs.latest().date)

        return csl

    @classmethod
    def bulk_update_search(cls, nodes, index=None):
        from website import search
        try:
            serialize = functools.partial(search.search.update_node, index=index, bulk=True, async=False)
            search.search.bulk_update_nodes(serialize, nodes, index=index)
        except search.exceptions.SearchUnavailableError as e:
            logger.exception(e)
            log_exception()

    def update_search(self):
        from website import search

        try:
            search.search.update_node(self, bulk=False, async=True)
        except search.exceptions.SearchUnavailableError as e:
            logger.exception(e)
            log_exception()

    def delete_search_entry(self):
        from website import search
        try:
            search.search.delete_node(self)
        except search.exceptions.SearchUnavailableError as e:
            logger.exception(e)
            log_exception()

    def is_affiliated_with_institution(self, institution):
        return self.affiliated_institutions.filter(id=institution.id).exists()

    @classmethod
    def find_by_institutions(cls, inst, query=None):
        return inst.nodes.filter(query) if query else inst.nodes.all()

    def _is_embargo_date_valid(self, end_date):
        now = timezone.now()
        if (end_date - now) >= settings.EMBARGO_END_DATE_MIN:
            if (end_date - now) <= settings.EMBARGO_END_DATE_MAX:
                return True
        return False

    def add_affiliated_institution(self, inst, user, save=False, log=True):
        if not user.is_affiliated_with_institution(inst):
            raise UserNotAffiliatedError('User is not affiliated with {}'.format(inst.name))
        if not self.is_affiliated_with_institution(inst):
            self.affiliated_institutions.add(inst)
            self.update_search()
        if log:
            NodeLog = apps.get_model('osf.NodeLog')

            self.add_log(
                action=NodeLog.AFFILIATED_INSTITUTION_ADDED,
                params={
                    'node': self._primary_key,
                    'institution': {
                        'id': inst._id,
                        'name': inst.name
                    }
                },
                auth=Auth(user)
            )

    def remove_affiliated_institution(self, inst, user, save=False, log=True):
        if self.is_affiliated_with_institution(inst):
            self.affiliated_institutions.remove(inst)
            if log:
                self.add_log(
                    action=NodeLog.AFFILIATED_INSTITUTION_REMOVED,
                    params={
                        'node': self._primary_key,
                        'institution': {
                            'id': inst._id,
                            'name': inst.name
                        }
                    },
                    auth=Auth(user)
                )
            if save:
                self.save()
            self.update_search()
            return True
        return False

    def can_view(self, auth):
        if auth and getattr(auth.private_link, 'anonymous', False):
            return auth.private_link.nodes.filter(pk=self.pk).exists()

        if not auth and not self.is_public:
            return False

        return (self.is_public or
                (auth.user and self.has_permission(auth.user, 'read')) or
                auth.private_key in self.private_link_keys_active or
                self.is_admin_parent(auth.user))

    def can_edit(self, auth=None, user=None):
        """Return if a user is authorized to edit this node.
        Must specify one of (`auth`, `user`).

        :param Auth auth: Auth object to check
        :param User user: User object to check
        :returns: Whether user has permission to edit this node.
        """
        if not auth and not user:
            raise ValueError('Must pass either `auth` or `user`')
        if auth and user:
            raise ValueError('Cannot pass both `auth` and `user`')
        user = user or auth.user
        if auth:
            is_api_node = auth.api_node == self
        else:
            is_api_node = False
        return (
            (user and self.has_permission(user, 'write')) or is_api_node
        )

    def get_aggregate_logs_query(self, auth):
        return (
            (
                Q(node_id__in=list(Node.objects.get_children(self).can_view(user=auth.user, private_link=auth.private_link).values_list('id', flat=True)) + [self.id])
            ) & Q(should_hide=False)
        )

    def get_aggregate_logs_queryset(self, auth):
        query = self.get_aggregate_logs_query(auth)
        return NodeLog.objects.filter(query).order_by('-date').include(
            'node__guids', 'user__guids', 'original_node__guids', limit_includes=10
        )

    def get_absolute_url(self):
        return self.absolute_api_v2_url

    def get_permissions(self, user):
        if getattr(self.contributor_set.all(), '_result_cache', None):
            for contrib in self.contributor_set.all():
                if contrib.user_id == user.id:
                    return get_contributor_permissions(contrib)
        try:
            contrib = user.contributor_set.get(node=self)
        except Contributor.DoesNotExist:
            return []
        return get_contributor_permissions(contrib)

    def get_visible(self, user):
        try:
            contributor = self.contributor_set.get(user=user)
        except Contributor.DoesNotExist:
            raise ValueError(u'User {0} not in contributors'.format(user))
        return contributor.visible

    def has_permission(self, user, permission, check_parent=True):
        """Check whether user has permission.

        :param User user: User to test
        :param str permission: Required permission
        :returns: User has required permission
        """
        if not user:
            return False
        query = {'node': self, permission: True}
        has_permission = user.contributor_set.filter(**query).exists()
        if not has_permission and permission == 'read' and check_parent:
            return self.is_admin_parent(user)
        return has_permission

    def has_permission_on_children(self, user, permission):
        """Checks if the given user has a given permission on any child nodes
            that are not registrations or deleted
        """
        if self.has_permission(user, permission):
            return True
        for node in self.nodes_primary.filter(is_deleted=False):
            if node.has_permission_on_children(user, permission):
                return True
        return False

    def is_admin_parent(self, user):
        if self.has_permission(user, 'admin', check_parent=False):
            return True
        parent = self.parent_node
        if parent:
            return parent.is_admin_parent(user)
        return False

    def find_readable_descendants(self, auth):
        """ Returns a generator of first descendant node(s) readable by <user>
        in each descendant branch.
        """
        new_branches = []
        for node in self.nodes_primary.filter(is_deleted=False):
            if node.can_view(auth):
                yield node
            else:
                new_branches.append(node)

        for bnode in new_branches:
            for node in bnode.find_readable_descendants(auth):
                yield node

    @property
    def parents(self):
        if self.parent_node:
            return [self.parent_node] + self.parent_node.parents
        return []

    @property
    def admin_contributor_ids(self):
        return self._get_admin_contributor_ids(include_self=True)

    @property
    def parent_admin_contributor_ids(self):
        return self._get_admin_contributor_ids()

    def _get_admin_contributor_ids(self, include_self=False):
        def get_admin_contributor_ids(node):
            return Contributor.objects.select_related('user').filter(
                node=node,
                user__is_active=True,
                admin=True
            ).values_list('user__guids___id', flat=True)

        contributor_ids = set(self.contributors.values_list('guids___id', flat=True))
        admin_ids = set(get_admin_contributor_ids(self)) if include_self else set()
        for parent in self.parents:
            admins = get_admin_contributor_ids(parent)
            admin_ids.update(set(admins).difference(contributor_ids))
        return admin_ids

    @property
    def admin_contributors(self):
        return OSFUser.objects.filter(
            guids___id__in=self.admin_contributor_ids
        ).order_by('family_name')

    @property
    def parent_admin_contributors(self):
        return OSFUser.objects.filter(
            guids___id__in=self.parent_admin_contributor_ids
        ).order_by('family_name')

    def set_permissions(self, user, permissions, validate=True, save=False):
        # Ensure that user's permissions cannot be lowered if they are the only admin
        if isinstance(user, Contributor):
            user = user.user

        if validate and (reduce_permissions(self.get_permissions(user)) == ADMIN and
                                 reduce_permissions(permissions) != ADMIN):
            admin_contribs = Contributor.objects.filter(node=self, admin=True)
            if admin_contribs.count() <= 1:
                raise NodeStateError('Must have at least one registered admin contributor')

        contrib_obj = Contributor.objects.get(node=self, user=user)

        for permission_level in [READ, WRITE, ADMIN]:
            if permission_level in permissions:
                setattr(contrib_obj, permission_level, True)
            else:
                setattr(contrib_obj, permission_level, False)
        contrib_obj.save()
        if save:
            self.save()

    # TODO: Remove save parameter
    def add_permission(self, user, permission, save=False):
        """Grant permission to a user.

        :param User user: User to grant permission to
        :param str permission: Permission to grant
        :param bool save: Save changes
        :raises: ValueError if user already has permission
        """
        contributor = user.contributor_set.get(node=self)
        if not getattr(contributor, permission, False):
            for perm in expand_permissions(permission):
                setattr(contributor, perm, True)
            contributor.save()
        else:
            if getattr(contributor, permission, False):
                raise ValueError('User already has permission {0}'.format(permission))
        if save:
            self.save()

    # TODO: Remove save parameter
    def remove_permission(self, user, permission, save=False):
        """Revoke permission from a user.

        :param User user: User to revoke permission from
        :param str permission: Permission to revoke
        :param bool save: Save changes
        :raises: ValueError if user does not have permission
        """
        contributor = user.contributor_set.get(node=self)
        if getattr(contributor, permission, False):
            for perm in expand_permissions(permission):
                setattr(contributor, perm, False)
            contributor.save()
        else:
            raise ValueError('User does not have permission {0}'.format(permission))
        if save:
            self.save()

    @property
    def registrations_all(self):
        """For v1 compat."""
        return self.registrations.all()

    @property
    def parent_id(self):
        if self.parent_node:
            return self.parent_node._id
        return None

    @property
    def license(self):
        if self.node_license_id:
            return self.node_license
        with connection.cursor() as cursor:
            cursor.execute(self.LICENSE_QUERY.format(
                abstractnode=AbstractNode._meta.db_table,
                noderelation=NodeRelation._meta.db_table,
                nodelicenserecord=NodeLicenseRecord._meta.db_table,
                fields=', '.join('"{}"."{}"'.format(NodeLicenseRecord._meta.db_table, f.column) for f in NodeLicenseRecord._meta.concrete_fields)
            ), [self.id])
            res = cursor.fetchone()
            if res:
                return NodeLicenseRecord.from_db(self._state.db, None, res)
        return None

    @property
    def visible_contributors(self):
        return OSFUser.objects.filter(
            contributor__node=self,
            contributor__visible=True
        ).order_by('contributor___order')

    # visible_contributor_ids was moved to this property
    @property
    def visible_contributor_ids(self):
        return self.contributor_set.filter(visible=True) \
            .order_by('_order') \
            .values_list('user__guids___id', flat=True)

    @property
    def all_tags(self):
        """Return a queryset containing all of this node's tags (incl. system tags)."""
        # Tag's default manager only returns non-system tags, so we can't use self.tags
        return Tag.all_tags.filter(abstractnode_tagged=self)

    @property
    def system_tags(self):
        """The system tags associated with this node. This currently returns a list of string
        names for the tags, for compatibility with v1. Eventually, we can just return the
        QuerySet.
        """
        return self.all_tags.filter(system=True).values_list('name', flat=True)

    # Override Taggable
    def add_tag_log(self, tag, auth):
        self.add_log(
            action=NodeLog.TAG_ADDED,
            params={
                'parent_node': self.parent_id,
                'node': self._id,
                'tag': tag.name
            },
            auth=auth,
            save=False
        )

    # Override Taggable
    def on_tag_added(self, tag):
        self.update_search()

    def remove_tag(self, tag, auth, save=True):
        if not tag:
            raise InvalidTagError
        elif not self.tags.filter(name=tag).exists():
            raise TagNotFoundError
        else:
            tag_obj = Tag.objects.get(name=tag)
            self.tags.remove(tag_obj)
            self.add_log(
                action=NodeLog.TAG_REMOVED,
                params={
                    'parent_node': self.parent_id,
                    'node': self._id,
                    'tag': tag,
                },
                auth=auth,
                save=False,
            )
            if save:
                self.save()
            self.update_search()
            return True

    def remove_tags(self, tags, auth, save=True):
        """
        Unlike remove_tag, this optimization method assumes that the provided
        tags are already present on the node.
        """
        if not tags:
            raise InvalidTagError

        for tag in tags:
            tag_obj = Tag.objects.get(name=tag)
            self.tags.remove(tag_obj)
            self.add_log(
                action=NodeLog.TAG_REMOVED,
                params={
                    'parent_node': self.parent_id,
                    'node': self._id,
                    'tag': tag,
                },
                auth=auth,
                save=False,
            )
        if save:
            self.save()
        self.update_search()
        return True

    def is_contributor(self, user):
        """Return whether ``user`` is a contributor on this node."""
        return user is not None and Contributor.objects.filter(user=user, node=self).exists()

    def set_visible(self, user, visible, log=True, auth=None, save=False):
        if not self.is_contributor(user):
            raise ValueError(u'User {0} not in contributors'.format(user))
        if visible and not Contributor.objects.filter(node=self, user=user, visible=True).exists():
            Contributor.objects.filter(node=self, user=user, visible=False).update(visible=True)
        elif not visible and Contributor.objects.filter(node=self, user=user, visible=True).exists():
            if Contributor.objects.filter(node=self, visible=True).count() == 1:
                raise ValueError('Must have at least one visible contributor')
            Contributor.objects.filter(node=self, user=user, visible=True).update(visible=False)
        else:
            return
        message = (
            NodeLog.MADE_CONTRIBUTOR_VISIBLE
            if visible
            else NodeLog.MADE_CONTRIBUTOR_INVISIBLE
        )
        if log:
            self.add_log(
                message,
                params={
                    'parent': self.parent_id,
                    'node': self._id,
                    'contributors': [user._id],
                },
                auth=auth,
                save=False,
            )
        if save:
            self.save()

    def add_contributor(self, contributor, permissions=None, visible=True,
                        send_email='default', auth=None, log=True, save=False):
        """Add a contributor to the project.

        :param User contributor: The contributor to be added
        :param list permissions: Permissions to grant to the contributor
        :param bool visible: Contributor is visible in project dashboard
        :param str send_email: Email preference for notifying added contributor
        :param Auth auth: All the auth information including user, API key
        :param bool log: Add log to self
        :param bool save: Save after adding contributor
        :returns: Whether contributor was added
        """
        MAX_RECENT_LENGTH = 15

        # If user is merged into another account, use master account
        contrib_to_add = contributor.merged_by if contributor.is_merged else contributor
        if contrib_to_add.is_disabled:
            raise ValidationValueError('Deactivated users cannot be added as contributors.')

        if not self.is_contributor(contrib_to_add):

            contributor_obj, created = Contributor.objects.get_or_create(user=contrib_to_add, node=self)
            contributor_obj.visible = visible

            # Add default contributor permissions
            permissions = permissions or DEFAULT_CONTRIBUTOR_PERMISSIONS
            for perm in permissions:
                setattr(contributor_obj, perm, True)
            contributor_obj.save()

            # Add contributor to recently added list for user
            if auth is not None:
                user = auth.user
                recently_added_contributor_obj, created = RecentlyAddedContributor.objects.get_or_create(
                    user=user,
                    contributor=contrib_to_add
                )
                recently_added_contributor_obj.date_added = timezone.now()
                recently_added_contributor_obj.save()
                count = user.recently_added.count()
                if count > MAX_RECENT_LENGTH:
                    difference = count - MAX_RECENT_LENGTH
                    for each in user.recentlyaddedcontributor_set.order_by('date_added')[:difference]:
                        each.delete()
            if log:
                self.add_log(
                    action=NodeLog.CONTRIB_ADDED,
                    params={
                        'project': self.parent_id,
                        'node': self._primary_key,
                        'contributors': [contrib_to_add._primary_key],
                    },
                    auth=auth,
                    save=False,
                )
            if save:
                self.save()

            if self._id:
                project_signals.contributor_added.send(self,
                                                       contributor=contributor,
                                                       auth=auth, email_template=send_email)
            self.update_search()
            self.save_node_preprints()
            return contrib_to_add, True

        # Permissions must be overridden if changed when contributor is
        # added to parent he/she is already on a child of.
        elif self.is_contributor(contrib_to_add) and permissions is not None:
            self.set_permissions(contrib_to_add, permissions)
            if save:
                self.save()

            return False
        else:
            return False

    def add_contributors(self, contributors, auth=None, log=True, save=False):
        """Add multiple contributors

        :param list contributors: A list of dictionaries of the form:
            {
                'user': <User object>,
                'permissions': <Permissions list, e.g. ['read', 'write']>,
                'visible': <Boolean indicating whether or not user is a bibliographic contributor>
            }
        :param auth: All the auth information including user, API key.
        :param log: Add log to self
        :param save: Save after adding contributor
        """
        for contrib in contributors:
            self.add_contributor(
                contributor=contrib['user'], permissions=contrib['permissions'],
                visible=contrib['visible'], auth=auth, log=False, save=False,
            )
        if log and contributors:
            self.add_log(
                action=NodeLog.CONTRIB_ADDED,
                params={
                    'project': self.parent_id,
                    'node': self._primary_key,
                    'contributors': [
                        contrib['user']._id
                        for contrib in contributors
                    ],
                },
                auth=auth,
                save=False,
            )
        if save:
            self.save()

    def add_unregistered_contributor(self, fullname, email, auth, send_email='default',
                                     visible=True, permissions=None, save=False, existing_user=None):
        """Add a non-registered contributor to the project.

        :param str fullname: The full name of the person.
        :param str email: The email address of the person.
        :param Auth auth: Auth object for the user adding the contributor.
        :param User existing_user: the unregister_contributor if it is already created, otherwise None
        :returns: The added contributor
        :raises: DuplicateEmailError if user with given email is already in the database.
        """
        # Create a new user record if you weren't passed an existing user
        contributor = existing_user if existing_user else OSFUser.create_unregistered(fullname=fullname, email=email)

        contributor.add_unclaimed_record(node=self, referrer=auth.user,
                                         given_name=fullname, email=email)
        try:
            contributor.save()
        except ValidationError:  # User with same email already exists
            contributor = get_user(email=email)
            # Unregistered users may have multiple unclaimed records, so
            # only raise error if user is registered.
            if contributor.is_registered or self.is_contributor(contributor):
                raise

            contributor.add_unclaimed_record(
                node=self, referrer=auth.user, given_name=fullname, email=email
            )

            contributor.save()

        self.add_contributor(
            contributor, permissions=permissions, auth=auth,
            visible=visible, send_email=send_email, log=True, save=False
        )
        self.save()
        return contributor

    def add_contributor_registered_or_not(self, auth, user_id=None,
                                          full_name=None, email=None, send_email='false',
                                          permissions=None, bibliographic=True, index=None, save=False):

        if user_id:
            contributor = OSFUser.load(user_id)
            if not contributor:
                raise ValueError('User with id {} was not found.'.format(user_id))
            if not contributor.is_registered:
                raise ValueError(
                    'Cannot add unconfirmed user {} to node {} by guid. Add an unregistered contributor with fullname and email.'
                    .format(user_id, self._id)
                )
            if self.contributor_set.filter(user=contributor).exists():
                raise ValidationValueError('{} is already a contributor.'.format(contributor.fullname))
            contributor, _ = self.add_contributor(contributor=contributor, auth=auth, visible=bibliographic,
                                 permissions=permissions, send_email=send_email, save=True)
        else:

            try:
                contributor = self.add_unregistered_contributor(
                    fullname=full_name, email=email, auth=auth,
                    send_email=send_email, permissions=permissions,
                    visible=bibliographic, save=True
                )
            except ValidationError:
                contributor = get_user(email=email)
                if self.contributor_set.filter(user=contributor).exists():
                    raise ValidationValueError('{} is already a contributor.'.format(contributor.fullname))
                self.add_contributor(contributor=contributor, auth=auth, visible=bibliographic,
                                     send_email=send_email, permissions=permissions, save=True)

        auth.user.email_last_sent = timezone.now()
        auth.user.save()

        if index is not None:
            self.move_contributor(contributor=contributor, index=index, auth=auth, save=True)

        contributor_obj = self.contributor_set.get(user=contributor)
        contributor.permission = get_contributor_permissions(contributor_obj, as_list=False)
        contributor.bibliographic = contributor_obj.visible
        contributor.node_id = self._id
        contributor_order = list(self.get_contributor_order())
        contributor.index = contributor_order.index(contributor_obj.pk)

        if save:
            contributor.save()

        return contributor_obj

    def callback(self, callback, recursive=False, *args, **kwargs):
        """Invoke callbacks of attached add-ons and collect messages.

        :param str callback: Name of callback method to invoke
        :param bool recursive: Apply callback recursively over nodes
        :return list: List of callback messages
        """
        messages = []

        for addon in self.get_addons():
            method = getattr(addon, callback)
            message = method(self, *args, **kwargs)
            if message:
                messages.append(message)

        if recursive:
            for child in self._nodes.filter(is_deleted=False):
                messages.extend(
                    child.callback(
                        callback, recursive, *args, **kwargs
                    )
                )

        return messages

    def replace_contributor(self, old, new):
        try:
            contrib_obj = self.contributor_set.get(user=old)
        except Contributor.DoesNotExist:
            return False
        contrib_obj.user = new
        contrib_obj.save()

        # Remove unclaimed record for the project
        if self._id in old.unclaimed_records:
            del old.unclaimed_records[self._id]
            old.save()
        self.save_node_preprints()
        return True

    def remove_contributor(self, contributor, auth, log=True):
        """Remove a contributor from this node.

        :param contributor: User object, the contributor to be removed
        :param auth: All the auth information including user, API key.
        """

        if isinstance(contributor, Contributor):
            contributor = contributor.user

        # remove unclaimed record if necessary
        if self._primary_key in contributor.unclaimed_records:
            del contributor.unclaimed_records[self._primary_key]
            contributor.save()

        # If user is the only visible contributor, return False
        if not self.contributor_set.exclude(user=contributor).filter(visible=True).exists():
            return False

        # Node must have at least one registered admin user
        admin_query = self._get_admin_contributors_query(self._contributors.all()).exclude(user=contributor)
        if not admin_query.exists():
            return False

        contrib_obj = self.contributor_set.get(user=contributor)
        contrib_obj.delete()

        # After remove callback
        for addon in self.get_addons():
            message = addon.after_remove_contributor(self, contributor, auth)
            if message:
                # Because addons can return HTML strings, addons are responsible
                # for markupsafe-escaping any messages returned
                status.push_status_message(message, kind='info', trust=True)

        if log:
            self.add_log(
                action=NodeLog.CONTRIB_REMOVED,
                params={
                    'project': self.parent_id,
                    'node': self._id,
                    'contributors': [contributor._id],
                },
                auth=auth,
                save=False,
            )

        self.save()
        self.update_search()
        # send signal to remove this user from project subscriptions
        project_signals.contributor_removed.send(self, user=contributor)

        self.save_node_preprints()
        return True

    def remove_contributors(self, contributors, auth=None, log=True, save=False):

        results = []
        removed = []

        for contrib in contributors:
            outcome = self.remove_contributor(
                contributor=contrib, auth=auth, log=False,
            )
            results.append(outcome)
            removed.append(contrib._id)
        if log:
            self.add_log(
                action=NodeLog.CONTRIB_REMOVED,
                params={
                    'project': self.parent_id,
                    'node': self._primary_key,
                    'contributors': removed,
                },
                auth=auth,
                save=False,
            )

        if save:
            self.save()

        return all(results)

    def move_contributor(self, contributor, auth, index, save=False):
        if not self.has_permission(auth.user, ADMIN):
            raise PermissionsError('Only admins can modify contributor order')
        if isinstance(contributor, OSFUser):
            contributor = self.contributor_set.get(user=contributor)
        contributor_ids = list(self.get_contributor_order())
        old_index = contributor_ids.index(contributor.id)
        contributor_ids.insert(index, contributor_ids.pop(old_index))
        self.set_contributor_order(contributor_ids)
        self.add_log(
            action=NodeLog.CONTRIB_REORDERED,
            params={
                'project': self.parent_id,
                'node': self._id,
                'contributors': [
                    contributor.user._id
                ],
            },
            auth=auth,
            save=False,
        )
        if save:
            self.save()
        self.save_node_preprints()

    def can_comment(self, auth):
        if self.comment_level == 'public':
            return auth.logged_in and (
                self.is_public or
                (auth.user and self.has_permission(auth.user, 'read'))
            )
        return self.is_contributor(auth.user)

    def set_node_license(self, license_detail, auth, save=False):

        license_record, license_changed = set_license(self, license_detail, auth)

        if license_changed:
            self.add_log(
                action=NodeLog.CHANGED_LICENSE,
                params={
                    'parent_node': self.parent_id,
                    'node': self._primary_key,
                    'new_license': license_record.node_license.name
                },
                auth=auth,
                save=False,
            )

        if save:
            self.save()

    def set_privacy(self, permissions, auth=None, log=True, save=True, meeting_creation=False, check_addons=True):
        """Set the permissions for this node. Also, based on meeting_creation, queues
        an email to user about abilities of public projects.

        :param permissions: A string, either 'public' or 'private'
        :param auth: All the auth information including user, API key.
        :param bool log: Whether to add a NodeLog for the privacy change.
        :param bool meeting_creation: Whether this was created due to a meetings email.
        :param bool check_addons: Check and collect messages for addons?
        """
        if auth and not self.has_permission(auth.user, ADMIN):
            raise PermissionsError('Must be an admin to change privacy settings.')
        if permissions == 'public' and not self.is_public:
            if self.is_spam or (settings.SPAM_FLAGGED_MAKE_NODE_PRIVATE and self.is_spammy):
                # TODO: Should say will review within a certain agreed upon time period.
                raise NodeStateError('This project has been marked as spam. Please contact the help desk if you think this is in error.')
            if self.is_registration:
                if self.is_pending_embargo:
                    raise NodeStateError('A registration with an unapproved embargo cannot be made public.')
                elif self.is_pending_registration:
                    raise NodeStateError('An unapproved registration cannot be made public.')
                elif self.is_pending_embargo:
                    raise NodeStateError('An unapproved embargoed registration cannot be made public.')
                elif self.is_embargoed:
                    # Embargoed registrations can be made public early
                    self.request_embargo_termination(auth=auth)
                    return False
            self.is_public = True
            self.keenio_read_key = self.generate_keenio_read_key()
        elif permissions == 'private' and self.is_public:
            if self.is_registration and not self.is_pending_embargo:
                raise NodeStateError('Public registrations must be withdrawn, not made private.')
            else:
                self.is_public = False
                self.keenio_read_key = ''
        else:
            return False

        # After set permissions callback
        if check_addons:
            for addon in self.get_addons():
                message = addon.after_set_privacy(self, permissions)
                if message:
                    status.push_status_message(message, kind='info', trust=False)

        # Update existing identifiers
        if self.get_identifier('doi'):
            doi_status = 'unavailable' if permissions == 'private' else 'public'
            enqueue_task(update_ezid_metadata_on_change.s(self._id, status=doi_status))

        if log:
            action = NodeLog.MADE_PUBLIC if permissions == 'public' else NodeLog.MADE_PRIVATE
            self.add_log(
                action=action,
                params={
                    'project': self.parent_id,
                    'node': self._primary_key,
                },
                auth=auth,
                save=False,
            )
        if save:
            self.save()
        if auth and permissions == 'public':
            project_signals.privacy_set_public.send(auth.user, node=self, meeting_creation=meeting_creation)
        return True

    def generate_keenio_read_key(self):
        return scoped_keys.encrypt(settings.KEEN['public']['master_key'], options={
            'filters': [{
                'property_name': 'node.id',
                'operator': 'eq',
                'property_value': str(self._id)
            }],
            'allowed_operations': ['read']
        })

    def save_node_preprints(self):
        if self.preprint_file:
            PreprintService = apps.get_model('osf.PreprintService')
            for preprint in PreprintService.objects.filter(node_id=self.id, is_published=True):
                preprint.save()

    @property
    def private_links_active(self):
        return self.private_links.filter(is_deleted=False)

    @property
    def private_link_keys_active(self):
        return self.private_links.filter(is_deleted=False).values_list('key', flat=True)

    @property
    def private_link_keys_deleted(self):
        return self.private_links.filter(is_deleted=True).values_list('key', flat=True)

    def get_root(self):
        sql = """
            WITH RECURSIVE ascendants AS (
              SELECT
                parent_id,
                child_id,
                1 AS LEVEL,
                ARRAY[child_id] as cids
              FROM %s
              WHERE is_node_link IS FALSE and child_id = %s
              UNION ALL
              SELECT
                S.parent_id,
                D.child_id,
                D.level + 1,
                D.cids || S.child_id
              FROM ascendants AS D
                JOIN %s AS S
                  ON D.parent_id = S.child_id
              WHERE S.is_node_link IS FALSE
                AND %s = ANY(cids)
            ) SELECT parent_id
              FROM ascendants
              WHERE child_id = %s
              ORDER BY level DESC
              LIMIT 1;
        """
        with connection.cursor() as cursor:
            node_relation_table = AsIs(NodeRelation._meta.db_table)
            cursor.execute(sql, [node_relation_table, self.pk, node_relation_table, self.pk, self.pk])
            res = cursor.fetchone()
            if res:
                return AbstractNode.objects.get(pk=res[0])
            return self

    def find_readable_antecedent(self, auth):
        """ Returns first antecendant node readable by <user>.
        """
        next_parent = self.parent_node
        while next_parent:
            if next_parent.can_view(auth):
                return next_parent
            next_parent = next_parent.parent_node

    def copy_contributors_from(self, node):
        """Copies the contibutors from node (including permissions and visibility) into this node."""
        contribs = []
        for contrib in node.contributor_set.all():
            contrib.id = None
            contrib.node = self
            contribs.append(contrib)
        Contributor.objects.bulk_create(contribs)

    def register_node(self, schema, auth, data, parent=None):
        """Make a frozen copy of a node.

        :param schema: Schema object
        :param auth: All the auth information including user, API key.
        :param data: Form data
        :param parent Node: parent registration of registration to be created
        """
        # NOTE: Admins can register child nodes even if they don't have write access them
        if not self.can_edit(auth=auth) and not self.is_admin_parent(user=auth.user):
            raise PermissionsError(
                'User {} does not have permission '
                'to register this node'.format(auth.user._id)
            )
        if self.is_collection:
            raise NodeStateError('Folders may not be registered')
        original = self

        # Note: Cloning a node will clone each node wiki page version and add it to
        # `registered.wiki_pages_current` and `registered.wiki_pages_versions`.
        if original.is_deleted:
            raise NodeStateError('Cannot register deleted node.')

        registered = original.clone()
        registered.recast('osf.registration')

        registered.registered_date = timezone.now()
        registered.registered_user = auth.user
        registered.registered_from = original
        if not registered.registered_meta:
            registered.registered_meta = {}
        registered.registered_meta[schema._id] = data

        registered.forked_from = self.forked_from
        registered.creator = self.creator
        registered.node_license = original.license.copy() if original.license else None
        registered.wiki_private_uuids = {}

        # Need to save here in order to set many-to-many fields
        registered.save()

        registered.registered_schema.add(schema)
        registered.copy_contributors_from(self)
        registered.tags.add(*self.all_tags.values_list('pk', flat=True))
        registered.subjects.add(*self.subjects.values_list('pk', flat=True))
        registered.affiliated_institutions.add(*self.affiliated_institutions.values_list('pk', flat=True))

        # Clone each log from the original node for this registration.
        self.clone_logs(registered)

        registered.is_public = False
        registered.access_requests_enabled = False
        # Copy unclaimed records to unregistered users for parent
        registered.copy_unclaimed_records()

        if parent:
            node_relation = NodeRelation.objects.get(parent=parent.registered_from, child=original)
            NodeRelation.objects.get_or_create(_order=node_relation._order, parent=parent, child=registered)

        # After register callback
        for addon in original.get_addons():
            _, message = addon.after_register(original, registered, auth.user)
            if message:
                status.push_status_message(message, kind='info', trust=False)

        for node_relation in original.node_relations.filter(child__is_deleted=False):
            node_contained = node_relation.child
            # Register child nodes
            if not node_relation.is_node_link:
                node_contained.register_node(
                    schema=schema,
                    auth=auth,
                    data=data,
                    parent=registered,
                )
            else:
                # Copy linked nodes
                NodeRelation.objects.get_or_create(
                    is_node_link=True,
                    parent=registered,
                    child=node_contained
                )

        registered.root = None  # Recompute root on save

        registered.save()

        if settings.ENABLE_ARCHIVER:
            registered.refresh_from_db()
            project_signals.after_create_registration.send(self, dst=registered, user=auth.user)

        return registered

    def path_above(self, auth):
        parents = self.parents
        return '/' + '/'.join([p.title if p.can_view(auth) else '-- private project --' for p in reversed(parents)])

    # TODO: Deprecate this; it duplicates much of what serialize_project already
    # does
    def serialize(self, auth=None):
        """Dictionary representation of node that is nested within a NodeLog's
        representation.
        """
        # TODO: incomplete implementation
        return {
            'id': str(self._primary_key),
            'category': self.category_display,
            'node_type': self.project_or_component,
            'url': self.url,
            # TODO: Titles shouldn't contain escaped HTML in the first place
            'title': sanitize.unescape_entities(self.title),
            'path': self.path_above(auth),
            'api_url': self.api_url,
            'is_public': self.is_public,
            'is_registration': self.is_registration,
        }

    def has_node_link_to(self, node):
        return self.node_relations.filter(child=node, is_node_link=True).exists()

    def _initiate_approval(self, user, notify_initiator_on_complete=False):
        end_date = timezone.now() + settings.REGISTRATION_APPROVAL_TIME
        self.registration_approval = RegistrationApproval.objects.create(
            initiated_by=user,
            end_date=end_date,
            notify_initiator_on_complete=notify_initiator_on_complete
        )
        self.save()  # Set foreign field reference Node.registration_approval
        admins = self.get_admin_contributors_recursive(unique_users=True)
        for (admin, node) in admins:
            self.registration_approval.add_authorizer(admin, node=node)
        self.registration_approval.save()  # Save approval's approval_state
        return self.registration_approval

    def require_approval(self, user, notify_initiator_on_complete=False):
        if not self.is_registration:
            raise NodeStateError('Only registrations can require registration approval')
        if not self.has_permission(user, 'admin'):
            raise PermissionsError('Only admins can initiate a registration approval')

        approval = self._initiate_approval(user, notify_initiator_on_complete)

        self.registered_from.add_log(
            action=NodeLog.REGISTRATION_APPROVAL_INITIATED,
            params={
                'node': self.registered_from._id,
                'registration': self._id,
                'registration_approval_id': approval._id,
            },
            auth=Auth(user),
            save=True,
        )

    def get_primary(self, node):
        return NodeRelation.objects.filter(parent=self, child=node, is_node_link=False).exists()

    # TODO optimize me
    def get_descendants_recursive(self, primary_only=False):
        query = self.nodes_primary if primary_only else self._nodes
        for node in query.all():
            yield node
            if not primary_only:
                primary = self.get_primary(node)
                if primary:
                    for descendant in node.get_descendants_recursive(primary_only=primary_only):
                        yield descendant
            else:
                for descendant in node.get_descendants_recursive(primary_only=primary_only):
                    yield descendant

    @property
    def nodes_primary(self):
        """For v1 compat."""
        child_pks = NodeRelation.objects.filter(
            parent=self,
            is_node_link=False
        ).values_list('child', flat=True)
        return self._nodes.filter(pk__in=child_pks)

    @property
    def has_pointers_recursive(self):
        """Recursively checks whether the current node or any of its nodes
        contains a pointer.
        """
        if self.linked_nodes.exists():
            return True
        for node in self.nodes_primary:
            if node.has_pointers_recursive:
                return True
        return False

    # TODO: Optimize me (e.g. use bulk create)
    def fork_node(self, auth, title=None, parent=None):
        """Recursively fork a node.

        :param Auth auth: Consolidated authorization
        :param str title: Optional text to prepend to forked title
        :param Node parent: Sets parent, should only be non-null when recursing
        :return: Forked node
        """
        Registration = apps.get_model('osf.Registration')
        PREFIX = 'Fork of '
        user = auth.user

        # Non-contributors can't fork private nodes
        if not (self.is_public or self.has_permission(user, 'read')):
            raise PermissionsError('{0!r} does not have permission to fork node {1!r}'.format(user, self._id))

        when = timezone.now()

        original = self

        if original.is_deleted:
            raise NodeStateError('Cannot fork deleted node.')

        # Note: Cloning a node will clone each node wiki page version and add it to
        # `registered.wiki_pages_current` and `registered.wiki_pages_versions`.
        forked = original.clone()
        if isinstance(forked, Registration):
            forked.recast('osf.node')

        forked.is_fork = True
        forked.forked_date = when
        forked.forked_from = original
        forked.creator = user
        forked.node_license = original.license.copy() if original.license else None
        forked.wiki_private_uuids = {}

        # Forks default to private status
        forked.is_public = False

        # Need to save here in order to access m2m fields
        forked.save()

        forked.tags.add(*self.all_tags.values_list('pk', flat=True))
        forked.subjects.add(*self.subjects.values_list('pk', flat=True))

        if parent:
            node_relation = NodeRelation.objects.get(parent=parent.forked_from, child=original)
            NodeRelation.objects.get_or_create(_order=node_relation._order, parent=parent, child=forked)

        for node_relation in original.node_relations.filter(child__is_deleted=False):
            node_contained = node_relation.child
            # Fork child nodes
            if not node_relation.is_node_link:
                try:  # Catch the potential PermissionsError above
                    node_contained.fork_node(
                        auth=auth,
                        title='',
                        parent=forked,
                    )
                except PermissionsError:
                    pass  # If this exception is thrown omit the node from the result set
            else:
                # Copy linked nodes
                NodeRelation.objects.get_or_create(
                    is_node_link=True,
                    parent=forked,
                    child=node_contained
                )

        if title is None:
            forked.title = PREFIX + original.title
        elif title == '':
            forked.title = original.title
        else:
            forked.title = title

        if len(forked.title) > 200:
            forked.title = forked.title[:200]

        forked.add_contributor(
            contributor=user,
            permissions=CREATOR_PERMISSIONS,
            log=False,
            save=False
        )

        forked.root = None  # Recompute root on save

        forked.save()

        # Need to call this after save for the notifications to be created with the _primary_key
        project_signals.contributor_added.send(forked, contributor=user, auth=auth, email_template='false')

        forked.add_log(
            action=NodeLog.NODE_FORKED,
            params={
                'parent_node': original.parent_id,
                'node': original._primary_key,
                'registration': forked._primary_key,  # TODO: Remove this in favor of 'fork'
                'fork': forked._primary_key,
            },
            auth=auth,
            log_date=when,
            save=False,
        )

        # Clone each log from the original node for this fork.
        self.clone_logs(forked)
        forked.refresh_from_db()

        # After fork callback
        for addon in original.get_addons():
            addon.after_fork(original, forked, user)

        return forked

    def clone_logs(self, node, page_size=100):
        paginator = Paginator(self.logs.order_by('pk').all(), page_size)
        for page_num in paginator.page_range:
            page = paginator.page(page_num)
            # Instantiate NodeLogs "manually"
            # because BaseModel#clone() is too slow for large projects
            logs_to_create = [
                NodeLog(
                    _id=bson.ObjectId(),
                    action=log.action,
                    date=log.date,
                    params=log.params,
                    should_hide=log.should_hide,
                    foreign_user=log.foreign_user,
                    # Set foreign keys, not their objects
                    # to speed things up
                    node_id=node.pk,
                    user_id=log.user_id,
                    original_node_id=log.original_node_id
                )
                for log in page
            ]
            NodeLog.objects.bulk_create(logs_to_create)

    def use_as_template(self, auth, changes=None, top_level=True, parent=None):
        """Create a new project, using an existing project as a template.

        :param auth: The user to be assigned as creator
        :param changes: A dictionary of changes, keyed by node id, which
                        override the attributes of the template project or its
                        children.
        :param Bool top_level: indicates existence of parent TODO: deprecate
        :param Node parent: parent template. Should only be passed in during recursion
        :return: The `Node` instance created.
        """
        Registration = apps.get_model('osf.Registration')
        changes = changes or dict()

        # build the dict of attributes to change for the new node
        try:
            attributes = changes[self._id]
            # TODO: explicitly define attributes which may be changed.
        except (AttributeError, KeyError):
            attributes = dict()

        if self.is_deleted:
            raise NodeStateError('Cannot use deleted node as template.')

        # Non-contributors can't template private nodes
        if not (self.is_public or self.has_permission(auth.user, 'read')):
            raise PermissionsError('{0!r} does not have permission to template node {1!r}'.format(auth.user, self._id))

        new = self.clone()
        if isinstance(new, Registration):
            new.recast('osf.node')

        new._is_templated_clone = True  # This attribute may be read in post_save handlers

        # Clear quasi-foreign fields
        new.wiki_pages_current.clear()
        new.wiki_pages_versions.clear()
        new.wiki_private_uuids.clear()
        new.file_guid_to_share_uuids.clear()

        # set attributes which may be overridden by `changes`
        new.is_public = False
        new.description = ''

        # apply `changes`
        for attr, val in attributes.iteritems():
            setattr(new, attr, val)

        # set attributes which may NOT be overridden by `changes`
        new.creator = auth.user
        new.template_node = self
        # Need to save in order to access contributors m2m table
        new.save(suppress_log=True)
        new.add_contributor(contributor=auth.user, permissions=CREATOR_PERMISSIONS, log=False, save=False)
        new.is_fork = False
        new.node_license = self.license.copy() if self.license else None

        # If that title hasn't been changed, apply the default prefix (once)
        if (
            new.title == self.title and top_level and
            language.TEMPLATED_FROM_PREFIX not in new.title
        ):
            new.title = ''.join((language.TEMPLATED_FROM_PREFIX, new.title,))

        if len(new.title) > 200:
            new.title = new.title[:200]

        # Slight hack - created is a read-only field.
        new.created = timezone.now()

        new.save(suppress_log=True)

        # Need to call this after save for the notifications to be created with the _primary_key
        project_signals.contributor_added.send(new, contributor=auth.user, auth=auth, email_template='false')

        # Log the creation
        new.add_log(
            NodeLog.CREATED_FROM,
            params={
                'node': new._primary_key,
                'template_node': {
                    'id': self._primary_key,
                    'url': self.url,
                    'title': self.title,
                },
            },
            auth=auth,
            log_date=new.created,
            save=False,
        )
        new.save()

        if parent:
            node_relation = NodeRelation.objects.get(parent=parent.template_node, child=self)
            NodeRelation.objects.get_or_create(_order=node_relation._order, parent=parent, child=new)

        # deal with the children of the node, if any
        for node_relation in self.node_relations.select_related('child').filter(child__is_deleted=False):
            node_contained = node_relation.child
            # template child nodes
            if not node_relation.is_node_link:
                try:  # Catch the potential PermissionsError above
                    node_contained.use_as_template(auth, changes, top_level=False, parent=new)
                except PermissionsError:
                    pass

        new.root = None
        new.save()  # Recompute root on save()
        return new

    def next_descendants(self, auth, condition=lambda auth, node: True):
        """
        Recursively find the first set of descedants under a given node that meet a given condition

        returns a list of [(node, [children]), ...]
        """
        ret = []
        for node in self._nodes.order_by('created').all():
            if condition(auth, node):
                # base case
                ret.append((node, []))
            else:
                ret.append((node, node.next_descendants(auth, condition)))
        ret = [item for item in ret if item[1] or condition(auth, item[0])]  # prune empty branches
        return ret

    def node_and_primary_descendants(self):
        """Return an iterator for a node and all of its primary (non-pointer) descendants.

        :param node Node: target Node
        """
        return itertools.chain([self], self.get_descendants_recursive(primary_only=True))

    def active_contributors(self, include=lambda n: True):
        for contrib in self.contributors.filter(is_active=True):
            if include(contrib):
                yield contrib

    def get_active_contributors_recursive(self, unique_users=False, *args, **kwargs):
        """Yield (admin, node) tuples for this node and
        descendant nodes. Excludes contributors on node links and inactive users.

        :param bool unique_users: If True, a given admin will only be yielded once
            during iteration.
        """
        visited_user_ids = []
        for node in self.node_and_primary_descendants(*args, **kwargs):
            for contrib in node.active_contributors(*args, **kwargs):
                if unique_users:
                    if contrib._id not in visited_user_ids:
                        visited_user_ids.append(contrib._id)
                        yield (contrib, node)
                else:
                    yield (contrib, node)

    def _get_admin_contributors_query(self, users):
        return Contributor.objects.select_related('user').filter(
            node=self,
            user__in=users,
            user__is_active=True,
            admin=True
        )

    def get_admin_contributors(self, users):
        """Return a set of all admin contributors for this node. Excludes contributors on node links and
        inactive users.
        """
        return (each.user for each in self._get_admin_contributors_query(users))

    def get_admin_contributors_recursive(self, unique_users=False, *args, **kwargs):
        """Yield (admin, node) tuples for this node and
        descendant nodes. Excludes contributors on node links and inactive users.

        :param bool unique_users: If True, a given admin will only be yielded once
            during iteration.
        """
        visited_user_ids = []
        for node in self.node_and_primary_descendants(*args, **kwargs):
            for contrib in node.contributors.all():
                if node.has_permission(contrib, ADMIN) and contrib.is_active:
                    if unique_users:
                        if contrib._id not in visited_user_ids:
                            visited_user_ids.append(contrib._id)
                            yield (contrib, node)
                    else:
                        yield (contrib, node)

    # TODO: Optimize me
    def manage_contributors(self, user_dicts, auth, save=False):
        """Reorder and remove contributors.

        :param list user_dicts: Ordered list of contributors represented as
            dictionaries of the form:
            {'id': <id>, 'permission': <One of 'read', 'write', 'admin'>, 'visible': bool}
        :param Auth auth: Consolidated authentication information
        :param bool save: Save changes
        :raises: ValueError if any users in `users` not in contributors or if
            no admin contributors remaining
        """
        with transaction.atomic():
            users = []
            user_ids = []
            permissions_changed = {}
            visibility_removed = []
            to_retain = []
            to_remove = []
            for user_dict in user_dicts:
                user = OSFUser.load(user_dict['id'])
                if user is None:
                    raise ValueError('User not found')
                if not self.contributors.filter(id=user.id).exists():
                    raise ValueError(
                        'User {0} not in contributors'.format(user.fullname)
                    )
                permissions = expand_permissions(user_dict['permission'])
                if set(permissions) != set(self.get_permissions(user)):
                    # Validate later
                    self.set_permissions(user, permissions, validate=False, save=False)
                    permissions_changed[user._id] = permissions
                # visible must be added before removed to ensure they are validated properly
                if user_dict['visible']:
                    self.set_visible(user,
                                     visible=True,
                                     auth=auth)
                else:
                    visibility_removed.append(user)
                users.append(user)
                user_ids.append(user_dict['id'])

            for user in visibility_removed:
                self.set_visible(user,
                                 visible=False,
                                 auth=auth)

            for user in self.contributors.all():
                if user._id in user_ids:
                    to_retain.append(user)
                else:
                    to_remove.append(user)

            if users is None or not self._get_admin_contributors_query(users).exists():
                raise NodeStateError(
                    'Must have at least one registered admin contributor'
                )

            if to_retain != users:
                # Ordered Contributor PKs, sorted according to the passed list of user IDs
                sorted_contrib_ids = [
                    each.id for each in sorted(self.contributor_set.all(), key=lambda c: user_ids.index(c.user._id))
                ]
                self.set_contributor_order(sorted_contrib_ids)
                self.add_log(
                    action=NodeLog.CONTRIB_REORDERED,
                    params={
                        'project': self.parent_id,
                        'node': self._id,
                        'contributors': [
                            user._id
                            for user in users
                        ],
                    },
                    auth=auth,
                    save=False,
                )

            if to_remove:
                self.remove_contributors(to_remove, auth=auth, save=False)

            if permissions_changed:
                self.add_log(
                    action=NodeLog.PERMISSIONS_UPDATED,
                    params={
                        'project': self.parent_id,
                        'node': self._id,
                        'contributors': permissions_changed,
                    },
                    auth=auth,
                    save=False,
                )
            if save:
                self.save()

            self.save_node_preprints()

        with transaction.atomic():
            if to_remove or permissions_changed and ['read'] in permissions_changed.values():
                project_signals.write_permissions_revoked.send(self)

    # TODO: optimize me
    def update_contributor(self, user, permission, visible, auth, save=False):
        """ TODO: this method should be updated as a replacement for the main loop of
        Node#manage_contributors. Right now there are redundancies, but to avoid major
        feature creep this will not be included as this time.

        Also checks to make sure unique admin is not removing own admin privilege.
        """
        if not self.has_permission(auth.user, ADMIN):
            raise PermissionsError('Only admins can modify contributor permissions')

        if permission:
            permissions = expand_permissions(permission)
            admins = self.contributor_set.filter(admin=True)
            if not admins.count() > 1:
                # has only one admin
                admin = admins.first()
                if admin.user == user and ADMIN not in permissions:
                    raise NodeStateError('{} is the only admin.'.format(user.fullname))
            if not self.contributor_set.filter(user=user).exists():
                raise ValueError(
                    'User {0} not in contributors'.format(user.fullname)
                )
            if set(permissions) != set(self.get_permissions(user)):
                self.set_permissions(user, permissions, save=save)
                permissions_changed = {
                    user._id: permissions
                }
                self.add_log(
                    action=NodeLog.PERMISSIONS_UPDATED,
                    params={
                        'project': self.parent_id,
                        'node': self._id,
                        'contributors': permissions_changed,
                    },
                    auth=auth,
                    save=save
                )
                with transaction.atomic():
                    if ['read'] in permissions_changed.values():
                        project_signals.write_permissions_revoked.send(self)
        if visible is not None:
            self.set_visible(user, visible, auth=auth)
            self.save_node_preprints()

    def save(self, *args, **kwargs):
        first_save = not bool(self.pk)
        if 'old_subjects' in kwargs.keys():
            # TODO: send this data to SHARE
            kwargs.pop('old_subjects')
        if 'suppress_log' in kwargs.keys():
            self._suppress_log = kwargs['suppress_log']
            del kwargs['suppress_log']
        else:
            self._suppress_log = False
        saved_fields = self.get_dirty_fields(check_relationship=True) or []
        ret = super(AbstractNode, self).save(*args, **kwargs)
        if saved_fields:
            self.on_update(first_save, saved_fields)

        if 'node_license' in saved_fields:
            children = list(self.descendants.filter(node_license=None, is_public=True, is_deleted=False))
            while len(children):
                batch = children[:99]
                self.bulk_update_search(batch)
                children = children[99:]

        return ret

    def on_update(self, first_save, saved_fields):
        User = apps.get_model('osf.OSFUser')
        request, user_id = get_request_and_user_id()
        request_headers = {}
        if not isinstance(request, DummyRequest):
            request_headers = {
                k: v
                for k, v in get_headers_from_request(request).items()
                if isinstance(v, basestring)
            }
        enqueue_task(node_tasks.on_node_updated.s(self._id, user_id, first_save, saved_fields, request_headers))

        if self.preprint_file:
            # avoid circular imports
            from website.preprints.tasks import on_preprint_updated
            PreprintService = apps.get_model('osf.PreprintService')
            # .preprints wouldn't return a single deleted preprint
            for preprint in PreprintService.objects.filter(node_id=self.id, is_published=True):
                enqueue_task(on_preprint_updated.s(preprint._id))

        user = User.load(user_id)
        if user and self.check_spam(user, saved_fields, request_headers):
            # Specifically call the super class save method to avoid recursion into model save method.
            super(AbstractNode, self).save()

    def _get_spam_content(self, saved_fields):
        NodeWikiPage = apps.get_model('addons_wiki.NodeWikiPage')
        spam_fields = self.SPAM_CHECK_FIELDS if self.is_public and 'is_public' in saved_fields else self.SPAM_CHECK_FIELDS.intersection(
            saved_fields)
        content = []
        for field in spam_fields:
            if field == 'wiki_pages_current':
                newest_wiki_page = None
                for wiki_page_id in self.wiki_pages_current.values():
                    wiki_page = NodeWikiPage.load(wiki_page_id)
                    if not newest_wiki_page:
                        newest_wiki_page = wiki_page
                    elif wiki_page.date > newest_wiki_page.date:
                        newest_wiki_page = wiki_page
                if newest_wiki_page:
                    content.append(newest_wiki_page.raw_text(self).encode('utf-8'))
            else:
                content.append((getattr(self, field, None) or '').encode('utf-8'))
        if not content:
            return None
        return ' '.join(content)

    def check_spam(self, user, saved_fields, request_headers):
        if not settings.SPAM_CHECK_ENABLED:
            return False
        if settings.SPAM_CHECK_PUBLIC_ONLY and not self.is_public:
            return False
        if 'ham_confirmed' in user.system_tags:
            return False

        content = self._get_spam_content(saved_fields)
        if not content:
            return
        is_spam = self.do_check_spam(
            user.fullname,
            user.username,
            content,
            request_headers
        )
        logger.info("Node ({}) '{}' smells like {} (tip: {})".format(
            self._id, self.title.encode('utf-8'), 'SPAM' if is_spam else 'HAM', self.spam_pro_tip
        ))
        if is_spam:
            self._check_spam_user(user)
        return is_spam

    def _check_spam_user(self, user):
        if (
            settings.SPAM_ACCOUNT_SUSPENSION_ENABLED
            and (timezone.now() - user.date_confirmed) <= settings.SPAM_ACCOUNT_SUSPENSION_THRESHOLD
        ):
            self.set_privacy('private', log=False, save=False)

            # Suspend the flagged user for spam.
            if 'spam_flagged' not in user.system_tags:
                user.add_system_tag('spam_flagged')
            if not user.is_disabled:
                user.disable_account()
                user.is_registered = False
                mails.send_mail(
                    to_addr=user.username,
                    mail=mails.SPAM_USER_BANNED,
                    user=user,
                    osf_support_email=settings.OSF_SUPPORT_EMAIL
                )
            user.save()

            # Make public nodes private from this contributor
            for node in user.contributed:
                if self._id != node._id and len(node.contributors) == 1 and node.is_public and not node.is_quickfiles:
                    node.set_privacy('private', log=False, save=True)

    def flag_spam(self):
        """ Overrides SpamMixin#flag_spam.
        """
        super(AbstractNode, self).flag_spam()
        if settings.SPAM_FLAGGED_MAKE_NODE_PRIVATE:
            self.set_privacy(Node.PRIVATE, auth=None, log=False, save=False, check_addons=False)
            log = self.add_log(
                action=NodeLog.MADE_PRIVATE,
                params={
                    'project': self.parent_id,
                    'node': self._primary_key,
                },
                auth=None,
                save=False
            )
            log.should_hide = True
            log.save()

    def confirm_spam(self, save=False):
        super(AbstractNode, self).confirm_spam(save=False)
        self.set_privacy(Node.PRIVATE, auth=None, log=False, save=False)
        log = self.add_log(
            action=NodeLog.MADE_PRIVATE,
            params={
                'project': self.parent_id,
                'node': self._primary_key,
            },
            auth=None,
            save=False
        )
        log.should_hide = True
        log.save()
        if save:
            self.save()

    def resolve(self):
        """For compat with v1 Pointers."""
        return self

    def set_title(self, title, auth, save=False):
        """Set the title of this Node and log it.

        :param str title: The new title.
        :param auth: All the auth information including user, API key.
        """
        # Called so validation does not have to wait until save.
        validate_title(title)

        original_title = self.title
        new_title = sanitize.strip_html(title)
        # Title hasn't changed after sanitzation, bail out
        if original_title == new_title:
            return False
        self.title = new_title
        self.add_log(
            action=NodeLog.EDITED_TITLE,
            params={
                'parent_node': self.parent_id,
                'node': self._primary_key,
                'title_new': self.title,
                'title_original': original_title,
            },
            auth=auth,
            save=False,
        )
        if save:
            self.save()
        return None

    def set_description(self, description, auth, save=False):
        """Set the description and log the event.

        :param str description: The new description
        :param auth: All the auth informtion including user, API key.
        :param bool save: Save self after updating.
        """
        original = self.description
        new_description = sanitize.strip_html(description)
        if original == new_description:
            return False
        self.description = new_description
        self.add_log(
            action=NodeLog.EDITED_DESCRIPTION,
            params={
                'parent_node': self.parent_id,
                'node': self._primary_key,
                'description_new': self.description,
                'description_original': original
            },
            auth=auth,
            save=False,
        )
        if save:
            self.save()
        return None

    def update(self, fields, auth=None, save=True):
        """Update the node with the given fields.

        :param dict fields: Dictionary of field_name:value pairs.
        :param Auth auth: Auth object for the user making the update.
        :param bool save: Whether to save after updating the object.
        """
        if not fields:  # Bail out early if there are no fields to update
            return False
        values = {}
        for key, value in fields.iteritems():
            if key not in self.WRITABLE_WHITELIST:
                continue
            if self.is_registration and key != 'is_public':
                raise NodeUpdateError(reason='Registered content cannot be updated', key=key)
            # Title and description have special methods for logging purposes
            if key == 'title':
                if not self.is_bookmark_collection or not self.is_quickfiles:
                    self.set_title(title=value, auth=auth, save=False)
                else:
                    raise NodeUpdateError(reason='Bookmark collections or QuickFilesNodes cannot be renamed.', key=key)
            elif key == 'description':
                self.set_description(description=value, auth=auth, save=False)
            elif key == 'is_public':
                self.set_privacy(
                    Node.PUBLIC if value else Node.PRIVATE,
                    auth=auth,
                    log=True,
                    save=False
                )
            elif key == 'node_license':
                self.set_node_license(
                    {
                        'id': value.get('id'),
                        'year': value.get('year'),
                        'copyrightHolders': value.get('copyrightHolders') or value.get('copyright_holders', [])
                    },
                    auth,
                    save=save
                )
            else:
                with warnings.catch_warnings():
                    try:
                        # This is in place because historically projects and components
                        # live on different ElasticSearch indexes, and at the time of Node.save
                        # there is no reliable way to check what the old Node.category
                        # value was. When the cateogory changes it is possible to have duplicate/dead
                        # search entries, so always delete the ES doc on categoryt change
                        # TODO: consolidate Node indexes into a single index, refactor search
                        if key == 'category':
                            self.delete_search_entry()
                        ###############
                        old_value = getattr(self, key)
                        if old_value != value:
                            values[key] = {
                                'old': old_value,
                                'new': value,
                            }
                            setattr(self, key, value)
                    except AttributeError:
                        raise NodeUpdateError(reason="Invalid value for attribute '{0}'".format(key), key=key)
                    except warnings.Warning:
                        raise NodeUpdateError(reason="Attribute '{0}' doesn't exist on the Node class".format(key), key=key)
        if save:
            updated = self.get_dirty_fields()
            self.save()
        else:
            updated = []
        for key in values:
            values[key]['new'] = getattr(self, key)
        if values:
            self.add_log(
                NodeLog.UPDATED_FIELDS,
                params={
                    'node': self._id,
                    'updated_fields': {
                        key: {
                            'old': values[key]['old'],
                            'new': values[key]['new']
                        }
                        for key in values
                    }
                },
                auth=auth)
        return updated

    def add_remove_node_log(self, auth, date):
        node_to_log = self.parent_node if self.parent_node else self
        log_action = NodeLog.NODE_REMOVED if self.parent_node else NodeLog.PROJECT_DELETED
        node_to_log.add_log(
            log_action,
            params={
                'project': self._primary_key,
            },
            auth=auth,
            log_date=date,
            save=True,
        )

    def remove_node(self, auth, date=None):
        """Marks a node as deleted.

        TODO: Call a hook on addons
        Adds a log to the parent node if applicable

        :param auth: an instance of :class:`Auth`.
        :param date: Date node was removed
        :type date: `datetime.datetime` or `None`
        """
        # TODO: rename "date" param - it's shadowing a global
        if not self.can_edit(auth):
            raise PermissionsError(
                '{0!r} does not have permission to modify this {1}'.format(auth.user, self.category or 'node')
            )

        if Node.objects.get_children(self, active=True).exists():
            raise NodeStateError('Any child components must be deleted prior to deleting this project.')

        # After delete callback
        remove_addons(auth, [self])

        log_date = date or timezone.now()

        # Add log to parent
        self.add_remove_node_log(auth=auth, date=log_date)

        self.is_deleted = True
        self.deleted_date = date
        self.save()

        project_signals.node_deleted.send(self)

        return True

    def admin_public_wiki(self, user):
        return (
            self.has_addon('wiki') and
            self.has_permission(user, 'admin') and
            self.is_public
        )

    def admin_of_wiki(self, user):
        return (
            self.has_addon('wiki') and
            self.has_permission(user, 'admin')
        )

    def include_wiki_settings(self, user):
        """Check if node meets requirements to make publicly editable."""
        return self.get_descendants_recursive()

    def get_wiki_page(self, name=None, version=None, id=None):
        NodeWikiPage = apps.get_model('addons_wiki.NodeWikiPage')
        if name:
            name = (name or '').strip()
            key = to_mongo_key(name)
            try:
                if version and (isinstance(version, int) or version.isdigit()):
                    id = self.wiki_pages_versions[key][int(version) - 1]
                elif version == 'previous':
                    id = self.wiki_pages_versions[key][-2]
                elif version == 'current' or version is None:
                    id = self.wiki_pages_current[key]
                else:
                    return None
            except (KeyError, IndexError):
                return None
        return NodeWikiPage.load(id)

    def update_node_wiki(self, name, content, auth):
        """Update the node's wiki page with new content.

        :param page: A string, the page's name, e.g. ``"home"``.
        :param content: A string, the posted content.
        :param auth: All the auth information including user, API key.
        """
        NodeWikiPage = apps.get_model('addons_wiki.NodeWikiPage')
        Comment = apps.get_model('osf.Comment')

        name = (name or '').strip()
        key = to_mongo_key(name)
        has_comments = False
        current = None

        if key not in self.wiki_pages_current:
            if key in self.wiki_pages_versions:
                version = len(self.wiki_pages_versions[key]) + 1
            else:
                version = 1
        else:
            current = NodeWikiPage.load(self.wiki_pages_current[key])
            version = current.version + 1
            current.save()
            if Comment.objects.filter(root_target=current.guids.all()[0]).exists():
                has_comments = True

        new_page = NodeWikiPage(
            page_name=name,
            version=version,
            user=auth.user,
            node=self,
            content=content
        )
        new_page.save()

        if has_comments:
            Comment.objects.filter(root_target=current.guids.all()[0]).update(root_target=Guid.load(new_page._id))
            Comment.objects.filter(target=current.guids.all()[0]).update(target=Guid.load(new_page._id))

        if current:
            for contrib in self.contributors:
                if contrib.comments_viewed_timestamp.get(current._id, None):
                    timestamp = contrib.comments_viewed_timestamp[current._id]
                    contrib.comments_viewed_timestamp[new_page._id] = timestamp
                    del contrib.comments_viewed_timestamp[current._id]
                    contrib.save()

        # check if the wiki page already exists in versions (existed once and is now deleted)
        if key not in self.wiki_pages_versions:
            self.wiki_pages_versions[key] = []
        self.wiki_pages_versions[key].append(new_page._primary_key)
        self.wiki_pages_current[key] = new_page._primary_key

        self.add_log(
            action=NodeLog.WIKI_UPDATED,
            params={
                'project': self.parent_id,
                'node': self._primary_key,
                'page': new_page.page_name,
                'page_id': new_page._primary_key,
                'version': new_page.version,
            },
            auth=auth,
            log_date=new_page.date,
            save=False,
        )
        self.save()

    # TODO: Move to wiki add-on
    def rename_node_wiki(self, name, new_name, auth):
        """Rename the node's wiki page with new name.

        :param name: A string, the page's name, e.g. ``"My Page"``.
        :param new_name: A string, the new page's name, e.g. ``"My Renamed Page"``.
        :param auth: All the auth information including user, API key.

        """
        # TODO: Fix circular imports
        from addons.wiki.exceptions import (
            PageCannotRenameError,
            PageConflictError,
            PageNotFoundError,
        )

        name = (name or '').strip()
        key = to_mongo_key(name)
        new_name = (new_name or '').strip()
        new_key = to_mongo_key(new_name)
        page = self.get_wiki_page(name)

        if key == 'home':
            raise PageCannotRenameError('Cannot rename wiki home page')
        if not page:
            raise PageNotFoundError('Wiki page not found')
        if (new_key in self.wiki_pages_current and key != new_key) or new_key == 'home':
            raise PageConflictError(
                'Page already exists with name {0}'.format(
                    new_name,
                )
            )

        # rename the page first in case we hit a validation exception.
        old_name = page.page_name
        page.rename(new_name)

        # TODO: merge historical records like update (prevents log breaks)
        # transfer the old page versions/current keys to the new name.
        if key != new_key:
            self.wiki_pages_versions[new_key] = self.wiki_pages_versions[key]
            del self.wiki_pages_versions[key]
            self.wiki_pages_current[new_key] = self.wiki_pages_current[key]
            del self.wiki_pages_current[key]
            if key in self.wiki_private_uuids:
                self.wiki_private_uuids[new_key] = self.wiki_private_uuids[key]
                del self.wiki_private_uuids[key]

        self.add_log(
            action=NodeLog.WIKI_RENAMED,
            params={
                'project': self.parent_id,
                'node': self._primary_key,
                'page': page.page_name,
                'page_id': page._primary_key,
                'old_page': old_name,
                'version': page.version,
            },
            auth=auth,
            save=True,
        )

    def delete_node_wiki(self, name, auth):
        name = (name or '').strip()
        key = to_mongo_key(name)
        page = self.get_wiki_page(key)

        del self.wiki_pages_current[key]
        if key != 'home':
            del self.wiki_pages_versions[key]

        self.add_log(
            action=NodeLog.WIKI_DELETED,
            params={
                'project': self.parent_id,
                'node': self._primary_key,
                'page': page.page_name,
                'page_id': page._primary_key,
            },
            auth=auth,
            save=False,
        )
        self.save()

    def add_addon(self, name, auth, log=True):
        ret = super(AbstractNode, self).add_addon(name, auth)
        if ret and log:
            self.add_log(
                action=NodeLog.ADDON_ADDED,
                params={
                    'project': self.parent_id,
                    'node': self._id,
                    'addon': ret.__class__._meta.app_config.full_name,
                },
                auth=auth,
                save=False,
            )
            self.save()  # TODO Required?
        return ret

    def delete_addon(self, addon_name, auth, _force=False):
        """Delete an add-on from the node.

        :param str addon_name: Name of add-on
        :param Auth auth: Consolidated authorization object
        :param bool _force: For migration testing ONLY. Do not set to True
            in the application, or else projects will be allowed to delete
            mandatory add-ons!
        :return bool: Add-on was deleted
        """
        ret = super(AbstractNode, self).delete_addon(addon_name, auth, _force)
        if ret:
            config = settings.ADDONS_AVAILABLE_DICT[addon_name]
            self.add_log(
                action=NodeLog.ADDON_REMOVED,
                params={
                    'project': self.parent_id,
                    'node': self._primary_key,
                    'addon': config.full_name,
                },
                auth=auth,
                save=False,
            )
            self.save()
            # TODO: save here or outside the conditional? @mambocab
        return ret

    def has_addon_on_children(self, addon):
        """Checks if a given node has a specific addon on child nodes
            that are not registrations or deleted
        """
        if self.has_addon(addon):
            return True

        # TODO: Optimize me into one query
        for node_relation in self.node_relations.filter(is_node_link=False, child__is_deleted=False).select_related(
                'child'):
            node = node_relation.child
            if node.has_addon_on_children(addon):
                return True
        return False

    def is_derived_from(self, other, attr):
        derived_from = getattr(self, attr)
        while True:
            if derived_from is None:
                return False
            if derived_from == other:
                return True
            derived_from = getattr(derived_from, attr)

    def is_fork_of(self, other):
        return self.is_derived_from(other, 'forked_from')

    def is_registration_of(self, other):
        return self.is_derived_from(other, 'registered_from')


class Node(AbstractNode):
    """
    Concrete Node class: Instance of AbstractNode(TypedModel). All things that inherit
    from AbstractNode will appear in the same table and will be differentiated by the `type` column.

    FYI: Behaviors common between Registration and Node should be on the parent class.
    """

    @property
    def api_v2_url(self):
        return reverse('nodes:node-detail', kwargs={'node_id': self._id, 'version': 'v2'})

    @property
    def is_bookmark_collection(self):
        """For v1 compat"""
        return False

    class Meta:
        # custom permissions for use in the OSF Admin App
        permissions = (
            ('view_node', 'Can view node details'),
        )


<<<<<<< HEAD
class Collection(AbstractNode):
    is_bookmark_collection = models.NullBooleanField(default=False, db_index=True)

    @property
    def is_collection(self):
        """For v1 compat."""
        return True

    @property
    def is_registration(self):
        """For v1 compat."""
        return False

    def remove_node(self, auth, date=None):
        if self.is_bookmark_collection:
            raise NodeStateError('Bookmark collections may not be deleted.')
        # Remove all the collections that this is pointing at.
        for pointed in self.linked_nodes.all():
            if pointed.is_collection:
                pointed.remove_node(auth=auth)
        return super(Collection, self).remove_node(auth=auth, date=date)

    def save(self, *args, **kwargs):
        # Bookmark collections are always named 'Bookmarks'
        if self.is_bookmark_collection and self.title != 'Bookmarks':
            self.title = 'Bookmarks'
        return super(Collection, self).save(*args, **kwargs)


def remove_addons(auth, resource_object_list):
    for config in AbstractNode.ADDONS_AVAILABLE:
        try:
            settings_model = config.node_settings
        except LookupError:
            settings_model = None

        if settings_model:
            addon_list = settings_model.objects.filter(owner__in=resource_object_list)
            for addon in addon_list:
                addon.after_delete(auth.user)


=======
>>>>>>> a11bbdbb
##### Signal listeners #####
@receiver(post_save, sender=Node)
@receiver(post_save, sender='osf.QuickFilesNode')
def add_creator_as_contributor(sender, instance, created, **kwargs):
    if created:
        Contributor.objects.get_or_create(
            user=instance.creator,
            node=instance,
            visible=True,
            read=True,
            write=True,
            admin=True
        )


@receiver(post_save, sender=Node)
def add_project_created_log(sender, instance, created, **kwargs):
    if created and instance.is_original and not instance._suppress_log:
        # Define log fields for non-component project
        log_action = NodeLog.PROJECT_CREATED
        log_params = {
            'node': instance._id,
        }
        if getattr(instance, 'parent_node', None):
            log_params.update({'parent_node': instance.parent_node._id})

        # Add log with appropriate fields
        instance.add_log(
            log_action,
            params=log_params,
            auth=Auth(user=instance.creator),
            log_date=instance.created,
            save=True,
        )


@receiver(post_save, sender=Node)
def send_osf_signal(sender, instance, created, **kwargs):
    if created and instance.is_original and not instance._suppress_log:
        project_signals.project_created.send(instance)


@receiver(post_save, sender=Node)
def add_default_node_addons(sender, instance, created, **kwargs):
    if (created or instance._is_templated_clone) and instance.is_original and not instance._suppress_log:
        for addon in settings.ADDONS_AVAILABLE:
            if 'node' in addon.added_default:
                instance.add_addon(addon.short_name, auth=None, log=False)


@receiver(post_save, sender=Node)
@receiver(post_save, sender='osf.Registration')
@receiver(post_save, sender='osf.QuickFilesNode')
def set_parent_and_root(sender, instance, created, *args, **kwargs):
    if getattr(instance, '_parent', None):
        NodeRelation.objects.get_or_create(
            parent=instance._parent,
            child=instance,
            is_node_link=False
        )
        # remove cached copy of parent_node
        try:
            del instance.__dict__['parent_node']
        except KeyError:
            pass
    if not instance.root:
        instance.root = instance.get_root()
        instance.save()<|MERGE_RESOLUTION|>--- conflicted
+++ resolved
@@ -2964,51 +2964,6 @@
         )
 
 
-<<<<<<< HEAD
-class Collection(AbstractNode):
-    is_bookmark_collection = models.NullBooleanField(default=False, db_index=True)
-
-    @property
-    def is_collection(self):
-        """For v1 compat."""
-        return True
-
-    @property
-    def is_registration(self):
-        """For v1 compat."""
-        return False
-
-    def remove_node(self, auth, date=None):
-        if self.is_bookmark_collection:
-            raise NodeStateError('Bookmark collections may not be deleted.')
-        # Remove all the collections that this is pointing at.
-        for pointed in self.linked_nodes.all():
-            if pointed.is_collection:
-                pointed.remove_node(auth=auth)
-        return super(Collection, self).remove_node(auth=auth, date=date)
-
-    def save(self, *args, **kwargs):
-        # Bookmark collections are always named 'Bookmarks'
-        if self.is_bookmark_collection and self.title != 'Bookmarks':
-            self.title = 'Bookmarks'
-        return super(Collection, self).save(*args, **kwargs)
-
-
-def remove_addons(auth, resource_object_list):
-    for config in AbstractNode.ADDONS_AVAILABLE:
-        try:
-            settings_model = config.node_settings
-        except LookupError:
-            settings_model = None
-
-        if settings_model:
-            addon_list = settings_model.objects.filter(owner__in=resource_object_list)
-            for addon in addon_list:
-                addon.after_delete(auth.user)
-
-
-=======
->>>>>>> a11bbdbb
 ##### Signal listeners #####
 @receiver(post_save, sender=Node)
 @receiver(post_save, sender='osf.QuickFilesNode')
