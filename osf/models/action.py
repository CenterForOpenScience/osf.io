# -*- coding: utf-8 -*-
from __future__ import unicode_literals

from django.db import models

from include import IncludeManager

from osf.models.base import BaseModel, ObjectIDMixin
<<<<<<< HEAD
=======
from osf.utils.workflows import DefaultStates, DefaultTriggers
>>>>>>> 64b37933


class BaseAction(ObjectIDMixin, BaseModel):
    class Meta:
        abstract = True

    objects = IncludeManager()

<<<<<<< HEAD
    target = models.ForeignKey('PreprintService', related_name='actions', on_delete=models.CASCADE)
=======
>>>>>>> 64b37933
    creator = models.ForeignKey('OSFUser', related_name='+', on_delete=models.CASCADE)

    trigger = models.CharField(max_length=31, choices=DefaultTriggers.choices())
    from_state = models.CharField(max_length=31, choices=DefaultStates.choices())
    to_state = models.CharField(max_length=31, choices=DefaultStates.choices())

    comment = models.TextField(blank=True)

<<<<<<< HEAD
    is_deleted = models.BooleanField(default=False)
=======
    is_deleted = models.BooleanField(default=False)

    @property
    def target(self):
        raise NotImplementedError()

class ReviewAction(BaseAction):
    target = models.ForeignKey('PreprintService', related_name='actions', on_delete=models.CASCADE)
>>>>>>> 64b37933
<|MERGE_RESOLUTION|>--- conflicted
+++ resolved
@@ -6,10 +6,7 @@
 from include import IncludeManager
 
 from osf.models.base import BaseModel, ObjectIDMixin
-<<<<<<< HEAD
-=======
 from osf.utils.workflows import DefaultStates, DefaultTriggers
->>>>>>> 64b37933
 
 
 class BaseAction(ObjectIDMixin, BaseModel):
@@ -18,10 +15,6 @@
 
     objects = IncludeManager()
 
-<<<<<<< HEAD
-    target = models.ForeignKey('PreprintService', related_name='actions', on_delete=models.CASCADE)
-=======
->>>>>>> 64b37933
     creator = models.ForeignKey('OSFUser', related_name='+', on_delete=models.CASCADE)
 
     trigger = models.CharField(max_length=31, choices=DefaultTriggers.choices())
@@ -30,9 +23,6 @@
 
     comment = models.TextField(blank=True)
 
-<<<<<<< HEAD
-    is_deleted = models.BooleanField(default=False)
-=======
     is_deleted = models.BooleanField(default=False)
 
     @property
@@ -40,5 +30,4 @@
         raise NotImplementedError()
 
 class ReviewAction(BaseAction):
-    target = models.ForeignKey('PreprintService', related_name='actions', on_delete=models.CASCADE)
->>>>>>> 64b37933
+    target = models.ForeignKey('PreprintService', related_name='actions', on_delete=models.CASCADE)