# -*- coding: utf-8 -*-
from __future__ import unicode_literals

from django.db import models

from osf.models.base import BaseModel, ObjectIDMixin
from osf.utils.workflows import (
    ApprovalStates,
    DefaultStates,
    DefaultTriggers,
    ReviewStates,
    ReviewTriggers,
    RegistrationModerationTriggers,
    RegistrationModerationStates,
    SchemaResponseTriggers,
<<<<<<< HEAD
    CollectionSubmissionsTriggers
=======
    CollectionSubmissionStates,
    CollectionSubmissionsTriggers,
>>>>>>> 6c71770c
)
from osf.utils import permissions
from osf.utils.fields import NonNaiveDateTimeField


class BaseAction(ObjectIDMixin, BaseModel):
    class Meta:
        abstract = True

    creator = models.ForeignKey('OSFUser', related_name='+', on_delete=models.CASCADE)

    trigger = models.CharField(max_length=31, choices=DefaultTriggers.choices())
    from_state = models.CharField(max_length=31, choices=DefaultStates.choices())
    to_state = models.CharField(max_length=31, choices=DefaultStates.choices())

    comment = models.TextField(blank=True)

    is_deleted = models.BooleanField(default=False)
    auto = models.BooleanField(default=False)

    @property
    def target(self):
        raise NotImplementedError()


class ReviewAction(BaseAction):
    target = models.ForeignKey('Preprint', related_name='actions', on_delete=models.CASCADE)

    trigger = models.CharField(max_length=31, choices=ReviewTriggers.choices())
    from_state = models.CharField(max_length=31, choices=ReviewStates.choices())
    to_state = models.CharField(max_length=31, choices=ReviewStates.choices())


class NodeRequestAction(BaseAction):
    target = models.ForeignKey('NodeRequest', related_name='actions', on_delete=models.CASCADE)
    permissions = models.CharField(
        max_length=5,
        choices=[(permission, permission.title()) for permission in permissions.API_CONTRIBUTOR_PERMISSIONS],
        default=permissions.READ
    )
    visible = models.BooleanField(default=True)


class PreprintRequestAction(BaseAction):
    target = models.ForeignKey('PreprintRequest', related_name='actions', on_delete=models.CASCADE)


class RegistrationAction(BaseAction):
    target = models.ForeignKey('Registration', related_name='actions', on_delete=models.CASCADE)

    trigger = models.CharField(
        max_length=31, choices=RegistrationModerationTriggers.char_field_choices())
    from_state = models.CharField(
        max_length=31, choices=RegistrationModerationStates.char_field_choices())
    to_state = models.CharField(
        max_length=31, choices=RegistrationModerationStates.char_field_choices())


class SchemaResponseAction(BaseAction):
    target = models.ForeignKey('SchemaResponse', related_name='actions', on_delete=models.CASCADE)
    trigger = models.CharField(max_length=31, choices=SchemaResponseTriggers.char_field_choices())
    from_state = models.CharField(max_length=31, choices=ApprovalStates.char_field_choices())
    to_state = models.CharField(max_length=31, choices=ApprovalStates.char_field_choices())


<<<<<<< HEAD
class CollectionSubmissionAction(BaseAction):
    target = models.ForeignKey('CollectionSubmission', related_name='actions', on_delete=models.CASCADE)
    trigger = models.IntegerField(choices=CollectionSubmissionsTriggers.char_field_choices())
    from_state = models.IntegerField(choices=ApprovalStates.char_field_choices())
    to_state = models.IntegerField(choices=ApprovalStates.char_field_choices())
=======
class CollectionSubmissionAction(ObjectIDMixin, BaseModel):
    creator = models.ForeignKey('OSFUser', related_name='+', on_delete=models.CASCADE)
    target = models.ForeignKey('CollectionSubmission', related_name='actions', on_delete=models.CASCADE)
    trigger = models.IntegerField(choices=CollectionSubmissionsTriggers.char_field_choices())
    from_state = models.IntegerField(choices=CollectionSubmissionStates.char_field_choices())
    to_state = models.IntegerField(choices=CollectionSubmissionStates.char_field_choices())
    comment = models.TextField(blank=True)

    deleted = NonNaiveDateTimeField(null=True, blank=True)
>>>>>>> 6c71770c
<|MERGE_RESOLUTION|>--- conflicted
+++ resolved
@@ -13,12 +13,8 @@
     RegistrationModerationTriggers,
     RegistrationModerationStates,
     SchemaResponseTriggers,
-<<<<<<< HEAD
-    CollectionSubmissionsTriggers
-=======
     CollectionSubmissionStates,
     CollectionSubmissionsTriggers,
->>>>>>> 6c71770c
 )
 from osf.utils import permissions
 from osf.utils.fields import NonNaiveDateTimeField
@@ -84,13 +80,6 @@
     to_state = models.CharField(max_length=31, choices=ApprovalStates.char_field_choices())
 
 
-<<<<<<< HEAD
-class CollectionSubmissionAction(BaseAction):
-    target = models.ForeignKey('CollectionSubmission', related_name='actions', on_delete=models.CASCADE)
-    trigger = models.IntegerField(choices=CollectionSubmissionsTriggers.char_field_choices())
-    from_state = models.IntegerField(choices=ApprovalStates.char_field_choices())
-    to_state = models.IntegerField(choices=ApprovalStates.char_field_choices())
-=======
 class CollectionSubmissionAction(ObjectIDMixin, BaseModel):
     creator = models.ForeignKey('OSFUser', related_name='+', on_delete=models.CASCADE)
     target = models.ForeignKey('CollectionSubmission', related_name='actions', on_delete=models.CASCADE)
@@ -99,5 +88,4 @@
     to_state = models.IntegerField(choices=CollectionSubmissionStates.char_field_choices())
     comment = models.TextField(blank=True)
 
-    deleted = NonNaiveDateTimeField(null=True, blank=True)
->>>>>>> 6c71770c
+    deleted = NonNaiveDateTimeField(null=True, blank=True)