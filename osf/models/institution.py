from django.conf import settings
from django.contrib.postgres import fields
from django.core.urlresolvers import reverse
from django.db import models
from osf.models import base
from osf.models.contributor import InstitutionalContributor
from osf.models.mixins import Loggable


class Institution(Loggable, base.ObjectIDMixin, base.BaseModel):
<<<<<<< HEAD
    # TODO DELETE ME POST MIGRATION
    modm_model_path = 'website.project.model.Node'
    modm_query = dict(query=MQ('institution_id', 'ne', None), allow_institution=True)
    FIELD_ALIASES = {
        'auth_url': 'login_url'
    }
    # /TODO DELETE ME POST MIGRATION

    # TODO Remove null=True for things that shouldn't be nullable POST MIGRATION
    # e.g. CharFields should never be null=True

    name = models.CharField(max_length=255)
    description = models.TextField(blank=True, null=True, default='')

    # TODO Could `banner_name` and `logo_name` be a FilePathField?
    # The image files for banners and shields must exists for OSF dashboard page to load.
    banner_name = models.CharField(max_length=255, blank=True, null=True)
    logo_name = models.CharField(max_length=255, blank=True, null=True)

    # The protocol used to delegate authentication: `CAS`, `SAML`, `OAuth`, e.t.c
    # We use shibbloeth's implementation for SAML and pac4j's implementation for CAS and OAuth
    # Only institutions with a valid delegation protocol shows up on institution login page
    DELEGATION_PROTOCOL_CHOICES = (
        ('cas-pac4j', 'CAS by pac4j'),
        ('oauth-pac4j', 'OAuth by pac4j'),
        ('saml-shib', 'SAML by shibboleth'),
        ('', 'No Delegation Protocol'),
    )
    delegation_protocol = models.CharField(max_length=15, choices=DELEGATION_PROTOCOL_CHOICES, blank=True, default='')

    # login_url and logout_url can be null or empty
=======
    # TODO Remove null=True for things that shouldn't be nullable
    banner_name = models.CharField(max_length=255, null=True, blank=True)
>>>>>>> 5914bd84
    login_url = models.URLField(null=True, blank=True)
    logout_url = models.URLField(null=True, blank=True)

    domains = fields.ArrayField(models.CharField(max_length=255), db_index=True, null=True, blank=True)
    email_domains = fields.ArrayField(models.CharField(max_length=255), db_index=True, null=True, blank=True)

    contributors = models.ManyToManyField(
        settings.AUTH_USER_MODEL,
        through=InstitutionalContributor,
        related_name='institutions'
    )

    # This field is kept for backwards compatibility with Institutions in modm that were built off the Node model.
    is_deleted = models.BooleanField(default=False, db_index=True)

    def __init__(self, *args, **kwargs):
        kwargs.pop('node', None)
        super(Institution, self).__init__(*args, **kwargs)

    def __unicode__(self):
        return u'{} : ({})'.format(self.name, self._id)

    @property
    def api_v2_url(self):
        return reverse('institutions:institution-detail', kwargs={'institution_id': self._id, 'version': 'v2'})

    @property
    def absolute_api_v2_url(self):
        from api.base.utils import absolute_reverse
        return absolute_reverse('institutions:institution-detail', kwargs={'institution_id': self._id, 'version': 'v2'})

    @property
    def nodes_url(self):
        return self.absolute_api_v2_url + 'nodes/'

    @property
    def nodes_relationship_url(self):
        return self.absolute_api_v2_url + 'relationships/nodes/'

    @property
    def logo_path(self):
        if self.logo_name:
            return '/static/img/institutions/shields/{}'.format(self.logo_name)
        else:
            return None

    @property
    def logo_path_rounded_corners(self):
        logo_base = '/static/img/institutions/shields-rounded-corners/{}-rounded-corners.png'
        if self.logo_name:
            return logo_base.format(self.logo_name.replace('.png', ''))
        else:
            return None

    @property
    def banner_path(self):
        if self.banner_name:
            return '/static/img/institutions/banners/{}'.format(self.banner_name)
        else:
            return None<|MERGE_RESOLUTION|>--- conflicted
+++ resolved
@@ -8,7 +8,7 @@
 
 
 class Institution(Loggable, base.ObjectIDMixin, base.BaseModel):
-<<<<<<< HEAD
+
     # TODO DELETE ME POST MIGRATION
     modm_model_path = 'website.project.model.Node'
     modm_query = dict(query=MQ('institution_id', 'ne', None), allow_institution=True)
@@ -40,10 +40,6 @@
     delegation_protocol = models.CharField(max_length=15, choices=DELEGATION_PROTOCOL_CHOICES, blank=True, default='')
 
     # login_url and logout_url can be null or empty
-=======
-    # TODO Remove null=True for things that shouldn't be nullable
-    banner_name = models.CharField(max_length=255, null=True, blank=True)
->>>>>>> 5914bd84
     login_url = models.URLField(null=True, blank=True)
     logout_url = models.URLField(null=True, blank=True)
 
