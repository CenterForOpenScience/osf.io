--- conflicted
+++ resolved
@@ -623,10 +623,7 @@
             return  # Not a moderated event, no need to write an action
 
         initiated_by = initiated_by or self.sanction.initiated_by
-<<<<<<< HEAD
-=======
-
->>>>>>> c2e85def
+
         action = RegistrationAction.objects.create(
             target=self,
             creator=initiated_by,
@@ -636,9 +633,7 @@
             comment=comment
         )
         action.save()
-<<<<<<< HEAD
         RegistriesModerationMetrics.record_transitions(action)
-=======
 
         moderation_notifications = {
             RegistrationModerationTriggers.SUBMIT: notify.notify_submit,
@@ -658,7 +653,6 @@
                 action=action,
                 states=RegistrationModerationStates
             )
->>>>>>> c2e85def
 
     def add_tag(self, tag, auth=None, save=True, log=True, system=False):
         if self.retraction is None:
