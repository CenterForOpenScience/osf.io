--- conflicted
+++ resolved
@@ -1262,19 +1262,11 @@
             provider.validate_schema(schema)
 
         excluded_attributes = []
-<<<<<<< HEAD
         if node:
             branched_from = node
         else:
-            branched_from = DraftNode.objects.create(creator=user, title='Untitled')
-            excluded_attributes = ['affiliated_institutions']
-=======
-        if not node:
-            # If no node provided, a DraftNode is created for you
-            node = DraftNode.objects.create(creator=user, title=settings.DEFAULT_DRAFT_NODE_TITLE)
-            # Force the user to add their own title for no-project
+            branched_from = DraftNode.objects.create(creator=user, title=settings.DEFAULT_DRAFT_NODE_TITLE)
             excluded_attributes.append('title')
->>>>>>> f1af4adf
 
         if not isinstance(branched_from, (Node, DraftNode)):
             raise DraftRegistrationStateError()
@@ -1288,12 +1280,7 @@
         )
         draft.save()
         draft.copy_editable_fields(
-<<<<<<< HEAD
             branched_from,
-=======
-            node,
-            save=True,
->>>>>>> f1af4adf
             excluded_attributes=excluded_attributes
         )
         draft.update(data, auth=Auth(user))
