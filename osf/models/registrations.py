import logging
import datetime
import html
from future.moves.urllib.parse import urljoin

from django.core.exceptions import ValidationError
from django.db import models
from django.db.models.signals import post_save
from django.dispatch import receiver
from django.utils import timezone
from guardian.models import (
    GroupObjectPermissionBase,
    UserObjectPermissionBase,
)
from dirtyfields import DirtyFieldsMixin

from framework.auth import Auth
from framework.exceptions import PermissionsError
from osf.utils.fields import NonNaiveDateTimeField
from osf.utils.permissions import ADMIN, READ, WRITE
from osf.exceptions import NodeStateError, DraftRegistrationStateError
from website.util import api_v2_url
from website import settings
from website.archiver import ARCHIVER_INITIATED

from osf.models import (
    Embargo,
    EmbargoTerminationApproval,
    DraftRegistrationApproval,
    DraftRegistrationContributor,
    Node,
    OSFUser,
    RegistrationApproval,
    RegistrationSchema,
    Retraction,
)

from osf.models.action import RegistrationAction
from osf.models.archive import ArchiveJob
from osf.models.base import BaseModel, ObjectIDMixin
from osf.models.draft_node import DraftNode
from osf.models.node import AbstractNode
from osf.models.mixins import (
    EditableFieldsMixin,
    Loggable,
    GuardianMixin,
)
from osf.models.nodelog import NodeLog
from osf.models.provider import RegistrationProvider
from osf.models.mixins import RegistrationResponseMixin
from osf.models.tag import Tag
from osf.models.validators import validate_title
from osf.utils.datetime_aware_jsonfield import DateTimeAwareJSONField
from osf.utils.workflows import (
    RegistrationModerationStates,
    RegistrationModerationTriggers,
    SanctionStates,
    SanctionTypes
)
<<<<<<< HEAD

from osf.utils.notifications import (
    notify_submit,
    notify_accept_reject,
    notify_reject_withdraw_request,
    notify_moderator_registration_requests_withdrawal
)
=======
>>>>>>> 0d07968e

logger = logging.getLogger(__name__)


class Registration(AbstractNode):

    WRITABLE_WHITELIST = [
        'article_doi',
        'description',
        'is_public',
        'node_license',
        'category',
    ]
    provider = models.ForeignKey(
        'RegistrationProvider',
        related_name='registrations',
        null=True,
        on_delete=models.SET_NULL
    )
    registered_date = NonNaiveDateTimeField(db_index=True, null=True, blank=True)

    # This is a NullBooleanField because of inheritance issues with using a BooleanField
    # TODO: Update to BooleanField(default=False, null=True) when Django is updated to >=2.1
    external_registration = models.NullBooleanField(default=False)
    registered_user = models.ForeignKey(OSFUser,
                                        related_name='related_to',
                                        on_delete=models.SET_NULL,
                                        null=True, blank=True)

    # TODO: Consider making this a FK, as there can be one per Registration
    registered_schema = models.ManyToManyField(RegistrationSchema)

    registered_meta = DateTimeAwareJSONField(default=dict, blank=True)
    registered_from = models.ForeignKey('self',
                                        related_name='registrations',
                                        on_delete=models.SET_NULL,
                                        null=True, blank=True)
    # Sanctions
    registration_approval = models.ForeignKey('RegistrationApproval',
                                            related_name='registrations',
                                            null=True, blank=True,
                                            on_delete=models.SET_NULL)
    retraction = models.ForeignKey('Retraction',
                                related_name='registrations',
                                null=True, blank=True,
                                on_delete=models.SET_NULL)
    embargo = models.ForeignKey('Embargo',
                                related_name='registrations',
                                null=True, blank=True,
                                on_delete=models.SET_NULL)
    embargo_termination_approval = models.ForeignKey('EmbargoTerminationApproval',
                                                    related_name='registrations',
                                                    null=True, blank=True,
                                                    on_delete=models.SET_NULL)
    files_count = models.PositiveIntegerField(blank=True, null=True)

    moderation_state = models.CharField(
        max_length=30,
        choices=RegistrationModerationStates.char_field_choices(),
        default=RegistrationModerationStates.INITIAL.db_name
    )

<<<<<<< HEAD
    moderation_notifications = {
        RegistrationModerationTriggers.SUBMIT: notify_submit,
        RegistrationModerationTriggers.ACCEPT_SUBMISSION: notify_accept_reject,
        RegistrationModerationTriggers.REJECT_SUBMISSION: notify_accept_reject,
        RegistrationModerationTriggers.REQUEST_WITHDRAWAL: notify_moderator_registration_requests_withdrawal,
        RegistrationModerationTriggers.REJECT_WITHDRAWAL: notify_reject_withdraw_request,
    }

=======
>>>>>>> 0d07968e
    @staticmethod
    def find_failed_registrations():
        expired_if_before = timezone.now() - settings.ARCHIVE_TIMEOUT_TIMEDELTA
        node_id_list = ArchiveJob.objects.filter(sent=False, datetime_initiated__lt=expired_if_before, status=ARCHIVER_INITIATED).values_list('dst_node', flat=True)
        root_nodes_id = AbstractNode.objects.filter(id__in=node_id_list).values_list('root', flat=True).distinct()
        stuck_regs = AbstractNode.objects.filter(id__in=root_nodes_id, is_deleted=False)
        return stuck_regs

    @property
    def registration_schema(self):
        # For use in RegistrationResponseMixin
        if self.registered_schema.exists():
            return self.registered_schema.first()
        return None

    def get_registration_metadata(self, schema):
        # Overrides RegistrationResponseMixin
        registered_meta = self.registered_meta or {}
        return registered_meta.get(schema._id, None)

    @property
    def file_storage_resource(self):
        # Overrides RegistrationResponseMixin
        return self.registered_from

    @property
    def registered_schema_id(self):
        schema = self.registration_schema
        return schema._id if schema else None

    @property
    def is_registration(self):
        """For v1 compat."""
        return True

    @property
    def is_stuck_registration(self):
        return self in self.find_failed_registrations()

    @property
    def is_collection(self):
        """For v1 compat."""
        return False

    @property
    def archive_job(self):
        return self.archive_jobs.first() if self.archive_jobs.count() else None

    @property
    def sanction(self):
        root = self._dirty_root
        sanction = (
            root.embargo_termination_approval or
            root.retraction or
            root.embargo or
            root.registration_approval
        )
        if sanction:
            return sanction
        else:
            return None

    @property
    def is_registration_approved(self):
        root = self._dirty_root
        if root.registration_approval is None:
            return False
        return root.registration_approval.is_approved

    @property
    def is_pending_embargo(self):
        root = self._dirty_root
        if root.embargo is None:
            return False
        return root.embargo.is_pending_approval

    @property
    def is_pending_embargo_for_existing_registration(self):
        """ Returns True if Node has an Embargo pending approval for an
        existing registrations. This is used specifically to ensure
        registrations pre-dating the Embargo feature do not get deleted if
        their respective Embargo request is rejected.
        """
        root = self._dirty_root
        if root.embargo is None:
            return False
        return root.embargo.pending_registration

    @property
    def is_retracted(self):
        root = self._dirty_root
        if root.retraction is None:
            return False
        return root.retraction.is_approved

    @property
    def is_pending_registration(self):
        root = self._dirty_root
        if root.registration_approval is None:
            return False
        return root.registration_approval.is_pending_approval

    @property
    def is_pending_retraction(self):
        root = self._dirty_root
        if root.retraction is None:
            return False
        return root.retraction.is_pending_approval

    @property
    def is_pending_embargo_termination(self):
        root = self._dirty_root
        if root.embargo_termination_approval is None:
            return False
        return root.embargo_termination_approval.is_pending_approval

    @property
    def is_embargoed(self):
        """A Node is embargoed if:
        - it has an associated Embargo record
        - that record has been approved
        - the node is not public (embargo not yet lifted)
        """
        root = self._dirty_root
        if root.is_public or root.embargo is None:
            return False
        return root.embargo.is_approved

    @property
    def embargo_end_date(self):
        root = self._dirty_root
        if root.embargo is None:
            return False
        return root.embargo.embargo_end_date

    @property
    def archiving(self):
        job = self.archive_job
        return job and not job.done and not job.archive_tree_finished()

    @property
    def is_moderated(self):
        if not self.provider:
            return False
        return self.provider.is_reviewed

    @property
    def _dirty_root(self):
        """Equivalent to `self.root`, but don't let Django fetch a clean copy
        when `self == self.root`. Use when it's important to reflect unsaved
        state rather than database state.
        """
        if self.id == self.root_id:
            return self
        return self.root

    def date_withdrawn(self):
        return getattr(self.root.retraction, 'date_retracted', None)

    @property
    def withdrawal_justification(self):
        return getattr(self.root.retraction, 'justification', None)

    def _initiate_approval(self, user, notify_initiator_on_complete=False):
        end_date = timezone.now() + settings.REGISTRATION_APPROVAL_TIME
        self.registration_approval = RegistrationApproval.objects.create(
            initiated_by=user,
            end_date=end_date,
            notify_initiator_on_complete=notify_initiator_on_complete
        )
        self.save()  # Set foreign field reference Node.registration_approval
        admins = self.get_admin_contributors_recursive(unique_users=True)
        for (admin, node) in admins:
            self.registration_approval.add_authorizer(admin, node=node)
        self.registration_approval.save()  # Save approval's approval_state
        return self.registration_approval

    def require_approval(self, user, notify_initiator_on_complete=False):
        if not self.is_registration:
            raise NodeStateError('Only registrations can require registration approval')
        if not self.is_admin_contributor(user):
            raise PermissionsError('Only admins can initiate a registration approval')

        approval = self._initiate_approval(user, notify_initiator_on_complete)

        self.registered_from.add_log(
            action=NodeLog.REGISTRATION_APPROVAL_INITIATED,
            params={
                'node': self.registered_from._id,
                'registration': self._id,
                'registration_approval_id': approval._id,
            },
            auth=Auth(user),
            save=True,
        )
        self.update_moderation_state()

    def _initiate_embargo(self, user, end_date, for_existing_registration=False,
                          notify_initiator_on_complete=False):
        """Initiates the retraction process for a registration
        :param user: User who initiated the retraction
        :param end_date: Date when the registration should be made public
        """
        end_date_midnight = datetime.datetime.combine(
            end_date,
            datetime.datetime.min.time()
        ).replace(tzinfo=end_date.tzinfo)
        self.embargo = Embargo.objects.create(
            initiated_by=user,
            end_date=end_date_midnight,
            for_existing_registration=for_existing_registration,
            notify_initiator_on_complete=notify_initiator_on_complete
        )
        self.update_moderation_state()
        self.save()  # Set foreign field reference Node.embargo
        admins = self.get_admin_contributors_recursive(unique_users=True)
        for (admin, node) in admins:
            self.embargo.add_authorizer(admin, node)
        self.embargo.save()  # Save embargo's approval_state
        return self.embargo

    def embargo_registration(self, user, end_date, for_existing_registration=False,
                             notify_initiator_on_complete=False):
        """Enter registration into an embargo period at end of which, it will
        be made public
        :param user: User initiating the embargo
        :param end_date: Date when the registration should be made public
        :raises: NodeStateError if Node is not a registration
        :raises: PermissionsError if user is not an admin for the Node
        :raises: ValidationError if end_date is not within time constraints
        """
        if not self.is_admin_contributor(user) and not self.provider.get_group('moderator').user_set.filter(id=user.id).exists():
            raise PermissionsError('Only admins may embargo a registration')
        if not self._is_embargo_date_valid(end_date):
            if (end_date - timezone.now()) >= settings.EMBARGO_END_DATE_MIN:
                raise ValidationError('Registrations can only be embargoed for up to four years.')
            raise ValidationError('Embargo end date must be at least three days in the future.')

        self.embargo = self._initiate_embargo(user, end_date,
                                         for_existing_registration=for_existing_registration,
                                         notify_initiator_on_complete=notify_initiator_on_complete)

        self.registered_from.add_log(
            action=NodeLog.EMBARGO_INITIATED,
            params={
                'node': self.registered_from._id,
                'registration': self._id,
                'embargo_id': self.embargo._id,
            },
            auth=Auth(user),
            save=True,
        )
        if self.is_public:
            self.set_privacy('private', Auth(user))

    def request_embargo_termination(self, user):
        """Initiates an EmbargoTerminationApproval to lift this Embargoed Registration's
        embargo early."""
        if not self.is_embargoed:
            raise NodeStateError('This node is not under active embargo')
        if not self.root == self:
            raise NodeStateError('Only the root of an embargoed registration can request termination')

        approval = EmbargoTerminationApproval(
            initiated_by=user,
            embargoed_registration=self,
        )
        admins = [admin for admin in self.root.get_admin_contributors_recursive(unique_users=True)]
        for (admin, node) in admins:
            approval.add_authorizer(admin, node=node)
        approval.save()
        approval.ask(admins)
        self.embargo_termination_approval = approval
        self.update_moderation_state()
        self.save()
        return approval

    def terminate_embargo(self, forced=False):
        """Handles the completion of an Embargoed registration.
        Adds a log to the registered_from Node.

        :param bool forced: False if the embargo is expiring,
                            True if the embargo is being terminated early

        """
        if not self.is_embargoed:
            raise NodeStateError('This node is not under active embargo')

<<<<<<< HEAD
        action = NodeLog.EMBARGO_COMPLETED if not forced else NodeLog.EMBARGO_TERMINATED
=======
        action = NodeLog.EMBARGO_TERMINATED if forced else NodeLog.EMBARGO_COMPLETED
>>>>>>> 0d07968e
        self.registered_from.add_log(
            action=action,
            params={
                'project': self._id,
                'node': self.registered_from._id,
                'registration': self._id,
            },
            auth=None,
            save=True
        )
        self.embargo.mark_as_completed()
        for node in self.node_and_primary_descendants():
            node.set_privacy(
                self.PUBLIC,
                auth=None,
                log=False,
                save=True
            )
        return True

    def get_contributor_registration_response_keys(self):
        """
        Returns the keys of the supplemental responses whose answers
        contain author information
        :returns QuerySet
        """
        return self.registration_schema.schema_blocks.filter(
            block_type='contributors-input', registration_response_key__isnull=False,
        ).values_list('registration_response_key', flat=True)

    def copy_registered_meta_and_registration_responses(self, draft, save=True):
        """
        Sets the registration's registered_meta and registration_responses from the draft.

        If contributor information is in a question, build an accurate bibliographic
        contributors list on the registration
        """
        if not self.registered_meta:
            self.registered_meta = {}

        registration_metadata = draft.registration_metadata
        registration_responses = draft.registration_responses

        bibliographic_contributors = ', '.join(
            draft.branched_from.visible_contributors.values_list('fullname', flat=True)
        )
        contributor_keys = self.get_contributor_registration_response_keys()

        for key in contributor_keys:
            if key in registration_metadata:
                registration_metadata[key]['value'] = bibliographic_contributors
            if key in registration_responses:
                registration_responses[key] = bibliographic_contributors

        self.registered_meta[self.registration_schema._id] = registration_metadata
        self.registration_responses = registration_responses

        if save:
            self.save()

    def _initiate_retraction(self, user, justification=None, moderator_initiated=False):
        """Initiates the retraction process for a registration
        :param user: User who initiated the retraction
        :param justification: Justification, if given, for retraction
        """
        self.retraction = Retraction.objects.create(
            initiated_by=user,
            justification=justification or None,  # make empty strings None
            state=Retraction.UNAPPROVED,
        )
        self.save()
        if not moderator_initiated:
            admins = self.get_admin_contributors_recursive(unique_users=True)
            for (admin, node) in admins:
                self.retraction.add_authorizer(admin, node)
        self.retraction.save()  # Save retraction approval state
        return self.retraction

    def retract_registration(self, user, justification=None, save=True, moderator_initiated=False):
        """Retract public registration. Instantiate new Retraction object
        and associate it with the respective registration.
        """

        if not self.is_public and not (self.embargo_end_date or self.is_pending_embargo):
            raise NodeStateError('Only public or embargoed registrations may be withdrawn.')

        if self.root_id != self.id:
            raise NodeStateError('Withdrawal of non-parent registrations is not permitted.')

        if moderator_initiated:
            if not self.is_moderated:
                raise ValueError('Forced retraction is only supported for moderated registrations.')
            provider = self.provider
            moderator_group_for_provider = provider.format_group('moderator')
            if not user.groups.filter(name=moderator_group_for_provider).exists():
                provider = self.provider
                raise PermissionsError(
                    f'User {user} does not have moderator privileges on Provider {provider}')

        retraction = self._initiate_retraction(
            user, justification, moderator_initiated=moderator_initiated)
        self.retraction = retraction
        self.registered_from.add_log(
            action=NodeLog.RETRACTION_INITIATED,
            params={
                'node': self.registered_from._id,
                'registration': self._id,
                'retraction_id': retraction._id,
            },
            auth=Auth(user),
        )

        # Automatically accept moderator_initiated retractions
        if moderator_initiated:
            self.retraction.approval_stage = SanctionStates.PENDING_MODERATOR_APPROVAL
            self.retraction.accept(user=user, comment=justification)
            self.refresh_from_db()  # grab updated state

        if save:
            self.update_moderation_state()
            self.save()

        return retraction

    def delete_registration_tree(self, save=False):
        logger.debug('Marking registration {} as deleted'.format(self._id))
        self.is_deleted = True
        self.deleted = timezone.now()
        for draft_registration in DraftRegistration.objects.filter(registered_node=self):
            # Allow draft registration to be submitted
            if draft_registration.approval:
                draft_registration.approval = None
                draft_registration.save()
        if not getattr(self.embargo, 'for_existing_registration', False):
            self.registered_from = None
        if save:
            self.save()
        self.update_search()
        for child in self.nodes_primary:
            child.delete_registration_tree(save=save)

    def update_files_count(self):
        # Updates registration files_count at archival success or
        # at the end of forced (manual) archive for restarted (stuck or failed) registrations.
        field = AbstractNode._meta.get_field('modified')
        field.auto_now = False
        self.files_count = self.files.filter(deleted_on__isnull=True).count()
        self.save()
        field.auto_now = True

    def update_moderation_state(self, initiated_by=None, comment=''):
        '''Derive the RegistrationModerationState from the state of the active sanction.

        :param models.User initiated_by: The user who initiated the state change;
                used in reporting actions.
        :param str comment: Any comment moderator comment associated with the state change;
                used in reporting Actions.
        '''
        from_state = RegistrationModerationStates.from_db_name(self.moderation_state)

        active_sanction = self.sanction
        if active_sanction is None:  # Registration is ACCEPTED if there are no active sanctions.
            to_state = RegistrationModerationStates.ACCEPTED
        else:
            to_state = RegistrationModerationStates.from_sanction(active_sanction)

        if to_state is RegistrationModerationStates.UNDEFINED:
            # An UNDEFINED state is expected from a rejected retraction.
            # In other cases, report the error.
            if active_sanction.SANCTION_TYPE is not SanctionTypes.RETRACTION:
                logger.warning(
                    'Could not update moderation state from unsupported sanction/state '
                    'combination {sanction}.{state}'.format(
                        sanction=active_sanction.SANCTION_TYPE,
                        state=active_sanction.approval_stage.name)
                )
            # Use other underlying sanctions to compute the state
            if self.embargo:
                to_state = RegistrationModerationStates.from_sanction(self.embargo)
            elif self.registration_approval:
                to_state = RegistrationModerationStates.from_sanction(self.registration_approval)
            else:
                to_state = RegistrationModerationStates.ACCEPTED

        self._write_registration_action(from_state, to_state, initiated_by, comment)
        self.moderation_state = to_state.db_name
        self.save()

    def _write_registration_action(self, from_state, to_state, initiated_by, comment):
        '''Write a new RegistrationAction on relevant state transitions.'''
        trigger = RegistrationModerationTriggers.from_transition(from_state, to_state)
        if trigger is None:
            return  # Not a moderated event, no need to write an action

        initiated_by = initiated_by or self.sanction.initiated_by
<<<<<<< HEAD
        action = RegistrationAction.objects.create(
=======
        RegistrationAction.objects.create(
>>>>>>> 0d07968e
            target=self,
            creator=initiated_by,
            trigger=trigger.db_name,
            from_state=from_state.db_name,
            to_state=to_state.db_name,
            comment=comment
<<<<<<< HEAD
        )
        action.save()

        notification = self.moderation_notifications.get(trigger)
        if notification:
            notification(
                resource=self,
                user=initiated_by,
                action=action,
                states=RegistrationModerationStates
            )
=======
        ).save()
>>>>>>> 0d07968e

    def add_tag(self, tag, auth=None, save=True, log=True, system=False):
        if self.retraction is None:
            super(Registration, self).add_tag(tag, auth, save, log, system)
        else:
            raise NodeStateError('Cannot add tags to withdrawn registrations.')

    def add_tags(self, tags, auth=None, save=True, log=True, system=False):
        if self.retraction is None:
            super(Registration, self).add_tags(tags, auth, save, log, system)
        else:
            raise NodeStateError('Cannot add tags to withdrawn registrations.')

    def remove_tag(self, tag, auth, save=True):
        if self.retraction is None:
            super(Registration, self).remove_tag(tag, auth, save)
        else:
            raise NodeStateError('Cannot remove tags of withdrawn registrations.')

    def remove_tags(self, tags, auth, save=True):
        if self.retraction is None:
            super(Registration, self).remove_tags(tags, auth, save)
        else:
            raise NodeStateError('Cannot remove tags of withdrawn registrations.')

    class Meta:
        # custom permissions for use in the OSF Admin App
        permissions = (
            ('view_registration', 'Can view registration details'),
        )

class DraftRegistrationLog(ObjectIDMixin, BaseModel):
    """ Simple log to show status changes for DraftRegistrations
    Also, editable fields on registrations are logged.
    field - _id - primary key
    field - date - date of the action took place
    field - action - simple action to track what happened
    field - user - user who did the action
    """
    date = NonNaiveDateTimeField(default=timezone.now)
    action = models.CharField(max_length=255)
    draft = models.ForeignKey('DraftRegistration', related_name='logs',
                              null=True, blank=True, on_delete=models.CASCADE)
    user = models.ForeignKey('OSFUser', db_index=True, null=True, blank=True, on_delete=models.CASCADE)
    params = DateTimeAwareJSONField(default=dict)

    SUBMITTED = 'submitted'
    REGISTERED = 'registered'
    APPROVED = 'approved'
    REJECTED = 'rejected'

    EDITED_TITLE = 'edit_title'
    EDITED_DESCRIPTION = 'edit_description'
    CATEGORY_UPDATED = 'category_updated'

    CONTRIB_ADDED = 'contributor_added'
    CONTRIB_REMOVED = 'contributor_removed'
    CONTRIB_REORDERED = 'contributors_reordered'
    PERMISSIONS_UPDATED = 'permissions_updated'

    MADE_CONTRIBUTOR_VISIBLE = 'made_contributor_visible'
    MADE_CONTRIBUTOR_INVISIBLE = 'made_contributor_invisible'

    AFFILIATED_INSTITUTION_ADDED = 'affiliated_institution_added'
    AFFILIATED_INSTITUTION_REMOVED = 'affiliated_institution_removed'

    CHANGED_LICENSE = 'license_changed'

    TAG_ADDED = 'tag_added'
    TAG_REMOVED = 'tag_removed'

    def __repr__(self):
        return ('<DraftRegistrationLog({self.action!r}, date={self.date!r}), '
                'user={self.user!r} '
                'with id {self._id!r}>').format(self=self)

    class Meta:
        ordering = ['-created']
        get_latest_by = 'created'


def get_default_id():
    from django.apps import apps
    RegistrationProvider = apps.get_model('osf', 'RegistrationProvider')
    return RegistrationProvider.get_default().id


class DraftRegistration(ObjectIDMixin, RegistrationResponseMixin, DirtyFieldsMixin,
        BaseModel, Loggable, EditableFieldsMixin, GuardianMixin):

    # Fields that are writable by DraftRegistration.update
    WRITABLE_WHITELIST = [
        'title',
        'description',
        'category',
        'node_license',
    ]

    URL_TEMPLATE = settings.DOMAIN + 'project/{node_id}/drafts/{draft_id}'

    # Overrides EditableFieldsMixin to make title not required
    title = models.TextField(validators=[validate_title], blank=True, default='')

    _contributors = models.ManyToManyField(OSFUser,
                                           through=DraftRegistrationContributor,
                                           related_name='draft_registrations')
    affiliated_institutions = models.ManyToManyField('Institution', related_name='draft_registrations')
    node_license = models.ForeignKey('NodeLicenseRecord', related_name='draft_registrations',
                                     on_delete=models.SET_NULL, null=True, blank=True)

    datetime_initiated = NonNaiveDateTimeField(auto_now_add=True)
    datetime_updated = NonNaiveDateTimeField(auto_now=True)
    deleted = NonNaiveDateTimeField(null=True, blank=True)

    # Original Node a draft registration is associated with
    branched_from = models.ForeignKey('AbstractNode', related_name='registered_draft',
                                      null=True, on_delete=models.CASCADE)

    initiator = models.ForeignKey('OSFUser', null=True, on_delete=models.CASCADE)
    provider = models.ForeignKey(
        'RegistrationProvider',
        related_name='draft_registrations',
        null=False,
        on_delete=models.CASCADE,
        default=get_default_id,
    )

    # Dictionary field mapping question id to a question's comments and answer
    # {
    #   <qid>: {
    #     'comments': [{
    #       'user': {
    #         'id': <uid>,
    #         'name': <name>
    #       },
    #       value: <value>,
    #       lastModified: <datetime>
    #     }],
    #     'value': <value>
    #   }
    # }
    registration_metadata = DateTimeAwareJSONField(default=dict, blank=True)
    registration_schema = models.ForeignKey('RegistrationSchema', null=True, on_delete=models.CASCADE)
    registered_node = models.ForeignKey('Registration', null=True, blank=True,
                                        related_name='draft_registration', on_delete=models.CASCADE)

    approval = models.ForeignKey('DraftRegistrationApproval', null=True, blank=True, on_delete=models.CASCADE)

    # Dictionary field mapping extra fields defined in the RegistrationSchema.schema to their
    # values. Defaults should be provided in the schema (e.g. 'paymentSent': false),
    # and these values are added to the DraftRegistration
    # TODO: Use "FIELD_ALIASES"?
    _metaschema_flags = DateTimeAwareJSONField(default=dict, blank=True)
    notes = models.TextField(blank=True)

    # For ContributorMixin
    guardian_object_type = 'draft_registration'

    READ_DRAFT_REGISTRATION = 'read_{}'.format(guardian_object_type)
    WRITE_DRAFT_REGISTRATION = 'write_{}'.format(guardian_object_type)
    ADMIN_DRAFT_REGISTRATION = 'admin_{}'.format(guardian_object_type)

    # For ContributorMixin
    base_perms = [READ_DRAFT_REGISTRATION, WRITE_DRAFT_REGISTRATION, ADMIN_DRAFT_REGISTRATION]

    groups = {
        'read': (READ_DRAFT_REGISTRATION,),
        'write': (READ_DRAFT_REGISTRATION, WRITE_DRAFT_REGISTRATION,),
        'admin': (READ_DRAFT_REGISTRATION, WRITE_DRAFT_REGISTRATION, ADMIN_DRAFT_REGISTRATION,)
    }
    group_format = 'draft_registration_{self.id}_{group}'

    class Meta:
        permissions = (
            ('read_draft_registration', 'Can read the draft registration'),
            ('write_draft_registration', 'Can edit the draft registration'),
            ('admin_draft_registration', 'Can manage the draft registration'),
        )

    def __repr__(self):
        return ('<DraftRegistration(branched_from={self.branched_from!r}) '
                'with id {self._id!r}>').format(self=self)

    def get_registration_metadata(self, schema):
        # Overrides RegistrationResponseMixin
        return self.registration_metadata

    @property
    def file_storage_resource(self):
        # Overrides RegistrationResponseMixin
        return self.branched_from

    # lazily set flags
    @property
    def flags(self):
        if not self._metaschema_flags:
            self._metaschema_flags = {}
        meta_schema = self.registration_schema
        if meta_schema:
            schema = meta_schema.schema
            flags = schema.get('flags', {})
            dirty = False
            for flag, value in flags.items():
                if flag not in self._metaschema_flags:
                    self._metaschema_flags[flag] = value
                    dirty = True
            if dirty:
                self.save()
        return self._metaschema_flags

    @flags.setter
    def flags(self, flags):
        self._metaschema_flags.update(flags)

    @property
    def branched_from_type(self):
        if isinstance(self.branched_from, (DraftNode, Node)):
            return self.branched_from.__class__.__name__
        else:
            raise DraftRegistrationStateError

    @property
    def url(self):
        return self.URL_TEMPLATE.format(
            node_id=self.branched_from._id,
            draft_id=self._id
        )

    @property
    def _primary_key(self):
        return self._id

    @property
    def absolute_url(self):
        return urljoin(settings.DOMAIN, self.url)

    @property
    def absolute_api_v2_url(self):
        # Old draft registration URL - user new endpoints, through draft registration
        node = self.branched_from
        branched_type = self.branched_from_type
        if branched_type == 'DraftNode':
            path = '/draft_registrations/{}/'.format(self._id)
        elif branched_type == 'Node':
            path = '/nodes/{}/draft_registrations/{}/'.format(node._id, self._id)
        return api_v2_url(path)

    # used by django and DRF
    def get_absolute_url(self):
        return self.absolute_api_v2_url

    @property
    def requires_approval(self):
        return self.registration_schema.requires_approval

    @property
    def is_pending_review(self):
        return self.approval.is_pending_approval if (self.requires_approval and self.approval) else False

    @property
    def is_approved(self):
        if self.requires_approval:
            if not self.approval:
                return bool(self.registered_node)
            else:
                return self.approval.is_approved
        else:
            return False

    @property
    def is_rejected(self):
        if self.requires_approval:
            if not self.approval:
                return False
            else:
                return self.approval.is_rejected
        else:
            return False

    @property
    def status_logs(self):
        """ List of logs associated with this node"""
        return self.logs.all().order_by('date')

    @property
    def log_class(self):
        # Override for EditableFieldsMixin
        return DraftRegistrationLog

    @property
    def state_error(self):
        # Override for ContributorMixin
        return DraftRegistrationStateError

    @property
    def contributor_class(self):
        # Override for ContributorMixin
        return DraftRegistrationContributor

    def get_contributor_order(self):
        # Method needed for ContributorMixin
        return self.get_draftregistrationcontributor_order()

    def set_contributor_order(self, contributor_ids):
        # Method needed for ContributorMixin
        return self.set_draftregistrationcontributor_order(contributor_ids)

    @property
    def contributor_kwargs(self):
        # Override for ContributorMixin
        return {'draft_registration': self}

    @property
    def contributor_set(self):
        # Override for ContributorMixin
        return self.draftregistrationcontributor_set

    @property
    def order_by_contributor_field(self):
        # Property needed for ContributorMixin
        return 'draftregistrationcontributor___order'

    @property
    def admin_contributor_or_group_member_ids(self):
        # Overrides ContributorMixin
        # Draft Registrations don't have parents or group members at the moment, so this is just admin group member ids
        # Called when removing project subscriptions
        return self.get_group(ADMIN).user_set.filter(is_active=True).values_list('guids___id', flat=True)

    @property
    def creator(self):
        # Convenience property for testing contributor methods, which are
        # shared with other items that have creators
        return self.initiator

    @property
    def is_public(self):
        # Convenience property for sharing code with nodes
        return False

    @property
    def log_params(self):
        # Override for EditableFieldsMixin
        return {
            'draft_registration': self._id,
        }

    @property
    def visible_contributors(self):
        # Override for ContributorMixin
        return OSFUser.objects.filter(
            draftregistrationcontributor__draft_registration=self,
            draftregistrationcontributor__visible=True
        ).order_by(self.order_by_contributor_field)

    @property
    def contributor_email_template(self):
        # Override for ContributorMixin
        return 'draft_registration'

    @property
    def institutions_url(self):
        # For NodeInstitutionsRelationshipSerializer
        path = '/draft_registrations/{}/institutions/'.format(self._id)
        return api_v2_url(path)

    @property
    def institutions_relationship_url(self):
        # For NodeInstitutionsRelationshipSerializer
        path = '/draft_registrations/{}/relationships/institutions/'.format(self._id)
        return api_v2_url(path)

    def update_search(self):
        # Override for AffiliatedInstitutionMixin, not sending DraftRegs to search
        pass

    def can_view(self, auth):
        """Does the user have permission to view the draft registration?
        Checking permissions directly on the draft, not the node.
        """
        if not auth:
            return False
        return auth.user and self.has_permission(auth.user, READ)

    def can_edit(self, auth=None, user=None):
        """Return if a user is authorized to edit this draft_registration.
        Must specify one of (`auth`, `user`).

        :param Auth auth: Auth object to check
        :param User user: User object to check
        :returns: Whether user has permission to edit this draft_registration.
        """
        if not auth and not user:
            raise ValueError('Must pass either `auth` or `user`')
        if auth and user:
            raise ValueError('Cannot pass both `auth` and `user`')
        user = user or auth.user
        return (user and self.has_permission(user, WRITE))

    def get_addons(self):
        # Override for ContributorMixin, Draft Registrations don't have addons
        return []

    # Override Taggable
    def add_tag_log(self, tag, auth):
        self.add_log(
            action=DraftRegistrationLog.TAG_ADDED,
            params={
                'draft_registration': self._id,
                'tag': tag.name
            },
            auth=auth,
            save=False
        )

    @property
    def license(self):
        if self.node_license_id:
            return self.node_license
        return None

    @property
    def all_tags(self):
        """Return a queryset containing all of this draft's tags (incl. system tags)."""
        # Tag's default manager only returns non-system tags, so we can't use self.tags
        return Tag.all_tags.filter(draftregistration_tagged=self)

    @property
    def system_tags(self):
        """The system tags associated with this draft registration. This currently returns a list of string
        names for the tags, for compatibility with v1. Eventually, we can just return the
        QuerySet.
        """
        return self.all_tags.filter(system=True).values_list('name', flat=True)

    @classmethod
    def create_from_node(cls, user, schema, node=None, data=None, provider=None):
        if not provider:
            provider = RegistrationProvider.get_default()

        if provider.is_default:
            # If the default provider doesn't have schemas specified yet, allow all schemas
            if provider.schemas.exists():
                provider.validate_schema(schema)
        else:
            provider.validate_schema(schema)

        if not node:
            # If no node provided, a DraftNode is created for you
            node = DraftNode.objects.create(creator=user, title='Untitled')

        if not (isinstance(node, Node) or isinstance(node, DraftNode)):
            raise DraftRegistrationStateError()

        draft = cls(
            initiator=user,
            branched_from=node,
            registration_schema=schema,
            registration_metadata=data or {},
            provider=provider,
        )
        draft.save()
        draft.copy_editable_fields(node, Auth(user), save=True, contributors=False)
        draft.update(data)
        return draft

    def get_root(self):
        return self

    def copy_contributors_from(self, resource):
        """
        Copies the contibutors from the resource (including permissions and visibility)
        into this draft registration.
        Visibility, order, draft, and user are stored in DraftRegistrationContributor table.
        Permissions are stored in guardian tables (use add_permission)
        """

        contribs = []
        current_contributors = self.contributor_set.values_list('user_id', flat=True)
        for contrib in resource.contributor_set.all():
            if contrib.user.id not in current_contributors:
                permission = contrib.permission
                new_contrib = DraftRegistrationContributor(
                    draft_registration=self,
                    _order=contrib._order,
                    visible=contrib.visible,
                    user=contrib.user
                )
                contribs.append(new_contrib)
                self.add_permission(contrib.user, permission, save=True)
        DraftRegistrationContributor.objects.bulk_create(contribs)

    def update_metadata(self, metadata):
        changes = []
        # Prevent comments on approved drafts
        if not self.is_approved:
            for question_id, value in metadata.items():
                old_value = self.registration_metadata.get(question_id)
                if old_value:
                    old_comments = {
                        comment['created']: comment
                        for comment in old_value.get('comments', [])
                    }
                    new_comments = {
                        comment['created']: comment
                        for comment in value.get('comments', [])
                    }
                    old_comments.update(new_comments)
                    metadata[question_id]['comments'] = sorted(
                        old_comments.values(),
                        key=lambda c: c['created']
                    )
                    if old_value.get('value') != value.get('value'):
                        changes.append(question_id)
                else:
                    changes.append(question_id)
        self.registration_metadata.update(metadata)

        # Write to registration_responses also (new workflow)
        registration_responses = self.flatten_registration_metadata()
        self.registration_responses.update(registration_responses)
        return changes

    def update_registration_responses(self, registration_responses):
        """
        New workflow - update_registration_responses.  This should have been
        validated before this method is called.  If writing to registration_responses
        field, persist the expanded version of this to Draft.registration_metadata.
        """
        registration_responses = self.unescape_registration_file_names(registration_responses)
        self.registration_responses.update(registration_responses)
        registration_metadata = self.expand_registration_responses()
        self.registration_metadata = registration_metadata
        return

    def unescape_registration_file_names(self, registration_responses):
        if registration_responses.get('uploader', []):
            for upload in registration_responses.get('uploader', []):
                upload['file_name'] = html.unescape(upload['file_name'])
        return registration_responses

    def submit_for_review(self, initiated_by, meta, save=False):
        approval = DraftRegistrationApproval(
            meta=meta
        )
        approval.save()
        self.approval = approval
        self.add_status_log(initiated_by, DraftRegistrationLog.SUBMITTED)
        if save:
            self.save()

    def register(self, auth, save=False, child_ids=None):
        node = self.branched_from

        if not self.title:
            raise NodeStateError('Draft Registration must have title to be registered')

        # Create the registration
        registration = node.register_node(
            schema=self.registration_schema,
            auth=auth,
            draft_registration=self,
            child_ids=child_ids,
            provider=self.provider
        )
        self.registered_node = registration
        self.add_status_log(auth.user, DraftRegistrationLog.REGISTERED)

        self.copy_contributors_from(node)

        if save:
            self.save()
            registration.save()

        return registration

    def approve(self, user):
        self.approval.approve(user)
        self.refresh_from_db()
        self.add_status_log(user, DraftRegistrationLog.APPROVED)
        self.approval.save()

    def reject(self, user):
        self.approval.reject(user)
        self.add_status_log(user, DraftRegistrationLog.REJECTED)
        self.approval.save()

    def add_status_log(self, user, action):
        params = {
            'draft_registration': self._id,
        },
        log = DraftRegistrationLog(action=action, user=user, draft=self, params=params)
        log.save()

    def validate_metadata(self, *args, **kwargs):
        """
        Validates draft's metadata
        """
        return self.registration_schema.validate_metadata(*args, **kwargs)

    def validate_registration_responses(self, *args, **kwargs):
        """
        Validates draft's registration_responses
        """
        return self.registration_schema.validate_registration_responses(*args, **kwargs)

    def add_log(self, action, params, auth, save=True):
        """
        Tentative - probably need to combine with add_status_log
        """
        user = auth.user if auth else None

        params['draft_registration'] = params.get('draft_registration') or self._id

        log = DraftRegistrationLog(
            action=action, user=user,
            params=params, draft=self
        )
        log.save()
        return log

    # Overrides ContributorMixin
    def _add_related_source_tags(self, contributor):
        # The related source tag behavior for draft registration is currently undefined
        # Therefore we don't add any source tags to it
        pass

    def save(self, *args, **kwargs):
        if 'old_subjects' in kwargs.keys():
            kwargs.pop('old_subjects')
        return super(DraftRegistration, self).save(*args, **kwargs)

    def update(self, fields, auth=None, save=True):
        """Update the draft registration with the given fields.
        :param dict fields: Dictionary of field_name:value pairs.
        :param Auth auth: Auth object for the user making the update.
        :param bool save: Whether to save after updating the object.
        """
        if not fields:  # Bail out early if there are no fields to update
            return False
        for key, value in fields.items():
            if key not in self.WRITABLE_WHITELIST:
                continue
            if key == 'title':
                self.set_title(title=value, auth=auth, save=False, allow_blank=True)
            elif key == 'description':
                self.set_description(description=value, auth=auth, save=False)
            elif key == 'category':
                self.set_category(category=value, auth=auth, save=False)
            elif key == 'node_license':
                self.set_node_license(
                    {
                        'id': value.get('id'),
                        'year': value.get('year'),
                        'copyrightHolders': value.get('copyrightHolders') or value.get('copyright_holders', [])
                    },
                    auth,
                    save=save
                )
        if save:
            updated = self.get_dirty_fields()
            self.save()

        return updated


class DraftRegistrationUserObjectPermission(UserObjectPermissionBase):
    """
    Direct Foreign Key Table for guardian - User models - we typically add object
    perms directly to Django groups instead of users, so this will be used infrequently
    """
    content_object = models.ForeignKey(DraftRegistration, on_delete=models.CASCADE)


class DraftRegistrationGroupObjectPermission(GroupObjectPermissionBase):
    """
    Direct Foreign Key Table for guardian - Group models. Makes permission checks faster.
    This table gives a Django group a particular permission to a DraftRegistration.
    For example, every time a draft reg is created, an admin, write, and read Django group
    are created for the draft reg. The "write" group has write/read perms to the draft reg.
    Those links are stored here:  content_object_id (draft_registration_id), group_id, permission_id
    """
    content_object = models.ForeignKey(DraftRegistration, on_delete=models.CASCADE)


@receiver(post_save, sender='osf.DraftRegistration')
def create_django_groups_for_draft_registration(sender, instance, created, **kwargs):
    if created:
        instance.update_group_permissions()

        initiator = instance.initiator

        if instance.branched_from.contributor_set.filter(user=initiator).exists():
            initiator_node_contributor = instance.branched_from.contributor_set.get(user=initiator)
            initiator_visibility = initiator_node_contributor.visible
            initiator_order = initiator_node_contributor._order

            DraftRegistrationContributor.objects.get_or_create(
                user=initiator,
                draft_registration=instance,
                visible=initiator_visibility,
                _order=initiator_order
            )
        else:
            DraftRegistrationContributor.objects.get_or_create(
                user=initiator,
                draft_registration=instance,
                visible=True,
            )
        instance.add_permission(initiator, ADMIN)<|MERGE_RESOLUTION|>--- conflicted
+++ resolved
@@ -57,7 +57,6 @@
     SanctionStates,
     SanctionTypes
 )
-<<<<<<< HEAD
 
 from osf.utils.notifications import (
     notify_submit,
@@ -65,8 +64,6 @@
     notify_reject_withdraw_request,
     notify_moderator_registration_requests_withdrawal
 )
-=======
->>>>>>> 0d07968e
 
 logger = logging.getLogger(__name__)
 
@@ -129,7 +126,6 @@
         default=RegistrationModerationStates.INITIAL.db_name
     )
 
-<<<<<<< HEAD
     moderation_notifications = {
         RegistrationModerationTriggers.SUBMIT: notify_submit,
         RegistrationModerationTriggers.ACCEPT_SUBMISSION: notify_accept_reject,
@@ -138,8 +134,6 @@
         RegistrationModerationTriggers.REJECT_WITHDRAWAL: notify_reject_withdraw_request,
     }
 
-=======
->>>>>>> 0d07968e
     @staticmethod
     def find_failed_registrations():
         expired_if_before = timezone.now() - settings.ARCHIVE_TIMEOUT_TIMEDELTA
@@ -428,11 +422,7 @@
         if not self.is_embargoed:
             raise NodeStateError('This node is not under active embargo')
 
-<<<<<<< HEAD
         action = NodeLog.EMBARGO_COMPLETED if not forced else NodeLog.EMBARGO_TERMINATED
-=======
-        action = NodeLog.EMBARGO_TERMINATED if forced else NodeLog.EMBARGO_COMPLETED
->>>>>>> 0d07968e
         self.registered_from.add_log(
             action=action,
             params={
@@ -628,18 +618,13 @@
             return  # Not a moderated event, no need to write an action
 
         initiated_by = initiated_by or self.sanction.initiated_by
-<<<<<<< HEAD
         action = RegistrationAction.objects.create(
-=======
-        RegistrationAction.objects.create(
->>>>>>> 0d07968e
             target=self,
             creator=initiated_by,
             trigger=trigger.db_name,
             from_state=from_state.db_name,
             to_state=to_state.db_name,
             comment=comment
-<<<<<<< HEAD
         )
         action.save()
 
@@ -651,9 +636,6 @@
                 action=action,
                 states=RegistrationModerationStates
             )
-=======
-        ).save()
->>>>>>> 0d07968e
 
     def add_tag(self, tag, auth=None, save=True, log=True, system=False):
         if self.retraction is None:
