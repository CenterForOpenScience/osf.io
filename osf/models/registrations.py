--- conflicted
+++ resolved
@@ -282,8 +282,6 @@
     def withdrawal_justification(self):
         return getattr(self.root.retraction, 'justification', None)
 
-<<<<<<< HEAD
-=======
     def can_view(self, auth):
         if super().can_view(auth):
             return True
@@ -303,7 +301,6 @@
 
         return False
 
->>>>>>> adbfd46e
     def _initiate_approval(self, user, notify_initiator_on_complete=False):
         end_date = timezone.now() + settings.REGISTRATION_APPROVAL_TIME
         self.registration_approval = RegistrationApproval.objects.create(
@@ -372,11 +369,7 @@
         :raises: PermissionsError if user is not an admin for the Node
         :raises: ValidationError if end_date is not within time constraints
         """
-<<<<<<< HEAD
-        if not self.is_admin_contributor(user) and not self.provider.get_group('moderator').user_set.filter(id=user.id).exists():
-=======
         if not self.is_admin_contributor(user) and not user.has_perm('accept_submissions', self.provider):
->>>>>>> adbfd46e
             raise PermissionsError('Only admins may embargo a registration')
         if not self._is_embargo_date_valid(end_date):
             if (end_date - timezone.now()) >= settings.EMBARGO_END_DATE_MIN:
@@ -526,18 +519,9 @@
         if moderator_initiated:
             if not self.is_moderated:
                 raise ValueError('Forced retraction is only supported for moderated registrations.')
-<<<<<<< HEAD
-            provider = self.provider
-            moderator_group_for_provider = provider.format_group('moderator')
-            if not user.groups.filter(name=moderator_group_for_provider).exists():
-                provider = self.provider
-                raise PermissionsError(
-                    f'User {user} does not have moderator privileges on Provider {provider}')
-=======
             if not user.has_perm('withdraw_submissions', self.provider):
                 raise PermissionsError(
                     f'User {user} does not have moderator privileges on Provider {self.provider}')
->>>>>>> adbfd46e
 
         retraction = self._initiate_retraction(
             user, justification, moderator_initiated=moderator_initiated)
