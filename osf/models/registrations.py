--- conflicted
+++ resolved
@@ -336,20 +336,6 @@
 
     @property
     def updatable(self):
-<<<<<<< HEAD
-        """Reports whether the registration can have new SchemaResponses created.
-
-        Only root registrations are updatable.
-        Only registrations whose provider allows updates are updatable.
-
-        To support internal flexibility, This is enforced through the API but not by the
-        SchemaResponse model.
-        """
-        if self.root is not self:
-            return False
-        if self.deleted or self.is_retracted:
-            return False
-=======
         '''Boolean that tells whether a Registration should support adding new SchemaResponses.
 
         By convention, in order to allow internal flexiblity, this is used to limit creation of
@@ -359,7 +345,6 @@
             return False
         if self.root_id != self.id:
             return False
->>>>>>> 6552a01f
         if not (self.provider and self.provider.allow_updates):
             return False
         return True
@@ -863,20 +848,6 @@
         if settings.SHARE_ENABLED:
             update_share(self)
 
-<<<<<<< HEAD
-    def copy_registration_responses_into_schema_response(self, draft_registration=None):
-        """Copies registration metadata into schema responses"""
-        from osf.models.schema_response import SchemaResponse
-        if draft_registration:
-            self.registration_responses = draft_registration.registration_responses
-
-        schema_response = SchemaResponse.create_initial_response(
-            self.creator,
-            self,
-            self.registration_schema
-        )
-        schema_response.update_responses(self.registration_responses)
-=======
     def copy_registration_responses_into_schema_response(self, draft_registration=None, save=True):
         """Copies registration metadata into schema responses"""
         from osf.models.schema_response import SchemaResponse
@@ -887,7 +858,7 @@
             if save:
                 self.save()
 
-        if self.root is self:  # only create SchemaResposnes on the root registration
+        if self.root_id == self.id:  # only create SchemaResposnes on the root registration
             schema_response = SchemaResponse.create_initial_response(
                 self.creator,
                 self,
@@ -896,7 +867,6 @@
             schema_response.update_responses(
                 self.registration_responses
             )
->>>>>>> 6552a01f
 
     class Meta:
         # custom permissions for use in the OSF Admin App
