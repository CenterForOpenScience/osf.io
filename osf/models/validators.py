import re
import waffle
import jsonschema

from django.conf import settings
from django.core.validators import URLValidator, validate_email as django_validate_email
from django.core.exceptions import ValidationError as DjangoValidationError
from django.utils.deconstruct import deconstructible
from past.builtins import basestring
from rest_framework import exceptions

from website.notifications.constants import NOTIFICATION_TYPES

from osf.utils.registrations import FILE_VIEW_URL_REGEX
from osf.utils.sanitize import strip_html
from osf.exceptions import ValidationError, ValidationValueError, reraise_django_validation_errors, BlockedEmailError

from website.language import SWITCH_VALIDATOR_ERROR

def validate_history_item(items):
    for value in items or []:
        string_required(value.get('institution'))
        startMonth = value.get('startMonth')
        startYear = value.get('startYear')
        endMonth = value.get('endMonth')
        endYear = value.get('endYear')

        validate_year(startYear)
        validate_year(endYear)

        if startYear and endYear:
            if endYear < startYear:
                raise ValidationValueError('End date must be later than start date.')
            elif endYear == startYear:
                if endMonth and startMonth and endMonth < startMonth:
                    raise ValidationValueError('End date must be later than start date.')


def validate_year(item):
    if item:
        try:
            int(item)
        except ValueError:
            raise ValidationValueError('Please enter a valid year.')
        else:
            if isinstance(item, basestring) and len(item) != 4:
                raise ValidationValueError('Please enter a valid year.')


def string_required(value):
    if value is None or value.strip() == '':
        raise ValidationValueError('Value must not be empty.')
    return True


def validate_subscription_type(value):
    if value not in NOTIFICATION_TYPES:
        raise ValidationValueError


def validate_title(value, allow_blank=False):
    """Validator for Node#title. Makes sure that the value exists and is not
    above 512 characters.
    """

    if not allow_blank:
        if value is None or not value.strip():
            raise ValidationValueError('Title cannot be blank.')

    value = strip_html(value)

    if not allow_blank:
        if value is None or not value.strip():
            raise ValidationValueError('Invalid title.')

    if len(value) > 512:
        raise ValidationValueError('Title cannot exceed 512 characters.')

    return True


validate_url = URLValidator()

def validate_profile_websites(profile_websites):
    for value in profile_websites or []:
        try:
            validate_url(value)
        except DjangoValidationError:
            # Reraise with a better message
            raise ValidationError('Invalid personal URL.')

def validate_social(value):
    validate_profile_websites(value.get('profileWebsites'))
    from osf.models import OSFUser
    for soc_key in value.keys():
        if soc_key not in OSFUser.SOCIAL_FIELDS:
            raise ValidationError(f'{soc_key} is not a valid key for social.')

def validate_email(value):
    from osf.models import NotableDomain
    with reraise_django_validation_errors():
        django_validate_email(value)
    domain = value.split('@')[1].lower()

    is_email_domain_blocked = NotableDomain.objects.filter(
        domain=domain,
        note=NotableDomain.Note.EXCLUDE_FROM_ACCOUNT_CREATION_AND_CONTENT,
    ).exists()

    if is_email_domain_blocked:
        raise BlockedEmailError('Invalid Email')


<<<<<<< HEAD
def validate_subject_highlighted_count(provider, is_highlighted_addition):
    if is_highlighted_addition and provider.subjects.filter(highlighted=True).count() >= 10:
        raise DjangoValidationError(f'Too many highlighted subjects for PreprintProvider {provider._id}')

=======
>>>>>>> 36a9e479
def validate_subject_hierarchy_length(parent):
    from osf.models import Subject
    parent = Subject.objects.get(id=parent)
    if parent and len(parent.hierarchy) >= 3:
        raise DjangoValidationError('Invalid hierarchy')

def validate_subjects(subject_list):
    """
    Asserts all subjects in subject_list are valid subjects
    :param subject_list list[Subject._id] List of flattened subject ids
    :return Subject queryset
    """
    from osf.models import Subject
    subjects = Subject.objects.filter(_id__in=subject_list)
    if subjects.count() != len(subject_list):
        raise ValidationValueError('Subject not found.')
    return subjects

def expand_subject_hierarchy(subject_list):
    """
    Takes flattened subject list which may or may not include all parts
    of the subject hierarchy and supplements with all the parents

    :param subject_list list[Subject._id] List of flattened subjects
    :return list of flattened subjects, supplemented with parents
    """
    subjects = validate_subjects(subject_list)
    expanded_subjects = []
    for subj in subjects:
        expanded_subjects.append(subj)
        while subj.parent:
            if subj.parent not in expanded_subjects:
                expanded_subjects.append(subj.parent)
            subj = subj.parent
    return expanded_subjects

def validate_subject_hierarchy(subject_hierarchy):
    from osf.models import Subject
    validated_hierarchy, raw_hierarchy = [], set(subject_hierarchy)
    for subject_id in subject_hierarchy:
        subject = Subject.load(subject_id)
        if not subject:
            raise ValidationValueError(f'Subject with id <{subject_id}> could not be found.')

        if subject.parent:
            continue

        raw_hierarchy.remove(subject_id)
        validated_hierarchy.append(subject._id)

        while raw_hierarchy:
            if not set(subject.children.values_list('_id', flat=True)) & raw_hierarchy:
                raise ValidationValueError(f'Invalid subject hierarchy: {subject_hierarchy}')
            else:
                for child in subject.children.filter(_id__in=raw_hierarchy):
                    subject = child
                    validated_hierarchy.append(child._id)
                    raw_hierarchy.remove(child._id)
                    break
        if set(validated_hierarchy) == set(subject_hierarchy):
            return
        else:
            raise ValidationValueError(f'Invalid subject hierarchy: {subject_hierarchy}')
    raise ValidationValueError(f'Unable to find root subject in {subject_hierarchy}')


@deconstructible
class CommentMaxLength:
    mention_re = re.compile(r'\[([@|\+].*?)\]\(htt[ps]{1,2}:\/\/[a-z\d:.]+?\/[a-z\d]{5}\/\)')
    max_length = None

    def __init__(self, max_length=500):
        self.max_length = max_length

    @staticmethod
    def link_repl(matchobj):
        return matchobj.group(1)

    def __call__(self, value):
        reduced_comment = self.mention_re.sub(self.link_repl, value)
        if len(reduced_comment) > self.max_length + 2:
            raise ValidationValueError(
                f'Ensure this field has no more than {self.max_length} characters.')

        return True


sanitize_pattern = re.compile(r'<\/?[^>]+>')
def validate_no_html(value):
    if value != sanitize_pattern.sub('', value):
        raise ValidationError('Unsanitary string')
    return True


def validate_doi(value):
    # DOI must start with 10 and have a slash in it - avoided getting too complicated
    if not re.match('10\\.\\S*\\/', value):
        raise ValidationValueError(f'"{value}" is not a valid DOI')
    return True


def validate_location(value):
    if value is None:
        return  # Allow for None locations but not broken dicts
    from addons.osfstorage import settings

    for key in ('service', settings.WATERBUTLER_RESOURCE, 'object'):
        if key not in value:
            raise ValidationValueError(f'Location {value} missing key "{key}"')
    return True


class RegistrationResponsesValidator:
    NON_EMPTY_STRING = {
        'type': 'string',
        'minLength': 1,
    }

    FILE_REFERENCE = {
        'type': 'object',
        'additionalProperties': False,
        'required': ['file_id', 'file_name', 'file_urls', 'file_hashes'],
        'properties': {
            'file_name': NON_EMPTY_STRING,
            'file_id': NON_EMPTY_STRING,
            'file_urls': {
                'type': 'object',
                'minProperties': 1,  # at least one identifying URL
                'additionalProperties': False,
                'required': ['html'],  # html/view URL is required by archiver and for converting to legacy "nested" format
                'properties': {
                    'html': {
                        'type': 'string',
                        'regex': FILE_VIEW_URL_REGEX,  # loosen this constraint to `format: iri` when we can drop the legacy format
                    },
                    'download': {
                        'type': 'string',
                        'format': 'iri',
                    },
                },
            },
            'file_hashes': {
                'type': 'object',
                'minProperties': 1,  # at least one hash
                'additionalProperties': False,
                'properties': {
                    'sha256': NON_EMPTY_STRING,
                },
            },
        },
    }

    def __init__(self, schema_blocks, required_fields):
        """For validating `registration_responses` on Registrations and DraftRegistrations

        :params schema_blocks iterable of SchemaBlock instances
        :params required_fields boolean - do we want to enforce that required fields are present
        """
        self.schema_blocks = schema_blocks
        self.required_fields = required_fields
        self.json_schema = self._build_json_schema()

    def validate(self, registration_responses):
        """Validate the given registration_responses

        :returns True (if valid)
        :raises ValidationError (if invalid)
        """
        try:
            jsonschema.validate(registration_responses, self.json_schema)
        except jsonschema.ValidationError as e:
            properties = self.json_schema.get('properties', {})
            relative_path = getattr(e, 'relative_path', None)
            question_id = relative_path[0] if relative_path else ''
            if properties.get(question_id, None):
                question_title = properties.get(question_id).get('description') or question_id
                if e.relative_schema_path[0] == 'required':
                    raise ValidationError(
                        f'For your registration the \'{question_title}\' field is required'
                    )
                elif 'enum' in properties.get(question_id):
                    raise ValidationError(
                        'For your registration, your response to the \'{}\' field is invalid, your response must be one of the provided options.'.format(
                            question_title,
                        ),
                    )
                else:
                    raise ValidationError(
                        f'For your registration, your response to the \'{question_title}\' field is invalid. {e.message}',
                    )
            raise ValidationError(e.message)
        except jsonschema.SchemaError as e:
            raise ValidationError(e.message)
        return True

    def _build_json_schema(self):
        """Builds jsonschema for validating flattened registration_responses field
        """
        # schema blocks corresponding to registration_responses
        questions = [
            block for block in self.schema_blocks
            if block.registration_response_key is not None
        ]

        properties = {
            question.registration_response_key: self._build_question_schema(question)
            for question in questions
        }

        json_schema = {
            'type': 'object',
            'additionalProperties': False,
            'properties': properties
        }

        if self.required_fields:
            json_schema['required'] = [
                question.registration_response_key
                for question in questions
                if question.required
            ]

        return json_schema

    def _get_multiple_choice_options(self, question):
        """
        Returns a dictionary with an 'enum' key, and a value as
        an array with the possible multiple choice answers for a given question.
        Schema blocks are linked by schema_block_group_keys, so fetches multiple choice options
        with the same schema_block_group_key as the given question
        :question SchemaBlock with an registration_response_key
        """
        options = [
            block.display_text
            for block in self.schema_blocks
            if block.block_type == 'select-input-option'
            and block.schema_block_group_key == question.schema_block_group_key
        ]

        # required is True if we want to both enforce required_fields
        # and the question in particular is required.
        required = self.required_fields and question.required
        if not required and '' not in options:
            options.append('')

        return options

    def _build_question_schema(self, question):
        """
        Returns json for validating an individual question
        :params question SchemaBlock
        """
        question_text = next(
            (
                block.display_text
                for block in self.schema_blocks
                if block.block_type == 'question-label'
                and block.schema_block_group_key == question.schema_block_group_key
            ),
            question.registration_response_key,  # default
        )

        if question.block_type == 'single-select-input':
            return {
                'type': 'string',
                'enum': self._get_multiple_choice_options(question),
                'description': question_text,
            }
        elif question.block_type == 'multi-select-input':
            return {
                'type': 'array',
                'items': {
                    'type': 'string',
                    'enum': self._get_multiple_choice_options(question),
                },
                'description': question_text,
            }
        elif question.block_type == 'file-input':
            return {
                'type': 'array',
                'items': self.FILE_REFERENCE,
                'description': question_text,
            }
        elif question.block_type in ('short-text-input', 'long-text-input', 'contributors-input'):
            if self.required_fields and question.required:
                return {
                    'type': 'string',
                    'minLength': 1,
                    'description': question_text,
                }
            else:
                return {
                    'type': 'string',
                    'description': question_text,
                }

        raise ValueError(f'Unexpected `block_type`: {question.block_type}')


class SwitchValidator:
    def __init__(self, switch_name: str, message: str = SWITCH_VALIDATOR_ERROR, should_be: bool = True):
        """
        This throws a validation error if a switched off field is prematurely used. This the on/off state of the field
        is determined by the validators `should_be` value, if the switch's active value is `not` what it `should_be` a
        validation error is thrown.

        Remember turning a switch off (to active to False) can mean turning a feature on and vice versa, so use the
        `should_be` value appropriately.

        :param switch_name: String The switch's name
        :param message: String The error message to be displayed if validation fails
        :param should_be: Boolean The value that must match the switch value to avoid a validation error
        """
        self.switch_name = switch_name
        self.should_be = should_be
        self.message = message

    def __call__(self, value):
        if waffle.switch_is_active(self.switch_name) != self.should_be:
            raise exceptions.ValidationError(detail=self.message)

        return value


@deconstructible
class JsonschemaValidator:
    def __init__(self, required_jsonschema):
        if settings.DEBUG:
            # if the jsonschema's bad, fail fast
            validator_cls = jsonschema.validators.validator_for(required_jsonschema)
            validator_cls.check_schema(required_jsonschema)
        self._required_jsonschema = required_jsonschema

    def __call__(self, value):
        """
        :returns True (if valid according to the given jsonschema)
        :raises ValidationError (if invalid)
        """
        try:
            jsonschema.validate(value, self._required_jsonschema)
        except jsonschema.ValidationError as e:
            # TODO: more helpful message?
            raise DjangoValidationError(e.message)
        return True

    def __eq__(self, other):
        return self._required_jsonschema == other._required_jsonschema<|MERGE_RESOLUTION|>--- conflicted
+++ resolved
@@ -110,14 +110,6 @@
     if is_email_domain_blocked:
         raise BlockedEmailError('Invalid Email')
 
-
-<<<<<<< HEAD
-def validate_subject_highlighted_count(provider, is_highlighted_addition):
-    if is_highlighted_addition and provider.subjects.filter(highlighted=True).count() >= 10:
-        raise DjangoValidationError(f'Too many highlighted subjects for PreprintProvider {provider._id}')
-
-=======
->>>>>>> 36a9e479
 def validate_subject_hierarchy_length(parent):
     from osf.models import Subject
     parent = Subject.objects.get(id=parent)
