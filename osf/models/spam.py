--- conflicted
+++ resolved
@@ -8,39 +8,15 @@
 from osf.external.spam.tasks import check_resource_for_domains
 from osf.utils.datetime_aware_jsonfield import DateTimeAwareJSONField
 from osf.utils.fields import NonNaiveDateTimeField
-<<<<<<< HEAD
-=======
 
 from osf.external.askismet.tasks import submit_ham, submit_spam
 from osf.external.spam.tasks import check_resource_with_spam_services
->>>>>>> 45bbb5ac
-
-from osf.external.oopspam.client import OOPSpamClient
-from osf.external.askismet.client import AkismetClient
-from osf.external.askismet.tasks import submit_ham, submit_spam
-from osf.external.spam.tasks import check_resource_with_spam_services
+
+from website import settings
 
 logger = logging.getLogger(__name__)
 
 
-<<<<<<< HEAD
-def _get_akismet_client():
-    """
-    AKISMET_APIKEY should be `None` for local testing.
-    :return:
-    """
-    return AkismetClient()
-
-def _get_oopspam_client():
-    """
-    OOPSPAM_APIKEY should be `None` for local testing.
-    :return:
-    """
-    return OOPSpamClient()
-
-
-=======
->>>>>>> 45bbb5ac
 def _validate_reports(value, *args, **kwargs):
     from osf.models import OSFUser
     for key, val in value.items():
@@ -235,17 +211,6 @@
                 content=content,
             )
         )
-<<<<<<< HEAD
-        check_resource_with_spam_services.apply_async(
-            kwargs=dict(
-                guid=self.guids.first()._id,
-                content=content,
-                author=author,
-                author_email=author_email,
-                request_kwargs=request_kwargs,
-            )
-        )
-=======
         if settings.SPAM_SERVICES_ENABLED:
             check_resource_with_spam_services.apply_async(
                 kwargs=dict(
@@ -255,5 +220,4 @@
                     author_email=author_email,
                     request_kwargs=request_kwargs,
                 )
-            )
->>>>>>> 45bbb5ac
+            )