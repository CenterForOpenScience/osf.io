import abc
import logging

from django.db import models
from django.utils import timezone

from osf.exceptions import ValidationValueError, ValidationTypeError
from osf.external.spam.tasks import check_resource_for_domains
from osf.utils.datetime_aware_jsonfield import DateTimeAwareJSONField
from osf.utils.fields import NonNaiveDateTimeField

from osf.external.askismet.tasks import submit_ham, submit_spam
from osf.external.spam.tasks import check_resource_with_spam_services
from osf.utils.fields import ensure_str


from website import settings

from website import settings

logger = logging.getLogger(__name__)


def _validate_reports(value, *args, **kwargs):
    from osf.models import OSFUser
    for key, val in value.items():
        if not OSFUser.load(key):
            raise ValidationValueError('Keys must be user IDs')
        if not isinstance(val, dict):
            raise ValidationTypeError('Values must be dictionaries')
        if ('category' not in val or 'text' not in val or 'date' not in val or 'retracted' not in val):
            raise ValidationValueError(
                ('Values must include `date`, `category`, ',
                 '`text`, `retracted` keys')
            )


class SpamStatus(object):
    UNKNOWN = None
    FLAGGED = 1
    SPAM = 2
    HAM = 4


class SpamMixin(models.Model):
    """Mixin to add to objects that can be marked as spam.
    """

    class Meta:
        abstract = True

    # # Node fields that trigger an update to search on save
    # SPAM_UPDATE_FIELDS = {
    #     'spam_status',
    # }
    spam_status = models.IntegerField(default=SpamStatus.UNKNOWN, null=True, blank=True, db_index=True)
    spam_pro_tip = models.CharField(default=None, null=True, blank=True, max_length=200)
    # Data representing the original spam indication
    # - author: author name
    # - author_email: email of the author
    # - content: data flagged
    # - headers: request headers
    #   - Remote-Addr: ip address from request
    #   - User-Agent: user agent from request
    #   - Referer: referrer header from request (typo +1, rtd)
    spam_data = DateTimeAwareJSONField(default=dict, blank=True)
    date_last_reported = NonNaiveDateTimeField(default=None, null=True, blank=True, db_index=True)

    # Reports is a dict of reports keyed on reporting user
    # Each report is a dictionary including:
    #  - date: date reported
    #  - retracted: if a report has been retracted
    #  - category: What type of spam does the reporter believe this is
    #  - text: Comment on the comment
    reports = DateTimeAwareJSONField(
        default=dict, blank=True, validators=[_validate_reports]
    )

    def flag_spam(self):
        # If ham and unedited then tell user that they should read it again
        if self.spam_status == SpamStatus.UNKNOWN:
            self.spam_status = SpamStatus.FLAGGED

    def remove_flag(self, save=False):
        if self.spam_status != SpamStatus.FLAGGED:
            return
        for report in self.reports.values():
            if not report.get('retracted', True):
                return
        self.spam_status = SpamStatus.UNKNOWN
        if save:
            self.save()

    @property
    def is_spam(self):
        return self.spam_status == SpamStatus.SPAM

    @property
    def is_spammy(self):
        return self.spam_status in [SpamStatus.FLAGGED, SpamStatus.SPAM]

    @property
    def is_ham(self):
        return self.spam_status == SpamStatus.HAM

    @property
    def is_hammy(self):
        return self.is_ham or (
            self.spam_status == SpamStatus.UNKNOWN and self.is_assumed_ham
        )

    @property
    def is_assumed_ham(self):
        """If True, will automatically skip spam checks.

        Override to set criteria for assumed ham.
        """
        return False

    def report_abuse(self, user, save=False, **kwargs):
        """Report object is spam or other abuse of OSF

        :param user: User submitting report
        :param save: Save changes
        :param kwargs: Should include category and message
        :raises ValueError: if user is reporting self
        """
        if user == self.user:
            raise ValueError('User cannot report self.')
        self.flag_spam()
        date = timezone.now()
        report = {'date': date, 'retracted': False}
        report.update(kwargs)
        if 'text' not in report:
            report['text'] = None
        self.reports[user._id] = report
        self.date_last_reported = report['date']
        if save:
            self.save()

    def retract_report(self, user, save=False):
        """Retract last report by user

        Only marks the last report as retracted because there could be
        history in how the object is edited that requires a user
        to flag or retract even if object is marked as HAM.
        :param user: User retracting
        :param save: Save changes
        """
        if user._id in self.reports:
            if not self.reports[user._id]['retracted']:
                self.reports[user._id]['retracted'] = True
                self.remove_flag()
        else:
            raise ValueError('User has not reported this content')
        if save:
            self.save()

    def unspam(self, save=False):
        self.spam_status = SpamStatus.UNKNOWN
        if save:
            self.save()

    def confirm_ham(self, save=False, train_spam_services=True):
        self.spam_status = SpamStatus.HAM
        if save:
            self.save()

        if train_spam_services and self.spam_data:
            submit_ham.apply_async(
                kwargs=dict(
                    guid=self.guids.first()._id,
                )
            )

    def confirm_spam(self, domains=None, save=True, train_spam_services=True):
        if domains:
            if 'domains' in self.spam_data:
                self.spam_data['domains'].extend(domains)
                self.spam_data['domains'] = list(set(self.spam_data['domains']))
            else:
                self.spam_data['domains'] = domains
        elif train_spam_services and self.spam_data:
            submit_spam.apply_async(
                kwargs=dict(
                    guid=self.guids.first()._id,
                )
            )

        self.spam_status = SpamStatus.SPAM
        if save:
            self.save()

    @abc.abstractmethod
    def check_spam(self, user, saved_fields, request, save=False):
        """Must return is_spam"""
        pass

    def do_check_spam(self, author, author_email, content, request_headers):
        if self.is_hammy:
            return False
        if self.is_spammy:
            return True

        request_kwargs = {
            'remote_addr': request_headers.get('Remote-Addr') or request_headers['Host'],  # for local testing
            'user_agent': request_headers.get('User-Agent'),
            'referer': request_headers.get('Referer'),
        }
        request_kwargs.update(request_headers)

        check_resource_for_domains.apply_async(
            kwargs=dict(
                guid=self.guids.first()._id,
                content=content,
            )
        )
        if settings.SPAM_SERVICES_ENABLED:
            check_resource_with_spam_services.apply_async(
                kwargs=dict(
                    guid=self.guids.first()._id,
                    content=content,
<<<<<<< HEAD
                    author=author,
=======
                    author=ensure_str(author),
>>>>>>> e13e6dea
                    author_email=author_email,
                    request_kwargs=request_kwargs,
                )
            )<|MERGE_RESOLUTION|>--- conflicted
+++ resolved
@@ -220,11 +220,7 @@
                 kwargs=dict(
                     guid=self.guids.first()._id,
                     content=content,
-<<<<<<< HEAD
-                    author=author,
-=======
                     author=ensure_str(author),
->>>>>>> e13e6dea
                     author_email=author_email,
                     request_kwargs=request_kwargs,
                 )
