--- conflicted
+++ resolved
@@ -816,7 +816,9 @@
             merging_user_file.move_under(primary_quickfiles_root)
             merging_user_file.save()
 
-<<<<<<< HEAD
+        # Transfer user's preprints
+        self._merge_users_preprints(user)
+
         # transfer group membership
         for group in user.osf_groups:
             if not group.is_manager(self):
@@ -825,9 +827,6 @@
                 else:
                     group.make_member(self)
             group.remove_member(user)
-=======
-        self._merge_users_preprints(user)
->>>>>>> 61a0204b
 
         # finalize the merge
 
