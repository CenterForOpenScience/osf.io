import datetime as dt
import logging
import re
from future.moves.urllib.parse import urljoin, urlencode
import uuid
from copy import deepcopy

from flask import Request as FlaskRequest
from framework import analytics
from guardian.shortcuts import get_perms
from past.builtins import basestring

# OSF imports
import itsdangerous
import pytz
from dirtyfields import DirtyFieldsMixin

from django.apps import apps
from django.conf import settings
from django.contrib.auth.base_user import AbstractBaseUser, BaseUserManager
from django.contrib.auth.hashers import check_password
from django.contrib.auth.models import PermissionsMixin
from django.dispatch import receiver
from django.db import models
from django.db.models import Count, Exists, OuterRef
from django.db.models.signals import post_save
from django.utils import timezone
from guardian.shortcuts import get_objects_for_user

from framework.auth import Auth, signals, utils
from framework.auth.core import generate_verification_key
from framework.auth.exceptions import (ChangePasswordError, ExpiredTokenError,
                                       InvalidTokenError,
                                       MergeConfirmedRequiredError,
                                       MergeConflictError)
from framework.exceptions import PermissionsError
from framework.sessions.utils import remove_sessions_for_user
from api.share.utils import update_share
from osf.utils.requests import get_current_request
from osf.exceptions import reraise_django_validation_errors, UserStateError
from .base import BaseModel, GuidMixin, GuidMixinQuerySet
from .notable_domain import NotableDomain
from .contributor import Contributor, RecentlyAddedContributor
from .institution import Institution
from .institution_affiliation import InstitutionAffiliation
from .mixins import AddonModelMixin
from .spam import SpamMixin
from .session import UserSessionMap
from .tag import Tag
from .validators import validate_email, validate_social, validate_history_item
from osf.utils.datetime_aware_jsonfield import DateTimeAwareJSONField
from osf.utils.fields import NonNaiveDateTimeField, LowercaseEmailField, ensure_str
from osf.utils.names import impute_names
from osf.utils.requests import check_select_for_update
from osf.utils.permissions import API_CONTRIBUTOR_PERMISSIONS, MANAGER, MEMBER, MANAGE, ADMIN
from website import settings as website_settings
from website import filters, mails
from website.project import new_bookmark_collection
from website.util.metrics import OsfSourceTags
from importlib import import_module
from osf.utils.requests import get_headers_from_request

SessionStore = import_module(settings.SESSION_ENGINE).SessionStore

logger = logging.getLogger(__name__)

MAX_QUICKFILES_MERGE_RENAME_ATTEMPTS = 1000

def get_default_mailing_lists():
    return {'Open Science Framework Help': True}


name_formatters = {
    'long': lambda user: user.fullname,
    'surname': lambda user: user.family_name if user.family_name else user.fullname,
    'initials': lambda user: u'{surname}, {initial}.'.format(
        surname=user.family_name,
        initial=user.given_name_initial,
    ),
}


class OSFUserManager(BaseUserManager):

    def create_user(self, username, password=None):
        if not username:
            raise ValueError('Users must have a username')

        user = self.model(
            username=self.normalize_email(username),
            is_active=True,
            date_registered=timezone.now()
        )

        user.set_password(password)
        user.save(using=self._db)
        return user

    _queryset_class = GuidMixinQuerySet

    def all(self):
        return self.get_queryset().all()

    def eager(self, *fields):
        fk_fields = set(self.model.get_fk_field_names()) & set(fields)
        m2m_fields = set(self.model.get_m2m_field_names()) & set(fields)
        return self.select_related(*fk_fields).prefetch_related(*m2m_fields)

    def create_superuser(self, username, password):
        user = self.create_user(username, password=password)
        user.is_superuser = True
        user.is_staff = True
        user.is_active = True
        user.save(using=self._db)
        return user


class Email(BaseModel):
    address = LowercaseEmailField(unique=True, db_index=True, validators=[validate_email])
    user = models.ForeignKey('OSFUser', related_name='emails', on_delete=models.CASCADE)

    def __unicode__(self):
        return self.address


class OSFUser(DirtyFieldsMixin, GuidMixin, BaseModel, AbstractBaseUser, PermissionsMixin, AddonModelMixin, SpamMixin):
    FIELD_ALIASES = {
        '_id': 'guids___id',
        'system_tags': 'tags',
    }
    settings_type = 'user'  # Needed for addons
    USERNAME_FIELD = 'username'

    # Node fields that trigger an update to the search engine on save
    SEARCH_UPDATE_FIELDS = {
        'fullname',
        'given_name',
        'middle_names',
        'family_name',
        'suffix',
        'merged_by',
        'date_disabled',
        'date_confirmed',
        'jobs',
        'schools',
        'social',
        'allow_indexing',
    }

    # Overrides DirtyFieldsMixin, Foreign Keys checked by '<attribute_name>_id' rather than typical name.
    FIELDS_TO_CHECK = SEARCH_UPDATE_FIELDS.copy()
    FIELDS_TO_CHECK.update({'password', 'last_login', 'merged_by_id', 'username'})

    # TODO: Add SEARCH_UPDATE_NODE_FIELDS, for fields that should trigger a
    #   search update for all nodes to which the user is a contributor.

    SOCIAL_FIELDS = {
        'orcid': u'http://orcid.org/{}',
        'github': u'http://github.com/{}',
        'scholar': u'http://scholar.google.com/citations?user={}',
        'twitter': u'http://twitter.com/{}',
        'profileWebsites': [],
        'linkedIn': u'https://www.linkedin.com/{}',
        'impactStory': u'https://impactstory.org/u/{}',
        'researcherId': u'http://researcherid.com/rid/{}',
        'researchGate': u'https://researchgate.net/profile/{}',
        'academiaInstitution': u'https://{}',
        'academiaProfileID': u'.academia.edu/{}',
        'baiduScholar': u'http://xueshu.baidu.com/scholarID/{}',
        'ssrn': u'http://papers.ssrn.com/sol3/cf_dev/AbsByAuth.cfm?per_id={}'
    }

    SPAM_USER_PROFILE_FIELDS = {
        'schools': ['degree', 'institution', 'department'],
        'jobs': ['title', 'institution', 'department'],
        'social': ['profileWebsites'],
    }
    # Normalized form of the SPAM_USER_PROFILE_FIELDS to match other SPAM_CHECK_FIELDS formats
    SPAM_CHECK_FIELDS = [
        'social__profileWebsites'
    ]

    # The primary email address for the account.
    # This value is unique, but multiple "None" records exist for:
    #   * unregistered contributors where an email address was not provided.
    # TODO: Update mailchimp subscription on username change in user.save()
    # TODO: Consider making this a FK to Email with to_field='address'
    #   Django supports this (https://docs.djangoproject.com/en/1.11/topics/auth/customizing/#django.contrib.auth.models.CustomUser.USERNAME_FIELD)
    #   but some third-party apps may not.
    username = models.CharField(max_length=255, db_index=True, unique=True)

    # Hashed. Use `User.set_password` and `User.check_password`
    # password = models.CharField(max_length=255)

    fullname = models.CharField(max_length=255)

    # user has taken action to register the account
    is_registered = models.BooleanField(db_index=True, default=False)

    # for internal use
    tags = models.ManyToManyField('Tag', blank=True)

    # security emails that have been sent
    # TODO: This should be removed and/or merged with system_tags
    security_messages = DateTimeAwareJSONField(default=dict, blank=True)
    # Format: {
    #   <message label>: <datetime>
    #   ...
    # }

    # user was invited (as opposed to registered unprompted)
    is_invited = models.BooleanField(default=False, db_index=True)

    # Per-project unclaimed user data:
    # TODO: add validation
    unclaimed_records = DateTimeAwareJSONField(default=dict, blank=True)
    # Format: {
    #   <project_id>: {
    #       'name': <name that referrer provided>,
    #       'referrer_id': <user ID of referrer>,
    #       'token': <token used for verification urls>,
    #       'email': <email the referrer provided or None>,
    #       'claimer_email': <email the claimer entered or None>,
    #       'last_sent': <timestamp of last email sent to referrer or None>
    #   }
    #   ...
    # }

    # Time of last sent notification email to newly added contributors
    # Format : {
    #   <project_id>: {
    #       'last_sent': time.time()
    #   }
    #   ...
    # }
    contributor_added_email_records = DateTimeAwareJSONField(default=dict, blank=True)

    # Tracks last email sent where user was added to an OSF Group
    member_added_email_records = DateTimeAwareJSONField(default=dict, blank=True)
    # Tracks last email sent where an OSF Group was connected to a node
    group_connected_email_records = DateTimeAwareJSONField(default=dict, blank=True)

    # The user into which this account was merged
    merged_by = models.ForeignKey('self', null=True, blank=True, related_name='merger', on_delete=models.CASCADE)

    # verification key v1: only the token string, no expiration time
    # used for cas login with username and verification key
    verification_key = models.CharField(max_length=255, null=True, blank=True)

    # verification key v2: token, and expiration time
    # used for password reset, confirm account/email, claim account/contributor-ship
    verification_key_v2 = DateTimeAwareJSONField(default=dict, blank=True, null=True)
    # Format: {
    #   'token': <verification token>
    #   'expires': <verification expiration time>
    # }

    email_last_sent = NonNaiveDateTimeField(null=True, blank=True)
    change_password_last_attempt = NonNaiveDateTimeField(null=True, blank=True)
    # Logs number of times user attempted to change their password where their
    # old password was invalid
    old_password_invalid_attempts = models.PositiveIntegerField(default=0)

    # email verification tokens
    #   see also ``unconfirmed_emails``
    email_verifications = DateTimeAwareJSONField(default=dict, blank=True)
    # Format: {
    #   <token> : {'email': <email address>,
    #              'expiration': <datetime>}
    # }

    # email lists to which the user has chosen a subscription setting
    mailchimp_mailing_lists = DateTimeAwareJSONField(default=dict, blank=True)
    # Format: {
    #   'list1': True,
    #   'list2: False,
    #    ...
    # }

    # email lists to which the user has chosen a subscription setting,
    # being sent from osf, rather than mailchimp
    osf_mailing_lists = DateTimeAwareJSONField(default=get_default_mailing_lists, blank=True)
    # Format: {
    #   'list1': True,
    #   'list2: False,
    #    ...
    # }

    # the date this user was registered
    date_registered = NonNaiveDateTimeField(db_index=True, auto_now_add=True)

    # list of collaborators that this user recently added to nodes as a contributor
    # recently_added = fields.ForeignField("user", list=True)
    recently_added = models.ManyToManyField('self',
                                            through=RecentlyAddedContributor,
                                            through_fields=('user', 'contributor'),
                                            symmetrical=False)

    # Attached external accounts (OAuth)
    # external_accounts = fields.ForeignField("externalaccount", list=True)
    external_accounts = models.ManyToManyField('ExternalAccount', blank=True)

    # CSL names
    given_name = models.CharField(max_length=255, blank=True)
    middle_names = models.CharField(max_length=255, blank=True)
    family_name = models.CharField(max_length=255, blank=True)
    suffix = models.CharField(max_length=255, blank=True)

    # identity for user logged in through external idp
    external_identity = DateTimeAwareJSONField(default=dict, blank=True)
    # Format: {
    #   <external_id_provider>: {
    #       <external_id>: <status from ('VERIFIED, 'CREATE', 'LINK')>,
    #       ...
    #   },
    #   ...
    # }

    # Employment history
    jobs = DateTimeAwareJSONField(default=list, blank=True, validators=[validate_history_item])
    # Format: list of {
    #     'title': <position or job title>,
    #     'institution': <institution or organization>,
    #     'department': <department>,
    #     'location': <location>,
    #     'startMonth': <start month>,
    #     'startYear': <start year>,
    #     'endMonth': <end month>,
    #     'endYear': <end year>,
    #     'ongoing: <boolean>
    # }

    # Educational history
    schools = DateTimeAwareJSONField(default=list, blank=True, validators=[validate_history_item])
    # Format: list of {
    #     'degree': <position or job title>,
    #     'institution': <institution or organization>,
    #     'department': <department>,
    #     'location': <location>,
    #     'startMonth': <start month>,
    #     'startYear': <start year>,
    #     'endMonth': <end month>,
    #     'endYear': <end year>,
    #     'ongoing: <boolean>
    # }

    # Social links
    social = DateTimeAwareJSONField(default=dict, blank=True, validators=[validate_social])
    # Format: {
    #     'profileWebsites': <list of profile websites>
    #     'twitter': <list of twitter usernames>,
    #     'github': <list of github usernames>,
    #     'linkedIn': <list of linkedin profiles>,
    #     'orcid': <orcid for user>,
    #     'researcherID': <researcherID>,
    #     'impactStory': <impactStory identifier>,
    #     'scholar': <google scholar identifier>,
    #     'ssrn': <SSRN username>,
    #     'researchGate': <researchGate username>,
    #     'baiduScholar': <bauduScholar username>,
    #     'academiaProfileID': <profile identifier for academia.edu>
    # }

    # date the user last sent a request
    date_last_login = NonNaiveDateTimeField(null=True, blank=True, db_index=True)

    # date the user first successfully confirmed an email address
    date_confirmed = NonNaiveDateTimeField(db_index=True, null=True, blank=True)

    # When the user was disabled.
    date_disabled = NonNaiveDateTimeField(db_index=True, null=True, blank=True)

    # When the user was soft-deleted (GDPR)
    deleted = NonNaiveDateTimeField(db_index=True, null=True, blank=True)

    # when comments were last viewed
    comments_viewed_timestamp = DateTimeAwareJSONField(default=dict, blank=True)
    # Format: {
    #   'Comment.root_target._id': 'timestamp',
    #   ...
    # }

    # timezone for user's locale (e.g. 'America/New_York')
    timezone = models.CharField(blank=True, default='Etc/UTC', max_length=255)

    # user language and locale data (e.g. 'en_US')
    locale = models.CharField(blank=True, max_length=255, default='en_US')

    # whether the user has requested to deactivate their account
    requested_deactivation = models.BooleanField(default=False)

    # whether the user has who requested deactivation has been contacted about their pending request. This is reset when
    # requests are canceled
    contacted_deactivation = models.BooleanField(default=False)

    notifications_configured = DateTimeAwareJSONField(default=dict, blank=True)

    # The time at which the user agreed to our updated ToS and Privacy Policy (GDPR, 25 May 2018)
    accepted_terms_of_service = NonNaiveDateTimeField(null=True, blank=True)

    chronos_user_id = models.TextField(null=True, blank=True, db_index=True)

    allow_indexing = models.BooleanField(null=True, blank=True, default=None)

    objects = OSFUserManager()

    is_active = models.BooleanField(default=False)
    is_staff = models.BooleanField(default=False)

    def __repr__(self):
        return '<OSFUser({0!r}) with guid {1!r}>'.format(self.username, self._id)

    @property
    def deep_url(self):
        """Used for GUID resolution."""
        return '/profile/{}/'.format(self._primary_key)

    @property
    def url(self):
        return '/{}/'.format(self._id)

    @property
    def absolute_url(self):
        return urljoin(website_settings.DOMAIN, self.url)

    @property
    def absolute_api_v2_url(self):
        from website import util
        return util.api_v2_url('users/{}/'.format(self._id))

    @property
    def api_url(self):
        return '/api/v1/profile/{}/'.format(self._id)

    @property
    def profile_url(self):
        return '/{}/'.format(self._id)

    @property
    def is_disabled(self):
        return self.date_disabled is not None

    @is_disabled.setter
    def is_disabled(self, val):
        """Set whether or not this account has been disabled."""
        if val and not self.date_disabled:
            self.date_disabled = timezone.now()
        elif val is False:
            self.date_disabled = None

    @property
    def is_confirmed(self):
        return bool(self.date_confirmed)

    @property
    def is_merged(self):
        """Whether or not this account has been merged into another account.
        """
        return self.merged_by is not None

    @property
    def is_public(self):
        return self.is_active and self.allow_indexing is not False

    @property
    def unconfirmed_emails(self):
        # Handle when email_verifications field is None
        email_verifications = self.email_verifications or {}
        return [
            each['email']
            for each
            in email_verifications.values()
        ]

    @property
    def social_links(self):
        """
        Returns a dictionary of formatted social links for a user.

        Social account values which are stored as account names are
        formatted into appropriate social links. The 'type' of each
        respective social field value is dictated by self.SOCIAL_FIELDS.

        I.e. If a string is expected for a specific social field that
        permits multiple accounts, a single account url will be provided for
        the social field to ensure adherence with self.SOCIAL_FIELDS.
        """
        social_user_fields = {}
        for key, val in self.social.items():
            if val and key in self.SOCIAL_FIELDS:
                if isinstance(self.SOCIAL_FIELDS[key], basestring):
                    if isinstance(val, basestring):
                        social_user_fields[key] = self.SOCIAL_FIELDS[key].format(val)
                    else:
                        # Only provide the first url for services where multiple accounts are allowed
                        social_user_fields[key] = self.SOCIAL_FIELDS[key].format(val[0])
                else:
                    if isinstance(val, basestring):
                        social_user_fields[key] = [val]
                    else:
                        social_user_fields[key] = val
        return social_user_fields

    @property
    def given_name_initial(self):
        """
        The user's preferred initialization of their given name.

        Some users with common names may choose to distinguish themselves from
        their colleagues in this way. For instance, there could be two
        well-known researchers in a single field named "Robert Walker".
        "Walker, R" could then refer to either of them. "Walker, R.H." could
        provide easy disambiguation.

        NOTE: The internal representation for this should never end with a
              period. "R" and "R.H" would be correct in the prior case, but
              "R.H." would not.
        """
        return self.given_name[0]

    @property
    def email(self):
        if self.has_usable_username():
            return self.username
        else:
            return None

    @property
    def all_tags(self):
        """Return a queryset containing all of this user's tags (incl. system tags)."""
        # Tag's default manager only returns non-system tags, so we can't use self.tags
        return Tag.all_tags.filter(osfuser=self)

    @property
    def system_tags(self):
        """The system tags associated with this node. This currently returns a list of string
        names for the tags, for compatibility with v1. Eventually, we can just return the
        QuerySet.
        """
        return self.all_tags.filter(system=True).values_list('name', flat=True)

    @property
    def csl_given_name(self):
        return utils.generate_csl_given_name(self.given_name, self.middle_names, self.suffix)

    def csl_name(self, node_id=None):
        # disabled users are set to is_registered = False but have a fullname
        if self.is_registered or self.is_disabled:
            name = self.fullname
        else:
            name = self.get_unclaimed_record(node_id)['name']

        # Unregistered contributors' names may vary across unclaimed records
        if self.is_registered and self.family_name and self.given_name:
            """If a registered user has a family and given name, use those"""
            return {
                'family': self.family_name,
                'given': self.csl_given_name,
            }
        else:
            """ If the user is unregistered or doesn't autofill his family and given name """
            parsed = utils.impute_names(name)
            given_name = parsed['given']
            middle_names = parsed['middle']
            family_name = parsed['family']
            suffix = parsed['suffix']
            csl_given_name = utils.generate_csl_given_name(given_name, middle_names, suffix)
            return {
                'family': family_name,
                'given': csl_given_name,
            }

    @property
    def osfstorage_region(self):
        from addons.osfstorage.models import Region
        osfs_settings = self._settings_model('osfstorage')
        region_subquery = osfs_settings.objects.get(owner=self.id).default_region_id
        return Region.objects.get(id=region_subquery)

    @property
    def contributor_to(self):
        """
        Nodes that user has perms to through contributorship - group membership not factored in
        """
        return self.nodes.filter(is_deleted=False, type__in=['osf.node', 'osf.registration'])

    @property
    def visible_contributor_to(self):
        """
        Nodes where user is a bibliographic contributor (group membership not factored in)
        """
        return self.nodes.annotate(
            self_is_visible=Exists(Contributor.objects.filter(node_id=OuterRef('id'), user_id=self.id, visible=True))
        ).filter(deleted__isnull=True, self_is_visible=True, type__in=['osf.node', 'osf.registration'])

    @property
    def all_nodes(self):
        """
        Return all AbstractNodes that the user has explicit permissions to - either through contributorship or group membership
        - similar to guardian.get_objects_for_user(self, READ_NODE, AbstractNode, with_superuser=False), but not looking at
        NodeUserObjectPermissions, just NodeGroupObjectPermissions.
        """
        from osf.models import AbstractNode
        return AbstractNode.objects.get_nodes_for_user(self)

    @property
    def contributor_or_group_member_to(self):
        """
        Nodes and registrations that user has perms to through contributorship or group membership
        """
        return self.all_nodes.filter(type__in=['osf.node', 'osf.registration'])

    @property
    def nodes_contributor_or_group_member_to(self):
        """
        Nodes that user has perms to through contributorship or group membership
        """
        from osf.models import Node
        return Node.objects.get_nodes_for_user(self)

    def set_unusable_username(self):
        """Sets username to an unusable value. Used for, e.g. for invited contributors
        and merged users.

        NOTE: This is necessary because Django does not allow the username column to be nullable.
        """
        if self._id:
            self.username = self._id
        else:
            self.username = str(uuid.uuid4())
        return self.username

    def has_usable_username(self):
        return '@' in self.username

    @property
    def is_authenticated(self):  # Needed for django compat
        return True

    @property
    def is_anonymous(self):
        return False

    @property
    def osf_groups(self):
        """
        OSFGroups that the user belongs to
        """
        OSFGroup = apps.get_model('osf.OSFGroup')
        return get_objects_for_user(self, 'member_group', OSFGroup, with_superuser=False)

    def group_role(self, group):
        """
        For the given OSFGroup, return the user's role - either member or manager
        """
        if group.is_manager(self):
            return MANAGER
        elif group.is_member(self):
            return MEMBER
        else:
            return None

    def get_absolute_url(self):
        return self.absolute_api_v2_url

    def get_addon_names(self):
        return []

    # django methods
    def get_full_name(self):
        return self.fullname

    def get_short_name(self):
        return self.username

    def __unicode__(self):
        return self.get_short_name()

    def __str__(self):
        return self.get_short_name()

    def get_verified_external_id(self, external_service, verified_only=False):
        identifier_info = self.external_identity.get(external_service, {})
        for external_id, status in identifier_info.items():
            if status and status == 'VERIFIED' or not verified_only:
                return external_id
        return None

    @property
    def contributed(self):
        return self.nodes.all()

    @property
    def can_be_merged(self):
        """The ability of the `merge_user` method to fully merge the user"""
        return all((addon.can_be_merged for addon in self.get_addons()))

    def merge_user(self, user):
        """Merge a registered user into this account. This user will be
        a contributor on any project. if the registered user and this account
        are both contributors of the same project. Then it will remove the
        registered user and set this account to the highest permission of the two
        and set this account to be visible if either of the two are visible on
        the project.

        :param user: A User object to be merged.
        """

        # Attempt to prevent self merges which end up removing self as a contributor from all projects
        if self == user:
            raise ValueError('Cannot merge a user into itself')

        # Fail if the other user has conflicts.
        if not user.can_be_merged:
            raise MergeConflictError('Users cannot be merged')
        # Move over the other user's attributes
        # TODO: confirm
        for system_tag in user.system_tags.all():
            self.add_system_tag(system_tag)

        self.is_registered = self.is_registered or user.is_registered
        self.is_invited = self.is_invited or user.is_invited
        self.is_superuser = self.is_superuser or user.is_superuser
        self.is_staff = self.is_staff or user.is_staff

        # copy over profile only if this user has no profile info
        if user.jobs and not self.jobs:
            self.jobs = user.jobs

        if user.schools and not self.schools:
            self.schools = user.schools

        if user.social and not self.social:
            self.social = user.social

        unclaimed = user.unclaimed_records.copy()
        unclaimed.update(self.unclaimed_records)
        self.unclaimed_records = unclaimed
        # - unclaimed records should be connected to only one user
        user.unclaimed_records = {}

        security_messages = user.security_messages.copy()
        security_messages.update(self.security_messages)
        self.security_messages = security_messages

        notifications_configured = user.notifications_configured.copy()
        notifications_configured.update(self.notifications_configured)
        self.notifications_configured = notifications_configured
        if not website_settings.RUNNING_MIGRATION:
            for key, value in user.mailchimp_mailing_lists.items():
                # subscribe to each list if either user was subscribed
                subscription = value or self.mailchimp_mailing_lists.get(key)
                signals.user_merged.send(self, list_name=key, subscription=subscription)

                # clear subscriptions for merged user
                signals.user_merged.send(user, list_name=key, subscription=False, send_goodbye=False)

        for target_id, timestamp in user.comments_viewed_timestamp.items():
            if not self.comments_viewed_timestamp.get(target_id):
                self.comments_viewed_timestamp[target_id] = timestamp
            elif timestamp > self.comments_viewed_timestamp[target_id]:
                self.comments_viewed_timestamp[target_id] = timestamp

        # Give old user's emails to self
        user.emails.update(user=self)

        for k, v in user.email_verifications.items():
            email_to_confirm = v['email']
            if k not in self.email_verifications and email_to_confirm != user.username:
                self.email_verifications[k] = v
        user.email_verifications = {}

        self.copy_institution_affiliation_when_merging_user(user)
        # Institution affiliations must be removed from the merged user to avoid duplicate identity during SSO
        user.remove_all_affiliated_institutions()

        for service in user.external_identity:
            for service_id in user.external_identity[service].keys():
                if not (
                    service_id in self.external_identity.get(service, '') and
                    self.external_identity[service][service_id] == 'VERIFIED'
                ):
                    # Prevent 'CREATE', merging user has already been created.
                    external = user.external_identity[service][service_id]
                    status = 'VERIFIED' if external == 'VERIFIED' else 'LINK'
                    if self.external_identity.get(service):
                        self.external_identity[service].update(
                            {service_id: status}
                        )
                    else:
                        self.external_identity[service] = {
                            service_id: status
                        }
        user.external_identity = {}

        # FOREIGN FIELDS
        self.external_accounts.add(*user.external_accounts.values_list('pk', flat=True))

        # - addons
        # Note: This must occur before the merged user is removed as a
        #       contributor on the nodes, as an event hook is otherwise fired
        #       which removes the credentials.
        for addon in user.get_addons():
            user_settings = self.get_or_add_addon(addon.config.short_name)
            user_settings.merge(addon)
            user_settings.save()

        # - projects where the user was a contributor (group member only are not included).
        for node in user.contributed:
            # Skip quickfiles
            if node.is_quickfiles:
                continue
            user_perms = Contributor(node=node, user=user).permission
            # if both accounts are contributor of the same project
            if node.is_contributor(self) and node.is_contributor(user):
                self_perms = Contributor(node=node, user=self).permission
                permissions = API_CONTRIBUTOR_PERMISSIONS[max(API_CONTRIBUTOR_PERMISSIONS.index(user_perms), API_CONTRIBUTOR_PERMISSIONS.index(self_perms))]
                node.set_permissions(user=self, permissions=permissions)

                visible1 = self._id in node.visible_contributor_ids
                visible2 = user._id in node.visible_contributor_ids
                if visible1 != visible2:
                    node.set_visible(user=self, visible=True, log=True, auth=Auth(user=self))

                node.contributor_set.filter(user=user).delete()
            else:
                node.contributor_set.filter(user=user).update(user=self)
                node.add_permission(self, user_perms)

            node.remove_permission(user, user_perms)
            node.save()

        # Skip bookmark collections
        user.collection_set.exclude(is_bookmark_collection=True).update(creator=self)

        from .files import BaseFileNode
        from .quickfiles import QuickFilesNode

        # - projects where the user was the creator
        user.nodes_created.exclude(type=QuickFilesNode._typedmodels_type).update(creator=self)

        # - file that the user has checked_out, import done here to prevent import error
        for file_node in BaseFileNode.files_checked_out(user=user):
            file_node.checkout = self
            file_node.save()

        # Transfer user's preprints
        self._merge_users_preprints(user)

        # Transfer user's draft registrations
        self._merge_user_draft_registrations(user)

        # transfer group membership
        for group in user.osf_groups:
            if not group.is_manager(self):
                if group.has_permission(user, MANAGE):
                    group.make_manager(self)
                else:
                    group.make_member(self)
            group.remove_member(user)

        # finalize the merge

        remove_sessions_for_user(user)

        # - username is set to the GUID so the merging user can set it primary
        #   in the future (note: it cannot be set to None due to non-null constraint)
        user.set_unusable_username()
        user.set_unusable_password()
        user.verification_key = None
        user.osf_mailing_lists = {}
        user.merged_by = self

        user.save()

    def _merge_users_preprints(self, user):
        """
        Preprints use guardian.  The PreprintContributor table stores order and bibliographic information.
        Permissions are stored on guardian tables.  PreprintContributor information needs to be transferred
        from user -> self, and preprint permissions need to be transferred from user -> self.
        """
        from .preprint import PreprintContributor

        # Loop through `user`'s preprints
        for preprint in user.preprints.all():
            user_contributor = PreprintContributor.objects.get(preprint=preprint, user=user)
            user_perms = user_contributor.permission

            # Both `self` and `user` are contributors on the preprint
            if preprint.is_contributor(self) and preprint.is_contributor(user):
                self_contributor = PreprintContributor.objects.get(preprint=preprint, user=self)
                self_perms = self_contributor.permission

                max_perms_index = max(API_CONTRIBUTOR_PERMISSIONS.index(self_perms), API_CONTRIBUTOR_PERMISSIONS.index(user_perms))
                # Add the highest of `self` perms or `user` perms to `self`
                preprint.set_permissions(user=self, permissions=API_CONTRIBUTOR_PERMISSIONS[max_perms_index])

                if not self_contributor.visible and user_contributor.visible:
                    # if `self` is not visible, but `user` is visible, make `self` visible.
                    preprint.set_visible(user=self, visible=True, log=True, auth=Auth(user=self))
                # Now that perms and bibliographic info have been transferred to `self` contributor,
                # delete `user` contributor
                user_contributor.delete()
            else:
                # `self` is not a contributor, but `user` is.  Transfer `user` permissions and
                # contributor information to `self`.  Remove permissions from `user`.
                preprint.contributor_set.filter(user=user).update(user=self)
                preprint.add_permission(self, user_perms)

            if preprint.creator == user:
                preprint.creator = self

            preprint.remove_permission(user, user_perms)
            preprint.save()

    @property
    def draft_registrations_active(self):
        """
        Active draft registrations attached to a user (user is a contributor)
        """

        return self.draft_registrations.filter(
            (models.Q(registered_node__isnull=True) | models.Q(registered_node__deleted__isnull=False)),
            branched_from__deleted__isnull=True,
            deleted__isnull=True,
        )

    def _merge_user_draft_registrations(self, user):
        """
        Draft Registrations have contributors, and this model uses guardian.
        The DraftRegistrationContributor table stores order and bibliographic information.
        Permissions are stored on guardian tables.  DraftRegistration information needs to be transferred
        from user -> self, and draft registration permissions need to be transferred from user -> self.
        """
        from osf.models import DraftRegistrationContributor
        # Loop through `user`'s draft registrations
        for draft_reg in user.draft_registrations.all():
            user_contributor = DraftRegistrationContributor.objects.get(draft_registration=draft_reg, user=user)
            user_perms = user_contributor.permission

            # Both `self` and `user` are contributors on the draft reg
            if draft_reg.is_contributor(self) and draft_reg.is_contributor(user):
                self_contributor = DraftRegistrationContributor.objects.get(draft_registration=draft_reg, user=self)
                self_perms = self_contributor.permission

                max_perms_index = max(API_CONTRIBUTOR_PERMISSIONS.index(self_perms), API_CONTRIBUTOR_PERMISSIONS.index(user_perms))
                # Add the highest of `self` perms or `user` perms to `self`
                draft_reg.set_permissions(user=self, permissions=API_CONTRIBUTOR_PERMISSIONS[max_perms_index])

                if not self_contributor.visible and user_contributor.visible:
                    # if `self` is not visible, but `user` is visible, make `self` visible.
                    draft_reg.set_visible(user=self, visible=True, log=True, auth=Auth(user=self))
                # Now that perms and bibliographic info have been transferred to `self` contributor,
                # delete `user` contributor
                user_contributor.delete()
            else:
                # `self` is not a contributor, but `user` is.  Transfer `user` permissions and
                # contributor information to `self`.  Remove permissions from `user`.
                draft_reg.contributor_set.filter(user=user).update(user=self)
                draft_reg.add_permission(self, user_perms)

            if draft_reg.initiator == user:
                draft_reg.initiator = self

            draft_reg.remove_permission(user, user_perms)
            draft_reg.save()

    def deactivate_account(self):
        """
        Disables user account, making is_disabled true, while also unsubscribing user
        from mailchimp emails, remove any existing sessions.

        Ported from framework/auth/core.py
        """
        from website import mailchimp_utils
        from framework.auth import logout

        try:
            mailchimp_utils.unsubscribe_mailchimp(
                list_name=website_settings.MAILCHIMP_GENERAL_LIST,
                user_id=self._id,
                username=self.username
            )
        except mailchimp_utils.OSFError:
            pass
        # Call to `unsubscribe` above saves, and can lead to stale data
        self.reload()
        self.is_disabled = True

        # we must call both methods to ensure the current session is cleared and all existing
        # sessions are revoked.
        req = get_current_request()
        if isinstance(req, FlaskRequest):
            logout()
        remove_sessions_for_user(self)

    def reactivate_account(self):
        """
        Enable user account
        """
        self.is_disabled = False
        self.requested_deactivation = False
        from website.mailchimp_utils import subscribe_on_confirm
        subscribe_on_confirm(self)

    def update_is_active(self):
        """Update ``is_active`` to be consistent with the fields that
        it depends on.
        """
        # The user can log in if they have set a password OR
        # have a verified external ID, e.g an ORCID
        can_login = self.has_usable_password() or (
            'VERIFIED' in sum([list(each.values()) for each in self.external_identity.values()], [])
        )
        self.is_active = (
            self.is_registered and
            self.is_confirmed and
            can_login and
            not self.is_merged and
            not self.is_disabled
        )

    # Overrides BaseModel
    def save(self, *args, **kwargs):
        from website import mailchimp_utils

        self.update_is_active()
        self.username = self.username.lower().strip() if self.username else None
        dirty_fields = self.get_dirty_fields(check_relationship=True)
        ret = super(OSFUser, self).save(*args, **kwargs)  # must save BEFORE spam check, as user needs guid.
        if set(self.SPAM_USER_PROFILE_FIELDS.keys()).intersection(dirty_fields):
            request = get_current_request()
            headers = get_headers_from_request(request)
            self.check_spam(dirty_fields, request_headers=headers)

        dirty_fields = set(dirty_fields)
        if self.SEARCH_UPDATE_FIELDS.intersection(dirty_fields) and self.is_confirmed:
            self.update_search()
            self.update_search_nodes_contributors()
        if 'fullname' in dirty_fields:
            from .quickfiles import get_quickfiles_project_title, QuickFilesNode

            quickfiles = QuickFilesNode.objects.filter(creator=self).first()
            if quickfiles:
                quickfiles.title = get_quickfiles_project_title(self)
                quickfiles.save()
        if 'username' in dirty_fields:
            for list_name, subscription in self.mailchimp_mailing_lists.items():
                if subscription:
                    mailchimp_utils.subscribe_mailchimp(list_name, self._id)
        return ret

    # Legacy methods

    @classmethod
    def create(cls, username, password, fullname, accepted_terms_of_service=None):
        validate_email(username)  # Raises BlockedEmailError if spam address

        user = cls(
            username=username,
            fullname=fullname,
            accepted_terms_of_service=accepted_terms_of_service
        )
        user.update_guessed_names()
        user.set_password(password)
        return user

    def set_password(self, raw_password, notify=True):
        """Set the password for this user to the hash of ``raw_password``.
        If this is a new user, we're done. If this is a password change,
        then email the user about the change and clear all the old sessions
        so that users will have to log in again with the new password.

        :param raw_password: the plaintext value of the new password
        :param notify: Only meant for unit tests to keep extra notifications from being sent
        :rtype: list
        :returns: Changed fields from the user save
        """
        had_existing_password = bool(self.has_usable_password() and self.is_confirmed)
        if self.username == raw_password:
            raise ChangePasswordError(['Password cannot be the same as your email address'])
        super(OSFUser, self).set_password(raw_password)
        if had_existing_password and notify:
            mails.send_mail(
                to_addr=self.username,
                mail=mails.PASSWORD_RESET,
                user=self,
                can_change_preferences=False,
                osf_contact_email=website_settings.OSF_CONTACT_EMAIL
            )
            remove_sessions_for_user(self)

    @classmethod
    def create_unconfirmed(cls, username, password, fullname, external_identity=None,
                           do_confirm=True, campaign=None, accepted_terms_of_service=None):
        """Create a new user who has begun registration but needs to verify
        their primary email address (username).
        """
        user = cls.create(username, password, fullname, accepted_terms_of_service)
        user.add_unconfirmed_email(username, external_identity=external_identity)
        user.is_registered = False
        if external_identity:
            user.external_identity.update(external_identity)
        if campaign:
            # needed to prevent cirular import
            from framework.auth.campaigns import system_tag_for_campaign  # skipci
            # User needs to be saved before adding system tags (due to m2m relationship)
            user.save()
            user.add_system_tag(system_tag_for_campaign(campaign))
        else:
            user.save()
            user.add_system_tag(OsfSourceTags.Osf.value)
        return user

    @classmethod
    def create_confirmed(cls, username, password, fullname):
        user = cls.create(username, password, fullname)
        user.is_registered = True
        user.save()  # Must save before using auto_now_add field
        user.date_confirmed = user.date_registered
        user.emails.create(address=username.lower().strip())
        return user

    def get_unconfirmed_email_for_token(self, token):
        """Return email if valid.
        :rtype: bool
        :raises: ExpiredTokenError if trying to access a token that is expired.
        :raises: InvalidTokenError if trying to access a token that is invalid.

        """
        if token not in self.email_verifications:
            raise InvalidTokenError

        verification = self.email_verifications[token]
        # Not all tokens are guaranteed to have expiration dates
        if (
            'expiration' in verification and
            verification['expiration'].replace(tzinfo=pytz.utc) < timezone.now()
        ):
            raise ExpiredTokenError

        return verification['email']

    def get_unconfirmed_emails_exclude_external_identity(self):
        """Return a list of unconfirmed emails that are not related to external identity."""

        unconfirmed_emails = []
        if self.email_verifications:
            for token, value in self.email_verifications.items():
                if not value.get('external_identity'):
                    unconfirmed_emails.append(value.get('email'))
        return unconfirmed_emails

    @property
    def unconfirmed_email_info(self):
        """Return a list of dictionaries containing information about each of this
        user's unconfirmed emails.
        """
        unconfirmed_emails = []
        email_verifications = self.email_verifications or []
        for token in email_verifications:
            if self.email_verifications[token].get('confirmed', False):
                try:
                    user_merge = OSFUser.objects.get(emails__address__iexact=self.email_verifications[token]['email'])
                except OSFUser.DoesNotExist:
                    user_merge = False

                unconfirmed_emails.append({'address': self.email_verifications[token]['email'],
                                        'token': token,
                                        'confirmed': self.email_verifications[token]['confirmed'],
                                        'user_merge': user_merge.email if user_merge else False})
        return unconfirmed_emails

    def clean_email_verifications(self, given_token=None):
        email_verifications = deepcopy(self.email_verifications or {})
        for token in self.email_verifications or {}:
            try:
                self.get_unconfirmed_email_for_token(token)
            except (KeyError, ExpiredTokenError):
                email_verifications.pop(token)
                continue
            if token == given_token:
                email_verifications.pop(token)
        self.email_verifications = email_verifications

    def verify_password_token(self, token):
        """
        Verify that the password reset token for this user is valid.

        :param token: the token in verification key
        :return `True` if valid, otherwise `False`
        """

        if token and self.verification_key_v2:
            try:
                return (self.verification_key_v2['token'] == token and
                        self.verification_key_v2['expires'] > timezone.now())
            except AttributeError:
                return False
        return False

    def verify_claim_token(self, token, project_id):
        """Return whether or not a claim token is valid for this user for
        a given node which they were added as a unregistered contributor for.
        """
        try:
            record = self.get_unclaimed_record(project_id)
        except ValueError:  # No unclaimed record for given pid
            return False
        return record['token'] == token

    @classmethod
    def create_unregistered(cls, fullname, email=None):
        """Create a new unregistered user.
        """
        user = cls(
            username=email,
            fullname=fullname,
            is_invited=True,
            is_registered=False,
        )
        if not email:
            user.set_unusable_username()
        user.set_unusable_password()
        user.update_guessed_names()

        return user

    def update_guessed_names(self):
        """Updates the CSL name fields inferred from the the full name.
        """
        parsed = impute_names(self.fullname)
        self.given_name = parsed['given']
        self.middle_names = parsed['middle']
        self.family_name = parsed['family']
        self.suffix = parsed['suffix']

    def add_unconfirmed_email(self, email, expiration=None, external_identity=None):
        """
        Add an email verification token for a given email.

        :param email: the email to confirm
        :param email: overwrite default expiration time
        :param external_identity: the user's external identity
        :return: a token
        :raises: ValueError if email already confirmed, except for login through external idp.
        """

        # Note: This is technically not compliant with RFC 822, which requires
        #       that case be preserved in the "local-part" of an address. From
        #       a practical standpoint, the vast majority of email servers do
        #       not preserve case.
        #       ref: https://tools.ietf.org/html/rfc822#section-6
        email = email.lower().strip()

        with reraise_django_validation_errors():
            validate_email(email)

        if not external_identity and self.emails.filter(address=email).exists():
            raise ValueError('Email already confirmed to this user.')

        # If the unconfirmed email is already present, refresh the token
        if email in self.unconfirmed_emails:
            self.remove_unconfirmed_email(email)

        verification_key = generate_verification_key(verification_type='confirm')

        # handle when email_verifications is None
        if not self.email_verifications:
            self.email_verifications = {}

        self.email_verifications[verification_key['token']] = {
            'email': email,
            'confirmed': False,
            'expiration': expiration if expiration else verification_key['expires'],
            'external_identity': external_identity,
        }

        return verification_key['token']

    def remove_unconfirmed_email(self, email):
        """Remove an unconfirmed email addresses and their tokens."""
        for token, value in self.email_verifications.items():
            if value.get('email') == email:
                del self.email_verifications[token]
                return True

        return False

    def remove_email(self, email):
        """Remove a confirmed email"""
        if email == self.username:
            raise PermissionsError("Can't remove primary email")
        if self.emails.filter(address=email):
            self.emails.filter(address=email).delete()
            signals.user_email_removed.send(self, email=email, osf_contact_email=website_settings.OSF_CONTACT_EMAIL)

    def get_confirmation_token(self, email, force=False, renew=False):
        """Return the confirmation token for a given email.

        :param str email: The email to get the token for.
        :param bool force: If an expired token exists for the given email, generate a new one and return it.
        :param bool renew: Generate a new token and return it.
        :return Return the confirmation token.
        :raises: ExpiredTokenError if trying to access a token that is expired and force=False.
        :raises: KeyError if there no token for the email.
        """
        # TODO: Refactor "force" flag into User.get_or_add_confirmation_token
        for token, info in self.email_verifications.items():
            if info['email'].lower() == email.lower():
                # Old records will not have an expiration key. If it's missing,
                # assume the token is expired
                expiration = info.get('expiration')
                if renew:
                    new_token = self.add_unconfirmed_email(email)
                    self.save()
                    return new_token
                if not expiration or (expiration and expiration < timezone.now()):
                    if not force:
                        raise ExpiredTokenError('Token for email "{0}" is expired'.format(email))
                    else:
                        new_token = self.add_unconfirmed_email(email)
                        self.save()
                        return new_token
                return token
        raise KeyError('No confirmation token for email "{0}"'.format(email))

    def get_confirmation_url(self, email,
                             external=True,
                             force=False,
                             renew=False,
                             external_id_provider=None,
                             destination=None):
        """Return the confirmation url for a given email.

        :param email: The email to confirm.
        :param external: Use absolute or relative url.
        :param force: If an expired token exists for the given email, generate a new one and return it.
        :param renew: Generate a new token and return it.
        :param external_id_provider: The external identity provider that authenticates the user.
        :param destination: The destination page to redirect after confirmation
        :return: Return the confirmation url.
        :raises: ExpiredTokenError if trying to access a token that is expired.
        :raises: KeyError if there is no token for the email.
        """

        base = website_settings.DOMAIN if external else '/'
        token = self.get_confirmation_token(email, force=force, renew=renew)
        external = 'external/' if external_id_provider else ''
        destination = '?{}'.format(urlencode({'destination': destination})) if destination else ''
        return '{0}confirm/{1}{2}/{3}/{4}'.format(base, external, self._primary_key, token, destination)

    def register(self, username, password=None, accepted_terms_of_service=None):
        """Registers the user.
        """
        self.username = username
        if password:
            self.set_password(password)
        if not self.emails.filter(address=username):
            self.emails.create(address=username)
        self.is_registered = True
        self.date_confirmed = timezone.now()
        if accepted_terms_of_service:
            self.accepted_terms_of_service = timezone.now()
        self.update_search()
        self.update_search_nodes()

        # Emit signal that a user has confirmed
        signals.user_confirmed.send(self)

        return self

    def confirm_email(self, token, merge=False):
        """Confirm the email address associated with the token"""
        email = self.get_unconfirmed_email_for_token(token)

        # If this email is confirmed on another account, abort
        try:
            if check_select_for_update():
                user_to_merge = OSFUser.objects.filter(emails__address=email).select_for_update().get()
            else:
                user_to_merge = OSFUser.objects.get(emails__address=email)
        except OSFUser.DoesNotExist:
            user_to_merge = None

        if user_to_merge and merge:
            self.merge_user(user_to_merge)
        elif user_to_merge:
            raise MergeConfirmedRequiredError(
                'Merge requires confirmation',
                user=self,
                user_to_merge=user_to_merge,
            )

        # If another user has this email as its username, get it
        try:
            unregistered_user = OSFUser.objects.exclude(guids___id=self._id, guids___id__isnull=False).get(username=email)
        except OSFUser.DoesNotExist:
            unregistered_user = None

        if unregistered_user:
            self.merge_user(unregistered_user)
            self.save()
            unregistered_user.username = None

        if not self.emails.filter(address=email).exists():
            self.emails.create(address=email)

        # Complete registration if primary email
        if email.lower() == self.username.lower():
            self.register(self.username)
            self.date_confirmed = timezone.now()
        # Revoke token
        del self.email_verifications[token]

        # TODO: We can't assume that all unclaimed records are now claimed.
        # Clear unclaimed records, so user's name shows up correctly on
        # all projects
        self.unclaimed_records = {}
        self.save()

        self.update_search_nodes()

        return True

    def confirm_spam(self, domains=None, save=True, train_spam_services=False):
        self.deactivate_account()
        super().confirm_spam(domains=domains, save=save, train_spam_services=train_spam_services)

        # Don't train on resources merely associated with spam user
        for node in self.nodes.filter(is_public=True, is_deleted=False).exclude(type='osf.quickfilesnode'):
            node.confirm_spam(train_spam_services=train_spam_services)
        for preprint in self.preprints.filter(is_public=True, deleted__isnull=True):
            preprint.confirm_spam(train_spam_services=train_spam_services)

    def confirm_ham(self, save=False, train_spam_services=False):
        self.reactivate_account()
        super().confirm_ham(save=save, train_spam_services=train_spam_services)

        # Don't train on resources merely associated with spam user
        for node in self.nodes.filter().exclude(type='osf.quickfilesnode'):
            node.confirm_ham(save=save, train_spam_services=train_spam_services)
        for preprint in self.preprints.filter():
            preprint.confirm_ham(save=save, train_spam_services=train_spam_services)

    @property
    def is_assumed_ham(self):
        user_email_addresses = self.emails.values_list('address', flat=True)
        user_email_domains = [
            # get everything after the @
            address.rpartition('@')[2].lower()
            for address in user_email_addresses
        ]
        user_has_trusted_email = NotableDomain.objects.filter(
            note=NotableDomain.Note.ASSUME_HAM_UNTIL_REPORTED,
            domain__in=user_email_domains,
        ).exists()

        return user_has_trusted_email

    def update_search(self):
        update_share(self)
        from website.search.search import update_user
        update_user(self)

    def update_search_nodes_contributors(self):
        """
        Bulk update contributor name on all nodes on which the user is
        a contributor.
        :return:
        """
        from website.search import search
        search.update_contributors_async(self.id)

    def update_search_nodes(self):
        """Call `update_search` on all nodes on which the user is a
        contributor. Needed to add self to contributor lists in search upon
        registration or claiming.
        """
        # Group member names not listed on Node search result, just Group names, so don't
        # need to update nodes where user has group member perms only
        for node in self.contributor_to:
            node.update_search()

        for group in self.osf_groups:
            group.update_search()

    def update_date_last_login(self, login_time=None):
        self.date_last_login = login_time or timezone.now()

    def get_summary(self, formatter='long'):
        return {
            'user_fullname': self.fullname,
            'user_profile_url': self.profile_url,
            'user_display_name': name_formatters[formatter](self),
            'user_is_registered': self.is_registered
        }

    def check_password(self, raw_password):
        """
        Return a boolean of whether the raw_password was correct. Handles
        hashing formats behind the scenes.

        Source: https://github.com/django/django/blob/master/django/contrib/auth/base_user.py#L104
        """
        def setter(raw_password):
            self.set_password(raw_password, notify=False)
            # Password hash upgrades shouldn't be considered password changes.
            self._password = None
            self.save(update_fields=['password'])
        return check_password(raw_password, self.password, setter)

    def change_password(self, raw_old_password, raw_new_password, raw_confirm_password):
        """Change the password for this user to the hash of ``raw_new_password``."""
        raw_old_password = (raw_old_password or '').strip()
        raw_new_password = (raw_new_password or '').strip()
        raw_confirm_password = (raw_confirm_password or '').strip()

        # TODO: Move validation to set_password
        issues = []
        if not self.check_password(raw_old_password):
            self.old_password_invalid_attempts += 1
            self.change_password_last_attempt = timezone.now()
            issues.append('Old password is invalid')
        elif raw_old_password == raw_new_password:
            issues.append('Password cannot be the same')
        elif raw_new_password == self.username:
            issues.append('Password cannot be the same as your email address')
        if not raw_old_password or not raw_new_password or not raw_confirm_password:
            issues.append('Passwords cannot be blank')
        elif len(raw_new_password) < 8:
            issues.append('Password should be at least eight characters')
        elif len(raw_new_password) > 256:
            issues.append('Password should not be longer than 256 characters')

        if raw_new_password != raw_confirm_password:
            issues.append('Password does not match the confirmation')

        if issues:
            raise ChangePasswordError(issues)
        self.set_password(raw_new_password)
        self.reset_old_password_invalid_attempts()
        if self.verification_key_v2:
            self.verification_key_v2['expires'] = timezone.now()
        # new verification key (v1) for CAS
        self.verification_key = generate_verification_key(verification_type=None)

    def reset_old_password_invalid_attempts(self):
        self.old_password_invalid_attempts = 0

    def profile_image_url(self, size=None):
        """A generalized method for getting a user's profile picture urls.
        We may choose to use some service other than gravatar in the future,
        and should not commit ourselves to using a specific service (mostly
        an API concern).

        As long as we use gravatar, this is just a proxy to User.gravatar_url
        """
        return self._gravatar_url(size)

    def _gravatar_url(self, size):
        return filters.gravatar(
            self,
            use_ssl=True,
            size=size
        )

    @property
    def display_absolute_url(self):
        url = self.absolute_url
        if url is not None:
            return re.sub(r'https?:', '', url).strip('/')

    def display_full_name(self, node=None):
        """Return the full name , as it would display in a contributor list for a
        given node.

        NOTE: Unclaimed users may have a different name for different nodes.
        """
        if node:
            unclaimed_data = self.unclaimed_records.get(str(node._id), None)
            if unclaimed_data:
                return unclaimed_data['name']
        return self.fullname

    def add_system_tag(self, tag):
        if not isinstance(tag, Tag):
            tag_instance, created = Tag.all_tags.get_or_create(name=tag.lower(), system=True)
        else:
            tag_instance = tag
        if not tag_instance.system:
            raise ValueError('Non-system tag passed to add_system_tag')
        if not self.all_tags.filter(id=tag_instance.id).exists():
            self.tags.add(tag_instance)
        return tag_instance

    def get_recently_added(self):
        return (
            each.contributor
            for each in self.recentlyaddedcontributor_set.order_by('-date_added')
        )

    def _projects_in_common_query(self, other_user):
        """
        Returns projects that both self and other_user have in common; both are either contributors or group members
        """
        from osf.models import AbstractNode

        return AbstractNode.objects.get_nodes_for_user(other_user, base_queryset=self.contributor_or_group_member_to).exclude(type='osf.collection')

    def get_projects_in_common(self, other_user):
        """Returns either a collection of "shared projects" (projects that both users are contributors or group members for)
        or just their primary keys
        """
        query = self._projects_in_common_query(other_user)
        return set(query.all())

    def n_projects_in_common(self, other_user):
        """Returns number of "shared projects" (projects that both users are contributors or group members for)"""
        return self._projects_in_common_query(other_user).count()

    def add_unclaimed_record(self, claim_origin, referrer, given_name, email=None):
        """Add a new project entry in the unclaimed records dictionary.

        :param object claim_origin: Object this unclaimed user was added to. currently `Node` or `Provider` or `Preprint`
        :param User referrer: User who referred this user.
        :param str given_name: The full name that the referrer gave for this user.
        :param str email: The given email address.
        :returns: The added record
        """

        from .provider import AbstractProvider
        from .osf_group import OSFGroup

        if isinstance(claim_origin, AbstractProvider):
            if not bool(get_perms(referrer, claim_origin)):
                raise PermissionsError(
                    'Referrer does not have permission to add a moderator to provider {0}'.format(claim_origin._id)
                )

        elif isinstance(claim_origin, OSFGroup):
            if not claim_origin.has_permission(referrer, MANAGE):
                raise PermissionsError(
                    'Referrer does not have permission to add a member to {0}'.format(claim_origin._id)
                )
        else:
            if not claim_origin.has_permission(referrer, ADMIN):
                raise PermissionsError(
                    'Referrer does not have permission to add a contributor to {0}'.format(claim_origin._id)
                )

        pid = str(claim_origin._id)
        referrer_id = str(referrer._id)
        if email:
            clean_email = email.lower().strip()
        else:
            clean_email = None
        verification_key = generate_verification_key(verification_type='claim')
        try:
            record = self.unclaimed_records[claim_origin._id]
        except KeyError:
            record = None
        if record:
            del record
        record = {
            'name': given_name,
            'referrer_id': referrer_id,
            'token': verification_key['token'],
            'expires': verification_key['expires'],
            'email': clean_email,
        }
        self.unclaimed_records[pid] = record
        return record

    def get_unclaimed_record(self, project_id):
        """Get an unclaimed record for a given project_id.

        :raises: ValueError if there is no record for the given project.
        """
        try:
            return self.unclaimed_records[project_id]
        except KeyError:  # reraise as ValueError
            raise ValueError('No unclaimed record for user {self._id} on node {project_id}'
                                .format(**locals()))

    def get_claim_url(self, project_id, external=False):
        """Return the URL that an unclaimed user should use to claim their
        account. Return ``None`` if there is no unclaimed_record for the given
        project ID.

        :param project_id: The project ID/preprint ID/OSF group ID for the unclaimed record
        :raises: ValueError if a record doesn't exist for the given project ID
        :rtype: dict
        :returns: The unclaimed record for the project
        """
        uid = self._primary_key
        base_url = website_settings.DOMAIN if external else '/'
        unclaimed_record = self.get_unclaimed_record(project_id)
        token = unclaimed_record['token']
        return '{base_url}user/{uid}/{project_id}/claim/?token={token}'\
                    .format(**locals())

    def is_affiliated_with_institution(self, institution):
        """Return if this user is affiliated with the given ``institution``."""
        if not institution:
            return False
        return InstitutionAffiliation.objects.filter(user__id=self.id, institution__id=institution.id).exists()

    def get_institution_affiliation(self, institution_id):
        """Return the affiliation between the current user and a given institution by ``institution_id``."""
        try:
            return InstitutionAffiliation.objects.get(user__id=self.id, institution___id=institution_id)
        except InstitutionAffiliation.DoesNotExist:
            return None

    def has_affiliated_institutions(self):
        """Return if the current user is affiliated with any institutions."""
        return InstitutionAffiliation.objects.filter(user__id=self.id).exists()

    def get_affiliated_institutions(self):
        """Return a queryset of all affiliated institutions for the current user."""
        qs = InstitutionAffiliation.objects.filter(user__id=self.id).values_list('institution', flat=True)
        return Institution.objects.filter(pk__in=qs)

    def get_institution_affiliations(self):
        """Return a queryset of all institution affiliations for the current user."""
        return InstitutionAffiliation.objects.filter(user__id=self.id)

    def add_or_update_affiliated_institution(self, institution, sso_identity=None, sso_mail=None, sso_department=None):
        """Add one or update the existing institution affiliation between the current user and the given ``institution``
        with attributes. Returns the affiliation if created or updated; returns ``None`` if affiliation exists and
        there is nothing to update.
        """
        # CASE 1: affiliation not found -> create and return the affiliation
        if not self.is_affiliated_with_institution(institution):
            affiliation = InstitutionAffiliation.objects.create(
                user=self,
                institution=institution,
                sso_identity=sso_identity,
                sso_mail=sso_mail,
                sso_department=sso_department,
                sso_other_attributes={}
            )
            return affiliation
        # CASE 2: affiliation exists
        updated = False
        affiliation = InstitutionAffiliation.objects.get(user__id=self.id, institution__id=institution.id)
        if sso_department and affiliation.sso_department != sso_department:
            affiliation.sso_department = sso_department
            updated = True
        if sso_mail and affiliation.sso_mail != sso_mail:
            affiliation.sso_mail = sso_mail
            updated = True
        if sso_identity and affiliation.sso_identity != sso_identity:
            affiliation.sso_identity = sso_identity
            updated = True
        # CASE 1.1: nothing to update -> return None
        if not updated:
            return None
        # CASE 1.3: at least one attribute is updated -> return the affiliation
        affiliation.save()
        return affiliation

    def remove_sso_identity_from_affiliation(self, institution):
        if not self.is_affiliated_with_institution(institution):
            return None
        affiliation = InstitutionAffiliation.objects.get(user__id=self.id, institution__id=institution.id)
        affiliation.sso_identity = None
        affiliation.save()
        return affiliation

    def copy_institution_affiliation_when_merging_user(self, user):
        """Copy institution affiliations of the given ``user`` to the current user during merge."""
        affiliations = InstitutionAffiliation.objects.filter(user__id=user.id)
        for affiliation in affiliations:
            self.add_or_update_affiliated_institution(
                affiliation.institution,
                sso_identity=affiliation.sso_identity,
                sso_mail=affiliation.sso_mail,
                sso_department=affiliation.sso_department
            )

    def add_multiple_institutions_non_sso(self, institutions):
        """Add multiple affiliations for the user and a list of institutions, only used for email domain non-SSO."""
        for institution in institutions:
            self.add_or_update_affiliated_institution(
                institution,
                sso_identity=InstitutionAffiliation.DEFAULT_VALUE_FOR_SSO_IDENTITY_NOT_AVAILABLE
            )

    def update_affiliated_institutions_by_email_domain(self):
        """Append affiliated_institutions by email domain."""
        try:
            email_domains = [email.split('@')[1].lower() for email in self.emails.values_list('address', flat=True)]
            institutions = Institution.objects.filter(email_domains__overlap=email_domains)
            if institutions.exists():
                self.add_multiple_institutions_non_sso(institutions)
        except IndexError:
            pass

    def remove_affiliated_institution(self, institution_id):
        """Remove the affiliation between the current user and a given institution by ``institution_id``."""
        affiliation = self.get_institution_affiliation(institution_id)
        if not affiliation:
            return False
        affiliation.delete()
        if self.has_perm('view_institutional_metrics', affiliation.institution):
            group = affiliation.institution.get_group('institutional_admins')
            group.user_set.remove(self)
            group.save()
        return True

    def remove_all_affiliated_institutions(self):
        """Remove all institution affiliations for the current user."""
        for institution in self.get_affiliated_institutions():
            self.remove_affiliated_institution(institution._id)

    def get_activity_points(self):
        return analytics.get_total_activity_count(self._id)

    def get_or_create_cookie(self, secret=None):
        """Find the cookie from the most recent session for the given user. Create a new session, compute its
        cookie value using the default or provide secret, and return the new cookie if no existing session is found.

        :param str secret: The key to sign the cookie with
        :returns: The signed cookie
        """
        secret = secret or website_settings.SECRET_KEY
        user_session_map = UserSessionMap.objects.filter(user__id=self.id, expire_date__gt=timezone.now()).order_by('-expire_date').first()
        if user_session_map and SessionStore().exists(session_key=user_session_map.session_key):
            user_session = SessionStore(session_key=user_session_map.session_key)
        else:
            user_session = SessionStore()
            user_session['auth_user_id'] = self._id
            user_session['auth_user_username'] = self.username
            user_session['auth_user_fullname'] = self.fullname
            user_session.create()
            UserSessionMap.objects.create(user=self, session_key=user_session.session_key)
        signer = itsdangerous.Signer(secret)
        return signer.sign(user_session.session_key)

    @classmethod
    def from_cookie(cls, cookie, secret=None):
        """Attempt to load a user from their signed cookie
        :returns: None if a user cannot be loaded else User
        """
        if not cookie:
            return None

        secret = secret or website_settings.SECRET_KEY

        try:
            session_key = ensure_str(itsdangerous.Signer(secret).unsign(cookie))
        except itsdangerous.BadSignature:
            return None

        if not SessionStore().exists(session_key=session_key):
            return None
        user_session = SessionStore(session_key=session_key)
        return cls.load(user_session.get('auth_user_id', None))

    def get_node_comment_timestamps(self, target_id):
        """ Returns the timestamp for when comments were last viewed on a node, file or wiki.
        """
        default_timestamp = dt.datetime(1970, 1, 1, 12, 0, 0, tzinfo=pytz.utc)
        return self.comments_viewed_timestamp.get(target_id, default_timestamp)

    def _get_spam_content(self, saved_fields=None, **unused_kwargs):
        """
        Retrieves content for spam checking from specified fields.
        Sometimes from validated serializer data, sometimes from
        dirty_fields.
<<<<<<< HEAD

        Parameters:
        - saved_fields (dict): Fields that have been saved and their values.
        - unused_kwargs: Ignored additional keyword arguments.

        Returns:
        - str: A string containing the spam check contents, joined by spaces.
        """
        # Determine which fields to check for spam, preferring saved_fields if provided.
        spam_check_fields = set(self.SPAM_USER_PROFILE_FIELDS)
        spam_check_source = saved_fields if saved_fields else {field: getattr(self, field) for field in
                                                               spam_check_fields}

        # Ensure we only consider relevant fields present in the spam_check_source.
        spam_check_fields = spam_check_fields.intersection(spam_check_source.keys())

        spam_contents = []
        for field in spam_check_fields:
            field_value = spam_check_source.get(field)
            # Validated fields have field_value values, but saved fields are only field names.
            if field_value:
                spam_contents.extend(_get_nested_spam_check_content(spam_check_source, field))
            else:
                value = getattr(self, field, {})
                spam_contents.extend(_get_nested_spam_check_content(value, field))
=======

        Parameters:
        - saved_fields (dict): Fields that have been saved and their values.
        - unused_kwargs: Ignored additional keyword arguments.

        Returns:
        - str: A string containing the spam check contents, joined by spaces.
        """
        # Determine which fields to check for spam.
        spam_check_fields = set(self.SPAM_USER_PROFILE_FIELDS.keys())

        # Decide the source of the fields to check: either use 'saved_fields' if provided, or the object's attributes.
        if saved_fields:
            spam_check_source = saved_fields
            # Only check fields that are both in 'saved_fields' and 'SPAM_USER_PROFILE_FIELDS'.
            spam_check_fields = spam_check_fields.intersection(saved_fields.keys())
        else:
            spam_check_source = {field: getattr(self, field) for field in spam_check_fields}

        spam_contents = []
        for field in spam_check_fields:
            # Check if the field's value is present, if not it's from
            # dirty fields, so fetch it.
            if not spam_check_source[field]:
                value = getattr(self, field)
                # Special handling for the 'social' field to extract 'profileWebsites'.
                if field == 'social':
                    websites = value.get('profileWebsites', [])
                    spam_contents.extend(websites)
                else:
                    # Handle nested spam check content for other fields.
                    nested_contents = _get_nested_spam_check_content(spam_check_source, field)
                    spam_contents.extend(nested_contents)
            else:
                # For 'schools' and 'jobs', always extract nested spam check content.
                if field in ['schools', 'jobs']:
                    nested_contents = _get_nested_spam_check_content(spam_check_source, field)
                    spam_contents.extend(nested_contents)
                else:
                    # Extract 'profileWebsites' directly for the 'social' field.
                    websites = spam_check_source.get('social', {}).get('profileWebsites', [])
                    spam_contents.extend(websites)
>>>>>>> 59b7403d

        # Join all collected spam check contents into a single string.
        return ' '.join(spam_contents).strip()

    def check_spam(self, saved_fields, request_headers):
        is_spam = False
        content = self._get_spam_content(saved_fields)
        if content:
            is_spam = self.do_check_spam(
                self.fullname,
                self.username,
                content,
                request_headers
            )
            self.save()

        return is_spam

    def _validate_admin_status_for_gdpr_delete(self, resource):
        """
        Ensure that deleting the user won't leave the node without an admin.

        Args:
        - resource: An instance of a resource, probably AbstractNode or DraftRegistration.
        """
        alternate_admins = OSFUser.objects.filter(
            groups__name=resource.format_group(ADMIN),
            is_active=True
        ).exclude(id=self.id).exists()

        if not alternate_admins:
            raise UserStateError(
                f'You cannot delete {resource.__class__.__name__} {resource._id} because it would be '
                f'a {resource.__class__.__name__} with contributors, but with no admin.'
            )

    def _validate_addons_for_gdpr_delete(self, resource):
        """
        Ensure that the user's external accounts on the node won't cause issues upon deletion.

        Args:
        - resource: An instance of a resource, probably AbstractNode or DraftRegistration.
        """
        for addon in resource.get_addons():
            if addon.short_name not in ('osfstorage', 'wiki') and \
                    addon.user_settings and addon.user_settings.owner.id == self.id:
                raise UserStateError(
                    f'You cannot delete this user because they have an external account for {addon.short_name} '
                    f'attached to {resource.__class__.__name__} {resource._id}, which has other contributors.'
                )

    def gdpr_delete(self):
        """
        Complies with GDPR guidelines by disabling the account and removing identifying information.
        """

        # Check if user has something intentionally public, like preprints or registrations
        self._validate_no_public_entities()

        # Check if user has any non-registration AbstractNodes or DraftRegistrations that they might still share with
        # other contributors
        self._validate_and_remove_resource_for_gdpr_delete(
            self.nodes.exclude(type='osf.registration'),  # Includes DraftNodes and other typed nodes
            hard_delete=False
        )
        self._validate_and_remove_resource_for_gdpr_delete(
            self.draft_registrations.all(),
            hard_delete=True
        )

        # A Potentially out of date check that user isn't a member of a OSFGroup
        self._validate_osf_groups()

        # Finally delete the user's info.
        self._clear_identifying_information()

    def _validate_no_public_entities(self):
        """
        Ensure that the user doesn't have any public facing resources like Registrations or Preprints
        """
        from osf.models import Preprint

        if self.nodes.filter(deleted__isnull=True, type='osf.registration').exists():
            raise UserStateError('You cannot delete this user because they have one or more registrations.')

        if Preprint.objects.filter(_contributors=self, ever_public=True, deleted__isnull=True).exists():
            raise UserStateError('You cannot delete this user because they have one or more preprints.')

    def _validate_and_remove_resource_for_gdpr_delete(self, resources, hard_delete):
        """
        This method ensures a user's resources are properly deleted of using during GDPR delete request.

        Args:
        - resources: A queryset of resources probably of AbstractNode or DraftRegistration.
        - hard_delete: A boolean indicating whether the resource should be permentently deleted or just marked as such.
        """
        model = resources.query.model

        filter_deleted = {}
        if not hard_delete:
            filter_deleted = {'deleted__isnull': True}

        personal_resources = model.objects.annotate(
            contrib_count=Count('_contributors')
        ).filter(
            contrib_count__lte=1,
            _contributors=self
        ).filter(
            **filter_deleted
        )

        shared_resources = resources.exclude(id__in=personal_resources.values_list('id'))
        for node in shared_resources:
            self._validate_admin_status_for_gdpr_delete(node)
            self._validate_addons_for_gdpr_delete(node)

        for resource in shared_resources.all():
            logger.info(f'Removing {self._id} as a contributor to {resource.__class__.__name__} (pk:{resource.pk})...')
            resource.remove_contributor(self, auth=Auth(self), log=False)

        # Delete all personal entities
        for entity in personal_resources.all():
            if hard_delete:
                logger.info(f'Hard-deleting {entity.__class__.__name__} (pk: {entity.pk})...')
                entity.delete()
            else:
                logger.info(f'Soft-deleting {entity.__class__.__name__} (pk: {entity.pk})...')
                entity.remove_node(auth=Auth(self))

    def _validate_osf_groups(self):
        """
        This method ensures a user isn't in an OSFGroup before deleting them..
        """
        for group in self.osf_groups:
            if not group.managers.exclude(id=self.id).filter(is_registered=True).exists() and group.members.exclude(
                    id=self.id).exists():
                raise UserStateError(
                    f'You cannot delete this user because they are the only registered manager of OSFGroup {group._id} that contains other members.')
            elif len(group.managers) == 1 and group.managers[0] == self:
                group.remove_group()
            else:
                group.remove_member(self)

    def _clear_identifying_information(self):
        '''
        This method ensures a user's info is deleted during a GDPR delete
        '''
        # This doesn't remove identifying info, but ensures other users can't see the deleted user's profile etc.
        self.deactivate_account()

        logger.info('Clearing identifying information...')
        # This removes identifying info
        # hard-delete all emails associated with the user
        self.emails.all().delete()
        # Change name to "Deleted user" so that logs render properly
        self.fullname = 'Deleted user'
        self.set_unusable_username()
        self.set_unusable_password()
        self.given_name = ''
        self.family_name = ''
        self.middle_names = ''
        self.mailchimp_mailing_lists = {}
        self.osf_mailing_lists = {}
        self.verification_key = None
        self.suffix = ''
        self.jobs = []
        self.schools = []
        self.social = {}
        self.unclaimed_records = {}
        self.notifications_configured = {}
        # Scrub all external accounts
        if self.external_accounts.exists():
            logger.info('Clearing identifying information from external accounts...')
            for account in self.external_accounts.all():
                account.oauth_key = None
                account.oauth_secret = None
                account.refresh_token = None
                account.provider_name = 'gdpr-deleted'
                account.display_name = None
                account.profile_url = None
                account.save()
            self.external_accounts.clear()
        self.external_identity = {}
        self.deleted = timezone.now()

    @property
    def has_resources(self):
        """
        This is meant to determine if a user has any resources, nodes, preprints etc that might impede their deactivation.
        If a user only has no resources or only deleted resources this will return false and they can safely be deactivated
        otherwise they must delete or transfer their outstanding resources.

        :return bool: does the user have any active node, preprints, groups, etc?
        """
        from osf.models import Preprint

        nodes = self.nodes.filter(deleted__isnull=True).exists()
        groups = self.osf_groups.exists()
        preprints = Preprint.objects.filter(_contributors=self, ever_public=True, deleted__isnull=True).exists()

        return groups or nodes or preprints

    class Meta:
        # custom permissions for use in the OSF Admin App
        permissions = (
            # Clashes with built-in permissions
            # ('view_osfuser', 'Can view user details'),
        )

@receiver(post_save, sender=OSFUser)
def add_default_user_addons(sender, instance, created, **kwargs):
    if created:
        for addon in website_settings.ADDONS_AVAILABLE:
            if 'user' in addon.added_default:
                instance.add_addon(addon.short_name)

@receiver(post_save, sender=OSFUser)
def create_bookmark_collection(sender, instance, created, **kwargs):
    if created:
        new_bookmark_collection(instance)


def _get_nested_spam_check_content(spam_check_source, field_name):
    """
    Social fields are formatted differently when coming from the serializer or save
    """
    spam_check_content = []
    if spam_check_source:
        if field_name == 'social':
            # Attempt to extract from the nested 'social' field first, then fall back to 'profileWebsites'.
            return spam_check_source.get('social', {}).get('profileWebsites', []) \
                   or spam_check_source.get('profileWebsites', [])

        if isinstance(spam_check_source, dict):
            for data in spam_check_source[field_name]:
                spam_check_content += list(data.values())
        else:
            for data in spam_check_source:
                spam_check_content += list(data.values())

    return spam_check_content<|MERGE_RESOLUTION|>--- conflicted
+++ resolved
@@ -1870,7 +1870,6 @@
         Retrieves content for spam checking from specified fields.
         Sometimes from validated serializer data, sometimes from
         dirty_fields.
-<<<<<<< HEAD
 
         Parameters:
         - saved_fields (dict): Fields that have been saved and their values.
@@ -1896,50 +1895,6 @@
             else:
                 value = getattr(self, field, {})
                 spam_contents.extend(_get_nested_spam_check_content(value, field))
-=======
-
-        Parameters:
-        - saved_fields (dict): Fields that have been saved and their values.
-        - unused_kwargs: Ignored additional keyword arguments.
-
-        Returns:
-        - str: A string containing the spam check contents, joined by spaces.
-        """
-        # Determine which fields to check for spam.
-        spam_check_fields = set(self.SPAM_USER_PROFILE_FIELDS.keys())
-
-        # Decide the source of the fields to check: either use 'saved_fields' if provided, or the object's attributes.
-        if saved_fields:
-            spam_check_source = saved_fields
-            # Only check fields that are both in 'saved_fields' and 'SPAM_USER_PROFILE_FIELDS'.
-            spam_check_fields = spam_check_fields.intersection(saved_fields.keys())
-        else:
-            spam_check_source = {field: getattr(self, field) for field in spam_check_fields}
-
-        spam_contents = []
-        for field in spam_check_fields:
-            # Check if the field's value is present, if not it's from
-            # dirty fields, so fetch it.
-            if not spam_check_source[field]:
-                value = getattr(self, field)
-                # Special handling for the 'social' field to extract 'profileWebsites'.
-                if field == 'social':
-                    websites = value.get('profileWebsites', [])
-                    spam_contents.extend(websites)
-                else:
-                    # Handle nested spam check content for other fields.
-                    nested_contents = _get_nested_spam_check_content(spam_check_source, field)
-                    spam_contents.extend(nested_contents)
-            else:
-                # For 'schools' and 'jobs', always extract nested spam check content.
-                if field in ['schools', 'jobs']:
-                    nested_contents = _get_nested_spam_check_content(spam_check_source, field)
-                    spam_contents.extend(nested_contents)
-                else:
-                    # Extract 'profileWebsites' directly for the 'social' field.
-                    websites = spam_check_source.get('social', {}).get('profileWebsites', [])
-                    spam_contents.extend(websites)
->>>>>>> 59b7403d
 
         # Join all collected spam check contents into a single string.
         return ' '.join(spam_contents).strip()
@@ -2170,14 +2125,20 @@
     if spam_check_source:
         if field_name == 'social':
             # Attempt to extract from the nested 'social' field first, then fall back to 'profileWebsites'.
-            return spam_check_source.get('social', {}).get('profileWebsites', []) \
-                   or spam_check_source.get('profileWebsites', [])
+            data = spam_check_source.get('profileWebsites', [])
+            return spam_check_source.get('social', {}).get('profileWebsites', []) or data
 
         if isinstance(spam_check_source, dict):
             for data in spam_check_source[field_name]:
-                spam_check_content += list(data.values())
+                keys = OSFUser.SPAM_USER_PROFILE_FIELDS.get(field_name)
+                for key in keys:
+                    if data[key]:
+                        spam_check_content.append(data[key])
         else:
             for data in spam_check_source:
-                spam_check_content += list(data.values())
+                keys = OSFUser.SPAM_USER_PROFILE_FIELDS.get(field_name)
+                for key in keys:
+                    if data[key]:
+                        spam_check_content.append(data[key])
 
     return spam_check_content