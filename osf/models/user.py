--- conflicted
+++ resolved
@@ -879,38 +879,6 @@
             merging_user_file.move_under(self.quickfolder)
             merging_user_file.save()
 
-<<<<<<< HEAD
-=======
-        # Transfer user's preprints
-        self._merge_users_preprints(user)
-
-        # Transfer user's draft registrations
-        self._merge_user_draft_registrations(user)
-
-        # transfer group membership
-        for group in user.osf_groups:
-            if not group.is_manager(self):
-                if group.has_permission(user, MANAGE):
-                    group.make_manager(self)
-                else:
-                    group.make_member(self)
-            group.remove_member(user)
-
-        # finalize the merge
-
-        remove_sessions_for_user(user)
-
-        # - username is set to the GUID so the merging user can set it primary
-        #   in the future (note: it cannot be set to None due to non-null constraint)
-        user.set_unusable_username()
-        user.set_unusable_password()
-        user.verification_key = None
-        user.osf_mailing_lists = {}
-        user.merged_by = self
-
-        user.save()
-
->>>>>>> 70a4303b
     def _merge_users_preprints(self, user):
         """
         Preprints use guardian.  The PreprintContributor table stores order and bibliographic information.
@@ -951,7 +919,6 @@
             preprint.remove_permission(user, user_perms)
             preprint.save()
 
-<<<<<<< HEAD
     def _merge_users_logs(self, user):
         user.user_logs.update(user=self)
 
@@ -964,7 +931,7 @@
                 else:
                     group.make_member(self)
             group.remove_member(user)
-=======
+
     @property
     def draft_registrations_active(self):
         """
@@ -1015,7 +982,7 @@
 
             draft_reg.remove_permission(user, user_perms)
             draft_reg.save()
->>>>>>> 70a4303b
+
 
     def disable_account(self):
         """
@@ -1830,11 +1797,7 @@
         )
         shared_nodes = user_nodes.exclude(id__in=personal_nodes.values_list('id'))
 
-<<<<<<< HEAD
-        for node in shared_nodes:
-=======
-        for node in shared_nodes.exclude(type__in=['osf.quickfilesnode', 'osf.draftnode']):
->>>>>>> 70a4303b
+        for node in shared_nodes.exclude(type__in=['osf.draftnode']):
             alternate_admins = OSFUser.objects.filter(groups__name=node.format_group(ADMIN)).filter(is_active=True).exclude(id=self.id)
             if not alternate_admins:
                 raise UserStateError(
@@ -1904,7 +1867,6 @@
         self.external_identity = {}
         self.deleted = timezone.now()
 
-<<<<<<< HEAD
     # Overrides FileTargetMixin
     def web_url_for(self, view_name, _absolute=False, _guid=False, *args, **kwargs):
         return web_url_for(view_name, pid=self._primary_key,
@@ -1983,7 +1945,7 @@
     # Overrides FileTargetMixin
     def get_root_folder(self, provider='osfstorage'):
         return self.quickfolder
-=======
+
     @property
     def has_resources(self):
         """
@@ -2003,7 +1965,6 @@
         preprints = Preprint.objects.filter(_contributors=self, ever_public=True, deleted__isnull=True).exists()
 
         return groups or nodes or quickfiles or preprints
->>>>>>> 70a4303b
 
     class Meta:
         # custom permissions for use in the OSF Admin App
