import datetime as dt
import logging
import re
from future.moves.urllib.parse import urljoin, urlencode
import uuid
from copy import deepcopy

from flask import Request as FlaskRequest
from framework import analytics
from guardian.shortcuts import get_perms
from past.builtins import basestring

# OSF imports
import itsdangerous
import pytz
from dirtyfields import DirtyFieldsMixin

from django.apps import apps
from django.conf import settings
from django.contrib.auth.base_user import AbstractBaseUser, BaseUserManager
from django.contrib.auth.hashers import check_password
from django.contrib.auth.models import PermissionsMixin
from django.dispatch import receiver
from django.db import models
from django.db.models import Count
from django.db.models.signals import post_save
from django.utils import timezone
from guardian.shortcuts import get_objects_for_user

from framework.auth import Auth, signals, utils
from framework.auth.core import generate_verification_key
from framework.auth.exceptions import (ChangePasswordError, ExpiredTokenError,
                                       InvalidTokenError,
                                       MergeConfirmedRequiredError,
                                       MergeConflictError)
from framework.exceptions import PermissionsError
from framework.sessions.utils import remove_sessions_for_user
from osf.utils.requests import get_current_request
from osf.exceptions import reraise_django_validation_errors, UserStateError
from osf.models.base import BaseModel, GuidMixin, GuidMixinQuerySet
from osf.models.notable_email_domain import NotableEmailDomain
from osf.models.contributor import Contributor, RecentlyAddedContributor
from osf.models.institution import Institution
from osf.models.mixins import AddonModelMixin
from osf.models.spam import SpamMixin
from osf.models.session import Session
from osf.models.tag import Tag
from osf.models.validators import validate_email, validate_social, validate_history_item
from osf.utils.datetime_aware_jsonfield import DateTimeAwareJSONField
from osf.utils.fields import NonNaiveDateTimeField, LowercaseEmailField
from osf.utils.names import impute_names
from osf.utils.requests import check_select_for_update
from osf.utils.permissions import API_CONTRIBUTOR_PERMISSIONS, MANAGER, MEMBER, MANAGE, ADMIN
from website import settings as website_settings
from website import filters, mails
from website.project import new_bookmark_collection
from website.util.metrics import OsfSourceTags

logger = logging.getLogger(__name__)

def get_default_mailing_lists():
    return {'Open Science Framework Help': True}


name_formatters = {
    'long': lambda user: user.fullname,
    'surname': lambda user: user.family_name if user.family_name else user.fullname,
    'initials': lambda user: u'{surname}, {initial}.'.format(
        surname=user.family_name,
        initial=user.given_name_initial,
    ),
}


class OSFUserManager(BaseUserManager):

    def create_user(self, username, password=None):
        if not username:
            raise ValueError('Users must have a username')

        user = self.model(
            username=self.normalize_email(username),
            is_active=True,
            date_registered=timezone.now()
        )

        user.set_password(password)
        user.save(using=self._db)
        return user

    _queryset_class = GuidMixinQuerySet

    def all(self):
        return self.get_queryset().all()

    def eager(self, *fields):
        fk_fields = set(self.model.get_fk_field_names()) & set(fields)
        m2m_fields = set(self.model.get_m2m_field_names()) & set(fields)
        return self.select_related(*fk_fields).prefetch_related(*m2m_fields)

    def create_superuser(self, username, password):
        user = self.create_user(username, password=password)
        user.is_superuser = True
        user.is_staff = True
        user.is_active = True
        user.save(using=self._db)
        return user


class Email(BaseModel):
    address = LowercaseEmailField(unique=True, db_index=True, validators=[validate_email])
    user = models.ForeignKey('OSFUser', related_name='emails', on_delete=models.CASCADE)

    def __unicode__(self):
        return self.address


class OSFUser(DirtyFieldsMixin, GuidMixin, BaseModel, AbstractBaseUser, PermissionsMixin, AddonModelMixin, SpamMixin):
    FIELD_ALIASES = {
        '_id': 'guids___id',
        'system_tags': 'tags',
    }
    settings_type = 'user'  # Needed for addons
    USERNAME_FIELD = 'username'

    # Node fields that trigger an update to the search engine on save
    SEARCH_UPDATE_FIELDS = {
        'fullname',
        'given_name',
        'middle_names',
        'family_name',
        'suffix',
        'merged_by',
        'date_disabled',
        'date_confirmed',
        'jobs',
        'schools',
        'social',
    }

    # Overrides DirtyFieldsMixin, Foreign Keys checked by '<attribute_name>_id' rather than typical name.
    FIELDS_TO_CHECK = SEARCH_UPDATE_FIELDS.copy()
    FIELDS_TO_CHECK.update({'password', 'last_login', 'merged_by_id', 'username'})

    # TODO: Add SEARCH_UPDATE_NODE_FIELDS, for fields that should trigger a
    #   search update for all nodes to which the user is a contributor.

    SOCIAL_FIELDS = {
        'orcid': u'http://orcid.org/{}',
        'github': u'http://github.com/{}',
        'scholar': u'http://scholar.google.com/citations?user={}',
        'twitter': u'http://twitter.com/{}',
        'profileWebsites': [],
        'linkedIn': u'https://www.linkedin.com/{}',
        'impactStory': u'https://impactstory.org/u/{}',
        'researcherId': u'http://researcherid.com/rid/{}',
        'researchGate': u'https://researchgate.net/profile/{}',
        'academiaInstitution': u'https://{}',
        'academiaProfileID': u'.academia.edu/{}',
        'baiduScholar': u'http://xueshu.baidu.com/scholarID/{}',
        'ssrn': u'http://papers.ssrn.com/sol3/cf_dev/AbsByAuth.cfm?per_id={}'
    }

    SPAM_USER_PROFILE_FIELDS = {
        'schools': ['degree', 'institution', 'department'],
        'jobs': ['title', 'institution', 'department']
    }

    # The primary email address for the account.
    # This value is unique, but multiple "None" records exist for:
    #   * unregistered contributors where an email address was not provided.
    # TODO: Update mailchimp subscription on username change in user.save()
    # TODO: Consider making this a FK to Email with to_field='address'
    #   Django supports this (https://docs.djangoproject.com/en/1.11/topics/auth/customizing/#django.contrib.auth.models.CustomUser.USERNAME_FIELD)
    #   but some third-party apps may not.
    username = models.CharField(max_length=255, db_index=True, unique=True)

    # Hashed. Use `User.set_password` and `User.check_password`
    # password = models.CharField(max_length=255)

    fullname = models.CharField(max_length=255)

    # user has taken action to register the account
    is_registered = models.BooleanField(db_index=True, default=False)

    # for internal use
    tags = models.ManyToManyField('Tag', blank=True)

    # security emails that have been sent
    # TODO: This should be removed and/or merged with system_tags
    security_messages = DateTimeAwareJSONField(default=dict, blank=True)
    # Format: {
    #   <message label>: <datetime>
    #   ...
    # }

    # user was invited (as opposed to registered unprompted)
    is_invited = models.BooleanField(default=False, db_index=True)

    # Per-project unclaimed user data:
    # TODO: add validation
    unclaimed_records = DateTimeAwareJSONField(default=dict, blank=True)
    # Format: {
    #   <project_id>: {
    #       'name': <name that referrer provided>,
    #       'referrer_id': <user ID of referrer>,
    #       'token': <token used for verification urls>,
    #       'email': <email the referrer provided or None>,
    #       'claimer_email': <email the claimer entered or None>,
    #       'last_sent': <timestamp of last email sent to referrer or None>
    #   }
    #   ...
    # }

    # Time of last sent notification email to newly added contributors
    # Format : {
    #   <project_id>: {
    #       'last_sent': time.time()
    #   }
    #   ...
    # }
    contributor_added_email_records = DateTimeAwareJSONField(default=dict, blank=True)

    # Tracks last email sent where user was added to an OSF Group
    member_added_email_records = DateTimeAwareJSONField(default=dict, blank=True)
    # Tracks last email sent where an OSF Group was connected to a node
    group_connected_email_records = DateTimeAwareJSONField(default=dict, blank=True)

    # The user into which this account was merged
    merged_by = models.ForeignKey('self', null=True, blank=True, related_name='merger', on_delete=models.CASCADE)

    # verification key v1: only the token string, no expiration time
    # used for cas login with username and verification key
    verification_key = models.CharField(max_length=255, null=True, blank=True)

    # verification key v2: token, and expiration time
    # used for password reset, confirm account/email, claim account/contributor-ship
    verification_key_v2 = DateTimeAwareJSONField(default=dict, blank=True, null=True)
    # Format: {
    #   'token': <verification token>
    #   'expires': <verification expiration time>
    # }

    email_last_sent = NonNaiveDateTimeField(null=True, blank=True)
    change_password_last_attempt = NonNaiveDateTimeField(null=True, blank=True)
    # Logs number of times user attempted to change their password where their
    # old password was invalid
    old_password_invalid_attempts = models.PositiveIntegerField(default=0)

    # email verification tokens
    #   see also ``unconfirmed_emails``
    email_verifications = DateTimeAwareJSONField(default=dict, blank=True)
    # Format: {
    #   <token> : {'email': <email address>,
    #              'expiration': <datetime>}
    # }

    # email lists to which the user has chosen a subscription setting
    mailchimp_mailing_lists = DateTimeAwareJSONField(default=dict, blank=True)
    # Format: {
    #   'list1': True,
    #   'list2: False,
    #    ...
    # }

    # email lists to which the user has chosen a subscription setting,
    # being sent from osf, rather than mailchimp
    osf_mailing_lists = DateTimeAwareJSONField(default=get_default_mailing_lists, blank=True)
    # Format: {
    #   'list1': True,
    #   'list2: False,
    #    ...
    # }

    # the date this user was registered
    date_registered = NonNaiveDateTimeField(db_index=True, auto_now_add=True)

    # list of collaborators that this user recently added to nodes as a contributor
    # recently_added = fields.ForeignField("user", list=True)
    recently_added = models.ManyToManyField('self',
                                            through=RecentlyAddedContributor,
                                            through_fields=('user', 'contributor'),
                                            symmetrical=False)

    # Attached external accounts (OAuth)
    # external_accounts = fields.ForeignField("externalaccount", list=True)
    external_accounts = models.ManyToManyField('ExternalAccount', blank=True)

    # CSL names
    given_name = models.CharField(max_length=255, blank=True)
    middle_names = models.CharField(max_length=255, blank=True)
    family_name = models.CharField(max_length=255, blank=True)
    suffix = models.CharField(max_length=255, blank=True)

    # identity for user logged in through external idp
    external_identity = DateTimeAwareJSONField(default=dict, blank=True)
    # Format: {
    #   <external_id_provider>: {
    #       <external_id>: <status from ('VERIFIED, 'CREATE', 'LINK')>,
    #       ...
    #   },
    #   ...
    # }

    # Employment history
    jobs = DateTimeAwareJSONField(default=list, blank=True, validators=[validate_history_item])
    # Format: list of {
    #     'title': <position or job title>,
    #     'institution': <institution or organization>,
    #     'department': <department>,
    #     'location': <location>,
    #     'startMonth': <start month>,
    #     'startYear': <start year>,
    #     'endMonth': <end month>,
    #     'endYear': <end year>,
    #     'ongoing: <boolean>
    # }

    # Educational history
    schools = DateTimeAwareJSONField(default=list, blank=True, validators=[validate_history_item])
    # Format: list of {
    #     'degree': <position or job title>,
    #     'institution': <institution or organization>,
    #     'department': <department>,
    #     'location': <location>,
    #     'startMonth': <start month>,
    #     'startYear': <start year>,
    #     'endMonth': <end month>,
    #     'endYear': <end year>,
    #     'ongoing: <boolean>
    # }

    # Social links
    social = DateTimeAwareJSONField(default=dict, blank=True, validators=[validate_social])
    # Format: {
    #     'profileWebsites': <list of profile websites>
    #     'twitter': <list of twitter usernames>,
    #     'github': <list of github usernames>,
    #     'linkedIn': <list of linkedin profiles>,
    #     'orcid': <orcid for user>,
    #     'researcherID': <researcherID>,
    #     'impactStory': <impactStory identifier>,
    #     'scholar': <google scholar identifier>,
    #     'ssrn': <SSRN username>,
    #     'researchGate': <researchGate username>,
    #     'baiduScholar': <bauduScholar username>,
    #     'academiaProfileID': <profile identifier for academia.edu>
    # }

    # date the user last sent a request
    date_last_login = NonNaiveDateTimeField(null=True, blank=True, db_index=True)

    # date the user first successfully confirmed an email address
    date_confirmed = NonNaiveDateTimeField(db_index=True, null=True, blank=True)

    # When the user was disabled.
    date_disabled = NonNaiveDateTimeField(db_index=True, null=True, blank=True)

    # When the user was soft-deleted (GDPR)
    deleted = NonNaiveDateTimeField(db_index=True, null=True, blank=True)

    # when comments were last viewed
    comments_viewed_timestamp = DateTimeAwareJSONField(default=dict, blank=True)
    # Format: {
    #   'Comment.root_target._id': 'timestamp',
    #   ...
    # }

    # timezone for user's locale (e.g. 'America/New_York')
    timezone = models.CharField(blank=True, default='Etc/UTC', max_length=255)

    # user language and locale data (e.g. 'en_US')
    locale = models.CharField(blank=True, max_length=255, default='en_US')

    # whether the user has requested to deactivate their account
    requested_deactivation = models.BooleanField(default=False)

    # whether the user has who requested deactivation has been contacted about their pending request. This is reset when
    # requests are canceled
    contacted_deactivation = models.BooleanField(default=False)

    affiliated_institutions = models.ManyToManyField('Institution', blank=True)

    notifications_configured = DateTimeAwareJSONField(default=dict, blank=True)

    # The time at which the user agreed to our updated ToS and Privacy Policy (GDPR, 25 May 2018)
    accepted_terms_of_service = NonNaiveDateTimeField(null=True, blank=True)

    chronos_user_id = models.TextField(null=True, blank=True, db_index=True)

    # The primary department to which the institution user belongs,
    # in case we support multiple departments in the future.
    department = models.TextField(null=True, blank=True)

    objects = OSFUserManager()

    is_active = models.BooleanField(default=False)
    is_staff = models.BooleanField(default=False)

    def __repr__(self):
        return '<OSFUser({0!r}) with guid {1!r}>'.format(self.username, self._id)

    @property
    def deep_url(self):
        """Used for GUID resolution."""
        return '/profile/{}/'.format(self._primary_key)

    @property
    def url(self):
        return '/{}/'.format(self._id)

    @property
    def absolute_url(self):
        return urljoin(website_settings.DOMAIN, self.url)

    @property
    def absolute_api_v2_url(self):
        from website import util
        return util.api_v2_url('users/{}/'.format(self._id))

    @property
    def api_url(self):
        return '/api/v1/profile/{}/'.format(self._id)

    @property
    def profile_url(self):
        return '/{}/'.format(self._id)

    @property
    def is_disabled(self):
        return self.date_disabled is not None

    @is_disabled.setter
    def is_disabled(self, val):
        """Set whether or not this account has been disabled."""
        if val and not self.date_disabled:
            self.date_disabled = timezone.now()
        elif val is False:
            self.date_disabled = None

    @property
    def is_confirmed(self):
        return bool(self.date_confirmed)

    @property
    def is_merged(self):
        """Whether or not this account has been merged into another account.
        """
        return self.merged_by is not None

    @property
    def unconfirmed_emails(self):
        # Handle when email_verifications field is None
        email_verifications = self.email_verifications or {}
        return [
            each['email']
            for each
            in email_verifications.values()
        ]

    @property
    def social_links(self):
        """
        Returns a dictionary of formatted social links for a user.

        Social account values which are stored as account names are
        formatted into appropriate social links. The 'type' of each
        respective social field value is dictated by self.SOCIAL_FIELDS.

        I.e. If a string is expected for a specific social field that
        permits multiple accounts, a single account url will be provided for
        the social field to ensure adherence with self.SOCIAL_FIELDS.
        """
        social_user_fields = {}
        for key, val in self.social.items():
            if val and key in self.SOCIAL_FIELDS:
                if isinstance(self.SOCIAL_FIELDS[key], basestring):
                    if isinstance(val, basestring):
                        social_user_fields[key] = self.SOCIAL_FIELDS[key].format(val)
                    else:
                        # Only provide the first url for services where multiple accounts are allowed
                        social_user_fields[key] = self.SOCIAL_FIELDS[key].format(val[0])
                else:
                    if isinstance(val, basestring):
                        social_user_fields[key] = [val]
                    else:
                        social_user_fields[key] = val
        return social_user_fields

    @property
    def given_name_initial(self):
        """
        The user's preferred initialization of their given name.

        Some users with common names may choose to distinguish themselves from
        their colleagues in this way. For instance, there could be two
        well-known researchers in a single field named "Robert Walker".
        "Walker, R" could then refer to either of them. "Walker, R.H." could
        provide easy disambiguation.

        NOTE: The internal representation for this should never end with a
              period. "R" and "R.H" would be correct in the prior case, but
              "R.H." would not.
        """
        return self.given_name[0]

    @property
    def email(self):
        if self.has_usable_username():
            return self.username
        else:
            return None

    @property
    def all_tags(self):
        """Return a queryset containing all of this user's tags (incl. system tags)."""
        # Tag's default manager only returns non-system tags, so we can't use self.tags
        return Tag.all_tags.filter(osfuser=self)

    @property
    def system_tags(self):
        """The system tags associated with this node. This currently returns a list of string
        names for the tags, for compatibility with v1. Eventually, we can just return the
        QuerySet.
        """
        return self.all_tags.filter(system=True).values_list('name', flat=True)

    @property
    def csl_given_name(self):
        return utils.generate_csl_given_name(self.given_name, self.middle_names, self.suffix)

    def csl_name(self, node_id=None):
        # disabled users are set to is_registered = False but have a fullname
        if self.is_registered or self.is_disabled:
            name = self.fullname
        else:
            name = self.get_unclaimed_record(node_id)['name']

        if self.family_name and self.given_name:
            """If the user has a family and given name, use those"""
            return {
                'family': self.family_name,
                'given': self.csl_given_name,
            }
        else:
            """ If the user doesn't autofill his family and given name """
            parsed = utils.impute_names(name)
            given_name = parsed['given']
            middle_names = parsed['middle']
            family_name = parsed['family']
            suffix = parsed['suffix']
            csl_given_name = utils.generate_csl_given_name(given_name, middle_names, suffix)
            return {
                'family': family_name,
                'given': csl_given_name,
            }

    @property
    def osfstorage_region(self):
        from addons.osfstorage.models import Region
        osfs_settings = self._settings_model('osfstorage')
        region_subquery = osfs_settings.objects.get(owner=self.id).default_region_id
        return Region.objects.get(id=region_subquery)

    @property
    def contributor_to(self):
        """
        Nodes that user has perms to through contributorship - group membership not factored in
        """
        return self.nodes.filter(is_deleted=False, type__in=['osf.node', 'osf.registration'])

    @property
    def visible_contributor_to(self):
        """
        Nodes where user is a bibliographic contributor (group membership not factored in)
        """
        return self.nodes.filter(is_deleted=False, contributor__visible=True, type__in=['osf.node', 'osf.registration'])

    @property
    def all_nodes(self):
        """
        Return all AbstractNodes that the user has explicit permissions to - either through contributorship or group membership
        - similar to guardian.get_objects_for_user(self, READ_NODE, AbstractNode, with_superuser=False), but not looking at
        NodeUserObjectPermissions, just NodeGroupObjectPermissions.
        """
        from osf.models import AbstractNode
        return AbstractNode.objects.get_nodes_for_user(self)

    @property
    def contributor_or_group_member_to(self):
        """
        Nodes and registrations that user has perms to through contributorship or group membership
        """
        return self.all_nodes.filter(type__in=['osf.node', 'osf.registration'])

    @property
    def nodes_contributor_or_group_member_to(self):
        """
        Nodes that user has perms to through contributorship or group membership
        """
        from osf.models import Node
        return Node.objects.get_nodes_for_user(self)

    def set_unusable_username(self):
        """Sets username to an unusable value. Used for, e.g. for invited contributors
        and merged users.

        NOTE: This is necessary because Django does not allow the username column to be nullable.
        """
        if self._id:
            self.username = self._id
        else:
            self.username = str(uuid.uuid4())
        return self.username

    def has_usable_username(self):
        return '@' in self.username

    @property
    def is_authenticated(self):  # Needed for django compat
        return True

    @property
    def is_anonymous(self):
        return False

    @property
    def osf_groups(self):
        """
        OSFGroups that the user belongs to
        """
        OSFGroup = apps.get_model('osf.OSFGroup')
        return get_objects_for_user(self, 'member_group', OSFGroup, with_superuser=False)

    def group_role(self, group):
        """
        For the given OSFGroup, return the user's role - either member or manager
        """
        if group.is_manager(self):
            return MANAGER
        elif group.is_member(self):
            return MEMBER
        else:
            return None

    def get_absolute_url(self):
        return self.absolute_api_v2_url

    def get_addon_names(self):
        return []

    # django methods
    def get_full_name(self):
        return self.fullname

    def get_short_name(self):
        return self.username

    def __unicode__(self):
        return self.get_short_name()

    def __str__(self):
        return self.get_short_name()

    def get_verified_external_id(self, external_service, verified_only=False):
        identifier_info = self.external_identity.get(external_service, {})
        for external_id, status in identifier_info.items():
            if status and status == 'VERIFIED' or not verified_only:
                return external_id
        return None

    @property
    def contributed(self):
        return self.nodes.all()

    @property
    def can_be_merged(self):
        """The ability of the `merge_user` method to fully merge the user"""
        return all((addon.can_be_merged for addon in self.get_addons()))

    def merge_user(self, user):
        """Merge a registered user into this account. This user will be
        a contributor on any project. if the registered user and this account
        are both contributors of the same project. Then it will remove the
        registered user and set this account to the highest permission of the two
        and set this account to be visible if either of the two are visible on
        the project.

        :param user: A User object to be merged.
        """

        # Attempt to prevent self merges which end up removing self as a contributor from all projects
        if self == user:
            raise ValueError('Cannot merge a user into itself')

        # Fail if the other user has conflicts.
        if not user.can_be_merged:
            raise MergeConflictError('Users cannot be merged')
        # Move over the other user's attributes
        # TODO: confirm
        for system_tag in user.system_tags.all():
            self.add_system_tag(system_tag)

        self.is_registered = self.is_registered or user.is_registered
        self.is_invited = self.is_invited or user.is_invited
        self.is_superuser = self.is_superuser or user.is_superuser
        self.is_staff = self.is_staff or user.is_staff

        # copy over profile only if this user has no profile info
        if user.jobs and not self.jobs:
            self.jobs = user.jobs

        if user.schools and not self.schools:
            self.schools = user.schools

        if user.social and not self.social:
            self.social = user.social

        unclaimed = user.unclaimed_records.copy()
        unclaimed.update(self.unclaimed_records)
        self.unclaimed_records = unclaimed
        # - unclaimed records should be connected to only one user
        user.unclaimed_records = {}

        security_messages = user.security_messages.copy()
        security_messages.update(self.security_messages)
        self.security_messages = security_messages

        notifications_configured = user.notifications_configured.copy()
        notifications_configured.update(self.notifications_configured)
        self.notifications_configured = notifications_configured
        if not website_settings.RUNNING_MIGRATION:
            for key, value in user.mailchimp_mailing_lists.items():
                # subscribe to each list if either user was subscribed
                subscription = value or self.mailchimp_mailing_lists.get(key)
                signals.user_merged.send(self, list_name=key, subscription=subscription)

                # clear subscriptions for merged user
                signals.user_merged.send(user, list_name=key, subscription=False, send_goodbye=False)

        for target_id, timestamp in user.comments_viewed_timestamp.items():
            if not self.comments_viewed_timestamp.get(target_id):
                self.comments_viewed_timestamp[target_id] = timestamp
            elif timestamp > self.comments_viewed_timestamp[target_id]:
                self.comments_viewed_timestamp[target_id] = timestamp

        # Give old user's emails to self
        user.emails.update(user=self)

        for k, v in user.email_verifications.items():
            email_to_confirm = v['email']
            if k not in self.email_verifications and email_to_confirm != user.username:
                self.email_verifications[k] = v
        user.email_verifications = {}

        self.affiliated_institutions.add(*user.affiliated_institutions.values_list('pk', flat=True))

        for service in user.external_identity:
            for service_id in user.external_identity[service].keys():
                if not (
                    service_id in self.external_identity.get(service, '') and
                    self.external_identity[service][service_id] == 'VERIFIED'
                ):
                    # Prevent 'CREATE', merging user has already been created.
                    external = user.external_identity[service][service_id]
                    status = 'VERIFIED' if external == 'VERIFIED' else 'LINK'
                    if self.external_identity.get(service):
                        self.external_identity[service].update(
                            {service_id: status}
                        )
                    else:
                        self.external_identity[service] = {
                            service_id: status
                        }
        user.external_identity = {}

        # FOREIGN FIELDS
        self.external_accounts.add(*user.external_accounts.values_list('pk', flat=True))

        # - addons
        # Note: This must occur before the merged user is removed as a
        #       contributor on the nodes, as an event hook is otherwise fired
        #       which removes the credentials.
        for addon in user.get_addons():
            user_settings = self.get_or_add_addon(addon.config.short_name)
            user_settings.merge(addon)
            user_settings.save()

        # - projects where the user was a contributor (group member only are not included).
        for node in user.contributed:
            user_perms = Contributor(node=node, user=user).permission
            # if both accounts are contributor of the same project
            if node.is_contributor(self) and node.is_contributor(user):
                self_perms = Contributor(node=node, user=self).permission
                permissions = API_CONTRIBUTOR_PERMISSIONS[max(API_CONTRIBUTOR_PERMISSIONS.index(user_perms), API_CONTRIBUTOR_PERMISSIONS.index(self_perms))]
                node.set_permissions(user=self, permissions=permissions)

                visible1 = self._id in node.visible_contributor_ids
                visible2 = user._id in node.visible_contributor_ids
                if visible1 != visible2:
                    node.set_visible(user=self, visible=True, log=True, auth=Auth(user=self))

                node.contributor_set.filter(user=user).delete()
            else:
                node.contributor_set.filter(user=user).update(user=self)
                node.add_permission(self, user_perms)

            node.remove_permission(user, user_perms)
            node.save()

        # Skip bookmark collections
        user.collection_set.exclude(is_bookmark_collection=True).update(creator=self)

        from osf.models import BaseFileNode

        # - projects where the user was the creator
        user.nodes_created.update(creator=self)

        # - file that the user has checked_out, import done here to prevent import error
        for file_node in BaseFileNode.files_checked_out(user=user):
            file_node.checkout = self
            file_node.save()

        # Transfer user's preprints
        self._merge_users_preprints(user)

        # Transfer user's draft registrations
        self._merge_user_draft_registrations(user)

        # transfer group membership
        for group in user.osf_groups:
            if not group.is_manager(self):
                if group.has_permission(user, MANAGE):
                    group.make_manager(self)
                else:
                    group.make_member(self)
            group.remove_member(user)

        # finalize the merge

        remove_sessions_for_user(user)

        # - username is set to the GUID so the merging user can set it primary
        #   in the future (note: it cannot be set to None due to non-null constraint)
        user.set_unusable_username()
        user.set_unusable_password()
        user.verification_key = None
        user.osf_mailing_lists = {}
        user.merged_by = self

        user.save()

    def _merge_users_preprints(self, user):
        """
        Preprints use guardian.  The PreprintContributor table stores order and bibliographic information.
        Permissions are stored on guardian tables.  PreprintContributor information needs to be transferred
        from user -> self, and preprint permissions need to be transferred from user -> self.
        """
        from osf.models.preprint import PreprintContributor

        # Loop through `user`'s preprints
        for preprint in user.preprints.all():
            user_contributor = PreprintContributor.objects.get(preprint=preprint, user=user)
            user_perms = user_contributor.permission

            # Both `self` and `user` are contributors on the preprint
            if preprint.is_contributor(self) and preprint.is_contributor(user):
                self_contributor = PreprintContributor.objects.get(preprint=preprint, user=self)
                self_perms = self_contributor.permission

                max_perms_index = max(API_CONTRIBUTOR_PERMISSIONS.index(self_perms), API_CONTRIBUTOR_PERMISSIONS.index(user_perms))
                # Add the highest of `self` perms or `user` perms to `self`
                preprint.set_permissions(user=self, permissions=API_CONTRIBUTOR_PERMISSIONS[max_perms_index])

                if not self_contributor.visible and user_contributor.visible:
                    # if `self` is not visible, but `user` is visible, make `self` visible.
                    preprint.set_visible(user=self, visible=True, log=True, auth=Auth(user=self))
                # Now that perms and bibliographic info have been transferred to `self` contributor,
                # delete `user` contributor
                user_contributor.delete()
            else:
                # `self` is not a contributor, but `user` is.  Transfer `user` permissions and
                # contributor information to `self`.  Remove permissions from `user`.
                preprint.contributor_set.filter(user=user).update(user=self)
                preprint.add_permission(self, user_perms)

            if preprint.creator == user:
                preprint.creator = self

            preprint.remove_permission(user, user_perms)
            preprint.save()

    @property
    def draft_registrations_active(self):
        """
        Active draft registrations attached to a user (user is a contributor)
        """

        return self.draft_registrations.filter(
            (models.Q(registered_node__isnull=True) | models.Q(registered_node__deleted__isnull=False)),
            branched_from__deleted__isnull=True,
            deleted__isnull=True,
        )

    def _merge_user_draft_registrations(self, user):
        """
        Draft Registrations have contributors, and this model uses guardian.
        The DraftRegistrationContributor table stores order and bibliographic information.
        Permissions are stored on guardian tables.  DraftRegistration information needs to be transferred
        from user -> self, and draft registration permissions need to be transferred from user -> self.
        """
        from osf.models import DraftRegistrationContributor
        # Loop through `user`'s draft registrations
        for draft_reg in user.draft_registrations.all():
            user_contributor = DraftRegistrationContributor.objects.get(draft_registration=draft_reg, user=user)
            user_perms = user_contributor.permission

            # Both `self` and `user` are contributors on the draft reg
            if draft_reg.is_contributor(self) and draft_reg.is_contributor(user):
                self_contributor = DraftRegistrationContributor.objects.get(draft_registration=draft_reg, user=self)
                self_perms = self_contributor.permission

                max_perms_index = max(API_CONTRIBUTOR_PERMISSIONS.index(self_perms), API_CONTRIBUTOR_PERMISSIONS.index(user_perms))
                # Add the highest of `self` perms or `user` perms to `self`
                draft_reg.set_permissions(user=self, permissions=API_CONTRIBUTOR_PERMISSIONS[max_perms_index])

                if not self_contributor.visible and user_contributor.visible:
                    # if `self` is not visible, but `user` is visible, make `self` visible.
                    draft_reg.set_visible(user=self, visible=True, log=True, auth=Auth(user=self))
                # Now that perms and bibliographic info have been transferred to `self` contributor,
                # delete `user` contributor
                user_contributor.delete()
            else:
                # `self` is not a contributor, but `user` is.  Transfer `user` permissions and
                # contributor information to `self`.  Remove permissions from `user`.
                draft_reg.contributor_set.filter(user=user).update(user=self)
                draft_reg.add_permission(self, user_perms)

            if draft_reg.initiator == user:
                draft_reg.initiator = self

            draft_reg.remove_permission(user, user_perms)
            draft_reg.save()

    def deactivate_account(self):
        """
        Disables user account, making is_disabled true, while also unsubscribing user
        from mailchimp emails, remove any existing sessions.

        Ported from framework/auth/core.py
        """
        from website import mailchimp_utils
        from framework.auth import logout

        try:
            mailchimp_utils.unsubscribe_mailchimp(
                list_name=website_settings.MAILCHIMP_GENERAL_LIST,
                user_id=self._id,
                username=self.username
            )
        except mailchimp_utils.mailchimp.ListNotSubscribedError:
            pass
        except mailchimp_utils.mailchimp.InvalidApiKeyError:
            if not website_settings.ENABLE_EMAIL_SUBSCRIPTIONS:
                pass
            else:
                raise
        except mailchimp_utils.mailchimp.EmailNotExistsError:
            pass
        # Call to `unsubscribe` above saves, and can lead to stale data
        self.reload()
        self.is_disabled = True

        # we must call both methods to ensure the current session is cleared and all existing
        # sessions are revoked.
        req = get_current_request()
        if isinstance(req, FlaskRequest):
            logout()
        remove_sessions_for_user(self)

    def reactivate_account(self):
        """
        Enable user account
        """
        self.is_disabled = False
        self.requested_deactivation = False
        from website.mailchimp_utils import subscribe_on_confirm
        subscribe_on_confirm(self)

    def update_is_active(self):
        """Update ``is_active`` to be consistent with the fields that
        it depends on.
        """
        # The user can log in if they have set a password OR
        # have a verified external ID, e.g an ORCID
        can_login = self.has_usable_password() or (
            'VERIFIED' in sum([list(each.values()) for each in self.external_identity.values()], [])
        )
        self.is_active = (
            self.is_registered and
            self.is_confirmed and
            can_login and
            not self.is_merged and
            not self.is_disabled
        )

    # Overrides BaseModel
    def save(self, *args, **kwargs):
        from website import mailchimp_utils

        self.update_is_active()
        self.username = self.username.lower().strip() if self.username else None
        dirty_fields = set(self.get_dirty_fields(check_relationship=True))
        ret = super(OSFUser, self).save(*args, **kwargs)
        if self.SEARCH_UPDATE_FIELDS.intersection(dirty_fields) and self.is_confirmed:
            self.update_search()
            self.update_search_nodes_contributors()
        if 'username' in dirty_fields:
            for list_name, subscription in self.mailchimp_mailing_lists.items():
                if subscription:
                    mailchimp_utils.subscribe_mailchimp(list_name, self._id)
        return ret

    # Legacy methods

    @classmethod
    def create(cls, username, password, fullname, accepted_terms_of_service=None):
        validate_email(username)  # Raises BlockedEmailError if spam address

        user = cls(
            username=username,
            fullname=fullname,
            accepted_terms_of_service=accepted_terms_of_service
        )
        user.update_guessed_names()
        user.set_password(password)
        return user

    def set_password(self, raw_password, notify=True):
        """Set the password for this user to the hash of ``raw_password``.
        If this is a new user, we're done. If this is a password change,
        then email the user about the change and clear all the old sessions
        so that users will have to log in again with the new password.

        :param raw_password: the plaintext value of the new password
        :param notify: Only meant for unit tests to keep extra notifications from being sent
        :rtype: list
        :returns: Changed fields from the user save
        """
        had_existing_password = bool(self.has_usable_password() and self.is_confirmed)
        if self.username == raw_password:
            raise ChangePasswordError(['Password cannot be the same as your email address'])
        super(OSFUser, self).set_password(raw_password)
        if had_existing_password and notify:
            mails.send_mail(
                to_addr=self.username,
                mail=mails.PASSWORD_RESET,
                user=self,
                can_change_preferences=False,
                osf_contact_email=website_settings.OSF_CONTACT_EMAIL
            )
            remove_sessions_for_user(self)

    @classmethod
    def create_unconfirmed(cls, username, password, fullname, external_identity=None,
                           do_confirm=True, campaign=None, accepted_terms_of_service=None):
        """Create a new user who has begun registration but needs to verify
        their primary email address (username).
        """
        user = cls.create(username, password, fullname, accepted_terms_of_service)
        user.add_unconfirmed_email(username, external_identity=external_identity)
        user.is_registered = False
        if external_identity:
            user.external_identity.update(external_identity)
        if campaign:
            # needed to prevent cirular import
            from framework.auth.campaigns import system_tag_for_campaign  # skipci
            # User needs to be saved before adding system tags (due to m2m relationship)
            user.save()
            user.add_system_tag(system_tag_for_campaign(campaign))
        else:
            user.save()
            user.add_system_tag(OsfSourceTags.Osf.value)
        return user

    @classmethod
    def create_confirmed(cls, username, password, fullname):
        user = cls.create(username, password, fullname)
        user.is_registered = True
        user.save()  # Must save before using auto_now_add field
        user.date_confirmed = user.date_registered
        user.emails.create(address=username.lower().strip())
        return user

    def get_unconfirmed_email_for_token(self, token):
        """Return email if valid.
        :rtype: bool
        :raises: ExpiredTokenError if trying to access a token that is expired.
        :raises: InvalidTokenError if trying to access a token that is invalid.

        """
        if token not in self.email_verifications:
            raise InvalidTokenError

        verification = self.email_verifications[token]
        # Not all tokens are guaranteed to have expiration dates
        if (
            'expiration' in verification and
            verification['expiration'].replace(tzinfo=pytz.utc) < timezone.now()
        ):
            raise ExpiredTokenError

        return verification['email']

    def get_unconfirmed_emails_exclude_external_identity(self):
        """Return a list of unconfirmed emails that are not related to external identity."""

        unconfirmed_emails = []
        if self.email_verifications:
            for token, value in self.email_verifications.items():
                if not value.get('external_identity'):
                    unconfirmed_emails.append(value.get('email'))
        return unconfirmed_emails

    @property
    def unconfirmed_email_info(self):
        """Return a list of dictionaries containing information about each of this
        user's unconfirmed emails.
        """
        unconfirmed_emails = []
        email_verifications = self.email_verifications or []
        for token in email_verifications:
            if self.email_verifications[token].get('confirmed', False):
                try:
                    user_merge = OSFUser.objects.get(emails__address__iexact=self.email_verifications[token]['email'])
                except OSFUser.DoesNotExist:
                    user_merge = False

                unconfirmed_emails.append({'address': self.email_verifications[token]['email'],
                                        'token': token,
                                        'confirmed': self.email_verifications[token]['confirmed'],
                                        'user_merge': user_merge.email if user_merge else False})
        return unconfirmed_emails

    def clean_email_verifications(self, given_token=None):
        email_verifications = deepcopy(self.email_verifications or {})
        for token in self.email_verifications or {}:
            try:
                self.get_unconfirmed_email_for_token(token)
            except (KeyError, ExpiredTokenError):
                email_verifications.pop(token)
                continue
            if token == given_token:
                email_verifications.pop(token)
        self.email_verifications = email_verifications

    def verify_password_token(self, token):
        """
        Verify that the password reset token for this user is valid.

        :param token: the token in verification key
        :return `True` if valid, otherwise `False`
        """

        if token and self.verification_key_v2:
            try:
                return (self.verification_key_v2['token'] == token and
                        self.verification_key_v2['expires'] > timezone.now())
            except AttributeError:
                return False
        return False

    def verify_claim_token(self, token, project_id):
        """Return whether or not a claim token is valid for this user for
        a given node which they were added as a unregistered contributor for.
        """
        try:
            record = self.get_unclaimed_record(project_id)
        except ValueError:  # No unclaimed record for given pid
            return False
        return record['token'] == token

    @classmethod
    def create_unregistered(cls, fullname, email=None):
        """Create a new unregistered user.
        """
        user = cls(
            username=email,
            fullname=fullname,
            is_invited=True,
            is_registered=False,
        )
        if not email:
            user.set_unusable_username()
        user.set_unusable_password()
        user.update_guessed_names()

        return user

    def update_guessed_names(self):
        """Updates the CSL name fields inferred from the the full name.
        """
        parsed = impute_names(self.fullname)
        self.given_name = parsed['given']
        self.middle_names = parsed['middle']
        self.family_name = parsed['family']
        self.suffix = parsed['suffix']

    def add_unconfirmed_email(self, email, expiration=None, external_identity=None):
        """
        Add an email verification token for a given email.

        :param email: the email to confirm
        :param email: overwrite default expiration time
        :param external_identity: the user's external identity
        :return: a token
        :raises: ValueError if email already confirmed, except for login through external idp.
        """

        # Note: This is technically not compliant with RFC 822, which requires
        #       that case be preserved in the "local-part" of an address. From
        #       a practical standpoint, the vast majority of email servers do
        #       not preserve case.
        #       ref: https://tools.ietf.org/html/rfc822#section-6
        email = email.lower().strip()

        with reraise_django_validation_errors():
            validate_email(email)

        if not external_identity and self.emails.filter(address=email).exists():
            raise ValueError('Email already confirmed to this user.')

        # If the unconfirmed email is already present, refresh the token
        if email in self.unconfirmed_emails:
            self.remove_unconfirmed_email(email)

        verification_key = generate_verification_key(verification_type='confirm')

        # handle when email_verifications is None
        if not self.email_verifications:
            self.email_verifications = {}

        self.email_verifications[verification_key['token']] = {
            'email': email,
            'confirmed': False,
            'expiration': expiration if expiration else verification_key['expires'],
            'external_identity': external_identity,
        }

        return verification_key['token']

    def remove_unconfirmed_email(self, email):
        """Remove an unconfirmed email addresses and their tokens."""
        for token, value in self.email_verifications.items():
            if value.get('email') == email:
                del self.email_verifications[token]
                return True

        return False

    def remove_email(self, email):
        """Remove a confirmed email"""
        if email == self.username:
            raise PermissionsError("Can't remove primary email")
        if self.emails.filter(address=email):
            self.emails.filter(address=email).delete()
            signals.user_email_removed.send(self, email=email, osf_contact_email=website_settings.OSF_CONTACT_EMAIL)

    def get_confirmation_token(self, email, force=False, renew=False):
        """Return the confirmation token for a given email.

        :param str email: The email to get the token for.
        :param bool force: If an expired token exists for the given email, generate a new one and return it.
        :param bool renew: Generate a new token and return it.
        :return Return the confirmation token.
        :raises: ExpiredTokenError if trying to access a token that is expired and force=False.
        :raises: KeyError if there no token for the email.
        """
        # TODO: Refactor "force" flag into User.get_or_add_confirmation_token
        for token, info in self.email_verifications.items():
            if info['email'].lower() == email.lower():
                # Old records will not have an expiration key. If it's missing,
                # assume the token is expired
                expiration = info.get('expiration')
                if renew:
                    new_token = self.add_unconfirmed_email(email)
                    self.save()
                    return new_token
                if not expiration or (expiration and expiration < timezone.now()):
                    if not force:
                        raise ExpiredTokenError('Token for email "{0}" is expired'.format(email))
                    else:
                        new_token = self.add_unconfirmed_email(email)
                        self.save()
                        return new_token
                return token
        raise KeyError('No confirmation token for email "{0}"'.format(email))

    def get_confirmation_url(self, email,
                             external=True,
                             force=False,
                             renew=False,
                             external_id_provider=None,
                             destination=None):
        """Return the confirmation url for a given email.

        :param email: The email to confirm.
        :param external: Use absolute or relative url.
        :param force: If an expired token exists for the given email, generate a new one and return it.
        :param renew: Generate a new token and return it.
        :param external_id_provider: The external identity provider that authenticates the user.
        :param destination: The destination page to redirect after confirmation
        :return: Return the confirmation url.
        :raises: ExpiredTokenError if trying to access a token that is expired.
        :raises: KeyError if there is no token for the email.
        """

        base = website_settings.DOMAIN if external else '/'
        token = self.get_confirmation_token(email, force=force, renew=renew)
        external = 'external/' if external_id_provider else ''
        destination = '?{}'.format(urlencode({'destination': destination})) if destination else ''
        return '{0}confirm/{1}{2}/{3}/{4}'.format(base, external, self._primary_key, token, destination)

    def register(self, username, password=None, accepted_terms_of_service=None):
        """Registers the user.
        """
        self.username = username
        if password:
            self.set_password(password)
        if not self.emails.filter(address=username):
            self.emails.create(address=username)
        self.is_registered = True
        self.date_confirmed = timezone.now()
        if accepted_terms_of_service:
            self.accepted_terms_of_service = timezone.now()
        self.update_search()
        self.update_search_nodes()

        # Emit signal that a user has confirmed
        signals.user_confirmed.send(self)

        return self

    def confirm_email(self, token, merge=False):
        """Confirm the email address associated with the token"""
        email = self.get_unconfirmed_email_for_token(token)

        # If this email is confirmed on another account, abort
        try:
            if check_select_for_update():
                user_to_merge = OSFUser.objects.filter(emails__address=email).select_for_update().get()
            else:
                user_to_merge = OSFUser.objects.get(emails__address=email)
        except OSFUser.DoesNotExist:
            user_to_merge = None

        if user_to_merge and merge:
            self.merge_user(user_to_merge)
        elif user_to_merge:
            raise MergeConfirmedRequiredError(
                'Merge requires confirmation',
                user=self,
                user_to_merge=user_to_merge,
            )

        # If another user has this email as its username, get it
        try:
            unregistered_user = OSFUser.objects.exclude(guids___id=self._id, guids___id__isnull=False).get(username=email)
        except OSFUser.DoesNotExist:
            unregistered_user = None

        if unregistered_user:
            self.merge_user(unregistered_user)
            self.save()
            unregistered_user.username = None

        if not self.emails.filter(address=email).exists():
            self.emails.create(address=email)

        # Complete registration if primary email
        if email.lower() == self.username.lower():
            self.register(self.username)
            self.date_confirmed = timezone.now()
        # Revoke token
        del self.email_verifications[token]

        # TODO: We can't assume that all unclaimed records are now claimed.
        # Clear unclaimed records, so user's name shows up correctly on
        # all projects
        self.unclaimed_records = {}
        self.save()

        self.update_search_nodes()

        return True

    def confirm_spam(self, save=True):
        self.deactivate_account()
        super().confirm_spam(save=save)

        for node in self.nodes.filter(is_public=True, is_deleted=False):
            node.confirm_spam(train_akismet=False)
        for preprint in self.preprints.filter(is_public=True, deleted__isnull=True):
            preprint.confirm_spam(train_akismet=False)

    def confirm_ham(self, save=False):
        self.reactivate_account()
        super().confirm_ham(save=save)

        for node in self.nodes.filter():
            node.confirm_ham(save=save, train_akismet=False)
        for preprint in self.preprints.filter():
            preprint.confirm_ham(save=save, train_akismet=False)

    @property
    def is_assumed_ham(self):
        user_email_addresses = self.emails.values_list('address', flat=True)
        user_email_domains = [
            # get everything after the @
            address.rpartition('@')[2].lower()
            for address in user_email_addresses
        ]
        user_has_trusted_email = NotableEmailDomain.objects.filter(
            note=NotableEmailDomain.Note.ASSUME_HAM_UNTIL_REPORTED,
            domain__in=user_email_domains,
        ).exists()

        return user_has_trusted_email

    def update_search(self):
        from website.search.search import update_user
        update_user(self)

    def update_search_nodes_contributors(self):
        """
        Bulk update contributor name on all nodes on which the user is
        a contributor.
        :return:
        """
        from website.search import search
        search.update_contributors_async(self.id)

    def update_search_nodes(self):
        """Call `update_search` on all nodes on which the user is a
        contributor. Needed to add self to contributor lists in search upon
        registration or claiming.
        """
        # Group member names not listed on Node search result, just Group names, so don't
        # need to update nodes where user has group member perms only
        for node in self.contributor_to:
            node.update_search()

        for group in self.osf_groups:
            group.update_search()

    def update_date_last_login(self, login_time=None):
        self.date_last_login = login_time or timezone.now()

    def get_summary(self, formatter='long'):
        return {
            'user_fullname': self.fullname,
            'user_profile_url': self.profile_url,
            'user_display_name': name_formatters[formatter](self),
            'user_is_registered': self.is_registered
        }

    def check_password(self, raw_password):
        """
        Return a boolean of whether the raw_password was correct. Handles
        hashing formats behind the scenes.

        Source: https://github.com/django/django/blob/master/django/contrib/auth/base_user.py#L104
        """
        def setter(raw_password):
            self.set_password(raw_password, notify=False)
            # Password hash upgrades shouldn't be considered password changes.
            self._password = None
            self.save(update_fields=['password'])
        return check_password(raw_password, self.password, setter)

    def change_password(self, raw_old_password, raw_new_password, raw_confirm_password):
        """Change the password for this user to the hash of ``raw_new_password``."""
        raw_old_password = (raw_old_password or '').strip()
        raw_new_password = (raw_new_password or '').strip()
        raw_confirm_password = (raw_confirm_password or '').strip()

        # TODO: Move validation to set_password
        issues = []
        if not self.check_password(raw_old_password):
            self.old_password_invalid_attempts += 1
            self.change_password_last_attempt = timezone.now()
            issues.append('Old password is invalid')
        elif raw_old_password == raw_new_password:
            issues.append('Password cannot be the same')
        elif raw_new_password == self.username:
            issues.append('Password cannot be the same as your email address')
        if not raw_old_password or not raw_new_password or not raw_confirm_password:
            issues.append('Passwords cannot be blank')
        elif len(raw_new_password) < 8:
            issues.append('Password should be at least eight characters')
        elif len(raw_new_password) > 256:
            issues.append('Password should not be longer than 256 characters')

        if raw_new_password != raw_confirm_password:
            issues.append('Password does not match the confirmation')

        if issues:
            raise ChangePasswordError(issues)
        self.set_password(raw_new_password)
        self.reset_old_password_invalid_attempts()
        if self.verification_key_v2:
            self.verification_key_v2['expires'] = timezone.now()
        # new verification key (v1) for CAS
        self.verification_key = generate_verification_key(verification_type=None)

    def reset_old_password_invalid_attempts(self):
        self.old_password_invalid_attempts = 0

    def profile_image_url(self, size=None):
        """A generalized method for getting a user's profile picture urls.
        We may choose to use some service other than gravatar in the future,
        and should not commit ourselves to using a specific service (mostly
        an API concern).

        As long as we use gravatar, this is just a proxy to User.gravatar_url
        """
        return self._gravatar_url(size)

    def _gravatar_url(self, size):
        return filters.gravatar(
            self,
            use_ssl=True,
            size=size
        )

    @property
    def display_absolute_url(self):
        url = self.absolute_url
        if url is not None:
            return re.sub(r'https?:', '', url).strip('/')

    def display_full_name(self, node=None):
        """Return the full name , as it would display in a contributor list for a
        given node.

        NOTE: Unclaimed users may have a different name for different nodes.
        """
        if node:
            unclaimed_data = self.unclaimed_records.get(str(node._id), None)
            if unclaimed_data:
                return unclaimed_data['name']
        return self.fullname

    def add_system_tag(self, tag):
        if not isinstance(tag, Tag):
            tag_instance, created = Tag.all_tags.get_or_create(name=tag.lower(), system=True)
        else:
            tag_instance = tag
        if not tag_instance.system:
            raise ValueError('Non-system tag passed to add_system_tag')
        if not self.all_tags.filter(id=tag_instance.id).exists():
            self.tags.add(tag_instance)
        return tag_instance

    def get_recently_added(self):
        return (
            each.contributor
            for each in self.recentlyaddedcontributor_set.order_by('-date_added')
        )

    def _projects_in_common_query(self, other_user):
        """
        Returns projects that both self and other_user have in common; both are either contributors or group members
        """
        from osf.models import AbstractNode

        return AbstractNode.objects.get_nodes_for_user(other_user, base_queryset=self.contributor_or_group_member_to).exclude(type='osf.collection')

    def get_projects_in_common(self, other_user):
        """Returns either a collection of "shared projects" (projects that both users are contributors or group members for)
        or just their primary keys
        """
        query = self._projects_in_common_query(other_user)
        return set(query.all())

    def n_projects_in_common(self, other_user):
        """Returns number of "shared projects" (projects that both users are contributors or group members for)"""
        return self._projects_in_common_query(other_user).count()

    def add_unclaimed_record(self, claim_origin, referrer, given_name, email=None):
        """Add a new project entry in the unclaimed records dictionary.

        :param object claim_origin: Object this unclaimed user was added to. currently `Node` or `Provider` or `Preprint`
        :param User referrer: User who referred this user.
        :param str given_name: The full name that the referrer gave for this user.
        :param str email: The given email address.
        :returns: The added record
        """

        from osf.models.provider import AbstractProvider
        from osf.models.osf_group import OSFGroup

        if isinstance(claim_origin, AbstractProvider):
            if not bool(get_perms(referrer, claim_origin)):
                raise PermissionsError(
                    'Referrer does not have permission to add a moderator to provider {0}'.format(claim_origin._id)
                )

        elif isinstance(claim_origin, OSFGroup):
            if not claim_origin.has_permission(referrer, MANAGE):
                raise PermissionsError(
                    'Referrer does not have permission to add a member to {0}'.format(claim_origin._id)
                )
        else:
            if not claim_origin.has_permission(referrer, ADMIN):
                raise PermissionsError(
                    'Referrer does not have permission to add a contributor to {0}'.format(claim_origin._id)
                )

        pid = str(claim_origin._id)
        referrer_id = str(referrer._id)
        if email:
            clean_email = email.lower().strip()
        else:
            clean_email = None
        verification_key = generate_verification_key(verification_type='claim')
        try:
            record = self.unclaimed_records[claim_origin._id]
        except KeyError:
            record = None
        if record:
            del record
        record = {
            'name': given_name,
            'referrer_id': referrer_id,
            'token': verification_key['token'],
            'expires': verification_key['expires'],
            'email': clean_email,
        }
        self.unclaimed_records[pid] = record
        return record

    def get_unclaimed_record(self, project_id):
        """Get an unclaimed record for a given project_id.

        :raises: ValueError if there is no record for the given project.
        """
        try:
            return self.unclaimed_records[project_id]
        except KeyError:  # reraise as ValueError
            raise ValueError('No unclaimed record for user {self._id} on node {project_id}'
                                .format(**locals()))

    def get_claim_url(self, project_id, external=False):
        """Return the URL that an unclaimed user should use to claim their
        account. Return ``None`` if there is no unclaimed_record for the given
        project ID.

        :param project_id: The project ID/preprint ID/OSF group ID for the unclaimed record
        :raises: ValueError if a record doesn't exist for the given project ID
        :rtype: dict
        :returns: The unclaimed record for the project
        """
        uid = self._primary_key
        base_url = website_settings.DOMAIN if external else '/'
        unclaimed_record = self.get_unclaimed_record(project_id)
        token = unclaimed_record['token']
        return '{base_url}user/{uid}/{project_id}/claim/?token={token}'\
                    .format(**locals())

    def is_affiliated_with_institution(self, institution):
        """Return if this user is affiliated with ``institution``."""
        return self.affiliated_institutions.filter(id=institution.id).exists()

    def update_affiliated_institutions_by_email_domain(self):
        """
        Append affiliated_institutions by email domain.
        :return:
        """
        try:
            email_domains = [email.split('@')[1].lower() for email in self.emails.values_list('address', flat=True)]
            insts = Institution.objects.filter(email_domains__overlap=email_domains)
            if insts.exists():
                self.affiliated_institutions.add(*insts)
        except IndexError:
            pass

    def remove_institution(self, inst_id):
        try:
            inst = self.affiliated_institutions.get(_id=inst_id)
        except Institution.DoesNotExist:
            return False
        else:
            self.affiliated_institutions.remove(inst)
            return True

    def get_activity_points(self):
        return analytics.get_total_activity_count(self._id)

    def get_or_create_cookie(self, secret=None):
        """Find the cookie for the given user
        Create a new session if no cookie is found

        :param str secret: The key to sign the cookie with
        :returns: The signed cookie
        """
        secret = secret or settings.SECRET_KEY
        user_session = Session.objects.filter(
            data__auth_user_id=self._id
        ).order_by(
            '-modified'
        ).first()

        if not user_session:
            user_session = Session(data={
                'auth_user_id': self._id,
                'auth_user_username': self.username,
                'auth_user_fullname': self.fullname,
            })
            user_session.save()

        signer = itsdangerous.Signer(secret)
        return signer.sign(user_session._id)

    @classmethod
    def from_cookie(cls, cookie, secret=None):
        """Attempt to load a user from their signed cookie
        :returns: None if a user cannot be loaded else User
        """
        if not cookie:
            return None

        secret = secret or settings.SECRET_KEY

        try:
            token = itsdangerous.Signer(secret).unsign(cookie)
        except itsdangerous.BadSignature:
            return None

        user_session = Session.load(token)

        if user_session is None:
            return None

        return cls.load(user_session.data.get('auth_user_id'))

    def get_node_comment_timestamps(self, target_id):
        """ Returns the timestamp for when comments were last viewed on a node, file or wiki.
        """
        default_timestamp = dt.datetime(1970, 1, 1, 12, 0, 0, tzinfo=pytz.utc)
        return self.comments_viewed_timestamp.get(target_id, default_timestamp)

    def _get_spam_content(self, saved_fields):
        content = []
        for field, contents in saved_fields.items():
            if field in self.SPAM_USER_PROFILE_FIELDS.keys():
                for item in contents:
                    for key, value in item.items():
                        if key in self.SPAM_USER_PROFILE_FIELDS[field]:
                            content.append(value)
        return ' '.join(content).strip()

    def check_spam(self, saved_fields, request_headers):
        if not website_settings.SPAM_CHECK_ENABLED:
            return False
        is_spam = False
        if set(self.SPAM_USER_PROFILE_FIELDS.keys()).intersection(set(saved_fields.keys())):
            content = self._get_spam_content(saved_fields)
            if content:
                is_spam = self.do_check_spam(
                    self.fullname,
                    self.username,
                    content,
                    request_headers
                )
                self.save()

        return is_spam

    def gdpr_delete(self):
        """
        This function does not remove the user object reference from our database, but it does disable the account and
        remove identifying in a manner compliant with GDPR guidelines.

        Follows the protocol described in
        https://openscience.atlassian.net/wiki/spaces/PRODUC/pages/482803755/GDPR-Related+protocols

        """
        from osf.models import Preprint, AbstractNode

        user_nodes = self.nodes.exclude(is_deleted=True)
        #  Validates the user isn't trying to delete things they deliberately made public.
        if user_nodes.filter(type='osf.registration').exists():
            raise UserStateError('You cannot delete this user because they have one or more registrations.')

        if Preprint.objects.filter(_contributors=self, ever_public=True, deleted__isnull=True).exists():
            raise UserStateError('You cannot delete this user because they have one or more preprints.')

        # Validates that the user isn't trying to delete things nodes they are the only admin on.
        personal_nodes = (
            AbstractNode.objects.annotate(contrib_count=Count('_contributors'))
            .filter(contrib_count__lte=1)
            .filter(contributor__user=self)
            .exclude(is_deleted=True)
        )
        shared_nodes = user_nodes.exclude(id__in=personal_nodes.values_list('id'))

        for node in shared_nodes.exclude(type__in=['osf.draftnode']):
            alternate_admins = OSFUser.objects.filter(groups__name=node.format_group(ADMIN)).filter(is_active=True).exclude(id=self.id)
            if not alternate_admins:
                raise UserStateError(
                    'You cannot delete node {} because it would be a node with contributors, but with no admin.'.format(
                        node._id))

            for addon in node.get_addons():
                if addon.short_name not in ('osfstorage', 'wiki') and addon.user_settings and addon.user_settings.owner.id == self.id:
                    raise UserStateError('You cannot delete this user because they '
                                         'have an external account for {} attached to Node {}, '
                                         'which has other contributors.'.format(addon.short_name, node._id))

        for group in self.osf_groups:
            if not group.managers.exclude(id=self.id).filter(is_registered=True).exists() and group.members.exclude(id=self.id).exists():
                raise UserStateError('You cannot delete this user because they are the only registered manager of OSFGroup {} that contains other members.'.format(group._id))

        for node in shared_nodes.all():
            logger.info('Removing {self._id} as a contributor to node (pk:{node_id})...'.format(self=self, node_id=node.pk))
            node.remove_contributor(self, auth=Auth(self), log=False)

        # This is doesn't to remove identifying info, but ensures other users can't see the deleted user's profile etc.
        self.deactivate_account()

        # delete all personal nodes (one contributor), bookmarks etc.
        for node in personal_nodes.all():
            logger.info('Soft-deleting node (pk: {node_id})...'.format(node_id=node.pk))
            node.remove_node(auth=Auth(self))

        for group in self.osf_groups:
            if len(group.managers) == 1 and group.managers[0] == self:
                group.remove_group()
            else:
                group.remove_member(self)

        logger.info('Clearing identifying information...')
        # This removes identifying info
        # hard-delete all emails associated with the user
        self.emails.all().delete()
        # Change name to "Deleted user" so that logs render properly
        self.fullname = 'Deleted user'
        self.set_unusable_username()
        self.set_unusable_password()
        self.given_name = ''
        self.family_name = ''
        self.middle_names = ''
        self.mailchimp_mailing_lists = {}
        self.osf_mailing_lists = {}
        self.verification_key = None
        self.suffix = ''
        self.jobs = []
        self.schools = []
        self.social = {}
        self.unclaimed_records = {}
        self.notifications_configured = {}
        # Scrub all external accounts
        if self.external_accounts.exists():
            logger.info('Clearing identifying information from external accounts...')
            for account in self.external_accounts.all():
                account.oauth_key = None
                account.oauth_secret = None
                account.refresh_token = None
                account.provider_name = 'gdpr-deleted'
                account.display_name = None
                account.profile_url = None
                account.save()
            self.external_accounts.clear()
        self.external_identity = {}
        self.deleted = timezone.now()

    @property
    def has_resources(self):
        """
        This is meant to determine if a user has any resources, nodes, preprints etc that might impede their deactivation.
        If a user only has no resources or only deleted resources this will return false and they can safely be deactivated
        otherwise they must delete or transfer their outstanding resources.

<<<<<<< HEAD
        :return bool: does the user have any active node, preprints, groups etc?
        """
        from osf.models import Preprint

        nodes = self.nodes.exclude(is_deleted=True).exists()
=======
        :return bool: does the user have any active node, preprints, groups, etc?
        """
        from osf.models import Preprint

        nodes = self.nodes.filter(deleted__isnull=True).exists()
>>>>>>> c6fda7fa
        groups = self.osf_groups.exists()
        preprints = Preprint.objects.filter(_contributors=self, ever_public=True, deleted__isnull=True).exists()

        return groups or nodes or preprints

    class Meta:
        # custom permissions for use in the OSF Admin App
        permissions = (
            ('view_osfuser', 'Can view user details'),
        )

@receiver(post_save, sender=OSFUser)
def add_default_user_addons(sender, instance, created, **kwargs):
    if created:
        for addon in website_settings.ADDONS_AVAILABLE:
            if 'user' in addon.added_default:
                instance.add_addon(addon.short_name)

@receiver(post_save, sender=OSFUser)
def create_bookmark_collection(sender, instance, created, **kwargs):
    if created:
        new_bookmark_collection(instance)<|MERGE_RESOLUTION|>--- conflicted
+++ resolved
@@ -1882,19 +1882,11 @@
         If a user only has no resources or only deleted resources this will return false and they can safely be deactivated
         otherwise they must delete or transfer their outstanding resources.
 
-<<<<<<< HEAD
-        :return bool: does the user have any active node, preprints, groups etc?
+        :return bool: does the user have any active node, preprints, groups, etc?
         """
         from osf.models import Preprint
 
-        nodes = self.nodes.exclude(is_deleted=True).exists()
-=======
-        :return bool: does the user have any active node, preprints, groups, etc?
-        """
-        from osf.models import Preprint
-
         nodes = self.nodes.filter(deleted__isnull=True).exists()
->>>>>>> c6fda7fa
         groups = self.osf_groups.exists()
         preprints = Preprint.objects.filter(_contributors=self, ever_public=True, deleted__isnull=True).exists()
 
