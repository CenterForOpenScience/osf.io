--- conflicted
+++ resolved
@@ -117,7 +117,6 @@
         return self.address
 
 
-<<<<<<< HEAD
 class AbstractBaseProfileModel(ObjectIDMixin, BaseModel):
     institution = models.CharField(max_length=650)
     department = models.CharField(max_length=650, null=True, blank=True)
@@ -148,10 +147,7 @@
         order_with_respect_to = 'user'
 
 
-class OSFUser(DirtyFieldsMixin, GuidMixin, BaseModel, AbstractBaseUser, PermissionsMixin, AddonModelMixin):
-=======
 class OSFUser(DirtyFieldsMixin, GuidMixin, BaseModel, AbstractBaseUser, PermissionsMixin, AddonModelMixin, SpamMixin):
->>>>>>> f9bdb129
     FIELD_ALIASES = {
         '_id': 'guids___id',
         'system_tags': 'tags',
