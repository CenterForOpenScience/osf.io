import datetime as dt
import logging
import re
from future.moves.urllib.parse import urljoin, urlencode
import uuid
from copy import deepcopy

from flask import Request as FlaskRequest
from framework import analytics
from guardian.shortcuts import get_perms
from past.builtins import basestring

# OSF imports
import itsdangerous
import pytz
from dirtyfields import DirtyFieldsMixin

from django.apps import apps
from django.conf import settings
from django.contrib.auth.base_user import AbstractBaseUser, BaseUserManager
from django.contrib.auth.hashers import check_password
from django.contrib.auth.models import PermissionsMixin
from django.dispatch import receiver
from django.db import models
from django.db.models import Count, Exists, OuterRef
from django.db.models.signals import post_save
from django.utils import timezone
from guardian.shortcuts import get_objects_for_user

from framework.auth import Auth, signals, utils
from framework.auth.core import generate_verification_key
from framework.auth.exceptions import (ChangePasswordError, ExpiredTokenError,
                                       InvalidTokenError,
                                       MergeConfirmedRequiredError,
                                       MergeConflictError)
from framework.exceptions import PermissionsError
from framework.sessions.utils import remove_sessions_for_user
from osf.utils.requests import get_current_request
from osf.exceptions import reraise_django_validation_errors, UserStateError
from osf.models.base import BaseModel, GuidMixin, GuidMixinQuerySet
from osf.models.notable_domain import NotableDomain
from osf.models.contributor import Contributor, RecentlyAddedContributor
from osf.models.institution import Institution
from osf.models.institution_affiliation import InstitutionAffiliation
from osf.models.mixins import AddonModelMixin
from osf.models.spam import SpamMixin
from osf.models.session import Session
from osf.models.tag import Tag
from osf.models.validators import validate_email, validate_social, validate_history_item
from osf.utils.datetime_aware_jsonfield import DateTimeAwareJSONField
from osf.utils.fields import NonNaiveDateTimeField, LowercaseEmailField, ensure_str
from osf.utils.names import impute_names
from osf.utils.requests import check_select_for_update
from osf.utils.permissions import API_CONTRIBUTOR_PERMISSIONS, MANAGER, MEMBER, MANAGE, ADMIN
from website import settings as website_settings
from website import filters, mails
from website.project import new_bookmark_collection
from website.util.metrics import OsfSourceTags

logger = logging.getLogger(__name__)

def get_default_mailing_lists():
    return {'Open Science Framework Help': True}


name_formatters = {
    'long': lambda user: user.fullname,
    'surname': lambda user: user.family_name if user.family_name else user.fullname,
    'initials': lambda user: u'{surname}, {initial}.'.format(
        surname=user.family_name,
        initial=user.given_name_initial,
    ),
}


class OSFUserManager(BaseUserManager):

    def create_user(self, username, password=None):
        if not username:
            raise ValueError('Users must have a username')

        user = self.model(
            username=self.normalize_email(username),
            is_active=True,
            date_registered=timezone.now()
        )

        user.set_password(password)
        user.save(using=self._db)
        return user

    _queryset_class = GuidMixinQuerySet

    def all(self):
        return self.get_queryset().all()

    def eager(self, *fields):
        fk_fields = set(self.model.get_fk_field_names()) & set(fields)
        m2m_fields = set(self.model.get_m2m_field_names()) & set(fields)
        return self.select_related(*fk_fields).prefetch_related(*m2m_fields)

    def create_superuser(self, username, password):
        user = self.create_user(username, password=password)
        user.is_superuser = True
        user.is_staff = True
        user.is_active = True
        user.save(using=self._db)
        return user


class Email(BaseModel):
    address = LowercaseEmailField(unique=True, db_index=True, validators=[validate_email])
    user = models.ForeignKey('OSFUser', related_name='emails', on_delete=models.CASCADE)

    def __unicode__(self):
        return self.address


class OSFUser(DirtyFieldsMixin, GuidMixin, BaseModel, AbstractBaseUser, PermissionsMixin, AddonModelMixin, SpamMixin):
    FIELD_ALIASES = {
        '_id': 'guids___id',
        'system_tags': 'tags',
    }
    settings_type = 'user'  # Needed for addons
    USERNAME_FIELD = 'username'

    # Node fields that trigger an update to the search engine on save
    SEARCH_UPDATE_FIELDS = {
        'fullname',
        'given_name',
        'middle_names',
        'family_name',
        'suffix',
        'merged_by',
        'date_disabled',
        'date_confirmed',
        'jobs',
        'schools',
        'social',
    }

    # Overrides DirtyFieldsMixin, Foreign Keys checked by '<attribute_name>_id' rather than typical name.
    FIELDS_TO_CHECK = SEARCH_UPDATE_FIELDS.copy()
    FIELDS_TO_CHECK.update({'password', 'last_login', 'merged_by_id', 'username'})

    # TODO: Add SEARCH_UPDATE_NODE_FIELDS, for fields that should trigger a
    #   search update for all nodes to which the user is a contributor.

    SOCIAL_FIELDS = {
        'orcid': u'http://orcid.org/{}',
        'github': u'http://github.com/{}',
        'scholar': u'http://scholar.google.com/citations?user={}',
        'twitter': u'http://twitter.com/{}',
        'profileWebsites': [],
        'linkedIn': u'https://www.linkedin.com/{}',
        'impactStory': u'https://impactstory.org/u/{}',
        'researcherId': u'http://researcherid.com/rid/{}',
        'researchGate': u'https://researchgate.net/profile/{}',
        'academiaInstitution': u'https://{}',
        'academiaProfileID': u'.academia.edu/{}',
        'baiduScholar': u'http://xueshu.baidu.com/scholarID/{}',
        'ssrn': u'http://papers.ssrn.com/sol3/cf_dev/AbsByAuth.cfm?per_id={}'
    }

    SPAM_USER_PROFILE_FIELDS = {
        'schools': ['degree', 'institution', 'department'],
        'jobs': ['title', 'institution', 'department']
    }

    # The primary email address for the account.
    # This value is unique, but multiple "None" records exist for:
    #   * unregistered contributors where an email address was not provided.
    # TODO: Update mailchimp subscription on username change in user.save()
    # TODO: Consider making this a FK to Email with to_field='address'
    #   Django supports this (https://docs.djangoproject.com/en/1.11/topics/auth/customizing/#django.contrib.auth.models.CustomUser.USERNAME_FIELD)
    #   but some third-party apps may not.
    username = models.CharField(max_length=255, db_index=True, unique=True)

    # Hashed. Use `User.set_password` and `User.check_password`
    # password = models.CharField(max_length=255)

    fullname = models.CharField(max_length=255)

    # user has taken action to register the account
    is_registered = models.BooleanField(db_index=True, default=False)

    # for internal use
    tags = models.ManyToManyField('Tag', blank=True)

    # security emails that have been sent
    # TODO: This should be removed and/or merged with system_tags
    security_messages = DateTimeAwareJSONField(default=dict, blank=True)
    # Format: {
    #   <message label>: <datetime>
    #   ...
    # }

    # user was invited (as opposed to registered unprompted)
    is_invited = models.BooleanField(default=False, db_index=True)

    # Per-project unclaimed user data:
    # TODO: add validation
    unclaimed_records = DateTimeAwareJSONField(default=dict, blank=True)
    # Format: {
    #   <project_id>: {
    #       'name': <name that referrer provided>,
    #       'referrer_id': <user ID of referrer>,
    #       'token': <token used for verification urls>,
    #       'email': <email the referrer provided or None>,
    #       'claimer_email': <email the claimer entered or None>,
    #       'last_sent': <timestamp of last email sent to referrer or None>
    #   }
    #   ...
    # }

    # Time of last sent notification email to newly added contributors
    # Format : {
    #   <project_id>: {
    #       'last_sent': time.time()
    #   }
    #   ...
    # }
    contributor_added_email_records = DateTimeAwareJSONField(default=dict, blank=True)

    # Tracks last email sent where user was added to an OSF Group
    member_added_email_records = DateTimeAwareJSONField(default=dict, blank=True)
    # Tracks last email sent where an OSF Group was connected to a node
    group_connected_email_records = DateTimeAwareJSONField(default=dict, blank=True)

    # The user into which this account was merged
    merged_by = models.ForeignKey('self', null=True, blank=True, related_name='merger', on_delete=models.CASCADE)

    # verification key v1: only the token string, no expiration time
    # used for cas login with username and verification key
    verification_key = models.CharField(max_length=255, null=True, blank=True)

    # verification key v2: token, and expiration time
    # used for password reset, confirm account/email, claim account/contributor-ship
    verification_key_v2 = DateTimeAwareJSONField(default=dict, blank=True, null=True)
    # Format: {
    #   'token': <verification token>
    #   'expires': <verification expiration time>
    # }

    email_last_sent = NonNaiveDateTimeField(null=True, blank=True)
    change_password_last_attempt = NonNaiveDateTimeField(null=True, blank=True)
    # Logs number of times user attempted to change their password where their
    # old password was invalid
    old_password_invalid_attempts = models.PositiveIntegerField(default=0)

    # email verification tokens
    #   see also ``unconfirmed_emails``
    email_verifications = DateTimeAwareJSONField(default=dict, blank=True)
    # Format: {
    #   <token> : {'email': <email address>,
    #              'expiration': <datetime>}
    # }

    # email lists to which the user has chosen a subscription setting
    mailchimp_mailing_lists = DateTimeAwareJSONField(default=dict, blank=True)
    # Format: {
    #   'list1': True,
    #   'list2: False,
    #    ...
    # }

    # email lists to which the user has chosen a subscription setting,
    # being sent from osf, rather than mailchimp
    osf_mailing_lists = DateTimeAwareJSONField(default=get_default_mailing_lists, blank=True)
    # Format: {
    #   'list1': True,
    #   'list2: False,
    #    ...
    # }

    # the date this user was registered
    date_registered = NonNaiveDateTimeField(db_index=True, auto_now_add=True)

    # list of collaborators that this user recently added to nodes as a contributor
    # recently_added = fields.ForeignField("user", list=True)
    recently_added = models.ManyToManyField('self',
                                            through=RecentlyAddedContributor,
                                            through_fields=('user', 'contributor'),
                                            symmetrical=False)

    # Attached external accounts (OAuth)
    # external_accounts = fields.ForeignField("externalaccount", list=True)
    external_accounts = models.ManyToManyField('ExternalAccount', blank=True)

    # CSL names
    given_name = models.CharField(max_length=255, blank=True)
    middle_names = models.CharField(max_length=255, blank=True)
    family_name = models.CharField(max_length=255, blank=True)
    suffix = models.CharField(max_length=255, blank=True)

    # identity for user logged in through external idp
    external_identity = DateTimeAwareJSONField(default=dict, blank=True)
    # Format: {
    #   <external_id_provider>: {
    #       <external_id>: <status from ('VERIFIED, 'CREATE', 'LINK')>,
    #       ...
    #   },
    #   ...
    # }

    # Employment history
    jobs = DateTimeAwareJSONField(default=list, blank=True, validators=[validate_history_item])
    # Format: list of {
    #     'title': <position or job title>,
    #     'institution': <institution or organization>,
    #     'department': <department>,
    #     'location': <location>,
    #     'startMonth': <start month>,
    #     'startYear': <start year>,
    #     'endMonth': <end month>,
    #     'endYear': <end year>,
    #     'ongoing: <boolean>
    # }

    # Educational history
    schools = DateTimeAwareJSONField(default=list, blank=True, validators=[validate_history_item])
    # Format: list of {
    #     'degree': <position or job title>,
    #     'institution': <institution or organization>,
    #     'department': <department>,
    #     'location': <location>,
    #     'startMonth': <start month>,
    #     'startYear': <start year>,
    #     'endMonth': <end month>,
    #     'endYear': <end year>,
    #     'ongoing: <boolean>
    # }

    # Social links
    social = DateTimeAwareJSONField(default=dict, blank=True, validators=[validate_social])
    # Format: {
    #     'profileWebsites': <list of profile websites>
    #     'twitter': <list of twitter usernames>,
    #     'github': <list of github usernames>,
    #     'linkedIn': <list of linkedin profiles>,
    #     'orcid': <orcid for user>,
    #     'researcherID': <researcherID>,
    #     'impactStory': <impactStory identifier>,
    #     'scholar': <google scholar identifier>,
    #     'ssrn': <SSRN username>,
    #     'researchGate': <researchGate username>,
    #     'baiduScholar': <bauduScholar username>,
    #     'academiaProfileID': <profile identifier for academia.edu>
    # }

    # date the user last sent a request
    date_last_login = NonNaiveDateTimeField(null=True, blank=True, db_index=True)

    # date the user first successfully confirmed an email address
    date_confirmed = NonNaiveDateTimeField(db_index=True, null=True, blank=True)

    # When the user was disabled.
    date_disabled = NonNaiveDateTimeField(db_index=True, null=True, blank=True)

    # When the user was soft-deleted (GDPR)
    deleted = NonNaiveDateTimeField(db_index=True, null=True, blank=True)

    # when comments were last viewed
    comments_viewed_timestamp = DateTimeAwareJSONField(default=dict, blank=True)
    # Format: {
    #   'Comment.root_target._id': 'timestamp',
    #   ...
    # }

    # timezone for user's locale (e.g. 'America/New_York')
    timezone = models.CharField(blank=True, default='Etc/UTC', max_length=255)

    # user language and locale data (e.g. 'en_US')
    locale = models.CharField(blank=True, max_length=255, default='en_US')

    # whether the user has requested to deactivate their account
    requested_deactivation = models.BooleanField(default=False)

    # whether the user has who requested deactivation has been contacted about their pending request. This is reset when
    # requests are canceled
    contacted_deactivation = models.BooleanField(default=False)

    affiliated_institutions = models.ManyToManyField('Institution', blank=True)

    notifications_configured = DateTimeAwareJSONField(default=dict, blank=True)

    # The time at which the user agreed to our updated ToS and Privacy Policy (GDPR, 25 May 2018)
    accepted_terms_of_service = NonNaiveDateTimeField(null=True, blank=True)

    chronos_user_id = models.TextField(null=True, blank=True, db_index=True)

    # The primary department to which the institution user belongs,
    # in case we support multiple departments in the future.
    department = models.TextField(null=True, blank=True)

    objects = OSFUserManager()

    is_active = models.BooleanField(default=False)
    is_staff = models.BooleanField(default=False)

    def __repr__(self):
        return '<OSFUser({0!r}) with guid {1!r}>'.format(self.username, self._id)

    @property
    def deep_url(self):
        """Used for GUID resolution."""
        return '/profile/{}/'.format(self._primary_key)

    @property
    def url(self):
        return '/{}/'.format(self._id)

    @property
    def absolute_url(self):
        return urljoin(website_settings.DOMAIN, self.url)

    @property
    def absolute_api_v2_url(self):
        from website import util
        return util.api_v2_url('users/{}/'.format(self._id))

    @property
    def api_url(self):
        return '/api/v1/profile/{}/'.format(self._id)

    @property
    def profile_url(self):
        return '/{}/'.format(self._id)

    @property
    def is_disabled(self):
        return self.date_disabled is not None

    @is_disabled.setter
    def is_disabled(self, val):
        """Set whether or not this account has been disabled."""
        if val and not self.date_disabled:
            self.date_disabled = timezone.now()
        elif val is False:
            self.date_disabled = None

    @property
    def is_confirmed(self):
        return bool(self.date_confirmed)

    @property
    def is_merged(self):
        """Whether or not this account has been merged into another account.
        """
        return self.merged_by is not None

    @property
    def unconfirmed_emails(self):
        # Handle when email_verifications field is None
        email_verifications = self.email_verifications or {}
        return [
            each['email']
            for each
            in email_verifications.values()
        ]

    @property
    def social_links(self):
        """
        Returns a dictionary of formatted social links for a user.

        Social account values which are stored as account names are
        formatted into appropriate social links. The 'type' of each
        respective social field value is dictated by self.SOCIAL_FIELDS.

        I.e. If a string is expected for a specific social field that
        permits multiple accounts, a single account url will be provided for
        the social field to ensure adherence with self.SOCIAL_FIELDS.
        """
        social_user_fields = {}
        for key, val in self.social.items():
            if val and key in self.SOCIAL_FIELDS:
                if isinstance(self.SOCIAL_FIELDS[key], basestring):
                    if isinstance(val, basestring):
                        social_user_fields[key] = self.SOCIAL_FIELDS[key].format(val)
                    else:
                        # Only provide the first url for services where multiple accounts are allowed
                        social_user_fields[key] = self.SOCIAL_FIELDS[key].format(val[0])
                else:
                    if isinstance(val, basestring):
                        social_user_fields[key] = [val]
                    else:
                        social_user_fields[key] = val
        return social_user_fields

    @property
    def given_name_initial(self):
        """
        The user's preferred initialization of their given name.

        Some users with common names may choose to distinguish themselves from
        their colleagues in this way. For instance, there could be two
        well-known researchers in a single field named "Robert Walker".
        "Walker, R" could then refer to either of them. "Walker, R.H." could
        provide easy disambiguation.

        NOTE: The internal representation for this should never end with a
              period. "R" and "R.H" would be correct in the prior case, but
              "R.H." would not.
        """
        return self.given_name[0]

    @property
    def email(self):
        if self.has_usable_username():
            return self.username
        else:
            return None

    @property
    def all_tags(self):
        """Return a queryset containing all of this user's tags (incl. system tags)."""
        # Tag's default manager only returns non-system tags, so we can't use self.tags
        return Tag.all_tags.filter(osfuser=self)

    @property
    def system_tags(self):
        """The system tags associated with this node. This currently returns a list of string
        names for the tags, for compatibility with v1. Eventually, we can just return the
        QuerySet.
        """
        return self.all_tags.filter(system=True).values_list('name', flat=True)

    @property
    def csl_given_name(self):
        return utils.generate_csl_given_name(self.given_name, self.middle_names, self.suffix)

    def csl_name(self, node_id=None):
        # disabled users are set to is_registered = False but have a fullname
        if self.is_registered or self.is_disabled:
            name = self.fullname
        else:
            name = self.get_unclaimed_record(node_id)['name']

        if self.family_name and self.given_name:
            """If the user has a family and given name, use those"""
            return {
                'family': self.family_name,
                'given': self.csl_given_name,
            }
        else:
            """ If the user doesn't autofill his family and given name """
            parsed = utils.impute_names(name)
            given_name = parsed['given']
            middle_names = parsed['middle']
            family_name = parsed['family']
            suffix = parsed['suffix']
            csl_given_name = utils.generate_csl_given_name(given_name, middle_names, suffix)
            return {
                'family': family_name,
                'given': csl_given_name,
            }

    @property
    def osfstorage_region(self):
        from addons.osfstorage.models import Region
        osfs_settings = self._settings_model('osfstorage')
        region_subquery = osfs_settings.objects.get(owner=self.id).default_region_id
        return Region.objects.get(id=region_subquery)

    @property
    def contributor_to(self):
        """
        Nodes that user has perms to through contributorship - group membership not factored in
        """
        return self.nodes.filter(is_deleted=False, type__in=['osf.node', 'osf.registration'])

    @property
    def visible_contributor_to(self):
        """
        Nodes where user is a bibliographic contributor (group membership not factored in)
        """
        return self.nodes.annotate(
            self_is_visible=Exists(Contributor.objects.filter(node_id=OuterRef('id'), user_id=self.id, visible=True))
        ).filter(deleted__isnull=True, self_is_visible=True, type__in=['osf.node', 'osf.registration'])

    @property
    def all_nodes(self):
        """
        Return all AbstractNodes that the user has explicit permissions to - either through contributorship or group membership
        - similar to guardian.get_objects_for_user(self, READ_NODE, AbstractNode, with_superuser=False), but not looking at
        NodeUserObjectPermissions, just NodeGroupObjectPermissions.
        """
        from osf.models import AbstractNode
        return AbstractNode.objects.get_nodes_for_user(self)

    @property
    def contributor_or_group_member_to(self):
        """
        Nodes and registrations that user has perms to through contributorship or group membership
        """
        return self.all_nodes.filter(type__in=['osf.node', 'osf.registration'])

    @property
    def nodes_contributor_or_group_member_to(self):
        """
        Nodes that user has perms to through contributorship or group membership
        """
        from osf.models import Node
        return Node.objects.get_nodes_for_user(self)

    def set_unusable_username(self):
        """Sets username to an unusable value. Used for, e.g. for invited contributors
        and merged users.

        NOTE: This is necessary because Django does not allow the username column to be nullable.
        """
        if self._id:
            self.username = self._id
        else:
            self.username = str(uuid.uuid4())
        return self.username

    def has_usable_username(self):
        return '@' in self.username

    @property
    def is_authenticated(self):  # Needed for django compat
        return True

    @property
    def is_anonymous(self):
        return False

    @property
    def osf_groups(self):
        """
        OSFGroups that the user belongs to
        """
        OSFGroup = apps.get_model('osf.OSFGroup')
        return get_objects_for_user(self, 'member_group', OSFGroup, with_superuser=False)

    def group_role(self, group):
        """
        For the given OSFGroup, return the user's role - either member or manager
        """
        if group.is_manager(self):
            return MANAGER
        elif group.is_member(self):
            return MEMBER
        else:
            return None

    def get_absolute_url(self):
        return self.absolute_api_v2_url

    def get_addon_names(self):
        return []

    # django methods
    def get_full_name(self):
        return self.fullname

    def get_short_name(self):
        return self.username

    def __unicode__(self):
        return self.get_short_name()

    def __str__(self):
        return self.get_short_name()

    def get_verified_external_id(self, external_service, verified_only=False):
        identifier_info = self.external_identity.get(external_service, {})
        for external_id, status in identifier_info.items():
            if status and status == 'VERIFIED' or not verified_only:
                return external_id
        return None

    @property
    def contributed(self):
        return self.nodes.all()

    @property
    def can_be_merged(self):
        """The ability of the `merge_user` method to fully merge the user"""
        return all((addon.can_be_merged for addon in self.get_addons()))

    def merge_user(self, user):
        """Merge a registered user into this account. This user will be
        a contributor on any project. if the registered user and this account
        are both contributors of the same project. Then it will remove the
        registered user and set this account to the highest permission of the two
        and set this account to be visible if either of the two are visible on
        the project.

        :param user: A User object to be merged.
        """

        # Attempt to prevent self merges which end up removing self as a contributor from all projects
        if self == user:
            raise ValueError('Cannot merge a user into itself')

        # Fail if the other user has conflicts.
        if not user.can_be_merged:
            raise MergeConflictError('Users cannot be merged')
        # Move over the other user's attributes
        # TODO: confirm
        for system_tag in user.system_tags.all():
            self.add_system_tag(system_tag)

        self.is_registered = self.is_registered or user.is_registered
        self.is_invited = self.is_invited or user.is_invited
        self.is_superuser = self.is_superuser or user.is_superuser
        self.is_staff = self.is_staff or user.is_staff

        # copy over profile only if this user has no profile info
        if user.jobs and not self.jobs:
            self.jobs = user.jobs

        if user.schools and not self.schools:
            self.schools = user.schools

        if user.social and not self.social:
            self.social = user.social

        unclaimed = user.unclaimed_records.copy()
        unclaimed.update(self.unclaimed_records)
        self.unclaimed_records = unclaimed
        # - unclaimed records should be connected to only one user
        user.unclaimed_records = {}

        security_messages = user.security_messages.copy()
        security_messages.update(self.security_messages)
        self.security_messages = security_messages

        notifications_configured = user.notifications_configured.copy()
        notifications_configured.update(self.notifications_configured)
        self.notifications_configured = notifications_configured
        if not website_settings.RUNNING_MIGRATION:
            for key, value in user.mailchimp_mailing_lists.items():
                # subscribe to each list if either user was subscribed
                subscription = value or self.mailchimp_mailing_lists.get(key)
                signals.user_merged.send(self, list_name=key, subscription=subscription)

                # clear subscriptions for merged user
                signals.user_merged.send(user, list_name=key, subscription=False, send_goodbye=False)

        for target_id, timestamp in user.comments_viewed_timestamp.items():
            if not self.comments_viewed_timestamp.get(target_id):
                self.comments_viewed_timestamp[target_id] = timestamp
            elif timestamp > self.comments_viewed_timestamp[target_id]:
                self.comments_viewed_timestamp[target_id] = timestamp

        # Give old user's emails to self
        user.emails.update(user=self)

        for k, v in user.email_verifications.items():
            email_to_confirm = v['email']
            if k not in self.email_verifications and email_to_confirm != user.username:
                self.email_verifications[k] = v
        user.email_verifications = {}

        self.copy_institution_affiliation_when_merging_user(user)

        for service in user.external_identity:
            for service_id in user.external_identity[service].keys():
                if not (
                    service_id in self.external_identity.get(service, '') and
                    self.external_identity[service][service_id] == 'VERIFIED'
                ):
                    # Prevent 'CREATE', merging user has already been created.
                    external = user.external_identity[service][service_id]
                    status = 'VERIFIED' if external == 'VERIFIED' else 'LINK'
                    if self.external_identity.get(service):
                        self.external_identity[service].update(
                            {service_id: status}
                        )
                    else:
                        self.external_identity[service] = {
                            service_id: status
                        }
        user.external_identity = {}

        # FOREIGN FIELDS
        self.external_accounts.add(*user.external_accounts.values_list('pk', flat=True))

        # - addons
        # Note: This must occur before the merged user is removed as a
        #       contributor on the nodes, as an event hook is otherwise fired
        #       which removes the credentials.
        for addon in user.get_addons():
            user_settings = self.get_or_add_addon(addon.config.short_name)
            user_settings.merge(addon)
            user_settings.save()

        # - projects where the user was a contributor (group member only are not included).
        for node in user.contributed:
            user_perms = Contributor(node=node, user=user).permission
            # if both accounts are contributor of the same project
            if node.is_contributor(self) and node.is_contributor(user):
                self_perms = Contributor(node=node, user=self).permission
                permissions = API_CONTRIBUTOR_PERMISSIONS[max(API_CONTRIBUTOR_PERMISSIONS.index(user_perms), API_CONTRIBUTOR_PERMISSIONS.index(self_perms))]
                node.set_permissions(user=self, permissions=permissions)

                visible1 = self._id in node.visible_contributor_ids
                visible2 = user._id in node.visible_contributor_ids
                if visible1 != visible2:
                    node.set_visible(user=self, visible=True, log=True, auth=Auth(user=self))

                node.contributor_set.filter(user=user).delete()
            else:
                node.contributor_set.filter(user=user).update(user=self)
                node.add_permission(self, user_perms)

            node.remove_permission(user, user_perms)
            node.save()

        # Skip bookmark collections
        user.collection_set.exclude(is_bookmark_collection=True).update(creator=self)

        from osf.models import BaseFileNode

        # - projects where the user was the creator
        user.nodes_created.update(creator=self)

        # - file that the user has checked_out, import done here to prevent import error
        for file_node in BaseFileNode.files_checked_out(user=user):
            file_node.checkout = self
            file_node.save()

        # Transfer user's preprints
        self._merge_users_preprints(user)

        # Transfer user's draft registrations
        self._merge_user_draft_registrations(user)

        # transfer group membership
        for group in user.osf_groups:
            if not group.is_manager(self):
                if group.has_permission(user, MANAGE):
                    group.make_manager(self)
                else:
                    group.make_member(self)
            group.remove_member(user)

        # finalize the merge

        remove_sessions_for_user(user)

        # - username is set to the GUID so the merging user can set it primary
        #   in the future (note: it cannot be set to None due to non-null constraint)
        user.set_unusable_username()
        user.set_unusable_password()
        user.verification_key = None
        user.osf_mailing_lists = {}
        user.merged_by = self

        user.save()

    def _merge_users_preprints(self, user):
        """
        Preprints use guardian.  The PreprintContributor table stores order and bibliographic information.
        Permissions are stored on guardian tables.  PreprintContributor information needs to be transferred
        from user -> self, and preprint permissions need to be transferred from user -> self.
        """
        from osf.models.preprint import PreprintContributor

        # Loop through `user`'s preprints
        for preprint in user.preprints.all():
            user_contributor = PreprintContributor.objects.get(preprint=preprint, user=user)
            user_perms = user_contributor.permission

            # Both `self` and `user` are contributors on the preprint
            if preprint.is_contributor(self) and preprint.is_contributor(user):
                self_contributor = PreprintContributor.objects.get(preprint=preprint, user=self)
                self_perms = self_contributor.permission

                max_perms_index = max(API_CONTRIBUTOR_PERMISSIONS.index(self_perms), API_CONTRIBUTOR_PERMISSIONS.index(user_perms))
                # Add the highest of `self` perms or `user` perms to `self`
                preprint.set_permissions(user=self, permissions=API_CONTRIBUTOR_PERMISSIONS[max_perms_index])

                if not self_contributor.visible and user_contributor.visible:
                    # if `self` is not visible, but `user` is visible, make `self` visible.
                    preprint.set_visible(user=self, visible=True, log=True, auth=Auth(user=self))
                # Now that perms and bibliographic info have been transferred to `self` contributor,
                # delete `user` contributor
                user_contributor.delete()
            else:
                # `self` is not a contributor, but `user` is.  Transfer `user` permissions and
                # contributor information to `self`.  Remove permissions from `user`.
                preprint.contributor_set.filter(user=user).update(user=self)
                preprint.add_permission(self, user_perms)

            if preprint.creator == user:
                preprint.creator = self

            preprint.remove_permission(user, user_perms)
            preprint.save()

    @property
    def draft_registrations_active(self):
        """
        Active draft registrations attached to a user (user is a contributor)
        """

        return self.draft_registrations.filter(
            (models.Q(registered_node__isnull=True) | models.Q(registered_node__deleted__isnull=False)),
            branched_from__deleted__isnull=True,
            deleted__isnull=True,
        )

    def _merge_user_draft_registrations(self, user):
        """
        Draft Registrations have contributors, and this model uses guardian.
        The DraftRegistrationContributor table stores order and bibliographic information.
        Permissions are stored on guardian tables.  DraftRegistration information needs to be transferred
        from user -> self, and draft registration permissions need to be transferred from user -> self.
        """
        from osf.models import DraftRegistrationContributor
        # Loop through `user`'s draft registrations
        for draft_reg in user.draft_registrations.all():
            user_contributor = DraftRegistrationContributor.objects.get(draft_registration=draft_reg, user=user)
            user_perms = user_contributor.permission

            # Both `self` and `user` are contributors on the draft reg
            if draft_reg.is_contributor(self) and draft_reg.is_contributor(user):
                self_contributor = DraftRegistrationContributor.objects.get(draft_registration=draft_reg, user=self)
                self_perms = self_contributor.permission

                max_perms_index = max(API_CONTRIBUTOR_PERMISSIONS.index(self_perms), API_CONTRIBUTOR_PERMISSIONS.index(user_perms))
                # Add the highest of `self` perms or `user` perms to `self`
                draft_reg.set_permissions(user=self, permissions=API_CONTRIBUTOR_PERMISSIONS[max_perms_index])

                if not self_contributor.visible and user_contributor.visible:
                    # if `self` is not visible, but `user` is visible, make `self` visible.
                    draft_reg.set_visible(user=self, visible=True, log=True, auth=Auth(user=self))
                # Now that perms and bibliographic info have been transferred to `self` contributor,
                # delete `user` contributor
                user_contributor.delete()
            else:
                # `self` is not a contributor, but `user` is.  Transfer `user` permissions and
                # contributor information to `self`.  Remove permissions from `user`.
                draft_reg.contributor_set.filter(user=user).update(user=self)
                draft_reg.add_permission(self, user_perms)

            if draft_reg.initiator == user:
                draft_reg.initiator = self

            draft_reg.remove_permission(user, user_perms)
            draft_reg.save()

    def deactivate_account(self):
        """
        Disables user account, making is_disabled true, while also unsubscribing user
        from mailchimp emails, remove any existing sessions.

        Ported from framework/auth/core.py
        """
        from website import mailchimp_utils
        from framework.auth import logout

        try:
            mailchimp_utils.unsubscribe_mailchimp(
                list_name=website_settings.MAILCHIMP_GENERAL_LIST,
                user_id=self._id,
                username=self.username
            )
        except mailchimp_utils.mailchimp.ListNotSubscribedError:
            pass
        except mailchimp_utils.mailchimp.InvalidApiKeyError:
            if not website_settings.ENABLE_EMAIL_SUBSCRIPTIONS:
                pass
            else:
                raise
        except mailchimp_utils.mailchimp.EmailNotExistsError:
            pass
        # Call to `unsubscribe` above saves, and can lead to stale data
        self.reload()
        self.is_disabled = True

        # we must call both methods to ensure the current session is cleared and all existing
        # sessions are revoked.
        req = get_current_request()
        if isinstance(req, FlaskRequest):
            logout()
        remove_sessions_for_user(self)

    def reactivate_account(self):
        """
        Enable user account
        """
        self.is_disabled = False
        self.requested_deactivation = False
        from website.mailchimp_utils import subscribe_on_confirm
        subscribe_on_confirm(self)

    def update_is_active(self):
        """Update ``is_active`` to be consistent with the fields that
        it depends on.
        """
        # The user can log in if they have set a password OR
        # have a verified external ID, e.g an ORCID
        can_login = self.has_usable_password() or (
            'VERIFIED' in sum([list(each.values()) for each in self.external_identity.values()], [])
        )
        self.is_active = (
            self.is_registered and
            self.is_confirmed and
            can_login and
            not self.is_merged and
            not self.is_disabled
        )

    # Overrides BaseModel
    def save(self, *args, **kwargs):
        from website import mailchimp_utils

        self.update_is_active()
        self.username = self.username.lower().strip() if self.username else None
        dirty_fields = set(self.get_dirty_fields(check_relationship=True))
        ret = super(OSFUser, self).save(*args, **kwargs)
        if self.SEARCH_UPDATE_FIELDS.intersection(dirty_fields) and self.is_confirmed:
            self.update_search()
            self.update_search_nodes_contributors()
        if 'username' in dirty_fields:
            for list_name, subscription in self.mailchimp_mailing_lists.items():
                if subscription:
                    mailchimp_utils.subscribe_mailchimp(list_name, self._id)
        return ret

    # Legacy methods

    @classmethod
    def create(cls, username, password, fullname, accepted_terms_of_service=None):
        validate_email(username)  # Raises BlockedEmailError if spam address

        user = cls(
            username=username,
            fullname=fullname,
            accepted_terms_of_service=accepted_terms_of_service
        )
        user.update_guessed_names()
        user.set_password(password)
        return user

    def set_password(self, raw_password, notify=True):
        """Set the password for this user to the hash of ``raw_password``.
        If this is a new user, we're done. If this is a password change,
        then email the user about the change and clear all the old sessions
        so that users will have to log in again with the new password.

        :param raw_password: the plaintext value of the new password
        :param notify: Only meant for unit tests to keep extra notifications from being sent
        :rtype: list
        :returns: Changed fields from the user save
        """
        had_existing_password = bool(self.has_usable_password() and self.is_confirmed)
        if self.username == raw_password:
            raise ChangePasswordError(['Password cannot be the same as your email address'])
        super(OSFUser, self).set_password(raw_password)
        if had_existing_password and notify:
            mails.send_mail(
                to_addr=self.username,
                mail=mails.PASSWORD_RESET,
                user=self,
                can_change_preferences=False,
                osf_contact_email=website_settings.OSF_CONTACT_EMAIL
            )
            remove_sessions_for_user(self)

    @classmethod
    def create_unconfirmed(cls, username, password, fullname, external_identity=None,
                           do_confirm=True, campaign=None, accepted_terms_of_service=None):
        """Create a new user who has begun registration but needs to verify
        their primary email address (username).
        """
        user = cls.create(username, password, fullname, accepted_terms_of_service)
        user.add_unconfirmed_email(username, external_identity=external_identity)
        user.is_registered = False
        if external_identity:
            user.external_identity.update(external_identity)
        if campaign:
            # needed to prevent cirular import
            from framework.auth.campaigns import system_tag_for_campaign  # skipci
            # User needs to be saved before adding system tags (due to m2m relationship)
            user.save()
            user.add_system_tag(system_tag_for_campaign(campaign))
        else:
            user.save()
            user.add_system_tag(OsfSourceTags.Osf.value)
        return user

    @classmethod
    def create_confirmed(cls, username, password, fullname):
        user = cls.create(username, password, fullname)
        user.is_registered = True
        user.save()  # Must save before using auto_now_add field
        user.date_confirmed = user.date_registered
        user.emails.create(address=username.lower().strip())
        return user

    def get_unconfirmed_email_for_token(self, token):
        """Return email if valid.
        :rtype: bool
        :raises: ExpiredTokenError if trying to access a token that is expired.
        :raises: InvalidTokenError if trying to access a token that is invalid.

        """
        if token not in self.email_verifications:
            raise InvalidTokenError

        verification = self.email_verifications[token]
        # Not all tokens are guaranteed to have expiration dates
        if (
            'expiration' in verification and
            verification['expiration'].replace(tzinfo=pytz.utc) < timezone.now()
        ):
            raise ExpiredTokenError

        return verification['email']

    def get_unconfirmed_emails_exclude_external_identity(self):
        """Return a list of unconfirmed emails that are not related to external identity."""

        unconfirmed_emails = []
        if self.email_verifications:
            for token, value in self.email_verifications.items():
                if not value.get('external_identity'):
                    unconfirmed_emails.append(value.get('email'))
        return unconfirmed_emails

    @property
    def unconfirmed_email_info(self):
        """Return a list of dictionaries containing information about each of this
        user's unconfirmed emails.
        """
        unconfirmed_emails = []
        email_verifications = self.email_verifications or []
        for token in email_verifications:
            if self.email_verifications[token].get('confirmed', False):
                try:
                    user_merge = OSFUser.objects.get(emails__address__iexact=self.email_verifications[token]['email'])
                except OSFUser.DoesNotExist:
                    user_merge = False

                unconfirmed_emails.append({'address': self.email_verifications[token]['email'],
                                        'token': token,
                                        'confirmed': self.email_verifications[token]['confirmed'],
                                        'user_merge': user_merge.email if user_merge else False})
        return unconfirmed_emails

    def clean_email_verifications(self, given_token=None):
        email_verifications = deepcopy(self.email_verifications or {})
        for token in self.email_verifications or {}:
            try:
                self.get_unconfirmed_email_for_token(token)
            except (KeyError, ExpiredTokenError):
                email_verifications.pop(token)
                continue
            if token == given_token:
                email_verifications.pop(token)
        self.email_verifications = email_verifications

    def verify_password_token(self, token):
        """
        Verify that the password reset token for this user is valid.

        :param token: the token in verification key
        :return `True` if valid, otherwise `False`
        """

        if token and self.verification_key_v2:
            try:
                return (self.verification_key_v2['token'] == token and
                        self.verification_key_v2['expires'] > timezone.now())
            except AttributeError:
                return False
        return False

    def verify_claim_token(self, token, project_id):
        """Return whether or not a claim token is valid for this user for
        a given node which they were added as a unregistered contributor for.
        """
        try:
            record = self.get_unclaimed_record(project_id)
        except ValueError:  # No unclaimed record for given pid
            return False
        return record['token'] == token

    @classmethod
    def create_unregistered(cls, fullname, email=None):
        """Create a new unregistered user.
        """
        user = cls(
            username=email,
            fullname=fullname,
            is_invited=True,
            is_registered=False,
        )
        if not email:
            user.set_unusable_username()
        user.set_unusable_password()
        user.update_guessed_names()

        return user

    def update_guessed_names(self):
        """Updates the CSL name fields inferred from the the full name.
        """
        parsed = impute_names(self.fullname)
        self.given_name = parsed['given']
        self.middle_names = parsed['middle']
        self.family_name = parsed['family']
        self.suffix = parsed['suffix']

    def add_unconfirmed_email(self, email, expiration=None, external_identity=None):
        """
        Add an email verification token for a given email.

        :param email: the email to confirm
        :param email: overwrite default expiration time
        :param external_identity: the user's external identity
        :return: a token
        :raises: ValueError if email already confirmed, except for login through external idp.
        """

        # Note: This is technically not compliant with RFC 822, which requires
        #       that case be preserved in the "local-part" of an address. From
        #       a practical standpoint, the vast majority of email servers do
        #       not preserve case.
        #       ref: https://tools.ietf.org/html/rfc822#section-6
        email = email.lower().strip()

        with reraise_django_validation_errors():
            validate_email(email)

        if not external_identity and self.emails.filter(address=email).exists():
            raise ValueError('Email already confirmed to this user.')

        # If the unconfirmed email is already present, refresh the token
        if email in self.unconfirmed_emails:
            self.remove_unconfirmed_email(email)

        verification_key = generate_verification_key(verification_type='confirm')

        # handle when email_verifications is None
        if not self.email_verifications:
            self.email_verifications = {}

        self.email_verifications[verification_key['token']] = {
            'email': email,
            'confirmed': False,
            'expiration': expiration if expiration else verification_key['expires'],
            'external_identity': external_identity,
        }

        return verification_key['token']

    def remove_unconfirmed_email(self, email):
        """Remove an unconfirmed email addresses and their tokens."""
        for token, value in self.email_verifications.items():
            if value.get('email') == email:
                del self.email_verifications[token]
                return True

        return False

    def remove_email(self, email):
        """Remove a confirmed email"""
        if email == self.username:
            raise PermissionsError("Can't remove primary email")
        if self.emails.filter(address=email):
            self.emails.filter(address=email).delete()
            signals.user_email_removed.send(self, email=email, osf_contact_email=website_settings.OSF_CONTACT_EMAIL)

    def get_confirmation_token(self, email, force=False, renew=False):
        """Return the confirmation token for a given email.

        :param str email: The email to get the token for.
        :param bool force: If an expired token exists for the given email, generate a new one and return it.
        :param bool renew: Generate a new token and return it.
        :return Return the confirmation token.
        :raises: ExpiredTokenError if trying to access a token that is expired and force=False.
        :raises: KeyError if there no token for the email.
        """
        # TODO: Refactor "force" flag into User.get_or_add_confirmation_token
        for token, info in self.email_verifications.items():
            if info['email'].lower() == email.lower():
                # Old records will not have an expiration key. If it's missing,
                # assume the token is expired
                expiration = info.get('expiration')
                if renew:
                    new_token = self.add_unconfirmed_email(email)
                    self.save()
                    return new_token
                if not expiration or (expiration and expiration < timezone.now()):
                    if not force:
                        raise ExpiredTokenError('Token for email "{0}" is expired'.format(email))
                    else:
                        new_token = self.add_unconfirmed_email(email)
                        self.save()
                        return new_token
                return token
        raise KeyError('No confirmation token for email "{0}"'.format(email))

    def get_confirmation_url(self, email,
                             external=True,
                             force=False,
                             renew=False,
                             external_id_provider=None,
                             destination=None):
        """Return the confirmation url for a given email.

        :param email: The email to confirm.
        :param external: Use absolute or relative url.
        :param force: If an expired token exists for the given email, generate a new one and return it.
        :param renew: Generate a new token and return it.
        :param external_id_provider: The external identity provider that authenticates the user.
        :param destination: The destination page to redirect after confirmation
        :return: Return the confirmation url.
        :raises: ExpiredTokenError if trying to access a token that is expired.
        :raises: KeyError if there is no token for the email.
        """

        base = website_settings.DOMAIN if external else '/'
        token = self.get_confirmation_token(email, force=force, renew=renew)
        external = 'external/' if external_id_provider else ''
        destination = '?{}'.format(urlencode({'destination': destination})) if destination else ''
        return '{0}confirm/{1}{2}/{3}/{4}'.format(base, external, self._primary_key, token, destination)

    def register(self, username, password=None, accepted_terms_of_service=None):
        """Registers the user.
        """
        self.username = username
        if password:
            self.set_password(password)
        if not self.emails.filter(address=username):
            self.emails.create(address=username)
        self.is_registered = True
        self.date_confirmed = timezone.now()
        if accepted_terms_of_service:
            self.accepted_terms_of_service = timezone.now()
        self.update_search()
        self.update_search_nodes()

        # Emit signal that a user has confirmed
        signals.user_confirmed.send(self)

        return self

    def confirm_email(self, token, merge=False):
        """Confirm the email address associated with the token"""
        email = self.get_unconfirmed_email_for_token(token)

        # If this email is confirmed on another account, abort
        try:
            if check_select_for_update():
                user_to_merge = OSFUser.objects.filter(emails__address=email).select_for_update().get()
            else:
                user_to_merge = OSFUser.objects.get(emails__address=email)
        except OSFUser.DoesNotExist:
            user_to_merge = None

        if user_to_merge and merge:
            self.merge_user(user_to_merge)
        elif user_to_merge:
            raise MergeConfirmedRequiredError(
                'Merge requires confirmation',
                user=self,
                user_to_merge=user_to_merge,
            )

        # If another user has this email as its username, get it
        try:
            unregistered_user = OSFUser.objects.exclude(guids___id=self._id, guids___id__isnull=False).get(username=email)
        except OSFUser.DoesNotExist:
            unregistered_user = None

        if unregistered_user:
            self.merge_user(unregistered_user)
            self.save()
            unregistered_user.username = None

        if not self.emails.filter(address=email).exists():
            self.emails.create(address=email)

        # Complete registration if primary email
        if email.lower() == self.username.lower():
            self.register(self.username)
            self.date_confirmed = timezone.now()
        # Revoke token
        del self.email_verifications[token]

        # TODO: We can't assume that all unclaimed records are now claimed.
        # Clear unclaimed records, so user's name shows up correctly on
        # all projects
        self.unclaimed_records = {}
        self.save()

        self.update_search_nodes()

        return True

    def confirm_spam(self, save=True, train_spam_services=False):
        self.deactivate_account()
        super().confirm_spam(save=save, train_spam_services=train_spam_services)

<<<<<<< HEAD
        for node in self.nodes.filter(is_public=True, is_deleted=False):
            node.confirm_spam(train_akismet=False)
=======
        # Don't train on resources merely associated with spam user
        for node in self.nodes.filter(is_public=True, is_deleted=False).exclude(type='osf.quickfilesnode'):
            node.confirm_spam(train_spam_services=train_spam_services)
>>>>>>> 664a4e7f
        for preprint in self.preprints.filter(is_public=True, deleted__isnull=True):
            preprint.confirm_spam(train_spam_services=train_spam_services)

    def confirm_ham(self, save=False, train_spam_services=False):
        self.reactivate_account()
        super().confirm_ham(save=save, train_spam_services=train_spam_services)

<<<<<<< HEAD
        for node in self.nodes.filter():
            node.confirm_ham(save=save, train_akismet=False)
=======
        # Don't train on resources merely associated with spam user
        for node in self.nodes.filter().exclude(type='osf.quickfilesnode'):
            node.confirm_ham(save=save, train_spam_services=train_spam_services)
>>>>>>> 664a4e7f
        for preprint in self.preprints.filter():
            preprint.confirm_ham(save=save, train_spam_services=train_spam_services)

    @property
    def is_assumed_ham(self):
        user_email_addresses = self.emails.values_list('address', flat=True)
        user_email_domains = [
            # get everything after the @
            address.rpartition('@')[2].lower()
            for address in user_email_addresses
        ]
        user_has_trusted_email = NotableDomain.objects.filter(
            note=NotableDomain.Note.ASSUME_HAM_UNTIL_REPORTED,
            domain__in=user_email_domains,
        ).exists()

        return user_has_trusted_email

    def update_search(self):
        from website.search.search import update_user
        update_user(self)

    def update_search_nodes_contributors(self):
        """
        Bulk update contributor name on all nodes on which the user is
        a contributor.
        :return:
        """
        from website.search import search
        search.update_contributors_async(self.id)

    def update_search_nodes(self):
        """Call `update_search` on all nodes on which the user is a
        contributor. Needed to add self to contributor lists in search upon
        registration or claiming.
        """
        # Group member names not listed on Node search result, just Group names, so don't
        # need to update nodes where user has group member perms only
        for node in self.contributor_to:
            node.update_search()

        for group in self.osf_groups:
            group.update_search()

    def update_date_last_login(self, login_time=None):
        self.date_last_login = login_time or timezone.now()

    def get_summary(self, formatter='long'):
        return {
            'user_fullname': self.fullname,
            'user_profile_url': self.profile_url,
            'user_display_name': name_formatters[formatter](self),
            'user_is_registered': self.is_registered
        }

    def check_password(self, raw_password):
        """
        Return a boolean of whether the raw_password was correct. Handles
        hashing formats behind the scenes.

        Source: https://github.com/django/django/blob/master/django/contrib/auth/base_user.py#L104
        """
        def setter(raw_password):
            self.set_password(raw_password, notify=False)
            # Password hash upgrades shouldn't be considered password changes.
            self._password = None
            self.save(update_fields=['password'])
        return check_password(raw_password, self.password, setter)

    def change_password(self, raw_old_password, raw_new_password, raw_confirm_password):
        """Change the password for this user to the hash of ``raw_new_password``."""
        raw_old_password = (raw_old_password or '').strip()
        raw_new_password = (raw_new_password or '').strip()
        raw_confirm_password = (raw_confirm_password or '').strip()

        # TODO: Move validation to set_password
        issues = []
        if not self.check_password(raw_old_password):
            self.old_password_invalid_attempts += 1
            self.change_password_last_attempt = timezone.now()
            issues.append('Old password is invalid')
        elif raw_old_password == raw_new_password:
            issues.append('Password cannot be the same')
        elif raw_new_password == self.username:
            issues.append('Password cannot be the same as your email address')
        if not raw_old_password or not raw_new_password or not raw_confirm_password:
            issues.append('Passwords cannot be blank')
        elif len(raw_new_password) < 8:
            issues.append('Password should be at least eight characters')
        elif len(raw_new_password) > 256:
            issues.append('Password should not be longer than 256 characters')

        if raw_new_password != raw_confirm_password:
            issues.append('Password does not match the confirmation')

        if issues:
            raise ChangePasswordError(issues)
        self.set_password(raw_new_password)
        self.reset_old_password_invalid_attempts()
        if self.verification_key_v2:
            self.verification_key_v2['expires'] = timezone.now()
        # new verification key (v1) for CAS
        self.verification_key = generate_verification_key(verification_type=None)

    def reset_old_password_invalid_attempts(self):
        self.old_password_invalid_attempts = 0

    def profile_image_url(self, size=None):
        """A generalized method for getting a user's profile picture urls.
        We may choose to use some service other than gravatar in the future,
        and should not commit ourselves to using a specific service (mostly
        an API concern).

        As long as we use gravatar, this is just a proxy to User.gravatar_url
        """
        return self._gravatar_url(size)

    def _gravatar_url(self, size):
        return filters.gravatar(
            self,
            use_ssl=True,
            size=size
        )

    @property
    def display_absolute_url(self):
        url = self.absolute_url
        if url is not None:
            return re.sub(r'https?:', '', url).strip('/')

    def display_full_name(self, node=None):
        """Return the full name , as it would display in a contributor list for a
        given node.

        NOTE: Unclaimed users may have a different name for different nodes.
        """
        if node:
            unclaimed_data = self.unclaimed_records.get(str(node._id), None)
            if unclaimed_data:
                return unclaimed_data['name']
        return self.fullname

    def add_system_tag(self, tag):
        if not isinstance(tag, Tag):
            tag_instance, created = Tag.all_tags.get_or_create(name=tag.lower(), system=True)
        else:
            tag_instance = tag
        if not tag_instance.system:
            raise ValueError('Non-system tag passed to add_system_tag')
        if not self.all_tags.filter(id=tag_instance.id).exists():
            self.tags.add(tag_instance)
        return tag_instance

    def get_recently_added(self):
        return (
            each.contributor
            for each in self.recentlyaddedcontributor_set.order_by('-date_added')
        )

    def _projects_in_common_query(self, other_user):
        """
        Returns projects that both self and other_user have in common; both are either contributors or group members
        """
        from osf.models import AbstractNode

        return AbstractNode.objects.get_nodes_for_user(other_user, base_queryset=self.contributor_or_group_member_to).exclude(type='osf.collection')

    def get_projects_in_common(self, other_user):
        """Returns either a collection of "shared projects" (projects that both users are contributors or group members for)
        or just their primary keys
        """
        query = self._projects_in_common_query(other_user)
        return set(query.all())

    def n_projects_in_common(self, other_user):
        """Returns number of "shared projects" (projects that both users are contributors or group members for)"""
        return self._projects_in_common_query(other_user).count()

    def add_unclaimed_record(self, claim_origin, referrer, given_name, email=None):
        """Add a new project entry in the unclaimed records dictionary.

        :param object claim_origin: Object this unclaimed user was added to. currently `Node` or `Provider` or `Preprint`
        :param User referrer: User who referred this user.
        :param str given_name: The full name that the referrer gave for this user.
        :param str email: The given email address.
        :returns: The added record
        """

        from osf.models.provider import AbstractProvider
        from osf.models.osf_group import OSFGroup

        if isinstance(claim_origin, AbstractProvider):
            if not bool(get_perms(referrer, claim_origin)):
                raise PermissionsError(
                    'Referrer does not have permission to add a moderator to provider {0}'.format(claim_origin._id)
                )

        elif isinstance(claim_origin, OSFGroup):
            if not claim_origin.has_permission(referrer, MANAGE):
                raise PermissionsError(
                    'Referrer does not have permission to add a member to {0}'.format(claim_origin._id)
                )
        else:
            if not claim_origin.has_permission(referrer, ADMIN):
                raise PermissionsError(
                    'Referrer does not have permission to add a contributor to {0}'.format(claim_origin._id)
                )

        pid = str(claim_origin._id)
        referrer_id = str(referrer._id)
        if email:
            clean_email = email.lower().strip()
        else:
            clean_email = None
        verification_key = generate_verification_key(verification_type='claim')
        try:
            record = self.unclaimed_records[claim_origin._id]
        except KeyError:
            record = None
        if record:
            del record
        record = {
            'name': given_name,
            'referrer_id': referrer_id,
            'token': verification_key['token'],
            'expires': verification_key['expires'],
            'email': clean_email,
        }
        self.unclaimed_records[pid] = record
        return record

    def get_unclaimed_record(self, project_id):
        """Get an unclaimed record for a given project_id.

        :raises: ValueError if there is no record for the given project.
        """
        try:
            return self.unclaimed_records[project_id]
        except KeyError:  # reraise as ValueError
            raise ValueError('No unclaimed record for user {self._id} on node {project_id}'
                                .format(**locals()))

    def get_claim_url(self, project_id, external=False):
        """Return the URL that an unclaimed user should use to claim their
        account. Return ``None`` if there is no unclaimed_record for the given
        project ID.

        :param project_id: The project ID/preprint ID/OSF group ID for the unclaimed record
        :raises: ValueError if a record doesn't exist for the given project ID
        :rtype: dict
        :returns: The unclaimed record for the project
        """
        uid = self._primary_key
        base_url = website_settings.DOMAIN if external else '/'
        unclaimed_record = self.get_unclaimed_record(project_id)
        token = unclaimed_record['token']
        return '{base_url}user/{uid}/{project_id}/claim/?token={token}'\
                    .format(**locals())

    def is_affiliated_with_institution(self, institution):
        """Return if this user is affiliated with the given ``institution``."""
        if not institution:
            return False
        return InstitutionAffiliation.objects.filter(user__id=self.id, institution__id=institution.id).exists()

    def get_institution_affiliation(self, institution_id):
        """Return the affiliation between the current user and a given institution by ``institution_id``."""
        try:
            return InstitutionAffiliation.objects.get(user__id=self.id, institution___id=institution_id)
        except InstitutionAffiliation.DoesNotExist:
            return None

    def has_affiliated_institutions(self):
        """Return if the current user is affiliated with any institutions."""
        return InstitutionAffiliation.objects.filter(user__id=self.id).exists()

    def get_affiliated_institutions(self):
        """Return a queryset of all affiliated institutions for the current user."""
        qs = InstitutionAffiliation.objects.filter(user__id=self.id).values_list('institution', flat=True)
        return Institution.objects.filter(pk__in=qs)

    def get_institution_affiliations(self):
        """Return a queryset of all institution affiliations for the current user."""
        return InstitutionAffiliation.objects.filter(user__id=self.id)

    def add_or_update_affiliated_institution(self, institution, sso_identity=None, sso_mail=None, sso_department=None):
        """Add one or update the existing institution affiliation between the current user and the given ``institution``
        with attributes. Returns the affiliation if created or updated; returns ``None`` if affiliation exists and
        there is nothing to update.
        """
        # CASE 1: affiliation not found -> create and return the affiliation
        if not self.is_affiliated_with_institution(institution):
            affiliation = InstitutionAffiliation.objects.create(
                user=self,
                institution=institution,
                sso_identity=sso_identity,
                sso_mail=sso_mail,
                sso_department=sso_department,
                sso_other_attributes={}
            )
            return affiliation
        # CASE 2: affiliation exists
        updated = False
        affiliation = InstitutionAffiliation.objects.get(user__id=self.id, institution__id=institution.id)
        if sso_department and affiliation.sso_department != sso_department:
            affiliation.sso_department = sso_department
            updated = True
        if sso_mail and affiliation.sso_mail != sso_mail:
            affiliation.sso_mail = sso_mail
            updated = True
        if sso_identity and affiliation.sso_identity != sso_identity:
            affiliation.sso_identity = sso_identity
            updated = True
        # CASE 1.1: nothing to update -> return None
        if not updated:
            return None
        # CASE 1.3: at least one attribute is updated -> return the affiliation
        affiliation.save()
        return affiliation

    def remove_sso_identity_from_affiliation(self, institution):
        if not self.is_affiliated_with_institution(institution):
            return None
        affiliation = InstitutionAffiliation.objects.get(user__id=self.id, institution__id=institution.id)
        affiliation.sso_identity = None
        affiliation.save()
        return affiliation

    def copy_institution_affiliation_when_merging_user(self, user):
        """Copy institution affiliations of the given ``user`` to the current user during merge."""
        affiliations = InstitutionAffiliation.objects.filter(user__id=user.id)
        for affiliation in affiliations:
            self.add_or_update_affiliated_institution(
                affiliation.institution,
                sso_identity=affiliation.sso_identity,
                sso_mail=affiliation.sso_mail,
                sso_department=affiliation.sso_department
            )

    def add_multiple_institutions_non_sso(self, institutions):
        """Add multiple affiliations for the user and a list of institutions, only used for email domain non-SSO."""
        for institution in institutions:
            self.add_or_update_affiliated_institution(
                institution,
                sso_identity=InstitutionAffiliation.DEFAULT_VALUE_FOR_SSO_IDENTITY_NOT_AVAILABLE
            )

    def update_affiliated_institutions_by_email_domain(self):
        """Append affiliated_institutions by email domain."""
        try:
            email_domains = [email.split('@')[1].lower() for email in self.emails.values_list('address', flat=True)]
            institutions = Institution.objects.filter(email_domains__overlap=email_domains)
            if institutions.exists():
                self.add_multiple_institutions_non_sso(institutions)
        except IndexError:
            pass

    def remove_affiliated_institution(self, institution_id):
        """Remove the affiliation between the current user and a given institution by ``institution_id``."""
        affiliation = self.get_institution_affiliation(institution_id)
        if not affiliation:
            return False
        affiliation.delete()
        if self.has_perm('view_institutional_metrics', affiliation.institution):
            group = affiliation.institution.get_group('institutional_admins')
            group.user_set.remove(self)
            group.save()
        return True

    def get_activity_points(self):
        return analytics.get_total_activity_count(self._id)

    def get_or_create_cookie(self, secret=None):
        """Find the cookie for the given user
        Create a new session if no cookie is found

        :param str secret: The key to sign the cookie with
        :returns: The signed cookie
        """
        secret = secret or settings.SECRET_KEY
        user_session = Session.objects.filter(
            data__auth_user_id=self._id
        ).order_by(
            '-modified'
        ).first()

        if not user_session:
            user_session = Session(data={
                'auth_user_id': self._id,
                'auth_user_username': self.username,
                'auth_user_fullname': self.fullname,
            })
            user_session.save()

        signer = itsdangerous.Signer(secret)
        return signer.sign(user_session._id)

    @classmethod
    def from_cookie(cls, cookie, secret=None):
        """Attempt to load a user from their signed cookie
        :returns: None if a user cannot be loaded else User
        """
        if not cookie:
            return None

        secret = secret or settings.SECRET_KEY

        try:
            session_id = ensure_str(itsdangerous.Signer(secret).unsign(cookie))
        except itsdangerous.BadSignature:
            return None

        user_session = Session.load(session_id)
        if user_session is None:
            return None

        return cls.load(user_session.data.get('auth_user_id'))

    def get_node_comment_timestamps(self, target_id):
        """ Returns the timestamp for when comments were last viewed on a node, file or wiki.
        """
        default_timestamp = dt.datetime(1970, 1, 1, 12, 0, 0, tzinfo=pytz.utc)
        return self.comments_viewed_timestamp.get(target_id, default_timestamp)

    def _get_spam_content(self, saved_fields):
        content = []
        for field, contents in saved_fields.items():
            if field in self.SPAM_USER_PROFILE_FIELDS.keys():
                for item in contents:
                    for key, value in item.items():
                        if key in self.SPAM_USER_PROFILE_FIELDS[field]:
                            content.append(value)

        content = [item for item in content if item]
        if content:
            return ' '.join(content).strip()

    def check_spam(self, saved_fields, request_headers):
        is_spam = False
        if set(self.SPAM_USER_PROFILE_FIELDS.keys()).intersection(set(saved_fields.keys())):
            content = self._get_spam_content(saved_fields)
            if content:
                is_spam = self.do_check_spam(
                    self.fullname,
                    self.username,
                    content,
                    request_headers
                )
                self.save()

        return is_spam

    def gdpr_delete(self):
        """
        This function does not remove the user object reference from our database, but it does disable the account and
        remove identifying in a manner compliant with GDPR guidelines.

        Follows the protocol described in
        https://openscience.atlassian.net/wiki/spaces/PRODUC/pages/482803755/GDPR-Related+protocols

        """
        from osf.models import Preprint, AbstractNode

        user_nodes = self.nodes.exclude(is_deleted=True)
        #  Validates the user isn't trying to delete things they deliberately made public.
        if user_nodes.filter(type='osf.registration').exists():
            raise UserStateError('You cannot delete this user because they have one or more registrations.')

        if Preprint.objects.filter(_contributors=self, ever_public=True, deleted__isnull=True).exists():
            raise UserStateError('You cannot delete this user because they have one or more preprints.')

        # Validates that the user isn't trying to delete things nodes they are the only admin on.
        personal_nodes = (
            AbstractNode.objects.annotate(contrib_count=Count('_contributors'))
            .filter(contrib_count__lte=1)
            .filter(contributor__user=self)
            .exclude(is_deleted=True)
        )
        shared_nodes = user_nodes.exclude(id__in=personal_nodes.values_list('id'))

        for node in shared_nodes.exclude(type__in=['osf.draftnode']):
            alternate_admins = OSFUser.objects.filter(groups__name=node.format_group(ADMIN)).filter(is_active=True).exclude(id=self.id)
            if not alternate_admins:
                raise UserStateError(
                    'You cannot delete node {} because it would be a node with contributors, but with no admin.'.format(
                        node._id))

            for addon in node.get_addons():
                if addon.short_name not in ('osfstorage', 'wiki') and addon.user_settings and addon.user_settings.owner.id == self.id:
                    raise UserStateError('You cannot delete this user because they '
                                         'have an external account for {} attached to Node {}, '
                                         'which has other contributors.'.format(addon.short_name, node._id))

        for group in self.osf_groups:
            if not group.managers.exclude(id=self.id).filter(is_registered=True).exists() and group.members.exclude(id=self.id).exists():
                raise UserStateError('You cannot delete this user because they are the only registered manager of OSFGroup {} that contains other members.'.format(group._id))

        for node in shared_nodes.all():
            logger.info('Removing {self._id} as a contributor to node (pk:{node_id})...'.format(self=self, node_id=node.pk))
            node.remove_contributor(self, auth=Auth(self), log=False)

        # This is doesn't to remove identifying info, but ensures other users can't see the deleted user's profile etc.
        self.deactivate_account()

        # delete all personal nodes (one contributor), bookmarks etc.
        for node in personal_nodes.all():
            logger.info('Soft-deleting node (pk: {node_id})...'.format(node_id=node.pk))
            node.remove_node(auth=Auth(self))

        for group in self.osf_groups:
            if len(group.managers) == 1 and group.managers[0] == self:
                group.remove_group()
            else:
                group.remove_member(self)

        logger.info('Clearing identifying information...')
        # This removes identifying info
        # hard-delete all emails associated with the user
        self.emails.all().delete()
        # Change name to "Deleted user" so that logs render properly
        self.fullname = 'Deleted user'
        self.set_unusable_username()
        self.set_unusable_password()
        self.given_name = ''
        self.family_name = ''
        self.middle_names = ''
        self.mailchimp_mailing_lists = {}
        self.osf_mailing_lists = {}
        self.verification_key = None
        self.suffix = ''
        self.jobs = []
        self.schools = []
        self.social = {}
        self.unclaimed_records = {}
        self.notifications_configured = {}
        # Scrub all external accounts
        if self.external_accounts.exists():
            logger.info('Clearing identifying information from external accounts...')
            for account in self.external_accounts.all():
                account.oauth_key = None
                account.oauth_secret = None
                account.refresh_token = None
                account.provider_name = 'gdpr-deleted'
                account.display_name = None
                account.profile_url = None
                account.save()
            self.external_accounts.clear()
        self.external_identity = {}
        self.deleted = timezone.now()

    @property
    def has_resources(self):
        """
        This is meant to determine if a user has any resources, nodes, preprints etc that might impede their deactivation.
        If a user only has no resources or only deleted resources this will return false and they can safely be deactivated
        otherwise they must delete or transfer their outstanding resources.

        :return bool: does the user have any active node, preprints, groups, etc?
        """
        from osf.models import Preprint

        nodes = self.nodes.filter(deleted__isnull=True).exists()
        groups = self.osf_groups.exists()
        preprints = Preprint.objects.filter(_contributors=self, ever_public=True, deleted__isnull=True).exists()

        return groups or nodes or preprints

    class Meta:
        # custom permissions for use in the OSF Admin App
        permissions = (
            # Clashes with built-in permissions
            # ('view_osfuser', 'Can view user details'),
        )

@receiver(post_save, sender=OSFUser)
def add_default_user_addons(sender, instance, created, **kwargs):
    if created:
        for addon in website_settings.ADDONS_AVAILABLE:
            if 'user' in addon.added_default:
                instance.add_addon(addon.short_name)

@receiver(post_save, sender=OSFUser)
def create_bookmark_collection(sender, instance, created, **kwargs):
    if created:
        new_bookmark_collection(instance)<|MERGE_RESOLUTION|>--- conflicted
+++ resolved
@@ -1401,14 +1401,10 @@
         self.deactivate_account()
         super().confirm_spam(save=save, train_spam_services=train_spam_services)
 
-<<<<<<< HEAD
+        # Don't train on resources merely associated with spam user
         for node in self.nodes.filter(is_public=True, is_deleted=False):
-            node.confirm_spam(train_akismet=False)
-=======
-        # Don't train on resources merely associated with spam user
-        for node in self.nodes.filter(is_public=True, is_deleted=False).exclude(type='osf.quickfilesnode'):
             node.confirm_spam(train_spam_services=train_spam_services)
->>>>>>> 664a4e7f
+
         for preprint in self.preprints.filter(is_public=True, deleted__isnull=True):
             preprint.confirm_spam(train_spam_services=train_spam_services)
 
@@ -1416,14 +1412,10 @@
         self.reactivate_account()
         super().confirm_ham(save=save, train_spam_services=train_spam_services)
 
-<<<<<<< HEAD
+        # Don't train on resources merely associated with spam user
         for node in self.nodes.filter():
-            node.confirm_ham(save=save, train_akismet=False)
-=======
-        # Don't train on resources merely associated with spam user
-        for node in self.nodes.filter().exclude(type='osf.quickfilesnode'):
             node.confirm_ham(save=save, train_spam_services=train_spam_services)
->>>>>>> 664a4e7f
+
         for preprint in self.preprints.filter():
             preprint.confirm_ham(save=save, train_spam_services=train_spam_services)
 
