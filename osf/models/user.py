import datetime as dt
import logging
import re
from future.moves.urllib.parse import urljoin, urlencode
import uuid
from copy import deepcopy
from os.path import splitext

from flask import Request as FlaskRequest
from framework import analytics
from guardian.shortcuts import get_perms
from past.builtins import basestring

# OSF imports
import itsdangerous
import pytz
from dirtyfields import DirtyFieldsMixin

from django.apps import apps
from django.conf import settings
from django.contrib.auth.base_user import AbstractBaseUser, BaseUserManager
from django.contrib.auth.hashers import check_password
from django.contrib.auth.models import PermissionsMixin
from django.dispatch import receiver
from django.db import models
from django.db.models import Count
from django.db.models.signals import post_save
from django.utils import timezone
from guardian.shortcuts import get_objects_for_user

from framework.auth import Auth, signals, utils
from framework.auth.core import generate_verification_key
from framework.auth.exceptions import (ChangePasswordError, ExpiredTokenError,
                                       InvalidTokenError,
                                       MergeConfirmedRequiredError,
                                       MergeConflictError)
from framework.exceptions import PermissionsError
from framework.sessions.utils import remove_sessions_for_user
from osf.utils.requests import get_current_request
from osf.exceptions import reraise_django_validation_errors, MaxRetriesError, UserStateError
from osf.models.base import BaseModel, GuidMixin, GuidMixinQuerySet, ObjectIDMixin
from osf.models.contributor import Contributor, RecentlyAddedContributor
from osf.models.institution import Institution
from osf.models.mixins import AddonModelMixin
from osf.models.spam import SpamMixin
from osf.models.session import Session
from osf.models.tag import Tag
from osf.models.validators import validate_email, validate_social
from osf.utils.datetime_aware_jsonfield import DateTimeAwareJSONField
from osf.utils.fields import NonNaiveDateTimeField, LowercaseEmailField
from osf.utils.names import impute_names
from osf.utils.requests import check_select_for_update
from osf.utils.permissions import API_CONTRIBUTOR_PERMISSIONS, MANAGER, MEMBER, MANAGE, ADMIN
from website import settings as website_settings
from website import filters, mails
from website.project import new_bookmark_collection

logger = logging.getLogger(__name__)

MAX_QUICKFILES_MERGE_RENAME_ATTEMPTS = 1000

def get_default_mailing_lists():
    return {'Open Science Framework Help': True}


name_formatters = {
    'long': lambda user: user.fullname,
    'surname': lambda user: user.family_name if user.family_name else user.fullname,
    'initials': lambda user: u'{surname}, {initial}.'.format(
        surname=user.family_name,
        initial=user.given_name_initial,
    ),
}


class OSFUserManager(BaseUserManager):

    def create_user(self, username, password=None):
        if not username:
            raise ValueError('Users must have a username')

        user = self.model(
            username=self.normalize_email(username),
            is_active=True,
            date_registered=timezone.now()
        )

        user.set_password(password)
        user.save(using=self._db)
        return user

    _queryset_class = GuidMixinQuerySet

    def all(self):
        return self.get_queryset().all()

    def eager(self, *fields):
        fk_fields = set(self.model.get_fk_field_names()) & set(fields)
        m2m_fields = set(self.model.get_m2m_field_names()) & set(fields)
        return self.select_related(*fk_fields).prefetch_related(*m2m_fields)

    def create_superuser(self, username, password):
        user = self.create_user(username, password=password)
        user.is_superuser = True
        user.is_staff = True
        user.is_active = True
        user.save(using=self._db)
        return user


class Email(BaseModel):
    address = LowercaseEmailField(unique=True, db_index=True, validators=[validate_email])
    user = models.ForeignKey('OSFUser', related_name='emails', on_delete=models.CASCADE)

    def __unicode__(self):
        return self.address


class AbstractBaseProfileModel(ObjectIDMixin, BaseModel):
    institution = models.CharField(max_length=650)
    department = models.CharField(max_length=650, null=True, blank=True)
    start_date = models.DateField(null=True, blank=True)
    end_date = models.DateField(null=True, blank=True)
    ongoing = models.BooleanField(default=False)

    class Meta:
        abstract = True

    def __unicode__(self):
        return '{} for user {}'.format(self.institution, self.user._id)


class UserEmployment(AbstractBaseProfileModel):
    user = models.ForeignKey('OSFUser', on_delete=models.CASCADE, related_name='employment')
    title = models.CharField(max_length=650, null=True, blank=True)

    class Meta:
        order_with_respect_to = 'user'


class UserEducation(AbstractBaseProfileModel):
    user = models.ForeignKey('OSFUser', on_delete=models.CASCADE, related_name='education')
    degree = models.CharField(max_length=650, null=True, blank=True)

    class Meta:
        order_with_respect_to = 'user'


class OSFUser(DirtyFieldsMixin, GuidMixin, BaseModel, AbstractBaseUser, PermissionsMixin, AddonModelMixin, SpamMixin):
    FIELD_ALIASES = {
        '_id': 'guids___id',
        'system_tags': 'tags',
    }
    settings_type = 'user'  # Needed for addons
    USERNAME_FIELD = 'username'

    # Node fields that trigger an update to the search engine on save
    SEARCH_UPDATE_FIELDS = {
        'fullname',
        'given_name',
        'middle_names',
        'family_name',
        'suffix',
        'merged_by',
        'date_disabled',
        'date_confirmed',
        'social',
    }

    # Overrides DirtyFieldsMixin, Foreign Keys checked by '<attribute_name>_id' rather than typical name.
    FIELDS_TO_CHECK = SEARCH_UPDATE_FIELDS.copy()
    FIELDS_TO_CHECK.update({'password', 'last_login', 'merged_by_id'})

    # TODO: Add SEARCH_UPDATE_NODE_FIELDS, for fields that should trigger a
    #   search update for all nodes to which the user is a contributor.

    SOCIAL_FIELDS = {
        'orcid': u'http://orcid.org/{}',
        'github': u'http://github.com/{}',
        'scholar': u'http://scholar.google.com/citations?user={}',
        'twitter': u'http://twitter.com/{}',
        'profileWebsites': [],
        'linkedIn': u'https://www.linkedin.com/{}',
        'impactStory': u'https://impactstory.org/u/{}',
        'researcherId': u'http://researcherid.com/rid/{}',
        'researchGate': u'https://researchgate.net/profile/{}',
        'academiaInstitution': u'https://{}',
        'academiaProfileID': u'.academia.edu/{}',
        'baiduScholar': u'http://xueshu.baidu.com/scholarID/{}',
        'ssrn': u'http://papers.ssrn.com/sol3/cf_dev/AbsByAuth.cfm?per_id={}'
    }

    SPAM_USER_PROFILE_FIELDS = {
        'schools': ['degree', 'institution', 'department'],
        'jobs': ['title', 'institution', 'department']
    }

    # The primary email address for the account.
    # This value is unique, but multiple "None" records exist for:
    #   * unregistered contributors where an email address was not provided.
    # TODO: Update mailchimp subscription on username change in user.save()
    # TODO: Consider making this a FK to Email with to_field='address'
    #   Django supports this (https://docs.djangoproject.com/en/1.11/topics/auth/customizing/#django.contrib.auth.models.CustomUser.USERNAME_FIELD)
    #   but some third-party apps may not.
    username = models.CharField(max_length=255, db_index=True, unique=True)

    # Hashed. Use `User.set_password` and `User.check_password`
    # password = models.CharField(max_length=255)

    fullname = models.CharField(max_length=255)

    # user has taken action to register the account
    is_registered = models.BooleanField(db_index=True, default=False)

    # for internal use
    tags = models.ManyToManyField('Tag', blank=True)

    # security emails that have been sent
    # TODO: This should be removed and/or merged with system_tags
    security_messages = DateTimeAwareJSONField(default=dict, blank=True)
    # Format: {
    #   <message label>: <datetime>
    #   ...
    # }

    # user was invited (as opposed to registered unprompted)
    is_invited = models.BooleanField(default=False, db_index=True)

    # Per-project unclaimed user data:
    # TODO: add validation
    unclaimed_records = DateTimeAwareJSONField(default=dict, blank=True)
    # Format: {
    #   <project_id>: {
    #       'name': <name that referrer provided>,
    #       'referrer_id': <user ID of referrer>,
    #       'token': <token used for verification urls>,
    #       'email': <email the referrer provided or None>,
    #       'claimer_email': <email the claimer entered or None>,
    #       'last_sent': <timestamp of last email sent to referrer or None>
    #   }
    #   ...
    # }

    # Time of last sent notification email to newly added contributors
    # Format : {
    #   <project_id>: {
    #       'last_sent': time.time()
    #   }
    #   ...
    # }
    contributor_added_email_records = DateTimeAwareJSONField(default=dict, blank=True)

    # Tracks last email sent where user was added to an OSF Group
    member_added_email_records = DateTimeAwareJSONField(default=dict, blank=True)
    # Tracks last email sent where an OSF Group was connected to a node
    group_connected_email_records = DateTimeAwareJSONField(default=dict, blank=True)

    # The user into which this account was merged
    merged_by = models.ForeignKey('self', null=True, blank=True, related_name='merger')

    # verification key v1: only the token string, no expiration time
    # used for cas login with username and verification key
    verification_key = models.CharField(max_length=255, null=True, blank=True)

    # verification key v2: token, and expiration time
    # used for password reset, confirm account/email, claim account/contributor-ship
    verification_key_v2 = DateTimeAwareJSONField(default=dict, blank=True, null=True)
    # Format: {
    #   'token': <verification token>
    #   'expires': <verification expiration time>
    # }

    email_last_sent = NonNaiveDateTimeField(null=True, blank=True)
    change_password_last_attempt = NonNaiveDateTimeField(null=True, blank=True)
    # Logs number of times user attempted to change their password where their
    # old password was invalid
    old_password_invalid_attempts = models.PositiveIntegerField(default=0)

    # email verification tokens
    #   see also ``unconfirmed_emails``
    email_verifications = DateTimeAwareJSONField(default=dict, blank=True)
    # Format: {
    #   <token> : {'email': <email address>,
    #              'expiration': <datetime>}
    # }

    # email lists to which the user has chosen a subscription setting
    mailchimp_mailing_lists = DateTimeAwareJSONField(default=dict, blank=True)
    # Format: {
    #   'list1': True,
    #   'list2: False,
    #    ...
    # }

    # email lists to which the user has chosen a subscription setting,
    # being sent from osf, rather than mailchimp
    osf_mailing_lists = DateTimeAwareJSONField(default=get_default_mailing_lists, blank=True)
    # Format: {
    #   'list1': True,
    #   'list2: False,
    #    ...
    # }

    # the date this user was registered
    date_registered = NonNaiveDateTimeField(db_index=True, auto_now_add=True)

    # list of collaborators that this user recently added to nodes as a contributor
    # recently_added = fields.ForeignField("user", list=True)
    recently_added = models.ManyToManyField('self',
                                            through=RecentlyAddedContributor,
                                            through_fields=('user', 'contributor'),
                                            symmetrical=False)

    # Attached external accounts (OAuth)
    # external_accounts = fields.ForeignField("externalaccount", list=True)
    external_accounts = models.ManyToManyField('ExternalAccount', blank=True)

    # CSL names
    given_name = models.CharField(max_length=255, blank=True)
    middle_names = models.CharField(max_length=255, blank=True)
    family_name = models.CharField(max_length=255, blank=True)
    suffix = models.CharField(max_length=255, blank=True)

    # identity for user logged in through external idp
    external_identity = DateTimeAwareJSONField(default=dict, blank=True)
    # Format: {
    #   <external_id_provider>: {
    #       <external_id>: <status from ('VERIFIED, 'CREATE', 'LINK')>,
    #       ...
    #   },
    #   ...
    # }

    # Social links
    social = DateTimeAwareJSONField(default=dict, blank=True, validators=[validate_social])
    # Format: {
    #     'profileWebsites': <list of profile websites>
    #     'twitter': <list of twitter usernames>,
    #     'github': <list of github usernames>,
    #     'linkedIn': <list of linkedin profiles>,
    #     'orcid': <orcid for user>,
    #     'researcherID': <researcherID>,
    #     'impactStory': <impactStory identifier>,
    #     'scholar': <google scholar identifier>,
    #     'ssrn': <SSRN username>,
    #     'researchGate': <researchGate username>,
    #     'baiduScholar': <bauduScholar username>,
    #     'academiaProfileID': <profile identifier for academia.edu>
    # }

    # date the user last sent a request
    date_last_login = NonNaiveDateTimeField(null=True, blank=True)

    # date the user first successfully confirmed an email address
    date_confirmed = NonNaiveDateTimeField(db_index=True, null=True, blank=True)

    # When the user was disabled.
    date_disabled = NonNaiveDateTimeField(db_index=True, null=True, blank=True)

    # When the user was soft-deleted (GDPR)
    deleted = NonNaiveDateTimeField(db_index=True, null=True, blank=True)

    # when comments were last viewed
    comments_viewed_timestamp = DateTimeAwareJSONField(default=dict, blank=True)
    # Format: {
    #   'Comment.root_target._id': 'timestamp',
    #   ...
    # }

    # timezone for user's locale (e.g. 'America/New_York')
    timezone = models.CharField(blank=True, default='Etc/UTC', max_length=255)

    # user language and locale data (e.g. 'en_US')
    locale = models.CharField(blank=True, max_length=255, default='en_US')

    # whether the user has requested to deactivate their account
    requested_deactivation = models.BooleanField(default=False)

    # whether the user has who requested deactivation has been contacted about their pending request. This is reset when
    # requests are canceled
    contacted_deactivation = models.BooleanField(default=False)

    affiliated_institutions = models.ManyToManyField('Institution', blank=True)

    notifications_configured = DateTimeAwareJSONField(default=dict, blank=True)

    # The time at which the user agreed to our updated ToS and Privacy Policy (GDPR, 25 May 2018)
    accepted_terms_of_service = NonNaiveDateTimeField(null=True, blank=True)

    chronos_user_id = models.TextField(null=True, blank=True, db_index=True)

    objects = OSFUserManager()

    is_active = models.BooleanField(default=False)
    is_staff = models.BooleanField(default=False)

    def __repr__(self):
        return '<OSFUser({0!r}) with guid {1!r}>'.format(self.username, self._id)

    @property
    def deep_url(self):
        """Used for GUID resolution."""
        return '/profile/{}/'.format(self._primary_key)

    @property
    def url(self):
        return '/{}/'.format(self._id)

    @property
    def absolute_url(self):
        return urljoin(website_settings.DOMAIN, self.url)

    @property
    def absolute_api_v2_url(self):
        from website import util
        return util.api_v2_url('users/{}/'.format(self._id))

    @property
    def api_url(self):
        return '/api/v1/profile/{}/'.format(self._id)

    @property
    def profile_url(self):
        return '/{}/'.format(self._id)

    @property
    def is_disabled(self):
        return self.date_disabled is not None

    @is_disabled.setter
    def is_disabled(self, val):
        """Set whether or not this account has been disabled."""
        if val and not self.date_disabled:
            self.date_disabled = timezone.now()
        elif val is False:
            self.date_disabled = None

    @property
    def is_confirmed(self):
        return bool(self.date_confirmed)

    @property
    def is_merged(self):
        """Whether or not this account has been merged into another account.
        """
        return self.merged_by is not None

    @property
    def unconfirmed_emails(self):
        # Handle when email_verifications field is None
        email_verifications = self.email_verifications or {}
        return [
            each['email']
            for each
            in email_verifications.values()
        ]

    @property
    def social_links(self):
        """
        Returns a dictionary of formatted social links for a user.

        Social account values which are stored as account names are
        formatted into appropriate social links. The 'type' of each
        respective social field value is dictated by self.SOCIAL_FIELDS.

        I.e. If a string is expected for a specific social field that
        permits multiple accounts, a single account url will be provided for
        the social field to ensure adherence with self.SOCIAL_FIELDS.
        """
        social_user_fields = {}
        for key, val in self.social.items():
            if val and key in self.SOCIAL_FIELDS:
                if isinstance(self.SOCIAL_FIELDS[key], basestring):
                    if isinstance(val, basestring):
                        social_user_fields[key] = self.SOCIAL_FIELDS[key].format(val)
                    else:
                        # Only provide the first url for services where multiple accounts are allowed
                        social_user_fields[key] = self.SOCIAL_FIELDS[key].format(val[0])
                else:
                    if isinstance(val, basestring):
                        social_user_fields[key] = [val]
                    else:
                        social_user_fields[key] = val
        return social_user_fields

    @property
    def given_name_initial(self):
        """
        The user's preferred initialization of their given name.

        Some users with common names may choose to distinguish themselves from
        their colleagues in this way. For instance, there could be two
        well-known researchers in a single field named "Robert Walker".
        "Walker, R" could then refer to either of them. "Walker, R.H." could
        provide easy disambiguation.

        NOTE: The internal representation for this should never end with a
              period. "R" and "R.H" would be correct in the prior case, but
              "R.H." would not.
        """
        return self.given_name[0]

    @property
    def email(self):
        if self.has_usable_username():
            return self.username
        else:
            return None

    @property
    def all_tags(self):
        """Return a queryset containing all of this user's tags (incl. system tags)."""
        # Tag's default manager only returns non-system tags, so we can't use self.tags
        return Tag.all_tags.filter(osfuser=self)

    @property
    def system_tags(self):
        """The system tags associated with this node. This currently returns a list of string
        names for the tags, for compatibility with v1. Eventually, we can just return the
        QuerySet.
        """
        return self.all_tags.filter(system=True).values_list('name', flat=True)

    @property
    def csl_given_name(self):
        return utils.generate_csl_given_name(self.given_name, self.middle_names, self.suffix)

    def csl_name(self, node_id=None):
        # disabled users are set to is_registered = False but have a fullname
        if self.is_registered or self.is_disabled:
            name = self.fullname
        else:
            name = self.get_unclaimed_record(node_id)['name']

        if self.family_name and self.given_name:
            """If the user has a family and given name, use those"""
            return {
                'family': self.family_name,
                'given': self.csl_given_name,
            }
        else:
            """ If the user doesn't autofill his family and given name """
            parsed = utils.impute_names(name)
            given_name = parsed['given']
            middle_names = parsed['middle']
            family_name = parsed['family']
            suffix = parsed['suffix']
            csl_given_name = utils.generate_csl_given_name(given_name, middle_names, suffix)
            return {
                'family': family_name,
                'given': csl_given_name,
            }

    @property
    def osfstorage_region(self):
        from addons.osfstorage.models import Region
        osfs_settings = self._settings_model('osfstorage')
        default_region_subquery = osfs_settings.objects.filter(owner=self.id).values('default_region_id')
        return Region.objects.get(id=default_region_subquery)

    @property
    def contributor_to(self):
        """
        Nodes that user has perms to through contributorship - group membership not factored in
        """
        return self.nodes.filter(is_deleted=False, type__in=['osf.node', 'osf.registration'])

    @property
    def visible_contributor_to(self):
        """
        Nodes where user is a bibliographic contributor (group membership not factored in)
        """
        return self.nodes.filter(is_deleted=False, contributor__visible=True, type__in=['osf.node', 'osf.registration'])

    @property
    def all_nodes(self):
        """
        Return all AbstractNodes that the user has explicit permissions to - either through contributorship or group membership
        - similar to guardian.get_objects_for_user(self, READ_NODE, AbstractNode, with_superuser=False), but not looking at
        NodeUserObjectPermissions, just NodeGroupObjectPermissions.
        """
        from osf.models import AbstractNode
        return AbstractNode.objects.get_nodes_for_user(self)

    @property
    def contributor_or_group_member_to(self):
        """
        Nodes and registrations that user has perms to through contributorship or group membership
        """
        return self.all_nodes.filter(type__in=['osf.node', 'osf.registration'])

    @property
    def nodes_contributor_or_group_member_to(self):
        """
        Nodes that user has perms to through contributorship or group membership
        """
        from osf.models import Node
        return Node.objects.get_nodes_for_user(self)

    def set_unusable_username(self):
        """Sets username to an unusable value. Used for, e.g. for invited contributors
        and merged users.

        NOTE: This is necessary because Django does not allow the username column to be nullable.
        """
        if self._id:
            self.username = self._id
        else:
            self.username = str(uuid.uuid4())
        return self.username

    def has_usable_username(self):
        return '@' in self.username

    @property
    def is_authenticated(self):  # Needed for django compat
        return True

    @property
    def is_anonymous(self):
        return False

    @property
    def osf_groups(self):
        """
        OSFGroups that the user belongs to
        """
        OSFGroup = apps.get_model('osf.OSFGroup')
        return get_objects_for_user(self, 'member_group', OSFGroup, with_superuser=False)

    def group_role(self, group):
        """
        For the given OSFGroup, return the user's role - either member or manager
        """
        if group.is_manager(self):
            return MANAGER
        elif group.is_member(self):
            return MEMBER
        else:
            return None

    def get_absolute_url(self):
        return self.absolute_api_v2_url

    def get_addon_names(self):
        return []

    # django methods
    def get_full_name(self):
        return self.fullname

    def get_short_name(self):
        return self.username

    def __unicode__(self):
        return self.get_short_name()

    def __str__(self):
        return self.get_short_name()

    @property
    def contributed(self):
        return self.nodes.all()

    @property
    def can_be_merged(self):
        """The ability of the `merge_user` method to fully merge the user"""
        return all((addon.can_be_merged for addon in self.get_addons()))

    def merge_user(self, user):
        """Merge a registered user into this account. This user will be
        a contributor on any project. if the registered user and this account
        are both contributors of the same project. Then it will remove the
        registered user and set this account to the highest permission of the two
        and set this account to be visible if either of the two are visible on
        the project.

        :param user: A User object to be merged.
        """

        # Attempt to prevent self merges which end up removing self as a contributor from all projects
        if self == user:
            raise ValueError('Cannot merge a user into itself')

        # Fail if the other user has conflicts.
        if not user.can_be_merged:
            raise MergeConflictError('Users cannot be merged')
        # Move over the other user's attributes
        # TODO: confirm
        for system_tag in user.system_tags.all():
            self.add_system_tag(system_tag)

        self.is_registered = self.is_registered or user.is_registered
        self.is_invited = self.is_invited or user.is_invited
        self.is_superuser = self.is_superuser or user.is_superuser
        self.is_staff = self.is_staff or user.is_staff

        # copy over profile only if this user has no profile info
        if user.jobs and not self.jobs:
            self.jobs = user.jobs

        if user.schools and not self.schools:
            self.schools = user.schools

        if user.social and not self.social:
            self.social = user.social

        unclaimed = user.unclaimed_records.copy()
        unclaimed.update(self.unclaimed_records)
        self.unclaimed_records = unclaimed
        # - unclaimed records should be connected to only one user
        user.unclaimed_records = {}

        security_messages = user.security_messages.copy()
        security_messages.update(self.security_messages)
        self.security_messages = security_messages

        notifications_configured = user.notifications_configured.copy()
        notifications_configured.update(self.notifications_configured)
        self.notifications_configured = notifications_configured
        if not website_settings.RUNNING_MIGRATION:
            for key, value in user.mailchimp_mailing_lists.items():
                # subscribe to each list if either user was subscribed
                subscription = value or self.mailchimp_mailing_lists.get(key)
                signals.user_merged.send(self, list_name=key, subscription=subscription)

                # clear subscriptions for merged user
                signals.user_merged.send(user, list_name=key, subscription=False, send_goodbye=False)

        for target_id, timestamp in user.comments_viewed_timestamp.items():
            if not self.comments_viewed_timestamp.get(target_id):
                self.comments_viewed_timestamp[target_id] = timestamp
            elif timestamp > self.comments_viewed_timestamp[target_id]:
                self.comments_viewed_timestamp[target_id] = timestamp

        # Give old user's emails to self
        user.emails.update(user=self)

        for k, v in user.email_verifications.items():
            email_to_confirm = v['email']
            if k not in self.email_verifications and email_to_confirm != user.username:
                self.email_verifications[k] = v
        user.email_verifications = {}

        self.affiliated_institutions.add(*user.affiliated_institutions.values_list('pk', flat=True))

        for service in user.external_identity:
            for service_id in user.external_identity[service].keys():
                if not (
                    service_id in self.external_identity.get(service, '') and
                    self.external_identity[service][service_id] == 'VERIFIED'
                ):
                    # Prevent 'CREATE', merging user has already been created.
                    external = user.external_identity[service][service_id]
                    status = 'VERIFIED' if external == 'VERIFIED' else 'LINK'
                    if self.external_identity.get(service):
                        self.external_identity[service].update(
                            {service_id: status}
                        )
                    else:
                        self.external_identity[service] = {
                            service_id: status
                        }
        user.external_identity = {}

        # FOREIGN FIELDS
        self.external_accounts.add(*user.external_accounts.values_list('pk', flat=True))

        # - addons
        # Note: This must occur before the merged user is removed as a
        #       contributor on the nodes, as an event hook is otherwise fired
        #       which removes the credentials.
        for addon in user.get_addons():
            user_settings = self.get_or_add_addon(addon.config.short_name)
            user_settings.merge(addon)
            user_settings.save()

        # - projects where the user was a contributor (group member only are not included).
        for node in user.contributed:
            # Skip quickfiles
            if node.is_quickfiles:
                continue
            user_perms = Contributor(node=node, user=user).permission
            # if both accounts are contributor of the same project
            if node.is_contributor(self) and node.is_contributor(user):
                self_perms = Contributor(node=node, user=self).permission
                permissions = API_CONTRIBUTOR_PERMISSIONS[max(API_CONTRIBUTOR_PERMISSIONS.index(user_perms), API_CONTRIBUTOR_PERMISSIONS.index(self_perms))]
                node.set_permissions(user=self, permissions=permissions)

                visible1 = self._id in node.visible_contributor_ids
                visible2 = user._id in node.visible_contributor_ids
                if visible1 != visible2:
                    node.set_visible(user=self, visible=True, log=True, auth=Auth(user=self))

                node.contributor_set.filter(user=user).delete()
            else:
                node.contributor_set.filter(user=user).update(user=self)
                node.add_permission(self, user_perms)

            node.remove_permission(user, user_perms)
            node.save()

        # Skip bookmark collections
        user.collection_set.exclude(is_bookmark_collection=True).update(creator=self)

        from osf.models import QuickFilesNode
        from osf.models import BaseFileNode
        from addons.osfstorage.models import OsfStorageFolder

        # - projects where the user was the creator
        user.nodes_created.exclude(type=QuickFilesNode._typedmodels_type).update(creator=self)

        # - file that the user has checked_out, import done here to prevent import error
        for file_node in BaseFileNode.files_checked_out(user=user):
            file_node.checkout = self
            file_node.save()

        # - move files in the merged user's quickfiles node, checking for name conflicts
        primary_quickfiles = QuickFilesNode.objects.get(creator=self)
        primary_quickfiles_root = OsfStorageFolder.objects.get_root(target=primary_quickfiles)
        merging_user_quickfiles = QuickFilesNode.objects.get(creator=user)

        files_in_merging_user_quickfiles = merging_user_quickfiles.files.filter(type='osf.osfstoragefile')
        for merging_user_file in files_in_merging_user_quickfiles:
            if primary_quickfiles.files.filter(name=merging_user_file.name).exists():
                digit = 1
                split_filename = splitext(merging_user_file.name)
                name_without_extension = split_filename[0]
                extension = split_filename[1]
                found_digit_in_parens = re.findall(r'(?<=\()(\d)(?=\))', name_without_extension)
                if found_digit_in_parens:
                    found_digit = int(found_digit_in_parens[0])
                    digit = found_digit + 1
                    name_without_extension = name_without_extension.replace('({})'.format(found_digit), '').strip()
                new_name_format = '{} ({}){}'
                new_name = new_name_format.format(name_without_extension, digit, extension)

                # check if new name conflicts, update til it does not (try up to 1000 times)
                rename_count = 0
                while primary_quickfiles.files.filter(name=new_name).exists():
                    digit += 1
                    new_name = new_name_format.format(name_without_extension, digit, extension)
                    rename_count += 1
                    if rename_count >= MAX_QUICKFILES_MERGE_RENAME_ATTEMPTS:
                        raise MaxRetriesError('Maximum number of rename attempts has been reached')

                merging_user_file.name = new_name
                merging_user_file.save()

            merging_user_file.move_under(primary_quickfiles_root)
            merging_user_file.save()

        # Transfer user's preprints
        self._merge_users_preprints(user)

        # transfer group membership
        for group in user.osf_groups:
            if not group.is_manager(self):
                if group.has_permission(user, MANAGE):
                    group.make_manager(self)
                else:
                    group.make_member(self)
            group.remove_member(user)

        # finalize the merge

        remove_sessions_for_user(user)

        # - username is set to the GUID so the merging user can set it primary
        #   in the future (note: it cannot be set to None due to non-null constraint)
        user.set_unusable_username()
        user.set_unusable_password()
        user.verification_key = None
        user.osf_mailing_lists = {}
        user.merged_by = self

        user.save()

    def _merge_users_preprints(self, user):
        """
        Preprints use guardian.  The PreprintContributor table stores order and bibliographic information.
        Permissions are stored on guardian tables.  PreprintContributor information needs to be transferred
        from user -> self, and preprint permissions need to be transferred from user -> self.
        """
        from osf.models.preprint import PreprintContributor

        # Loop through `user`'s preprints
        for preprint in user.preprints.all():
            user_contributor = PreprintContributor.objects.get(preprint=preprint, user=user)
            user_perms = user_contributor.permission

            # Both `self` and `user` are contributors on the preprint
            if preprint.is_contributor(self) and preprint.is_contributor(user):
                self_contributor = PreprintContributor.objects.get(preprint=preprint, user=self)
                self_perms = self_contributor.permission

                max_perms_index = max(API_CONTRIBUTOR_PERMISSIONS.index(self_perms), API_CONTRIBUTOR_PERMISSIONS.index(user_perms))
                # Add the highest of `self` perms or `user` perms to `self`
                preprint.set_permissions(user=self, permissions=API_CONTRIBUTOR_PERMISSIONS[max_perms_index])

                if not self_contributor.visible and user_contributor.visible:
                    # if `self` is not visible, but `user` is visible, make `self` visible.
                    preprint.set_visible(user=self, visible=True, log=True, auth=Auth(user=self))
                # Now that perms and bibliographic info have been transferred to `self` contributor,
                # delete `user` contributor
                user_contributor.delete()
            else:
                # `self` is not a contributor, but `user` is.  Transfer `user` permissions and
                # contributor information to `self`.  Remove permissions from `user`.
                preprint.contributor_set.filter(user=user).update(user=self)
                preprint.add_permission(self, user_perms)

            if preprint.creator == user:
                preprint.creator = self

            preprint.remove_permission(user, user_perms)
            preprint.save()

    def disable_account(self):
        """
        Disables user account, making is_disabled true, while also unsubscribing user
        from mailchimp emails, remove any existing sessions.

        Ported from framework/auth/core.py
        """
        from website import mailchimp_utils
        from framework.auth import logout

        try:
            mailchimp_utils.unsubscribe_mailchimp(
                list_name=website_settings.MAILCHIMP_GENERAL_LIST,
                user_id=self._id,
                username=self.username
            )
        except mailchimp_utils.mailchimp.ListNotSubscribedError:
            pass
        except mailchimp_utils.mailchimp.InvalidApiKeyError:
            if not website_settings.ENABLE_EMAIL_SUBSCRIPTIONS:
                pass
            else:
                raise
        except mailchimp_utils.mailchimp.EmailNotExistsError:
            pass
        # Call to `unsubscribe` above saves, and can lead to stale data
        self.reload()
        self.is_disabled = True

        # we must call both methods to ensure the current session is cleared and all existing
        # sessions are revoked.
        req = get_current_request()
        if isinstance(req, FlaskRequest):
            logout()
        remove_sessions_for_user(self)

    def update_is_active(self):
        """Update ``is_active`` to be consistent with the fields that
        it depends on.
        """
        # The user can log in if they have set a password OR
        # have a verified external ID, e.g an ORCID
        can_login = self.has_usable_password() or (
            'VERIFIED' in sum([list(each.values()) for each in self.external_identity.values()], [])
        )
        self.is_active = (
            self.is_registered and
            self.is_confirmed and
            can_login and
            not self.is_merged and
            not self.is_disabled
        )

    # Overrides BaseModel
    def save(self, *args, **kwargs):
        self.update_is_active()
        self.username = self.username.lower().strip() if self.username else None
        dirty_fields = set(self.get_dirty_fields(check_relationship=True))
        ret = super(OSFUser, self).save(*args, **kwargs)
        if self.SEARCH_UPDATE_FIELDS.intersection(dirty_fields) and self.is_confirmed:
            self.update_search()
            self.update_search_nodes_contributors()
        if 'fullname' in dirty_fields:
            from osf.models.quickfiles import get_quickfiles_project_title, QuickFilesNode

            quickfiles = QuickFilesNode.objects.filter(creator=self).first()
            if quickfiles:
                quickfiles.title = get_quickfiles_project_title(self)
                quickfiles.save()
        return ret

    # Legacy methods

    @classmethod
    def create(cls, username, password, fullname, accepted_terms_of_service=None):
        validate_email(username)  # Raises BlacklistedEmailError if spam address

        user = cls(
            username=username,
            fullname=fullname,
            accepted_terms_of_service=accepted_terms_of_service
        )
        user.update_guessed_names()
        user.set_password(password)
        return user

    def set_password(self, raw_password, notify=True):
        """Set the password for this user to the hash of ``raw_password``.
        If this is a new user, we're done. If this is a password change,
        then email the user about the change and clear all the old sessions
        so that users will have to log in again with the new password.

        :param raw_password: the plaintext value of the new password
        :param notify: Only meant for unit tests to keep extra notifications from being sent
        :rtype: list
        :returns: Changed fields from the user save
        """
        had_existing_password = bool(self.has_usable_password() and self.is_confirmed)
        if self.username == raw_password:
            raise ChangePasswordError(['Password cannot be the same as your email address'])
        super(OSFUser, self).set_password(raw_password)
        if had_existing_password and notify:
            mails.send_mail(
                to_addr=self.username,
                mail=mails.PASSWORD_RESET,
                mimetype='html',
                user=self,
                can_change_preferences=False,
                osf_contact_email=website_settings.OSF_CONTACT_EMAIL
            )
            remove_sessions_for_user(self)

    @classmethod
    def create_unconfirmed(cls, username, password, fullname, external_identity=None,
                           do_confirm=True, campaign=None, accepted_terms_of_service=None):
        """Create a new user who has begun registration but needs to verify
        their primary email address (username).
        """
        user = cls.create(username, password, fullname, accepted_terms_of_service)
        user.add_unconfirmed_email(username, external_identity=external_identity)
        user.is_registered = False
        if external_identity:
            user.external_identity.update(external_identity)
        if campaign:
            # needed to prevent cirular import
            from framework.auth.campaigns import system_tag_for_campaign  # skipci
            # User needs to be saved before adding system tags (due to m2m relationship)
            user.save()
            user.add_system_tag(system_tag_for_campaign(campaign))
        return user

    @classmethod
    def create_confirmed(cls, username, password, fullname):
        user = cls.create(username, password, fullname)
        user.is_registered = True
        user.save()  # Must save before using auto_now_add field
        user.date_confirmed = user.date_registered
        user.emails.create(address=username.lower().strip())
        return user

    def get_unconfirmed_email_for_token(self, token):
        """Return email if valid.
        :rtype: bool
        :raises: ExpiredTokenError if trying to access a token that is expired.
        :raises: InvalidTokenError if trying to access a token that is invalid.

        """
        if token not in self.email_verifications:
            raise InvalidTokenError

        verification = self.email_verifications[token]
        # Not all tokens are guaranteed to have expiration dates
        if (
            'expiration' in verification and
            verification['expiration'].replace(tzinfo=pytz.utc) < timezone.now()
        ):
            raise ExpiredTokenError

        return verification['email']

    def get_unconfirmed_emails_exclude_external_identity(self):
        """Return a list of unconfirmed emails that are not related to external identity."""

        unconfirmed_emails = []
        if self.email_verifications:
            for token, value in self.email_verifications.items():
                if not value.get('external_identity'):
                    unconfirmed_emails.append(value.get('email'))
        return unconfirmed_emails

    @property
    def unconfirmed_email_info(self):
        """Return a list of dictionaries containing information about each of this
        user's unconfirmed emails.
        """
        unconfirmed_emails = []
        email_verifications = self.email_verifications or []
        for token in email_verifications:
            if self.email_verifications[token].get('confirmed', False):
                try:
                    user_merge = OSFUser.objects.get(emails__address__iexact=self.email_verifications[token]['email'])
                except OSFUser.DoesNotExist:
                    user_merge = False

                unconfirmed_emails.append({'address': self.email_verifications[token]['email'],
                                        'token': token,
                                        'confirmed': self.email_verifications[token]['confirmed'],
                                        'user_merge': user_merge.email if user_merge else False})
        return unconfirmed_emails

    def clean_email_verifications(self, given_token=None):
        email_verifications = deepcopy(self.email_verifications or {})
        for token in self.email_verifications or {}:
            try:
                self.get_unconfirmed_email_for_token(token)
            except (KeyError, ExpiredTokenError):
                email_verifications.pop(token)
                continue
            if token == given_token:
                email_verifications.pop(token)
        self.email_verifications = email_verifications

    def verify_password_token(self, token):
        """
        Verify that the password reset token for this user is valid.

        :param token: the token in verification key
        :return `True` if valid, otherwise `False`
        """

        if token and self.verification_key_v2:
            try:
                return (self.verification_key_v2['token'] == token and
                        self.verification_key_v2['expires'] > timezone.now())
            except AttributeError:
                return False
        return False

    def verify_claim_token(self, token, project_id):
        """Return whether or not a claim token is valid for this user for
        a given node which they were added as a unregistered contributor for.
        """
        try:
            record = self.get_unclaimed_record(project_id)
        except ValueError:  # No unclaimed record for given pid
            return False
        return record['token'] == token

    @classmethod
    def create_unregistered(cls, fullname, email=None):
        """Create a new unregistered user.
        """
        user = cls(
            username=email,
            fullname=fullname,
            is_invited=True,
            is_registered=False,
        )
        if not email:
            user.set_unusable_username()
        user.set_unusable_password()
        user.update_guessed_names()

        return user

    def update_guessed_names(self):
        """Updates the CSL name fields inferred from the the full name.
        """
        parsed = impute_names(self.fullname)
        self.given_name = parsed['given']
        self.middle_names = parsed['middle']
        self.family_name = parsed['family']
        self.suffix = parsed['suffix']

    def add_unconfirmed_email(self, email, expiration=None, external_identity=None):
        """
        Add an email verification token for a given email.

        :param email: the email to confirm
        :param email: overwrite default expiration time
        :param external_identity: the user's external identity
        :return: a token
        :raises: ValueError if email already confirmed, except for login through external idp.
        """

        # Note: This is technically not compliant with RFC 822, which requires
        #       that case be preserved in the "local-part" of an address. From
        #       a practical standpoint, the vast majority of email servers do
        #       not preserve case.
        #       ref: https://tools.ietf.org/html/rfc822#section-6
        email = email.lower().strip()

        with reraise_django_validation_errors():
            validate_email(email)

        if not external_identity and self.emails.filter(address=email).exists():
            raise ValueError('Email already confirmed to this user.')

        # If the unconfirmed email is already present, refresh the token
        if email in self.unconfirmed_emails:
            self.remove_unconfirmed_email(email)

        verification_key = generate_verification_key(verification_type='confirm')

        # handle when email_verifications is None
        if not self.email_verifications:
            self.email_verifications = {}

        self.email_verifications[verification_key['token']] = {
            'email': email,
            'confirmed': False,
            'expiration': expiration if expiration else verification_key['expires'],
            'external_identity': external_identity,
        }

        return verification_key['token']

    def remove_unconfirmed_email(self, email):
        """Remove an unconfirmed email addresses and their tokens."""
        for token, value in self.email_verifications.items():
            if value.get('email') == email:
                del self.email_verifications[token]
                return True

        return False

    def remove_email(self, email):
        """Remove a confirmed email"""
        if email == self.username:
            raise PermissionsError("Can't remove primary email")
        if self.emails.filter(address=email):
            self.emails.filter(address=email).delete()
            signals.user_email_removed.send(self, email=email, osf_contact_email=website_settings.OSF_CONTACT_EMAIL)

    def get_confirmation_token(self, email, force=False, renew=False):
        """Return the confirmation token for a given email.

        :param str email: The email to get the token for.
        :param bool force: If an expired token exists for the given email, generate a new one and return it.
        :param bool renew: Generate a new token and return it.
        :return Return the confirmation token.
        :raises: ExpiredTokenError if trying to access a token that is expired and force=False.
        :raises: KeyError if there no token for the email.
        """
        # TODO: Refactor "force" flag into User.get_or_add_confirmation_token
        for token, info in self.email_verifications.items():
            if info['email'].lower() == email.lower():
                # Old records will not have an expiration key. If it's missing,
                # assume the token is expired
                expiration = info.get('expiration')
                if renew:
                    new_token = self.add_unconfirmed_email(email)
                    self.save()
                    return new_token
                if not expiration or (expiration and expiration < timezone.now()):
                    if not force:
                        raise ExpiredTokenError('Token for email "{0}" is expired'.format(email))
                    else:
                        new_token = self.add_unconfirmed_email(email)
                        self.save()
                        return new_token
                return token
        raise KeyError('No confirmation token for email "{0}"'.format(email))

    def get_confirmation_url(self, email,
                             external=True,
                             force=False,
                             renew=False,
                             external_id_provider=None,
                             destination=None):
        """Return the confirmation url for a given email.

        :param email: The email to confirm.
        :param external: Use absolute or relative url.
        :param force: If an expired token exists for the given email, generate a new one and return it.
        :param renew: Generate a new token and return it.
        :param external_id_provider: The external identity provider that authenticates the user.
        :param destination: The destination page to redirect after confirmation
        :return: Return the confirmation url.
        :raises: ExpiredTokenError if trying to access a token that is expired.
        :raises: KeyError if there is no token for the email.
        """

        base = website_settings.DOMAIN if external else '/'
        token = self.get_confirmation_token(email, force=force, renew=renew)
        external = 'external/' if external_id_provider else ''
        destination = '?{}'.format(urlencode({'destination': destination})) if destination else ''
        return '{0}confirm/{1}{2}/{3}/{4}'.format(base, external, self._primary_key, token, destination)

    def register(self, username, password=None, accepted_terms_of_service=None):
        """Registers the user.
        """
        self.username = username
        if password:
            self.set_password(password)
        if not self.emails.filter(address=username):
            self.emails.create(address=username)
        self.is_registered = True
        self.date_confirmed = timezone.now()
        if accepted_terms_of_service:
            self.accepted_terms_of_service = timezone.now()
        self.update_search()
        self.update_search_nodes()

        # Emit signal that a user has confirmed
        signals.user_confirmed.send(self)

        return self

    def confirm_email(self, token, merge=False):
        """Confirm the email address associated with the token"""
        email = self.get_unconfirmed_email_for_token(token)

        # If this email is confirmed on another account, abort
        try:
            if check_select_for_update():
                user_to_merge = OSFUser.objects.filter(emails__address=email).select_for_update().get()
            else:
                user_to_merge = OSFUser.objects.get(emails__address=email)
        except OSFUser.DoesNotExist:
            user_to_merge = None

        if user_to_merge and merge:
            self.merge_user(user_to_merge)
        elif user_to_merge:
            raise MergeConfirmedRequiredError(
                'Merge requires confirmation',
                user=self,
                user_to_merge=user_to_merge,
            )

        # If another user has this email as its username, get it
        try:
            unregistered_user = OSFUser.objects.exclude(guids___id=self._id, guids___id__isnull=False).get(username=email)
        except OSFUser.DoesNotExist:
            unregistered_user = None

        if unregistered_user:
            self.merge_user(unregistered_user)
            self.save()
            unregistered_user.username = None

        if not self.emails.filter(address=email).exists():
            self.emails.create(address=email)

        # Complete registration if primary email
        if email.lower() == self.username.lower():
            self.register(self.username)
            self.date_confirmed = timezone.now()
        # Revoke token
        del self.email_verifications[token]

        # TODO: We can't assume that all unclaimed records are now claimed.
        # Clear unclaimed records, so user's name shows up correctly on
        # all projects
        self.unclaimed_records = {}
        self.save()

        self.update_search_nodes()

        return True

    def update_search(self):
        from website.search.search import update_user
        update_user(self)

    def update_search_nodes_contributors(self):
        """
        Bulk update contributor name on all nodes on which the user is
        a contributor.
        :return:
        """
        from website.search import search
        search.update_contributors_async(self.id)

    def update_search_nodes(self):
        """Call `update_search` on all nodes on which the user is a
        contributor. Needed to add self to contributor lists in search upon
        registration or claiming.
        """
        # Group member names not listed on Node search result, just Group names, so don't
        # need to update nodes where user has group member perms only
        for node in self.contributor_to:
            node.update_search()

        for group in self.osf_groups:
            group.update_search()

    def update_date_last_login(self):
        self.date_last_login = timezone.now()

    def get_summary(self, formatter='long'):
        return {
            'user_fullname': self.fullname,
            'user_profile_url': self.profile_url,
            'user_display_name': name_formatters[formatter](self),
            'user_is_registered': self.is_registered
        }

    def check_password(self, raw_password):
        """
        Return a boolean of whether the raw_password was correct. Handles
        hashing formats behind the scenes.

        Source: https://github.com/django/django/blob/master/django/contrib/auth/base_user.py#L104
        """
        def setter(raw_password):
            self.set_password(raw_password, notify=False)
            # Password hash upgrades shouldn't be considered password changes.
            self._password = None
            self.save(update_fields=['password'])
        return check_password(raw_password, self.password, setter)

    def change_password(self, raw_old_password, raw_new_password, raw_confirm_password):
        """Change the password for this user to the hash of ``raw_new_password``."""
        raw_old_password = (raw_old_password or '').strip()
        raw_new_password = (raw_new_password or '').strip()
        raw_confirm_password = (raw_confirm_password or '').strip()

        # TODO: Move validation to set_password
        issues = []
        if not self.check_password(raw_old_password):
            self.old_password_invalid_attempts += 1
            self.change_password_last_attempt = timezone.now()
            issues.append('Old password is invalid')
        elif raw_old_password == raw_new_password:
            issues.append('Password cannot be the same')
        elif raw_new_password == self.username:
            issues.append('Password cannot be the same as your email address')
        if not raw_old_password or not raw_new_password or not raw_confirm_password:
            issues.append('Passwords cannot be blank')
        elif len(raw_new_password) < 8:
            issues.append('Password should be at least eight characters')
        elif len(raw_new_password) > 256:
            issues.append('Password should not be longer than 256 characters')

        if raw_new_password != raw_confirm_password:
            issues.append('Password does not match the confirmation')

        if issues:
            raise ChangePasswordError(issues)
        self.set_password(raw_new_password)
        self.reset_old_password_invalid_attempts()
        if self.verification_key_v2:
            self.verification_key_v2['expires'] = timezone.now()
        # new verification key (v1) for CAS
        self.verification_key = generate_verification_key(verification_type=None)

    def reset_old_password_invalid_attempts(self):
        self.old_password_invalid_attempts = 0

    def profile_image_url(self, size=None):
        """A generalized method for getting a user's profile picture urls.
        We may choose to use some service other than gravatar in the future,
        and should not commit ourselves to using a specific service (mostly
        an API concern).

        As long as we use gravatar, this is just a proxy to User.gravatar_url
        """
        return self._gravatar_url(size)

    def _gravatar_url(self, size):
        return filters.gravatar(
            self,
            use_ssl=True,
            size=size
        )

    @property
    def display_absolute_url(self):
        url = self.absolute_url
        if url is not None:
            return re.sub(r'https?:', '', url).strip('/')

    def display_full_name(self, node=None):
        """Return the full name , as it would display in a contributor list for a
        given node.

        NOTE: Unclaimed users may have a different name for different nodes.
        """
        if node:
            unclaimed_data = self.unclaimed_records.get(str(node._id), None)
            if unclaimed_data:
                return unclaimed_data['name']
        return self.fullname

    def add_system_tag(self, tag):
        if not isinstance(tag, Tag):
            tag_instance, created = Tag.all_tags.get_or_create(name=tag.lower(), system=True)
        else:
            tag_instance = tag
        if not tag_instance.system:
            raise ValueError('Non-system tag passed to add_system_tag')
        if not self.all_tags.filter(id=tag_instance.id).exists():
            self.tags.add(tag_instance)
        return tag_instance

    def get_recently_added(self):
        return (
            each.contributor
            for each in self.recentlyaddedcontributor_set.order_by('-date_added')
        )

    def _projects_in_common_query(self, other_user):
        """
        Returns projects that both self and other_user have in common; both are either contributors or group members
        """
        from osf.models import AbstractNode

        return AbstractNode.objects.get_nodes_for_user(other_user, base_queryset=self.contributor_or_group_member_to).exclude(type='osf.collection')

    def get_projects_in_common(self, other_user):
        """Returns either a collection of "shared projects" (projects that both users are contributors or group members for)
        or just their primary keys
        """
        query = self._projects_in_common_query(other_user)
        return set(query.all())

    def n_projects_in_common(self, other_user):
        """Returns number of "shared projects" (projects that both users are contributors or group members for)"""
        return self._projects_in_common_query(other_user).count()

    def add_unclaimed_record(self, claim_origin, referrer, given_name, email=None):
        """Add a new project entry in the unclaimed records dictionary.

        :param object claim_origin: Object this unclaimed user was added to. currently `Node` or `Provider` or `Preprint`
        :param User referrer: User who referred this user.
        :param str given_name: The full name that the referrer gave for this user.
        :param str email: The given email address.
        :returns: The added record
        """

        from osf.models.provider import AbstractProvider
        from osf.models.osf_group import OSFGroup

        if isinstance(claim_origin, AbstractProvider):
            if not bool(get_perms(referrer, claim_origin)):
                raise PermissionsError(
                    'Referrer does not have permission to add a moderator to provider {0}'.format(claim_origin._id)
                )

        elif isinstance(claim_origin, OSFGroup):
            if not claim_origin.has_permission(referrer, MANAGE):
                raise PermissionsError(
                    'Referrer does not have permission to add a member to {0}'.format(claim_origin._id)
                )
        else:
            if not claim_origin.has_permission(referrer, ADMIN):
                raise PermissionsError(
                    'Referrer does not have permission to add a contributor to {0}'.format(claim_origin._id)
                )

        pid = str(claim_origin._id)
        referrer_id = str(referrer._id)
        if email:
            clean_email = email.lower().strip()
        else:
            clean_email = None
        verification_key = generate_verification_key(verification_type='claim')
        try:
            record = self.unclaimed_records[claim_origin._id]
        except KeyError:
            record = None
        if record:
            del record
        record = {
            'name': given_name,
            'referrer_id': referrer_id,
            'token': verification_key['token'],
            'expires': verification_key['expires'],
            'email': clean_email,
        }
        self.unclaimed_records[pid] = record
        return record

    def get_unclaimed_record(self, project_id):
        """Get an unclaimed record for a given project_id.

        :raises: ValueError if there is no record for the given project.
        """
        try:
            return self.unclaimed_records[project_id]
        except KeyError:  # reraise as ValueError
            raise ValueError('No unclaimed record for user {self._id} on node {project_id}'
                                .format(**locals()))

    def get_claim_url(self, project_id, external=False):
        """Return the URL that an unclaimed user should use to claim their
        account. Return ``None`` if there is no unclaimed_record for the given
        project ID.

        :param project_id: The project ID/preprint ID/OSF group ID for the unclaimed record
        :raises: ValueError if a record doesn't exist for the given project ID
        :rtype: dict
        :returns: The unclaimed record for the project
        """
        uid = self._primary_key
        base_url = website_settings.DOMAIN if external else '/'
        unclaimed_record = self.get_unclaimed_record(project_id)
        token = unclaimed_record['token']
        return '{base_url}user/{uid}/{project_id}/claim/?token={token}'\
                    .format(**locals())

    def is_affiliated_with_institution(self, institution):
        """Return if this user is affiliated with ``institution``."""
        return self.affiliated_institutions.filter(id=institution.id).exists()

    def update_affiliated_institutions_by_email_domain(self):
        """
        Append affiliated_institutions by email domain.
        :return:
        """
        try:
            email_domains = [email.split('@')[1].lower() for email in self.emails.values_list('address', flat=True)]
            insts = Institution.objects.filter(email_domains__overlap=email_domains)
            if insts.exists():
                self.affiliated_institutions.add(*insts)
        except IndexError:
            pass

    def remove_institution(self, inst_id):
        try:
            inst = self.affiliated_institutions.get(_id=inst_id)
        except Institution.DoesNotExist:
            return False
        else:
            self.affiliated_institutions.remove(inst)
            return True

    def remove_education(self, education_id):
        try:
            education = self.education.get(_id=education_id)
        except UserEducation.DoesNotExist:
            return False
        else:
            education.delete()
            return True

    def remove_employment(self, employment_id):
        try:
            employment = self.employment.get(_id=employment_id)
        except UserEmployment.DoesNotExist:
            return False
        else:
            employment.delete()
            return True

    def get_activity_points(self):
        return analytics.get_total_activity_count(self._id)

    def get_or_create_cookie(self, secret=None):
        """Find the cookie for the given user
        Create a new session if no cookie is found

        :param str secret: The key to sign the cookie with
        :returns: The signed cookie
        """
        secret = secret or settings.SECRET_KEY
        user_session = Session.objects.filter(
            data__auth_user_id=self._id
        ).order_by(
            '-modified'
        ).first()

        if not user_session:
            user_session = Session(data={
                'auth_user_id': self._id,
                'auth_user_username': self.username,
                'auth_user_fullname': self.fullname,
            })
            user_session.save()

        signer = itsdangerous.Signer(secret)
        return signer.sign(user_session._id)

    @classmethod
    def from_cookie(cls, cookie, secret=None):
        """Attempt to load a user from their signed cookie
        :returns: None if a user cannot be loaded else User
        """
        if not cookie:
            return None

        secret = secret or settings.SECRET_KEY

        try:
            token = itsdangerous.Signer(secret).unsign(cookie)
        except itsdangerous.BadSignature:
            return None

        user_session = Session.load(token)

        if user_session is None:
            return None

        return cls.load(user_session.data.get('auth_user_id'))

    def get_node_comment_timestamps(self, target_id):
        """ Returns the timestamp for when comments were last viewed on a node, file or wiki.
        """
        default_timestamp = dt.datetime(1970, 1, 1, 12, 0, 0, tzinfo=pytz.utc)
        return self.comments_viewed_timestamp.get(target_id, default_timestamp)

    def _get_spam_content(self, saved_fields):
        content = []
        for field, contents in saved_fields.items():
            if field in self.SPAM_USER_PROFILE_FIELDS.keys():
                for item in contents:
                    for key, value in item.items():
                        if key in self.SPAM_USER_PROFILE_FIELDS[field]:
                            content.append(value)
        return ' '.join(content).strip()

    def check_spam(self, saved_fields, request_headers):
        if not website_settings.SPAM_CHECK_ENABLED:
            return False
        is_spam = False
        if set(self.SPAM_USER_PROFILE_FIELDS.keys()).intersection(set(saved_fields.keys())):
            content = self._get_spam_content(saved_fields)
            if content:
                is_spam = self.do_check_spam(
                    self.fullname,
                    self.username,
                    content,
                    request_headers
                )
                self.save()

        return is_spam

    def gdpr_delete(self):
        """
        This function does not remove the user object reference from our database, but it does disable the account and
        remove identifying in a manner compliant with GDPR guidelines.

        Follows the protocol described in
        https://openscience.atlassian.net/wiki/spaces/PRODUC/pages/482803755/GDPR-Related+protocols

        """
        from osf.models import Preprint, AbstractNode

        user_nodes = self.nodes.exclude(is_deleted=True)
        #  Validates the user isn't trying to delete things they deliberately made public.
        if user_nodes.filter(type='osf.registration').exists():
            raise UserStateError('You cannot delete this user because they have one or more registrations.')

        if Preprint.objects.filter(_contributors=self, ever_public=True, deleted__isnull=True).exists():
            raise UserStateError('You cannot delete this user because they have one or more preprints.')

        # Validates that the user isn't trying to delete things nodes they are the only admin on.
        personal_nodes = (
            AbstractNode.objects.annotate(contrib_count=Count('_contributors'))
            .filter(contrib_count__lte=1)
            .filter(contributor__user=self)
            .exclude(is_deleted=True)
        )
        shared_nodes = user_nodes.exclude(id__in=personal_nodes.values_list('id'))

        for node in shared_nodes.exclude(type='osf.quickfilesnode'):
            alternate_admins = OSFUser.objects.filter(groups__name=node.format_group(ADMIN)).filter(is_active=True).exclude(id=self.id)
            if not alternate_admins:
                raise UserStateError(
                    'You cannot delete node {} because it would be a node with contributors, but with no admin.'.format(
                        node._id))

            for addon in node.get_addons():
                if addon.short_name not in ('osfstorage', 'wiki') and addon.user_settings and addon.user_settings.owner.id == self.id:
                    raise UserStateError('You cannot delete this user because they '
                                         'have an external account for {} attached to Node {}, '
                                         'which has other contributors.'.format(addon.short_name, node._id))

        for group in self.osf_groups:
            if not group.managers.exclude(id=self.id).filter(is_registered=True).exists() and group.members.exclude(id=self.id).exists():
                raise UserStateError('You cannot delete this user because they are the only registered manager of OSFGroup {} that contains other members.'.format(group._id))

        for node in shared_nodes.all():
            logger.info('Removing {self._id} as a contributor to node (pk:{node_id})...'.format(self=self, node_id=node.pk))
            node.remove_contributor(self, auth=Auth(self), log=False)

        # This is doesn't to remove identifying info, but ensures other users can't see the deleted user's profile etc.
        self.disable_account()

        # delete all personal nodes (one contributor), bookmarks, quickfiles etc.
        for node in personal_nodes.all():
            logger.info('Soft-deleting node (pk: {node_id})...'.format(node_id=node.pk))
            node.remove_node(auth=Auth(self))

        for group in self.osf_groups:
            if len(group.managers) == 1 and group.managers[0] == self:
                group.remove_group()
            else:
                group.remove_member(self)

        logger.info('Clearing identifying information...')
        # This removes identifying info
        # hard-delete all emails associated with the user
        self.emails.all().delete()
        # Change name to "Deleted user" so that logs render properly
        self.fullname = 'Deleted user'
        self.set_unusable_username()
        self.set_unusable_password()
        self.given_name = ''
        self.family_name = ''
        self.middle_names = ''
        self.mailchimp_mailing_lists = {}
        self.osf_mailing_lists = {}
        self.verification_key = None
        self.suffix = ''
<<<<<<< HEAD
        self.social = []
=======
        self.jobs = []
        self.schools = []
        self.social = {}
>>>>>>> 3781b0d4
        self.unclaimed_records = {}
        self.notifications_configured = {}
        # Scrub all external accounts
        if self.external_accounts.exists():
            logger.info('Clearing identifying information from external accounts...')
            for account in self.external_accounts.all():
                account.oauth_key = None
                account.oauth_secret = None
                account.refresh_token = None
                account.provider_name = 'gdpr-deleted'
                account.display_name = None
                account.profile_url = None
                account.save()
            self.external_accounts.clear()
        self.external_identity = {}
        self.deleted = timezone.now()

    @property
    def has_resources(self):
        """
        This is meant to determine if a user has any resources, nodes, preprints etc that might impede their deactivation.
        If a user only has no resources or only deleted resources this will return false and they can safely be deactivated
        otherwise they must delete or transfer their outstanding resources.

        :return bool: does the user have any active node, preprints, groups, quickfiles etc?
        """
        from osf.models import Preprint

        # TODO: Update once quickfolders in merged

        nodes = self.nodes.exclude(type='osf.quickfilesnode').exclude(is_deleted=True).exists()
        quickfiles = self.nodes.get(type='osf.quickfilesnode').files.exists()
        groups = self.osf_groups.exists()
        preprints = Preprint.objects.filter(_contributors=self, ever_public=True, deleted__isnull=True).exists()

        return groups or nodes or quickfiles or preprints

    class Meta:
        # custom permissions for use in the OSF Admin App
        permissions = (
            ('view_osfuser', 'Can view user details'),
        )

@receiver(post_save, sender=OSFUser)
def add_default_user_addons(sender, instance, created, **kwargs):
    if created:
        for addon in website_settings.ADDONS_AVAILABLE:
            if 'user' in addon.added_default:
                instance.add_addon(addon.short_name)

@receiver(post_save, sender=OSFUser)
def create_bookmark_collection(sender, instance, created, **kwargs):
    if created:
        new_bookmark_collection(instance)


# Allows this hook to be easily mock.patched
def _create_quickfiles_project(instance):
    from osf.models.quickfiles import QuickFilesNode

    QuickFilesNode.objects.create_for_user(instance)


@receiver(post_save, sender=OSFUser)
def create_quickfiles_project(sender, instance, created, **kwargs):
    if created:
        _create_quickfiles_project(instance)<|MERGE_RESOLUTION|>--- conflicted
+++ resolved
@@ -1805,13 +1805,9 @@
         self.osf_mailing_lists = {}
         self.verification_key = None
         self.suffix = ''
-<<<<<<< HEAD
-        self.social = []
-=======
         self.jobs = []
         self.schools = []
         self.social = {}
->>>>>>> 3781b0d4
         self.unclaimed_records = {}
         self.notifications_configured = {}
         # Scrub all external accounts
