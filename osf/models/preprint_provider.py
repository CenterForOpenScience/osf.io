# -*- coding: utf-8 -*-
from django.db import models

from modularodm import Q

from osf.models.base import BaseModel, ObjectIDMixin
from osf.models.licenses import NodeLicense
from osf.models.subject import Subject
<<<<<<< HEAD
from osf.models.user import Email, SocialAccount


class PreprintProviderLink(ObjectIDMixin, BaseModel):
    url = models.URLField(max_length=200)
    description = models.CharField(max_length=200)
    linked_text = models.TextField(null=True, blank=True)

    class Meta:
        unique_together = ('url', 'description')
=======
from osf.utils.datetime_aware_jsonfield import DateTimeAwareJSONField
from osf.utils.fields import EncryptedTextField

from website.util import api_v2_url
>>>>>>> ef2475c6


class PreprintProvider(ObjectIDMixin, BaseModel):
    name = models.CharField(null=False, max_length=128)  # max length on prod: 22
    logo_name = models.CharField(null=True, blank=True, max_length=128)  # max length on prod: 17
    header_text = models.TextField(default='', blank=True)
    description = models.CharField(null=True, blank=True, max_length=256)  # max length on prod: 56
    banner_name = models.CharField(null=True, blank=True, max_length=128)  # max length on prod: 19
<<<<<<< HEAD
=======
    domain = models.URLField(blank=True, default='', max_length=200)
    domain_redirect_enabled = models.BooleanField(default=False)
    external_url = models.URLField(null=True, blank=True, max_length=200)  # max length on prod: 25
    email_contact = models.CharField(null=True, blank=True, max_length=200)  # max length on prod: 23
    email_support = models.CharField(null=True, blank=True, max_length=200)  # max length on prod: 23
>>>>>>> ef2475c6
    example = models.CharField(null=True, blank=True, max_length=20)  # max length on prod: 5
    access_token = EncryptedTextField(null=True, blank=True)
    advisory_board = models.TextField(null=True, blank=True)

    emails = models.ManyToManyField(Email, blank=True)
    # TODO: Remove email fields in favor of emails
    email_contact = models.CharField(null=True, blank=True, max_length=200)  # max length on prod: 23
    email_support = models.CharField(null=True, blank=True, max_length=200)  # max length on prod: 23

    social_accounts = models.ManyToManyField(SocialAccount, blank=True)
    # TODO: Remove social fields in favor of social_accounts
    social_twitter = models.CharField(null=True, blank=True, max_length=200)  # max length on prod: 8
    social_facebook = models.CharField(null=True, blank=True, max_length=200)  # max length on prod: 8
    social_instagram = models.CharField(null=True, blank=True, max_length=200)  # max length on prod: 8

    links = models.ManyToManyField(PreprintProviderLink, blank=True)
    # TODO: Remove external_url in favor of links
    external_url = models.URLField(null=True, blank=True, max_length=200)  # max length on prod: 25

    subjects_acceptable = DateTimeAwareJSONField(blank=True, default=list)
    licenses_acceptable = models.ManyToManyField(NodeLicense, blank=True)

    def __unicode__(self):
        return '{} with id {}'.format(self.name, self.id)

    @property
    def top_level_subjects(self):
        if len(self.subjects_acceptable) == 0:
            return Subject.find(Q('parents', 'isnull', True))
        tops = set([sub[0][0] for sub in self.subjects_acceptable])
        return [Subject.load(sub) for sub in tops]

    @property
    def all_subjects(self):
        q = []
        for rule in self.subjects_acceptable:
            if rule[1]:
                q.append(Q('parents', 'eq', Subject.load(rule[0][-1])))
                if len(rule[0]) == 1:
                    potential_parents = Subject.find(Q('parents', 'eq', Subject.load(rule[0][-1])))
                    for parent in potential_parents:
                        q.append(Q('parents', 'eq', parent))
            for sub in rule[0]:
                q.append(Q('_id', 'eq', sub))
        return Subject.find(reduce(lambda x, y: x | y, q)) if len(q) > 1 else (Subject.find(q[0]) if len(q) else Subject.find())

    def get_absolute_url(self):
        return '{}preprint_providers/{}'.format(self.absolute_api_v2_url, self._id)

    @property
    def absolute_api_v2_url(self):
        path = '/preprint_providers/{}/'.format(self._id)
        return api_v2_url(path)

    @property
    def logo_path(self):
        if self.logo_name:
            return '/static/img/preprint_providers/{}'.format(self.logo_name)
        else:
            return None

    @property
    def banner_path(self):
        if self.logo_name:
            return '/static/img/preprint_providers/{}'.format(self.logo_name)
        else:
            return None<|MERGE_RESOLUTION|>--- conflicted
+++ resolved
@@ -6,8 +6,11 @@
 from osf.models.base import BaseModel, ObjectIDMixin
 from osf.models.licenses import NodeLicense
 from osf.models.subject import Subject
-<<<<<<< HEAD
 from osf.models.user import Email, SocialAccount
+from osf.utils.datetime_aware_jsonfield import DateTimeAwareJSONField
+from osf.utils.fields import EncryptedTextField
+
+from website.util import api_v2_url
 
 
 class PreprintProviderLink(ObjectIDMixin, BaseModel):
@@ -17,12 +20,6 @@
 
     class Meta:
         unique_together = ('url', 'description')
-=======
-from osf.utils.datetime_aware_jsonfield import DateTimeAwareJSONField
-from osf.utils.fields import EncryptedTextField
-
-from website.util import api_v2_url
->>>>>>> ef2475c6
 
 
 class PreprintProvider(ObjectIDMixin, BaseModel):
@@ -31,14 +28,8 @@
     header_text = models.TextField(default='', blank=True)
     description = models.CharField(null=True, blank=True, max_length=256)  # max length on prod: 56
     banner_name = models.CharField(null=True, blank=True, max_length=128)  # max length on prod: 19
-<<<<<<< HEAD
-=======
     domain = models.URLField(blank=True, default='', max_length=200)
     domain_redirect_enabled = models.BooleanField(default=False)
-    external_url = models.URLField(null=True, blank=True, max_length=200)  # max length on prod: 25
-    email_contact = models.CharField(null=True, blank=True, max_length=200)  # max length on prod: 23
-    email_support = models.CharField(null=True, blank=True, max_length=200)  # max length on prod: 23
->>>>>>> ef2475c6
     example = models.CharField(null=True, blank=True, max_length=20)  # max length on prod: 5
     access_token = EncryptedTextField(null=True, blank=True)
     advisory_board = models.TextField(null=True, blank=True)
