from past.builtins import basestring
import logging

from django.db import models
from django.utils.functional import cached_property
from framework.exceptions import PermissionsError

from osf.models.base import BaseModel
from osf.models.mixins import TaxonomizableMixin
from osf.utils.notifications import notify_submit
from osf.utils.permissions import ADMIN, READ
from website.util import api_v2_url
from website.search.exceptions import SearchUnavailableError
from osf.utils.workflows import CollectionSubmissionsTriggers, CollectionSubmissionStates
from osf.utils.notifications import notify_submit
from website import mails, settings
from osf.utils.machines import CollectionSubmissionMachine
from django.db.models.signals import post_save
from django.dispatch import receiver


logger = logging.getLogger(__name__)


class CollectionSubmission(TaxonomizableMixin, BaseModel):
    primary_identifier_name = 'guid___id'

    class Meta:
        order_with_respect_to = 'collection'
        unique_together = ('collection', 'guid')

    collection = models.ForeignKey('Collection', on_delete=models.CASCADE)
    guid = models.ForeignKey('Guid', on_delete=models.CASCADE)
    creator = models.ForeignKey('OSFUser', on_delete=models.CASCADE)
    collected_type = models.CharField(blank=True, max_length=127)
    status = models.CharField(blank=True, max_length=127)
    volume = models.CharField(blank=True, max_length=127)
    issue = models.CharField(blank=True, max_length=127)
    program_area = models.CharField(blank=True, max_length=127)
    school_type = models.CharField(blank=True, max_length=127)
    study_design = models.CharField(blank=True, max_length=127)
    machine_state = models.IntegerField(
        choices=CollectionSubmissionStates.int_field_choices(),
        default=CollectionSubmissionStates.IN_PROGRESS,
    )

    def __init__(self, *args, **kwargs):
        super().__init__(*args, **kwargs)
        self.state_machine = CollectionSubmissionMachine(
            model=self,
            active_state=self.state,
            state_property_name='state'
        )

    @property
    def state(self):
        return CollectionSubmissionStates(self.machine_state)

    @property
    def is_moderated(self):
        return bool(self.collection.provider) and self.collection.provider.reviews_workflow == 'pre-moderation'

    @state.setter
    def state(self, new_state):
        self.machine_state = new_state.value

    def _notify_moderated_pending(self, event_data):
        user = event_data.kwargs['user']

<<<<<<< HEAD
        try:
            notify_submit(self.guid.referent, user, provider=self.collection.provider)  # notifies moderators
        except NotImplementedError as e:
            # Skipping providerless collections
            assert str(e) == 'Provider not specified'
=======
        notify_submit(self.guid.referent, user)  # notifies moderators
>>>>>>> 507c7bb2

        for contributor in self.guid.referent.contributors:
            mails.send_mail(
                to_addr=contributor.username,
                mail=mails.COLLECTION_SUBMISSION_SUBMITTED(self.creator, self.guid.referent),
                user=contributor,
                submitter=self.creator,
                is_initator=self.creator == contributor,
                is_admin=self.guid.referent.has_permission(contributor, ADMIN),
                is_registered_contrib=contributor.is_registered,
                collection=self.collection,
                claim_url=contributor.unclaimed_records.get(self.guid.referent._id, None),
                node=self.guid.referent,
                domain=settings.DOMAIN,
                osf_contact_email=settings.OSF_CONTACT_EMAIL,
            )

    def _validate_accept(self, event_data):
        user = event_data.kwargs['user']
        if user is None:
            raise PermissionsError(f'{user} must have moderator permissions.')

        is_moderator = user.has_perm('accept_submissions', self.collection.provider)
        if not is_moderator:
            raise PermissionsError(f'{user} must have moderator permissions.')

    def _notify_moderated_accepted(self, event_data):
        for contributor in self.guid.referent.contributors:
            mails.send_mail(
                to_addr=contributor.username,
                mail=mails.COLLECTION_SUBMISSION_ACCEPTED(self.collection, self.guid.referent),
                user=contributor,
                submitter=event_data.kwargs['user'],
                is_admin=self.guid.referent.has_permission(contributor, ADMIN),
                collection=self.collection,
                node=self.guid.referent,
                domain=settings.DOMAIN,
                osf_contact_email=settings.OSF_CONTACT_EMAIL,
            )

    def _validate_reject(self, event_data):
        user = event_data.kwargs['user']
        if user is None:
            raise PermissionsError(f'{user} must have moderator permissions.')

        is_moderator = user.has_perm('reject_submissions', self.collection.provider)
        if not is_moderator:
            raise PermissionsError(f'{user} must have moderator permissions.')

    def _notify_moderated_rejected(self, event_data):
        for contributor in self.guid.referent.contributors:
            mails.send_mail(
                to_addr=contributor.username,
                mail=mails.COLLECTION_SUBMISSION_REJECTED(self.collection, self.guid.referent),
                user=contributor,
                is_admin=self.guid.referent.has_permission(contributor, ADMIN),
                collection=self.collection,
                node=self.guid.referent,
                rejection_justification=event_data.kwargs['comment'],
                osf_contact_email=settings.OSF_CONTACT_EMAIL,
            )

    def _validate_remove(self, event_data):
        user = event_data.kwargs['user']
        force = event_data.kwargs.get('force')
        if force:
            return

        if user is None:
            raise PermissionsError(f'{user} must have moderator or admin permissions.')

        is_admin = self.guid.referent.has_permission(user, ADMIN)
        is_moderator = user.has_perm('withdraw_submissions', self.collection.provider)
        if self.is_moderated:
            if not is_moderator and not is_admin:
                raise PermissionsError(f'{user} must have moderator or admin permissions.')
        else:
            if not is_admin:
                raise PermissionsError(f'{user} must have moderator or admin permissions.')

    def _notify_removed(self, event_data):
        force = event_data.kwargs.get('force')
        if force:
            return

        user = event_data.kwargs['user']
        removed_due_to_privacy = event_data.kwargs.get('removed_due_to_privacy')
        is_moderator = user.has_perm('withdraw_submissions', self.collection.provider)
        is_admin = self.guid.referent.has_permission(user, ADMIN)
        if removed_due_to_privacy:
            if self.is_moderated:
                for moderator in self.collection.moderators:
                    mails.send_mail(
                        to_addr=moderator.username,
                        mail=mails.COLLECTION_SUBMISSION_REMOVED_PRIVATE(self.collection, self.guid.referent),
                        user=moderator,
                        remover=user,
                        is_admin=self.guid.referent.has_permission(moderator, ADMIN),
                        collection=self.collection,
                        node=self.guid.referent,
                        domain=settings.DOMAIN,
                        osf_contact_email=settings.OSF_CONTACT_EMAIL,
                    )
            for contributor in self.guid.referent.contributors.all():
                mails.send_mail(
                    to_addr=contributor.username,
                    mail=mails.COLLECTION_SUBMISSION_REMOVED_PRIVATE(self.collection, self.guid.referent),
                    user=contributor,
                    remover=user,
                    is_admin=self.guid.referent.has_permission(contributor, ADMIN),
                    collection=self.collection,
                    node=self.guid.referent,
                    domain=settings.DOMAIN,
                    osf_contact_email=settings.OSF_CONTACT_EMAIL,
                )
        elif is_moderator:
            for contributor in self.guid.referent.contributors:
                mails.send_mail(
                    to_addr=contributor.username,
                    mail=mails.COLLECTION_SUBMISSION_REMOVED_MODERATOR(self.collection, self.guid.referent),
                    user=contributor,
                    remover=event_data.kwargs['user'],
                    is_admin=self.guid.referent.has_permission(contributor, ADMIN),
                    collection=self.collection,
                    node=self.guid.referent,
                    osf_contact_email=settings.OSF_CONTACT_EMAIL,
                )
        elif is_admin:
            if self.is_moderated:
                for moderator in self.collection.moderators:
                    mails.send_mail(
                        to_addr=moderator.username,
                        mail=mails.COLLECTION_SUBMISSION_REMOVED_ADMIN(self.collection, self.guid.referent),
                        user=moderator,
                        remover=event_data.kwargs['user'],
                        is_admin=self.guid.referent.has_permission(moderator, ADMIN),
                        collection=self.collection,
                        node=self.guid.referent,
                        osf_contact_email=settings.OSF_CONTACT_EMAIL,
                    )
            for contributor in self.guid.referent.contributors:
                mails.send_mail(
                    to_addr=contributor.username,
                    mail=mails.COLLECTION_SUBMISSION_REMOVED_ADMIN(self.collection, self.guid.referent),
                    user=contributor,
                    remover=event_data.kwargs['user'],
                    is_admin=self.guid.referent.has_permission(contributor, ADMIN),
                    collection=self.collection,
                    node=self.guid.referent,
                    osf_contact_email=settings.OSF_CONTACT_EMAIL,
                )
        else:
            raise NotImplementedError()

    def _validate_resubmit(self, event_data):
        user = event_data.kwargs['user']
        if user is None:
            raise PermissionsError(f'{user} must have admin permissions.')

        is_admin = self.guid.referent.has_permission(user, ADMIN)
        if not is_admin:
            raise PermissionsError(f'{user} must have admin permissions.')

    def _validate_unmoderated_resubmit(self, event_data):
        user = event_data.kwargs['user']
        if user is None:
            raise PermissionsError(f'{user} must have contributor permissions.')

        is_contributor = self.guid.referent.has_permission(user, READ)
        if not is_contributor:
            raise PermissionsError(f'{user} must have contributor permissions.')

    def _remove_from_search(self, event_data):
        self.remove_from_index()

    def _save_transition(self, event_data):
        '''Save changes here and write the action.'''
        self.save()
        from_state = CollectionSubmissionStates[event_data.transition.source]
        to_state = self.state

        trigger = CollectionSubmissionsTriggers.from_db_name(event_data.event.name)
        if trigger is None:
            return

        self.actions.create(
            from_state=from_state,
            to_state=to_state,
            trigger=trigger,
            creator=event_data.kwargs.get('user', self.creator),
            comment=event_data.kwargs.get('comment', '')
        )

    @cached_property
    def _id(self):
        return '{}-{}'.format(self.guid._id, self.collection._id)

    @classmethod
    def load(cls, data, select_for_update=False):
        try:
            collection_submission_id, collection_id = data.split('-')
        except ValueError:
            raise ValueError('Invalid CollectionSubmission object <_id {}>'.format(data))
        else:
            if collection_submission_id and collection_id:
                try:
                    if isinstance(data, basestring):
                        return (cls.objects.get(guid___id=collection_submission_id, collection__guids___id=collection_id) if not select_for_update
                                else cls.objects.filter(guid___id=collection_submission_id, collection__guids___id=collection_id).select_for_update().get())
                except cls.DoesNotExist:
                    return None
            return None

    @property
    def absolute_api_v2_url(self):
        path = '/collections/{}/collection_submissions/{}/'.format(self.collection._id, self.guid._id)
        return api_v2_url(path)

    def update_index(self):
        if self.collection.is_public:
            from website.search.search import update_collected_metadata
            try:
                update_collected_metadata(self.guid._id, collection_id=self.collection.id)
            except SearchUnavailableError as e:
                logger.exception(e)

    def remove_from_index(self):
        from website.search.search import update_collected_metadata
        try:
            update_collected_metadata(self.guid._id, collection_id=self.collection.id, op='delete')
        except SearchUnavailableError as e:
            logger.exception(e)

    def save(self, *args, **kwargs):
        kwargs.pop('old_subjects', None)  # Not indexing this, trash it
        ret = super(CollectionSubmission, self).save(*args, **kwargs)
        self.update_index()
        return ret


@receiver(post_save, sender=CollectionSubmission)
def create_submission_action(sender, instance, created, **kwargs):
    if created:
        instance.submit(user=instance.creator, comment='Initial submission action')<|MERGE_RESOLUTION|>--- conflicted
+++ resolved
@@ -67,15 +67,11 @@
     def _notify_moderated_pending(self, event_data):
         user = event_data.kwargs['user']
 
-<<<<<<< HEAD
         try:
             notify_submit(self.guid.referent, user, provider=self.collection.provider)  # notifies moderators
         except NotImplementedError as e:
             # Skipping providerless collections
             assert str(e) == 'Provider not specified'
-=======
-        notify_submit(self.guid.referent, user)  # notifies moderators
->>>>>>> 507c7bb2
 
         for contributor in self.guid.referent.contributors:
             mails.send_mail(
