--- conflicted
+++ resolved
@@ -47,32 +47,47 @@
 
     PUBLISHED = 'published'
 
-<<<<<<< HEAD
+    UPDATE_HAS_COI = 'has_coi_updated'
+    UPDATE_COI_STATEMENT = 'coi_statement_updated'
     UPDATE_HAS_DATA_LINKS = 'has_data_links_updated'
     UPDATE_WHY_NO_DATA = 'why_no_data_updated'
     UPDATE_DATA_LINKS = 'data_links_updated'
-    UPDATE_COI_STATEMENT = 'coi_statement_updated'
-    UPDATE_HAS_COI = 'has_coi_updated'
-=======
     UPDATE_HAS_PREREG_LINKS = 'has_prereg_links_updated'
     UPDATE_WHY_NO_PREREG = 'why_no_prereg_updated'
     UPDATE_PREREG_LINKS = 'prereg_links_updated'
     UPDATE_PREREG_LINKS_INFO = 'prereg_links_info_updated'
->>>>>>> 6d9e1920
 
-    actions = ([DELETED, CONTRIB_ADDED, CONTRIB_REMOVED, CONTRIB_REORDERED,
-                PERMISSIONS_UPDATED, TAG_ADDED, TAG_REMOVED, EDITED_TITLE, CHANGED_LICENSE,
-                EDITED_DESCRIPTION, FILE_UPDATED, FILE_METADATA_UPDATED, MADE_CONTRIBUTOR_VISIBLE, SUPPLEMENTAL_NODE_ADDED,
-<<<<<<< HEAD
-                MADE_CONTRIBUTOR_INVISIBLE, SUBJECTS_UPDATED, MADE_PRIVATE, MADE_PUBLIC, PUBLISHED, UPDATE_COI_STATEMENT,
-                UPDATE_HAS_COI
-                ] + list(sum([
-=======
-                MADE_CONTRIBUTOR_INVISIBLE, SUBJECTS_UPDATED, MADE_PRIVATE, MADE_PUBLIC, PUBLISHED, UPDATE_HAS_PREREG_LINKS,
-                UPDATE_WHY_NO_PREREG, UPDATE_PREREG_LINKS, UPDATE_PREREG_LINKS_INFO] + list(sum([
->>>>>>> 6d9e1920
-                    config.actions for config in apps.get_app_configs() if config.name.startswith('addons.')
-                ], tuple())))
+    actions = ([
+        DELETED,
+        CONTRIB_ADDED,
+        CONTRIB_REMOVED,
+        CONTRIB_REORDERED,
+        PERMISSIONS_UPDATED,
+        TAG_ADDED,
+        TAG_REMOVED,
+        EDITED_TITLE,
+        CHANGED_LICENSE,
+        EDITED_DESCRIPTION,
+        FILE_UPDATED,
+        FILE_METADATA_UPDATED,
+        MADE_CONTRIBUTOR_VISIBLE,
+        SUPPLEMENTAL_NODE_ADDED,
+        MADE_CONTRIBUTOR_INVISIBLE,
+        SUBJECTS_UPDATED,
+        MADE_PRIVATE,
+        MADE_PUBLIC,
+        PUBLISHED,
+        UPDATE_HAS_COI,
+        UPDATE_COI_STATEMENT,
+        UPDATE_HAS_DATA_LINKS,
+        UPDATE_WHY_NO_DATA,
+        UPDATE_DATA_LINKS,
+        UPDATE_HAS_PREREG_LINKS,
+        UPDATE_WHY_NO_PREREG,
+        UPDATE_PREREG_LINKS,
+        UPDATE_PREREG_LINKS_INFO
+    ] + list(sum([config.actions for config in apps.get_app_configs() if config.name.startswith('addons.')], tuple())))
+
     action_choices = [(action, action.upper()) for action in actions]
     # TODO build action choices on the fly with the addon stuff
     action = models.CharField(max_length=255, db_index=True)  # , choices=action_choices)
