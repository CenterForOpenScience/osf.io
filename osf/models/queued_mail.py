import waffle

from django.db import models
from django.utils import timezone

from osf.utils.fields import NonNaiveDateTimeField
from website.mails import Mail, send_mail
from website.mails import presends
from website import settings as osf_settings

from osf import features
from osf.models.base import BaseModel, ObjectIDMixin
from osf.utils.datetime_aware_jsonfield import DateTimeAwareJSONField


class QueuedMail(ObjectIDMixin, BaseModel):
    user = models.ForeignKey('OSFUser', db_index=True, null=True, on_delete=models.CASCADE)
    to_addr = models.CharField(max_length=255)
    send_at = NonNaiveDateTimeField(db_index=True, null=False)

    # string denoting the template, presend to be used. Has to be an index of queue_mail types
    email_type = models.CharField(max_length=255, db_index=True, null=False)

    # dictionary with variables used to populate mako template and store information used in presends
    # Example:
    # self.data = {
    #    'nid' : 'ShIpTo',
    #    'fullname': 'Florence Welch',
    #}
    data = DateTimeAwareJSONField(default=dict, blank=True)
    sent_at = NonNaiveDateTimeField(db_index=True, null=True, blank=True)

    def __repr__(self):
        if self.sent_at is not None:
            return '<QueuedMail {} of type {} sent to {} at {}>'.format(
                self._id, self.email_type, self.to_addr, self.sent_at
            )
        return '<QueuedMail {} of type {} to be sent to {} on {}>'.format(
            self._id, self.email_type, self.to_addr, self.send_at
        )

    def send_mail(self):
        """
        Grabs the data from this email, checks for user subscription to help mails,

        constructs the mail object and checks presend. Then attempts to send the email
        through send_mail()
        :return: boolean based on whether email was sent.
        """
        mail_struct = queue_mail_types[self.email_type]
        presend = mail_struct['presend'](self)
        mail = Mail(
            mail_struct['template'],
            subject=mail_struct['subject'],
            categories=mail_struct.get('categories', None)
        )
        self.data['osf_url'] = osf_settings.DOMAIN
        if presend and self.user.is_active and self.user.osf_mailing_lists.get(osf_settings.OSF_HELP_LIST):
            send_mail(self.to_addr or self.user.username, mail, mimetype='html', **(self.data or {}))
            self.sent_at = timezone.now()
            self.save()
            return True
        else:
            self.__class__.delete(self)
            return False

    def find_sent_of_same_type_and_user(self):
        """
        Queries up for all emails of the same type as self, sent to the same user as self.
        Does not look for queue-up emails.
        :return: a list of those emails
        """
        return self.__class__.objects.filter(email_type=self.email_type, user=self.user).exclude(sent_at=None)


def queue_mail(to_addr, mail, send_at, user, **context):
    """
    Queue an email to be sent using send_mail after a specified amount
    of time and if the presend returns True. The presend is attached to
    the template under mail.

    :param to_addr: the address email is to be sent to
    :param mail:  the type of mail. Struct following template:
                        { 'presend': function(),
                            'template': mako template name,
                            'subject': mail subject }
    :param send_at: datetime object of when to send mail
    :param user: user object attached to mail
    :param context: IMPORTANT kwargs to be attached to template.
                    Sending mail will fail if needed for template kwargs are
                    not parameters.
    :return: the QueuedMail object created
    """
    if waffle.switch_is_active(features.DISABLE_ENGAGEMENT_EMAILS) and mail.get('engagement', False):
        return False
    new_mail = QueuedMail(
        user=user,
        to_addr=to_addr,
        send_at=send_at,
        email_type=mail['template'],
        data=context
    )
    new_mail.save()
    return new_mail


# Predefined email templates. Structure:
#EMAIL_TYPE = {
#    'template': the mako template used for email_type,
#    'subject': subject used for the actual email,
#    'categories': categories to attach to the email using Sendgrid's SMTPAPI.
#    'engagement': Whether this is an engagement email that can be disabled with the disable_engagement_emails waffle flag
#    'presend': predicate function that determines whether an email should be sent. May also
#               modify mail.data.
#}

NO_ADDON = {
    'template': 'no_addon',
    'subject': 'Link an add-on to your OSF project',
    'presend': presends.no_addon,
    'categories': ['engagement', 'engagement-no-addon'],
    'engagement': True
}

NO_LOGIN = {
    'template': 'no_login',
    'subject': 'What you\'re missing on the GakuNin RDM',
    'presend': presends.no_login,
    'categories': ['engagement', 'engagement-no-login'],
    'engagement': True
}

NEW_PUBLIC_PROJECT = {
    'template': 'new_public_project',
    'subject': 'Now, public. Next, impact.',
    'presend': presends.new_public_project,
    'categories': ['engagement', 'engagement-new-public-project'],
    'engagement': True
}

<<<<<<< HEAD
PREREG_REMINDER = {
    'template': 'prereg_reminder',
    'subject': 'Reminder: Your draft preregistration on the GakuNin RDM is not yet finished',
    'presend': presends.prereg_reminder,
    'categories': ['engagement', 'engagement-prereg-challenge']
}
=======
>>>>>>> 9746676e

WELCOME_OSF4M = {
    'template': 'welcome_osf4m',
    'subject': 'The benefits of sharing your presentation',
    'presend': presends.welcome_osf4m,
    'categories': ['engagement', 'engagement-welcome-osf4m'],
    'engagement': True
}

NO_ADDON_TYPE = 'no_addon'
NO_LOGIN_TYPE = 'no_login'
NEW_PUBLIC_PROJECT_TYPE = 'new_public_project'
WELCOME_OSF4M_TYPE = 'welcome_osf4m'


# Used to keep relationship from stored string 'email_type' to the predefined queued_email objects.
queue_mail_types = {
    NO_ADDON_TYPE: NO_ADDON,
    NO_LOGIN_TYPE: NO_LOGIN,
    NEW_PUBLIC_PROJECT_TYPE: NEW_PUBLIC_PROJECT,
    WELCOME_OSF4M_TYPE: WELCOME_OSF4M
}<|MERGE_RESOLUTION|>--- conflicted
+++ resolved
@@ -138,15 +138,6 @@
     'engagement': True
 }
 
-<<<<<<< HEAD
-PREREG_REMINDER = {
-    'template': 'prereg_reminder',
-    'subject': 'Reminder: Your draft preregistration on the GakuNin RDM is not yet finished',
-    'presend': presends.prereg_reminder,
-    'categories': ['engagement', 'engagement-prereg-challenge']
-}
-=======
->>>>>>> 9746676e
 
 WELCOME_OSF4M = {
     'template': 'welcome_osf4m',
