import pytz
import markupsafe
import logging
import waffle
import requests

from django.apps import apps
from django.contrib.auth.models import Group, AnonymousUser
from django.core.exceptions import ObjectDoesNotExist, ValidationError
from django.db import models, transaction
from django.utils import timezone
from django.utils.functional import cached_property
from guardian.shortcuts import assign_perm, get_perms, remove_perm, get_group_perms

from api.providers.workflows import Workflows, PUBLIC_STATES
from framework import status
from framework.auth import Auth
from framework.auth.core import get_user
from framework.analytics import increment_user_activity_counters
from framework.exceptions import PermissionsError
from osf.exceptions import (
    InvalidTriggerError,
    ValidationValueError,
    UserStateError,
    UserNotAffiliatedError,
    InvalidTagError,
    BlockedEmailError,
)
from .node_relation import NodeRelation
from .nodelog import NodeLog
from .subject import Subject
from .spam import SpamMixin, SpamStatus
from .validators import validate_title
from .tag import Tag
from osf.utils import sanitize
from .validators import validate_subject_hierarchy, validate_email, expand_subject_hierarchy
from osf.utils.fields import NonNaiveDateTimeField
from osf.utils.datetime_aware_jsonfield import DateTimeAwareJSONField
from osf.utils.machines import (
    ReviewsMachine,
    NodeRequestMachine,
    PreprintRequestMachine,
)

from osf.utils.permissions import ADMIN, REVIEW_GROUPS, READ, WRITE
from osf.utils.registrations import flatten_registration_metadata, expand_registration_responses
from osf.utils.workflows import (
    DefaultStates,
    DefaultTriggers,
    ReviewStates,
    ReviewTriggers,
)

from osf.utils.requests import get_request_and_user_id
from osf import features
from website.project import signals as project_signals
from website import settings, mails, language
from website.project.licenses import set_license


logger = logging.getLogger(__name__)

class Versioned(models.Model):
    """A Model mixin class that saves delta versions."""

    @classmethod
    def _sig_pre_delete(cls, instance, *args, **kwargs):
        """dispatch the pre_delete method to a regular instance method. """
        return instance.sig_pre_delete(*args, **kwargs)

    @classmethod
    def _sig_post_delete(cls, instance, *args, **kwargs):
        """dispatch the post_delete method to a regular instance method. """
        return instance.sig_post_delete(*args, **kwargs)

    @classmethod
    def _sig_pre_save(cls, instance, *args, **kwargs):
        """dispatch the pre_save method to a regular instance method. """
        return instance.sig_pre_save(*args, **kwargs)

    @classmethod
    def _sig_post_save(cls, instance, *args, **kwargs):
        """dispatch the post_save method to a regular instance method. """
        return instance.sig_post_save(*args, **kwargs)

    @classmethod
    def connect(cls, signal):
        """Connect a django signal with this model."""
        # List all signals you want to connect with here:
        from django.db.models.signals import (pre_save, post_save, pre_delete, post_delete)
        sig_handler = {
            pre_save: cls._sig_pre_save,
            post_save: cls._sig_post_save,
            pre_delete: cls._sig_pre_delete,
            post_delete: cls._sig_post_delete,
        }[signal]
        signal.connect(sig_handler, sender=cls)

    class Meta:
        abstract = True


class Loggable(models.Model):

    last_logged = NonNaiveDateTimeField(db_index=True, null=True, blank=True, default=timezone.now)

    def add_log(self, action, params, auth, foreign_user=None, log_date=None, save=True, request=None):
        AbstractNode = apps.get_model('osf.AbstractNode')
        OSFUser = apps.get_model('osf.OSFUser')
        user = None
        if auth:
            if isinstance(auth, OSFUser):
                user = auth
            else:
                user = auth.user
        elif request:
            user = request.user

        params['node'] = params.get('node') or params.get('project') or self._id
        original_node = self if self._id == params['node'] else AbstractNode.load(params.get('node'))

        log = NodeLog(
            action=action, user=user, foreign_user=foreign_user,
            params=params, node=self, original_node=original_node
        )

        if log_date:
            log.date = log_date
        log.save()

        self._complete_add_log(log, action, user, save)

        return log

    def _complete_add_log(self, log, action, user=None, save=True):
        if self.logs.count() == 1:
            log_date = log.date if hasattr(log, 'date') else log.created
            self.last_logged = log_date.replace(tzinfo=pytz.utc)
        else:
            recent_log = self.logs.first()
            log_date = recent_log.date if hasattr(log, 'date') else recent_log.created
            self.last_logged = log_date

        if save:
            self.save()
        if user and not getattr(self, 'is_collection', None):
            increment_user_activity_counters(user._primary_key, action, self.last_logged.isoformat())

    class Meta:
        abstract = True


class TitleMixin(models.Model):

    title = models.TextField(validators=[validate_title])

    @property
    def log_class(self):
        # PreprintLog or NodeLog, for example
        raise NotImplementedError()

    @property
    def log_params(self):
        raise NotImplementedError()

    def set_title(self, title, auth, save=False, allow_blank=False):
        """Set the title of this resource and log it.
        :param str title: The new title.
        :param auth: All the auth information including user, API key.
        """
        # Called so validation does not have to wait until save.
        validate_title(title, allow_blank=allow_blank)

        original_title = self.title
        new_title = sanitize.strip_html(title)
        # Title hasn't changed after sanitzation, bail out
        if original_title == new_title:
            return False
        self.title = new_title

        params = self.log_params
        params['title_new'] = self.title
        params['title_original'] = original_title

        self.add_log(
            action=self.log_class.EDITED_TITLE,
            params=params,
            auth=auth,
            save=False,
        )
        if save:
            self.save()
        return None

    class Meta:
        abstract = True


class DescriptionMixin(models.Model):

    description = models.TextField(blank=True, default='')

    @property
    def log_class(self):
        # PreprintLog or NodeLog, for example
        raise NotImplementedError()

    @property
    def log_params(self):
        raise NotImplementedError()

    def set_description(self, description, auth, save=False):
        """Set the description and log the event.
        :param str description: The new description
        :param auth: All the auth informtion including user, API key.
        :param bool save: Save self after updating.
        """
        original = self.description
        new_description = sanitize.strip_html(description)
        if original == new_description:
            return False
        self.description = new_description
        params = self.log_params
        params['description_new'] = self.description
        params['description_original'] = original

        self.add_log(
            action=self.log_class.EDITED_DESCRIPTION,
            params=params,
            auth=auth,
            save=False,
        )
        if save:
            self.save()
        return None

    class Meta:
        abstract = True


class CategoryMixin(models.Model):

    @property
    def log_class(self):
        # PreprintLog or NodeLog, for example
        raise NotImplementedError()

    @property
    def log_params(self):
        raise NotImplementedError()

    CATEGORY_MAP = {
        'analysis': 'Analysis',
        'communication': 'Communication',
        'data': 'Data',
        'hypothesis': 'Hypothesis',
        'instrumentation': 'Instrumentation',
        'methods and measures': 'Methods and Measures',
        'procedure': 'Procedure',
        'project': 'Project',
        'software': 'Software',
        'other': 'Other',
        '': 'Uncategorized',
    }

    category = models.CharField(max_length=255,
                                choices=CATEGORY_MAP.items(),
                                blank=True,
                                default='')

    def set_category(self, category, auth, save=False):
        """Set the category and log the event.
        :param str category: The new category
        :param auth: All the auth informtion including user, API key.
        :param bool save: Save self after updating.
        """
        original = self.category
        new_category = category
        if original == new_category:
            return False
        self.category = new_category
        params = self.log_params
        params['category_new'] = self.category
        params['category_original'] = original
        self.add_log(
            action=self.log_class.CATEGORY_UPDATED,
            params=params,
            auth=auth,
            save=False,
        )
        if save:
            self.save()
        return None

    class Meta:
        abstract = True


class AffiliatedInstitutionMixin(models.Model):

    affiliated_institutions = models.ManyToManyField('Institution', related_name='nodes')

    def add_affiliated_institution(self, inst, user, save=False, log=True):
        if not user.is_affiliated_with_institution(inst):
            raise UserNotAffiliatedError('User is not affiliated with {}'.format(inst.name))
        if not self.is_affiliated_with_institution(inst):
            self.affiliated_institutions.add(inst)
            self.update_search()
        if log:
            params = self.log_params
            params['institution'] = {
                'id': inst._id,
                'name': inst.name
            }
            self.add_log(
                action=self.log_class.AFFILIATED_INSTITUTION_ADDED,
                params=params,
                auth=Auth(user)
            )

    def remove_affiliated_institution(self, inst, user, save=False, log=True):
        if self.is_affiliated_with_institution(inst):
            self.affiliated_institutions.remove(inst)
            if log:
                params = self.log_params
                params['institution'] = {
                    'id': inst._id,
                    'name': inst.name
                }
                self.add_log(
                    action=self.log_class.AFFILIATED_INSTITUTION_REMOVED,
                    params=params,
                    auth=Auth(user)
                )
            if save:
                self.save()
            self.update_search()
            return True
        return False

    def is_affiliated_with_institution(self, institution):
        return self.affiliated_institutions.filter(id=institution.id).exists()

    class Meta:
        abstract = True


class NodeLicenseMixin(models.Model):
    node_license = models.ForeignKey('NodeLicenseRecord', related_name='nodes',
                                         on_delete=models.SET_NULL, null=True, blank=True)

    @property
    def license(self):
        raise NotImplementedError

    def set_node_license(self, license_detail, auth, save=False):

        license_record, license_changed = set_license(self, license_detail, auth)

        if license_changed:
            params = self.log_params
            params['new_license'] = license_record.node_license.name

            self.add_log(
                action=self.log_class.CHANGED_LICENSE,
                params=params,
                auth=auth,
                save=False,
            )
            if self.guardian_object_type == 'node':
                self.update_or_enqueue_on_node_updated(auth.user._id, first_save=False, saved_fields={'node_license'})

        if save:
            self.save()

    class Meta:
        abstract = True


class Taggable(models.Model):

    tags = models.ManyToManyField('Tag', related_name='%(class)s_tagged')

    def update_tags(self, new_tags, auth=None, save=True, log=True, system=False):
        old_tags = set(self.tags.values_list('name', flat=True))
        to_add = (set(new_tags) - old_tags)
        to_remove = (old_tags - set(new_tags))
        if to_add:
            self.add_tags(to_add, auth=auth, save=save, log=log, system=system)
        if to_remove:
            self.remove_tags(to_remove, auth=auth, save=save)

    def add_tags(self, tags, auth=None, save=True, log=True, system=False):
        """
        Optimization method for use with update_tags. Unlike add_tag, already assumes tag is
        not on the object.
        """
        if not system and not auth:
            raise ValueError('Must provide auth if adding a non-system tag')
        for tag in tags:
            tag_instance, created = Tag.all_tags.get_or_create(name=tag, system=system)
            self.tags.add(tag_instance)
            # TODO: Logging belongs in on_tag_added hook
            if log:
                self.add_tag_log(tag_instance, auth)
            self.on_tag_added(tag_instance)
        if save:
            self.save()

    def remove_tags(self, tags, auth, save=True):
        """
        Unlike remove_tag, this optimization method assumes that the provided
        tags are already present on the resource.
        """
        if not tags:
            raise InvalidTagError

        for tag in tags:
            tag_obj = Tag.objects.get(name=tag)
            self.tags.remove(tag_obj)
            params = self.log_params
            params['tag'] = tag
            self.add_log(
                action=self.log_class.TAG_REMOVED,
                params=params,
                auth=auth,
                save=False,
            )
        if save:
            self.save()

        return True

    def add_tag(self, tag, auth=None, save=True, log=True, system=False):
        if not system and not auth:
            raise ValueError('Must provide auth if adding a non-system tag')

        if not isinstance(tag, Tag):
            tag_instance, created = Tag.all_tags.get_or_create(name=tag, system=system)
        else:
            tag_instance = tag

        if not self.tags.filter(id=tag_instance.id).exists():
            self.tags.add(tag_instance)
            # TODO: Logging belongs in on_tag_added hook
            if log:
                self.add_tag_log(tag_instance, auth)
            if save:
                self.save()
            self.on_tag_added(tag_instance)
        return tag_instance

    def remove_tag(self, *args, **kwargs):
        raise NotImplementedError('Removing tags requires that remove_tag is implemented')

    def add_system_tag(self, tag, save=True):
        if isinstance(tag, Tag) and not tag.system:
            raise ValueError('Non-system tag passed to add_system_tag')
        return self.add_tag(tag=tag, auth=None, save=save, log=False, system=True)

    def add_tag_log(self, *args, **kwargs):
        raise NotImplementedError('Logging requires that add_tag_log method is implemented')

    def on_tag_added(self, tag):
        pass

    class Meta:
        abstract = True


class AddonModelMixin(models.Model):

    # from addons.base.apps import BaseAddonConfig
    settings_type = None
    ADDONS_AVAILABLE = sorted([config for config in apps.get_app_configs() if config.name.startswith('addons.') and
        config.label != 'base'], key=lambda config: config.name)

    class Meta:
        abstract = True

    @classmethod
    def get_addon_key(cls, config):
        return 2 << cls.ADDONS_AVAILABLE.index(config)

    @property
    def addons(self):
        return self.get_addons()

    def get_addons(self):
        return [_f for _f in [
            self.get_addon(config.short_name)
            for config in self.ADDONS_AVAILABLE
        ] if _f]

    def get_oauth_addons(self):
        # TODO: Using hasattr is a dirty hack - we should be using issubclass().
        #       We can't, because importing the parent classes here causes a
        #       circular import error.
        return [
            addon for addon in self.get_addons()
            if hasattr(addon, 'oauth_provider')
        ]

    def has_addon(self, addon_name, is_deleted=False):
        return bool(self.get_addon(addon_name, is_deleted=is_deleted))

    def get_addon_names(self):
        return [each.short_name for each in self.get_addons()]

    def get_or_add_addon(self, name, *args, **kwargs):
        addon = self.get_addon(name)
        if addon:
            return addon
        return self.add_addon(name, *args, **kwargs)

    def get_addon(self, name, is_deleted=False):
<<<<<<< HEAD
        """
        In order to gradulally phase out the old addon system, we are using GV to sync the old addon models with GV
        before their old pages can we deleted. When the waffle flag is enabled and GV is turned on, the OSF will make
        requests to GV if it needs addon status data.
        """
        request, user_id = get_request_and_user_id()
=======
>>>>>>> 86100d30
        try:
            settings_model = self._settings_model(name)
        except LookupError:
            return None
<<<<<<< HEAD
        if not settings_model and not waffle.flag_is_active(request, features.ENABLE_GV):
            return None

        if waffle.flag_is_active(request, features.ENABLE_GV):
            resp = requests.get(
                f'{settings.DOMAIN}v1/resource-references/{self.uri}/authorized_storage_accounts/'
                f'?include=external-storage-service'  # These query parameters are for test purposes 
                f'&oauth_scopes='
                f'&owner='
                f'&is_deleted='
                f'&folder_id='
                f'&folder_name='
                f'&folder_path='
                f'&user_settings='
            )
            if resp.status_code == 404:
                # addon not enabled
                return None
            else:
                data = resp.json()
                return settings_model.sync_with_gravyvalet(data, self, is_deleted)
=======
        if not settings_model:
            return None
        request, user_id = get_request_and_user_id()

        if name == 'box' and waffle.flag_is_active(request, features.ENABLE_GV):
            data = requests.get(
                f'{settings.DOMAIN}v1/resource-references/{self.uri}/authorized_storage_accounts/?include=external-storage-service'
            )
            if getattr(settings_model, 'format_data_for_gravyvalet'):
                kwargs = settings_model.format_data_for_gravyvalet(data)
            else:
                raise NotImplementedError()

            settings_obj = settings_model.objects.create_or_update(
                owner=self,
                default=kwargs
            )
            if not settings_obj.is_deleted or is_deleted:
                return settings_obj
>>>>>>> 86100d30
        else:
            try:
                settings_obj = settings_model.objects.get(owner=self)
                if not settings_obj.is_deleted or is_deleted:
                    return settings_obj
            except ObjectDoesNotExist:
                pass
<<<<<<< HEAD

        return None
=======
            return None
>>>>>>> 86100d30

    def add_addon(self, addon_name, auth=None, override=False, _force=False):
        """Add an add-on to the node.

        :param str addon_name: Name of add-on
        :param Auth auth: Consolidated authorization object
        :param bool override: For shell use only, Allows adding of system addons
        :param bool _force: For migration testing ONLY. Do not set to True
            in the application, or else projects will be allowed to have
            duplicate addons!
        :return bool: Add-on was added

        """
        if not override and addon_name in settings.SYSTEM_ADDED_ADDONS[self.settings_type]:
            return False

        # Reactivate deleted add-on if present
        addon = self.get_addon(addon_name, is_deleted=True)
        if addon:
            if addon.deleted:
                addon.undelete(save=True)
                return addon
            if not _force:
                return False

        config = apps.get_app_config('addons_{}'.format(addon_name))
        model = self._settings_model(addon_name, config=config)
        ret = model(owner=self)
        ret.on_add()
        ret.save(clean=False)  # TODO This doesn't feel right
        return ret

    def config_addons(self, config, auth=None, save=True):
        """Enable or disable a set of add-ons.

        :param dict config: Mapping between add-on names and enabled / disabled
            statuses
        """
        for addon_name, enabled in config.items():
            if enabled:
                self.add_addon(addon_name, auth)
            else:
                self.delete_addon(addon_name, auth)
        if save:
            self.save()

    def delete_addon(self, addon_name, auth=None, _force=False):
        """Delete an add-on from the node.

        :param str addon_name: Name of add-on
        :param Auth auth: Consolidated authorization object
        :param bool _force: For migration testing ONLY. Do not set to True
            in the application, or else projects will be allowed to delete
            mandatory add-ons!
        :return bool: Add-on was deleted
        """
        addon = self.get_addon(addon_name)
        if not addon:
            return False
        if self.settings_type in addon.config.added_mandatory and not _force:
            raise ValueError('Cannot delete mandatory add-on.')
        if getattr(addon, 'external_account', None):
            addon.deauthorize(auth=auth)
        addon.delete(save=True)
        return True

    def _settings_model(self, addon_model, config=None):
        if not config:
            config = apps.get_app_config('addons_{}'.format(addon_model))
        return getattr(config, '{}_settings'.format(self.settings_type))


class NodeLinkMixin(models.Model):

    class Meta:
        abstract = True

    def add_node_link(self, node, auth, save=True):
        """Add a node link to a node.

        :param Node node: Node to add
        :param Auth auth: Consolidated authorization
        :param bool save: Save changes
        :return: Created pointer
        """
        try:
            self.check_node_link(child_node=node, parent_node=self)
            self.check_node_link(child_node=self, parent_node=node)
        except ValueError as e:
            raise ValueError(e)

        if self.is_registration:
            raise self.state_error('Cannot add a node link to a registration')

        # Append node link
        node_relation, created = NodeRelation.objects.get_or_create(
            parent=self,
            child=node,
            is_node_link=True
        )

        # Add log
        if hasattr(self, 'add_log'):
            self.add_log(
                action=NodeLog.NODE_LINK_CREATED,
                params={
                    'parent_node': self.parent_id,
                    'node': self._id,
                    'pointer': {
                        'id': node._id,
                        'url': node.url,
                        'title': node.title,
                        'category': node.category,
                    },
                },
                auth=auth,
                save=False,
            )

        # Optionally save changes
        if save:
            self.save()

        return node_relation

    add_pointer = add_node_link  # For v1 compat

    def check_node_link(self, child_node, parent_node):
        if child_node._id == parent_node._id:
            raise ValueError(
                'Cannot link node \'{}\' to itself.'.format(child_node._id)
            )
        existant_relation = NodeRelation.objects.filter(parent=parent_node, child=child_node).first()
        if existant_relation and existant_relation.is_node_link:
            raise ValueError(
                'Target Node \'{}\' already pointed to by \'{}\'.'.format(child_node._id, parent_node._id)
            )
        elif existant_relation and not existant_relation.is_node_link:
            raise ValueError(
                'Target Node \'{}\' is already a child of \'{}\'.'.format(child_node._id, parent_node._id)
            )

    def rm_node_link(self, node_relation, auth):
        """Remove a pointer.

        :param Pointer pointer: Pointer to remove
        :param Auth auth: Consolidated authorization
        """
        AbstractNode = apps.get_model('osf.AbstractNode')

        node_rel = None
        if isinstance(node_relation, NodeRelation):
            try:
                node_rel = self.node_relations.get(is_node_link=True, id=node_relation.id)
            except NodeRelation.DoesNotExist:
                raise ValueError('Node link does not belong to the requested node.')
        elif isinstance(node_relation, AbstractNode):
            try:
                node_rel = self.node_relations.get(is_node_link=True, child__id=node_relation.id)
            except NodeRelation.DoesNotExist:
                raise ValueError('Node link does not belong to the requested node.')
        if node_rel is not None:
            node_rel.delete()

        node = node_rel.child
        # Add log
        if hasattr(self, 'add_log'):
            self.add_log(
                action=NodeLog.POINTER_REMOVED,
                params={
                    'parent_node': self.parent_id,
                    'node': self._primary_key,
                    'pointer': {
                        'id': node._id,
                        'url': node.url,
                        'title': node.title,
                        'category': node.category,
                    },
                },
                auth=auth,
                save=False,
            )

    rm_pointer = rm_node_link  # For v1 compat

    @property
    def nodes_pointer(self):
        """For v1 compat"""
        return self.linked_nodes

    def fork_node_link(self, node_relation, auth, save=True):
        """Replace a linked node with a fork.

        :param NodeRelation node_relation:
        :param Auth auth:
        :param bool save:
        :return: Forked node
        """
        # Fail if pointer not contained in `nodes`
        try:
            node = self.node_relations.get(is_node_link=True, id=node_relation.id).child
        except NodeRelation.DoesNotExist:
            raise ValueError('Node link {0} not in list'.format(node_relation._id))

        # Fork node to which current nodelink points
        forked = node.fork_node(auth)
        if forked is None:
            raise ValueError('Could not fork node')

        if hasattr(self, 'add_log'):
            # Add log
            self.add_log(
                NodeLog.NODE_LINK_FORKED,
                params={
                    'parent_node': self.parent_id,
                    'node': self._id,
                    'pointer': {
                        'id': node._id,
                        'url': node.url,
                        'title': node.title,
                        'category': node.category,
                    },
                },
                auth=auth,
                save=False,
            )

        # Optionally save changes
        if save:
            self.save()

        # Return forked content
        return forked

    fork_pointer = fork_node_link  # For v1 compat


class CommentableMixin(object):
    """Abstract class that defines the interface for models that have comments attached to them."""

    @property
    def target_type(self):
        """ The object "type" used in the OSF v2 API. E.g. Comment objects have the type 'comments'."""
        raise NotImplementedError

    @property
    def root_target_page(self):
        """The page type associated with the object/Comment.root_target.
        E.g. For a WikiPage, the page name is 'wiki'."""
        raise NotImplementedError

    is_deleted = False

    def belongs_to_node(self, node_id):
        """Check whether an object (e.g. file, wiki, comment) is attached to the specified node."""
        raise NotImplementedError

    def get_extra_log_params(self, comment):
        """Return extra data to pass as `params` to `Node.add_log` when a new comment is
        created, edited, deleted or restored."""
        return {}


class MachineableMixin(models.Model):
    TriggersClass = DefaultTriggers

    class Meta:
        abstract = True

    # NOTE: machine_state should rarely/never be modified directly -- use the state transition methods below
    machine_state = models.CharField(max_length=15, db_index=True, choices=DefaultStates.choices(), default=DefaultStates.INITIAL.value)

    date_last_transitioned = models.DateTimeField(null=True, blank=True, db_index=True)

    @property
    def MachineClass(self):
        raise NotImplementedError()

    def run_submit(self, user):
        """Run the 'submit' state transition and create a corresponding Action.

        Params:
            user: The user triggering this transition.
        """
        return self._run_transition(self.TriggersClass.SUBMIT.value, user=user)

    def run_accept(self, user, comment, **kwargs):
        """Run the 'accept' state transition and create a corresponding Action.

        Params:
            user: The user triggering this transition.
            comment: Text describing why.
        """
        return self._run_transition(self.TriggersClass.ACCEPT.value, user=user, comment=comment, **kwargs)

    def run_reject(self, user, comment):
        """Run the 'reject' state transition and create a corresponding Action.

        Params:
            user: The user triggering this transition.
            comment: Text describing why.
        """
        return self._run_transition(self.TriggersClass.REJECT.value, user=user, comment=comment)

    def run_edit_comment(self, user, comment):
        """Run the 'edit_comment' state transition and create a corresponding Action.

        Params:
            user: The user triggering this transition.
            comment: New comment text.
        """
        return self._run_transition(self.TriggersClass.EDIT_COMMENT.value, user=user, comment=comment)

    def _run_transition(self, trigger, **kwargs):
        machine = self.MachineClass(self, 'machine_state')
        trigger_fn = getattr(machine, trigger)
        with transaction.atomic():
            result = trigger_fn(**kwargs)
            action = machine.action
            if not result or action is None:
                valid_triggers = machine.get_triggers(self.machine_state)
                raise InvalidTriggerError(trigger, self.machine_state, valid_triggers)
            return action


class NodeRequestableMixin(MachineableMixin):
    """
    Inherited by NodeRequest. Defines the MachineClass.
    """

    class Meta:
        abstract = True

    MachineClass = NodeRequestMachine


class PreprintRequestableMixin(MachineableMixin):
    """
    Inherited by PreprintRequest. Defines the MachineClass
    """

    class Meta:
        abstract = True

    MachineClass = PreprintRequestMachine


class ReviewableMixin(MachineableMixin):
    """Something that may be included in a reviewed collection and is subject to a reviews workflow.
    """
    TriggersClass = ReviewTriggers

    machine_state = models.CharField(max_length=15, db_index=True, choices=ReviewStates.choices(), default=ReviewStates.INITIAL.value)

    class Meta:
        abstract = True

    MachineClass = ReviewsMachine

    @property
    def in_public_reviews_state(self):
        public_states = PUBLIC_STATES.get(self.provider.reviews_workflow)
        if not public_states:
            return False
        return self.machine_state in public_states

    def run_withdraw(self, user, comment):
        """Run the 'withdraw' state transition and create a corresponding Action.

        Params:
            user: The user triggering this transition.
            comment: Text describing why.
        """
        return self._run_transition(self.TriggersClass.WITHDRAW.value, user=user, comment=comment)


class GuardianMixin(models.Model):
    """ Helper for managing object-level permissions with django-guardian
    Expects:
      - Permissions to be defined in class Meta->permissions
      - Groups to be defined in self.groups
      - Group naming scheme to:
        * Be defined in self.group_format
        * Use `self` and `group` as format params. E.g: model_{self.id}_{group}
    """
    class Meta:
        abstract = True

    @property
    def groups(self):
        raise NotImplementedError()

    @property
    def group_format(self):
        raise NotImplementedError()

    @property
    def perms_list(self):
        # Django expects permissions to be specified in an N-ple of 2-ples
        return [p[0] for p in self._meta.permissions]

    @property
    def group_names(self):
        return [self.format_group(name) for name in self.groups.keys()]

    @property
    def group_objects(self):
        # TODO: consider subclassing Group if this becomes inefficient
        return Group.objects.filter(name__in=self.group_names)

    def format_group(self, name):
        if name not in self.groups:
            raise ValueError('Invalid group: "{}"'.format(name))
        return self.group_format.format(self=self, group=name)

    def get_group(self, name):
        return Group.objects.get(name=self.format_group(name))

    def update_group_permissions(self):
        for group_name, group_permissions in self.groups.items():
            group, created = Group.objects.get_or_create(name=self.format_group(group_name))
            to_remove = set(get_perms(group, self)).difference(group_permissions)
            for p in to_remove:
                remove_perm(p, group, self)
            for p in group_permissions:
                assign_perm(p, group, self)

    def get_permissions(self, user):
        return list(set(get_perms(user, self)) & set(self.perms_list))


class ReviewProviderMixin(GuardianMixin):
    """A reviewed/moderated collection of objects.
    """

    REVIEWABLE_RELATION_NAME = None
    REVIEW_STATES = ReviewStates
    STATE_FIELD_NAME = 'machine_state'

    groups = REVIEW_GROUPS
    group_format = 'reviews_{self.readable_type}_{self.id}_{group}'

    class Meta:
        abstract = True

    reviews_workflow = models.CharField(null=True, blank=True, max_length=30, choices=Workflows.choices())
    reviews_comments_private = models.BooleanField(null=True, blank=True)
    reviews_comments_anonymous = models.BooleanField(null=True, blank=True)

    DEFAULT_SUBSCRIPTIONS = ['new_pending_submissions']

    @property
    def is_reviewed(self):
        return self.reviews_workflow is not None

    def get_reviewable_state_counts(self):
        assert self.REVIEWABLE_RELATION_NAME, 'REVIEWABLE_RELATION_NAME must be set to compute state counts'
        qs = getattr(self, self.REVIEWABLE_RELATION_NAME)
        qs = qs.filter(
            deleted__isnull=True
        ).exclude(
            # Excluding Spammy values instead of filtering for non-Spammy ones
            # because SpamStatus.UNKNOWN = None, which does not work with `IN`
            spam_status__in=[SpamStatus.FLAGGED, SpamStatus.SPAM]
        ).values(
            self.STATE_FIELD_NAME
        ).annotate(count=models.Count('*'))
        counts = {state.db_name: 0 for state in self.REVIEW_STATES}
        counts.update({
            row[self.STATE_FIELD_NAME]: row['count']
            for row in qs if row[self.STATE_FIELD_NAME] in counts})
        return counts

    def get_request_state_counts(self):
        # import stuff here to get around circular imports
        from . import PreprintRequest
        qs = PreprintRequest.objects.filter(
            target__provider__id=self.id,
            target__is_public=True,
            target__deleted__isnull=True,
        )
        qs = qs.values('machine_state').annotate(count=models.Count('*'))
        counts = {state.value: 0 for state in DefaultStates}
        counts.update({row['machine_state']: row['count'] for row in qs if row['machine_state'] in counts})
        return counts

    def add_to_group(self, user, group):
        # Add default notification subscription
        for subscription in self.DEFAULT_SUBSCRIPTIONS:
            self.add_user_to_subscription(user, f'{self._id}_{subscription}')

        return self.get_group(group).user_set.add(user)

    def remove_from_group(self, user, group, unsubscribe=True):
        _group = self.get_group(group)
        if group == ADMIN:
            if _group.user_set.filter(id=user.id).exists() and not _group.user_set.exclude(id=user.id).exists():
                raise ValueError('Cannot remove last admin.')
        if unsubscribe:
            # remove notification subscription
            for subscription in self.DEFAULT_SUBSCRIPTIONS:
                self.remove_user_from_subscription(user, f'{self._id}_{subscription}')

        return _group.user_set.remove(user)

    def add_user_to_subscription(self, user, subscription_id):
        notification = self.notification_subscriptions.get(_id=subscription_id)
        user_id = user.id
        is_subscriber = notification.none.filter(id=user_id).exists() \
                        or notification.email_digest.filter(id=user_id).exists() \
                        or notification.email_transactional.filter(id=user_id).exists()
        if not is_subscriber:
            notification.add_user_to_subscription(user, 'email_transactional', save=True)

    def remove_user_from_subscription(self, user, subscription_id):
        notification = self.notification_subscriptions.get(_id=subscription_id)
        notification.remove_user_from_subscription(user, save=True)


class TaxonomizableMixin(models.Model):

    class Meta:
        abstract = True

    subjects = models.ManyToManyField(blank=True, to='osf.Subject', related_name='%(class)ss')

    @cached_property
    def subject_hierarchy(self):
        if self.subjects.exists():
            return [
                s.object_hierarchy for s in self.subjects.exclude(children__in=self.subjects.all()).select_related('parent')
            ]
        return []

    @property
    def subjects_relationship_url(self):
        return self.absolute_api_v2_url + 'relationships/subjects/'

    @property
    def subjects_url(self):
        return self.absolute_api_v2_url + 'subjects/'

    def check_subject_perms(self, auth):
        AbstractNode = apps.get_model('osf.AbstractNode')
        Preprint = apps.get_model('osf.Preprint')
        CollectionSubmission = apps.get_model('osf.CollectionSubmission')
        DraftRegistration = apps.get_model('osf.DraftRegistration')

        if isinstance(self, AbstractNode):
            if not self.has_permission(auth.user, ADMIN):
                raise PermissionsError('Only admins can change subjects.')
        elif isinstance(self, Preprint):
            if not self.has_permission(auth.user, WRITE):
                raise PermissionsError('Must have admin or write permissions to change a preprint\'s subjects.')
        elif isinstance(self, DraftRegistration):
            if not self.has_permission(auth.user, WRITE):
                raise PermissionsError('Must have write permissions to change a draft registration\'s subjects.')
        elif isinstance(self, CollectionSubmission):
            if not self.guid.referent.has_permission(auth.user, ADMIN) and not auth.user.has_perms(self.collection.groups[ADMIN], self.collection):
                raise PermissionsError('Only admins can change subjects.')
        return

    def add_subjects_log(self, old_subjects, auth):
        self.add_log(
            action=NodeLog.SUBJECTS_UPDATED,
            params={
                'subjects': list(self.subjects.values('_id', 'text')),
                'old_subjects': list(Subject.objects.filter(id__in=old_subjects).values('_id', 'text'))
            },
            auth=auth,
            save=False,
        )
        return

    def assert_subject_format(self, subj_list, expect_list, error_msg):
        """ Helper for asserting subject request is formatted properly
        """
        is_list = type(subj_list) is list

        if (expect_list and not is_list) or (not expect_list and is_list):
            raise ValidationValueError('Subjects are improperly formatted. {}'.format(error_msg))

    def set_subjects(self, new_subjects, auth, add_log=True):
        """ Helper for setting M2M subjects field from list of hierarchies received from UI.
        Only authorized admins may set subjects.

        :param list[list[Subject._id]] new_subjects: List of subject hierarchies to be validated and flattened
        :param Auth auth: Auth object for requesting user
        :param bool add_log: Whether or not to add a log (if called on a Loggable object)

        :return: None
        """
        if auth:
            self.check_subject_perms(auth)
        self.assert_subject_format(new_subjects, expect_list=True, error_msg='Expecting list of lists.')

        old_subjects = list(self.subjects.values_list('id', flat=True))
        self.subjects.clear()
        for subj_list in new_subjects:
            self.assert_subject_format(subj_list, expect_list=True, error_msg='Expecting list of lists.')
            subj_hierarchy = []
            for s in subj_list:
                subj_hierarchy.append(s)
            if subj_hierarchy:
                validate_subject_hierarchy(subj_hierarchy)
                for s_id in subj_hierarchy:
                    self.subjects.add(Subject.load(s_id))

        if add_log and hasattr(self, 'add_log'):
            self.add_subjects_log(old_subjects, auth)

        self.save()
        if hasattr(self, 'update_search'):
            self.update_search()

    def set_subjects_from_relationships(self, subjects_list, auth, add_log=True):
        """ Helper for setting M2M subjects field from list of flattened subjects received from UI.
        Only authorized admins may set subjects.

        :param list[Subject._id] new_subjects: List of flattened subject hierarchies
        :param Auth auth: Auth object for requesting user
        :param bool add_log: Whether or not to add a log (if called on a Loggable object)

        :return: None
        """
        self.check_subject_perms(auth)
        self.assert_subject_format(subjects_list, expect_list=True, error_msg='Expecting a list of subjects.')
        if subjects_list:
            self.assert_subject_format(subjects_list[0], expect_list=False, error_msg='Expecting a list of subjects.')

        old_subjects = list(self.subjects.values_list('id', flat=True))
        self.subjects.clear()
        for subj in expand_subject_hierarchy(subjects_list):
            self.subjects.add(subj)

        if add_log and hasattr(self, 'add_log'):
            self.add_subjects_log(old_subjects, auth)

        self.save()
        if hasattr(self, 'update_search'):
            self.update_search()

    def map_subjects_between_providers(self, old_provider, new_provider, auth=None):
        """
        Maps subjects between preprint providers using bepress_subject_id.

        Loops through each subject hierarchy for a resource and attempts to find
        a matching subject for the lowest tier subject.

        :params old_provider PreprintProvider
        :params new_provider PreprintProvider
        :params auth Authenticated User

        returns a list of any subjects that could not be mapped.
        """
        new_subjects = []
        subject_problems = []
        for hierarchy in self.subject_hierarchy:
            subject = hierarchy[-1]
            current_bepress_id = getattr(
                hierarchy[-1],
                self.get_bepress_id_field(old_provider)
            )
            try:
                new_subject = new_provider.subjects.get(**{
                    self.get_bepress_id_field(new_provider): current_bepress_id
                })
            except Subject.DoesNotExist:
                new_subject = subject
                subject_problems.append(subject.text)
            new_subjects.append(new_subject.hierarchy)
        self.set_subjects(new_subjects, auth, add_log=False)
        return subject_problems

    def get_bepress_id_field(self, provider):
        return 'id' if provider._id == 'osf' else 'bepress_subject_id'


class ContributorMixin(models.Model):
    """
    ContributorMixin containing methods for managing contributors.
    Works for both AbstractNodes, Preprints, and DraftRegistrations. Only
    AbstractNodes support groups and hierarchies, so there are overrides for this.
    """
    class Meta:
        abstract = True

    DEFAULT_CONTRIBUTOR_PERMISSIONS = WRITE

    @property
    def log_class(self):
        # PreprintLog or NodeLog, for example
        raise NotImplementedError()

    @property
    def contributor_class(self):
        # PreprintContributor or Contributor, for example
        raise NotImplementedError()

    @property
    def contributor_kwargs(self):
        # Dictionary with object type as the key, self as the value
        raise NotImplementedError()

    @property
    def contributor_set(self):
        raise NotImplementedError()

    @property
    def log_params(self):
        # Generic params to build log
        raise NotImplementedError()

    @property
    def order_by_contributor_field(self):
        # 'contributor___order', for example
        raise NotImplementedError()

    @property
    def contributor_email_template(self):
        # default contributor email template as a string
        raise NotImplementedError()

    def get_addons(self):
        raise NotImplementedError()

    def update_or_enqueue_on_resource_updated(self):
        raise NotImplementedError()

    def _add_related_source_tags(self, contributor):
        raise NotImplementedError()

    @property
    def admin_contributor_or_group_member_ids(self):
        # Return admin contributor ids on current resource or parent
        # Called when removing project subscriptions
        raise NotImplementedError()

    @property
    def visible_contributors(self):
        raise NotImplementedError()

    @property
    def contributors(self):
        # NOTE: _order field is generated by order_with_respect_to = 'node'
        return self._contributors.order_by(self.order_by_contributor_field)

    def is_contributor_or_group_member(self, user):
        """
        Whether the user has explicit permissions to the resource -
        They must be a contributor or a member of an osf group with permissions
        Implicit admins not included.
        """
        return self.has_permission(user, READ, check_parent=False)

    def is_contributor(self, user):
        """
        Return whether ``user`` is a contributor on the resource.
        (Does not include whether user has permissions via a group.)
        """
        kwargs = self.contributor_kwargs
        kwargs['user'] = user
        return user is not None and self.contributor_class.objects.filter(**kwargs).exists()

    def is_admin_contributor(self, user):
        """
        Return whether ``user`` is a contributor on the resource and their contributor permissions are "admin".
        Doesn't factor in group member permissions.

        Important: having admin permissions through group membership but being a write contributor doesn't suffice.
        """
        if not user or user.is_anonymous:
            return False

        return self.has_permission(user, ADMIN) and self.get_group(ADMIN) in user.groups.all()

    def active_contributors(self, include=lambda n: True):
        """
        Returns active contributors, group members excluded
        """
        for contrib in self.contributors.filter(is_active=True):
            if include(contrib):
                yield contrib

    def get_admin_contributors(self, users):
        """Of the provided users, return the ones who are admin contributors on the node. Excludes contributors on node links and
        inactive users.
        """
        return (each.user for each in self._get_admin_contributors_query(users))

    def _get_admin_contributors_query(self, users, require_active=True):
        """
        Returns Contributor queryset whose objects have admin permissions to the node.
        Group permissions not included.
        """
        qs = self.contributor_class.objects.select_related('user').filter(
            user__in=users,
            user__groups=self.get_group(ADMIN).id,
            **{self.guardian_object_type: self}
        )
        if require_active:
            qs = qs.filter(user__is_active=True)
        return qs

    def add_contributor(self, contributor, permissions=None, visible=True,
                        send_email=None, auth=None, log=True, save=False):
        """Add a contributor to the project.

        :param User contributor: The contributor to be added
        :param list permissions: Permissions to grant to the contributor. Array of all permissions if node,
         highest permission to grant, if contributor, as a string.
        :param bool visible: Contributor is visible in project dashboard
        :param str send_email: Email preference for notifying added contributor
        :param Auth auth: All the auth information including user, API key
        :param bool log: Add log to self
        :param bool save: Save after adding contributor
        :returns: Whether contributor was added
        """
        send_email = send_email or self.contributor_email_template
        # If user is merged into another account, use master account
        contrib_to_add = contributor.merged_by if contributor.is_merged else contributor
        if contrib_to_add.is_disabled:
            raise ValidationValueError('Deactivated users cannot be added as contributors.')

        if not contrib_to_add.is_registered and not contrib_to_add.unclaimed_records:
            raise UserStateError('This contributor cannot be added. If the problem persists please report it '
                                       'to ' + language.SUPPORT_LINK)

        if self.is_contributor(contrib_to_add):
            if permissions is None:
                return False
            # Permissions must be overridden if changed when contributor is
            # added to parent he/she is already on a child of.
            else:
                self.set_permissions(contrib_to_add, permissions)
                if save:
                    self.save()
                return False
        else:
            kwargs = self.contributor_kwargs
            kwargs['user'] = contrib_to_add
            contributor_obj, created = self.contributor_class.objects.get_or_create(**kwargs)
            contributor_obj.visible = visible

            # Add default contributor permissions
            permissions = permissions or self.DEFAULT_CONTRIBUTOR_PERMISSIONS

            self.add_permission(contrib_to_add, permissions, save=True)
            contributor_obj.save()

            if log:
                params = self.log_params
                params['contributors'] = [contrib_to_add._id]
                self.add_log(
                    action=self.log_class.CONTRIB_ADDED,
                    params=params,
                    auth=auth,
                    save=False,
                )
            if save:
                self.save()

            if self._id and contrib_to_add:
                project_signals.contributor_added.send(self,
                                                       contributor=contributor,
                                                       auth=auth, email_template=send_email, permissions=permissions)

            # enqueue on_node_updated/on_preprint_updated to update DOI metadata when a contributor is added
            if getattr(self, 'get_identifier_value', None) and self.get_identifier_value('doi'):
                request, user_id = get_request_and_user_id()
                self.update_or_enqueue_on_resource_updated(user_id, first_save=False, saved_fields=['contributors'])
            return contrib_to_add

    def add_contributors(self, contributors, auth=None, log=True, save=False):
        """Add multiple contributors

        :param list contributors: A list of dictionaries of the form:
            {
                'user': <User object>,
                'permissions': <String highest permission, 'admin', for example>
                'visible': <Boolean indicating whether or not user is a bibliographic contributor>
            }
        :param auth: All the auth information including user, API key.
        :param log: Add log to self
        :param save: Save after adding contributor
        """
        for contrib in contributors:
            self.add_contributor(
                contributor=contrib['user'], permissions=contrib['permissions'],
                visible=contrib['visible'], auth=auth, log=False, save=False,
            )
        if log and contributors:
            params = self.log_params
            params['contributors'] = [
                contrib['user']._id
                for contrib in contributors
            ]
            self.add_log(
                action=self.log_class.CONTRIB_ADDED,
                params=params,
                auth=auth,
                save=False,
            )
        if save:
            self.save()

    def add_unregistered_contributor(self, fullname, email, auth, send_email=None,
                                     visible=True, permissions=None, save=False, existing_user=None):
        """Add a non-registered contributor to the project.

        :param str fullname: The full name of the person.
        :param str email: The email address of the person.
        :param Auth auth: Auth object for the user adding the contributor.
        :param User existing_user: the unregister_contributor if it is already created, otherwise None
        :returns: The added contributor
        :raises: DuplicateEmailError if user with given email is already in the database.
        """
        OSFUser = apps.get_model('osf.OSFUser')
        send_email = send_email or self.contributor_email_template

        if email:
            try:
                validate_email(email)
            except BlockedEmailError:
                raise ValidationError('Unregistered contributor email address domain is blocked.')

        # Create a new user record if you weren't passed an existing user
        contributor = existing_user if existing_user else OSFUser.create_unregistered(fullname=fullname, email=email)

        contributor.add_unclaimed_record(self, referrer=auth.user,
                                         given_name=fullname, email=email)
        try:
            contributor.save()
        except ValidationError:  # User with same email already exists
            contributor = get_user(email=email)
            # Unregistered users may have multiple unclaimed records, so
            # only raise error if user is registered.
            if contributor.is_registered or self.is_contributor(contributor):
                raise

            contributor.add_unclaimed_record(
                self, referrer=auth.user, given_name=fullname, email=email
            )

            contributor.save()

        self.add_contributor(
            contributor, permissions=permissions, auth=auth,
            visible=visible, send_email=send_email, log=True, save=False
        )
        self._add_related_source_tags(contributor)
        self.save()
        return contributor

    def add_contributor_registered_or_not(self, auth, user_id=None,
                                          full_name=None, email=None, send_email=None,
                                          permissions=None, bibliographic=True, index=None, save=False):
        OSFUser = apps.get_model('osf.OSFUser')
        send_email = send_email or self.contributor_email_template

        if user_id:
            contributor = OSFUser.load(user_id)
            if not contributor:
                raise ValueError('User with id {} was not found.'.format(user_id))

            if self.contributor_set.filter(user=contributor).exists():
                raise ValidationValueError('{} is already a contributor.'.format(contributor.fullname))

            if contributor.is_registered:
                contributor = self.add_contributor(contributor=contributor, auth=auth, visible=bibliographic,
                                     permissions=permissions, send_email=send_email, save=True)
            else:
                if not full_name:
                    raise ValueError(
                        'Cannot add unconfirmed user {} to resource {}. You need to provide a full_name.'
                        .format(user_id, self._id)
                    )
                contributor = self.add_unregistered_contributor(
                    fullname=full_name, email=contributor.username, auth=auth,
                    send_email=send_email, permissions=permissions,
                    visible=bibliographic, existing_user=contributor, save=True
                )

        else:
            contributor = get_user(email=email)
            if contributor and self.contributor_set.filter(user=contributor).exists():
                raise ValidationValueError('{} is already a contributor.'.format(contributor.fullname))

            if contributor and contributor.is_registered:
                self.add_contributor(contributor=contributor, auth=auth, visible=bibliographic,
                                    send_email=send_email, permissions=permissions, save=True)
            else:
                contributor = self.add_unregistered_contributor(
                    fullname=full_name, email=email, auth=auth,
                    send_email=send_email, permissions=permissions,
                    visible=bibliographic, save=True
                )

        auth.user.email_last_sent = timezone.now()
        auth.user.save()

        if index is not None:
            self.move_contributor(contributor=contributor, index=index, auth=auth, save=True)

        contributor_obj = self.contributor_set.get(user=contributor)
        return contributor_obj

    def replace_contributor(self, old, new):
        """
        Replacing unregistered contributor with a verified user
        """
        try:
            contrib_obj = self.contributor_set.get(user=old)
        except self.contributor_class.DoesNotExist:
            return False
        contrib_obj.user = new
        contrib_obj.save()

        # Remove unclaimed record for the project
        if self._id in old.unclaimed_records:
            del old.unclaimed_records[self._id]
            old.save()

        # For the read, write, and admin Django group attached to the node/preprint,
        # add the new user to the group, and remove the old.  This
        # will give the new user the appropriate permissions.
        for group_name in self.groups.keys():
            if self.belongs_to_permission_group(old, group_name):
                self.get_group(group_name).user_set.remove(old)
                self.get_group(group_name).user_set.add(new)
        return True

    def copy_unclaimed_records(self, resource):
        """Copies unclaimed_records to unregistered contributors from the resource"""
        for contributor in self.contributors.filter(is_registered=False):
            record = contributor.unclaimed_records.get(resource._id)
            if record:
                contributor.unclaimed_records[self._id] = record
                contributor.save()

    # TODO: optimize me
    def update_contributor(self, user, permission, visible, auth, save=False):
        """ TODO: this method should be updated as a replacement for the main loop of
        Node#manage_contributors. Right now there are redundancies, but to avoid major
        feature creep this will not be included as this time.

        Also checks to make sure unique admin is not removing own admin privilege.
        """
        OSFUser = apps.get_model('osf.OSFUser')

        if not self.has_permission(auth.user, ADMIN):
            raise PermissionsError('Only admins can modify contributor permissions')

        if permission:
            admins = OSFUser.objects.filter(id__in=self._get_admin_contributors_query(self._contributors.all()).values_list('user_id', flat=True))
            if not admins.count() > 1:
                # has only one admin
                admin = admins.first()
                if (admin == user or getattr(admin, 'user', None) == user) and ADMIN != permission:
                    error_msg = '{} is the only admin.'.format(user.fullname)
                    raise self.state_error(error_msg)
            if not self.contributor_set.filter(user=user).exists():
                raise ValueError(
                    'User {0} not in contributors'.format(user.fullname)
                )
            if not self.get_group(permission).user_set.filter(id=user.id).exists():
                self.set_permissions(user, permission, save=False)
                permissions_changed = {
                    user._id: permission
                }
                params = self.log_params
                params['contributors'] = permissions_changed
                self.add_log(
                    action=self.log_class.PERMISSIONS_UPDATED,
                    params=params,
                    auth=auth,
                    save=False
                )
                with transaction.atomic():
                    if [READ] in permissions_changed.values():
                        project_signals.write_permissions_revoked.send(self)
        if visible is not None:
            self.set_visible(user, visible, auth=auth)

        if save:
            self.save()

    def remove_contributor(self, contributor, auth, log=True, _force=False):
        """Remove a contributor from this node.

        :param contributor: User object, the contributor to be removed
        :param auth: All the auth information including user, API key.
        """
        if isinstance(contributor, self.contributor_class):
            contributor = contributor.user

        # remove unclaimed record if necessary
        if self._id in contributor.unclaimed_records:
            del contributor.unclaimed_records[self._id]
            contributor.save()

        if not _force:
            # If user is the only visible contributor, return False
            if not self.contributor_set.exclude(user=contributor).filter(visible=True).exists():
                return False

            # Node must have at least one registered admin user
            admin_query = self._get_admin_contributors_query(self._contributors.all()).exclude(user=contributor)
            if not admin_query.exists():
                return False

        contrib_obj = self.contributor_set.get(user=contributor)
        contrib_obj.delete()

        self.clear_permissions(contributor)
        # After remove callback
        self.disconnect_addons(contributor, auth)

        if log:
            params = self.log_params
            params['contributors'] = [contributor._id]
            self.add_log(
                action=self.log_class.CONTRIB_REMOVED,
                params=params,
                auth=auth,
                save=False,
            )

        self.save()
        # send signal to remove this user from project subscriptions
        project_signals.contributor_removed.send(self, user=contributor)

        # enqueue on_node_updated/on_preprint_updated to update DOI metadata when a contributor is removed
        if getattr(self, 'get_identifier_value', None) and self.get_identifier_value('doi'):
            request, user_id = get_request_and_user_id()
            self.update_or_enqueue_on_resource_updated(user_id, first_save=False, saved_fields=['contributors'])
        return True

    def remove_contributors(self, contributors, auth=None, log=True, save=False):

        results = []
        removed = []

        for contrib in contributors:
            outcome = self.remove_contributor(
                contributor=contrib, auth=auth, log=False,
            )
            results.append(outcome)
            removed.append(contrib._id)
        if log:
            params = self.log_params
            params['contributors'] = removed
            self.add_log(
                action=self.log_class.CONTRIB_REMOVED,
                params=params,
                auth=auth,
                save=False,
            )

        if save:
            self.save()

        return all(results)

    def move_contributor(self, contributor, auth, index, save=False):
        OSFUser = apps.get_model('osf.OSFUser')
        if not self.has_permission(auth.user, ADMIN):
            raise PermissionsError('Only admins can modify contributor order')
        if isinstance(contributor, OSFUser):
            contributor = self.contributor_set.get(user=contributor)
        contributor_ids = list(self.get_contributor_order())
        old_index = contributor_ids.index(contributor.id)
        contributor_ids.insert(index, contributor_ids.pop(old_index))
        self.set_contributor_order(contributor_ids)
        params = self.log_params
        params['contributors'] = contributor.user._id
        self.add_log(
            action=self.log_class.CONTRIB_REORDERED,
            params=params,
            auth=auth,
            save=False,
        )
        if save:
            self.save()
        # enqueue on_node_updated/on_preprint_updated to update DOI metadata when a contributor is moved
        if getattr(self, 'get_identifier_value', None) and self.get_identifier_value('doi'):
            request, user_id = get_request_and_user_id()
            self.update_or_enqueue_on_resource_updated(user_id, first_save=False, saved_fields=['contributors'])

    # TODO: Optimize me
    def manage_contributors(self, user_dicts, auth, save=False):
        """Reorder and remove contributors.

        :param list user_dicts: Ordered list of contributors represented as
            dictionaries of the form:
            {'id': <id>, 'permission': <One of 'read', 'write', 'admin'>, 'visible': bool}
        :param Auth auth: Consolidated authentication information
        :param bool save: Save changes
        :raises: ValueError if any users in `users` not in contributors or if
            no admin contributors remaining
        """
        OSFUser = apps.get_model('osf.OSFUser')

        with transaction.atomic():
            users = []
            user_ids = []
            permissions_changed = {}
            visibility_removed = []
            to_retain = []
            to_remove = []
            for user_dict in user_dicts:
                user = OSFUser.load(user_dict['id'])
                if user is None:
                    raise ValueError('User not found')
                if not self.contributors.filter(id=user.id).exists():
                    raise ValueError(
                        'User {0} not in contributors'.format(user.fullname)
                    )

                permission = user_dict.get('permission', None) or user_dict.get('permissions', None)
                if not self.belongs_to_permission_group(user, permission):
                    # Validate later
                    self.set_permissions(user, permission, validate=False, save=False)
                    permissions_changed[user._id] = permission

                # visible must be added before removed to ensure they are validated properly
                if user_dict['visible']:
                    self.set_visible(user,
                                     visible=True,
                                     auth=auth)
                else:
                    visibility_removed.append(user)
                users.append(user)
                user_ids.append(user_dict['id'])

            for user in visibility_removed:
                self.set_visible(user,
                                 visible=False,
                                 auth=auth)

            for user in self.contributors.all():
                if user._id in user_ids:
                    to_retain.append(user)
                else:
                    to_remove.append(user)

            if users is None or not self._get_admin_contributors_query(users).exists():
                error_message = 'Must have at least one registered admin contributor'
                raise self.state_error(error_message)

            if to_retain != users:
                # Ordered Contributor PKs, sorted according to the passed list of user IDs
                sorted_contrib_ids = [
                    each.id for each in sorted(self.contributor_set.all(), key=lambda c: user_ids.index(c.user._id))
                ]
                self.set_contributor_order(sorted_contrib_ids)
                params = self.log_params
                params['contributors'] = [
                    user._id
                    for user in users
                ]
                self.add_log(
                    action=self.log_class.CONTRIB_REORDERED,
                    params=params,
                    auth=auth,
                    save=False,
                )

            if to_remove:
                self.remove_contributors(to_remove, auth=auth, save=False)

            if permissions_changed:
                params = self.log_params
                params['contributors'] = permissions_changed
                self.add_log(
                    action=self.log_class.PERMISSIONS_UPDATED,
                    params=params,
                    auth=auth,
                    save=False,
                )
            if save:
                self.save()

            with transaction.atomic():
                if to_remove or permissions_changed and [READ] in permissions_changed.values():
                    project_signals.write_permissions_revoked.send(self)

    # visible_contributor_ids was moved to this property
    @property
    def visible_contributor_ids(self):
        return self.contributor_set.filter(visible=True) \
            .order_by('_order') \
            .values_list('user__guids___id', flat=True)

    def get_visible(self, user):
        try:
            contributor = self.contributor_set.get(user=user)
        except self.contributor_class.DoesNotExist:
            raise ValueError(u'User {0} not in contributors'.format(user))
        return contributor.visible

    def set_visible(self, user, visible, log=True, auth=None, save=False):
        if not self.is_contributor(user):
            raise ValueError(u'User {0} not in contributors'.format(user))
        kwargs = self.contributor_kwargs
        kwargs['user'] = user
        kwargs['visible'] = True
        if visible and not self.contributor_class.objects.filter(**kwargs).exists():
            set_visible_kwargs = kwargs
            set_visible_kwargs['visible'] = False
            self.contributor_class.objects.filter(**set_visible_kwargs).update(visible=True)
        elif not visible and self.contributor_class.objects.filter(**kwargs).exists():
            num_visible_kwargs = self.contributor_kwargs
            num_visible_kwargs['visible'] = True
            if self.contributor_class.objects.filter(**num_visible_kwargs).count() == 1:
                raise ValueError('Must have at least one visible contributor')
            self.contributor_class.objects.filter(**kwargs).update(visible=False)
        else:
            return
        message = (
            self.log_class.MADE_CONTRIBUTOR_VISIBLE if visible else self.log_class.MADE_CONTRIBUTOR_INVISIBLE
        )
        params = self.log_params
        params['contributors'] = [user._id]
        if log:
            self.add_log(
                message,
                params=params,
                auth=auth,
                save=False,
            )
        if save:
            self.save()
        # enqueue on_node_updated/on_preprint_updated to update DOI metadata when a contributor is hidden/made visible
        if getattr(self, 'get_identifier_value', None) and self.get_identifier_value('doi'):
            request, user_id = get_request_and_user_id()
            self.update_or_enqueue_on_resource_updated(user_id, first_save=False, saved_fields=['contributors'])

    def has_permission(self, user, permission, check_parent=True):
        """Check whether user has permission, through contributorship or group membership
        :param User user: User to test
        :param str permission: Required permission
        :returns: User has required permission
        """
        object_type = self.guardian_object_type

        if not user or user.is_anonymous:
            return False
        perm = '{}_{}'.format(permission, object_type)
        # Using get_group_perms to get permissions that are inferred through
        # group membership - not inherited from superuser status
        has_permission = perm in get_group_perms(user, self)
        if object_type == 'node':
            if not has_permission and permission == READ and check_parent:
                return self.is_admin_parent(user)
        return has_permission

    # TODO: Remove save parameter
    def add_permission(self, user, permission, save=False):
        """Grant permission to a user.

        :param User user: User to grant permission to
        :param str permission: Permission to grant
        :param bool save: Save changes
        :raises: ValueError if user already has permission
        """
        if not self.belongs_to_permission_group(user, permission):
            permission_group = self.get_group(permission)
            permission_group.user_set.add(user)
        else:
            raise ValueError('User already has permission {0}'.format(permission))
        if save:
            self.save()

    def get_permissions(self, user):
        # Overrides guardian mixin - returns readable perms instead of literal perms
        if isinstance(user, AnonymousUser):
            return []
        # If base_perms not on model, will error
        perms = self.base_perms
        user_perms = sorted(set(get_group_perms(user, self)).intersection(perms), key=perms.index)
        return [perm.split('_')[0] for perm in user_perms]

    def set_permissions(self, user, permissions, validate=True, save=False):
        """Set a user's permissions to a node.

        :param User user: User to grant permission to
        :param str permissions: Highest permission to grant, i.e. 'write'
        :param bool validate: Validate admin contrib constraint
        :param bool save: Save changes
        :raises: StateError if contrib constraint is violated
        """
        # Ensure that user's permissions cannot be lowered if they are the only admin (
        # - admin contributor, not admin group member)
        if isinstance(user, self.contributor_class):
            user = user.user

        if validate and (self.is_admin_contributor(user) and permissions != ADMIN):
            if self.get_group(ADMIN).user_set.filter(is_registered=True).count() <= 1:
                raise self.state_error('Must have at least one registered admin contributor')
        self.clear_permissions(user)
        self.add_permission(user, permissions)
        if save:
            self.save()

    def clear_permissions(self, user):
        for name in self.groups.keys():
            if user.groups.filter(name=self.get_group(name)).exists():
                self.remove_permission(user, name)

    def belongs_to_permission_group(self, user, permission):
        return self.get_group(permission).user_set.filter(id=user.id).exists()

    def remove_permission(self, user, permission, save=False):
        """Revoke permission from a user.

        :param User user: User to revoke permission from
        :param str permission: Permission to revoke
        :param bool save: Save changes
        :raises: ValueError if user does not have permission
        """
        if self.belongs_to_permission_group(user, permission):
            permission_group = self.get_group(permission)
            permission_group.user_set.remove(user)
        else:
            raise ValueError('User does not have permission {0}'.format(permission))
        if save:
            self.save()

    def disconnect_addons(self, user, auth):
        """
        Loop through all the node's addons and remove user's authentication.
        Used when removing users from nodes (either removing a contributor, removing an OSF Group,
        removing an OSF Group from a node, or removing a member from an OSF group)
        """
        if not self.is_contributor_or_group_member(user):
            for addon in self.get_addons():
                # After remove callback
                message = addon.after_remove_contributor(self, user, auth)
                if message:
                    # Because addons can return HTML strings, addons are responsible
                    # for markupsafe-escaping any messages returned
                    status.push_status_message(message, kind='info', trust=True, id='remove_addon', extra={
                        'addon': markupsafe.escape(addon.config.full_name),
                        'category': markupsafe.escape(self.category_display),
                        'title': markupsafe.escape(self.title),
                        'user': markupsafe.escape(user.fullname)
                    })


class SpamOverrideMixin(SpamMixin):
    """
    Contains overrides to SpamMixin that are common to the node and preprint models
    """
    class Meta:
        abstract = True

    # Override on model
    SPAM_CHECK_FIELDS = {}

    @property
    def log_class(self):
        return NotImplementedError()

    @property
    def log_params(self):
        return NotImplementedError()

    def get_spam_fields(self, saved_fields=None):
        return NotImplementedError()

    def undelete(self, save=False):
        if self.logs.filter(action__in=[self.log_class.FLAG_SPAM, self.log_class.CONFIRM_SPAM]):
            spam_log = self.logs.filter(action__in=[self.log_class.FLAG_SPAM, self.log_class.CONFIRM_SPAM]).latest()
            # set objects to prior public state if known, unless it's a registration pending approval.
            if spam_log.params.get('was_public', False) and not getattr(self, 'is_pending_registration', False):
                self.set_privacy('public', log=False)

            self.is_deleted = False
            self.deleted = None
            self.update_search()

        if save:
            self.save()

    def unspam(self, save=False):
        super().unspam(save=save)
        self.undelete(save=save)

    def confirm_spam(self, domains=None, save=True, train_spam_services=True):
        """
        This should add behavior specific nodes/preprints confirmed to be spam.
        :param save:
        :return:
        """
        super().confirm_spam(save=save, domains=domains or [], train_spam_services=train_spam_services)
        self.deleted = timezone.now()
        was_public = self.is_public
        self.set_privacy('private', auth=None, log=False, save=False, force=True)

        log = self.add_log(
            action=self.log_class.CONFIRM_SPAM,
            params={**self.log_params, 'was_public': was_public},
            auth=None,
            save=False
        )
        log.should_hide = True
        log.save()
        if save:
            self.save()

    def confirm_ham(self, save=False, train_spam_services=True):
        """
        This should add behavior specific nodes/preprints confirmed to be ham.
        :param save:
        :return:
        """
        super().confirm_ham(save=save, train_spam_services=train_spam_services)
        self.undelete(save=save)

        log = self.add_log(
            action=self.log_class.CONFIRM_HAM,
            params=self.log_params,
            auth=None,
            save=False
        )
        log.should_hide = True
        log.save()
        if save:
            self.save()

    def _get_spam_content(self, saved_fields=None, include_tags=True):
        """
        This function retrieves retrieves strings of potential spam from various DB fields. Also here we can follow
        django's typical ORM query structure for example we can grab the redirect link of a node by giving a saved
        field of {'addons_forward_node_settings__url'}.

        :param saved_fields: set
        :return: str
        """
        spam_fields = self.get_spam_fields(saved_fields)
        content = []
        for field in spam_fields:
            exclude_null = {field + '__isnull': False}
            values = list(self.__class__.objects.filter(id=self.id, **exclude_null).values_list(field, flat=True))
            if values:
                content.append((' '.join(values) or '').encode('utf-8'))
        if include_tags and self.all_tags.exists():
            content.extend([name.encode('utf-8') for name in self.all_tags.values_list('name', flat=True)])
        if not content:
            return None
        return b' '.join(content).decode()

    def check_spam(self, user, saved_fields, request_headers):
        if not user:  # in case of tests and staff admin operations
            return
        if settings.SPAM_CHECK_PUBLIC_ONLY and not self.is_public:
            return
        if user.is_hammy:
            return
        if getattr(self, 'provider', False) and self.provider.reviews_workflow == Workflows.PRE_MODERATION.value:
            return
        host = ''
        if request_headers:
            host = request_headers.get('Host', '')
        if host.startswith('admin') or ':8001' in host:
            return
        if hasattr(self, 'conferences') and self.conferences.filter(auto_check_spam=False).exists():
            return

        content = self._get_spam_content(saved_fields)
        if not content:
            return

        self.do_check_spam(
            user.fullname,
            user.username,
            content,
            request_headers,
        )

    def check_spam_user(self, user):
        if (
            settings.SPAM_ACCOUNT_SUSPENSION_ENABLED
            and (timezone.now() - user.date_confirmed) <= settings.SPAM_ACCOUNT_SUSPENSION_THRESHOLD
        ) or (
            settings.SPAM_AUTOBAN_IP_BLOCK and self.spam_data.get('oopspam_data', None)
            and self.spam_data['oopspam_data']['Details']['isIPBlocked']
        ):
            self.suspend_spam_user(user)

    def suspend_spam_user(self, user):
        """
        This suspends a users account and makes all there resources private, key word here is SUSPENDS this should not
        delete the account or any info associated with it. It should not be assumed the account is spam and it should
        not be used to train spam detecting services.
        """
        if user.is_ham:
            return False
        self.confirm_spam(save=True, train_spam_services=False)
        self.set_privacy('private', log=False, save=True)

        # Suspend the flagged user for spam.
        user.flag_spam()
        if not user.is_disabled:
            user.deactivate_account()
            user.is_registered = False
            mails.send_mail(
                to_addr=user.username,
                mail=mails.SPAM_USER_BANNED,
                user=user,
                osf_support_email=settings.OSF_SUPPORT_EMAIL,
                can_change_preferences=False,
            )
        user.save()

        # Make public nodes private from this contributor
        for node in user.all_nodes:
            if self._id != node._id and len(node.contributors) == 1 and node.is_public and not node.is_quickfiles:
                node.confirm_spam(save=True, train_spam_services=False)
                node.set_privacy('private', log=False, save=True, force=True)

        # Make preprints private from this contributor
        for preprint in user.preprints.all():
            if self._id != preprint._id and len(preprint.contributors) == 1 and preprint.is_public:
                preprint.confirm_spam(save=True, train_spam_services=False)
                preprint.set_privacy('private', log=False, save=True)

    def flag_spam(self):
        """ Overrides SpamMixin#flag_spam.
        """
        super().flag_spam()
        if settings.SPAM_FLAGGED_MAKE_NODE_PRIVATE:
            was_public = self.is_public
            self.set_privacy('private', auth=None, log=False, save=False, check_addons=False, force=True)
            log = self.add_log(
                action=self.log_class.FLAG_SPAM,
                params={**self.log_params, 'was_public': was_public},
                auth=None,
                save=False
            )
            log.should_hide = True
            log.save()

        if settings.SPAM_THROTTLE_AUTOBAN:
            creator = self.creator
            yesterday = timezone.now() - timezone.timedelta(days=1)
            node_spam_count = creator.all_nodes.filter(spam_status__in=[SpamStatus.FLAGGED, SpamStatus.SPAM], created__gt=yesterday).count()
            preprint_spam_count = creator.preprints.filter(spam_status__in=[SpamStatus.FLAGGED, SpamStatus.SPAM], created__gt=yesterday).count()

            if (node_spam_count + preprint_spam_count) > settings.SPAM_CREATION_THROTTLE_LIMIT:
                self.suspend_spam_user(creator)


class RegistrationResponseMixin(models.Model):
    """
    Mixin to be shared between DraftRegistrations and Registrations.
    """
    registration_responses = DateTimeAwareJSONField(default=dict, blank=True)
    registration_responses_migrated = models.BooleanField(null=True, blank=True, default=True, db_index=True)

    def get_registration_metadata(self, schema):
        raise NotImplementedError()

    @property
    def file_storage_resource(self):
        # Where the original files were stored (the node)
        raise NotImplementedError()

    def flatten_registration_metadata(self):
        """
        Extracts questions/nested registration_responses - makes use of schema block `registration_response_key`
        and block_type to assemble flattened registration_responses.

        For example, if the registration_response_key = "description-methods.planned-sample.question7b",
        this will recurse through the registered_meta, looking for each key, starting with "description-methods",
        then "planned-sample", and finally "question7b", returning the most deeply nested value corresponding
        with the final key to flatten the dictionary.
        :self, DraftRegistration or Registration
        :returns dictionary, registration_responses, flattened dictionary with registration_response_keys
        top-level
        """
        schema = self.registration_schema
        registered_meta = self.get_registration_metadata(schema)
        return flatten_registration_metadata(schema, registered_meta)

    def expand_registration_responses(self):
        """
        Expanding `registration_responses` into Draft.registration_metadata or
        Registration.registered_meta. registration_responses are more flat;
        "registration_response_keys" are top level.  Registration_metadata/registered_meta
        will have a more deeply nested format.
        :returns registration_metadata, dictionary
        """
        return expand_registration_responses(
            self.registration_schema,
            self.registration_responses,
            self.file_storage_resource,
        )

    class Meta:
        abstract = True


class EditableFieldsMixin(TitleMixin, DescriptionMixin, CategoryMixin, ContributorMixin,
        NodeLicenseMixin, Taggable, TaxonomizableMixin, AffiliatedInstitutionMixin):

    def set_editable_attribute(self, fieldname, resource, alternative_resource=None):
        """
        :param str fieldname: Attribute on model
        :param Object resource: Primary resource where you want to copy attributes
        :param Object alternative_resource: Backup resource for copying attributes
        """
        resource_field_value = getattr(resource, fieldname, None)
        alternative_resource_field_value = getattr(resource, fieldname, None)

        if resource_field_value:
            setattr(self, fieldname, resource_field_value)
        elif alternative_resource_field_value:
            setattr(self, fieldname, alternative_resource_field_value)

    def stage_m2m_values(self, fieldname, resource, alternative_resource=None):
        """
        :param str fieldname: Attribute on model
        :param Object resource: Primary resource where you want to copy attributes
        :param Object alternative_resource: Backup resource for copying attributes
        """
        resource_field_value = getattr(resource, fieldname, None)
        alternative_field_value = getattr(alternative_resource, fieldname, None)

        if resource_field_value:
            return resource_field_value.values_list('pk', flat=True)
        elif alternative_field_value:
            return alternative_field_value.values_list('pk', flat=True)
        else:
            return []

    def copy_editable_fields(self, resource, alternative_resource=None, include_contributors=True, save=True, excluded_attributes=None):
        """
        This method copies various editable fields from the 'resource' object to the current object. Includes, title,
        description, category, contributors, node_license, tags, subjects, and affiliated_institutions.
        The field on the resource will always supersede the field on the alternative_resource. For example, copying
        fields from the draft_registration to the registration.  resource will be a DraftRegistration object, but the
        alternative_resource will be a Node. DraftRegistration fields will trump Node fields.

        :param Object resource: Primary resource where you want to copy attributes
        :param Object alternative_resource: Backup resource for copying attributes
        :param Boolean include_contributors: represents whether to also copy the resource's contributors
        :param Boolean save: represents whether to save the resources changes immediately
        :param List: a list of strings representing attributes to exclude from copying
        """
        if not excluded_attributes:
            excluded_attributes = []

        for attribute in ['title', 'description', 'category', 'node_license']:
            if attribute not in excluded_attributes:
                self.set_editable_attribute(attribute, resource, alternative_resource)

        if include_contributors:
            # Contributors will always come from "resource", as contributor constraints
            # will require contributors to be present on the resource
            self.copy_contributors_from(resource)
            # Copy unclaimed records for unregistered users
            self.copy_unclaimed_records(resource)

        self.tags.add(*self.stage_m2m_values('all_tags', resource, alternative_resource))
        self.subjects.add(*self.stage_m2m_values('subjects', resource, alternative_resource))
        self.affiliated_institutions.add(*self.stage_m2m_values('affiliated_institutions', resource, alternative_resource))

        if save:
            self.save()

    class Meta:
        abstract = True<|MERGE_RESOLUTION|>--- conflicted
+++ resolved
@@ -514,62 +514,30 @@
         return self.add_addon(name, *args, **kwargs)
 
     def get_addon(self, name, is_deleted=False):
-<<<<<<< HEAD
-        """
-        In order to gradulally phase out the old addon system, we are using GV to sync the old addon models with GV
+        """
+        In order to gradually phase out the old addon system, we are using GV to sync the old addon models with GV
         before their old pages can we deleted. When the waffle flag is enabled and GV is turned on, the OSF will make
         requests to GV if it needs addon status data.
+
+        The following must be synced:
+            - oauth_scopes
+            - owner
+            - is_deleted
+            - folder_id
+            - folder_name
+            - folder_path
+            - user_settings
         """
         request, user_id = get_request_and_user_id()
-=======
->>>>>>> 86100d30
         try:
             settings_model = self._settings_model(name)
         except LookupError:
             return None
-<<<<<<< HEAD
         if not settings_model and not waffle.flag_is_active(request, features.ENABLE_GV):
             return None
 
         if waffle.flag_is_active(request, features.ENABLE_GV):
-            resp = requests.get(
-                f'{settings.DOMAIN}v1/resource-references/{self.uri}/authorized_storage_accounts/'
-                f'?include=external-storage-service'  # These query parameters are for test purposes 
-                f'&oauth_scopes='
-                f'&owner='
-                f'&is_deleted='
-                f'&folder_id='
-                f'&folder_name='
-                f'&folder_path='
-                f'&user_settings='
-            )
-            if resp.status_code == 404:
-                # addon not enabled
-                return None
-            else:
-                data = resp.json()
-                return settings_model.sync_with_gravyvalet(data, self, is_deleted)
-=======
-        if not settings_model:
-            return None
-        request, user_id = get_request_and_user_id()
-
-        if name == 'box' and waffle.flag_is_active(request, features.ENABLE_GV):
-            data = requests.get(
-                f'{settings.DOMAIN}v1/resource-references/{self.uri}/authorized_storage_accounts/?include=external-storage-service'
-            )
-            if getattr(settings_model, 'format_data_for_gravyvalet'):
-                kwargs = settings_model.format_data_for_gravyvalet(data)
-            else:
-                raise NotImplementedError()
-
-            settings_obj = settings_model.objects.create_or_update(
-                owner=self,
-                default=kwargs
-            )
-            if not settings_obj.is_deleted or is_deleted:
-                return settings_obj
->>>>>>> 86100d30
+            return settings_model.sync_with_gravyvalet(self, is_deleted)
         else:
             try:
                 settings_obj = settings_model.objects.get(owner=self)
@@ -577,12 +545,6 @@
                     return settings_obj
             except ObjectDoesNotExist:
                 pass
-<<<<<<< HEAD
-
-        return None
-=======
-            return None
->>>>>>> 86100d30
 
     def add_addon(self, addon_name, auth=None, override=False, _force=False):
         """Add an add-on to the node.
