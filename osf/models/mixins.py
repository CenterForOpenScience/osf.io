import pytz
import markupsafe
import logging

from django.apps import apps
from django.contrib.auth.models import Group, AnonymousUser
from django.core.exceptions import ObjectDoesNotExist, ValidationError
from django.db import models, transaction
from django.utils import timezone
from django.utils.functional import cached_property
from guardian.shortcuts import assign_perm, get_perms, remove_perm, get_group_perms

from api.providers.workflows import Workflows, PUBLIC_STATES
from framework import status
from framework.auth import Auth
from framework.auth.core import get_user
from framework.analytics import increment_user_activity_counters
from framework.exceptions import PermissionsError
from osf.exceptions import (
    InvalidTriggerError,
    ValidationValueError,
    UserStateError,
    UserNotAffiliatedError,
    InvalidTagError,
    BlockedEmailError,
)
from .node_relation import NodeRelation
from .nodelog import NodeLog
from .subject import Subject
from .spam import SpamMixin, SpamStatus
from .validators import validate_title
from .tag import Tag
from osf.utils import sanitize
from .validators import validate_subject_hierarchy, validate_email, expand_subject_hierarchy
from osf.utils.fields import NonNaiveDateTimeField
from osf.utils.datetime_aware_jsonfield import DateTimeAwareJSONField
from osf.utils.machines import (
    ReviewsMachine,
    NodeRequestMachine,
    PreprintRequestMachine,
)

from osf.utils.permissions import ADMIN, REVIEW_GROUPS, READ, WRITE
from osf.utils.registrations import flatten_registration_metadata, expand_registration_responses
from osf.utils.workflows import (
    DefaultStates,
    DefaultTriggers,
    ReviewStates,
    ReviewTriggers,
)

from osf.utils.requests import get_request_and_user_id
from website.project import signals as project_signals
from website import settings, mails, language
from website.project.licenses import set_license


logger = logging.getLogger(__name__)

class Versioned(models.Model):
    """A Model mixin class that saves delta versions."""

    @classmethod
    def _sig_pre_delete(cls, instance, *args, **kwargs):
        """dispatch the pre_delete method to a regular instance method. """
        return instance.sig_pre_delete(*args, **kwargs)

    @classmethod
    def _sig_post_delete(cls, instance, *args, **kwargs):
        """dispatch the post_delete method to a regular instance method. """
        return instance.sig_post_delete(*args, **kwargs)

    @classmethod
    def _sig_pre_save(cls, instance, *args, **kwargs):
        """dispatch the pre_save method to a regular instance method. """
        return instance.sig_pre_save(*args, **kwargs)

    @classmethod
    def _sig_post_save(cls, instance, *args, **kwargs):
        """dispatch the post_save method to a regular instance method. """
        return instance.sig_post_save(*args, **kwargs)

    @classmethod
    def connect(cls, signal):
        """Connect a django signal with this model."""
        # List all signals you want to connect with here:
        from django.db.models.signals import (pre_save, post_save, pre_delete, post_delete)
        sig_handler = {
            pre_save: cls._sig_pre_save,
            post_save: cls._sig_post_save,
            pre_delete: cls._sig_pre_delete,
            post_delete: cls._sig_post_delete,
        }[signal]
        signal.connect(sig_handler, sender=cls)

    class Meta:
        abstract = True


class Loggable(models.Model):

    last_logged = NonNaiveDateTimeField(db_index=True, null=True, blank=True, default=timezone.now)

    def add_log(self, action, params, auth, foreign_user=None, log_date=None, save=True, request=None):
        AbstractNode = apps.get_model('osf.AbstractNode')
        OSFUser = apps.get_model('osf.OSFUser')
        user = None
        if auth:
            if isinstance(auth, OSFUser):
                user = auth
            else:
                user = auth.user
        elif request:
            user = request.user

        params['node'] = params.get('node') or params.get('project') or self._id
        original_node = self if self._id == params['node'] else AbstractNode.load(params.get('node'))

        log = NodeLog(
            action=action, user=user, foreign_user=foreign_user,
            params=params, node=self, original_node=original_node
        )

        if log_date:
            log.date = log_date
        log.save()

        self._complete_add_log(log, action, user, save)

        return log

    def _complete_add_log(self, log, action, user=None, save=True):
        if self.logs.count() == 1:
            log_date = log.date if hasattr(log, 'date') else log.created
            self.last_logged = log_date.replace(tzinfo=pytz.utc)
        else:
            recent_log = self.logs.first()
            log_date = recent_log.date if hasattr(log, 'date') else recent_log.created
            self.last_logged = log_date

        if save:
            self.save()
        if user and not getattr(self, 'is_collection', None):
            increment_user_activity_counters(user._primary_key, action, self.last_logged.isoformat())

    class Meta:
        abstract = True


class TitleMixin(models.Model):

    title = models.TextField(validators=[validate_title])

    @property
    def log_class(self):
        # PreprintLog or NodeLog, for example
        raise NotImplementedError()

    @property
    def log_params(self):
        raise NotImplementedError()

    def set_title(self, title, auth, save=False, allow_blank=False):
        """Set the title of this resource and log it.
        :param str title: The new title.
        :param auth: All the auth information including user, API key.
        """
        # Called so validation does not have to wait until save.
        validate_title(title, allow_blank=allow_blank)

        original_title = self.title
        new_title = sanitize.strip_html(title)
        # Title hasn't changed after sanitzation, bail out
        if original_title == new_title:
            return False
        self.title = new_title

        params = self.log_params
        params['title_new'] = self.title
        params['title_original'] = original_title

        self.add_log(
            action=self.log_class.EDITED_TITLE,
            params=params,
            auth=auth,
            save=False,
        )
        if save:
            self.save()
        return None

    class Meta:
        abstract = True


class DescriptionMixin(models.Model):

    description = models.TextField(blank=True, default='')

    @property
    def log_class(self):
        # PreprintLog or NodeLog, for example
        raise NotImplementedError()

    @property
    def log_params(self):
        raise NotImplementedError()

    def set_description(self, description, auth, save=False):
        """Set the description and log the event.
        :param str description: The new description
        :param auth: All the auth informtion including user, API key.
        :param bool save: Save self after updating.
        """
        original = self.description
        new_description = sanitize.strip_html(description)
        if original == new_description:
            return False
        self.description = new_description
        params = self.log_params
        params['description_new'] = self.description
        params['description_original'] = original

        self.add_log(
            action=self.log_class.EDITED_DESCRIPTION,
            params=params,
            auth=auth,
            save=False,
        )
        if save:
            self.save()
        return None

    class Meta:
        abstract = True


class CategoryMixin(models.Model):

    @property
    def log_class(self):
        # PreprintLog or NodeLog, for example
        raise NotImplementedError()

    @property
    def log_params(self):
        raise NotImplementedError()

    CATEGORY_MAP = {
        'analysis': 'Analysis',
        'communication': 'Communication',
        'data': 'Data',
        'hypothesis': 'Hypothesis',
        'instrumentation': 'Instrumentation',
        'methods and measures': 'Methods and Measures',
        'procedure': 'Procedure',
        'project': 'Project',
        'software': 'Software',
        'other': 'Other',
        '': 'Uncategorized',
    }

    category = models.CharField(max_length=255,
                                choices=CATEGORY_MAP.items(),
                                blank=True,
                                default='')

    def set_category(self, category, auth, save=False):
        """Set the category and log the event.
        :param str category: The new category
        :param auth: All the auth informtion including user, API key.
        :param bool save: Save self after updating.
        """
        original = self.category
        new_category = category
        if original == new_category:
            return False
        self.category = new_category
        params = self.log_params
        params['category_new'] = self.category
        params['category_original'] = original
        self.add_log(
            action=self.log_class.CATEGORY_UPDATED,
            params=params,
            auth=auth,
            save=False,
        )
        if save:
            self.save()
        return None

    class Meta:
        abstract = True


class AffiliatedInstitutionMixin(models.Model):

    affiliated_institutions = models.ManyToManyField('Institution', related_name='nodes')

    def add_affiliated_institution(self, inst, user, save=False, log=True):
        if not user.is_affiliated_with_institution(inst):
            raise UserNotAffiliatedError('User is not affiliated with {}'.format(inst.name))
        if not self.is_affiliated_with_institution(inst):
            self.affiliated_institutions.add(inst)
            self.update_search()
        if log:
            params = self.log_params
            params['institution'] = {
                'id': inst._id,
                'name': inst.name
            }
            self.add_log(
                action=self.log_class.AFFILIATED_INSTITUTION_ADDED,
                params=params,
                auth=Auth(user)
            )

    def remove_affiliated_institution(self, inst, user, save=False, log=True):
        if self.is_affiliated_with_institution(inst):
            self.affiliated_institutions.remove(inst)
            if log:
                params = self.log_params
                params['institution'] = {
                    'id': inst._id,
                    'name': inst.name
                }
                self.add_log(
                    action=self.log_class.AFFILIATED_INSTITUTION_REMOVED,
                    params=params,
                    auth=Auth(user)
                )
            if save:
                self.save()
            self.update_search()
            return True
        return False

    def is_affiliated_with_institution(self, institution):
        return self.affiliated_institutions.filter(id=institution.id).exists()

    class Meta:
        abstract = True


class NodeLicenseMixin(models.Model):
    node_license = models.ForeignKey('NodeLicenseRecord', related_name='nodes',
                                         on_delete=models.SET_NULL, null=True, blank=True)

    @property
    def license(self):
        raise NotImplementedError

    def set_node_license(self, license_detail, auth, save=False):

        license_record, license_changed = set_license(self, license_detail, auth)

        if license_changed:
            params = self.log_params
            params['new_license'] = license_record.node_license.name

            self.add_log(
                action=self.log_class.CHANGED_LICENSE,
                params=params,
                auth=auth,
                save=False,
            )
            if self.guardian_object_type == 'node':
                self.update_or_enqueue_on_node_updated(auth.user._id, first_save=False, saved_fields={'node_license'})

        if save:
            self.save()

    class Meta:
        abstract = True


class Taggable(models.Model):

    tags = models.ManyToManyField('Tag', related_name='%(class)s_tagged')

    def update_tags(self, new_tags, auth=None, save=True, log=True, system=False):
        old_tags = set(self.tags.values_list('name', flat=True))
        to_add = (set(new_tags) - old_tags)
        to_remove = (old_tags - set(new_tags))
        if to_add:
            self.add_tags(to_add, auth=auth, save=save, log=log, system=system)
        if to_remove:
            self.remove_tags(to_remove, auth=auth, save=save)

    def add_tags(self, tags, auth=None, save=True, log=True, system=False):
        """
        Optimization method for use with update_tags. Unlike add_tag, already assumes tag is
        not on the object.
        """
        if not system and not auth:
            raise ValueError('Must provide auth if adding a non-system tag')
        for tag in tags:
            tag_instance, created = Tag.all_tags.get_or_create(name=tag, system=system)
            self.tags.add(tag_instance)
            # TODO: Logging belongs in on_tag_added hook
            if log:
                self.add_tag_log(tag_instance, auth)
            self.on_tag_added(tag_instance)
        if save:
            self.save()

    def remove_tags(self, tags, auth, save=True):
        """
        Unlike remove_tag, this optimization method assumes that the provided
        tags are already present on the resource.
        """
        if not tags:
            raise InvalidTagError

        for tag in tags:
            tag_obj = Tag.objects.get(name=tag)
            self.tags.remove(tag_obj)
            params = self.log_params
            params['tag'] = tag
            self.add_log(
                action=self.log_class.TAG_REMOVED,
                params=params,
                auth=auth,
                save=False,
            )
        if save:
            self.save()

        return True

    def add_tag(self, tag, auth=None, save=True, log=True, system=False):
        if not system and not auth:
            raise ValueError('Must provide auth if adding a non-system tag')

        if not isinstance(tag, Tag):
            tag_instance, created = Tag.all_tags.get_or_create(name=tag, system=system)
        else:
            tag_instance = tag

        if not self.tags.filter(id=tag_instance.id).exists():
            self.tags.add(tag_instance)
            # TODO: Logging belongs in on_tag_added hook
            if log:
                self.add_tag_log(tag_instance, auth)
            if save:
                self.save()
            self.on_tag_added(tag_instance)
        return tag_instance

    def remove_tag(self, *args, **kwargs):
        raise NotImplementedError('Removing tags requires that remove_tag is implemented')

    def add_system_tag(self, tag, save=True):
        if isinstance(tag, Tag) and not tag.system:
            raise ValueError('Non-system tag passed to add_system_tag')
        return self.add_tag(tag=tag, auth=None, save=save, log=False, system=True)

    def add_tag_log(self, *args, **kwargs):
        raise NotImplementedError('Logging requires that add_tag_log method is implemented')

    def on_tag_added(self, tag):
        pass

    class Meta:
        abstract = True


class AddonModelMixin(models.Model):

    # from addons.base.apps import BaseAddonConfig
    settings_type = None
    ADDONS_AVAILABLE = sorted([config for config in apps.get_app_configs() if config.name.startswith('addons.') and
        config.label != 'base'], key=lambda config: config.name)

    class Meta:
        abstract = True

    @classmethod
    def get_addon_key(cls, config):
        return 2 << cls.ADDONS_AVAILABLE.index(config)

    @property
    def addons(self):
        return self.get_addons()

    def get_addons(self):
        return [_f for _f in [
            self.get_addon(config.short_name)
            for config in self.ADDONS_AVAILABLE
        ] if _f]

    def get_oauth_addons(self):
        # TODO: Using hasattr is a dirty hack - we should be using issubclass().
        #       We can't, because importing the parent classes here causes a
        #       circular import error.
        return [
            addon for addon in self.get_addons()
            if hasattr(addon, 'oauth_provider')
        ]

    def has_addon(self, addon_name, is_deleted=False):
        return bool(self.get_addon(addon_name, is_deleted=is_deleted))

    def get_addon_names(self):
        return [each.short_name for each in self.get_addons()]

    def get_or_add_addon(self, name, *args, **kwargs):
        addon = self.get_addon(name)
        if addon:
            return addon
        return self.add_addon(name, *args, **kwargs)

    def get_addon(self, name, is_deleted=False):
        try:
            settings_model = self._settings_model(name)
        except LookupError:
            return None
        if not settings_model:
            return None
        try:
            settings_obj = settings_model.objects.get(owner=self)
            if not settings_obj.is_deleted or is_deleted:
                return settings_obj
        except ObjectDoesNotExist:
            pass
        return None

    def add_addon(self, addon_name, auth=None, override=False, _force=False):
        """Add an add-on to the node.

        :param str addon_name: Name of add-on
        :param Auth auth: Consolidated authorization object
        :param bool override: For shell use only, Allows adding of system addons
        :param bool _force: For migration testing ONLY. Do not set to True
            in the application, or else projects will be allowed to have
            duplicate addons!
        :return bool: Add-on was added

        """
        if not override and addon_name in settings.SYSTEM_ADDED_ADDONS[self.settings_type]:
            return False

        # Reactivate deleted add-on if present
        addon = self.get_addon(addon_name, is_deleted=True)
        if addon:
            if addon.deleted:
                addon.undelete(save=True)
                return addon
            if not _force:
                return False

        config = apps.get_app_config('addons_{}'.format(addon_name))
        model = self._settings_model(addon_name, config=config)
        ret = model(owner=self)
        ret.on_add()
        ret.save(clean=False)  # TODO This doesn't feel right
        return ret

    def config_addons(self, config, auth=None, save=True):
        """Enable or disable a set of add-ons.

        :param dict config: Mapping between add-on names and enabled / disabled
            statuses
        """
        for addon_name, enabled in config.items():
            if enabled:
                self.add_addon(addon_name, auth)
            else:
                self.delete_addon(addon_name, auth)
        if save:
            self.save()

    def delete_addon(self, addon_name, auth=None, _force=False):
        """Delete an add-on from the node.

        :param str addon_name: Name of add-on
        :param Auth auth: Consolidated authorization object
        :param bool _force: For migration testing ONLY. Do not set to True
            in the application, or else projects will be allowed to delete
            mandatory add-ons!
        :return bool: Add-on was deleted
        """
        addon = self.get_addon(addon_name)
        if not addon:
            return False
        if self.settings_type in addon.config.added_mandatory and not _force:
            raise ValueError('Cannot delete mandatory add-on.')
        if getattr(addon, 'external_account', None):
            addon.deauthorize(auth=auth)
        addon.delete(save=True)
        return True

    def _settings_model(self, addon_model, config=None):
        if not config:
            config = apps.get_app_config('addons_{}'.format(addon_model))
        return getattr(config, '{}_settings'.format(self.settings_type))


class NodeLinkMixin(models.Model):

    class Meta:
        abstract = True

    def add_node_link(self, node, auth, save=True):
        """Add a node link to a node.

        :param Node node: Node to add
        :param Auth auth: Consolidated authorization
        :param bool save: Save changes
        :return: Created pointer
        """
        try:
            self.check_node_link(child_node=node, parent_node=self)
            self.check_node_link(child_node=self, parent_node=node)
        except ValueError as e:
            raise ValueError(e)

        if self.is_registration:
            raise self.state_error('Cannot add a node link to a registration')

        # Append node link
        node_relation, created = NodeRelation.objects.get_or_create(
            parent=self,
            child=node,
            is_node_link=True
        )

        # Add log
        if hasattr(self, 'add_log'):
            self.add_log(
                action=NodeLog.NODE_LINK_CREATED,
                params={
                    'parent_node': self.parent_id,
                    'node': self._id,
                    'pointer': {
                        'id': node._id,
                        'url': node.url,
                        'title': node.title,
                        'category': node.category,
                    },
                },
                auth=auth,
                save=False,
            )

        # Optionally save changes
        if save:
            self.save()

        return node_relation

    add_pointer = add_node_link  # For v1 compat

    def check_node_link(self, child_node, parent_node):
        if child_node._id == parent_node._id:
            raise ValueError(
                'Cannot link node \'{}\' to itself.'.format(child_node._id)
            )
        existant_relation = NodeRelation.objects.filter(parent=parent_node, child=child_node).first()
        if existant_relation and existant_relation.is_node_link:
            raise ValueError(
                'Target Node \'{}\' already pointed to by \'{}\'.'.format(child_node._id, parent_node._id)
            )
        elif existant_relation and not existant_relation.is_node_link:
            raise ValueError(
                'Target Node \'{}\' is already a child of \'{}\'.'.format(child_node._id, parent_node._id)
            )

    def rm_node_link(self, node_relation, auth):
        """Remove a pointer.

        :param Pointer pointer: Pointer to remove
        :param Auth auth: Consolidated authorization
        """
        AbstractNode = apps.get_model('osf.AbstractNode')

        node_rel = None
        if isinstance(node_relation, NodeRelation):
            try:
                node_rel = self.node_relations.get(is_node_link=True, id=node_relation.id)
            except NodeRelation.DoesNotExist:
                raise ValueError('Node link does not belong to the requested node.')
        elif isinstance(node_relation, AbstractNode):
            try:
                node_rel = self.node_relations.get(is_node_link=True, child__id=node_relation.id)
            except NodeRelation.DoesNotExist:
                raise ValueError('Node link does not belong to the requested node.')
        if node_rel is not None:
            node_rel.delete()

        node = node_rel.child
        # Add log
        if hasattr(self, 'add_log'):
            self.add_log(
                action=NodeLog.POINTER_REMOVED,
                params={
                    'parent_node': self.parent_id,
                    'node': self._primary_key,
                    'pointer': {
                        'id': node._id,
                        'url': node.url,
                        'title': node.title,
                        'category': node.category,
                    },
                },
                auth=auth,
                save=False,
            )

    rm_pointer = rm_node_link  # For v1 compat

    @property
    def nodes_pointer(self):
        """For v1 compat"""
        return self.linked_nodes

    def fork_node_link(self, node_relation, auth, save=True):
        """Replace a linked node with a fork.

        :param NodeRelation node_relation:
        :param Auth auth:
        :param bool save:
        :return: Forked node
        """
        # Fail if pointer not contained in `nodes`
        try:
            node = self.node_relations.get(is_node_link=True, id=node_relation.id).child
        except NodeRelation.DoesNotExist:
            raise ValueError('Node link {0} not in list'.format(node_relation._id))

        # Fork node to which current nodelink points
        forked = node.fork_node(auth)
        if forked is None:
            raise ValueError('Could not fork node')

        if hasattr(self, 'add_log'):
            # Add log
            self.add_log(
                NodeLog.NODE_LINK_FORKED,
                params={
                    'parent_node': self.parent_id,
                    'node': self._id,
                    'pointer': {
                        'id': node._id,
                        'url': node.url,
                        'title': node.title,
                        'category': node.category,
                    },
                },
                auth=auth,
                save=False,
            )

        # Optionally save changes
        if save:
            self.save()

        # Return forked content
        return forked

    fork_pointer = fork_node_link  # For v1 compat


class CommentableMixin(object):
    """Abstract class that defines the interface for models that have comments attached to them."""

    @property
    def target_type(self):
        """ The object "type" used in the OSF v2 API. E.g. Comment objects have the type 'comments'."""
        raise NotImplementedError

    @property
    def root_target_page(self):
        """The page type associated with the object/Comment.root_target.
        E.g. For a WikiPage, the page name is 'wiki'."""
        raise NotImplementedError

    is_deleted = False

    def belongs_to_node(self, node_id):
        """Check whether an object (e.g. file, wiki, comment) is attached to the specified node."""
        raise NotImplementedError

    def get_extra_log_params(self, comment):
        """Return extra data to pass as `params` to `Node.add_log` when a new comment is
        created, edited, deleted or restored."""
        return {}


class MachineableMixin(models.Model):
    TriggersClass = DefaultTriggers

    class Meta:
        abstract = True

    # NOTE: machine_state should rarely/never be modified directly -- use the state transition methods below
    machine_state = models.CharField(max_length=15, db_index=True, choices=DefaultStates.choices(), default=DefaultStates.INITIAL.value)

    date_last_transitioned = models.DateTimeField(null=True, blank=True, db_index=True)

    @property
    def MachineClass(self):
        raise NotImplementedError()

    def run_submit(self, user):
        """Run the 'submit' state transition and create a corresponding Action.

        Params:
            user: The user triggering this transition.
        """
        return self._run_transition(self.TriggersClass.SUBMIT.value, user=user)

    def run_accept(self, user, comment, **kwargs):
        """Run the 'accept' state transition and create a corresponding Action.

        Params:
            user: The user triggering this transition.
            comment: Text describing why.
        """
        return self._run_transition(self.TriggersClass.ACCEPT.value, user=user, comment=comment, **kwargs)

    def run_reject(self, user, comment):
        """Run the 'reject' state transition and create a corresponding Action.

        Params:
            user: The user triggering this transition.
            comment: Text describing why.
        """
        return self._run_transition(self.TriggersClass.REJECT.value, user=user, comment=comment)

    def run_edit_comment(self, user, comment):
        """Run the 'edit_comment' state transition and create a corresponding Action.

        Params:
            user: The user triggering this transition.
            comment: New comment text.
        """
        return self._run_transition(self.TriggersClass.EDIT_COMMENT.value, user=user, comment=comment)

    def _run_transition(self, trigger, **kwargs):
        machine = self.MachineClass(self, 'machine_state')
        trigger_fn = getattr(machine, trigger)
        with transaction.atomic():
            result = trigger_fn(**kwargs)
            action = machine.action
            if not result or action is None:
                valid_triggers = machine.get_triggers(self.machine_state)
                raise InvalidTriggerError(trigger, self.machine_state, valid_triggers)
            return action


class NodeRequestableMixin(MachineableMixin):
    """
    Inherited by NodeRequest. Defines the MachineClass.
    """

    class Meta:
        abstract = True

    MachineClass = NodeRequestMachine


class PreprintRequestableMixin(MachineableMixin):
    """
    Inherited by PreprintRequest. Defines the MachineClass
    """

    class Meta:
        abstract = True

    MachineClass = PreprintRequestMachine


class ReviewableMixin(MachineableMixin):
    """Something that may be included in a reviewed collection and is subject to a reviews workflow.
    """
    TriggersClass = ReviewTriggers

    machine_state = models.CharField(max_length=15, db_index=True, choices=ReviewStates.choices(), default=ReviewStates.INITIAL.value)

    class Meta:
        abstract = True

    MachineClass = ReviewsMachine

    @property
    def in_public_reviews_state(self):
        public_states = PUBLIC_STATES.get(self.provider.reviews_workflow)
        if not public_states:
            return False
        return self.machine_state in public_states

    def run_withdraw(self, user, comment):
        """Run the 'withdraw' state transition and create a corresponding Action.

        Params:
            user: The user triggering this transition.
            comment: Text describing why.
        """
        return self._run_transition(self.TriggersClass.WITHDRAW.value, user=user, comment=comment)


class GuardianMixin(models.Model):
    """ Helper for managing object-level permissions with django-guardian
    Expects:
      - Permissions to be defined in class Meta->permissions
      - Groups to be defined in self.groups
      - Group naming scheme to:
        * Be defined in self.group_format
        * Use `self` and `group` as format params. E.g: model_{self.id}_{group}
    """
    class Meta:
        abstract = True

    @property
    def groups(self):
        raise NotImplementedError()

    @property
    def group_format(self):
        raise NotImplementedError()

    @property
    def perms_list(self):
        # Django expects permissions to be specified in an N-ple of 2-ples
        return [p[0] for p in self._meta.permissions]

    @property
    def group_names(self):
        return [self.format_group(name) for name in self.groups.keys()]

    @property
    def group_objects(self):
        # TODO: consider subclassing Group if this becomes inefficient
        return Group.objects.filter(name__in=self.group_names)

    def format_group(self, name):
        if name not in self.groups:
            raise ValueError('Invalid group: "{}"'.format(name))
        return self.group_format.format(self=self, group=name)

    def get_group(self, name):
        return Group.objects.get(name=self.format_group(name))

    def update_group_permissions(self):
        for group_name, group_permissions in self.groups.items():
            group, created = Group.objects.get_or_create(name=self.format_group(group_name))
            to_remove = set(get_perms(group, self)).difference(group_permissions)
            for p in to_remove:
                remove_perm(p, group, self)
            for p in group_permissions:
                assign_perm(p, group, self)

    def get_permissions(self, user):
        return list(set(get_perms(user, self)) & set(self.perms_list))


class ReviewProviderMixin(GuardianMixin):
    """A reviewed/moderated collection of objects.
    """

    REVIEWABLE_RELATION_NAME = None
    REVIEW_STATES = ReviewStates
    STATE_FIELD_NAME = 'machine_state'

    groups = REVIEW_GROUPS
    group_format = 'reviews_{self.readable_type}_{self.id}_{group}'

    class Meta:
        abstract = True

    reviews_workflow = models.CharField(null=True, blank=True, max_length=30, choices=Workflows.choices())
    reviews_comments_private = models.BooleanField(null=True, blank=True)
    reviews_comments_anonymous = models.BooleanField(null=True, blank=True)

    DEFAULT_SUBSCRIPTIONS = ['new_pending_submissions']

    @property
    def is_reviewed(self):
        return self.reviews_workflow is not None

    def get_reviewable_state_counts(self):
        assert self.REVIEWABLE_RELATION_NAME, 'REVIEWABLE_RELATION_NAME must be set to compute state counts'
        qs = getattr(self, self.REVIEWABLE_RELATION_NAME)
        qs = qs.filter(
            deleted__isnull=True
        ).exclude(
            # Excluding Spammy values instead of filtering for non-Spammy ones
            # because SpamStatus.UNKNOWN = None, which does not work with `IN`
            spam_status__in=[SpamStatus.FLAGGED, SpamStatus.SPAM]
        ).values(
            self.STATE_FIELD_NAME
        ).annotate(count=models.Count('*'))
        counts = {state.db_name: 0 for state in self.REVIEW_STATES}
        counts.update({
            row[self.STATE_FIELD_NAME]: row['count']
            for row in qs if row[self.STATE_FIELD_NAME] in counts})
        return counts

    def get_request_state_counts(self):
        # import stuff here to get around circular imports
        from . import PreprintRequest
        qs = PreprintRequest.objects.filter(
            target__provider__id=self.id,
            target__is_public=True,
            target__deleted__isnull=True,
        )
        qs = qs.values('machine_state').annotate(count=models.Count('*'))
        counts = {state.value: 0 for state in DefaultStates}
        counts.update({row['machine_state']: row['count'] for row in qs if row['machine_state'] in counts})
        return counts

    def add_to_group(self, user, group):
        # Add default notification subscription
        for subscription in self.DEFAULT_SUBSCRIPTIONS:
            self.add_user_to_subscription(user, f'{self._id}_{subscription}')

        return self.get_group(group).user_set.add(user)

    def remove_from_group(self, user, group, unsubscribe=True):
        _group = self.get_group(group)
        if group == ADMIN:
            if _group.user_set.filter(id=user.id).exists() and not _group.user_set.exclude(id=user.id).exists():
                raise ValueError('Cannot remove last admin.')
        if unsubscribe:
            # remove notification subscription
            for subscription in self.DEFAULT_SUBSCRIPTIONS:
                self.remove_user_from_subscription(user, f'{self._id}_{subscription}')

        return _group.user_set.remove(user)

    def add_user_to_subscription(self, user, subscription_id):
        notification = self.notification_subscriptions.get(_id=subscription_id)
        user_id = user.id
        is_subscriber = notification.none.filter(id=user_id).exists() \
                        or notification.email_digest.filter(id=user_id).exists() \
                        or notification.email_transactional.filter(id=user_id).exists()
        if not is_subscriber:
            notification.add_user_to_subscription(user, 'email_transactional', save=True)

    def remove_user_from_subscription(self, user, subscription_id):
        notification = self.notification_subscriptions.get(_id=subscription_id)
        notification.remove_user_from_subscription(user, save=True)


class TaxonomizableMixin(models.Model):

    class Meta:
        abstract = True

    subjects = models.ManyToManyField(blank=True, to='osf.Subject', related_name='%(class)ss')

    @cached_property
    def subject_hierarchy(self):
        if self.subjects.exists():
            return [
                s.object_hierarchy for s in self.subjects.exclude(children__in=self.subjects.all()).select_related('parent')
            ]
        return []

    @property
    def subjects_relationship_url(self):
        return self.absolute_api_v2_url + 'relationships/subjects/'

    @property
    def subjects_url(self):
        return self.absolute_api_v2_url + 'subjects/'

    def check_subject_perms(self, auth):
        AbstractNode = apps.get_model('osf.AbstractNode')
        Preprint = apps.get_model('osf.Preprint')
        CollectionSubmission = apps.get_model('osf.CollectionSubmission')
        DraftRegistration = apps.get_model('osf.DraftRegistration')

        if isinstance(self, AbstractNode):
            if not self.has_permission(auth.user, ADMIN):
                raise PermissionsError('Only admins can change subjects.')
        elif isinstance(self, Preprint):
            if not self.has_permission(auth.user, WRITE):
                raise PermissionsError('Must have admin or write permissions to change a preprint\'s subjects.')
        elif isinstance(self, DraftRegistration):
            if not self.has_permission(auth.user, WRITE):
                raise PermissionsError('Must have write permissions to change a draft registration\'s subjects.')
        elif isinstance(self, CollectionSubmission):
            if not self.guid.referent.has_permission(auth.user, ADMIN) and not auth.user.has_perms(self.collection.groups[ADMIN], self.collection):
                raise PermissionsError('Only admins can change subjects.')
        return

    def add_subjects_log(self, old_subjects, auth):
        self.add_log(
            action=NodeLog.SUBJECTS_UPDATED,
            params={
                'subjects': list(self.subjects.values('_id', 'text')),
                'old_subjects': list(Subject.objects.filter(id__in=old_subjects).values('_id', 'text'))
            },
            auth=auth,
            save=False,
        )
        return

    def assert_subject_format(self, subj_list, expect_list, error_msg):
        """ Helper for asserting subject request is formatted properly
        """
        is_list = type(subj_list) is list

        if (expect_list and not is_list) or (not expect_list and is_list):
            raise ValidationValueError('Subjects are improperly formatted. {}'.format(error_msg))

    def set_subjects(self, new_subjects, auth, add_log=True):
        """ Helper for setting M2M subjects field from list of hierarchies received from UI.
        Only authorized admins may set subjects.

        :param list[list[Subject._id]] new_subjects: List of subject hierarchies to be validated and flattened
        :param Auth auth: Auth object for requesting user
        :param bool add_log: Whether or not to add a log (if called on a Loggable object)

        :return: None
        """
        if auth:
            self.check_subject_perms(auth)
        self.assert_subject_format(new_subjects, expect_list=True, error_msg='Expecting list of lists.')

        old_subjects = list(self.subjects.values_list('id', flat=True))
        self.subjects.clear()
        for subj_list in new_subjects:
            self.assert_subject_format(subj_list, expect_list=True, error_msg='Expecting list of lists.')
            subj_hierarchy = []
            for s in subj_list:
                subj_hierarchy.append(s)
            if subj_hierarchy:
                validate_subject_hierarchy(subj_hierarchy)
                for s_id in subj_hierarchy:
                    self.subjects.add(Subject.load(s_id))

        if add_log and hasattr(self, 'add_log'):
            self.add_subjects_log(old_subjects, auth)

        self.save()
        if hasattr(self, 'update_search'):
            self.update_search()

    def set_subjects_from_relationships(self, subjects_list, auth, add_log=True):
        """ Helper for setting M2M subjects field from list of flattened subjects received from UI.
        Only authorized admins may set subjects.

        :param list[Subject._id] new_subjects: List of flattened subject hierarchies
        :param Auth auth: Auth object for requesting user
        :param bool add_log: Whether or not to add a log (if called on a Loggable object)

        :return: None
        """
        self.check_subject_perms(auth)
        self.assert_subject_format(subjects_list, expect_list=True, error_msg='Expecting a list of subjects.')
        if subjects_list:
            self.assert_subject_format(subjects_list[0], expect_list=False, error_msg='Expecting a list of subjects.')

        old_subjects = list(self.subjects.values_list('id', flat=True))
        self.subjects.clear()
        for subj in expand_subject_hierarchy(subjects_list):
            self.subjects.add(subj)

        if add_log and hasattr(self, 'add_log'):
            self.add_subjects_log(old_subjects, auth)

        self.save()
        if hasattr(self, 'update_search'):
            self.update_search()

    def map_subjects_between_providers(self, old_provider, new_provider, auth=None):
        """
        Maps subjects between preprint providers using bepress_subject_id.

        Loops through each subject hierarchy for a resource and attempts to find
        a matching subject for the lowest tier subject.

        :params old_provider PreprintProvider
        :params new_provider PreprintProvider
        :params auth Authenticated User

        returns a list of any subjects that could not be mapped.
        """
        new_subjects = []
        subject_problems = []
        for hierarchy in self.subject_hierarchy:
            subject = hierarchy[-1]
            current_bepress_id = getattr(
                hierarchy[-1],
                self.get_bepress_id_field(old_provider)
            )
            try:
                new_subject = new_provider.subjects.get(**{
                    self.get_bepress_id_field(new_provider): current_bepress_id
                })
            except Subject.DoesNotExist:
                new_subject = subject
                subject_problems.append(subject.text)
            new_subjects.append(new_subject.hierarchy)
        self.set_subjects(new_subjects, auth, add_log=False)
        return subject_problems

    def get_bepress_id_field(self, provider):
        return 'id' if provider._id == 'osf' else 'bepress_subject_id'


class ContributorMixin(models.Model):
    """
    ContributorMixin containing methods for managing contributors.
    Works for both AbstractNodes, Preprints, and DraftRegistrations. Only
    AbstractNodes support groups and hierarchies, so there are overrides for this.
    """
    class Meta:
        abstract = True

    DEFAULT_CONTRIBUTOR_PERMISSIONS = WRITE

    @property
    def log_class(self):
        # PreprintLog or NodeLog, for example
        raise NotImplementedError()

    @property
    def contributor_class(self):
        # PreprintContributor or Contributor, for example
        raise NotImplementedError()

    @property
    def contributor_kwargs(self):
        # Dictionary with object type as the key, self as the value
        raise NotImplementedError()

    @property
    def contributor_set(self):
        raise NotImplementedError()

    @property
    def log_params(self):
        # Generic params to build log
        raise NotImplementedError()

    @property
    def order_by_contributor_field(self):
        # 'contributor___order', for example
        raise NotImplementedError()

    @property
    def contributor_email_template(self):
        # default contributor email template as a string
        raise NotImplementedError()

    def get_addons(self):
        raise NotImplementedError()

    def update_or_enqueue_on_resource_updated(self):
        raise NotImplementedError()

    def _add_related_source_tags(self, contributor):
        raise NotImplementedError()

    @property
    def admin_contributor_or_group_member_ids(self):
        # Return admin contributor ids on current resource or parent
        # Called when removing project subscriptions
        raise NotImplementedError()

    @property
    def visible_contributors(self):
        raise NotImplementedError()

    @property
    def contributors(self):
        # NOTE: _order field is generated by order_with_respect_to = 'node'
        return self._contributors.order_by(self.order_by_contributor_field)

    def is_contributor_or_group_member(self, user):
        """
        Whether the user has explicit permissions to the resource -
        They must be a contributor or a member of an osf group with permissions
        Implicit admins not included.
        """
        return self.has_permission(user, READ, check_parent=False)

    def is_contributor(self, user):
        """
        Return whether ``user`` is a contributor on the resource.
        (Does not include whether user has permissions via a group.)
        """
        kwargs = self.contributor_kwargs
        kwargs['user'] = user
        return user is not None and self.contributor_class.objects.filter(**kwargs).exists()

    def is_admin_contributor(self, user):
        """
        Return whether ``user`` is a contributor on the resource and their contributor permissions are "admin".
        Doesn't factor in group member permissions.

        Important: having admin permissions through group membership but being a write contributor doesn't suffice.
        """
        if not user or user.is_anonymous:
            return False

        return self.has_permission(user, ADMIN) and self.get_group(ADMIN) in user.groups.all()

    def active_contributors(self, include=lambda n: True):
        """
        Returns active contributors, group members excluded
        """
        for contrib in self.contributors.filter(is_active=True):
            if include(contrib):
                yield contrib

    def get_admin_contributors(self, users):
        """Of the provided users, return the ones who are admin contributors on the node. Excludes contributors on node links and
        inactive users.
        """
        return (each.user for each in self._get_admin_contributors_query(users))

    def _get_admin_contributors_query(self, users, require_active=True):
        """
        Returns Contributor queryset whose objects have admin permissions to the node.
        Group permissions not included.
        """
        qs = self.contributor_class.objects.select_related('user').filter(
            user__in=users,
            user__groups=self.get_group(ADMIN).id,
            **{self.guardian_object_type: self}
        )
        if require_active:
            qs = qs.filter(user__is_active=True)
        return qs

    def add_contributor(self, contributor, permissions=None, visible=True,
                        send_email=None, auth=None, log=True, save=False):
        """Add a contributor to the project.

        :param User contributor: The contributor to be added
        :param list permissions: Permissions to grant to the contributor. Array of all permissions if node,
         highest permission to grant, if contributor, as a string.
        :param bool visible: Contributor is visible in project dashboard
        :param str send_email: Email preference for notifying added contributor
        :param Auth auth: All the auth information including user, API key
        :param bool log: Add log to self
        :param bool save: Save after adding contributor
        :returns: Whether contributor was added
        """
        send_email = send_email or self.contributor_email_template
        # If user is merged into another account, use master account
        contrib_to_add = contributor.merged_by if contributor.is_merged else contributor
        if contrib_to_add.is_disabled:
            raise ValidationValueError('Deactivated users cannot be added as contributors.')

        if not contrib_to_add.is_registered and not contrib_to_add.unclaimed_records:
            raise UserStateError('This contributor cannot be added. If the problem persists please report it '
                                       'to ' + language.SUPPORT_LINK)

        if self.is_contributor(contrib_to_add):
            if permissions is None:
                return False
            # Permissions must be overridden if changed when contributor is
            # added to parent he/she is already on a child of.
            else:
                self.set_permissions(contrib_to_add, permissions)
                if save:
                    self.save()
                return False
        else:
            kwargs = self.contributor_kwargs
            kwargs['user'] = contrib_to_add
            contributor_obj, created = self.contributor_class.objects.get_or_create(**kwargs)
            contributor_obj.visible = visible

            # Add default contributor permissions
            permissions = permissions or self.DEFAULT_CONTRIBUTOR_PERMISSIONS

            self.add_permission(contrib_to_add, permissions, save=True)
            contributor_obj.save()

            if log:
                params = self.log_params
                params['contributors'] = [contrib_to_add._id]
                self.add_log(
                    action=self.log_class.CONTRIB_ADDED,
                    params=params,
                    auth=auth,
                    save=False,
                )
            if save:
                self.save()

            if self._id and contrib_to_add:
                project_signals.contributor_added.send(self,
                                                       contributor=contributor,
                                                       auth=auth, email_template=send_email, permissions=permissions)

            # enqueue on_node_updated/on_preprint_updated to update DOI metadata when a contributor is added
            if getattr(self, 'get_identifier_value', None) and self.get_identifier_value('doi'):
                request, user_id = get_request_and_user_id()
                self.update_or_enqueue_on_resource_updated(user_id, first_save=False, saved_fields=['contributors'])
            return contrib_to_add

    def add_contributors(self, contributors, auth=None, log=True, save=False):
        """Add multiple contributors

        :param list contributors: A list of dictionaries of the form:
            {
                'user': <User object>,
                'permissions': <String highest permission, 'admin', for example>
                'visible': <Boolean indicating whether or not user is a bibliographic contributor>
            }
        :param auth: All the auth information including user, API key.
        :param log: Add log to self
        :param save: Save after adding contributor
        """
        for contrib in contributors:
            self.add_contributor(
                contributor=contrib['user'], permissions=contrib['permissions'],
                visible=contrib['visible'], auth=auth, log=False, save=False,
            )
        if log and contributors:
            params = self.log_params
            params['contributors'] = [
                contrib['user']._id
                for contrib in contributors
            ]
            self.add_log(
                action=self.log_class.CONTRIB_ADDED,
                params=params,
                auth=auth,
                save=False,
            )
        if save:
            self.save()

    def add_unregistered_contributor(self, fullname, email, auth, send_email=None,
                                     visible=True, permissions=None, save=False, existing_user=None):
        """Add a non-registered contributor to the project.

        :param str fullname: The full name of the person.
        :param str email: The email address of the person.
        :param Auth auth: Auth object for the user adding the contributor.
        :param User existing_user: the unregister_contributor if it is already created, otherwise None
        :returns: The added contributor
        :raises: DuplicateEmailError if user with given email is already in the database.
        """
        OSFUser = apps.get_model('osf.OSFUser')
        send_email = send_email or self.contributor_email_template

        if email:
            try:
                validate_email(email)
            except BlockedEmailError:
                raise ValidationError('Unregistered contributor email address domain is blocked.')

        # Create a new user record if you weren't passed an existing user
        contributor = existing_user if existing_user else OSFUser.create_unregistered(fullname=fullname, email=email)

        contributor.add_unclaimed_record(self, referrer=auth.user,
                                         given_name=fullname, email=email)
        try:
            contributor.save()
        except ValidationError:  # User with same email already exists
            contributor = get_user(email=email)
            # Unregistered users may have multiple unclaimed records, so
            # only raise error if user is registered.
            if contributor.is_registered or self.is_contributor(contributor):
                raise

            contributor.add_unclaimed_record(
                self, referrer=auth.user, given_name=fullname, email=email
            )

            contributor.save()

        self.add_contributor(
            contributor, permissions=permissions, auth=auth,
            visible=visible, send_email=send_email, log=True, save=False
        )
        self._add_related_source_tags(contributor)
        self.save()
        return contributor

    def add_contributor_registered_or_not(self, auth, user_id=None,
                                          full_name=None, email=None, send_email=None,
                                          permissions=None, bibliographic=True, index=None, save=False):
        OSFUser = apps.get_model('osf.OSFUser')
        send_email = send_email or self.contributor_email_template

        if user_id:
            contributor = OSFUser.load(user_id)
            if not contributor:
                raise ValueError('User with id {} was not found.'.format(user_id))

            if self.contributor_set.filter(user=contributor).exists():
                raise ValidationValueError('{} is already a contributor.'.format(contributor.fullname))

            if contributor.is_registered:
                contributor = self.add_contributor(contributor=contributor, auth=auth, visible=bibliographic,
                                     permissions=permissions, send_email=send_email, save=True)
            else:
                if not full_name:
                    raise ValueError(
                        'Cannot add unconfirmed user {} to resource {}. You need to provide a full_name.'
                        .format(user_id, self._id)
                    )
                contributor = self.add_unregistered_contributor(
                    fullname=full_name, email=contributor.username, auth=auth,
                    send_email=send_email, permissions=permissions,
                    visible=bibliographic, existing_user=contributor, save=True
                )

        else:
            contributor = get_user(email=email)
            if contributor and self.contributor_set.filter(user=contributor).exists():
                raise ValidationValueError('{} is already a contributor.'.format(contributor.fullname))

            if contributor and contributor.is_registered:
                self.add_contributor(contributor=contributor, auth=auth, visible=bibliographic,
                                    send_email=send_email, permissions=permissions, save=True)
            else:
                contributor = self.add_unregistered_contributor(
                    fullname=full_name, email=email, auth=auth,
                    send_email=send_email, permissions=permissions,
                    visible=bibliographic, save=True
                )

        auth.user.email_last_sent = timezone.now()
        auth.user.save()

        if index is not None:
            self.move_contributor(contributor=contributor, index=index, auth=auth, save=True)

        contributor_obj = self.contributor_set.get(user=contributor)
        return contributor_obj

    def replace_contributor(self, old, new):
        """
        Replacing unregistered contributor with a verified user
        """
        try:
            contrib_obj = self.contributor_set.get(user=old)
        except self.contributor_class.DoesNotExist:
            return False
        contrib_obj.user = new
        contrib_obj.save()

        # Remove unclaimed record for the project
        if self._id in old.unclaimed_records:
            del old.unclaimed_records[self._id]
            old.save()

        # For the read, write, and admin Django group attached to the node/preprint,
        # add the new user to the group, and remove the old.  This
        # will give the new user the appropriate permissions.
        for group_name in self.groups.keys():
            if self.belongs_to_permission_group(old, group_name):
                self.get_group(group_name).user_set.remove(old)
                self.get_group(group_name).user_set.add(new)
        return True

    def copy_unclaimed_records(self, resource):
        """Copies unclaimed_records to unregistered contributors from the resource"""
        for contributor in self.contributors.filter(is_registered=False):
            record = contributor.unclaimed_records.get(resource._id)
            if record:
                contributor.unclaimed_records[self._id] = record
                contributor.save()

    # TODO: optimize me
    def update_contributor(self, user, permission, visible, auth, save=False):
        """ TODO: this method should be updated as a replacement for the main loop of
        Node#manage_contributors. Right now there are redundancies, but to avoid major
        feature creep this will not be included as this time.

        Also checks to make sure unique admin is not removing own admin privilege.
        """
        OSFUser = apps.get_model('osf.OSFUser')

        if not self.has_permission(auth.user, ADMIN):
            raise PermissionsError('Only admins can modify contributor permissions')

        if permission:
            admins = OSFUser.objects.filter(id__in=self._get_admin_contributors_query(self._contributors.all()).values_list('user_id', flat=True))
            if not admins.count() > 1:
                # has only one admin
                admin = admins.first()
                if (admin == user or getattr(admin, 'user', None) == user) and ADMIN != permission:
                    error_msg = '{} is the only admin.'.format(user.fullname)
                    raise self.state_error(error_msg)
            if not self.contributor_set.filter(user=user).exists():
                raise ValueError(
                    'User {0} not in contributors'.format(user.fullname)
                )
            if not self.get_group(permission).user_set.filter(id=user.id).exists():
                self.set_permissions(user, permission, save=False)
                permissions_changed = {
                    user._id: permission
                }
                params = self.log_params
                params['contributors'] = permissions_changed
                self.add_log(
                    action=self.log_class.PERMISSIONS_UPDATED,
                    params=params,
                    auth=auth,
                    save=False
                )
                with transaction.atomic():
                    if [READ] in permissions_changed.values():
                        project_signals.write_permissions_revoked.send(self)
        if visible is not None:
            self.set_visible(user, visible, auth=auth)

        if save:
            self.save()

    def remove_contributor(self, contributor, auth, log=True, _force=False):
        """Remove a contributor from this node.

        :param contributor: User object, the contributor to be removed
        :param auth: All the auth information including user, API key.
        """
        if isinstance(contributor, self.contributor_class):
            contributor = contributor.user

        # remove unclaimed record if necessary
        if self._id in contributor.unclaimed_records:
            del contributor.unclaimed_records[self._id]
            contributor.save()

        if not _force:
            # If user is the only visible contributor, return False
            if not self.contributor_set.exclude(user=contributor).filter(visible=True).exists():
                return False

            # Node must have at least one registered admin user
            admin_query = self._get_admin_contributors_query(self._contributors.all()).exclude(user=contributor)
            if not admin_query.exists():
                return False

        contrib_obj = self.contributor_set.get(user=contributor)
        contrib_obj.delete()

        self.clear_permissions(contributor)
        # After remove callback
        self.disconnect_addons(contributor, auth)

        if log:
            params = self.log_params
            params['contributors'] = [contributor._id]
            self.add_log(
                action=self.log_class.CONTRIB_REMOVED,
                params=params,
                auth=auth,
                save=False,
            )

        self.save()
        # send signal to remove this user from project subscriptions
        project_signals.contributor_removed.send(self, user=contributor)

        # enqueue on_node_updated/on_preprint_updated to update DOI metadata when a contributor is removed
        if getattr(self, 'get_identifier_value', None) and self.get_identifier_value('doi'):
            request, user_id = get_request_and_user_id()
            self.update_or_enqueue_on_resource_updated(user_id, first_save=False, saved_fields=['contributors'])
        return True

    def remove_contributors(self, contributors, auth=None, log=True, save=False):

        results = []
        removed = []

        for contrib in contributors:
            outcome = self.remove_contributor(
                contributor=contrib, auth=auth, log=False,
            )
            results.append(outcome)
            removed.append(contrib._id)
        if log:
            params = self.log_params
            params['contributors'] = removed
            self.add_log(
                action=self.log_class.CONTRIB_REMOVED,
                params=params,
                auth=auth,
                save=False,
            )

        if save:
            self.save()

        return all(results)

    def move_contributor(self, contributor, auth, index, save=False):
        OSFUser = apps.get_model('osf.OSFUser')
        if not self.has_permission(auth.user, ADMIN):
            raise PermissionsError('Only admins can modify contributor order')
        if isinstance(contributor, OSFUser):
            contributor = self.contributor_set.get(user=contributor)
        contributor_ids = list(self.get_contributor_order())
        old_index = contributor_ids.index(contributor.id)
        contributor_ids.insert(index, contributor_ids.pop(old_index))
        self.set_contributor_order(contributor_ids)
        params = self.log_params
        params['contributors'] = contributor.user._id
        self.add_log(
            action=self.log_class.CONTRIB_REORDERED,
            params=params,
            auth=auth,
            save=False,
        )
        if save:
            self.save()
        # enqueue on_node_updated/on_preprint_updated to update DOI metadata when a contributor is moved
        if getattr(self, 'get_identifier_value', None) and self.get_identifier_value('doi'):
            request, user_id = get_request_and_user_id()
            self.update_or_enqueue_on_resource_updated(user_id, first_save=False, saved_fields=['contributors'])

    # TODO: Optimize me
    def manage_contributors(self, user_dicts, auth, save=False):
        """Reorder and remove contributors.

        :param list user_dicts: Ordered list of contributors represented as
            dictionaries of the form:
            {'id': <id>, 'permission': <One of 'read', 'write', 'admin'>, 'visible': bool}
        :param Auth auth: Consolidated authentication information
        :param bool save: Save changes
        :raises: ValueError if any users in `users` not in contributors or if
            no admin contributors remaining
        """
        OSFUser = apps.get_model('osf.OSFUser')

        with transaction.atomic():
            users = []
            user_ids = []
            permissions_changed = {}
            visibility_removed = []
            to_retain = []
            to_remove = []
            for user_dict in user_dicts:
                user = OSFUser.load(user_dict['id'])
                if user is None:
                    raise ValueError('User not found')
                if not self.contributors.filter(id=user.id).exists():
                    raise ValueError(
                        'User {0} not in contributors'.format(user.fullname)
                    )

                permission = user_dict.get('permission', None) or user_dict.get('permissions', None)
                if not self.belongs_to_permission_group(user, permission):
                    # Validate later
                    self.set_permissions(user, permission, validate=False, save=False)
                    permissions_changed[user._id] = permission

                # visible must be added before removed to ensure they are validated properly
                if user_dict['visible']:
                    self.set_visible(user,
                                     visible=True,
                                     auth=auth)
                else:
                    visibility_removed.append(user)
                users.append(user)
                user_ids.append(user_dict['id'])

            for user in visibility_removed:
                self.set_visible(user,
                                 visible=False,
                                 auth=auth)

            for user in self.contributors.all():
                if user._id in user_ids:
                    to_retain.append(user)
                else:
                    to_remove.append(user)

            if users is None or not self._get_admin_contributors_query(users).exists():
                error_message = 'Must have at least one registered admin contributor'
                raise self.state_error(error_message)

            if to_retain != users:
                # Ordered Contributor PKs, sorted according to the passed list of user IDs
                sorted_contrib_ids = [
                    each.id for each in sorted(self.contributor_set.all(), key=lambda c: user_ids.index(c.user._id))
                ]
                self.set_contributor_order(sorted_contrib_ids)
                params = self.log_params
                params['contributors'] = [
                    user._id
                    for user in users
                ]
                self.add_log(
                    action=self.log_class.CONTRIB_REORDERED,
                    params=params,
                    auth=auth,
                    save=False,
                )

            if to_remove:
                self.remove_contributors(to_remove, auth=auth, save=False)

            if permissions_changed:
                params = self.log_params
                params['contributors'] = permissions_changed
                self.add_log(
                    action=self.log_class.PERMISSIONS_UPDATED,
                    params=params,
                    auth=auth,
                    save=False,
                )
            if save:
                self.save()

            with transaction.atomic():
                if to_remove or permissions_changed and [READ] in permissions_changed.values():
                    project_signals.write_permissions_revoked.send(self)

    # visible_contributor_ids was moved to this property
    @property
    def visible_contributor_ids(self):
        return self.contributor_set.filter(visible=True) \
            .order_by('_order') \
            .values_list('user__guids___id', flat=True)

    def get_visible(self, user):
        try:
            contributor = self.contributor_set.get(user=user)
        except self.contributor_class.DoesNotExist:
            raise ValueError(u'User {0} not in contributors'.format(user))
        return contributor.visible

    def set_visible(self, user, visible, log=True, auth=None, save=False):
        if not self.is_contributor(user):
            raise ValueError(u'User {0} not in contributors'.format(user))
        kwargs = self.contributor_kwargs
        kwargs['user'] = user
        kwargs['visible'] = True
        if visible and not self.contributor_class.objects.filter(**kwargs).exists():
            set_visible_kwargs = kwargs
            set_visible_kwargs['visible'] = False
            self.contributor_class.objects.filter(**set_visible_kwargs).update(visible=True)
        elif not visible and self.contributor_class.objects.filter(**kwargs).exists():
            num_visible_kwargs = self.contributor_kwargs
            num_visible_kwargs['visible'] = True
            if self.contributor_class.objects.filter(**num_visible_kwargs).count() == 1:
                raise ValueError('Must have at least one visible contributor')
            self.contributor_class.objects.filter(**kwargs).update(visible=False)
        else:
            return
        message = (
            self.log_class.MADE_CONTRIBUTOR_VISIBLE if visible else self.log_class.MADE_CONTRIBUTOR_INVISIBLE
        )
        params = self.log_params
        params['contributors'] = [user._id]
        if log:
            self.add_log(
                message,
                params=params,
                auth=auth,
                save=False,
            )
        if save:
            self.save()
        # enqueue on_node_updated/on_preprint_updated to update DOI metadata when a contributor is hidden/made visible
        if getattr(self, 'get_identifier_value', None) and self.get_identifier_value('doi'):
            request, user_id = get_request_and_user_id()
            self.update_or_enqueue_on_resource_updated(user_id, first_save=False, saved_fields=['contributors'])

    def has_permission(self, user, permission, check_parent=True):
        """Check whether user has permission, through contributorship or group membership
        :param User user: User to test
        :param str permission: Required permission
        :returns: User has required permission
        """
        object_type = self.guardian_object_type

        if not user or user.is_anonymous:
            return False
        perm = '{}_{}'.format(permission, object_type)
        # Using get_group_perms to get permissions that are inferred through
        # group membership - not inherited from superuser status
        has_permission = perm in get_group_perms(user, self)
        if object_type == 'node':
            if not has_permission and permission == READ and check_parent:
                return self.is_admin_parent(user)
        return has_permission

    # TODO: Remove save parameter
    def add_permission(self, user, permission, save=False):
        """Grant permission to a user.

        :param User user: User to grant permission to
        :param str permission: Permission to grant
        :param bool save: Save changes
        :raises: ValueError if user already has permission
        """
        if not self.belongs_to_permission_group(user, permission):
            permission_group = self.get_group(permission)
            permission_group.user_set.add(user)
        else:
            raise ValueError('User already has permission {0}'.format(permission))
        if save:
            self.save()

    def get_permissions(self, user):
        # Overrides guardian mixin - returns readable perms instead of literal perms
        if isinstance(user, AnonymousUser):
            return []
        # If base_perms not on model, will error
        perms = self.base_perms
        user_perms = sorted(set(get_group_perms(user, self)).intersection(perms), key=perms.index)
        return [perm.split('_')[0] for perm in user_perms]

    def set_permissions(self, user, permissions, validate=True, save=False):
        """Set a user's permissions to a node.

        :param User user: User to grant permission to
        :param str permissions: Highest permission to grant, i.e. 'write'
        :param bool validate: Validate admin contrib constraint
        :param bool save: Save changes
        :raises: StateError if contrib constraint is violated
        """
        # Ensure that user's permissions cannot be lowered if they are the only admin (
        # - admin contributor, not admin group member)
        if isinstance(user, self.contributor_class):
            user = user.user

        if validate and (self.is_admin_contributor(user) and permissions != ADMIN):
            if self.get_group(ADMIN).user_set.filter(is_registered=True).count() <= 1:
                raise self.state_error('Must have at least one registered admin contributor')
        self.clear_permissions(user)
        self.add_permission(user, permissions)
        if save:
            self.save()

    def clear_permissions(self, user):
        for name in self.groups.keys():
            if user.groups.filter(name=self.get_group(name)).exists():
                self.remove_permission(user, name)

    def belongs_to_permission_group(self, user, permission):
        return self.get_group(permission).user_set.filter(id=user.id).exists()

    def remove_permission(self, user, permission, save=False):
        """Revoke permission from a user.

        :param User user: User to revoke permission from
        :param str permission: Permission to revoke
        :param bool save: Save changes
        :raises: ValueError if user does not have permission
        """
        if self.belongs_to_permission_group(user, permission):
            permission_group = self.get_group(permission)
            permission_group.user_set.remove(user)
        else:
            raise ValueError('User does not have permission {0}'.format(permission))
        if save:
            self.save()

    def disconnect_addons(self, user, auth):
        """
        Loop through all the node's addons and remove user's authentication.
        Used when removing users from nodes (either removing a contributor, removing an OSF Group,
        removing an OSF Group from a node, or removing a member from an OSF group)
        """
        if not self.is_contributor_or_group_member(user):
            for addon in self.get_addons():
                # After remove callback
                message = addon.after_remove_contributor(self, user, auth)
                if message:
                    # Because addons can return HTML strings, addons are responsible
                    # for markupsafe-escaping any messages returned
                    status.push_status_message(message, kind='info', trust=True, id='remove_addon', extra={
                        'addon': markupsafe.escape(addon.config.full_name),
                        'category': markupsafe.escape(self.category_display),
                        'title': markupsafe.escape(self.title),
                        'user': markupsafe.escape(user.fullname)
                    })


class SpamOverrideMixin(SpamMixin):
    """
    Contains overrides to SpamMixin that are common to the node and preprint models
    """
    class Meta:
        abstract = True

    # Override on model
    SPAM_CHECK_FIELDS = {}

    @property
    def log_class(self):
        return NotImplementedError()

    @property
    def log_params(self):
        return NotImplementedError()

    def get_spam_fields(self, saved_fields=None):
        return NotImplementedError()

    def undelete(self, save=False):
        if self.logs.filter(action__in=[self.log_class.FLAG_SPAM, self.log_class.CONFIRM_SPAM]):
            spam_log = self.logs.filter(action__in=[self.log_class.FLAG_SPAM, self.log_class.CONFIRM_SPAM]).latest()
            # set objects to prior public state if known, unless it's a registration pending approval.
            if spam_log.params.get('was_public', False) and not getattr(self, 'is_pending_registration', False):
                self.set_privacy('public', log=False)

            self.is_deleted = False
            self.deleted = None
            self.update_search()

        if save:
            self.save()

    def unspam(self, save=False):
        super().unspam(save=save)
        self.undelete(save=save)

    def confirm_spam(self, domains=None, save=True, train_spam_services=True):
        """
        This should add behavior specific nodes/preprints confirmed to be spam.
        :param save:
        :return:
        """
        super().confirm_spam(save=save, domains=domains or [], train_spam_services=train_spam_services)
        self.deleted = timezone.now()
        was_public = self.is_public
        self.set_privacy('private', auth=None, log=False, save=False, force=True)

        log = self.add_log(
            action=self.log_class.CONFIRM_SPAM,
            params={**self.log_params, 'was_public': was_public},
            auth=None,
            save=False
        )
        log.should_hide = True
        log.save()
        if save:
            self.save()

    def confirm_ham(self, save=False, train_spam_services=True):
        """
        This should add behavior specific nodes/preprints confirmed to be ham.
        :param save:
        :return:
        """
        super().confirm_ham(save=save, train_spam_services=train_spam_services)
        self.undelete(save=save)

        log = self.add_log(
            action=self.log_class.CONFIRM_HAM,
            params=self.log_params,
            auth=None,
            save=False
        )
        log.should_hide = True
        log.save()
        if save:
            self.save()

    def _get_spam_content(self, saved_fields=None, include_tags=True):
        """
        This function retrieves retrieves strings of potential spam from various DB fields. Also here we can follow
        django's typical ORM query structure for example we can grab the redirect link of a node by giving a saved
        field of {'addons_forward_node_settings__url'}.

        :param saved_fields: set
        :return: str
        """
        spam_fields = self.get_spam_fields(saved_fields)
        content = []
        for field in spam_fields:
            exclude_null = {field + '__isnull': False}
            values = list(self.__class__.objects.filter(id=self.id, **exclude_null).values_list(field, flat=True))
            if values:
                content.append((' '.join(values) or '').encode('utf-8'))
        if include_tags and self.all_tags.exists():
            content.extend([name.encode('utf-8') for name in self.all_tags.values_list('name', flat=True)])
        if not content:
            return None
        return b' '.join(content).decode()

    def check_spam(self, user, saved_fields, request_headers):
        if not user:  # in case of tests and staff admin operations
            return
        if settings.SPAM_CHECK_PUBLIC_ONLY and not self.is_public:
            return
        if user.is_hammy:
            return
        if getattr(self, 'provider', False) and self.provider.reviews_workflow == Workflows.PRE_MODERATION.value:
            return
        host = ''
        if request_headers:
            host = request_headers.get('Host', '')
        if host.startswith('admin') or ':8001' in host:
            return
        if hasattr(self, 'conferences') and self.conferences.filter(auto_check_spam=False).exists():
            return

        content = self._get_spam_content(saved_fields)
        if not content:
            return

        self.do_check_spam(
            user.fullname,
            user.username,
            content,
            request_headers,
        )

    def check_spam_user(self, user):
        if (
            settings.SPAM_ACCOUNT_SUSPENSION_ENABLED
            and (timezone.now() - user.date_confirmed) <= settings.SPAM_ACCOUNT_SUSPENSION_THRESHOLD
        ) or (
            settings.SPAM_AUTOBAN_IP_BLOCK and self.spam_data.get('oopspam_data', None)
            and self.spam_data['oopspam_data']['Details']['isIPBlocked']
        ):
            self.suspend_spam_user(user)

    def suspend_spam_user(self, user):
        """
        This suspends a users account and makes all there resources private, key word here is SUSPENDS this should not
        delete the account or any info associated with it. It should not be assumed the account is spam and it should
        not be used to train spam detecting services.
        """
        if user.is_ham:
            return False
        self.confirm_spam(save=True, train_spam_services=False)
        self.set_privacy('private', log=False, save=True)

        # Suspend the flagged user for spam.
        user.flag_spam()
        if not user.is_disabled:
            user.deactivate_account()
            user.is_registered = False
            mails.send_mail(
                to_addr=user.username,
                mail=mails.SPAM_USER_BANNED,
                user=user,
                osf_support_email=settings.OSF_SUPPORT_EMAIL,
                can_change_preferences=False,
            )
        user.save()

        # Make public nodes private from this contributor
        for node in user.all_nodes:
            if self._id != node._id and len(node.contributors) == 1 and node.is_public and not node.is_quickfiles:
                node.confirm_spam(save=True, train_spam_services=False)
                node.set_privacy('private', log=False, save=True, force=True)

        # Make preprints private from this contributor
        for preprint in user.preprints.all():
            if self._id != preprint._id and len(preprint.contributors) == 1 and preprint.is_public:
                preprint.confirm_spam(save=True, train_spam_services=False)
                preprint.set_privacy('private', log=False, save=True)

    def flag_spam(self):
        """ Overrides SpamMixin#flag_spam.
        """
        super().flag_spam()
        if settings.SPAM_FLAGGED_MAKE_NODE_PRIVATE:
            was_public = self.is_public
            self.set_privacy('private', auth=None, log=False, save=False, check_addons=False, force=True)
            log = self.add_log(
                action=self.log_class.FLAG_SPAM,
                params={**self.log_params, 'was_public': was_public},
                auth=None,
                save=False
            )
            log.should_hide = True
            log.save()

        if settings.SPAM_THROTTLE_AUTOBAN:
            creator = self.creator
            yesterday = timezone.now() - timezone.timedelta(days=1)
            node_spam_count = creator.all_nodes.filter(spam_status__in=[SpamStatus.FLAGGED, SpamStatus.SPAM], created__gt=yesterday).count()
            preprint_spam_count = creator.preprints.filter(spam_status__in=[SpamStatus.FLAGGED, SpamStatus.SPAM], created__gt=yesterday).count()

            if (node_spam_count + preprint_spam_count) > settings.SPAM_CREATION_THROTTLE_LIMIT:
                self.suspend_spam_user(creator)


class RegistrationResponseMixin(models.Model):
    """
    Mixin to be shared between DraftRegistrations and Registrations.
    """
    registration_responses = DateTimeAwareJSONField(default=dict, blank=True)
    registration_responses_migrated = models.BooleanField(null=True, blank=True, default=True, db_index=True)

    def get_registration_metadata(self, schema):
        raise NotImplementedError()

    @property
    def file_storage_resource(self):
        # Where the original files were stored (the node)
        raise NotImplementedError()

    def flatten_registration_metadata(self):
        """
        Extracts questions/nested registration_responses - makes use of schema block `registration_response_key`
        and block_type to assemble flattened registration_responses.

        For example, if the registration_response_key = "description-methods.planned-sample.question7b",
        this will recurse through the registered_meta, looking for each key, starting with "description-methods",
        then "planned-sample", and finally "question7b", returning the most deeply nested value corresponding
        with the final key to flatten the dictionary.
        :self, DraftRegistration or Registration
        :returns dictionary, registration_responses, flattened dictionary with registration_response_keys
        top-level
        """
        schema = self.registration_schema
        registered_meta = self.get_registration_metadata(schema)
        return flatten_registration_metadata(schema, registered_meta)

    def expand_registration_responses(self):
        """
        Expanding `registration_responses` into Draft.registration_metadata or
        Registration.registered_meta. registration_responses are more flat;
        "registration_response_keys" are top level.  Registration_metadata/registered_meta
        will have a more deeply nested format.
        :returns registration_metadata, dictionary
        """
        return expand_registration_responses(
            self.registration_schema,
            self.registration_responses,
            self.file_storage_resource,
        )

    class Meta:
        abstract = True


class EditableFieldsMixin(TitleMixin, DescriptionMixin, CategoryMixin, ContributorMixin,
        NodeLicenseMixin, Taggable, TaxonomizableMixin, AffiliatedInstitutionMixin):

    def set_editable_attribute(self, fieldname, resource, alternative_resource=None):
        """
        :param str fieldname: Attribute on model
        :param Object resource: Primary resource where you want to copy attributes
        :param Object alternative_resource: Backup resource for copying attributes
        """
        resource_field_value = getattr(resource, fieldname, None)
        alternative_resource_field_value = getattr(resource, fieldname, None)

        if resource_field_value:
            setattr(self, fieldname, resource_field_value)
        elif alternative_resource_field_value:
            setattr(self, fieldname, alternative_resource_field_value)

    def stage_m2m_values(self, fieldname, resource, alternative_resource=None):
        """
        :param str fieldname: Attribute on model
        :param Object resource: Primary resource where you want to copy attributes
        :param Object alternative_resource: Backup resource for copying attributes
        """
        resource_field_value = getattr(resource, fieldname, None)
        alternative_field_value = getattr(alternative_resource, fieldname, None)

        if resource_field_value:
            return resource_field_value.values_list('pk', flat=True)
        elif alternative_field_value:
            return alternative_field_value.values_list('pk', flat=True)
        else:
            return []

<<<<<<< HEAD
    def copy_editable_fields(
            self, resource, alternative_resource=None, include_contributors=True, save=True, excluded_attributes=None
    ):
        """
        Copy editable fields from 'resource' to the current object. DraftRegistrations have different rules for creation
        based on whether they are based on OSF Projects or are 'no-project` Registrations that will copu default
        metadata information from the user, or some other source other then an OSF Project or Node.

        :param Object resource: Primary resource to copy attributes from
        :param Object alternative_resource: Backup resource for copying attributes
        :param bool include_contributors: Whether to also copy contributors
        :param bool save: Whether to save the changes immediately
        :param List excluded_attributes: List of attributes to exclude from copying
=======
    def copy_editable_fields(self, resource, alternative_resource=None, include_contributors=True, save=True, excluded_attributes=None):
        """
        This method copies various editable fields from the 'resource' object to the current object. Includes, title,
        description, category, contributors, node_license, tags, subjects, and affiliated_institutions.
        The field on the resource will always supersede the field on the alternative_resource. For example, copying
        fields from the draft_registration to the registration.  resource will be a DraftRegistration object, but the
        alternative_resource will be a Node. DraftRegistration fields will trump Node fields.

        :param Object resource: Primary resource where you want to copy attributes
        :param Object alternative_resource: Backup resource for copying attributes
        :param Boolean include_contributors: represents whether to also copy the resource's contributors
        :param Boolean save: represents whether to save the resources changes immediately
        :param List: a list of strings representing attributes to exclude from copying
>>>>>>> f1af4adf
        """
        if not excluded_attributes:
            excluded_attributes = []

<<<<<<< HEAD
        self._copy_basic_attributes(resource, alternative_resource, excluded_attributes)
=======
        for attribute in ['title', 'description', 'category', 'node_license']:
            if attribute not in excluded_attributes:
                self.set_editable_attribute(attribute, resource, alternative_resource)
>>>>>>> f1af4adf

        if include_contributors:
            # Contributors will always come from "resource", as contributor constraints
            # will require contributors to be present on the resource
            self.copy_contributors_from(resource)
            # Copy unclaimed records for unregistered users
            self.copy_unclaimed_records(resource)

        self._copy_m2m_fields(resource, alternative_resource, excluded_attributes)

        if save:
            self.save()

    def _copy_basic_attributes(self, resource, alternative_resource, excluded_attributes):
        for attribute in ['title', 'description', 'category', 'node_license']:
            if attribute not in excluded_attributes:
                self.set_editable_attribute(attribute, resource, alternative_resource)

    def _copy_m2m_fields(self, resource, alternative_resource, excluded_attributes):
        m2m_fields = ['tags', 'subjects', 'affiliated_institutions']
        for field in m2m_fields:
            if field not in excluded_attributes:
                if field == 'tags':  # special case tags with value `all_tags'
                    self.tags.add(*self.stage_m2m_values('all_tags', resource, alternative_resource))
                else:
                    getattr(self, field).add(*self.stage_m2m_values(field, resource, alternative_resource))

    class Meta:
        abstract = True<|MERGE_RESOLUTION|>--- conflicted
+++ resolved
@@ -2261,21 +2261,6 @@
         else:
             return []
 
-<<<<<<< HEAD
-    def copy_editable_fields(
-            self, resource, alternative_resource=None, include_contributors=True, save=True, excluded_attributes=None
-    ):
-        """
-        Copy editable fields from 'resource' to the current object. DraftRegistrations have different rules for creation
-        based on whether they are based on OSF Projects or are 'no-project` Registrations that will copu default
-        metadata information from the user, or some other source other then an OSF Project or Node.
-
-        :param Object resource: Primary resource to copy attributes from
-        :param Object alternative_resource: Backup resource for copying attributes
-        :param bool include_contributors: Whether to also copy contributors
-        :param bool save: Whether to save the changes immediately
-        :param List excluded_attributes: List of attributes to exclude from copying
-=======
     def copy_editable_fields(self, resource, alternative_resource=None, include_contributors=True, save=True, excluded_attributes=None):
         """
         This method copies various editable fields from the 'resource' object to the current object. Includes, title,
@@ -2289,18 +2274,13 @@
         :param Boolean include_contributors: represents whether to also copy the resource's contributors
         :param Boolean save: represents whether to save the resources changes immediately
         :param List: a list of strings representing attributes to exclude from copying
->>>>>>> f1af4adf
         """
         if not excluded_attributes:
             excluded_attributes = []
 
-<<<<<<< HEAD
-        self._copy_basic_attributes(resource, alternative_resource, excluded_attributes)
-=======
         for attribute in ['title', 'description', 'category', 'node_license']:
             if attribute not in excluded_attributes:
                 self.set_editable_attribute(attribute, resource, alternative_resource)
->>>>>>> f1af4adf
 
         if include_contributors:
             # Contributors will always come from "resource", as contributor constraints
