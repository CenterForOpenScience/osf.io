from abc import abstractmethod, abstractproperty

import pytz
import markupsafe
import logging

from django.apps import apps
from django.contrib.auth.models import Group, AnonymousUser
from django.core.exceptions import ObjectDoesNotExist, ValidationError
from django.db import models, transaction
from django.utils import timezone
from django.utils.functional import cached_property
from guardian.shortcuts import assign_perm, get_perms, remove_perm, get_group_perms

from include import IncludeQuerySet

from api.providers.workflows import Workflows, PUBLIC_STATES
from framework import status
from framework.auth import Auth
from framework.auth.core import get_user
from framework.analytics import increment_user_activity_counters
from framework.exceptions import PermissionsError
from osf.exceptions import (
    InvalidTriggerError,
    ValidationValueError,
    UserStateError,
    UserNotAffiliatedError,
    InvalidTagError,
    BlacklistedEmailError
)
from osf.models.node_relation import NodeRelation
from osf.models.nodelog import NodeLog
from osf.models.subject import Subject
from osf.models.spam import SpamMixin, SpamStatus
from osf.models.validators import validate_title
from osf.models.tag import Tag
from osf.utils import sanitize
from osf.models.validators import validate_subject_hierarchy, validate_email, expand_subject_hierarchy
from osf.utils.fields import NonNaiveDateTimeField
from osf.utils.datetime_aware_jsonfield import DateTimeAwareJSONField
from osf.utils.machines import ReviewsMachine, NodeRequestMachine, PreprintRequestMachine
from osf.utils.permissions import ADMIN, REVIEW_GROUPS, READ, WRITE
from osf.utils.registrations import flatten_registration_metadata, expand_registration_responses
from osf.utils.workflows import DefaultStates, DefaultTriggers, ReviewStates, ReviewTriggers
from osf.utils.requests import get_request_and_user_id
from website.project import signals as project_signals
from website import settings, mails, language
from website.project.licenses import set_license


logger = logging.getLogger(__name__)

class Versioned(models.Model):
    """A Model mixin class that saves delta versions."""

    @classmethod
    def _sig_pre_delete(cls, instance, *args, **kwargs):
        """dispatch the pre_delete method to a regular instance method. """
        return instance.sig_pre_delete(*args, **kwargs)

    @classmethod
    def _sig_post_delete(cls, instance, *args, **kwargs):
        """dispatch the post_delete method to a regular instance method. """
        return instance.sig_post_delete(*args, **kwargs)

    @classmethod
    def _sig_pre_save(cls, instance, *args, **kwargs):
        """dispatch the pre_save method to a regular instance method. """
        return instance.sig_pre_save(*args, **kwargs)

    @classmethod
    def _sig_post_save(cls, instance, *args, **kwargs):
        """dispatch the post_save method to a regular instance method. """
        return instance.sig_post_save(*args, **kwargs)

    @classmethod
    def connect(cls, signal):
        """Connect a django signal with this model."""
        # List all signals you want to connect with here:
        from django.db.models.signals import (pre_save, post_save, pre_delete, post_delete)
        sig_handler = {
            pre_save: cls._sig_pre_save,
            post_save: cls._sig_post_save,
            pre_delete: cls._sig_pre_delete,
            post_delete: cls._sig_post_delete,
        }[signal]
        signal.connect(sig_handler, sender=cls)

    class Meta:
        abstract = True


class Loggable(models.Model):

    last_logged = NonNaiveDateTimeField(db_index=True, null=True, blank=True, default=timezone.now)

    def add_log(self, action, params, auth, foreign_user=None, log_date=None, save=True, request=None):
        user = None
        if auth:
            user = auth.user
        elif request:
            user = request.user

        params['node'] = params.get('node') or params.get('project') or self._id

        log_params = {
            'action': action,
            'user': user,
            'foreign_user': foreign_user,
            'params': params,
        }

        log = NodeLog(**log_params)

        if log_date:
            log.date = log_date
        log.save()

        self._complete_add_log(log, self.logs, action, user, save)

        return log

    def _complete_add_log(self, log, logs, action, user=None, save=True):
        if logs.count() == 1:
            log_date = log.date if hasattr(log, 'date') else log.created
            self.last_logged = log_date.replace(tzinfo=pytz.utc)
        else:
            recent_log = logs.first()
            log_date = recent_log.date if hasattr(log, 'date') else recent_log.created
            self.last_logged = log_date

        if save:
            self.save()

        if user and not getattr(self, 'is_collection', None):
            increment_user_activity_counters(user._primary_key, action, self.last_logged.isoformat())

        return log

    class Meta:
        abstract = True


class TitleMixin(models.Model):

    title = models.TextField(validators=[validate_title])

    @property
    def log_class(self):
        # PreprintLog or NodeLog, for example
        raise NotImplementedError()

    @property
    def log_params(self):
        raise NotImplementedError()

    def set_title(self, title, auth, save=False):
        """Set the title of this resource and log it.
        :param str title: The new title.
        :param auth: All the auth information including user, API key.
        """
        # Called so validation does not have to wait until save.
        validate_title(title)

        original_title = self.title
        new_title = sanitize.strip_html(title)
        # Title hasn't changed after sanitzation, bail out
        if original_title == new_title:
            return False
        self.title = new_title

        params = self.log_params
        params['title_new'] = self.title
        params['title_original'] = original_title

        self.add_log(
            action=self.log_class.EDITED_TITLE,
            params=params,
            auth=auth,
            save=False,
        )
        if save:
            self.save()
        return None

    class Meta:
        abstract = True


class DescriptionMixin(models.Model):

    description = models.TextField(blank=True, default='')

    @property
    def log_class(self):
        # PreprintLog or NodeLog, for example
        raise NotImplementedError()

    @property
    def log_params(self):
        raise NotImplementedError()

    def set_description(self, description, auth, save=False):
        """Set the description and log the event.
        :param str description: The new description
        :param auth: All the auth informtion including user, API key.
        :param bool save: Save self after updating.
        """
        original = self.description
        new_description = sanitize.strip_html(description)
        if original == new_description:
            return False
        self.description = new_description
        params = self.log_params
        params['description_new'] = self.description
        params['description_original'] = original

        self.add_log(
            action=self.log_class.EDITED_DESCRIPTION,
            params=params,
            auth=auth,
            save=False,
        )
        if save:
            self.save()
        return None

    class Meta:
        abstract = True


class CategoryMixin(models.Model):

    @property
    def log_class(self):
        # PreprintLog or NodeLog, for example
        raise NotImplementedError()

    @property
    def log_params(self):
        raise NotImplementedError()

    CATEGORY_MAP = {
        'analysis': 'Analysis',
        'communication': 'Communication',
        'data': 'Data',
        'hypothesis': 'Hypothesis',
        'instrumentation': 'Instrumentation',
        'methods and measures': 'Methods and Measures',
        'procedure': 'Procedure',
        'project': 'Project',
        'software': 'Software',
        'other': 'Other',
        '': 'Uncategorized',
    }

    category = models.CharField(max_length=255,
                                choices=CATEGORY_MAP.items(),
                                blank=True,
                                default='')

    def set_category(self, category, auth, save=False):
        """Set the category and log the event.
        :param str category: The new category
        :param auth: All the auth informtion including user, API key.
        :param bool save: Save self after updating.
        """
        original = self.category
        new_category = category
        if original == new_category:
            return False
        self.category = new_category
        params = self.log_params
        params['category_new'] = self.category
        params['category_original'] = original
        self.add_log(
            action=self.log_class.CATEGORY_UPDATED,
            params=params,
            auth=auth,
            save=False,
        )
        if save:
            self.save()
        return None

    class Meta:
        abstract = True


class AffiliatedInstitutionMixin(models.Model):

    affiliated_institutions = models.ManyToManyField('Institution', related_name='nodes')

    def add_affiliated_institution(self, inst, user, save=False, log=True):
        if not user.is_affiliated_with_institution(inst):
            raise UserNotAffiliatedError('User is not affiliated with {}'.format(inst.name))
        if not self.is_affiliated_with_institution(inst):
            self.affiliated_institutions.add(inst)
            self.update_search()
        if log:
            params = self.log_params
            params['institution'] = {
                'id': inst._id,
                'name': inst.name
            }
            self.add_log(
                action=self.log_class.AFFILIATED_INSTITUTION_ADDED,
                params=params,
                auth=Auth(user)
            )

    def remove_affiliated_institution(self, inst, user, save=False, log=True):
        if self.is_affiliated_with_institution(inst):
            self.affiliated_institutions.remove(inst)
            if log:
                params = self.log_params
                params['institution'] = {
                    'id': inst._id,
                    'name': inst.name
                }
                self.add_log(
                    action=self.log_class.AFFILIATED_INSTITUTION_REMOVED,
                    params=params,
                    auth=Auth(user)
                )
            if save:
                self.save()
            self.update_search()
            return True
        return False

    def is_affiliated_with_institution(self, institution):
        return self.affiliated_institutions.filter(id=institution.id).exists()

    class Meta:
        abstract = True


class NodeLicenseMixin(models.Model):
    node_license = models.ForeignKey('NodeLicenseRecord', related_name='nodes',
                                         on_delete=models.SET_NULL, null=True, blank=True)

    @property
    def license(self):
        raise NotImplementedError

    def set_node_license(self, license_detail, auth, save=False):

        license_record, license_changed = set_license(self, license_detail, auth)

        if license_changed:
            params = self.log_params
            params['new_license'] = license_record.node_license.name

            self.add_log(
                action=self.log_class.CHANGED_LICENSE,
                params=params,
                auth=auth,
                save=False,
            )
            if self.guardian_object_type == 'node':
                self.update_or_enqueue_on_node_updated(auth.user._id, first_save=False, saved_fields={'node_license'})

        if save:
            self.save()

    class Meta:
        abstract = True


class Taggable(models.Model):

    tags = models.ManyToManyField('Tag', related_name='%(class)s_tagged')

    def update_tags(self, new_tags, auth=None, save=True, log=True, system=False):
        old_tags = set(self.tags.values_list('name', flat=True))
        to_add = (set(new_tags) - old_tags)
        to_remove = (old_tags - set(new_tags))
        if to_add:
            self.add_tags(to_add, auth=auth, save=save, log=log, system=system)
        if to_remove:
            self.remove_tags(to_remove, auth=auth, save=save)

    def add_tags(self, tags, auth=None, save=True, log=True, system=False):
        """
        Optimization method for use with update_tags. Unlike add_tag, already assumes tag is
        not on the object.
        """
        if not system and not auth:
            raise ValueError('Must provide auth if adding a non-system tag')
        for tag in tags:
            tag_instance, created = Tag.all_tags.get_or_create(name=tag, system=system)
            self.tags.add(tag_instance)
            # TODO: Logging belongs in on_tag_added hook
            if log:
                self.add_tag_log(tag_instance, auth)
            self.on_tag_added(tag_instance)
        if save:
            self.save()

    def remove_tags(self, tags, auth, save=True):
        """
        Unlike remove_tag, this optimization method assumes that the provided
        tags are already present on the resource.
        """
        if not tags:
            raise InvalidTagError

        for tag in tags:
            tag_obj = Tag.objects.get(name=tag)
            self.tags.remove(tag_obj)
            params = self.log_params
            params['tag'] = tag
            self.add_log(
                action=self.log_class.TAG_REMOVED,
                params=params,
                auth=auth,
                save=False,
            )
        if save:
            self.save()

        return True

    def add_tag(self, tag, auth=None, save=True, log=True, system=False):
        if not system and not auth:
            raise ValueError('Must provide auth if adding a non-system tag')

        if not isinstance(tag, Tag):
            tag_instance, created = Tag.all_tags.get_or_create(name=tag, system=system)
        else:
            tag_instance = tag

        if not self.tags.filter(id=tag_instance.id).exists():
            self.tags.add(tag_instance)
            # TODO: Logging belongs in on_tag_added hook
            if log:
                self.add_tag_log(tag_instance, auth)
            if save:
                self.save()
            self.on_tag_added(tag_instance)
        return tag_instance

    def remove_tag(self, *args, **kwargs):
        raise NotImplementedError('Removing tags requires that remove_tag is implemented')

    def add_system_tag(self, tag, save=True):
        if isinstance(tag, Tag) and not tag.system:
            raise ValueError('Non-system tag passed to add_system_tag')
        return self.add_tag(tag=tag, auth=None, save=save, log=False, system=True)

    def add_tag_log(self, *args, **kwargs):
        raise NotImplementedError('Logging requires that add_tag_log method is implemented')

    def on_tag_added(self, tag):
        pass

    class Meta:
        abstract = True


class AddonModelMixin(models.Model):

    # from addons.base.apps import BaseAddonConfig
    settings_type = None
    ADDONS_AVAILABLE = sorted([config for config in apps.get_app_configs() if config.name.startswith('addons.') and
        config.label != 'base'], key=lambda config: config.name)

    class Meta:
        abstract = True

    @classmethod
    def get_addon_key(cls, config):
        return 2 << cls.ADDONS_AVAILABLE.index(config)

    @property
    def addons(self):
        return self.get_addons()

    def get_addons(self):
        return [_f for _f in [
            self.get_addon(config.short_name)
            for config in self.ADDONS_AVAILABLE
        ] if _f]

    def get_oauth_addons(self):
        # TODO: Using hasattr is a dirty hack - we should be using issubclass().
        #       We can't, because importing the parent classes here causes a
        #       circular import error.
        return [
            addon for addon in self.get_addons()
            if hasattr(addon, 'oauth_provider')
        ]

    def has_addon(self, addon_name, is_deleted=False):
        return bool(self.get_addon(addon_name, is_deleted=is_deleted))

    def get_addon_names(self):
        return [each.short_name for each in self.get_addons()]

    def get_or_add_addon(self, name, *args, **kwargs):
        addon = self.get_addon(name)
        if addon:
            return addon
        return self.add_addon(name, *args, **kwargs)

    def get_addon(self, name, is_deleted=False):
        try:
            settings_model = self._settings_model(name)
        except LookupError:
            return None
        if not settings_model:
            return None
        try:
            settings_obj = settings_model.objects.get(owner=self)
            if not settings_obj.is_deleted or is_deleted:
                return settings_obj
        except ObjectDoesNotExist:
            pass
        return None

    def add_addon(self, addon_name, auth=None, override=False, _force=False):
        """Add an add-on to the node.

        :param str addon_name: Name of add-on
        :param Auth auth: Consolidated authorization object
        :param bool override: For shell use only, Allows adding of system addons
        :param bool _force: For migration testing ONLY. Do not set to True
            in the application, or else projects will be allowed to have
            duplicate addons!
        :return bool: Add-on was added

        """
        if not override and addon_name in settings.SYSTEM_ADDED_ADDONS[self.settings_type]:
            return False

        # Reactivate deleted add-on if present
        addon = self.get_addon(addon_name, is_deleted=True)
        if addon:
            if addon.deleted:
                addon.undelete(save=True)
                return addon
            if not _force:
                return False

        config = apps.get_app_config('addons_{}'.format(addon_name))
        model = self._settings_model(addon_name, config=config)
        ret = model(owner=self)
        ret.on_add()
        ret.save(clean=False)  # TODO This doesn't feel right
        return ret

    def config_addons(self, config, auth=None, save=True):
        """Enable or disable a set of add-ons.

        :param dict config: Mapping between add-on names and enabled / disabled
            statuses
        """
        for addon_name, enabled in config.items():
            if enabled:
                self.add_addon(addon_name, auth)
            else:
                self.delete_addon(addon_name, auth)
        if save:
            self.save()

    def delete_addon(self, addon_name, auth=None, _force=False):
        """Delete an add-on from the node.

        :param str addon_name: Name of add-on
        :param Auth auth: Consolidated authorization object
        :param bool _force: For migration testing ONLY. Do not set to True
            in the application, or else projects will be allowed to delete
            mandatory add-ons!
        :return bool: Add-on was deleted
        """
        addon = self.get_addon(addon_name)
        if not addon:
            return False
        if self.settings_type in addon.config.added_mandatory and not _force:
            raise ValueError('Cannot delete mandatory add-on.')
        if getattr(addon, 'external_account', None):
            addon.deauthorize(auth=auth)
        addon.delete(save=True)
        return True

    def _settings_model(self, addon_model, config=None):
        if not config:
            config = apps.get_app_config('addons_{}'.format(addon_model))
        return getattr(config, '{}_settings'.format(self.settings_type))


class NodeLinkMixin(models.Model):

    class Meta:
        abstract = True

    def add_node_link(self, node, auth, save=True):
        """Add a node link to a node.

        :param Node node: Node to add
        :param Auth auth: Consolidated authorization
        :param bool save: Save changes
        :return: Created pointer
        """
        try:
            self.check_node_link(child_node=node, parent_node=self)
            self.check_node_link(child_node=self, parent_node=node)
        except ValueError as e:
            raise ValueError(e)

        if self.is_registration:
            raise self.state_error('Cannot add a node link to a registration')

        # Append node link
        node_relation, created = NodeRelation.objects.get_or_create(
            parent=self,
            child=node,
            is_node_link=True
        )

        # Add log
        if hasattr(self, 'add_log'):
            self.add_log(
                action=NodeLog.NODE_LINK_CREATED,
                params={
                    'parent_node': self.parent_id,
                    'node': self._id,
                    'pointer': {
                        'id': node._id,
                        'url': node.url,
                        'title': node.title,
                        'category': node.category,
                    },
                },
                auth=auth,
                save=False,
            )

        # Optionally save changes
        if save:
            self.save()

        return node_relation

    add_pointer = add_node_link  # For v1 compat

    def check_node_link(self, child_node, parent_node):
        if child_node._id == parent_node._id:
            raise ValueError(
                'Cannot link node \'{}\' to itself.'.format(child_node._id)
            )
        existant_relation = NodeRelation.objects.filter(parent=parent_node, child=child_node).first()
        if existant_relation and existant_relation.is_node_link:
            raise ValueError(
                'Target Node \'{}\' already pointed to by \'{}\'.'.format(child_node._id, parent_node._id)
            )
        elif existant_relation and not existant_relation.is_node_link:
            raise ValueError(
                'Target Node \'{}\' is already a child of \'{}\'.'.format(child_node._id, parent_node._id)
            )

    def rm_node_link(self, node_relation, auth):
        """Remove a pointer.

        :param Pointer pointer: Pointer to remove
        :param Auth auth: Consolidated authorization
        """
        AbstractNode = apps.get_model('osf.AbstractNode')

        node_rel = None
        if isinstance(node_relation, NodeRelation):
            try:
                node_rel = self.node_relations.get(is_node_link=True, id=node_relation.id)
            except NodeRelation.DoesNotExist:
                raise ValueError('Node link does not belong to the requested node.')
        elif isinstance(node_relation, AbstractNode):
            try:
                node_rel = self.node_relations.get(is_node_link=True, child__id=node_relation.id)
            except NodeRelation.DoesNotExist:
                raise ValueError('Node link does not belong to the requested node.')
        if node_rel is not None:
            node_rel.delete()

        node = node_rel.child
        # Add log
        if hasattr(self, 'add_log'):
            self.add_log(
                action=NodeLog.POINTER_REMOVED,
                params={
                    'parent_node': self.parent_id,
                    'node': self._primary_key,
                    'pointer': {
                        'id': node._id,
                        'url': node.url,
                        'title': node.title,
                        'category': node.category,
                    },
                },
                auth=auth,
                save=False,
            )

    rm_pointer = rm_node_link  # For v1 compat

    @property
    def nodes_pointer(self):
        """For v1 compat"""
        return self.linked_nodes

    def fork_node_link(self, node_relation, auth, save=True):
        """Replace a linked node with a fork.

        :param NodeRelation node_relation:
        :param Auth auth:
        :param bool save:
        :return: Forked node
        """
        # Fail if pointer not contained in `nodes`
        try:
            node = self.node_relations.get(is_node_link=True, id=node_relation.id).child
        except NodeRelation.DoesNotExist:
            raise ValueError('Node link {0} not in list'.format(node_relation._id))

        # Fork node to which current nodelink points
        forked = node.fork_node(auth)
        if forked is None:
            raise ValueError('Could not fork node')

        if hasattr(self, 'add_log'):
            # Add log
            self.add_log(
                NodeLog.NODE_LINK_FORKED,
                params={
                    'parent_node': self.parent_id,
                    'node': self._id,
                    'pointer': {
                        'id': node._id,
                        'url': node.url,
                        'title': node.title,
                        'category': node.category,
                    },
                },
                auth=auth,
                save=False,
            )

        # Optionally save changes
        if save:
            self.save()

        # Return forked content
        return forked

    fork_pointer = fork_node_link  # For v1 compat


class CommentableMixin(object):
    """Abstract class that defines the interface for models that have comments attached to them."""

    @property
    def target_type(self):
        """ The object "type" used in the OSF v2 API. E.g. Comment objects have the type 'comments'."""
        raise NotImplementedError

    @property
    def root_target_page(self):
        """The page type associated with the object/Comment.root_target.
        E.g. For a WikiPage, the page name is 'wiki'."""
        raise NotImplementedError

    is_deleted = False

    def belongs_to_node(self, node_id):
        """Check whether an object (e.g. file, wiki, comment) is attached to the specified node."""
        raise NotImplementedError

    def get_extra_log_params(self, comment):
        """Return extra data to pass as `params` to `Node.add_log` when a new comment is
        created, edited, deleted or restored."""
        return {}


class MachineableMixin(models.Model):
    TriggersClass = DefaultTriggers

    class Meta:
        abstract = True

    # NOTE: machine_state should rarely/never be modified directly -- use the state transition methods below
    machine_state = models.CharField(max_length=15, db_index=True, choices=DefaultStates.choices(), default=DefaultStates.INITIAL.value)

    date_last_transitioned = models.DateTimeField(null=True, blank=True, db_index=True)

    @property
    def MachineClass(self):
        raise NotImplementedError()

    def run_submit(self, user):
        """Run the 'submit' state transition and create a corresponding Action.

        Params:
            user: The user triggering this transition.
        """
        return self._run_transition(self.TriggersClass.SUBMIT.value, user=user)

    def run_accept(self, user, comment, **kwargs):
        """Run the 'accept' state transition and create a corresponding Action.

        Params:
            user: The user triggering this transition.
            comment: Text describing why.
        """
        return self._run_transition(self.TriggersClass.ACCEPT.value, user=user, comment=comment, **kwargs)

    def run_reject(self, user, comment):
        """Run the 'reject' state transition and create a corresponding Action.

        Params:
            user: The user triggering this transition.
            comment: Text describing why.
        """
        return self._run_transition(self.TriggersClass.REJECT.value, user=user, comment=comment)

    def run_edit_comment(self, user, comment):
        """Run the 'edit_comment' state transition and create a corresponding Action.

        Params:
            user: The user triggering this transition.
            comment: New comment text.
        """
        return self._run_transition(self.TriggersClass.EDIT_COMMENT.value, user=user, comment=comment)

    def _run_transition(self, trigger, **kwargs):
        machine = self.MachineClass(self, 'machine_state')
        trigger_fn = getattr(machine, trigger)
        with transaction.atomic():
            result = trigger_fn(**kwargs)
            action = machine.action
            if not result or action is None:
                valid_triggers = machine.get_triggers(self.machine_state)
                raise InvalidTriggerError(trigger, self.machine_state, valid_triggers)
            return action


class NodeRequestableMixin(MachineableMixin):
    """
    Inherited by NodeRequest. Defines the MachineClass.
    """

    class Meta:
        abstract = True

    MachineClass = NodeRequestMachine


class PreprintRequestableMixin(MachineableMixin):
    """
    Inherited by PreprintRequest. Defines the MachineClass
    """

    class Meta:
        abstract = True

    MachineClass = PreprintRequestMachine


class ReviewableMixin(MachineableMixin):
    """Something that may be included in a reviewed collection and is subject to a reviews workflow.
    """
    TriggersClass = ReviewTriggers

    machine_state = models.CharField(max_length=15, db_index=True, choices=ReviewStates.choices(), default=ReviewStates.INITIAL.value)

    class Meta:
        abstract = True

    MachineClass = ReviewsMachine

    @property
    def in_public_reviews_state(self):
        public_states = PUBLIC_STATES.get(self.provider.reviews_workflow)
        if not public_states:
            return False
        return self.machine_state in public_states

    def run_withdraw(self, user, comment):
        """Run the 'withdraw' state transition and create a corresponding Action.

        Params:
            user: The user triggering this transition.
            comment: Text describing why.
        """
        return self._run_transition(self.TriggersClass.WITHDRAW.value, user=user, comment=comment)


class GuardianMixin(models.Model):
    """ Helper for managing object-level permissions with django-guardian
    Expects:
      - Permissions to be defined in class Meta->permissions
      - Groups to be defined in self.groups
      - Group naming scheme to:
        * Be defined in self.group_format
        * Use `self` and `group` as format params. E.g: model_{self.id}_{group}
    """
    class Meta:
        abstract = True

    @property
    def groups(self):
        raise NotImplementedError()

    @property
    def group_format(self):
        raise NotImplementedError()

    @property
    def perms_list(self):
        # Django expects permissions to be specified in an N-ple of 2-ples
        return [p[0] for p in self._meta.permissions]

    @property
    def group_names(self):
        return [self.format_group(name) for name in self.groups.keys()]

    @property
    def group_objects(self):
        # TODO: consider subclassing Group if this becomes inefficient
        return Group.objects.filter(name__in=self.group_names)

    def format_group(self, name):
        if name not in self.groups:
            raise ValueError('Invalid group: "{}"'.format(name))
        return self.group_format.format(self=self, group=name)

    def get_group(self, name):
        return Group.objects.get(name=self.format_group(name))

    def update_group_permissions(self):
        for group_name, group_permissions in self.groups.items():
            group, created = Group.objects.get_or_create(name=self.format_group(group_name))
            to_remove = set(get_perms(group, self)).difference(group_permissions)
            for p in to_remove:
                remove_perm(p, group, self)
            for p in group_permissions:
                assign_perm(p, group, self)

    def get_permissions(self, user):
        return list(set(get_perms(user, self)) & set(self.perms_list))


class ReviewProviderMixin(GuardianMixin):
    """A reviewed/moderated collection of objects.
    """

    REVIEWABLE_RELATION_NAME = None
    groups = REVIEW_GROUPS
    group_format = 'reviews_{self.readable_type}_{self.id}_{group}'

    class Meta:
        abstract = True

    reviews_workflow = models.CharField(null=True, blank=True, max_length=15, choices=Workflows.choices())
    reviews_comments_private = models.NullBooleanField()
    reviews_comments_anonymous = models.NullBooleanField()

    @property
    def is_reviewed(self):
        return self.reviews_workflow is not None

    def get_reviewable_state_counts(self):
        assert self.REVIEWABLE_RELATION_NAME, 'REVIEWABLE_RELATION_NAME must be set to compute state counts'
        qs = getattr(self, self.REVIEWABLE_RELATION_NAME)
        if isinstance(qs, IncludeQuerySet):
            qs = qs.include(None)
        qs = qs.filter(deleted__isnull=True, is_public=True).values('machine_state').annotate(count=models.Count('*'))
        counts = {state.value: 0 for state in ReviewStates}
        counts.update({row['machine_state']: row['count'] for row in qs if row['machine_state'] in counts})
        return counts

    def get_request_state_counts(self):
        # import stuff here to get around circular imports
        from osf.models import PreprintRequest
        qs = PreprintRequest.objects.filter(
            target__provider__id=self.id,
            target__is_public=True,
            target__deleted__isnull=True,
        )
        qs = qs.values('machine_state').annotate(count=models.Count('*'))
        counts = {state.value: 0 for state in DefaultStates}
        counts.update({row['machine_state']: row['count'] for row in qs if row['machine_state'] in counts})
        return counts

    def add_to_group(self, user, group):
        # Add default notification subscription
        notification = self.notification_subscriptions.get(_id='{}_new_pending_submissions'.format(self._id))
        user_id = user.id
        is_subscriber = notification.none.filter(id=user_id).exists() \
                        or notification.email_digest.filter(id=user_id).exists() \
                        or notification.email_transactional.filter(id=user_id).exists()
        if not is_subscriber:
            notification.add_user_to_subscription(user, 'email_transactional', save=True)
        return self.get_group(group).user_set.add(user)

    def remove_from_group(self, user, group, unsubscribe=True):
        _group = self.get_group(group)
        if group == ADMIN:
            if _group.user_set.filter(id=user.id).exists() and not _group.user_set.exclude(id=user.id).exists():
                raise ValueError('Cannot remove last admin.')
        if unsubscribe:
            # remove notification subscription
            notification = self.notification_subscriptions.get(_id='{}_new_pending_submissions'.format(self._id))
            notification.remove_user_from_subscription(user, save=True)

        return _group.user_set.remove(user)


class TaxonomizableMixin(models.Model):

    class Meta:
        abstract = True

    subjects = models.ManyToManyField(blank=True, to='osf.Subject', related_name='%(class)ss')

    @cached_property
    def subject_hierarchy(self):
        if self.subjects.exists():
            return [
                s.object_hierarchy for s in self.subjects.exclude(children__in=self.subjects.all()).select_related('parent')
            ]
        return []

    @property
    def subjects_relationship_url(self):
        return self.absolute_api_v2_url + 'relationships/subjects/'

    @property
    def subjects_url(self):
        return self.absolute_api_v2_url + 'subjects/'

    def check_subject_perms(self, auth):
        AbstractNode = apps.get_model('osf.AbstractNode')
        Preprint = apps.get_model('osf.Preprint')
        CollectionSubmission = apps.get_model('osf.CollectionSubmission')
        DraftRegistration = apps.get_model('osf.DraftRegistration')

        if isinstance(self, AbstractNode):
            if not self.has_permission(auth.user, ADMIN):
                raise PermissionsError('Only admins can change subjects.')
        elif isinstance(self, Preprint):
            if not self.has_permission(auth.user, WRITE):
                raise PermissionsError('Must have admin or write permissions to change a preprint\'s subjects.')
        elif isinstance(self, DraftRegistration):
            if not self.has_permission(auth.user, WRITE):
                raise PermissionsError('Must have write permissions to change a draft registration\'s subjects.')
        elif isinstance(self, CollectionSubmission):
            if not self.guid.referent.has_permission(auth.user, ADMIN) and not auth.user.has_perms(self.collection.groups[ADMIN], self.collection):
                raise PermissionsError('Only admins can change subjects.')
        return

    def add_subjects_log(self, old_subjects, auth):
        self.add_log(
            action=NodeLog.SUBJECTS_UPDATED,
            params={
                'subjects': list(self.subjects.values('_id', 'text')),
                'old_subjects': list(Subject.objects.filter(id__in=old_subjects).values('_id', 'text'))
            },
            auth=auth,
            save=False,
        )
        return

    def assert_subject_format(self, subj_list, expect_list, error_msg):
        """ Helper for asserting subject request is formatted properly
        """
        is_list = type(subj_list) is list

        if (expect_list and not is_list) or (not expect_list and is_list):
            raise ValidationValueError('Subjects are improperly formatted. {}'.format(error_msg))

    def set_subjects(self, new_subjects, auth, add_log=True):
        """ Helper for setting M2M subjects field from list of hierarchies received from UI.
        Only authorized admins may set subjects.

        :param list[list[Subject._id]] new_subjects: List of subject hierarchies to be validated and flattened
        :param Auth auth: Auth object for requesting user
        :param bool add_log: Whether or not to add a log (if called on a Loggable object)

        :return: None
        """
        if auth:
            self.check_subject_perms(auth)
        self.assert_subject_format(new_subjects, expect_list=True, error_msg='Expecting list of lists.')

        old_subjects = list(self.subjects.values_list('id', flat=True))
        self.subjects.clear()
        for subj_list in new_subjects:
            self.assert_subject_format(subj_list, expect_list=True, error_msg='Expecting list of lists.')
            subj_hierarchy = []
            for s in subj_list:
                subj_hierarchy.append(s)
            if subj_hierarchy:
                validate_subject_hierarchy(subj_hierarchy)
                for s_id in subj_hierarchy:
                    self.subjects.add(Subject.load(s_id))

        if add_log and hasattr(self, 'add_log'):
            self.add_subjects_log(old_subjects, auth)

        self.save(old_subjects=old_subjects)

    def set_subjects_from_relationships(self, subjects_list, auth, add_log=True):
        """ Helper for setting M2M subjects field from list of flattened subjects received from UI.
        Only authorized admins may set subjects.

        :param list[Subject._id] new_subjects: List of flattened subject hierarchies
        :param Auth auth: Auth object for requesting user
        :param bool add_log: Whether or not to add a log (if called on a Loggable object)

        :return: None
        """
        self.check_subject_perms(auth)
        self.assert_subject_format(subjects_list, expect_list=True, error_msg='Expecting a list of subjects.')
        if subjects_list:
            self.assert_subject_format(subjects_list[0], expect_list=False, error_msg='Expecting a list of subjects.')

        old_subjects = list(self.subjects.values_list('id', flat=True))
        self.subjects.clear()
        for subj in expand_subject_hierarchy(subjects_list):
            self.subjects.add(subj)

        if add_log and hasattr(self, 'add_log'):
            self.add_subjects_log(old_subjects, auth)

        self.save(old_subjects=old_subjects)

    def map_subjects_between_providers(self, old_provider, new_provider, auth=None):
        """
        Maps subjects between preprint providers using bepress_subject_id.

        Loops through each subject hierarchy for a resource and attempts to find
        a matching subject for the lowest tier subject.

        :params old_provider PreprintProvider
        :params new_provider PreprintProvider
        :params auth Authenticated User

        returns a list of any subjects that could not be mapped.
        """
        new_subjects = []
        subject_problems = []
        for hierarchy in self.subject_hierarchy:
            subject = hierarchy[-1]
            current_bepress_id = getattr(
                hierarchy[-1],
                self.get_bepress_id_field(old_provider)
            )
            try:
                new_subject = new_provider.subjects.get(**{
                    self.get_bepress_id_field(new_provider): current_bepress_id
                })
            except Subject.DoesNotExist:
                new_subject = subject
                subject_problems.append(subject.text)
            new_subjects.append(new_subject.hierarchy)
        self.set_subjects(new_subjects, auth, add_log=False)
        return subject_problems

    def get_bepress_id_field(self, provider):
        return 'id' if provider._id == 'osf' else 'bepress_subject_id'


class ContributorMixin(models.Model):
    """
    ContributorMixin containing methods for managing contributors.
    Works for both AbstractNodes, Preprints, and DraftRegistrations. Only
    AbstractNodes support groups and hierarchies, so there are overrides for this.
    """
    class Meta:
        abstract = True

    DEFAULT_CONTRIBUTOR_PERMISSIONS = WRITE

    @property
    def log_class(self):
        # PreprintLog or NodeLog, for example
        raise NotImplementedError()

    @property
    def contributor_class(self):
        # PreprintContributor or Contributor, for example
        raise NotImplementedError()

    @property
    def contributor_kwargs(self):
        # Dictionary with object type as the key, self as the value
        raise NotImplementedError()

    @property
    def contributor_set(self):
        raise NotImplementedError()

    @property
    def log_params(self):
        # Generic params to build log
        raise NotImplementedError()

    @property
    def order_by_contributor_field(self):
        # 'contributor___order', for example
        raise NotImplementedError()

    @property
    def contributor_email_template(self):
        # default contributor email template as a string
        raise NotImplementedError()

    def get_addons(self):
        raise NotImplementedError()

    def update_or_enqueue_on_resource_updated(self):
        raise NotImplementedError()

    @property
    def admin_contributor_or_group_member_ids(self):
        # Return admin contributor ids on current resource or parent
        # Called when removing project subscriptions
        raise NotImplementedError()

    @property
    def visible_contributors(self):
        raise NotImplementedError()

    @property
    def contributors(self):
        # NOTE: _order field is generated by order_with_respect_to = 'node'
        return self._contributors.order_by(self.order_by_contributor_field)

    def is_contributor_or_group_member(self, user):
        """
        Whether the user has explicit permissions to the resource -
        They must be a contributor or a member of an osf group with permissions
        Implicit admins not included.
        """
        return self.has_permission(user, READ, check_parent=False)

    def is_contributor(self, user):
        """
        Return whether ``user`` is a contributor on the resource.
        (Does not include whether user has permissions via a group.)
        """
        kwargs = self.contributor_kwargs
        kwargs['user'] = user
        return user is not None and self.contributor_class.objects.filter(**kwargs).exists()

    def is_admin_contributor(self, user):
        """
        Return whether ``user`` is a contributor on the resource and their contributor permissions are "admin".
        Doesn't factor in group member permissions.

        Important: having admin permissions through group membership but being a write contributor doesn't suffice.
        """
        if not user or user.is_anonymous:
            return False

        return self.has_permission(user, ADMIN) and self.get_group(ADMIN) in user.groups.all()

    def active_contributors(self, include=lambda n: True):
        """
        Returns active contributors, group members excluded
        """
        for contrib in self.contributors.filter(is_active=True):
            if include(contrib):
                yield contrib

    def get_admin_contributors(self, users):
        """Of the provided users, return the ones who are admin contributors on the node. Excludes contributors on node links and
        inactive users.
        """
        return (each.user for each in self._get_admin_contributors_query(users))

    def _get_admin_contributors_query(self, users):
        """
        Returns Contributor queryset whose objects have admin permissions to the node.
        Group permissions not included.
        """

        query_dict = {
            'user__in': users,
            'user__is_active': True,
            'user__groups': self.get_group(ADMIN).id
        }

        query_dict[self.guardian_object_type] = self

        return self.contributor_class.objects.select_related('user').filter(**query_dict)

    def add_contributor(self, contributor, permissions=None, visible=True,
                        send_email=None, auth=None, log=True, save=False):
        """Add a contributor to the project.

        :param User contributor: The contributor to be added
        :param list permissions: Permissions to grant to the contributor. Array of all permissions if node,
         highest permission to grant, if contributor, as a string.
        :param bool visible: Contributor is visible in project dashboard
        :param str send_email: Email preference for notifying added contributor
        :param Auth auth: All the auth information including user, API key
        :param bool log: Add log to self
        :param bool save: Save after adding contributor
        :returns: Whether contributor was added
        """
        send_email = send_email or self.contributor_email_template
        # If user is merged into another account, use master account
        contrib_to_add = contributor.merged_by if contributor.is_merged else contributor
        if contrib_to_add.is_disabled:
            raise ValidationValueError('Deactivated users cannot be added as contributors.')

        if not contrib_to_add.is_registered and not contrib_to_add.unclaimed_records:
            raise UserStateError('This contributor cannot be added. If the problem persists please report it '
                                       'to ' + language.SUPPORT_LINK)

        if self.is_contributor(contrib_to_add):
            if permissions is None:
                return False
            # Permissions must be overridden if changed when contributor is
            # added to parent he/she is already on a child of.
            else:
                self.set_permissions(contrib_to_add, permissions)
                if save:
                    self.save()
                return False
        else:
            kwargs = self.contributor_kwargs
            kwargs['user'] = contrib_to_add
            contributor_obj, created = self.contributor_class.objects.get_or_create(**kwargs)
            contributor_obj.visible = visible

            # Add default contributor permissions
            permissions = permissions or self.DEFAULT_CONTRIBUTOR_PERMISSIONS

            self.add_permission(contrib_to_add, permissions, save=True)
            contributor_obj.save()

            if log:
                params = self.log_params
                params['contributors'] = [contrib_to_add._id]
                self.add_log(
                    action=self.log_class.CONTRIB_ADDED,
                    params=params,
                    auth=auth,
                    save=False,
                )
            if save:
                self.save()

            if self._id and contrib_to_add:
                project_signals.contributor_added.send(self,
                                                       contributor=contributor,
                                                       auth=auth, email_template=send_email, permissions=permissions)

            # enqueue on_node_updated/on_preprint_updated to update DOI metadata when a contributor is added
            if getattr(self, 'get_identifier_value', None) and self.get_identifier_value('doi'):
                request, user_id = get_request_and_user_id()
                self.update_or_enqueue_on_resource_updated(user_id, first_save=False, saved_fields=['contributors'])
            return contrib_to_add

    def add_contributors(self, contributors, auth=None, log=True, save=False):
        """Add multiple contributors

        :param list contributors: A list of dictionaries of the form:
            {
                'user': <User object>,
                'permissions': <String highest permission, 'admin', for example>
                'visible': <Boolean indicating whether or not user is a bibliographic contributor>
            }
        :param auth: All the auth information including user, API key.
        :param log: Add log to self
        :param save: Save after adding contributor
        """
        for contrib in contributors:
            self.add_contributor(
                contributor=contrib['user'], permissions=contrib['permissions'],
                visible=contrib['visible'], auth=auth, log=False, save=False,
            )
        if log and contributors:
            params = self.log_params
            params['contributors'] = [
                contrib['user']._id
                for contrib in contributors
            ]
            self.add_log(
                action=self.log_class.CONTRIB_ADDED,
                params=params,
                auth=auth,
                save=False,
            )
        if save:
            self.save()

    def add_unregistered_contributor(self, fullname, email, auth, send_email=None,
                                     visible=True, permissions=None, save=False, existing_user=None):
        """Add a non-registered contributor to the project.

        :param str fullname: The full name of the person.
        :param str email: The email address of the person.
        :param Auth auth: Auth object for the user adding the contributor.
        :param User existing_user: the unregister_contributor if it is already created, otherwise None
        :returns: The added contributor
        :raises: DuplicateEmailError if user with given email is already in the database.
        """
        OSFUser = apps.get_model('osf.OSFUser')
        send_email = send_email or self.contributor_email_template

        if email:
            try:
                validate_email(email)
            except BlacklistedEmailError:
                raise ValidationError('Unregistered contributor email address domain is blacklisted.')

        # Create a new user record if you weren't passed an existing user
        contributor = existing_user if existing_user else OSFUser.create_unregistered(fullname=fullname, email=email)

        contributor.add_unclaimed_record(self, referrer=auth.user,
                                         given_name=fullname, email=email)
        try:
            contributor.save()
        except ValidationError:  # User with same email already exists
            contributor = get_user(email=email)
            # Unregistered users may have multiple unclaimed records, so
            # only raise error if user is registered.
            if contributor.is_registered or self.is_contributor(contributor):
                raise

            contributor.add_unclaimed_record(
                self, referrer=auth.user, given_name=fullname, email=email
            )

            contributor.save()

        self.add_contributor(
            contributor, permissions=permissions, auth=auth,
            visible=visible, send_email=send_email, log=True, save=False
        )
        self.save()
        return contributor

    def add_contributor_registered_or_not(self, auth, user_id=None,
                                          full_name=None, email=None, send_email=None,
                                          permissions=None, bibliographic=True, index=None, save=False):
        OSFUser = apps.get_model('osf.OSFUser')
        send_email = send_email or self.contributor_email_template

        if user_id:
            contributor = OSFUser.load(user_id)
            if not contributor:
                raise ValueError('User with id {} was not found.'.format(user_id))

            if self.contributor_set.filter(user=contributor).exists():
                raise ValidationValueError('{} is already a contributor.'.format(contributor.fullname))

            if contributor.is_registered:
                contributor = self.add_contributor(contributor=contributor, auth=auth, visible=bibliographic,
                                     permissions=permissions, send_email=send_email, save=True)
            else:
                if not full_name:
                    raise ValueError(
                        'Cannot add unconfirmed user {} to resource {}. You need to provide a full_name.'
                        .format(user_id, self._id)
                    )
                contributor = self.add_unregistered_contributor(
                    fullname=full_name, email=contributor.username, auth=auth,
                    send_email=send_email, permissions=permissions,
                    visible=bibliographic, existing_user=contributor, save=True
                )

        else:
            contributor = get_user(email=email)
            if contributor and self.contributor_set.filter(user=contributor).exists():
                raise ValidationValueError('{} is already a contributor.'.format(contributor.fullname))

            if contributor and contributor.is_registered:
                self.add_contributor(contributor=contributor, auth=auth, visible=bibliographic,
                                    send_email=send_email, permissions=permissions, save=True)
            else:
                contributor = self.add_unregistered_contributor(
                    fullname=full_name, email=email, auth=auth,
                    send_email=send_email, permissions=permissions,
                    visible=bibliographic, save=True
                )

        auth.user.email_last_sent = timezone.now()
        auth.user.save()

        if index is not None:
            self.move_contributor(contributor=contributor, index=index, auth=auth, save=True)

        contributor_obj = self.contributor_set.get(user=contributor)
        return contributor_obj

    def replace_contributor(self, old, new):
        """
        Replacing unregistered contributor with a verified user
        """
        try:
            contrib_obj = self.contributor_set.get(user=old)
        except self.contributor_class.DoesNotExist:
            return False
        contrib_obj.user = new
        contrib_obj.save()

        # Remove unclaimed record for the project
        if self._id in old.unclaimed_records:
            del old.unclaimed_records[self._id]
            old.save()

        # For the read, write, and admin Django group attached to the node/preprint,
        # add the new user to the group, and remove the old.  This
        # will give the new user the appropriate permissions.
        for group_name in self.groups.keys():
            if self.belongs_to_permission_group(old, group_name):
                self.get_group(group_name).user_set.remove(old)
                self.get_group(group_name).user_set.add(new)
        return True

    def copy_unclaimed_records(self, resource):
        """Copies unclaimed_records to unregistered contributors from the resource"""
        for contributor in self.contributors.filter(is_registered=False):
            record = contributor.unclaimed_records.get(resource._id)
            if record:
                contributor.unclaimed_records[self._id] = record
                contributor.save()

    # TODO: optimize me
    def update_contributor(self, user, permission, visible, auth, save=False):
        """ TODO: this method should be updated as a replacement for the main loop of
        Node#manage_contributors. Right now there are redundancies, but to avoid major
        feature creep this will not be included as this time.

        Also checks to make sure unique admin is not removing own admin privilege.
        """
        OSFUser = apps.get_model('osf.OSFUser')

        if not self.has_permission(auth.user, ADMIN):
            raise PermissionsError('Only admins can modify contributor permissions')

        if permission:
            admins = OSFUser.objects.filter(id__in=self._get_admin_contributors_query(self._contributors.all()).values_list('user_id', flat=True))
            if not admins.count() > 1:
                # has only one admin
                admin = admins.first()
                if (admin == user or getattr(admin, 'user', None) == user) and ADMIN != permission:
                    error_msg = '{} is the only admin.'.format(user.fullname)
                    raise self.state_error(error_msg)
            if not self.contributor_set.filter(user=user).exists():
                raise ValueError(
                    'User {0} not in contributors'.format(user.fullname)
                )
            if not self.get_group(permission).user_set.filter(id=user.id).exists():
                self.set_permissions(user, permission, save=False)
                permissions_changed = {
                    user._id: permission
                }
                params = self.log_params
                params['contributors'] = permissions_changed
                self.add_log(
                    action=self.log_class.PERMISSIONS_UPDATED,
                    params=params,
                    auth=auth,
                    save=False
                )
                with transaction.atomic():
                    if [READ] in permissions_changed.values():
                        project_signals.write_permissions_revoked.send(self)
        if visible is not None:
            self.set_visible(user, visible, auth=auth)

        if save:
            self.save()

    def remove_contributor(self, contributor, auth, log=True):
        """Remove a contributor from this node.

        :param contributor: User object, the contributor to be removed
        :param auth: All the auth information including user, API key.
        """
        if isinstance(contributor, self.contributor_class):
            contributor = contributor.user

        # remove unclaimed record if necessary
        if self._id in contributor.unclaimed_records:
            del contributor.unclaimed_records[self._id]
            contributor.save()

        # If user is the only visible contributor, return False
        if not self.contributor_set.exclude(user=contributor).filter(visible=True).exists():
            return False

        # Node must have at least one registered admin user
        admin_query = self._get_admin_contributors_query(self._contributors.all()).exclude(user=contributor)
        if not admin_query.exists():
            return False

        contrib_obj = self.contributor_set.get(user=contributor)
        contrib_obj.delete()

        self.clear_permissions(contributor)
        # After remove callback
        self.disconnect_addons(contributor, auth)

        if log:
            params = self.log_params
            params['contributors'] = [contributor._id]
            self.add_log(
                action=self.log_class.CONTRIB_REMOVED,
                params=params,
                auth=auth,
                save=False,
            )

        self.save()
        # send signal to remove this user from project subscriptions
        project_signals.contributor_removed.send(self, user=contributor)

        # enqueue on_node_updated/on_preprint_updated to update DOI metadata when a contributor is removed
        if getattr(self, 'get_identifier_value', None) and self.get_identifier_value('doi'):
            request, user_id = get_request_and_user_id()
            self.update_or_enqueue_on_resource_updated(user_id, first_save=False, saved_fields=['contributors'])
        return True

    def remove_contributors(self, contributors, auth=None, log=True, save=False):

        results = []
        removed = []

        for contrib in contributors:
            outcome = self.remove_contributor(
                contributor=contrib, auth=auth, log=False,
            )
            results.append(outcome)
            removed.append(contrib._id)
        if log:
            params = self.log_params
            params['contributors'] = removed
            self.add_log(
                action=self.log_class.CONTRIB_REMOVED,
                params=params,
                auth=auth,
                save=False,
            )

        if save:
            self.save()

        return all(results)

    def move_contributor(self, contributor, auth, index, save=False):
        OSFUser = apps.get_model('osf.OSFUser')
        if not self.has_permission(auth.user, ADMIN):
            raise PermissionsError('Only admins can modify contributor order')
        if isinstance(contributor, OSFUser):
            contributor = self.contributor_set.get(user=contributor)
        contributor_ids = list(self.get_contributor_order())
        old_index = contributor_ids.index(contributor.id)
        contributor_ids.insert(index, contributor_ids.pop(old_index))
        self.set_contributor_order(contributor_ids)
        params = self.log_params
        params['contributors'] = contributor.user._id
        self.add_log(
            action=self.log_class.CONTRIB_REORDERED,
            params=params,
            auth=auth,
            save=False,
        )
        if save:
            self.save()
        # enqueue on_node_updated/on_preprint_updated to update DOI metadata when a contributor is moved
        if getattr(self, 'get_identifier_value', None) and self.get_identifier_value('doi'):
            request, user_id = get_request_and_user_id()
            self.update_or_enqueue_on_resource_updated(user_id, first_save=False, saved_fields=['contributors'])

    # TODO: Optimize me
    def manage_contributors(self, user_dicts, auth, save=False):
        """Reorder and remove contributors.

        :param list user_dicts: Ordered list of contributors represented as
            dictionaries of the form:
            {'id': <id>, 'permission': <One of 'read', 'write', 'admin'>, 'visible': bool}
        :param Auth auth: Consolidated authentication information
        :param bool save: Save changes
        :raises: ValueError if any users in `users` not in contributors or if
            no admin contributors remaining
        """
        OSFUser = apps.get_model('osf.OSFUser')

        with transaction.atomic():
            users = []
            user_ids = []
            permissions_changed = {}
            visibility_removed = []
            to_retain = []
            to_remove = []
            for user_dict in user_dicts:
                user = OSFUser.load(user_dict['id'])
                if user is None:
                    raise ValueError('User not found')
                if not self.contributors.filter(id=user.id).exists():
                    raise ValueError(
                        'User {0} not in contributors'.format(user.fullname)
                    )

                permission = user_dict.get('permission', None) or user_dict.get('permissions', None)
                if not self.belongs_to_permission_group(user, permission):
                    # Validate later
                    self.set_permissions(user, permission, validate=False, save=False)
                    permissions_changed[user._id] = permission

                # visible must be added before removed to ensure they are validated properly
                if user_dict['visible']:
                    self.set_visible(user,
                                     visible=True,
                                     auth=auth)
                else:
                    visibility_removed.append(user)
                users.append(user)
                user_ids.append(user_dict['id'])

            for user in visibility_removed:
                self.set_visible(user,
                                 visible=False,
                                 auth=auth)

            for user in self.contributors.all():
                if user._id in user_ids:
                    to_retain.append(user)
                else:
                    to_remove.append(user)

            if users is None or not self._get_admin_contributors_query(users).exists():
                error_message = 'Must have at least one registered admin contributor'
                raise self.state_error(error_message)

            if to_retain != users:
                # Ordered Contributor PKs, sorted according to the passed list of user IDs
                sorted_contrib_ids = [
                    each.id for each in sorted(self.contributor_set.all(), key=lambda c: user_ids.index(c.user._id))
                ]
                self.set_contributor_order(sorted_contrib_ids)
                params = self.log_params
                params['contributors'] = [
                    user._id
                    for user in users
                ]
                self.add_log(
                    action=self.log_class.CONTRIB_REORDERED,
                    params=params,
                    auth=auth,
                    save=False,
                )

            if to_remove:
                self.remove_contributors(to_remove, auth=auth, save=False)

            if permissions_changed:
                params = self.log_params
                params['contributors'] = permissions_changed
                self.add_log(
                    action=self.log_class.PERMISSIONS_UPDATED,
                    params=params,
                    auth=auth,
                    save=False,
                )
            if save:
                self.save()

            with transaction.atomic():
                if to_remove or permissions_changed and [READ] in permissions_changed.values():
                    project_signals.write_permissions_revoked.send(self)

    # visible_contributor_ids was moved to this property
    @property
    def visible_contributor_ids(self):
        return self.contributor_set.filter(visible=True) \
            .order_by('_order') \
            .values_list('user__guids___id', flat=True)

    def get_visible(self, user):
        try:
            contributor = self.contributor_set.get(user=user)
        except self.contributor_class.DoesNotExist:
            raise ValueError(u'User {0} not in contributors'.format(user))
        return contributor.visible

    def set_visible(self, user, visible, log=True, auth=None, save=False):
        if not self.is_contributor(user):
            raise ValueError(u'User {0} not in contributors'.format(user))
        kwargs = self.contributor_kwargs
        kwargs['user'] = user
        kwargs['visible'] = True
        if visible and not self.contributor_class.objects.filter(**kwargs).exists():
            set_visible_kwargs = kwargs
            set_visible_kwargs['visible'] = False
            self.contributor_class.objects.filter(**set_visible_kwargs).update(visible=True)
        elif not visible and self.contributor_class.objects.filter(**kwargs).exists():
            num_visible_kwargs = self.contributor_kwargs
            num_visible_kwargs['visible'] = True
            if self.contributor_class.objects.filter(**num_visible_kwargs).count() == 1:
                raise ValueError('Must have at least one visible contributor')
            self.contributor_class.objects.filter(**kwargs).update(visible=False)
        else:
            return
        message = (
            self.log_class.MADE_CONTRIBUTOR_VISIBLE if visible else self.log_class.MADE_CONTRIBUTOR_INVISIBLE
        )
        params = self.log_params
        params['contributors'] = [user._id]
        if log:
            self.add_log(
                message,
                params=params,
                auth=auth,
                save=False,
            )
        if save:
            self.save()
        # enqueue on_node_updated/on_preprint_updated to update DOI metadata when a contributor is hidden/made visible
        if getattr(self, 'get_identifier_value', None) and self.get_identifier_value('doi'):
            request, user_id = get_request_and_user_id()
            self.update_or_enqueue_on_resource_updated(user_id, first_save=False, saved_fields=['contributors'])

    def has_permission(self, user, permission, check_parent=True):
        """Check whether user has permission, through contributorship or group membership
        :param User user: User to test
        :param str permission: Required permission
        :returns: User has required permission
        """
        object_type = self.guardian_object_type

        if not user or user.is_anonymous:
            return False
        perm = '{}_{}'.format(permission, object_type)
        # Using get_group_perms to get permissions that are inferred through
        # group membership - not inherited from superuser status
        has_permission = perm in get_group_perms(user, self)
        if object_type == 'node':
            if not has_permission and permission == READ and check_parent:
                return self.is_admin_parent(user)
        return has_permission

    # TODO: Remove save parameter
    def add_permission(self, user, permission, save=False):
        """Grant permission to a user.

        :param User user: User to grant permission to
        :param str permission: Permission to grant
        :param bool save: Save changes
        :raises: ValueError if user already has permission
        """
        if not self.belongs_to_permission_group(user, permission):
            permission_group = self.get_group(permission)
            permission_group.user_set.add(user)
        else:
            raise ValueError('User already has permission {0}'.format(permission))
        if save:
            self.save()

    def get_permissions(self, user):
        # Overrides guardian mixin - returns readable perms instead of literal perms
        if isinstance(user, AnonymousUser):
            return []
        # If base_perms not on model, will error
        perms = self.base_perms
        user_perms = sorted(set(get_group_perms(user, self)).intersection(perms), key=perms.index)
        return [perm.split('_')[0] for perm in user_perms]

    def set_permissions(self, user, permissions, validate=True, save=False):
        """Set a user's permissions to a node.

        :param User user: User to grant permission to
        :param str permissions: Highest permission to grant, i.e. 'write'
        :param bool validate: Validate admin contrib constraint
        :param bool save: Save changes
        :raises: StateError if contrib constraint is violated
        """
        # Ensure that user's permissions cannot be lowered if they are the only admin (
        # - admin contributor, not admin group member)
        if isinstance(user, self.contributor_class):
            user = user.user

        if validate and (self.is_admin_contributor(user) and permissions != ADMIN):
            if self.get_group(ADMIN).user_set.filter(is_registered=True).count() <= 1:
                raise self.state_error('Must have at least one registered admin contributor')
        self.clear_permissions(user)
        self.add_permission(user, permissions)
        if save:
            self.save()

    def clear_permissions(self, user):
        for name in self.groups.keys():
            if user.groups.filter(name=self.get_group(name)).exists():
                self.remove_permission(user, name)

    def belongs_to_permission_group(self, user, permission):
        return self.get_group(permission).user_set.filter(id=user.id).exists()

    def remove_permission(self, user, permission, save=False):
        """Revoke permission from a user.

        :param User user: User to revoke permission from
        :param str permission: Permission to revoke
        :param bool save: Save changes
        :raises: ValueError if user does not have permission
        """
        if self.belongs_to_permission_group(user, permission):
            permission_group = self.get_group(permission)
            permission_group.user_set.remove(user)
        else:
            raise ValueError('User does not have permission {0}'.format(permission))
        if save:
            self.save()

    def disconnect_addons(self, user, auth):
        """
        Loop through all the node's addons and remove user's authentication.
        Used when removing users from nodes (either removing a contributor, removing an OSF Group,
        removing an OSF Group from a node, or removing a member from an OSF group)
        """
        if not self.is_contributor_or_group_member(user):
            for addon in self.get_addons():
                # After remove callback
                message = addon.after_remove_contributor(self, user, auth)
                if message:
                    # Because addons can return HTML strings, addons are responsible
                    # for markupsafe-escaping any messages returned
                    status.push_status_message(message, kind='info', trust=True, id='remove_addon', extra={
                        'addon': markupsafe.escape(addon.config.full_name),
                        'category': markupsafe.escape(self.category_display),
                        'title': markupsafe.escape(self.title),
                        'user': markupsafe.escape(user.fullname)
                    })


class SpamOverrideMixin(SpamMixin):
    """
    Contains overrides to SpamMixin that are common to the node and preprint models
    """
    class Meta:
        abstract = True

    # Override on model
    SPAM_CHECK_FIELDS = {}

    @property
    def log_class(self):
        return NotImplementedError()

    @property
    def log_params(self):
        return NotImplementedError()

    def get_spam_fields(self):
        return NotImplementedError()

    def confirm_spam(self, save=False):
        super(SpamOverrideMixin, self).confirm_spam(save=False)
        self.set_privacy('private', auth=None, log=False, save=False)
        log = self.add_log(
            action=self.log_class.MADE_PRIVATE,
            params=self.log_params,
            auth=None,
            save=False
        )
        log.should_hide = True
        log.save()
        if save:
            self.save()

    def _get_spam_content(self, saved_fields):
        """
        This function retrieves retrieves strings of potential spam from various DB fields. Also here we can follow
        django's typical ORM query structure for example we can grab the redirect link of a node by giving a saved
        field of {'addons_forward_node_settings__url'}.

        :param saved_fields: set
        :return: str
        """
        spam_fields = self.get_spam_fields(saved_fields)
        content = []
        for field in spam_fields:
            exclude_null = {field + '__isnull': False}
            values = list(self.__class__.objects.filter(id=self.id, **exclude_null).values_list(field, flat=True))
            if values:
                content.append((' '.join(values) or '').encode('utf-8'))
        if self.all_tags.exists():
            content.extend([name.encode('utf-8') for name in self.all_tags.values_list('name', flat=True)])
        if not content:
            return None
        return b' '.join(content).decode()

    def check_spam(self, user, saved_fields, request_headers):
        if not settings.SPAM_CHECK_ENABLED:
            return False
        if settings.SPAM_CHECK_PUBLIC_ONLY and not self.is_public:
            return False
        if user.spam_status == SpamStatus.HAM:
            return False

        content = self._get_spam_content(saved_fields)
        if not content:
            return
        is_spam = self.do_check_spam(
            user.fullname,
            user.username,
            content,
            request_headers
        )
        logger.info("{} ({}) '{}' smells like {} (tip: {})".format(
            self.__class__.__name__, self._id, self.title.encode('utf-8'), 'SPAM' if is_spam else 'HAM', self.spam_pro_tip
        ))
        if is_spam:
            self._check_spam_user(user)
        return is_spam

    def _check_spam_user(self, user):
        if (
            settings.SPAM_ACCOUNT_SUSPENSION_ENABLED
            and (timezone.now() - user.date_confirmed) <= settings.SPAM_ACCOUNT_SUSPENSION_THRESHOLD
        ):
            self.set_privacy('private', log=False, save=False)

            # Suspend the flagged user for spam.
            user.flag_spam()
            if not user.is_disabled:
                user.disable_account()
                user.is_registered = False
                mails.send_mail(
                    to_addr=user.username,
                    mail=mails.SPAM_USER_BANNED,
                    user=user,
                    osf_support_email=settings.OSF_SUPPORT_EMAIL,
                    can_change_preferences=False,
                )
            user.save()

            # Make public nodes private from this contributor
            for node in user.all_nodes:
                if self._id != node._id and len(node.contributors) == 1 and node.is_public:
                    node.set_privacy('private', log=False, save=True)

            # Make preprints private from this contributor
            for preprint in user.preprints.all():
                if self._id != preprint._id and len(preprint.contributors) == 1 and preprint.is_public:
                    preprint.set_privacy('private', log=False, save=True)

    def flag_spam(self):
        """ Overrides SpamMixin#flag_spam.
        """
        super(SpamOverrideMixin, self).flag_spam()
        if settings.SPAM_FLAGGED_MAKE_NODE_PRIVATE:
            self.set_privacy('private', auth=None, log=False, save=False, check_addons=False)
            log = self.add_log(
                action=self.log_class.MADE_PRIVATE,
                params=self.log_params,
                auth=None,
                save=False
            )
            log.should_hide = True
            log.save()


<<<<<<< HEAD
class FileTargetMixin(Loggable):
    '''
    The purpose of this mixin to ensure models that are file `targets` (meaning a group of files are assocciated with
    them.) Have all the methods they need to interact with BaseFileNode objects without errors or gaps in functionality

    File targets must have four basic things:

    1. Logs
    2. Permissions
    3. Resolvable urls
    4. Spam status

    Since each model is going to have different criteria for these things, so this a very abstract class, but since everything
    that's a target needs all these things it's good to require these methods as part of a class to avoid missing any
    aspects of targethood.
    '''

    class Meta:
        abstract = True

    @property
    def has_node_addon(self):
        addon = getattr(self, 'get_addon', None)
        if addon:
            from addons.base.models import BaseNodeSettings
            return isinstance(addon('osfstorage'), BaseNodeSettings)
        return False

    @abstractmethod
    def get_root_folder(self, provider='osfstorage'):
        raise NotImplementedError()

    @abstractmethod
    def api_url_for(self, view_name, _absolute=False, *args, **kwargs):
        raise NotImplementedError()

    @abstractmethod
    def web_url_for(self, view_name, _absolute=False, _guid=False, *args, **kwargs):
        raise NotImplementedError()

    @abstractmethod
    def serialize_waterbutler_settings(self, *args, **kwargs):
        raise NotImplementedError()

    @abstractmethod
    def serialize_waterbutler_credentials(self, *args, **kwargs):
        raise NotImplementedError()

    @abstractmethod
    def create_waterbutler_log(self, auth, action, metadata):
        raise NotImplementedError()

    @abstractmethod
    def counts_towards_analytics(self, user):
        raise NotImplementedError()

    @abstractproperty
    def is_spam(self):
        raise NotImplementedError()

    @abstractproperty
    def is_public(self):
        raise NotImplementedError()

    @abstractmethod
    def can_view_files(self, auth=None):
        return self.can_view(auth)
=======
class RegistrationResponseMixin(models.Model):
    """
    Mixin to be shared between DraftRegistrations and Registrations.
    """
    registration_responses = DateTimeAwareJSONField(default=dict, blank=True)
    registration_responses_migrated = models.NullBooleanField(default=True, db_index=True)

    def get_registration_metadata(self, schema):
        raise NotImplementedError()

    @property
    def file_storage_resource(self):
        # Where the original files were stored (the node)
        raise NotImplementedError()

    def flatten_registration_metadata(self):
        """
        Extracts questions/nested registration_responses - makes use of schema block `registration_response_key`
        and block_type to assemble flattened registration_responses.

        For example, if the registration_response_key = "description-methods.planned-sample.question7b",
        this will recurse through the registered_meta, looking for each key, starting with "description-methods",
        then "planned-sample", and finally "question7b", returning the most deeply nested value corresponding
        with the final key to flatten the dictionary.
        :self, DraftRegistration or Registration
        :returns dictionary, registration_responses, flattened dictionary with registration_response_keys
        top-level
        """
        schema = self.registration_schema
        registered_meta = self.get_registration_metadata(schema)
        return flatten_registration_metadata(schema, registered_meta)

    def expand_registration_responses(self):
        """
        Expanding `registration_responses` into Draft.registration_metadata or
        Registration.registered_meta. registration_responses are more flat;
        "registration_response_keys" are top level.  Registration_metadata/registered_meta
        will have a more deeply nested format.
        :returns registration_metadata, dictionary
        """
        return expand_registration_responses(
            self.registration_schema,
            self.registration_responses,
            self.file_storage_resource,
        )

    class Meta:
        abstract = True


class EditableFieldsMixin(TitleMixin, DescriptionMixin, CategoryMixin, ContributorMixin,
        NodeLicenseMixin, Taggable, TaxonomizableMixin, AffiliatedInstitutionMixin):

    def set_editable_attribute(self, fieldname, resource, alternative_resource=None):
        """
        :param str fieldname: Attribute on model
        :param Object resource: Primary resource where you want to copy attributes
        :param Object alternative_resource: Backup resource for copying attributes
        """
        resource_field_value = getattr(resource, fieldname, None)
        alternative_resource_field_value = getattr(resource, fieldname, None)

        if resource_field_value:
            setattr(self, fieldname, resource_field_value)
        elif alternative_resource_field_value:
            setattr(self, fieldname, alternative_resource_field_value)

    def stage_m2m_values(self, fieldname, resource, alternative_resource=None):
        """
        :param str fieldname: Attribute on model
        :param Object resource: Primary resource where you want to copy attributes
        :param Object alternative_resource: Backup resource for copying attributes
        """
        resource_field_value = getattr(resource, fieldname, None)
        alternative_field_value = getattr(alternative_resource, fieldname, None)

        if resource_field_value:
            return resource_field_value.values_list('pk', flat=True)
        elif alternative_field_value:
            return alternative_field_value.values_list('pk', flat=True)
        else:
            return []

    def copy_editable_fields(self, resource, auth=None, alternative_resource=None, save=True):
        """
        Copy various editable fields from the 'resource' object to the current object.
        Includes, title, description, category, contributors, node_license, tags, subjects, and affiliated_institutions
        The field on the resource will always supersede the field on the alternative_resource. For example,
        copying fields from the draft_registration to the registration.  resource will be a DraftRegistration object,
        but the alternative_resource will be a Node.  DraftRegistration fields will trump Node fields.
        TODO, add optional logging parameter
        """
        self.set_editable_attribute('title', resource, alternative_resource)
        self.set_editable_attribute('description', resource, alternative_resource)
        self.set_editable_attribute('category', resource, alternative_resource)
        self.set_editable_attribute('node_license', resource, alternative_resource)

        # Contributors will always come from "resource", as contributor constraints
        # will require contributors to be present on the resource
        self.copy_contributors_from(resource)
        # Copy unclaimed records for unregistered users
        self.copy_unclaimed_records(resource)

        self.tags.add(*self.stage_m2m_values('all_tags', resource, alternative_resource))
        self.subjects.add(*self.stage_m2m_values('subjects', resource, alternative_resource))
        self.affiliated_institutions.add(*self.stage_m2m_values('affiliated_institutions', resource, alternative_resource))

        if save:
            self.save()

    class Meta:
        abstract = True
>>>>>>> 70a4303b
<|MERGE_RESOLUTION|>--- conflicted
+++ resolved
@@ -2066,8 +2066,7 @@
             log.should_hide = True
             log.save()
 
-
-<<<<<<< HEAD
+            
 class FileTargetMixin(Loggable):
     '''
     The purpose of this mixin to ensure models that are file `targets` (meaning a group of files are assocciated with
@@ -2135,7 +2134,7 @@
     @abstractmethod
     def can_view_files(self, auth=None):
         return self.can_view(auth)
-=======
+      
 class RegistrationResponseMixin(models.Model):
     """
     Mixin to be shared between DraftRegistrations and Registrations.
@@ -2248,4 +2247,3 @@
 
     class Meta:
         abstract = True
->>>>>>> 70a4303b
