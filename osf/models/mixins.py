import pytz
import markupsafe
import logging

from django.apps import apps
from django.contrib.auth.models import Group, AnonymousUser
from django.core.exceptions import ObjectDoesNotExist, ValidationError
from django.db import models, transaction
from django.utils import timezone
from django.utils.functional import cached_property
from guardian.shortcuts import assign_perm, get_perms, remove_perm, get_group_perms

from include import IncludeQuerySet

from api.providers.workflows import Workflows, PUBLIC_STATES
from framework import status
from framework.auth import Auth
from framework.auth.core import get_user
from framework.analytics import increment_user_activity_counters
from framework.exceptions import PermissionsError
from osf.exceptions import (
    InvalidTriggerError,
    ValidationValueError,
    UserStateError,
    UserNotAffiliatedError,
    InvalidTagError,
    BlacklistedEmailError,
)
from osf.models.node_relation import NodeRelation
from osf.models.nodelog import NodeLog
from osf.models.subject import Subject
from osf.models.spam import SpamMixin, SpamStatus
from osf.models.validators import validate_title
from osf.models.tag import Tag
from osf.utils import sanitize
from osf.models.validators import validate_subject_hierarchy, validate_email, expand_subject_hierarchy
from osf.utils.fields import NonNaiveDateTimeField
from osf.utils.datetime_aware_jsonfield import DateTimeAwareJSONField
from osf.utils.machines import (
    ReviewsMachine,
    NodeRequestMachine,
    PreprintRequestMachine,
)

from osf.utils.permissions import ADMIN, REVIEW_GROUPS, READ, WRITE
from osf.utils.registrations import flatten_registration_metadata, expand_registration_responses
from osf.utils.workflows import (
    DefaultStates,
    DefaultTriggers,
    ReviewStates,
    ReviewTriggers,
)

from osf.utils.requests import get_request_and_user_id
from website.project import signals as project_signals
from website import settings, mails, language
from website.project.licenses import set_license


logger = logging.getLogger(__name__)

class Versioned(models.Model):
    """A Model mixin class that saves delta versions."""

    @classmethod
    def _sig_pre_delete(cls, instance, *args, **kwargs):
        """dispatch the pre_delete method to a regular instance method. """
        return instance.sig_pre_delete(*args, **kwargs)

    @classmethod
    def _sig_post_delete(cls, instance, *args, **kwargs):
        """dispatch the post_delete method to a regular instance method. """
        return instance.sig_post_delete(*args, **kwargs)

    @classmethod
    def _sig_pre_save(cls, instance, *args, **kwargs):
        """dispatch the pre_save method to a regular instance method. """
        return instance.sig_pre_save(*args, **kwargs)

    @classmethod
    def _sig_post_save(cls, instance, *args, **kwargs):
        """dispatch the post_save method to a regular instance method. """
        return instance.sig_post_save(*args, **kwargs)

    @classmethod
    def connect(cls, signal):
        """Connect a django signal with this model."""
        # List all signals you want to connect with here:
        from django.db.models.signals import (pre_save, post_save, pre_delete, post_delete)
        sig_handler = {
            pre_save: cls._sig_pre_save,
            post_save: cls._sig_post_save,
            pre_delete: cls._sig_pre_delete,
            post_delete: cls._sig_post_delete,
        }[signal]
        signal.connect(sig_handler, sender=cls)

    class Meta:
        abstract = True


class Loggable(models.Model):

    last_logged = NonNaiveDateTimeField(db_index=True, null=True, blank=True, default=timezone.now)

    def add_log(self, action, params, auth, foreign_user=None, log_date=None, save=True, request=None):
        AbstractNode = apps.get_model('osf.AbstractNode')
        user = None
        if auth:
            user = auth.user
        elif request:
            user = request.user

        params['node'] = params.get('node') or params.get('project') or self._id
        original_node = self if self._id == params['node'] else AbstractNode.load(params.get('node'))

        log = NodeLog(
            action=action, user=user, foreign_user=foreign_user,
            params=params, node=self, original_node=original_node
        )

        if log_date:
            log.date = log_date
        log.save()

        self._complete_add_log(log, action, user, save)

        return log

    def _complete_add_log(self, log, action, user=None, save=True):
        if self.logs.count() == 1:
            log_date = log.date if hasattr(log, 'date') else log.created
            self.last_logged = log_date.replace(tzinfo=pytz.utc)
        else:
            recent_log = self.logs.first()
            log_date = recent_log.date if hasattr(log, 'date') else recent_log.created
            self.last_logged = log_date

        if save:
            self.save()
        if user and not getattr(self, 'is_collection', None):
            increment_user_activity_counters(user._primary_key, action, self.last_logged.isoformat())

    class Meta:
        abstract = True


class TitleMixin(models.Model):

    title = models.TextField(validators=[validate_title])

    @property
    def log_class(self):
        # PreprintLog or NodeLog, for example
        raise NotImplementedError()

    @property
    def log_params(self):
        raise NotImplementedError()

    def set_title(self, title, auth, save=False, allow_blank=False):
        """Set the title of this resource and log it.
        :param str title: The new title.
        :param auth: All the auth information including user, API key.
        """
        # Called so validation does not have to wait until save.
        validate_title(title, allow_blank=allow_blank)

        original_title = self.title
        new_title = sanitize.strip_html(title)
        # Title hasn't changed after sanitzation, bail out
        if original_title == new_title:
            return False
        self.title = new_title

        params = self.log_params
        params['title_new'] = self.title
        params['title_original'] = original_title

        self.add_log(
            action=self.log_class.EDITED_TITLE,
            params=params,
            auth=auth,
            save=False,
        )
        if save:
            self.save()
        return None

    class Meta:
        abstract = True


class DescriptionMixin(models.Model):

    description = models.TextField(blank=True, default='')

    @property
    def log_class(self):
        # PreprintLog or NodeLog, for example
        raise NotImplementedError()

    @property
    def log_params(self):
        raise NotImplementedError()

    def set_description(self, description, auth, save=False):
        """Set the description and log the event.
        :param str description: The new description
        :param auth: All the auth informtion including user, API key.
        :param bool save: Save self after updating.
        """
        original = self.description
        new_description = sanitize.strip_html(description)
        if original == new_description:
            return False
        self.description = new_description
        params = self.log_params
        params['description_new'] = self.description
        params['description_original'] = original

        self.add_log(
            action=self.log_class.EDITED_DESCRIPTION,
            params=params,
            auth=auth,
            save=False,
        )
        if save:
            self.save()
        return None

    class Meta:
        abstract = True


class CategoryMixin(models.Model):

    @property
    def log_class(self):
        # PreprintLog or NodeLog, for example
        raise NotImplementedError()

    @property
    def log_params(self):
        raise NotImplementedError()

    CATEGORY_MAP = {
        'analysis': 'Analysis',
        'communication': 'Communication',
        'data': 'Data',
        'hypothesis': 'Hypothesis',
        'instrumentation': 'Instrumentation',
        'methods and measures': 'Methods and Measures',
        'procedure': 'Procedure',
        'project': 'Project',
        'software': 'Software',
        'other': 'Other',
        '': 'Uncategorized',
    }

    category = models.CharField(max_length=255,
                                choices=CATEGORY_MAP.items(),
                                blank=True,
                                default='')

    def set_category(self, category, auth, save=False):
        """Set the category and log the event.
        :param str category: The new category
        :param auth: All the auth informtion including user, API key.
        :param bool save: Save self after updating.
        """
        original = self.category
        new_category = category
        if original == new_category:
            return False
        self.category = new_category
        params = self.log_params
        params['category_new'] = self.category
        params['category_original'] = original
        self.add_log(
            action=self.log_class.CATEGORY_UPDATED,
            params=params,
            auth=auth,
            save=False,
        )
        if save:
            self.save()
        return None

    class Meta:
        abstract = True


class AffiliatedInstitutionMixin(models.Model):

    affiliated_institutions = models.ManyToManyField('Institution', related_name='nodes')

    def add_affiliated_institution(self, inst, user, save=False, log=True):
        if not user.is_affiliated_with_institution(inst):
            raise UserNotAffiliatedError('User is not affiliated with {}'.format(inst.name))
        if not self.is_affiliated_with_institution(inst):
            self.affiliated_institutions.add(inst)
            self.update_search()
        if log:
            params = self.log_params
            params['institution'] = {
                'id': inst._id,
                'name': inst.name
            }
            self.add_log(
                action=self.log_class.AFFILIATED_INSTITUTION_ADDED,
                params=params,
                auth=Auth(user)
            )

    def remove_affiliated_institution(self, inst, user, save=False, log=True):
        if self.is_affiliated_with_institution(inst):
            self.affiliated_institutions.remove(inst)
            if log:
                params = self.log_params
                params['institution'] = {
                    'id': inst._id,
                    'name': inst.name
                }
                self.add_log(
                    action=self.log_class.AFFILIATED_INSTITUTION_REMOVED,
                    params=params,
                    auth=Auth(user)
                )
            if save:
                self.save()
            self.update_search()
            return True
        return False

    def is_affiliated_with_institution(self, institution):
        return self.affiliated_institutions.filter(id=institution.id).exists()

    class Meta:
        abstract = True


class NodeLicenseMixin(models.Model):
    node_license = models.ForeignKey('NodeLicenseRecord', related_name='nodes',
                                         on_delete=models.SET_NULL, null=True, blank=True)

    @property
    def license(self):
        raise NotImplementedError

    def set_node_license(self, license_detail, auth, save=False):

        license_record, license_changed = set_license(self, license_detail, auth)

        if license_changed:
            params = self.log_params
            params['new_license'] = license_record.node_license.name

            self.add_log(
                action=self.log_class.CHANGED_LICENSE,
                params=params,
                auth=auth,
                save=False,
            )
            if self.guardian_object_type == 'node':
                self.update_or_enqueue_on_node_updated(auth.user._id, first_save=False, saved_fields={'node_license'})

        if save:
            self.save()

    class Meta:
        abstract = True


class Taggable(models.Model):

    tags = models.ManyToManyField('Tag', related_name='%(class)s_tagged')

    def update_tags(self, new_tags, auth=None, save=True, log=True, system=False):
        old_tags = set(self.tags.values_list('name', flat=True))
        to_add = (set(new_tags) - old_tags)
        to_remove = (old_tags - set(new_tags))
        if to_add:
            self.add_tags(to_add, auth=auth, save=save, log=log, system=system)
        if to_remove:
            self.remove_tags(to_remove, auth=auth, save=save)

    def add_tags(self, tags, auth=None, save=True, log=True, system=False):
        """
        Optimization method for use with update_tags. Unlike add_tag, already assumes tag is
        not on the object.
        """
        if not system and not auth:
            raise ValueError('Must provide auth if adding a non-system tag')
        for tag in tags:
            tag_instance, created = Tag.all_tags.get_or_create(name=tag, system=system)
            self.tags.add(tag_instance)
            # TODO: Logging belongs in on_tag_added hook
            if log:
                self.add_tag_log(tag_instance, auth)
            self.on_tag_added(tag_instance)
        if save:
            self.save()

    def remove_tags(self, tags, auth, save=True):
        """
        Unlike remove_tag, this optimization method assumes that the provided
        tags are already present on the resource.
        """
        if not tags:
            raise InvalidTagError

        for tag in tags:
            tag_obj = Tag.objects.get(name=tag)
            self.tags.remove(tag_obj)
            params = self.log_params
            params['tag'] = tag
            self.add_log(
                action=self.log_class.TAG_REMOVED,
                params=params,
                auth=auth,
                save=False,
            )
        if save:
            self.save()

        return True

    def add_tag(self, tag, auth=None, save=True, log=True, system=False):
        if not system and not auth:
            raise ValueError('Must provide auth if adding a non-system tag')

        if not isinstance(tag, Tag):
            tag_instance, created = Tag.all_tags.get_or_create(name=tag, system=system)
        else:
            tag_instance = tag

        if not self.tags.filter(id=tag_instance.id).exists():
            self.tags.add(tag_instance)
            # TODO: Logging belongs in on_tag_added hook
            if log:
                self.add_tag_log(tag_instance, auth)
            if save:
                self.save()
            self.on_tag_added(tag_instance)
        return tag_instance

    def remove_tag(self, *args, **kwargs):
        raise NotImplementedError('Removing tags requires that remove_tag is implemented')

    def add_system_tag(self, tag, save=True):
        if isinstance(tag, Tag) and not tag.system:
            raise ValueError('Non-system tag passed to add_system_tag')
        return self.add_tag(tag=tag, auth=None, save=save, log=False, system=True)

    def add_tag_log(self, *args, **kwargs):
        raise NotImplementedError('Logging requires that add_tag_log method is implemented')

    def on_tag_added(self, tag):
        pass

    class Meta:
        abstract = True


class AddonModelMixin(models.Model):

    # from addons.base.apps import BaseAddonConfig
    settings_type = None
    ADDONS_AVAILABLE = sorted([config for config in apps.get_app_configs() if config.name.startswith('addons.') and
        config.label != 'base'], key=lambda config: config.name)

    class Meta:
        abstract = True

    @classmethod
    def get_addon_key(cls, config):
        return 2 << cls.ADDONS_AVAILABLE.index(config)

    @property
    def addons(self):
        return self.get_addons()

    def get_addons(self):
        return [_f for _f in [
            self.get_addon(config.short_name)
            for config in self.ADDONS_AVAILABLE
        ] if _f]

    def get_oauth_addons(self):
        # TODO: Using hasattr is a dirty hack - we should be using issubclass().
        #       We can't, because importing the parent classes here causes a
        #       circular import error.
        return [
            addon for addon in self.get_addons()
            if hasattr(addon, 'oauth_provider')
        ]

    def has_addon(self, addon_name, is_deleted=False):
        return bool(self.get_addon(addon_name, is_deleted=is_deleted))

    def get_addon_names(self):
        return [each.short_name for each in self.get_addons()]

    def get_or_add_addon(self, name, *args, **kwargs):
        addon = self.get_addon(name)
        if addon:
            return addon
        return self.add_addon(name, *args, **kwargs)

    def get_addon(self, name, is_deleted=False):
        try:
            settings_model = self._settings_model(name)
        except LookupError:
            return None
        if not settings_model:
            return None
        try:
            settings_obj = settings_model.objects.get(owner=self)
            if not settings_obj.is_deleted or is_deleted:
                return settings_obj
        except ObjectDoesNotExist:
            pass
        return None

    def add_addon(self, addon_name, auth=None, override=False, _force=False):
        """Add an add-on to the node.

        :param str addon_name: Name of add-on
        :param Auth auth: Consolidated authorization object
        :param bool override: For shell use only, Allows adding of system addons
        :param bool _force: For migration testing ONLY. Do not set to True
            in the application, or else projects will be allowed to have
            duplicate addons!
        :return bool: Add-on was added

        """
        if not override and addon_name in settings.SYSTEM_ADDED_ADDONS[self.settings_type]:
            return False

        # Reactivate deleted add-on if present
        addon = self.get_addon(addon_name, is_deleted=True)
        if addon:
            if addon.deleted:
                addon.undelete(save=True)
                return addon
            if not _force:
                return False

        config = apps.get_app_config('addons_{}'.format(addon_name))
        model = self._settings_model(addon_name, config=config)
        ret = model(owner=self)
        ret.on_add()
        ret.save(clean=False)  # TODO This doesn't feel right
        return ret

    def config_addons(self, config, auth=None, save=True):
        """Enable or disable a set of add-ons.

        :param dict config: Mapping between add-on names and enabled / disabled
            statuses
        """
        for addon_name, enabled in config.items():
            if enabled:
                self.add_addon(addon_name, auth)
            else:
                self.delete_addon(addon_name, auth)
        if save:
            self.save()

    def delete_addon(self, addon_name, auth=None, _force=False):
        """Delete an add-on from the node.

        :param str addon_name: Name of add-on
        :param Auth auth: Consolidated authorization object
        :param bool _force: For migration testing ONLY. Do not set to True
            in the application, or else projects will be allowed to delete
            mandatory add-ons!
        :return bool: Add-on was deleted
        """
        addon = self.get_addon(addon_name)
        if not addon:
            return False
        if self.settings_type in addon.config.added_mandatory and not _force:
            raise ValueError('Cannot delete mandatory add-on.')
        if getattr(addon, 'external_account', None):
            addon.deauthorize(auth=auth)
        addon.delete(save=True)
        return True

    def _settings_model(self, addon_model, config=None):
        if not config:
            config = apps.get_app_config('addons_{}'.format(addon_model))
        return getattr(config, '{}_settings'.format(self.settings_type))


class NodeLinkMixin(models.Model):

    class Meta:
        abstract = True

    def add_node_link(self, node, auth, save=True):
        """Add a node link to a node.

        :param Node node: Node to add
        :param Auth auth: Consolidated authorization
        :param bool save: Save changes
        :return: Created pointer
        """
        try:
            self.check_node_link(child_node=node, parent_node=self)
            self.check_node_link(child_node=self, parent_node=node)
        except ValueError as e:
            raise ValueError(e)

        if self.is_registration:
            raise self.state_error('Cannot add a node link to a registration')

        # Append node link
        node_relation, created = NodeRelation.objects.get_or_create(
            parent=self,
            child=node,
            is_node_link=True
        )

        # Add log
        if hasattr(self, 'add_log'):
            self.add_log(
                action=NodeLog.NODE_LINK_CREATED,
                params={
                    'parent_node': self.parent_id,
                    'node': self._id,
                    'pointer': {
                        'id': node._id,
                        'url': node.url,
                        'title': node.title,
                        'category': node.category,
                    },
                },
                auth=auth,
                save=False,
            )

        # Optionally save changes
        if save:
            self.save()

        return node_relation

    add_pointer = add_node_link  # For v1 compat

    def check_node_link(self, child_node, parent_node):
        if child_node._id == parent_node._id:
            raise ValueError(
                'Cannot link node \'{}\' to itself.'.format(child_node._id)
            )
        existant_relation = NodeRelation.objects.filter(parent=parent_node, child=child_node).first()
        if existant_relation and existant_relation.is_node_link:
            raise ValueError(
                'Target Node \'{}\' already pointed to by \'{}\'.'.format(child_node._id, parent_node._id)
            )
        elif existant_relation and not existant_relation.is_node_link:
            raise ValueError(
                'Target Node \'{}\' is already a child of \'{}\'.'.format(child_node._id, parent_node._id)
            )

    def rm_node_link(self, node_relation, auth):
        """Remove a pointer.

        :param Pointer pointer: Pointer to remove
        :param Auth auth: Consolidated authorization
        """
        AbstractNode = apps.get_model('osf.AbstractNode')

        node_rel = None
        if isinstance(node_relation, NodeRelation):
            try:
                node_rel = self.node_relations.get(is_node_link=True, id=node_relation.id)
            except NodeRelation.DoesNotExist:
                raise ValueError('Node link does not belong to the requested node.')
        elif isinstance(node_relation, AbstractNode):
            try:
                node_rel = self.node_relations.get(is_node_link=True, child__id=node_relation.id)
            except NodeRelation.DoesNotExist:
                raise ValueError('Node link does not belong to the requested node.')
        if node_rel is not None:
            node_rel.delete()

        node = node_rel.child
        # Add log
        if hasattr(self, 'add_log'):
            self.add_log(
                action=NodeLog.POINTER_REMOVED,
                params={
                    'parent_node': self.parent_id,
                    'node': self._primary_key,
                    'pointer': {
                        'id': node._id,
                        'url': node.url,
                        'title': node.title,
                        'category': node.category,
                    },
                },
                auth=auth,
                save=False,
            )

    rm_pointer = rm_node_link  # For v1 compat

    @property
    def nodes_pointer(self):
        """For v1 compat"""
        return self.linked_nodes

    def fork_node_link(self, node_relation, auth, save=True):
        """Replace a linked node with a fork.

        :param NodeRelation node_relation:
        :param Auth auth:
        :param bool save:
        :return: Forked node
        """
        # Fail if pointer not contained in `nodes`
        try:
            node = self.node_relations.get(is_node_link=True, id=node_relation.id).child
        except NodeRelation.DoesNotExist:
            raise ValueError('Node link {0} not in list'.format(node_relation._id))

        # Fork node to which current nodelink points
        forked = node.fork_node(auth)
        if forked is None:
            raise ValueError('Could not fork node')

        if hasattr(self, 'add_log'):
            # Add log
            self.add_log(
                NodeLog.NODE_LINK_FORKED,
                params={
                    'parent_node': self.parent_id,
                    'node': self._id,
                    'pointer': {
                        'id': node._id,
                        'url': node.url,
                        'title': node.title,
                        'category': node.category,
                    },
                },
                auth=auth,
                save=False,
            )

        # Optionally save changes
        if save:
            self.save()

        # Return forked content
        return forked

    fork_pointer = fork_node_link  # For v1 compat


class CommentableMixin(object):
    """Abstract class that defines the interface for models that have comments attached to them."""

    @property
    def target_type(self):
        """ The object "type" used in the OSF v2 API. E.g. Comment objects have the type 'comments'."""
        raise NotImplementedError

    @property
    def root_target_page(self):
        """The page type associated with the object/Comment.root_target.
        E.g. For a WikiPage, the page name is 'wiki'."""
        raise NotImplementedError

    is_deleted = False

    def belongs_to_node(self, node_id):
        """Check whether an object (e.g. file, wiki, comment) is attached to the specified node."""
        raise NotImplementedError

    def get_extra_log_params(self, comment):
        """Return extra data to pass as `params` to `Node.add_log` when a new comment is
        created, edited, deleted or restored."""
        return {}


class MachineableMixin(models.Model):
    TriggersClass = DefaultTriggers

    class Meta:
        abstract = True

    # NOTE: machine_state should rarely/never be modified directly -- use the state transition methods below
    machine_state = models.CharField(max_length=15, db_index=True, choices=DefaultStates.choices(), default=DefaultStates.INITIAL.value)

    date_last_transitioned = models.DateTimeField(null=True, blank=True, db_index=True)

    @property
    def MachineClass(self):
        raise NotImplementedError()

    def run_submit(self, user):
        """Run the 'submit' state transition and create a corresponding Action.

        Params:
            user: The user triggering this transition.
        """
        return self._run_transition(self.TriggersClass.SUBMIT.value, user=user)

    def run_accept(self, user, comment, **kwargs):
        """Run the 'accept' state transition and create a corresponding Action.

        Params:
            user: The user triggering this transition.
            comment: Text describing why.
        """
        return self._run_transition(self.TriggersClass.ACCEPT.value, user=user, comment=comment, **kwargs)

    def run_reject(self, user, comment):
        """Run the 'reject' state transition and create a corresponding Action.

        Params:
            user: The user triggering this transition.
            comment: Text describing why.
        """
        return self._run_transition(self.TriggersClass.REJECT.value, user=user, comment=comment)

    def run_edit_comment(self, user, comment):
        """Run the 'edit_comment' state transition and create a corresponding Action.

        Params:
            user: The user triggering this transition.
            comment: New comment text.
        """
        return self._run_transition(self.TriggersClass.EDIT_COMMENT.value, user=user, comment=comment)

    def _run_transition(self, trigger, **kwargs):
        machine = self.MachineClass(self, 'machine_state')
        trigger_fn = getattr(machine, trigger)
        with transaction.atomic():
            result = trigger_fn(**kwargs)
            action = machine.action
            if not result or action is None:
                valid_triggers = machine.get_triggers(self.machine_state)
                raise InvalidTriggerError(trigger, self.machine_state, valid_triggers)
            return action


class NodeRequestableMixin(MachineableMixin):
    """
    Inherited by NodeRequest. Defines the MachineClass.
    """

    class Meta:
        abstract = True

    MachineClass = NodeRequestMachine


class PreprintRequestableMixin(MachineableMixin):
    """
    Inherited by PreprintRequest. Defines the MachineClass
    """

    class Meta:
        abstract = True

    MachineClass = PreprintRequestMachine


class ReviewableMixin(MachineableMixin):
    """Something that may be included in a reviewed collection and is subject to a reviews workflow.
    """
    TriggersClass = ReviewTriggers

    machine_state = models.CharField(max_length=15, db_index=True, choices=ReviewStates.choices(), default=ReviewStates.INITIAL.value)

    class Meta:
        abstract = True

    MachineClass = ReviewsMachine

    @property
    def in_public_reviews_state(self):
        public_states = PUBLIC_STATES.get(self.provider.reviews_workflow)
        if not public_states:
            return False
        return self.machine_state in public_states

    def run_withdraw(self, user, comment):
        """Run the 'withdraw' state transition and create a corresponding Action.

        Params:
            user: The user triggering this transition.
            comment: Text describing why.
        """
        return self._run_transition(self.TriggersClass.WITHDRAW.value, user=user, comment=comment)


class GuardianMixin(models.Model):
    """ Helper for managing object-level permissions with django-guardian
    Expects:
      - Permissions to be defined in class Meta->permissions
      - Groups to be defined in self.groups
      - Group naming scheme to:
        * Be defined in self.group_format
        * Use `self` and `group` as format params. E.g: model_{self.id}_{group}
    """
    class Meta:
        abstract = True

    @property
    def groups(self):
        raise NotImplementedError()

    @property
    def group_format(self):
        raise NotImplementedError()

    @property
    def perms_list(self):
        # Django expects permissions to be specified in an N-ple of 2-ples
        return [p[0] for p in self._meta.permissions]

    @property
    def group_names(self):
        return [self.format_group(name) for name in self.groups.keys()]

    @property
    def group_objects(self):
        # TODO: consider subclassing Group if this becomes inefficient
        return Group.objects.filter(name__in=self.group_names)

    def format_group(self, name):
        if name not in self.groups:
            raise ValueError('Invalid group: "{}"'.format(name))
        return self.group_format.format(self=self, group=name)

    def get_group(self, name):
        return Group.objects.get(name=self.format_group(name))

    def update_group_permissions(self):
        for group_name, group_permissions in self.groups.items():
            group, created = Group.objects.get_or_create(name=self.format_group(group_name))
            to_remove = set(get_perms(group, self)).difference(group_permissions)
            for p in to_remove:
                remove_perm(p, group, self)
            for p in group_permissions:
                assign_perm(p, group, self)

    def get_permissions(self, user):
        return list(set(get_perms(user, self)) & set(self.perms_list))


class ReviewProviderMixin(GuardianMixin):
    """A reviewed/moderated collection of objects.
    """

    REVIEWABLE_RELATION_NAME = None
    REVIEW_STATES = ReviewStates
    STATE_FIELD_NAME = 'machine_state'

    groups = REVIEW_GROUPS
    group_format = 'reviews_{self.readable_type}_{self.id}_{group}'

    class Meta:
        abstract = True

    reviews_workflow = models.CharField(null=True, blank=True, max_length=15, choices=Workflows.choices())
    reviews_comments_private = models.NullBooleanField()
    reviews_comments_anonymous = models.NullBooleanField()

    DEFAULT_SUBSCRIPTIONS = ['new_pending_submissions']

    @property
    def is_reviewed(self):
        return self.reviews_workflow is not None

    def get_reviewable_state_counts(self):
        assert self.REVIEWABLE_RELATION_NAME, 'REVIEWABLE_RELATION_NAME must be set to compute state counts'
        qs = getattr(self, self.REVIEWABLE_RELATION_NAME)
        if isinstance(qs, IncludeQuerySet):
            qs = qs.include(None)
<<<<<<< HEAD
        qs = qs.filter(deleted__isnull=True).values(self.STATE_FIELD_NAME).annotate(count=models.Count('*'))
        counts = {state.db_name: 0 for state in self.REVIEW_STATES}
        counts.update({
            row[self.STATE_FIELD_NAME]: row['count']
            for row in qs if row[self.STATE_FIELD_NAME] in counts})
=======
        qs = qs.filter(
            deleted__isnull=True
        ).exclude(
            # Excluding Spammy values instead of filtering for non-Spammy ones
            # because SpamStatus.UNKNOWN = None, which does not work with `IN`
            spam_status__in=[SpamStatus.FLAGGED, SpamStatus.SPAM]
        ).values(
            'machine_state'
        ).annotate(count=models.Count('*'))
        counts = {state.value: 0 for state in self.REVIEW_STATES}
        counts.update({
            row['machine_state']: row['count']
            for row in qs if row['machine_state'] in counts})
>>>>>>> 905f90fb
        return counts

    def get_request_state_counts(self):
        # import stuff here to get around circular imports
        from osf.models import PreprintRequest
        qs = PreprintRequest.objects.filter(
            target__provider__id=self.id,
            target__is_public=True,
            target__deleted__isnull=True,
        )
        qs = qs.values('machine_state').annotate(count=models.Count('*'))
        counts = {state.value: 0 for state in DefaultStates}
        counts.update({row['machine_state']: row['count'] for row in qs if row['machine_state'] in counts})
        return counts

    def add_to_group(self, user, group):
        # Add default notification subscription
        for subscription in self.DEFAULT_SUBSCRIPTIONS:
            self.add_user_to_subscription(user, f'{self._id}_{subscription}')

        return self.get_group(group).user_set.add(user)

    def remove_from_group(self, user, group, unsubscribe=True):
        _group = self.get_group(group)
        if group == ADMIN:
            if _group.user_set.filter(id=user.id).exists() and not _group.user_set.exclude(id=user.id).exists():
                raise ValueError('Cannot remove last admin.')
        if unsubscribe:
            # remove notification subscription
            for subscription in self.DEFAULT_SUBSCRIPTIONS:
                self.remove_user_from_subscription(user, f'{self._id}_{subscription}')

        return _group.user_set.remove(user)

    def add_user_to_subscription(self, user, subscription_id):
        notification = self.notification_subscriptions.get(_id=subscription_id)
        user_id = user.id
        is_subscriber = notification.none.filter(id=user_id).exists() \
                        or notification.email_digest.filter(id=user_id).exists() \
                        or notification.email_transactional.filter(id=user_id).exists()
        if not is_subscriber:
            notification.add_user_to_subscription(user, 'email_transactional', save=True)

    def remove_user_from_subscription(self, user, subscription_id):
        notification = self.notification_subscriptions.get(_id=subscription_id)
        notification.remove_user_from_subscription(user, save=True)


class TaxonomizableMixin(models.Model):

    class Meta:
        abstract = True

    subjects = models.ManyToManyField(blank=True, to='osf.Subject', related_name='%(class)ss')

    @cached_property
    def subject_hierarchy(self):
        if self.subjects.exists():
            return [
                s.object_hierarchy for s in self.subjects.exclude(children__in=self.subjects.all()).select_related('parent')
            ]
        return []

    @property
    def subjects_relationship_url(self):
        return self.absolute_api_v2_url + 'relationships/subjects/'

    @property
    def subjects_url(self):
        return self.absolute_api_v2_url + 'subjects/'

    def check_subject_perms(self, auth):
        AbstractNode = apps.get_model('osf.AbstractNode')
        Preprint = apps.get_model('osf.Preprint')
        CollectionSubmission = apps.get_model('osf.CollectionSubmission')
        DraftRegistration = apps.get_model('osf.DraftRegistration')
        Node = apps.get_model('osf.Node')

        if isinstance(self, AbstractNode):
            if not self.has_permission(auth.user, ADMIN):
                raise PermissionsError('Only admins can change subjects.')
        elif isinstance(self, Preprint):
            if not self.has_permission(auth.user, WRITE):
                raise PermissionsError('Must have admin or write permissions to change a preprint\'s subjects.')
        if isinstance(self, DraftRegistration) and isinstance(self.branched_from, Node):
            if not self.branched_from.has_permission(auth.user, WRITE):
                raise PermissionsError('Must have admin on parent node to update draft registration\'s subjects.')
        elif isinstance(self, DraftRegistration):
            if not self.has_permission(auth.user, WRITE):
                raise PermissionsError('Must have write permissions to change a draft registration\'s subjects.')
        elif isinstance(self, CollectionSubmission):
            if not self.guid.referent.has_permission(auth.user, ADMIN) and not auth.user.has_perms(self.collection.groups[ADMIN], self.collection):
                raise PermissionsError('Only admins can change subjects.')
        return

    def add_subjects_log(self, old_subjects, auth):
        self.add_log(
            action=NodeLog.SUBJECTS_UPDATED,
            params={
                'subjects': list(self.subjects.values('_id', 'text')),
                'old_subjects': list(Subject.objects.filter(id__in=old_subjects).values('_id', 'text'))
            },
            auth=auth,
            save=False,
        )
        return

    def assert_subject_format(self, subj_list, expect_list, error_msg):
        """ Helper for asserting subject request is formatted properly
        """
        is_list = type(subj_list) is list

        if (expect_list and not is_list) or (not expect_list and is_list):
            raise ValidationValueError('Subjects are improperly formatted. {}'.format(error_msg))

    def set_subjects(self, new_subjects, auth, add_log=True):
        """ Helper for setting M2M subjects field from list of hierarchies received from UI.
        Only authorized admins may set subjects.

        :param list[list[Subject._id]] new_subjects: List of subject hierarchies to be validated and flattened
        :param Auth auth: Auth object for requesting user
        :param bool add_log: Whether or not to add a log (if called on a Loggable object)

        :return: None
        """
        if auth:
            self.check_subject_perms(auth)
        self.assert_subject_format(new_subjects, expect_list=True, error_msg='Expecting list of lists.')

        old_subjects = list(self.subjects.values_list('id', flat=True))
        self.subjects.clear()
        for subj_list in new_subjects:
            self.assert_subject_format(subj_list, expect_list=True, error_msg='Expecting list of lists.')
            subj_hierarchy = []
            for s in subj_list:
                subj_hierarchy.append(s)
            if subj_hierarchy:
                validate_subject_hierarchy(subj_hierarchy)
                for s_id in subj_hierarchy:
                    self.subjects.add(Subject.load(s_id))

        if add_log and hasattr(self, 'add_log'):
            self.add_subjects_log(old_subjects, auth)

        self.save(old_subjects=old_subjects)

    def set_subjects_from_relationships(self, subjects_list, auth, add_log=True):
        """ Helper for setting M2M subjects field from list of flattened subjects received from UI.
        Only authorized admins may set subjects.

        :param list[Subject._id] new_subjects: List of flattened subject hierarchies
        :param Auth auth: Auth object for requesting user
        :param bool add_log: Whether or not to add a log (if called on a Loggable object)

        :return: None
        """
        self.check_subject_perms(auth)
        self.assert_subject_format(subjects_list, expect_list=True, error_msg='Expecting a list of subjects.')
        if subjects_list:
            self.assert_subject_format(subjects_list[0], expect_list=False, error_msg='Expecting a list of subjects.')

        old_subjects = list(self.subjects.values_list('id', flat=True))
        self.subjects.clear()
        for subj in expand_subject_hierarchy(subjects_list):
            self.subjects.add(subj)

        if add_log and hasattr(self, 'add_log'):
            self.add_subjects_log(old_subjects, auth)

        self.save(old_subjects=old_subjects)

    def map_subjects_between_providers(self, old_provider, new_provider, auth=None):
        """
        Maps subjects between preprint providers using bepress_subject_id.

        Loops through each subject hierarchy for a resource and attempts to find
        a matching subject for the lowest tier subject.

        :params old_provider PreprintProvider
        :params new_provider PreprintProvider
        :params auth Authenticated User

        returns a list of any subjects that could not be mapped.
        """
        new_subjects = []
        subject_problems = []
        for hierarchy in self.subject_hierarchy:
            subject = hierarchy[-1]
            current_bepress_id = getattr(
                hierarchy[-1],
                self.get_bepress_id_field(old_provider)
            )
            try:
                new_subject = new_provider.subjects.get(**{
                    self.get_bepress_id_field(new_provider): current_bepress_id
                })
            except Subject.DoesNotExist:
                new_subject = subject
                subject_problems.append(subject.text)
            new_subjects.append(new_subject.hierarchy)
        self.set_subjects(new_subjects, auth, add_log=False)
        return subject_problems

    def get_bepress_id_field(self, provider):
        return 'id' if provider._id == 'osf' else 'bepress_subject_id'


class ContributorMixin(models.Model):
    """
    ContributorMixin containing methods for managing contributors.
    Works for both AbstractNodes, Preprints, and DraftRegistrations. Only
    AbstractNodes support groups and hierarchies, so there are overrides for this.
    """
    class Meta:
        abstract = True

    DEFAULT_CONTRIBUTOR_PERMISSIONS = WRITE

    @property
    def log_class(self):
        # PreprintLog or NodeLog, for example
        raise NotImplementedError()

    @property
    def contributor_class(self):
        # PreprintContributor or Contributor, for example
        raise NotImplementedError()

    @property
    def contributor_kwargs(self):
        # Dictionary with object type as the key, self as the value
        raise NotImplementedError()

    @property
    def contributor_set(self):
        raise NotImplementedError()

    @property
    def log_params(self):
        # Generic params to build log
        raise NotImplementedError()

    @property
    def order_by_contributor_field(self):
        # 'contributor___order', for example
        raise NotImplementedError()

    @property
    def contributor_email_template(self):
        # default contributor email template as a string
        raise NotImplementedError()

    def get_addons(self):
        raise NotImplementedError()

    def update_or_enqueue_on_resource_updated(self):
        raise NotImplementedError()

    def _add_related_source_tags(self, contributor):
        raise NotImplementedError()

    @property
    def admin_contributor_or_group_member_ids(self):
        # Return admin contributor ids on current resource or parent
        # Called when removing project subscriptions
        raise NotImplementedError()

    @property
    def visible_contributors(self):
        raise NotImplementedError()

    @property
    def contributors(self):
        # NOTE: _order field is generated by order_with_respect_to = 'node'
        return self._contributors.order_by(self.order_by_contributor_field)

    def is_contributor_or_group_member(self, user):
        """
        Whether the user has explicit permissions to the resource -
        They must be a contributor or a member of an osf group with permissions
        Implicit admins not included.
        """
        return self.has_permission(user, READ, check_parent=False)

    def is_contributor(self, user):
        """
        Return whether ``user`` is a contributor on the resource.
        (Does not include whether user has permissions via a group.)
        """
        kwargs = self.contributor_kwargs
        kwargs['user'] = user
        return user is not None and self.contributor_class.objects.filter(**kwargs).exists()

    def is_admin_contributor(self, user):
        """
        Return whether ``user`` is a contributor on the resource and their contributor permissions are "admin".
        Doesn't factor in group member permissions.

        Important: having admin permissions through group membership but being a write contributor doesn't suffice.
        """
        if not user or user.is_anonymous:
            return False

        return self.has_permission(user, ADMIN) and self.get_group(ADMIN) in user.groups.all()

    def active_contributors(self, include=lambda n: True):
        """
        Returns active contributors, group members excluded
        """
        for contrib in self.contributors.filter(is_active=True):
            if include(contrib):
                yield contrib

    def get_admin_contributors(self, users):
        """Of the provided users, return the ones who are admin contributors on the node. Excludes contributors on node links and
        inactive users.
        """
        return (each.user for each in self._get_admin_contributors_query(users))

    def _get_admin_contributors_query(self, users):
        """
        Returns Contributor queryset whose objects have admin permissions to the node.
        Group permissions not included.
        """

        query_dict = {
            'user__in': users,
            'user__is_active': True,
            'user__groups': self.get_group(ADMIN).id
        }

        query_dict[self.guardian_object_type] = self

        return self.contributor_class.objects.select_related('user').filter(**query_dict)

    def add_contributor(self, contributor, permissions=None, visible=True,
                        send_email=None, auth=None, log=True, save=False):
        """Add a contributor to the project.

        :param User contributor: The contributor to be added
        :param list permissions: Permissions to grant to the contributor. Array of all permissions if node,
         highest permission to grant, if contributor, as a string.
        :param bool visible: Contributor is visible in project dashboard
        :param str send_email: Email preference for notifying added contributor
        :param Auth auth: All the auth information including user, API key
        :param bool log: Add log to self
        :param bool save: Save after adding contributor
        :returns: Whether contributor was added
        """
        send_email = send_email or self.contributor_email_template
        # If user is merged into another account, use master account
        contrib_to_add = contributor.merged_by if contributor.is_merged else contributor
        if contrib_to_add.is_disabled:
            raise ValidationValueError('Deactivated users cannot be added as contributors.')

        if not contrib_to_add.is_registered and not contrib_to_add.unclaimed_records:
            raise UserStateError('This contributor cannot be added. If the problem persists please report it '
                                       'to ' + language.SUPPORT_LINK)

        if self.is_contributor(contrib_to_add):
            if permissions is None:
                return False
            # Permissions must be overridden if changed when contributor is
            # added to parent he/she is already on a child of.
            else:
                self.set_permissions(contrib_to_add, permissions)
                if save:
                    self.save()
                return False
        else:
            kwargs = self.contributor_kwargs
            kwargs['user'] = contrib_to_add
            contributor_obj, created = self.contributor_class.objects.get_or_create(**kwargs)
            contributor_obj.visible = visible

            # Add default contributor permissions
            permissions = permissions or self.DEFAULT_CONTRIBUTOR_PERMISSIONS

            self.add_permission(contrib_to_add, permissions, save=True)
            contributor_obj.save()

            if log:
                params = self.log_params
                params['contributors'] = [contrib_to_add._id]
                self.add_log(
                    action=self.log_class.CONTRIB_ADDED,
                    params=params,
                    auth=auth,
                    save=False,
                )
            if save:
                self.save()

            if self._id and contrib_to_add:
                project_signals.contributor_added.send(self,
                                                       contributor=contributor,
                                                       auth=auth, email_template=send_email, permissions=permissions)

            # enqueue on_node_updated/on_preprint_updated to update DOI metadata when a contributor is added
            if getattr(self, 'get_identifier_value', None) and self.get_identifier_value('doi'):
                request, user_id = get_request_and_user_id()
                self.update_or_enqueue_on_resource_updated(user_id, first_save=False, saved_fields=['contributors'])
            return contrib_to_add

    def add_contributors(self, contributors, auth=None, log=True, save=False):
        """Add multiple contributors

        :param list contributors: A list of dictionaries of the form:
            {
                'user': <User object>,
                'permissions': <String highest permission, 'admin', for example>
                'visible': <Boolean indicating whether or not user is a bibliographic contributor>
            }
        :param auth: All the auth information including user, API key.
        :param log: Add log to self
        :param save: Save after adding contributor
        """
        for contrib in contributors:
            self.add_contributor(
                contributor=contrib['user'], permissions=contrib['permissions'],
                visible=contrib['visible'], auth=auth, log=False, save=False,
            )
        if log and contributors:
            params = self.log_params
            params['contributors'] = [
                contrib['user']._id
                for contrib in contributors
            ]
            self.add_log(
                action=self.log_class.CONTRIB_ADDED,
                params=params,
                auth=auth,
                save=False,
            )
        if save:
            self.save()

    def add_unregistered_contributor(self, fullname, email, auth, send_email=None,
                                     visible=True, permissions=None, save=False, existing_user=None):
        """Add a non-registered contributor to the project.

        :param str fullname: The full name of the person.
        :param str email: The email address of the person.
        :param Auth auth: Auth object for the user adding the contributor.
        :param User existing_user: the unregister_contributor if it is already created, otherwise None
        :returns: The added contributor
        :raises: DuplicateEmailError if user with given email is already in the database.
        """
        OSFUser = apps.get_model('osf.OSFUser')
        send_email = send_email or self.contributor_email_template

        if email:
            try:
                validate_email(email)
            except BlacklistedEmailError:
                raise ValidationError('Unregistered contributor email address domain is blacklisted.')

        # Create a new user record if you weren't passed an existing user
        contributor = existing_user if existing_user else OSFUser.create_unregistered(fullname=fullname, email=email)

        contributor.add_unclaimed_record(self, referrer=auth.user,
                                         given_name=fullname, email=email)
        try:
            contributor.save()
        except ValidationError:  # User with same email already exists
            contributor = get_user(email=email)
            # Unregistered users may have multiple unclaimed records, so
            # only raise error if user is registered.
            if contributor.is_registered or self.is_contributor(contributor):
                raise

            contributor.add_unclaimed_record(
                self, referrer=auth.user, given_name=fullname, email=email
            )

            contributor.save()

        self.add_contributor(
            contributor, permissions=permissions, auth=auth,
            visible=visible, send_email=send_email, log=True, save=False
        )
        self._add_related_source_tags(contributor)
        self.save()
        return contributor

    def add_contributor_registered_or_not(self, auth, user_id=None,
                                          full_name=None, email=None, send_email=None,
                                          permissions=None, bibliographic=True, index=None, save=False):
        OSFUser = apps.get_model('osf.OSFUser')
        send_email = send_email or self.contributor_email_template

        if user_id:
            contributor = OSFUser.load(user_id)
            if not contributor:
                raise ValueError('User with id {} was not found.'.format(user_id))

            if self.contributor_set.filter(user=contributor).exists():
                raise ValidationValueError('{} is already a contributor.'.format(contributor.fullname))

            if contributor.is_registered:
                contributor = self.add_contributor(contributor=contributor, auth=auth, visible=bibliographic,
                                     permissions=permissions, send_email=send_email, save=True)
            else:
                if not full_name:
                    raise ValueError(
                        'Cannot add unconfirmed user {} to resource {}. You need to provide a full_name.'
                        .format(user_id, self._id)
                    )
                contributor = self.add_unregistered_contributor(
                    fullname=full_name, email=contributor.username, auth=auth,
                    send_email=send_email, permissions=permissions,
                    visible=bibliographic, existing_user=contributor, save=True
                )

        else:
            contributor = get_user(email=email)
            if contributor and self.contributor_set.filter(user=contributor).exists():
                raise ValidationValueError('{} is already a contributor.'.format(contributor.fullname))

            if contributor and contributor.is_registered:
                self.add_contributor(contributor=contributor, auth=auth, visible=bibliographic,
                                    send_email=send_email, permissions=permissions, save=True)
            else:
                contributor = self.add_unregistered_contributor(
                    fullname=full_name, email=email, auth=auth,
                    send_email=send_email, permissions=permissions,
                    visible=bibliographic, save=True
                )

        auth.user.email_last_sent = timezone.now()
        auth.user.save()

        if index is not None:
            self.move_contributor(contributor=contributor, index=index, auth=auth, save=True)

        contributor_obj = self.contributor_set.get(user=contributor)
        return contributor_obj

    def replace_contributor(self, old, new):
        """
        Replacing unregistered contributor with a verified user
        """
        try:
            contrib_obj = self.contributor_set.get(user=old)
        except self.contributor_class.DoesNotExist:
            return False
        contrib_obj.user = new
        contrib_obj.save()

        # Remove unclaimed record for the project
        if self._id in old.unclaimed_records:
            del old.unclaimed_records[self._id]
            old.save()

        # For the read, write, and admin Django group attached to the node/preprint,
        # add the new user to the group, and remove the old.  This
        # will give the new user the appropriate permissions.
        for group_name in self.groups.keys():
            if self.belongs_to_permission_group(old, group_name):
                self.get_group(group_name).user_set.remove(old)
                self.get_group(group_name).user_set.add(new)
        return True

    def copy_unclaimed_records(self, resource):
        """Copies unclaimed_records to unregistered contributors from the resource"""
        for contributor in self.contributors.filter(is_registered=False):
            record = contributor.unclaimed_records.get(resource._id)
            if record:
                contributor.unclaimed_records[self._id] = record
                contributor.save()

    # TODO: optimize me
    def update_contributor(self, user, permission, visible, auth, save=False):
        """ TODO: this method should be updated as a replacement for the main loop of
        Node#manage_contributors. Right now there are redundancies, but to avoid major
        feature creep this will not be included as this time.

        Also checks to make sure unique admin is not removing own admin privilege.
        """
        OSFUser = apps.get_model('osf.OSFUser')

        if not self.has_permission(auth.user, ADMIN):
            raise PermissionsError('Only admins can modify contributor permissions')

        if permission:
            admins = OSFUser.objects.filter(id__in=self._get_admin_contributors_query(self._contributors.all()).values_list('user_id', flat=True))
            if not admins.count() > 1:
                # has only one admin
                admin = admins.first()
                if (admin == user or getattr(admin, 'user', None) == user) and ADMIN != permission:
                    error_msg = '{} is the only admin.'.format(user.fullname)
                    raise self.state_error(error_msg)
            if not self.contributor_set.filter(user=user).exists():
                raise ValueError(
                    'User {0} not in contributors'.format(user.fullname)
                )
            if not self.get_group(permission).user_set.filter(id=user.id).exists():
                self.set_permissions(user, permission, save=False)
                permissions_changed = {
                    user._id: permission
                }
                params = self.log_params
                params['contributors'] = permissions_changed
                self.add_log(
                    action=self.log_class.PERMISSIONS_UPDATED,
                    params=params,
                    auth=auth,
                    save=False
                )
                with transaction.atomic():
                    if [READ] in permissions_changed.values():
                        project_signals.write_permissions_revoked.send(self)
        if visible is not None:
            self.set_visible(user, visible, auth=auth)

        if save:
            self.save()

    def remove_contributor(self, contributor, auth, log=True):
        """Remove a contributor from this node.

        :param contributor: User object, the contributor to be removed
        :param auth: All the auth information including user, API key.
        """
        if isinstance(contributor, self.contributor_class):
            contributor = contributor.user

        # remove unclaimed record if necessary
        if self._id in contributor.unclaimed_records:
            del contributor.unclaimed_records[self._id]
            contributor.save()

        # If user is the only visible contributor, return False
        if not self.contributor_set.exclude(user=contributor).filter(visible=True).exists():
            return False

        # Node must have at least one registered admin user
        admin_query = self._get_admin_contributors_query(self._contributors.all()).exclude(user=contributor)
        if not admin_query.exists():
            return False

        contrib_obj = self.contributor_set.get(user=contributor)
        contrib_obj.delete()

        self.clear_permissions(contributor)
        # After remove callback
        self.disconnect_addons(contributor, auth)

        if log:
            params = self.log_params
            params['contributors'] = [contributor._id]
            self.add_log(
                action=self.log_class.CONTRIB_REMOVED,
                params=params,
                auth=auth,
                save=False,
            )

        self.save()
        # send signal to remove this user from project subscriptions
        project_signals.contributor_removed.send(self, user=contributor)

        # enqueue on_node_updated/on_preprint_updated to update DOI metadata when a contributor is removed
        if getattr(self, 'get_identifier_value', None) and self.get_identifier_value('doi'):
            request, user_id = get_request_and_user_id()
            self.update_or_enqueue_on_resource_updated(user_id, first_save=False, saved_fields=['contributors'])
        return True

    def remove_contributors(self, contributors, auth=None, log=True, save=False):

        results = []
        removed = []

        for contrib in contributors:
            outcome = self.remove_contributor(
                contributor=contrib, auth=auth, log=False,
            )
            results.append(outcome)
            removed.append(contrib._id)
        if log:
            params = self.log_params
            params['contributors'] = removed
            self.add_log(
                action=self.log_class.CONTRIB_REMOVED,
                params=params,
                auth=auth,
                save=False,
            )

        if save:
            self.save()

        return all(results)

    def move_contributor(self, contributor, auth, index, save=False):
        OSFUser = apps.get_model('osf.OSFUser')
        if not self.has_permission(auth.user, ADMIN):
            raise PermissionsError('Only admins can modify contributor order')
        if isinstance(contributor, OSFUser):
            contributor = self.contributor_set.get(user=contributor)
        contributor_ids = list(self.get_contributor_order())
        old_index = contributor_ids.index(contributor.id)
        contributor_ids.insert(index, contributor_ids.pop(old_index))
        self.set_contributor_order(contributor_ids)
        params = self.log_params
        params['contributors'] = contributor.user._id
        self.add_log(
            action=self.log_class.CONTRIB_REORDERED,
            params=params,
            auth=auth,
            save=False,
        )
        if save:
            self.save()
        # enqueue on_node_updated/on_preprint_updated to update DOI metadata when a contributor is moved
        if getattr(self, 'get_identifier_value', None) and self.get_identifier_value('doi'):
            request, user_id = get_request_and_user_id()
            self.update_or_enqueue_on_resource_updated(user_id, first_save=False, saved_fields=['contributors'])

    # TODO: Optimize me
    def manage_contributors(self, user_dicts, auth, save=False):
        """Reorder and remove contributors.

        :param list user_dicts: Ordered list of contributors represented as
            dictionaries of the form:
            {'id': <id>, 'permission': <One of 'read', 'write', 'admin'>, 'visible': bool}
        :param Auth auth: Consolidated authentication information
        :param bool save: Save changes
        :raises: ValueError if any users in `users` not in contributors or if
            no admin contributors remaining
        """
        OSFUser = apps.get_model('osf.OSFUser')

        with transaction.atomic():
            users = []
            user_ids = []
            permissions_changed = {}
            visibility_removed = []
            to_retain = []
            to_remove = []
            for user_dict in user_dicts:
                user = OSFUser.load(user_dict['id'])
                if user is None:
                    raise ValueError('User not found')
                if not self.contributors.filter(id=user.id).exists():
                    raise ValueError(
                        'User {0} not in contributors'.format(user.fullname)
                    )

                permission = user_dict.get('permission', None) or user_dict.get('permissions', None)
                if not self.belongs_to_permission_group(user, permission):
                    # Validate later
                    self.set_permissions(user, permission, validate=False, save=False)
                    permissions_changed[user._id] = permission

                # visible must be added before removed to ensure they are validated properly
                if user_dict['visible']:
                    self.set_visible(user,
                                     visible=True,
                                     auth=auth)
                else:
                    visibility_removed.append(user)
                users.append(user)
                user_ids.append(user_dict['id'])

            for user in visibility_removed:
                self.set_visible(user,
                                 visible=False,
                                 auth=auth)

            for user in self.contributors.all():
                if user._id in user_ids:
                    to_retain.append(user)
                else:
                    to_remove.append(user)

            if users is None or not self._get_admin_contributors_query(users).exists():
                error_message = 'Must have at least one registered admin contributor'
                raise self.state_error(error_message)

            if to_retain != users:
                # Ordered Contributor PKs, sorted according to the passed list of user IDs
                sorted_contrib_ids = [
                    each.id for each in sorted(self.contributor_set.all(), key=lambda c: user_ids.index(c.user._id))
                ]
                self.set_contributor_order(sorted_contrib_ids)
                params = self.log_params
                params['contributors'] = [
                    user._id
                    for user in users
                ]
                self.add_log(
                    action=self.log_class.CONTRIB_REORDERED,
                    params=params,
                    auth=auth,
                    save=False,
                )

            if to_remove:
                self.remove_contributors(to_remove, auth=auth, save=False)

            if permissions_changed:
                params = self.log_params
                params['contributors'] = permissions_changed
                self.add_log(
                    action=self.log_class.PERMISSIONS_UPDATED,
                    params=params,
                    auth=auth,
                    save=False,
                )
            if save:
                self.save()

            with transaction.atomic():
                if to_remove or permissions_changed and [READ] in permissions_changed.values():
                    project_signals.write_permissions_revoked.send(self)

    # visible_contributor_ids was moved to this property
    @property
    def visible_contributor_ids(self):
        return self.contributor_set.filter(visible=True) \
            .order_by('_order') \
            .values_list('user__guids___id', flat=True)

    def get_visible(self, user):
        try:
            contributor = self.contributor_set.get(user=user)
        except self.contributor_class.DoesNotExist:
            raise ValueError(u'User {0} not in contributors'.format(user))
        return contributor.visible

    def set_visible(self, user, visible, log=True, auth=None, save=False):
        if not self.is_contributor(user):
            raise ValueError(u'User {0} not in contributors'.format(user))
        kwargs = self.contributor_kwargs
        kwargs['user'] = user
        kwargs['visible'] = True
        if visible and not self.contributor_class.objects.filter(**kwargs).exists():
            set_visible_kwargs = kwargs
            set_visible_kwargs['visible'] = False
            self.contributor_class.objects.filter(**set_visible_kwargs).update(visible=True)
        elif not visible and self.contributor_class.objects.filter(**kwargs).exists():
            num_visible_kwargs = self.contributor_kwargs
            num_visible_kwargs['visible'] = True
            if self.contributor_class.objects.filter(**num_visible_kwargs).count() == 1:
                raise ValueError('Must have at least one visible contributor')
            self.contributor_class.objects.filter(**kwargs).update(visible=False)
        else:
            return
        message = (
            self.log_class.MADE_CONTRIBUTOR_VISIBLE if visible else self.log_class.MADE_CONTRIBUTOR_INVISIBLE
        )
        params = self.log_params
        params['contributors'] = [user._id]
        if log:
            self.add_log(
                message,
                params=params,
                auth=auth,
                save=False,
            )
        if save:
            self.save()
        # enqueue on_node_updated/on_preprint_updated to update DOI metadata when a contributor is hidden/made visible
        if getattr(self, 'get_identifier_value', None) and self.get_identifier_value('doi'):
            request, user_id = get_request_and_user_id()
            self.update_or_enqueue_on_resource_updated(user_id, first_save=False, saved_fields=['contributors'])

    def has_permission(self, user, permission, check_parent=True):
        """Check whether user has permission, through contributorship or group membership
        :param User user: User to test
        :param str permission: Required permission
        :returns: User has required permission
        """
        object_type = self.guardian_object_type

        if not user or user.is_anonymous:
            return False
        perm = '{}_{}'.format(permission, object_type)
        # Using get_group_perms to get permissions that are inferred through
        # group membership - not inherited from superuser status
        has_permission = perm in get_group_perms(user, self)
        if object_type == 'node':
            if not has_permission and permission == READ and check_parent:
                return self.is_admin_parent(user)
        return has_permission

    # TODO: Remove save parameter
    def add_permission(self, user, permission, save=False):
        """Grant permission to a user.

        :param User user: User to grant permission to
        :param str permission: Permission to grant
        :param bool save: Save changes
        :raises: ValueError if user already has permission
        """
        if not self.belongs_to_permission_group(user, permission):
            permission_group = self.get_group(permission)
            permission_group.user_set.add(user)
        else:
            raise ValueError('User already has permission {0}'.format(permission))
        if save:
            self.save()

    def get_permissions(self, user):
        # Overrides guardian mixin - returns readable perms instead of literal perms
        if isinstance(user, AnonymousUser):
            return []
        # If base_perms not on model, will error
        perms = self.base_perms
        user_perms = sorted(set(get_group_perms(user, self)).intersection(perms), key=perms.index)
        return [perm.split('_')[0] for perm in user_perms]

    def set_permissions(self, user, permissions, validate=True, save=False):
        """Set a user's permissions to a node.

        :param User user: User to grant permission to
        :param str permissions: Highest permission to grant, i.e. 'write'
        :param bool validate: Validate admin contrib constraint
        :param bool save: Save changes
        :raises: StateError if contrib constraint is violated
        """
        # Ensure that user's permissions cannot be lowered if they are the only admin (
        # - admin contributor, not admin group member)
        if isinstance(user, self.contributor_class):
            user = user.user

        if validate and (self.is_admin_contributor(user) and permissions != ADMIN):
            if self.get_group(ADMIN).user_set.filter(is_registered=True).count() <= 1:
                raise self.state_error('Must have at least one registered admin contributor')
        self.clear_permissions(user)
        self.add_permission(user, permissions)
        if save:
            self.save()

    def clear_permissions(self, user):
        for name in self.groups.keys():
            if user.groups.filter(name=self.get_group(name)).exists():
                self.remove_permission(user, name)

    def belongs_to_permission_group(self, user, permission):
        return self.get_group(permission).user_set.filter(id=user.id).exists()

    def remove_permission(self, user, permission, save=False):
        """Revoke permission from a user.

        :param User user: User to revoke permission from
        :param str permission: Permission to revoke
        :param bool save: Save changes
        :raises: ValueError if user does not have permission
        """
        if self.belongs_to_permission_group(user, permission):
            permission_group = self.get_group(permission)
            permission_group.user_set.remove(user)
        else:
            raise ValueError('User does not have permission {0}'.format(permission))
        if save:
            self.save()

    def disconnect_addons(self, user, auth):
        """
        Loop through all the node's addons and remove user's authentication.
        Used when removing users from nodes (either removing a contributor, removing an OSF Group,
        removing an OSF Group from a node, or removing a member from an OSF group)
        """
        if not self.is_contributor_or_group_member(user):
            for addon in self.get_addons():
                # After remove callback
                message = addon.after_remove_contributor(self, user, auth)
                if message:
                    # Because addons can return HTML strings, addons are responsible
                    # for markupsafe-escaping any messages returned
                    status.push_status_message(message, kind='info', trust=True, id='remove_addon', extra={
                        'addon': markupsafe.escape(addon.config.full_name),
                        'category': markupsafe.escape(self.category_display),
                        'title': markupsafe.escape(self.title),
                        'user': markupsafe.escape(user.fullname)
                    })


class SpamOverrideMixin(SpamMixin):
    """
    Contains overrides to SpamMixin that are common to the node and preprint models
    """
    class Meta:
        abstract = True

    # Override on model
    SPAM_CHECK_FIELDS = {}

    @property
    def log_class(self):
        return NotImplementedError()

    @property
    def log_params(self):
        return NotImplementedError()

    def get_spam_fields(self):
        return NotImplementedError()

    def confirm_spam(self, save=True):
        """
        This should add behavior specific nodes/preprints confirmed to be spam.
        :param save:
        :return:
        """
        super().confirm_spam(save=save)
        self.deleted = timezone.now()
        was_public = self.is_public
        self.set_privacy('private', auth=None, log=False, save=False)

        log = self.add_log(
            action=self.log_class.CONFIRM_SPAM,
            params={**self.log_params, 'was_public': was_public},
            auth=None,
            save=False
        )
        log.should_hide = True
        log.save()
        if save:
            self.save()

    def confirm_ham(self, save=False):
        """
        This should add behavior specific nodes/preprints confirmed to be ham.
        :param save:
        :return:
        """
        super().confirm_ham()

        if self.logs.filter(action__in=[self.log_class.FLAG_SPAM, self.log_class.CONFIRM_SPAM]):
            spam_log = self.logs.filter(action__in=[self.log_class.FLAG_SPAM, self.log_class.CONFIRM_SPAM]).latest()
            # set objects to prior public state if known
            if spam_log.params.get('was_public', False):
                self.set_privacy('public', log=False)

            self.is_deleted = False
            self.deleted = None
            self.update_search()

        log = self.add_log(
            action=self.log_class.CONFIRM_HAM,
            params=self.log_params,
            auth=None,
            save=False
        )
        log.should_hide = True
        log.save()
        if save:
            self.save()

    def _get_spam_content(self, saved_fields):
        """
        This function retrieves retrieves strings of potential spam from various DB fields. Also here we can follow
        django's typical ORM query structure for example we can grab the redirect link of a node by giving a saved
        field of {'addons_forward_node_settings__url'}.

        :param saved_fields: set
        :return: str
        """
        spam_fields = self.get_spam_fields(saved_fields)
        content = []
        for field in spam_fields:
            exclude_null = {field + '__isnull': False}
            values = list(self.__class__.objects.filter(id=self.id, **exclude_null).values_list(field, flat=True))
            if values:
                content.append((' '.join(values) or '').encode('utf-8'))
        if self.all_tags.exists():
            content.extend([name.encode('utf-8') for name in self.all_tags.values_list('name', flat=True)])
        if not content:
            return None
        return b' '.join(content).decode()

    def check_spam(self, user, saved_fields, request_headers):
        if not settings.SPAM_CHECK_ENABLED:
            return False
        if settings.SPAM_CHECK_PUBLIC_ONLY and not self.is_public:
            return False
        if user.spam_status == SpamStatus.HAM:
            return False
        host = ''
        if request_headers:
            host = request_headers.get('Host', '')
        if host.startswith('admin') or ':8001' in host:
            return False
        if hasattr(self, 'conferences') and self.conferences.filter(auto_check_spam=False).exists():
            return False

        content = self._get_spam_content(saved_fields)
        if not content:
            return

        is_spam = self.do_check_spam(
            user.fullname,
            user.username,
            content,
            request_headers,
        )
        logger.info("{} ({}) '{}' smells like {} (tip: {})".format(
            self.__class__.__name__, self._id, self.title.encode('utf-8'), 'SPAM' if is_spam else 'HAM', self.spam_pro_tip
        ))
        if is_spam:
            self._check_spam_user(user)

        return is_spam

    def _check_spam_user(self, user):
        if (
            settings.SPAM_ACCOUNT_SUSPENSION_ENABLED
            and (timezone.now() - user.date_confirmed) <= settings.SPAM_ACCOUNT_SUSPENSION_THRESHOLD
        ):
            self.set_privacy('private', log=False, save=False)

            # Suspend the flagged user for spam.
            user.flag_spam()
            if not user.is_disabled:
                user.disable_account()
                user.is_registered = False
                mails.send_mail(
                    to_addr=user.username,
                    mail=mails.SPAM_USER_BANNED,
                    user=user,
                    osf_support_email=settings.OSF_SUPPORT_EMAIL,
                    can_change_preferences=False,
                )
            user.save()

            # Make public nodes private from this contributor
            for node in user.all_nodes:
                if self._id != node._id and len(node.contributors) == 1 and node.is_public and not node.is_quickfiles:
                    node.set_privacy('private', log=False, save=True)

            # Make preprints private from this contributor
            for preprint in user.preprints.all():
                if self._id != preprint._id and len(preprint.contributors) == 1 and preprint.is_public:
                    preprint.set_privacy('private', log=False, save=True)

    def flag_spam(self):
        """ Overrides SpamMixin#flag_spam.
        """
        super(SpamOverrideMixin, self).flag_spam()
        if settings.SPAM_FLAGGED_MAKE_NODE_PRIVATE:
            was_public = self.is_public
            self.set_privacy('private', auth=None, log=False, save=False, check_addons=False)
            log = self.add_log(
                action=self.log_class.FLAG_SPAM,
                params={**self.log_params, 'was_public': was_public},
                auth=None,
                save=False
            )
            log.should_hide = True
            log.save()


class RegistrationResponseMixin(models.Model):
    """
    Mixin to be shared between DraftRegistrations and Registrations.
    """
    registration_responses = DateTimeAwareJSONField(default=dict, blank=True)
    registration_responses_migrated = models.NullBooleanField(default=True, db_index=True)

    def get_registration_metadata(self, schema):
        raise NotImplementedError()

    @property
    def file_storage_resource(self):
        # Where the original files were stored (the node)
        raise NotImplementedError()

    def flatten_registration_metadata(self):
        """
        Extracts questions/nested registration_responses - makes use of schema block `registration_response_key`
        and block_type to assemble flattened registration_responses.

        For example, if the registration_response_key = "description-methods.planned-sample.question7b",
        this will recurse through the registered_meta, looking for each key, starting with "description-methods",
        then "planned-sample", and finally "question7b", returning the most deeply nested value corresponding
        with the final key to flatten the dictionary.
        :self, DraftRegistration or Registration
        :returns dictionary, registration_responses, flattened dictionary with registration_response_keys
        top-level
        """
        schema = self.registration_schema
        registered_meta = self.get_registration_metadata(schema)
        return flatten_registration_metadata(schema, registered_meta)

    def expand_registration_responses(self):
        """
        Expanding `registration_responses` into Draft.registration_metadata or
        Registration.registered_meta. registration_responses are more flat;
        "registration_response_keys" are top level.  Registration_metadata/registered_meta
        will have a more deeply nested format.
        :returns registration_metadata, dictionary
        """
        return expand_registration_responses(
            self.registration_schema,
            self.registration_responses,
            self.file_storage_resource,
        )

    class Meta:
        abstract = True


class EditableFieldsMixin(TitleMixin, DescriptionMixin, CategoryMixin, ContributorMixin,
        NodeLicenseMixin, Taggable, TaxonomizableMixin, AffiliatedInstitutionMixin):

    def set_editable_attribute(self, fieldname, resource, alternative_resource=None):
        """
        :param str fieldname: Attribute on model
        :param Object resource: Primary resource where you want to copy attributes
        :param Object alternative_resource: Backup resource for copying attributes
        """
        resource_field_value = getattr(resource, fieldname, None)
        alternative_resource_field_value = getattr(resource, fieldname, None)

        if resource_field_value:
            setattr(self, fieldname, resource_field_value)
        elif alternative_resource_field_value:
            setattr(self, fieldname, alternative_resource_field_value)

    def stage_m2m_values(self, fieldname, resource, alternative_resource=None):
        """
        :param str fieldname: Attribute on model
        :param Object resource: Primary resource where you want to copy attributes
        :param Object alternative_resource: Backup resource for copying attributes
        """
        resource_field_value = getattr(resource, fieldname, None)
        alternative_field_value = getattr(alternative_resource, fieldname, None)

        if resource_field_value:
            return resource_field_value.values_list('pk', flat=True)
        elif alternative_field_value:
            return alternative_field_value.values_list('pk', flat=True)
        else:
            return []

    def copy_editable_fields(self, resource, auth=None, alternative_resource=None, save=True, contributors=True):
        """
        Copy various editable fields from the 'resource' object to the current object.
        Includes, title, description, category, contributors, node_license, tags, subjects, and affiliated_institutions
        The field on the resource will always supersede the field on the alternative_resource. For example,
        copying fields from the draft_registration to the registration.  resource will be a DraftRegistration object,
        but the alternative_resource will be a Node.  DraftRegistration fields will trump Node fields.
        TODO, add optional logging parameter
        """
        self.set_editable_attribute('title', resource, alternative_resource)
        self.set_editable_attribute('description', resource, alternative_resource)
        self.set_editable_attribute('category', resource, alternative_resource)
        self.set_editable_attribute('node_license', resource, alternative_resource)

        # Contributors will always come from "resource", as contributor constraints
        # will require contributors to be present on the resource
        if contributors:
            self.copy_contributors_from(resource)
        # Copy unclaimed records for unregistered users
        self.copy_unclaimed_records(resource)

        self.tags.add(*self.stage_m2m_values('all_tags', resource, alternative_resource))
        self.subjects.add(*self.stage_m2m_values('subjects', resource, alternative_resource))
        self.affiliated_institutions.add(*self.stage_m2m_values('affiliated_institutions', resource, alternative_resource))

        if save:
            self.save()

    class Meta:
        abstract = True<|MERGE_RESOLUTION|>--- conflicted
+++ resolved
@@ -982,13 +982,6 @@
         qs = getattr(self, self.REVIEWABLE_RELATION_NAME)
         if isinstance(qs, IncludeQuerySet):
             qs = qs.include(None)
-<<<<<<< HEAD
-        qs = qs.filter(deleted__isnull=True).values(self.STATE_FIELD_NAME).annotate(count=models.Count('*'))
-        counts = {state.db_name: 0 for state in self.REVIEW_STATES}
-        counts.update({
-            row[self.STATE_FIELD_NAME]: row['count']
-            for row in qs if row[self.STATE_FIELD_NAME] in counts})
-=======
         qs = qs.filter(
             deleted__isnull=True
         ).exclude(
@@ -996,13 +989,12 @@
             # because SpamStatus.UNKNOWN = None, which does not work with `IN`
             spam_status__in=[SpamStatus.FLAGGED, SpamStatus.SPAM]
         ).values(
-            'machine_state'
+            self.STATE_FIELD_NAME
         ).annotate(count=models.Count('*'))
-        counts = {state.value: 0 for state in self.REVIEW_STATES}
+        counts = {state.db_name: 0 for state in self.REVIEW_STATES}
         counts.update({
-            row['machine_state']: row['count']
-            for row in qs if row['machine_state'] in counts})
->>>>>>> 905f90fb
+            row[self.STATE_FIELD_NAME]: row['count']
+            for row in qs if row[self.STATE_FIELD_NAME] in counts})
         return counts
 
     def get_request_state_counts(self):
