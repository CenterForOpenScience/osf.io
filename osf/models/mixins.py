import itertools
import pytz
import markupsafe
import logging

import waffle

from django.apps import apps
from django.contrib.auth.models import Group, AnonymousUser
from django.core.exceptions import ObjectDoesNotExist, ValidationError
from django.db import models, transaction
from django.utils import timezone
from django.utils.functional import cached_property
from guardian.shortcuts import assign_perm, get_perms, remove_perm, get_group_perms

from api.providers.workflows import Workflows, PUBLIC_STATES
from api.waffle.utils import flag_is_active
from framework import status
from framework.auth import Auth
from framework.auth.core import get_user
from framework.analytics import increment_user_activity_counters
from framework.exceptions import PermissionsError
from osf.exceptions import (
    InvalidTriggerError,
    ValidationValueError,
    UserStateError,
    UserNotAffiliatedError,
    InvalidTagError,
    BlockedEmailError,
)
from .node_relation import NodeRelation
from .nodelog import NodeLog
from .subject import Subject
from .spam import SpamMixin, SpamStatus
from .validators import validate_title
from .tag import Tag
from osf.utils import sanitize
from .validators import validate_subject_hierarchy, validate_email, expand_subject_hierarchy
from osf import features
from osf.utils.fields import NonNaiveDateTimeField
from osf.utils.datetime_aware_jsonfield import DateTimeAwareJSONField
from osf.utils.machines import (
    ReviewsMachine,
    NodeRequestMachine,
    PreprintRequestMachine,
)

from osf.utils.permissions import ADMIN, REVIEW_GROUPS, READ, WRITE
from osf.utils.registrations import flatten_registration_metadata, expand_registration_responses
from osf.utils.workflows import (
    DefaultStates,
    DefaultTriggers,
    ReviewStates,
    ReviewTriggers,
)

from osf.utils.requests import get_request_and_user_id
from website.project import signals as project_signals
from website import settings, mails, language
from website.project.licenses import set_license


logger = logging.getLogger(__name__)

class Versioned(models.Model):
    """A Model mixin class that saves delta versions."""

    @classmethod
    def _sig_pre_delete(cls, instance, *args, **kwargs):
        """dispatch the pre_delete method to a regular instance method. """
        return instance.sig_pre_delete(*args, **kwargs)

    @classmethod
    def _sig_post_delete(cls, instance, *args, **kwargs):
        """dispatch the post_delete method to a regular instance method. """
        return instance.sig_post_delete(*args, **kwargs)

    @classmethod
    def _sig_pre_save(cls, instance, *args, **kwargs):
        """dispatch the pre_save method to a regular instance method. """
        return instance.sig_pre_save(*args, **kwargs)

    @classmethod
    def _sig_post_save(cls, instance, *args, **kwargs):
        """dispatch the post_save method to a regular instance method. """
        return instance.sig_post_save(*args, **kwargs)

    @classmethod
    def connect(cls, signal):
        """Connect a django signal with this model."""
        # List all signals you want to connect with here:
        from django.db.models.signals import (pre_save, post_save, pre_delete, post_delete)
        sig_handler = {
            pre_save: cls._sig_pre_save,
            post_save: cls._sig_post_save,
            pre_delete: cls._sig_pre_delete,
            post_delete: cls._sig_post_delete,
        }[signal]
        signal.connect(sig_handler, sender=cls)

    class Meta:
        abstract = True


class Loggable(models.Model):

    last_logged = NonNaiveDateTimeField(db_index=True, null=True, blank=True, default=timezone.now)

    def add_log(self, action, params, auth, foreign_user=None, log_date=None, save=True, request=None):
        AbstractNode = apps.get_model('osf.AbstractNode')
        OSFUser = apps.get_model('osf.OSFUser')
        user = None
        if auth:
            if isinstance(auth, OSFUser):
                user = auth
            else:
                user = auth.user
        elif request:
            user = request.user

        params['node'] = params.get('node') or params.get('project') or self._id
        original_node = self if self._id == params['node'] else AbstractNode.load(params.get('node'))

        log = NodeLog(
            action=action, user=user, foreign_user=foreign_user,
            params=params, node=self, original_node=original_node
        )

        if log_date:
            log.date = log_date
        log.save()

        self._complete_add_log(log, action, user, save)

        return log

    def _complete_add_log(self, log, action, user=None, save=True):
        if self.logs.count() == 1:
            log_date = log.date if hasattr(log, 'date') else log.created
            self.last_logged = log_date.replace(tzinfo=pytz.utc)
        else:
            recent_log = self.logs.first()
            log_date = recent_log.date if hasattr(log, 'date') else recent_log.created
            self.last_logged = log_date

        if save:
            self.save()
        if user and not getattr(self, 'is_collection', None):
            increment_user_activity_counters(user._primary_key, action, self.last_logged.isoformat())

    class Meta:
        abstract = True


class TitleMixin(models.Model):

    title = models.TextField(validators=[validate_title])

    @property
    def log_class(self):
        # PreprintLog or NodeLog, for example
        raise NotImplementedError()

    @property
    def log_params(self):
        raise NotImplementedError()

    def set_title(self, title, auth, save=False, allow_blank=False):
        """Set the title of this resource and log it.
        :param str title: The new title.
        :param auth: All the auth information including user, API key.
        """
        # Called so validation does not have to wait until save.
        validate_title(title, allow_blank=allow_blank)

        original_title = self.title
        new_title = sanitize.strip_html(title)
        # Title hasn't changed after sanitzation, bail out
        if original_title == new_title:
            return False
        self.title = new_title

        params = self.log_params
        params['title_new'] = self.title
        params['title_original'] = original_title

        self.add_log(
            action=self.log_class.EDITED_TITLE,
            params=params,
            auth=auth,
            save=False,
        )
        if save:
            self.save()
        return None

    class Meta:
        abstract = True


class DescriptionMixin(models.Model):

    description = models.TextField(blank=True, default='')

    @property
    def log_class(self):
        # PreprintLog or NodeLog, for example
        raise NotImplementedError()

    @property
    def log_params(self):
        raise NotImplementedError()

    def set_description(self, description, auth, save=False):
        """Set the description and log the event.
        :param str description: The new description
        :param auth: All the auth informtion including user, API key.
        :param bool save: Save self after updating.
        """
        original = self.description
        new_description = sanitize.strip_html(description)
        if original == new_description:
            return False
        self.description = new_description
        params = self.log_params
        params['description_new'] = self.description
        params['description_original'] = original

        self.add_log(
            action=self.log_class.EDITED_DESCRIPTION,
            params=params,
            auth=auth,
            save=False,
        )
        if save:
            self.save()
        return None

    class Meta:
        abstract = True


class CategoryMixin(models.Model):

    @property
    def log_class(self):
        # PreprintLog or NodeLog, for example
        raise NotImplementedError()

    @property
    def log_params(self):
        raise NotImplementedError()

    CATEGORY_MAP = {
        'analysis': 'Analysis',
        'communication': 'Communication',
        'data': 'Data',
        'hypothesis': 'Hypothesis',
        'instrumentation': 'Instrumentation',
        'methods and measures': 'Methods and Measures',
        'procedure': 'Procedure',
        'project': 'Project',
        'software': 'Software',
        'other': 'Other',
        '': 'Uncategorized',
    }

    category = models.CharField(max_length=255,
                                choices=CATEGORY_MAP.items(),
                                blank=True,
                                default='')

    def set_category(self, category, auth, save=False):
        """Set the category and log the event.
        :param str category: The new category
        :param auth: All the auth informtion including user, API key.
        :param bool save: Save self after updating.
        """
        original = self.category
        new_category = category
        if original == new_category:
            return False
        self.category = new_category
        params = self.log_params
        params['category_new'] = self.category
        params['category_original'] = original
        self.add_log(
            action=self.log_class.CATEGORY_UPDATED,
            params=params,
            auth=auth,
            save=False,
        )
        if save:
            self.save()
        return None

    class Meta:
        abstract = True


class AffiliatedInstitutionMixin(models.Model):

    affiliated_institutions = models.ManyToManyField('Institution', related_name='nodes')

    def add_affiliated_institution(self, inst, user, save=False, log=True):
        if not user.is_affiliated_with_institution(inst):
            raise UserNotAffiliatedError('User is not affiliated with {}'.format(inst.name))
        if not self.is_affiliated_with_institution(inst):
            self.affiliated_institutions.add(inst)
            self.update_search()
        if log:
            params = self.log_params
            params['institution'] = {
                'id': inst._id,
                'name': inst.name
            }
            self.add_log(
                action=self.log_class.AFFILIATED_INSTITUTION_ADDED,
                params=params,
                auth=Auth(user)
            )

    def remove_affiliated_institution(self, inst, user, save=False, log=True):
        if self.is_affiliated_with_institution(inst):
            self.affiliated_institutions.remove(inst)
            if log:
                params = self.log_params
                params['institution'] = {
                    'id': inst._id,
                    'name': inst.name
                }
                self.add_log(
                    action=self.log_class.AFFILIATED_INSTITUTION_REMOVED,
                    params=params,
                    auth=Auth(user)
                )
            if save:
                self.save()
            self.update_search()
            return True
        return False

    def is_affiliated_with_institution(self, institution):
        return self.affiliated_institutions.filter(id=institution.id).exists()

    class Meta:
        abstract = True


class NodeLicenseMixin(models.Model):
    node_license = models.ForeignKey('NodeLicenseRecord', related_name='nodes',
                                         on_delete=models.SET_NULL, null=True, blank=True)

    @property
    def license(self):
        raise NotImplementedError

    def set_node_license(self, license_detail, auth, save=False):

        license_record, license_changed = set_license(self, license_detail, auth)

        if license_changed:
            params = self.log_params
            params['new_license'] = license_record.node_license.name

            self.add_log(
                action=self.log_class.CHANGED_LICENSE,
                params=params,
                auth=auth,
                save=False,
            )
            if self.guardian_object_type == 'node':
                self.update_or_enqueue_on_node_updated(auth.user._id, first_save=False, saved_fields={'node_license'})

        if save:
            self.save()

    class Meta:
        abstract = True


class Taggable(models.Model):

    tags = models.ManyToManyField('Tag', related_name='%(class)s_tagged')

    def update_tags(self, new_tags, auth=None, save=True, log=True, system=False):
        old_tags = set(self.tags.values_list('name', flat=True))
        to_add = (set(new_tags) - old_tags)
        to_remove = (old_tags - set(new_tags))
        if to_add:
            self.add_tags(to_add, auth=auth, save=save, log=log, system=system)
        if to_remove:
            self.remove_tags(to_remove, auth=auth, save=save)

    def add_tags(self, tags, auth=None, save=True, log=True, system=False):
        """
        Optimization method for use with update_tags. Unlike add_tag, already assumes tag is
        not on the object.
        """
        if not system and not auth:
            raise ValueError('Must provide auth if adding a non-system tag')
        for tag in tags:
            tag_instance, created = Tag.all_tags.get_or_create(name=tag, system=system)
            self.tags.add(tag_instance)
            # TODO: Logging belongs in on_tag_added hook
            if log:
                self.add_tag_log(tag_instance, auth)
            self.on_tag_added(tag_instance)
        if save:
            self.save()

    def remove_tags(self, tags, auth, save=True):
        """
        Unlike remove_tag, this optimization method assumes that the provided
        tags are already present on the resource.
        """
        if not tags:
            raise InvalidTagError

        for tag in tags:
            tag_obj = Tag.objects.get(name=tag)
            self.tags.remove(tag_obj)
            params = self.log_params
            params['tag'] = tag
            self.add_log(
                action=self.log_class.TAG_REMOVED,
                params=params,
                auth=auth,
                save=False,
            )
        if save:
            self.save()

        return True

    def add_tag(self, tag, auth=None, save=True, log=True, system=False):
        if not system and not auth:
            raise ValueError('Must provide auth if adding a non-system tag')

        if not isinstance(tag, Tag):
            tag_instance, created = Tag.all_tags.get_or_create(name=tag, system=system)
        else:
            tag_instance = tag

        if not self.tags.filter(id=tag_instance.id).exists():
            self.tags.add(tag_instance)
            # TODO: Logging belongs in on_tag_added hook
            if log:
                self.add_tag_log(tag_instance, auth)
            if save:
                self.save()
            self.on_tag_added(tag_instance)
        return tag_instance

    def remove_tag(self, *args, **kwargs):
        raise NotImplementedError('Removing tags requires that remove_tag is implemented')

    def add_system_tag(self, tag, save=True):
        if isinstance(tag, Tag) and not tag.system:
            raise ValueError('Non-system tag passed to add_system_tag')
        return self.add_tag(tag=tag, auth=None, save=save, log=False, system=True)

    def add_tag_log(self, *args, **kwargs):
        raise NotImplementedError('Logging requires that add_tag_log method is implemented')

    def on_tag_added(self, tag):
        pass

    class Meta:
        abstract = True


class AddonModelMixin(models.Model):

    # from addons.base.apps import BaseAddonConfig
    settings_type = None
    ADDONS_AVAILABLE = sorted([config for config in apps.get_app_configs() if config.name.startswith('addons.') and
        config.label != 'base'], key=lambda config: config.name)
    # These addon configurations will continue to live in the OSF for the foreseeable future
    OSF_HOSTED_ADDONS = ['forward', 'osfstorage', 'twofactor', 'wiki']

    class Meta:
        abstract = True

    @classmethod
    def get_addon_key(cls, config):
        return 2 << cls.ADDONS_AVAILABLE.index(config)

    @property
    def addons(self):
        return self.get_addons()

    def get_addons(self):
        request, user_id = get_request_and_user_id()
<<<<<<< HEAD
        if waffle.flag_is_active(request, features.ENABLE_GV):
=======
        if flag_is_active(request, features.ENABLE_GV):
>>>>>>> 106994b1
            osf_addons = filter(
                lambda x: x is not None,
                (self.get_addon(addon) for addon in self.OSF_HOSTED_ADDONS)
            )
            return itertools.chain(osf_addons, self._get_addons_from_gv(requesting_user_id=user_id))

        return [_f for _f in [
            self.get_addon(config.short_name)
            for config in self.ADDONS_AVAILABLE
        ] if _f]

    def get_oauth_addons(self):
        # TODO: Using hasattr is a dirty hack - we should be using issubclass().
        #       We can't, because importing the parent classes here causes a
        #       circular import error.
        return [
            addon for addon in self.get_addons()
            if hasattr(addon, 'oauth_provider')
        ]

    def has_addon(self, addon_name, is_deleted=False):
        return bool(self.get_addon(addon_name, is_deleted=is_deleted))

    def get_addon_names(self):
        return [each.short_name for each in self.get_addons()]

    def get_or_add_addon(self, name, *args, **kwargs):
        addon = self.get_addon(name)
        if addon:
            return addon
        return self.add_addon(name, *args, **kwargs)

    def get_addon(self, name, is_deleted=False):
        # Avoid test-breakages by avoiding early access to the request context
        if name not in self.OSF_HOSTED_ADDONS:
            request, user_id = get_request_and_user_id()
<<<<<<< HEAD
            if waffle.flag_is_active(request, features.ENABLE_GV):
=======
            if flag_is_active(request, features.ENABLE_GV):
>>>>>>> 106994b1
                return self._get_addon_from_gv(gv_pk=name, requesting_user_id=user_id)

        try:
            settings_model = self._settings_model(name)
        except LookupError:
            return None
        if not settings_model:
            return None
        try:
            settings_obj = settings_model.objects.get(owner=self)
            if not settings_obj.is_deleted or is_deleted:
                return settings_obj
        except ObjectDoesNotExist:
            pass
        return None

    def add_addon(self, addon_name, auth=None, override=False, _force=False):
        """Add an add-on to the node.

        :param str addon_name: Name of add-on
        :param Auth auth: Consolidated authorization object
        :param bool override: For shell use only, Allows adding of system addons
        :param bool _force: For migration testing ONLY. Do not set to True
            in the application, or else projects will be allowed to have
            duplicate addons!
        :return bool: Add-on was added

        """
        if not override and addon_name in settings.SYSTEM_ADDED_ADDONS[self.settings_type]:
            return False

        # Reactivate deleted add-on if present
        addon = self.get_addon(addon_name, is_deleted=True)
        if addon:
            if addon.deleted:
                addon.undelete(save=True)
                return addon
            if not _force:
                return False

        config = apps.get_app_config('addons_{}'.format(addon_name))
        model = self._settings_model(addon_name, config=config)
        ret = model(owner=self)
        ret.on_add()
        ret.save(clean=False)  # TODO This doesn't feel right
        return ret

    def config_addons(self, config, auth=None, save=True):
        """Enable or disable a set of add-ons.

        :param dict config: Mapping between add-on names and enabled / disabled
            statuses
        """
        for addon_name, enabled in config.items():
            if enabled:
                self.add_addon(addon_name, auth)
            else:
                self.delete_addon(addon_name, auth)
        if save:
            self.save()

    def delete_addon(self, addon_name, auth=None, _force=False):
        """Delete an add-on from the node.

        :param str addon_name: Name of add-on
        :param Auth auth: Consolidated authorization object
        :param bool _force: For migration testing ONLY. Do not set to True
            in the application, or else projects will be allowed to delete
            mandatory add-ons!
        :return bool: Add-on was deleted
        """
        addon = self.get_addon(addon_name)
        if not addon:
            return False
        if self.settings_type in addon.config.added_mandatory and not _force:
            raise ValueError('Cannot delete mandatory add-on.')
        if getattr(addon, 'external_account', None):
            addon.deauthorize(auth=auth)
        addon.delete(save=True)
        return True

    def _settings_model(self, addon_model, config=None):
        if not config:
            config = apps.get_app_config('addons_{}'.format(addon_model))
        return getattr(config, '{}_settings'.format(self.settings_type))


class NodeLinkMixin(models.Model):

    class Meta:
        abstract = True

    def add_node_link(self, node, auth, save=True):
        """Add a node link to a node.

        :param Node node: Node to add
        :param Auth auth: Consolidated authorization
        :param bool save: Save changes
        :return: Created pointer
        """
        try:
            self.check_node_link(child_node=node, parent_node=self)
            self.check_node_link(child_node=self, parent_node=node)
        except ValueError as e:
            raise ValueError(e)

        if self.is_registration:
            raise self.state_error('Cannot add a node link to a registration')

        # Append node link
        node_relation, created = NodeRelation.objects.get_or_create(
            parent=self,
            child=node,
            is_node_link=True
        )

        # Add log
        if hasattr(self, 'add_log'):
            self.add_log(
                action=NodeLog.NODE_LINK_CREATED,
                params={
                    'parent_node': self.parent_id,
                    'node': self._id,
                    'pointer': {
                        'id': node._id,
                        'url': node.url,
                        'title': node.title,
                        'category': node.category,
                    },
                },
                auth=auth,
                save=False,
            )

        # Optionally save changes
        if save:
            self.save()

        return node_relation

    add_pointer = add_node_link  # For v1 compat

    def check_node_link(self, child_node, parent_node):
        if child_node._id == parent_node._id:
            raise ValueError(
                'Cannot link node \'{}\' to itself.'.format(child_node._id)
            )
        existant_relation = NodeRelation.objects.filter(parent=parent_node, child=child_node).first()
        if existant_relation and existant_relation.is_node_link:
            raise ValueError(
                'Target Node \'{}\' already pointed to by \'{}\'.'.format(child_node._id, parent_node._id)
            )
        elif existant_relation and not existant_relation.is_node_link:
            raise ValueError(
                'Target Node \'{}\' is already a child of \'{}\'.'.format(child_node._id, parent_node._id)
            )

    def rm_node_link(self, node_relation, auth):
        """Remove a pointer.

        :param Pointer pointer: Pointer to remove
        :param Auth auth: Consolidated authorization
        """
        AbstractNode = apps.get_model('osf.AbstractNode')

        node_rel = None
        if isinstance(node_relation, NodeRelation):
            try:
                node_rel = self.node_relations.get(is_node_link=True, id=node_relation.id)
            except NodeRelation.DoesNotExist:
                raise ValueError('Node link does not belong to the requested node.')
        elif isinstance(node_relation, AbstractNode):
            try:
                node_rel = self.node_relations.get(is_node_link=True, child__id=node_relation.id)
            except NodeRelation.DoesNotExist:
                raise ValueError('Node link does not belong to the requested node.')
        if node_rel is not None:
            node_rel.delete()

        node = node_rel.child
        # Add log
        if hasattr(self, 'add_log'):
            self.add_log(
                action=NodeLog.POINTER_REMOVED,
                params={
                    'parent_node': self.parent_id,
                    'node': self._primary_key,
                    'pointer': {
                        'id': node._id,
                        'url': node.url,
                        'title': node.title,
                        'category': node.category,
                    },
                },
                auth=auth,
                save=False,
            )

    rm_pointer = rm_node_link  # For v1 compat

    @property
    def nodes_pointer(self):
        """For v1 compat"""
        return self.linked_nodes

    def fork_node_link(self, node_relation, auth, save=True):
        """Replace a linked node with a fork.

        :param NodeRelation node_relation:
        :param Auth auth:
        :param bool save:
        :return: Forked node
        """
        # Fail if pointer not contained in `nodes`
        try:
            node = self.node_relations.get(is_node_link=True, id=node_relation.id).child
        except NodeRelation.DoesNotExist:
            raise ValueError('Node link {0} not in list'.format(node_relation._id))

        # Fork node to which current nodelink points
        forked = node.fork_node(auth)
        if forked is None:
            raise ValueError('Could not fork node')

        if hasattr(self, 'add_log'):
            # Add log
            self.add_log(
                NodeLog.NODE_LINK_FORKED,
                params={
                    'parent_node': self.parent_id,
                    'node': self._id,
                    'pointer': {
                        'id': node._id,
                        'url': node.url,
                        'title': node.title,
                        'category': node.category,
                    },
                },
                auth=auth,
                save=False,
            )

        # Optionally save changes
        if save:
            self.save()

        # Return forked content
        return forked

    fork_pointer = fork_node_link  # For v1 compat


class CommentableMixin(object):
    """Abstract class that defines the interface for models that have comments attached to them."""

    @property
    def target_type(self):
        """ The object "type" used in the OSF v2 API. E.g. Comment objects have the type 'comments'."""
        raise NotImplementedError

    @property
    def root_target_page(self):
        """The page type associated with the object/Comment.root_target.
        E.g. For a WikiPage, the page name is 'wiki'."""
        raise NotImplementedError

    is_deleted = False

    def belongs_to_node(self, node_id):
        """Check whether an object (e.g. file, wiki, comment) is attached to the specified node."""
        raise NotImplementedError

    def get_extra_log_params(self, comment):
        """Return extra data to pass as `params` to `Node.add_log` when a new comment is
        created, edited, deleted or restored."""
        return {}


class MachineableMixin(models.Model):
    TriggersClass = DefaultTriggers

    class Meta:
        abstract = True

    # NOTE: machine_state should rarely/never be modified directly -- use the state transition methods below
    machine_state = models.CharField(max_length=15, db_index=True, choices=DefaultStates.choices(), default=DefaultStates.INITIAL.value)

    date_last_transitioned = models.DateTimeField(null=True, blank=True, db_index=True)

    @property
    def MachineClass(self):
        raise NotImplementedError()

    def run_submit(self, user):
        """Run the 'submit' state transition and create a corresponding Action.

        Params:
            user: The user triggering this transition.
        """
        return self._run_transition(self.TriggersClass.SUBMIT.value, user=user)

    def run_accept(self, user, comment, **kwargs):
        """Run the 'accept' state transition and create a corresponding Action.

        Params:
            user: The user triggering this transition.
            comment: Text describing why.
        """
        return self._run_transition(self.TriggersClass.ACCEPT.value, user=user, comment=comment, **kwargs)

    def run_reject(self, user, comment):
        """Run the 'reject' state transition and create a corresponding Action.

        Params:
            user: The user triggering this transition.
            comment: Text describing why.
        """
        return self._run_transition(self.TriggersClass.REJECT.value, user=user, comment=comment)

    def run_edit_comment(self, user, comment):
        """Run the 'edit_comment' state transition and create a corresponding Action.

        Params:
            user: The user triggering this transition.
            comment: New comment text.
        """
        return self._run_transition(self.TriggersClass.EDIT_COMMENT.value, user=user, comment=comment)

    def _run_transition(self, trigger, **kwargs):
        machine = self.MachineClass(self, 'machine_state')
        trigger_fn = getattr(machine, trigger)
        with transaction.atomic():
            result = trigger_fn(**kwargs)
            action = machine.action
            if not result or action is None:
                valid_triggers = machine.get_triggers(self.machine_state)
                raise InvalidTriggerError(trigger, self.machine_state, valid_triggers)
            return action


class NodeRequestableMixin(MachineableMixin):
    """
    Inherited by NodeRequest. Defines the MachineClass.
    """

    class Meta:
        abstract = True

    MachineClass = NodeRequestMachine


class PreprintRequestableMixin(MachineableMixin):
    """
    Inherited by PreprintRequest. Defines the MachineClass
    """

    class Meta:
        abstract = True

    MachineClass = PreprintRequestMachine


class ReviewableMixin(MachineableMixin):
    """Something that may be included in a reviewed collection and is subject to a reviews workflow.
    """
    TriggersClass = ReviewTriggers

    machine_state = models.CharField(max_length=15, db_index=True, choices=ReviewStates.choices(), default=ReviewStates.INITIAL.value)

    class Meta:
        abstract = True

    MachineClass = ReviewsMachine

    @property
    def in_public_reviews_state(self):
        public_states = PUBLIC_STATES.get(self.provider.reviews_workflow)
        if not public_states:
            return False
        return self.machine_state in public_states

    def run_withdraw(self, user, comment):
        """Run the 'withdraw' state transition and create a corresponding Action.

        Params:
            user: The user triggering this transition.
            comment: Text describing why.
        """
        return self._run_transition(self.TriggersClass.WITHDRAW.value, user=user, comment=comment)


class GuardianMixin(models.Model):
    """ Helper for managing object-level permissions with django-guardian
    Expects:
      - Permissions to be defined in class Meta->permissions
      - Groups to be defined in self.groups
      - Group naming scheme to:
        * Be defined in self.group_format
        * Use `self` and `group` as format params. E.g: model_{self.id}_{group}
    """
    class Meta:
        abstract = True

    @property
    def groups(self):
        raise NotImplementedError()

    @property
    def group_format(self):
        raise NotImplementedError()

    @property
    def perms_list(self):
        # Django expects permissions to be specified in an N-ple of 2-ples
        return [p[0] for p in self._meta.permissions]

    @property
    def group_names(self):
        return [self.format_group(name) for name in self.groups.keys()]

    @property
    def group_objects(self):
        # TODO: consider subclassing Group if this becomes inefficient
        return Group.objects.filter(name__in=self.group_names)

    def format_group(self, name):
        if name not in self.groups:
            raise ValueError('Invalid group: "{}"'.format(name))
        return self.group_format.format(self=self, group=name)

    def get_group(self, name):
        return Group.objects.get(name=self.format_group(name))

    def update_group_permissions(self):
        for group_name, group_permissions in self.groups.items():
            group, created = Group.objects.get_or_create(name=self.format_group(group_name))
            to_remove = set(get_perms(group, self)).difference(group_permissions)
            for p in to_remove:
                remove_perm(p, group, self)
            for p in group_permissions:
                assign_perm(p, group, self)

    def get_permissions(self, user):
        return list(set(get_perms(user, self)) & set(self.perms_list))


class ReviewProviderMixin(GuardianMixin):
    """A reviewed/moderated collection of objects.
    """

    REVIEWABLE_RELATION_NAME = None
    REVIEW_STATES = ReviewStates
    STATE_FIELD_NAME = 'machine_state'

    groups = REVIEW_GROUPS
    group_format = 'reviews_{self.readable_type}_{self.id}_{group}'

    class Meta:
        abstract = True

    reviews_workflow = models.CharField(null=True, blank=True, max_length=30, choices=Workflows.choices())
    reviews_comments_private = models.BooleanField(null=True, blank=True)
    reviews_comments_anonymous = models.BooleanField(null=True, blank=True)

    DEFAULT_SUBSCRIPTIONS = ['new_pending_submissions']

    @property
    def is_reviewed(self):
        return self.reviews_workflow is not None

    def get_reviewable_state_counts(self):
        assert self.REVIEWABLE_RELATION_NAME, 'REVIEWABLE_RELATION_NAME must be set to compute state counts'
        qs = getattr(self, self.REVIEWABLE_RELATION_NAME)
        qs = qs.filter(
            deleted__isnull=True
        ).exclude(
            # Excluding Spammy values instead of filtering for non-Spammy ones
            # because SpamStatus.UNKNOWN = None, which does not work with `IN`
            spam_status__in=[SpamStatus.FLAGGED, SpamStatus.SPAM]
        ).values(
            self.STATE_FIELD_NAME
        ).annotate(count=models.Count('*'))
        counts = {state.db_name: 0 for state in self.REVIEW_STATES}
        counts.update({
            row[self.STATE_FIELD_NAME]: row['count']
            for row in qs if row[self.STATE_FIELD_NAME] in counts})
        return counts

    def get_request_state_counts(self):
        # import stuff here to get around circular imports
        from . import PreprintRequest
        qs = PreprintRequest.objects.filter(
            target__provider__id=self.id,
            target__is_public=True,
            target__deleted__isnull=True,
        )
        qs = qs.values('machine_state').annotate(count=models.Count('*'))
        counts = {state.value: 0 for state in DefaultStates}
        counts.update({row['machine_state']: row['count'] for row in qs if row['machine_state'] in counts})
        return counts

    def add_to_group(self, user, group):
        # Add default notification subscription
        for subscription in self.DEFAULT_SUBSCRIPTIONS:
            self.add_user_to_subscription(user, f'{self._id}_{subscription}')

        return self.get_group(group).user_set.add(user)

    def remove_from_group(self, user, group, unsubscribe=True):
        _group = self.get_group(group)
        if group == ADMIN:
            if _group.user_set.filter(id=user.id).exists() and not _group.user_set.exclude(id=user.id).exists():
                raise ValueError('Cannot remove last admin.')
        if unsubscribe:
            # remove notification subscription
            for subscription in self.DEFAULT_SUBSCRIPTIONS:
                self.remove_user_from_subscription(user, f'{self._id}_{subscription}')

        return _group.user_set.remove(user)

    def add_user_to_subscription(self, user, subscription_id):
        notification = self.notification_subscriptions.get(_id=subscription_id)
        user_id = user.id
        is_subscriber = notification.none.filter(id=user_id).exists() \
                        or notification.email_digest.filter(id=user_id).exists() \
                        or notification.email_transactional.filter(id=user_id).exists()
        if not is_subscriber:
            notification.add_user_to_subscription(user, 'email_transactional', save=True)

    def remove_user_from_subscription(self, user, subscription_id):
        notification = self.notification_subscriptions.get(_id=subscription_id)
        notification.remove_user_from_subscription(user, save=True)


class TaxonomizableMixin(models.Model):

    class Meta:
        abstract = True

    subjects = models.ManyToManyField(blank=True, to='osf.Subject', related_name='%(class)ss')

    @cached_property
    def subject_hierarchy(self):
        if self.subjects.exists():
            return [
                s.object_hierarchy for s in self.subjects.exclude(children__in=self.subjects.all()).select_related('parent')
            ]
        return []

    @property
    def subjects_relationship_url(self):
        return self.absolute_api_v2_url + 'relationships/subjects/'

    @property
    def subjects_url(self):
        return self.absolute_api_v2_url + 'subjects/'

    def check_subject_perms(self, auth):
        AbstractNode = apps.get_model('osf.AbstractNode')
        Preprint = apps.get_model('osf.Preprint')
        CollectionSubmission = apps.get_model('osf.CollectionSubmission')
        DraftRegistration = apps.get_model('osf.DraftRegistration')

        if isinstance(self, AbstractNode):
            if not self.has_permission(auth.user, ADMIN):
                raise PermissionsError('Only admins can change subjects.')
        elif isinstance(self, Preprint):
            if not self.has_permission(auth.user, WRITE):
                raise PermissionsError('Must have admin or write permissions to change a preprint\'s subjects.')
        elif isinstance(self, DraftRegistration):
            if not self.has_permission(auth.user, WRITE):
                raise PermissionsError('Must have write permissions to change a draft registration\'s subjects.')
        elif isinstance(self, CollectionSubmission):
            if not self.guid.referent.has_permission(auth.user, ADMIN) and not auth.user.has_perms(self.collection.groups[ADMIN], self.collection):
                raise PermissionsError('Only admins can change subjects.')
        return

    def add_subjects_log(self, old_subjects, auth):
        self.add_log(
            action=NodeLog.SUBJECTS_UPDATED,
            params={
                'subjects': list(self.subjects.values('_id', 'text')),
                'old_subjects': list(Subject.objects.filter(id__in=old_subjects).values('_id', 'text'))
            },
            auth=auth,
            save=False,
        )
        return

    def assert_subject_format(self, subj_list, expect_list, error_msg):
        """ Helper for asserting subject request is formatted properly
        """
        is_list = type(subj_list) is list

        if (expect_list and not is_list) or (not expect_list and is_list):
            raise ValidationValueError('Subjects are improperly formatted. {}'.format(error_msg))

    def set_subjects(self, new_subjects, auth, add_log=True):
        """ Helper for setting M2M subjects field from list of hierarchies received from UI.
        Only authorized admins may set subjects.

        :param list[list[Subject._id]] new_subjects: List of subject hierarchies to be validated and flattened
        :param Auth auth: Auth object for requesting user
        :param bool add_log: Whether or not to add a log (if called on a Loggable object)

        :return: None
        """
        if auth:
            self.check_subject_perms(auth)
        self.assert_subject_format(new_subjects, expect_list=True, error_msg='Expecting list of lists.')

        old_subjects = list(self.subjects.values_list('id', flat=True))
        self.subjects.clear()
        for subj_list in new_subjects:
            self.assert_subject_format(subj_list, expect_list=True, error_msg='Expecting list of lists.')
            subj_hierarchy = []
            for s in subj_list:
                subj_hierarchy.append(s)
            if subj_hierarchy:
                validate_subject_hierarchy(subj_hierarchy)
                for s_id in subj_hierarchy:
                    self.subjects.add(Subject.load(s_id))

        if add_log and hasattr(self, 'add_log'):
            self.add_subjects_log(old_subjects, auth)

        self.save()
        if hasattr(self, 'update_search'):
            self.update_search()

    def set_subjects_from_relationships(self, subjects_list, auth, add_log=True):
        """ Helper for setting M2M subjects field from list of flattened subjects received from UI.
        Only authorized admins may set subjects.

        :param list[Subject._id] new_subjects: List of flattened subject hierarchies
        :param Auth auth: Auth object for requesting user
        :param bool add_log: Whether or not to add a log (if called on a Loggable object)

        :return: None
        """
        self.check_subject_perms(auth)
        self.assert_subject_format(subjects_list, expect_list=True, error_msg='Expecting a list of subjects.')
        if subjects_list:
            self.assert_subject_format(subjects_list[0], expect_list=False, error_msg='Expecting a list of subjects.')

        old_subjects = list(self.subjects.values_list('id', flat=True))
        self.subjects.clear()
        for subj in expand_subject_hierarchy(subjects_list):
            self.subjects.add(subj)

        if add_log and hasattr(self, 'add_log'):
            self.add_subjects_log(old_subjects, auth)

        self.save()
        if hasattr(self, 'update_search'):
            self.update_search()

    def map_subjects_between_providers(self, old_provider, new_provider, auth=None):
        """
        Maps subjects between preprint providers using bepress_subject_id.

        Loops through each subject hierarchy for a resource and attempts to find
        a matching subject for the lowest tier subject.

        :params old_provider PreprintProvider
        :params new_provider PreprintProvider
        :params auth Authenticated User

        returns a list of any subjects that could not be mapped.
        """
        new_subjects = []
        subject_problems = []
        for hierarchy in self.subject_hierarchy:
            subject = hierarchy[-1]
            current_bepress_id = getattr(
                hierarchy[-1],
                self.get_bepress_id_field(old_provider)
            )
            try:
                new_subject = new_provider.subjects.get(**{
                    self.get_bepress_id_field(new_provider): current_bepress_id
                })
            except Subject.DoesNotExist:
                new_subject = subject
                subject_problems.append(subject.text)
            new_subjects.append(new_subject.hierarchy)
        self.set_subjects(new_subjects, auth, add_log=False)
        return subject_problems

    def get_bepress_id_field(self, provider):
        return 'id' if provider._id == 'osf' else 'bepress_subject_id'


class ContributorMixin(models.Model):
    """
    ContributorMixin containing methods for managing contributors.
    Works for both AbstractNodes, Preprints, and DraftRegistrations. Only
    AbstractNodes support groups and hierarchies, so there are overrides for this.
    """
    class Meta:
        abstract = True

    DEFAULT_CONTRIBUTOR_PERMISSIONS = WRITE

    @property
    def log_class(self):
        # PreprintLog or NodeLog, for example
        raise NotImplementedError()

    @property
    def contributor_class(self):
        # PreprintContributor or Contributor, for example
        raise NotImplementedError()

    @property
    def contributor_kwargs(self):
        # Dictionary with object type as the key, self as the value
        raise NotImplementedError()

    @property
    def contributor_set(self):
        raise NotImplementedError()

    @property
    def log_params(self):
        # Generic params to build log
        raise NotImplementedError()

    @property
    def order_by_contributor_field(self):
        # 'contributor___order', for example
        raise NotImplementedError()

    @property
    def contributor_email_template(self):
        # default contributor email template as a string
        raise NotImplementedError()

    def get_addons(self):
        raise NotImplementedError()

    def update_or_enqueue_on_resource_updated(self):
        raise NotImplementedError()

    def _add_related_source_tags(self, contributor):
        raise NotImplementedError()

    @property
    def admin_contributor_or_group_member_ids(self):
        # Return admin contributor ids on current resource or parent
        # Called when removing project subscriptions
        raise NotImplementedError()

    @property
    def visible_contributors(self):
        raise NotImplementedError()

    @property
    def contributors(self):
        # NOTE: _order field is generated by order_with_respect_to = 'node'
        return self._contributors.order_by(self.order_by_contributor_field)

    def is_contributor_or_group_member(self, user):
        """
        Whether the user has explicit permissions to the resource -
        They must be a contributor or a member of an osf group with permissions
        Implicit admins not included.
        """
        return self.has_permission(user, READ, check_parent=False)

    def is_contributor(self, user):
        """
        Return whether ``user`` is a contributor on the resource.
        (Does not include whether user has permissions via a group.)
        """
        kwargs = self.contributor_kwargs
        kwargs['user'] = user
        return user is not None and self.contributor_class.objects.filter(**kwargs).exists()

    def is_admin_contributor(self, user):
        """
        Return whether ``user`` is a contributor on the resource and their contributor permissions are "admin".
        Doesn't factor in group member permissions.

        Important: having admin permissions through group membership but being a write contributor doesn't suffice.
        """
        if not user or user.is_anonymous:
            return False

        return self.has_permission(user, ADMIN) and self.get_group(ADMIN) in user.groups.all()

    def active_contributors(self, include=lambda n: True):
        """
        Returns active contributors, group members excluded
        """
        for contrib in self.contributors.filter(is_active=True):
            if include(contrib):
                yield contrib

    def get_admin_contributors(self, users):
        """Of the provided users, return the ones who are admin contributors on the node. Excludes contributors on node links and
        inactive users.
        """
        return (each.user for each in self._get_admin_contributors_query(users))

    def _get_admin_contributors_query(self, users, require_active=True):
        """
        Returns Contributor queryset whose objects have admin permissions to the node.
        Group permissions not included.
        """
        qs = self.contributor_class.objects.select_related('user').filter(
            user__in=users,
            user__groups=self.get_group(ADMIN).id,
            **{self.guardian_object_type: self}
        )
        if require_active:
            qs = qs.filter(user__is_active=True)
        return qs

    def add_contributor(self, contributor, permissions=None, visible=True,
                        send_email=None, auth=None, log=True, save=False):
        """Add a contributor to the project.

        :param User contributor: The contributor to be added
        :param list permissions: Permissions to grant to the contributor. Array of all permissions if node,
         highest permission to grant, if contributor, as a string.
        :param bool visible: Contributor is visible in project dashboard
        :param str send_email: Email preference for notifying added contributor
        :param Auth auth: All the auth information including user, API key
        :param bool log: Add log to self
        :param bool save: Save after adding contributor
        :returns: Whether contributor was added
        """
        send_email = send_email or self.contributor_email_template
        # If user is merged into another account, use master account
        contrib_to_add = contributor.merged_by if contributor.is_merged else contributor
        if contrib_to_add.is_disabled:
            raise ValidationValueError('Deactivated users cannot be added as contributors.')

        if not contrib_to_add.is_registered and not contrib_to_add.unclaimed_records:
            raise UserStateError('This contributor cannot be added. If the problem persists please report it '
                                       'to ' + language.SUPPORT_LINK)

        if self.is_contributor(contrib_to_add):
            if permissions is None:
                return False
            # Permissions must be overridden if changed when contributor is
            # added to parent he/she is already on a child of.
            else:
                self.set_permissions(contrib_to_add, permissions)
                if save:
                    self.save()
                return False
        else:
            kwargs = self.contributor_kwargs
            kwargs['user'] = contrib_to_add
            contributor_obj, created = self.contributor_class.objects.get_or_create(**kwargs)
            contributor_obj.visible = visible

            # Add default contributor permissions
            permissions = permissions or self.DEFAULT_CONTRIBUTOR_PERMISSIONS

            self.add_permission(contrib_to_add, permissions, save=True)
            contributor_obj.save()

            if log:
                params = self.log_params
                params['contributors'] = [contrib_to_add._id]
                self.add_log(
                    action=self.log_class.CONTRIB_ADDED,
                    params=params,
                    auth=auth,
                    save=False,
                )
            if save:
                self.save()

            if self._id and contrib_to_add:
                project_signals.contributor_added.send(self,
                                                       contributor=contributor,
                                                       auth=auth, email_template=send_email, permissions=permissions)

            # enqueue on_node_updated/on_preprint_updated to update DOI metadata when a contributor is added
            if getattr(self, 'get_identifier_value', None) and self.get_identifier_value('doi'):
                request, user_id = get_request_and_user_id()
                self.update_or_enqueue_on_resource_updated(user_id, first_save=False, saved_fields=['contributors'])
            return contrib_to_add

    def add_contributors(self, contributors, auth=None, log=True, save=False):
        """Add multiple contributors

        :param list contributors: A list of dictionaries of the form:
            {
                'user': <User object>,
                'permissions': <String highest permission, 'admin', for example>
                'visible': <Boolean indicating whether or not user is a bibliographic contributor>
            }
        :param auth: All the auth information including user, API key.
        :param log: Add log to self
        :param save: Save after adding contributor
        """
        for contrib in contributors:
            self.add_contributor(
                contributor=contrib['user'], permissions=contrib['permissions'],
                visible=contrib['visible'], auth=auth, log=False, save=False,
            )
        if log and contributors:
            params = self.log_params
            params['contributors'] = [
                contrib['user']._id
                for contrib in contributors
            ]
            self.add_log(
                action=self.log_class.CONTRIB_ADDED,
                params=params,
                auth=auth,
                save=False,
            )
        if save:
            self.save()

    def add_unregistered_contributor(self, fullname, email, auth, send_email=None,
                                     visible=True, permissions=None, save=False, existing_user=None):
        """Add a non-registered contributor to the project.

        :param str fullname: The full name of the person.
        :param str email: The email address of the person.
        :param Auth auth: Auth object for the user adding the contributor.
        :param User existing_user: the unregister_contributor if it is already created, otherwise None
        :returns: The added contributor
        :raises: DuplicateEmailError if user with given email is already in the database.
        """
        OSFUser = apps.get_model('osf.OSFUser')
        send_email = send_email or self.contributor_email_template

        if email:
            try:
                validate_email(email)
            except BlockedEmailError:
                raise ValidationError('Unregistered contributor email address domain is blocked.')

        # Create a new user record if you weren't passed an existing user
        contributor = existing_user if existing_user else OSFUser.create_unregistered(fullname=fullname, email=email)

        contributor.add_unclaimed_record(self, referrer=auth.user,
                                         given_name=fullname, email=email)
        try:
            contributor.save()
        except ValidationError:  # User with same email already exists
            contributor = get_user(email=email)
            # Unregistered users may have multiple unclaimed records, so
            # only raise error if user is registered.
            if contributor.is_registered or self.is_contributor(contributor):
                raise

            contributor.add_unclaimed_record(
                self, referrer=auth.user, given_name=fullname, email=email
            )

            contributor.save()

        self.add_contributor(
            contributor, permissions=permissions, auth=auth,
            visible=visible, send_email=send_email, log=True, save=False
        )
        self._add_related_source_tags(contributor)
        self.save()
        return contributor

    def add_contributor_registered_or_not(self, auth, user_id=None,
                                          full_name=None, email=None, send_email=None,
                                          permissions=None, bibliographic=True, index=None, save=False):
        OSFUser = apps.get_model('osf.OSFUser')
        send_email = send_email or self.contributor_email_template

        if user_id:
            contributor = OSFUser.load(user_id)
            if not contributor:
                raise ValueError('User with id {} was not found.'.format(user_id))

            if self.contributor_set.filter(user=contributor).exists():
                raise ValidationValueError('{} is already a contributor.'.format(contributor.fullname))

            if contributor.is_registered:
                contributor = self.add_contributor(contributor=contributor, auth=auth, visible=bibliographic,
                                     permissions=permissions, send_email=send_email, save=True)
            else:
                if not full_name:
                    raise ValueError(
                        'Cannot add unconfirmed user {} to resource {}. You need to provide a full_name.'
                        .format(user_id, self._id)
                    )
                contributor = self.add_unregistered_contributor(
                    fullname=full_name, email=contributor.username, auth=auth,
                    send_email=send_email, permissions=permissions,
                    visible=bibliographic, existing_user=contributor, save=True
                )

        else:
            contributor = get_user(email=email)
            if contributor and self.contributor_set.filter(user=contributor).exists():
                raise ValidationValueError('{} is already a contributor.'.format(contributor.fullname))

            if contributor and contributor.is_registered:
                self.add_contributor(contributor=contributor, auth=auth, visible=bibliographic,
                                    send_email=send_email, permissions=permissions, save=True)
            else:
                contributor = self.add_unregistered_contributor(
                    fullname=full_name, email=email, auth=auth,
                    send_email=send_email, permissions=permissions,
                    visible=bibliographic, save=True
                )

        auth.user.email_last_sent = timezone.now()
        auth.user.save()

        if index is not None:
            self.move_contributor(contributor=contributor, index=index, auth=auth, save=True)

        contributor_obj = self.contributor_set.get(user=contributor)
        return contributor_obj

    def replace_contributor(self, old, new):
        """
        Replacing unregistered contributor with a verified user
        """
        try:
            contrib_obj = self.contributor_set.get(user=old)
        except self.contributor_class.DoesNotExist:
            return False
        contrib_obj.user = new
        contrib_obj.save()

        # Remove unclaimed record for the project
        if self._id in old.unclaimed_records:
            del old.unclaimed_records[self._id]
            old.save()

        # For the read, write, and admin Django group attached to the node/preprint,
        # add the new user to the group, and remove the old.  This
        # will give the new user the appropriate permissions.
        for group_name in self.groups.keys():
            if self.belongs_to_permission_group(old, group_name):
                self.get_group(group_name).user_set.remove(old)
                self.get_group(group_name).user_set.add(new)
        return True

    def copy_unclaimed_records(self, resource):
        """Copies unclaimed_records to unregistered contributors from the resource"""
        for contributor in self.contributors.filter(is_registered=False):
            record = contributor.unclaimed_records.get(resource._id)
            if record:
                contributor.unclaimed_records[self._id] = record
                contributor.save()

    # TODO: optimize me
    def update_contributor(self, user, permission, visible, auth, save=False):
        """ TODO: this method should be updated as a replacement for the main loop of
        Node#manage_contributors. Right now there are redundancies, but to avoid major
        feature creep this will not be included as this time.

        Also checks to make sure unique admin is not removing own admin privilege.
        """
        OSFUser = apps.get_model('osf.OSFUser')

        if not self.has_permission(auth.user, ADMIN):
            raise PermissionsError('Only admins can modify contributor permissions')

        if permission:
            admins = OSFUser.objects.filter(id__in=self._get_admin_contributors_query(self._contributors.all()).values_list('user_id', flat=True))
            if not admins.count() > 1:
                # has only one admin
                admin = admins.first()
                if (admin == user or getattr(admin, 'user', None) == user) and ADMIN != permission:
                    error_msg = '{} is the only admin.'.format(user.fullname)
                    raise self.state_error(error_msg)
            if not self.contributor_set.filter(user=user).exists():
                raise ValueError(
                    'User {0} not in contributors'.format(user.fullname)
                )
            if not self.get_group(permission).user_set.filter(id=user.id).exists():
                self.set_permissions(user, permission, save=False)
                permissions_changed = {
                    user._id: permission
                }
                params = self.log_params
                params['contributors'] = permissions_changed
                self.add_log(
                    action=self.log_class.PERMISSIONS_UPDATED,
                    params=params,
                    auth=auth,
                    save=False
                )
                with transaction.atomic():
                    if [READ] in permissions_changed.values():
                        project_signals.write_permissions_revoked.send(self)
        if visible is not None:
            self.set_visible(user, visible, auth=auth)

        if save:
            self.save()

    def remove_contributor(self, contributor, auth, log=True, _force=False):
        """Remove a contributor from this node.

        :param contributor: User object, the contributor to be removed
        :param auth: All the auth information including user, API key.
        """
        if isinstance(contributor, self.contributor_class):
            contributor = contributor.user

        # remove unclaimed record if necessary
        if self._id in contributor.unclaimed_records:
            del contributor.unclaimed_records[self._id]
            contributor.save()

        if not _force:
            # If user is the only visible contributor, return False
            if not self.contributor_set.exclude(user=contributor).filter(visible=True).exists():
                return False

            # Node must have at least one registered admin user
            admin_query = self._get_admin_contributors_query(self._contributors.all()).exclude(user=contributor)
            if not admin_query.exists():
                return False

        contrib_obj = self.contributor_set.get(user=contributor)
        contrib_obj.delete()

        self.clear_permissions(contributor)
        # After remove callback
        self.disconnect_addons(contributor, auth)

        if log:
            params = self.log_params
            params['contributors'] = [contributor._id]
            self.add_log(
                action=self.log_class.CONTRIB_REMOVED,
                params=params,
                auth=auth,
                save=False,
            )

        self.save()
        # send signal to remove this user from project subscriptions
        project_signals.contributor_removed.send(self, user=contributor)

        # enqueue on_node_updated/on_preprint_updated to update DOI metadata when a contributor is removed
        if getattr(self, 'get_identifier_value', None) and self.get_identifier_value('doi'):
            request, user_id = get_request_and_user_id()
            self.update_or_enqueue_on_resource_updated(user_id, first_save=False, saved_fields=['contributors'])
        return True

    def remove_contributors(self, contributors, auth=None, log=True, save=False):

        results = []
        removed = []

        for contrib in contributors:
            outcome = self.remove_contributor(
                contributor=contrib, auth=auth, log=False,
            )
            results.append(outcome)
            removed.append(contrib._id)
        if log:
            params = self.log_params
            params['contributors'] = removed
            self.add_log(
                action=self.log_class.CONTRIB_REMOVED,
                params=params,
                auth=auth,
                save=False,
            )

        if save:
            self.save()

        return all(results)

    def move_contributor(self, contributor, auth, index, save=False):
        OSFUser = apps.get_model('osf.OSFUser')
        if not self.has_permission(auth.user, ADMIN):
            raise PermissionsError('Only admins can modify contributor order')
        if isinstance(contributor, OSFUser):
            contributor = self.contributor_set.get(user=contributor)
        contributor_ids = list(self.get_contributor_order())
        old_index = contributor_ids.index(contributor.id)
        contributor_ids.insert(index, contributor_ids.pop(old_index))
        self.set_contributor_order(contributor_ids)
        params = self.log_params
        params['contributors'] = contributor.user._id
        self.add_log(
            action=self.log_class.CONTRIB_REORDERED,
            params=params,
            auth=auth,
            save=False,
        )
        if save:
            self.save()
        # enqueue on_node_updated/on_preprint_updated to update DOI metadata when a contributor is moved
        if getattr(self, 'get_identifier_value', None) and self.get_identifier_value('doi'):
            request, user_id = get_request_and_user_id()
            self.update_or_enqueue_on_resource_updated(user_id, first_save=False, saved_fields=['contributors'])

    # TODO: Optimize me
    def manage_contributors(self, user_dicts, auth, save=False):
        """Reorder and remove contributors.

        :param list user_dicts: Ordered list of contributors represented as
            dictionaries of the form:
            {'id': <id>, 'permission': <One of 'read', 'write', 'admin'>, 'visible': bool}
        :param Auth auth: Consolidated authentication information
        :param bool save: Save changes
        :raises: ValueError if any users in `users` not in contributors or if
            no admin contributors remaining
        """
        OSFUser = apps.get_model('osf.OSFUser')

        with transaction.atomic():
            users = []
            user_ids = []
            permissions_changed = {}
            visibility_removed = []
            to_retain = []
            to_remove = []
            for user_dict in user_dicts:
                user = OSFUser.load(user_dict['id'])
                if user is None:
                    raise ValueError('User not found')
                if not self.contributors.filter(id=user.id).exists():
                    raise ValueError(
                        'User {0} not in contributors'.format(user.fullname)
                    )

                permission = user_dict.get('permission', None) or user_dict.get('permissions', None)
                if not self.belongs_to_permission_group(user, permission):
                    # Validate later
                    self.set_permissions(user, permission, validate=False, save=False)
                    permissions_changed[user._id] = permission

                # visible must be added before removed to ensure they are validated properly
                if user_dict['visible']:
                    self.set_visible(user,
                                     visible=True,
                                     auth=auth)
                else:
                    visibility_removed.append(user)
                users.append(user)
                user_ids.append(user_dict['id'])

            for user in visibility_removed:
                self.set_visible(user,
                                 visible=False,
                                 auth=auth)

            for user in self.contributors.all():
                if user._id in user_ids:
                    to_retain.append(user)
                else:
                    to_remove.append(user)

            if users is None or not self._get_admin_contributors_query(users).exists():
                error_message = 'Must have at least one registered admin contributor'
                raise self.state_error(error_message)

            if to_retain != users:
                # Ordered Contributor PKs, sorted according to the passed list of user IDs
                sorted_contrib_ids = [
                    each.id for each in sorted(self.contributor_set.all(), key=lambda c: user_ids.index(c.user._id))
                ]
                self.set_contributor_order(sorted_contrib_ids)
                params = self.log_params
                params['contributors'] = [
                    user._id
                    for user in users
                ]
                self.add_log(
                    action=self.log_class.CONTRIB_REORDERED,
                    params=params,
                    auth=auth,
                    save=False,
                )

            if to_remove:
                self.remove_contributors(to_remove, auth=auth, save=False)

            if permissions_changed:
                params = self.log_params
                params['contributors'] = permissions_changed
                self.add_log(
                    action=self.log_class.PERMISSIONS_UPDATED,
                    params=params,
                    auth=auth,
                    save=False,
                )
            if save:
                self.save()

            with transaction.atomic():
                if to_remove or permissions_changed and [READ] in permissions_changed.values():
                    project_signals.write_permissions_revoked.send(self)

    # visible_contributor_ids was moved to this property
    @property
    def visible_contributor_ids(self):
        return self.contributor_set.filter(visible=True) \
            .order_by('_order') \
            .values_list('user__guids___id', flat=True)

    def get_visible(self, user):
        try:
            contributor = self.contributor_set.get(user=user)
        except self.contributor_class.DoesNotExist:
            raise ValueError(u'User {0} not in contributors'.format(user))
        return contributor.visible

    def set_visible(self, user, visible, log=True, auth=None, save=False):
        if not self.is_contributor(user):
            raise ValueError(u'User {0} not in contributors'.format(user))
        kwargs = self.contributor_kwargs
        kwargs['user'] = user
        kwargs['visible'] = True
        if visible and not self.contributor_class.objects.filter(**kwargs).exists():
            set_visible_kwargs = kwargs
            set_visible_kwargs['visible'] = False
            self.contributor_class.objects.filter(**set_visible_kwargs).update(visible=True)
        elif not visible and self.contributor_class.objects.filter(**kwargs).exists():
            num_visible_kwargs = self.contributor_kwargs
            num_visible_kwargs['visible'] = True
            if self.contributor_class.objects.filter(**num_visible_kwargs).count() == 1:
                raise ValueError('Must have at least one visible contributor')
            self.contributor_class.objects.filter(**kwargs).update(visible=False)
        else:
            return
        message = (
            self.log_class.MADE_CONTRIBUTOR_VISIBLE if visible else self.log_class.MADE_CONTRIBUTOR_INVISIBLE
        )
        params = self.log_params
        params['contributors'] = [user._id]
        if log:
            self.add_log(
                message,
                params=params,
                auth=auth,
                save=False,
            )
        if save:
            self.save()
        # enqueue on_node_updated/on_preprint_updated to update DOI metadata when a contributor is hidden/made visible
        if getattr(self, 'get_identifier_value', None) and self.get_identifier_value('doi'):
            request, user_id = get_request_and_user_id()
            self.update_or_enqueue_on_resource_updated(user_id, first_save=False, saved_fields=['contributors'])

    def has_permission(self, user, permission, check_parent=True):
        """Check whether user has permission, through contributorship or group membership
        :param User user: User to test
        :param str permission: Required permission
        :returns: User has required permission
        """
        object_type = self.guardian_object_type

        if not user or user.is_anonymous:
            return False
        perm = '{}_{}'.format(permission, object_type)
        # Using get_group_perms to get permissions that are inferred through
        # group membership - not inherited from superuser status
        has_permission = perm in get_group_perms(user, self)
        if object_type == 'node':
            if not has_permission and permission == READ and check_parent:
                return self.is_admin_parent(user)
        return has_permission

    # TODO: Remove save parameter
    def add_permission(self, user, permission, save=False):
        """Grant permission to a user.

        :param User user: User to grant permission to
        :param str permission: Permission to grant
        :param bool save: Save changes
        :raises: ValueError if user already has permission
        """
        if not self.belongs_to_permission_group(user, permission):
            permission_group = self.get_group(permission)
            permission_group.user_set.add(user)
        else:
            raise ValueError('User already has permission {0}'.format(permission))
        if save:
            self.save()

    def get_permissions(self, user):
        # Overrides guardian mixin - returns readable perms instead of literal perms
        if isinstance(user, AnonymousUser):
            return []
        # If base_perms not on model, will error
        perms = self.base_perms
        user_perms = sorted(set(get_group_perms(user, self)).intersection(perms), key=perms.index)
        return [perm.split('_')[0] for perm in user_perms]

    def set_permissions(self, user, permissions, validate=True, save=False):
        """Set a user's permissions to a node.

        :param User user: User to grant permission to
        :param str permissions: Highest permission to grant, i.e. 'write'
        :param bool validate: Validate admin contrib constraint
        :param bool save: Save changes
        :raises: StateError if contrib constraint is violated
        """
        # Ensure that user's permissions cannot be lowered if they are the only admin (
        # - admin contributor, not admin group member)
        if isinstance(user, self.contributor_class):
            user = user.user

        if validate and (self.is_admin_contributor(user) and permissions != ADMIN):
            if self.get_group(ADMIN).user_set.filter(is_registered=True).count() <= 1:
                raise self.state_error('Must have at least one registered admin contributor')
        self.clear_permissions(user)
        self.add_permission(user, permissions)
        if save:
            self.save()

    def clear_permissions(self, user):
        for name in self.groups.keys():
            if user.groups.filter(name=self.get_group(name)).exists():
                self.remove_permission(user, name)

    def belongs_to_permission_group(self, user, permission):
        return self.get_group(permission).user_set.filter(id=user.id).exists()

    def remove_permission(self, user, permission, save=False):
        """Revoke permission from a user.

        :param User user: User to revoke permission from
        :param str permission: Permission to revoke
        :param bool save: Save changes
        :raises: ValueError if user does not have permission
        """
        if self.belongs_to_permission_group(user, permission):
            permission_group = self.get_group(permission)
            permission_group.user_set.remove(user)
        else:
            raise ValueError('User does not have permission {0}'.format(permission))
        if save:
            self.save()

    def disconnect_addons(self, user, auth):
        """
        Loop through all the node's addons and remove user's authentication.
        Used when removing users from nodes (either removing a contributor, removing an OSF Group,
        removing an OSF Group from a node, or removing a member from an OSF group)
        """
        if not self.is_contributor_or_group_member(user):
            for addon in self.get_addons():
                # After remove callback
                message = addon.after_remove_contributor(self, user, auth)
                if message:
                    # Because addons can return HTML strings, addons are responsible
                    # for markupsafe-escaping any messages returned
                    status.push_status_message(message, kind='info', trust=True, id='remove_addon', extra={
                        'addon': markupsafe.escape(addon.config.full_name),
                        'category': markupsafe.escape(self.category_display),
                        'title': markupsafe.escape(self.title),
                        'user': markupsafe.escape(user.fullname)
                    })


class SpamOverrideMixin(SpamMixin):
    """
    Contains overrides to SpamMixin that are common to the node and preprint models
    """
    class Meta:
        abstract = True

    # Override on model
    SPAM_CHECK_FIELDS = {}

    @property
    def log_class(self):
        return NotImplementedError()

    @property
    def log_params(self):
        return NotImplementedError()

    def get_spam_fields(self, saved_fields=None):
        return NotImplementedError()

    def undelete(self, save=False):
        if self.logs.filter(action__in=[self.log_class.FLAG_SPAM, self.log_class.CONFIRM_SPAM]):
            spam_log = self.logs.filter(action__in=[self.log_class.FLAG_SPAM, self.log_class.CONFIRM_SPAM]).latest()
            # set objects to prior public state if known, unless it's a registration pending approval.
            if spam_log.params.get('was_public', False) and not getattr(self, 'is_pending_registration', False):
                self.set_privacy('public', log=False)

            self.is_deleted = False
            self.deleted = None
            self.update_search()

        if save:
            self.save()

    def unspam(self, save=False):
        super().unspam(save=save)
        self.undelete(save=save)

    def confirm_spam(self, domains=None, save=True, train_spam_services=True):
        """
        This should add behavior specific nodes/preprints confirmed to be spam.
        :param save:
        :return:
        """
        super().confirm_spam(save=save, domains=domains or [], train_spam_services=train_spam_services)
        self.deleted = timezone.now()
        was_public = self.is_public
        self.set_privacy('private', auth=None, log=False, save=False, force=True)

        log = self.add_log(
            action=self.log_class.CONFIRM_SPAM,
            params={**self.log_params, 'was_public': was_public},
            auth=None,
            save=False
        )
        log.should_hide = True
        log.save()
        if save:
            self.save()

    def confirm_ham(self, save=False, train_spam_services=True):
        """
        This should add behavior specific nodes/preprints confirmed to be ham.
        :param save:
        :return:
        """
        super().confirm_ham(save=save, train_spam_services=train_spam_services)
        self.undelete(save=save)

        log = self.add_log(
            action=self.log_class.CONFIRM_HAM,
            params=self.log_params,
            auth=None,
            save=False
        )
        log.should_hide = True
        log.save()
        if save:
            self.save()

    def _get_spam_content(self, saved_fields=None, include_tags=True):
        """
        This function retrieves retrieves strings of potential spam from various DB fields. Also here we can follow
        django's typical ORM query structure for example we can grab the redirect link of a node by giving a saved
        field of {'addons_forward_node_settings__url'}.

        :param saved_fields: set
        :return: str
        """
        spam_fields = self.get_spam_fields(saved_fields)
        content = []
        for field in spam_fields:
            exclude_null = {field + '__isnull': False}
            values = list(self.__class__.objects.filter(id=self.id, **exclude_null).values_list(field, flat=True))
            if values:
                content.append((' '.join(values) or '').encode('utf-8'))
        if include_tags and self.all_tags.exists():
            content.extend([name.encode('utf-8') for name in self.all_tags.values_list('name', flat=True)])
        if not content:
            return None
        return b' '.join(content).decode()

    def check_spam(self, user, saved_fields, request_headers):
        if not user:  # in case of tests and staff admin operations
            return
        if settings.SPAM_CHECK_PUBLIC_ONLY and not self.is_public:
            return
        if user.is_hammy:
            return
        if getattr(self, 'provider', False) and self.provider.reviews_workflow == Workflows.PRE_MODERATION.value:
            return
        host = ''
        if request_headers:
            host = request_headers.get('Host', '')
        if host.startswith('admin') or ':8001' in host:
            return
        if hasattr(self, 'conferences') and self.conferences.filter(auto_check_spam=False).exists():
            return

        content = self._get_spam_content(saved_fields)
        if not content:
            return

        self.do_check_spam(
            user.fullname,
            user.username,
            content,
            request_headers,
        )

    def check_spam_user(self, user):
        if (
            settings.SPAM_ACCOUNT_SUSPENSION_ENABLED
            and (timezone.now() - user.date_confirmed) <= settings.SPAM_ACCOUNT_SUSPENSION_THRESHOLD
        ) or (
            settings.SPAM_AUTOBAN_IP_BLOCK and self.spam_data.get('oopspam_data', None)
            and self.spam_data['oopspam_data']['Details']['isIPBlocked']
        ):
            self.suspend_spam_user(user)

    def suspend_spam_user(self, user):
        """
        This suspends a users account and makes all there resources private, key word here is SUSPENDS this should not
        delete the account or any info associated with it. It should not be assumed the account is spam and it should
        not be used to train spam detecting services.
        """
        if user.is_hammy:
            return False
        self.confirm_spam(save=True, train_spam_services=False)
        self.set_privacy('private', log=False, save=True)

        # Suspend the flagged user for spam.
        user.flag_spam()
        if not user.is_disabled:
            user.deactivate_account()
            user.is_registered = False
            mails.send_mail(
                to_addr=user.username,
                mail=mails.SPAM_USER_BANNED,
                user=user,
                osf_support_email=settings.OSF_SUPPORT_EMAIL,
                can_change_preferences=False,
            )
        user.save()

        # Make public nodes private from this contributor
        for node in user.all_nodes:
            if self._id != node._id and len(node.contributors) == 1 and node.is_public and not node.is_quickfiles:
                node.confirm_spam(save=True, train_spam_services=False)
                node.set_privacy('private', log=False, save=True, force=True)

        # Make preprints private from this contributor
        for preprint in user.preprints.all():
            if self._id != preprint._id and len(preprint.contributors) == 1 and preprint.is_public:
                preprint.confirm_spam(save=True, train_spam_services=False)
                preprint.set_privacy('private', log=False, save=True)

    def flag_spam(self):
        """ Overrides SpamMixin#flag_spam.
        """
        super().flag_spam()
        if settings.SPAM_FLAGGED_MAKE_NODE_PRIVATE:
            was_public = self.is_public
            self.set_privacy('private', auth=None, log=False, save=False, check_addons=False, force=True)
            log = self.add_log(
                action=self.log_class.FLAG_SPAM,
                params={**self.log_params, 'was_public': was_public},
                auth=None,
                save=False
            )
            log.should_hide = True
            log.save()

        if settings.SPAM_THROTTLE_AUTOBAN:
            creator = self.creator
            yesterday = timezone.now() - timezone.timedelta(days=1)
            node_spam_count = creator.all_nodes.filter(spam_status__in=[SpamStatus.FLAGGED, SpamStatus.SPAM], created__gt=yesterday).count()
            preprint_spam_count = creator.preprints.filter(spam_status__in=[SpamStatus.FLAGGED, SpamStatus.SPAM], created__gt=yesterday).count()

            if (node_spam_count + preprint_spam_count) > settings.SPAM_CREATION_THROTTLE_LIMIT:
                self.suspend_spam_user(creator)


class RegistrationResponseMixin(models.Model):
    """
    Mixin to be shared between DraftRegistrations and Registrations.
    """
    registration_responses = DateTimeAwareJSONField(default=dict, blank=True)
    registration_responses_migrated = models.BooleanField(null=True, blank=True, default=True, db_index=True)

    def get_registration_metadata(self, schema):
        raise NotImplementedError()

    @property
    def file_storage_resource(self):
        # Where the original files were stored (the node)
        raise NotImplementedError()

    def flatten_registration_metadata(self):
        """
        Extracts questions/nested registration_responses - makes use of schema block `registration_response_key`
        and block_type to assemble flattened registration_responses.

        For example, if the registration_response_key = "description-methods.planned-sample.question7b",
        this will recurse through the registered_meta, looking for each key, starting with "description-methods",
        then "planned-sample", and finally "question7b", returning the most deeply nested value corresponding
        with the final key to flatten the dictionary.
        :self, DraftRegistration or Registration
        :returns dictionary, registration_responses, flattened dictionary with registration_response_keys
        top-level
        """
        schema = self.registration_schema
        registered_meta = self.get_registration_metadata(schema)
        return flatten_registration_metadata(schema, registered_meta)

    def expand_registration_responses(self):
        """
        Expanding `registration_responses` into Draft.registration_metadata or
        Registration.registered_meta. registration_responses are more flat;
        "registration_response_keys" are top level.  Registration_metadata/registered_meta
        will have a more deeply nested format.
        :returns registration_metadata, dictionary
        """
        return expand_registration_responses(
            self.registration_schema,
            self.registration_responses,
            self.file_storage_resource,
        )

    class Meta:
        abstract = True


class EditableFieldsMixin(TitleMixin, DescriptionMixin, CategoryMixin, ContributorMixin,
        NodeLicenseMixin, Taggable, TaxonomizableMixin, AffiliatedInstitutionMixin):

    def set_editable_attribute(self, fieldname, resource, alternative_resource=None):
        """
        :param str fieldname: Attribute on model
        :param Object resource: Primary resource where you want to copy attributes
        :param Object alternative_resource: Backup resource for copying attributes
        """
        resource_field_value = getattr(resource, fieldname, None)
        alternative_resource_field_value = getattr(resource, fieldname, None)

        if resource_field_value:
            setattr(self, fieldname, resource_field_value)
        elif alternative_resource_field_value:
            setattr(self, fieldname, alternative_resource_field_value)

    def stage_m2m_values(self, fieldname, resource, alternative_resource=None):
        """
        :param str fieldname: Attribute on model
        :param Object resource: Primary resource where you want to copy attributes
        :param Object alternative_resource: Backup resource for copying attributes
        """
        resource_field_value = getattr(resource, fieldname, None)
        alternative_field_value = getattr(alternative_resource, fieldname, None)

        if resource_field_value:
            return resource_field_value.values_list('pk', flat=True)
        elif alternative_field_value:
            return alternative_field_value.values_list('pk', flat=True)
        else:
            return []

    def copy_editable_fields(self, resource, alternative_resource=None, include_contributors=True, save=True, excluded_attributes=None):
        """
        This method copies various editable fields from the 'resource' object to the current object. Includes, title,
        description, category, contributors, node_license, tags, subjects, and affiliated_institutions.
        The field on the resource will always supersede the field on the alternative_resource. For example, copying
        fields from the draft_registration to the registration.  resource will be a DraftRegistration object, but the
        alternative_resource will be a Node. DraftRegistration fields will trump Node fields.

        :param Object resource: Primary resource where you want to copy attributes
        :param Object alternative_resource: Backup resource for copying attributes
        :param Boolean include_contributors: represents whether to also copy the resource's contributors
        :param Boolean save: represents whether to save the resources changes immediately
        :param List: a list of strings representing attributes to exclude from copying
        """
        if not excluded_attributes:
            excluded_attributes = []

        for attribute in ['title', 'description', 'category', 'node_license']:
            if attribute not in excluded_attributes:
                self.set_editable_attribute(attribute, resource, alternative_resource)

        if include_contributors:
            # Contributors will always come from "resource", as contributor constraints
            # will require contributors to be present on the resource
            self.copy_contributors_from(resource)
            # Copy unclaimed records for unregistered users
            self.copy_unclaimed_records(resource)

        self.tags.add(*self.stage_m2m_values('all_tags', resource, alternative_resource))
        self.subjects.add(*self.stage_m2m_values('subjects', resource, alternative_resource))
        self.affiliated_institutions.add(*self.stage_m2m_values('affiliated_institutions', resource, alternative_resource))

        if save:
            self.save()

    class Meta:
        abstract = True<|MERGE_RESOLUTION|>--- conflicted
+++ resolved
@@ -492,11 +492,7 @@
 
     def get_addons(self):
         request, user_id = get_request_and_user_id()
-<<<<<<< HEAD
-        if waffle.flag_is_active(request, features.ENABLE_GV):
-=======
         if flag_is_active(request, features.ENABLE_GV):
->>>>>>> 106994b1
             osf_addons = filter(
                 lambda x: x is not None,
                 (self.get_addon(addon) for addon in self.OSF_HOSTED_ADDONS)
@@ -533,11 +529,7 @@
         # Avoid test-breakages by avoiding early access to the request context
         if name not in self.OSF_HOSTED_ADDONS:
             request, user_id = get_request_and_user_id()
-<<<<<<< HEAD
-            if waffle.flag_is_active(request, features.ENABLE_GV):
-=======
             if flag_is_active(request, features.ENABLE_GV):
->>>>>>> 106994b1
                 return self._get_addon_from_gv(gv_pk=name, requesting_user_id=user_id)
 
         try:
