import pytz
import markupsafe
import logging

from django.apps import apps
from django.contrib.auth.models import Group, AnonymousUser
from django.core.exceptions import ObjectDoesNotExist, ValidationError
from django.db import models, transaction
from django.utils import timezone
from django.utils.functional import cached_property
from guardian.shortcuts import assign_perm, get_perms, remove_perm, get_group_perms

from api.providers.workflows import Workflows, PUBLIC_STATES
from framework import status
from framework.auth import Auth
from framework.auth.core import get_user
from framework.analytics import increment_user_activity_counters
from framework.exceptions import PermissionsError
from osf.exceptions import (
    InvalidTriggerError,
    ValidationValueError,
    UserStateError,
    UserNotAffiliatedError,
    InvalidTagError,
    BlockedEmailError,
)
from osf.models.node_relation import NodeRelation
from osf.models.nodelog import NodeLog
from osf.models.subject import Subject
from osf.models.spam import SpamMixin, SpamStatus
from osf.models.validators import validate_title
from osf.models.tag import Tag
from osf.utils import sanitize
from osf.models.validators import validate_subject_hierarchy, validate_email, expand_subject_hierarchy
from osf.utils.fields import NonNaiveDateTimeField
from osf.utils.datetime_aware_jsonfield import DateTimeAwareJSONField
from osf.utils.machines import (
    ReviewsMachine,
    NodeRequestMachine,
    PreprintRequestMachine,
)

from osf.utils.permissions import ADMIN, REVIEW_GROUPS, READ, WRITE
from osf.utils.registrations import flatten_registration_metadata, expand_registration_responses
from osf.utils.workflows import (
    DefaultStates,
    DefaultTriggers,
    ReviewStates,
    ReviewTriggers,
)

from osf.utils.requests import get_request_and_user_id
from website.project import signals as project_signals
from website import settings, mails, language
from website.project.licenses import set_license


logger = logging.getLogger(__name__)

class Versioned(models.Model):
    """A Model mixin class that saves delta versions."""

    @classmethod
    def _sig_pre_delete(cls, instance, *args, **kwargs):
        """dispatch the pre_delete method to a regular instance method. """
        return instance.sig_pre_delete(*args, **kwargs)

    @classmethod
    def _sig_post_delete(cls, instance, *args, **kwargs):
        """dispatch the post_delete method to a regular instance method. """
        return instance.sig_post_delete(*args, **kwargs)

    @classmethod
    def _sig_pre_save(cls, instance, *args, **kwargs):
        """dispatch the pre_save method to a regular instance method. """
        return instance.sig_pre_save(*args, **kwargs)

    @classmethod
    def _sig_post_save(cls, instance, *args, **kwargs):
        """dispatch the post_save method to a regular instance method. """
        return instance.sig_post_save(*args, **kwargs)

    @classmethod
    def connect(cls, signal):
        """Connect a django signal with this model."""
        # List all signals you want to connect with here:
        from django.db.models.signals import (pre_save, post_save, pre_delete, post_delete)
        sig_handler = {
            pre_save: cls._sig_pre_save,
            post_save: cls._sig_post_save,
            pre_delete: cls._sig_pre_delete,
            post_delete: cls._sig_post_delete,
        }[signal]
        signal.connect(sig_handler, sender=cls)

    class Meta:
        abstract = True


class Loggable(models.Model):

    last_logged = NonNaiveDateTimeField(db_index=True, null=True, blank=True, default=timezone.now)

    def add_log(self, action, params, auth, foreign_user=None, log_date=None, save=True, request=None):
        AbstractNode = apps.get_model('osf.AbstractNode')
        user = None
        if auth:
            user = auth.user
        elif request:
            user = request.user

        params['node'] = params.get('node') or params.get('project') or self._id
        original_node = self if self._id == params['node'] else AbstractNode.load(params.get('node'))

        log = NodeLog(
            action=action, user=user, foreign_user=foreign_user,
            params=params, node=self, original_node=original_node
        )

        if log_date:
            log.date = log_date
        log.save()

        self._complete_add_log(log, action, user, save)

        return log

    def _complete_add_log(self, log, action, user=None, save=True):
        if self.logs.count() == 1:
            log_date = log.date if hasattr(log, 'date') else log.created
            self.last_logged = log_date.replace(tzinfo=pytz.utc)
        else:
            recent_log = self.logs.first()
            log_date = recent_log.date if hasattr(log, 'date') else recent_log.created
            self.last_logged = log_date

        if save:
            self.save()
        if user and not getattr(self, 'is_collection', None):
            increment_user_activity_counters(user._primary_key, action, self.last_logged.isoformat())

    class Meta:
        abstract = True


class TitleMixin(models.Model):

    title = models.TextField(validators=[validate_title])

    @property
    def log_class(self):
        # PreprintLog or NodeLog, for example
        raise NotImplementedError()

    @property
    def log_params(self):
        raise NotImplementedError()

    def set_title(self, title, auth, save=False, allow_blank=False):
        """Set the title of this resource and log it.
        :param str title: The new title.
        :param auth: All the auth information including user, API key.
        """
        # Called so validation does not have to wait until save.
        validate_title(title, allow_blank=allow_blank)

        original_title = self.title
        new_title = sanitize.strip_html(title)
        # Title hasn't changed after sanitzation, bail out
        if original_title == new_title:
            return False
        self.title = new_title

        params = self.log_params
        params['title_new'] = self.title
        params['title_original'] = original_title

        self.add_log(
            action=self.log_class.EDITED_TITLE,
            params=params,
            auth=auth,
            save=False,
        )
        if save:
            self.save()
        return None

    class Meta:
        abstract = True


class DescriptionMixin(models.Model):

    description = models.TextField(blank=True, default='')

    @property
    def log_class(self):
        # PreprintLog or NodeLog, for example
        raise NotImplementedError()

    @property
    def log_params(self):
        raise NotImplementedError()

    def set_description(self, description, auth, save=False):
        """Set the description and log the event.
        :param str description: The new description
        :param auth: All the auth informtion including user, API key.
        :param bool save: Save self after updating.
        """
        original = self.description
        new_description = sanitize.strip_html(description)
        if original == new_description:
            return False
        self.description = new_description
        params = self.log_params
        params['description_new'] = self.description
        params['description_original'] = original

        self.add_log(
            action=self.log_class.EDITED_DESCRIPTION,
            params=params,
            auth=auth,
            save=False,
        )
        if save:
            self.save()
        return None

    class Meta:
        abstract = True


class CategoryMixin(models.Model):

    @property
    def log_class(self):
        # PreprintLog or NodeLog, for example
        raise NotImplementedError()

    @property
    def log_params(self):
        raise NotImplementedError()

    CATEGORY_MAP = {
        'analysis': 'Analysis',
        'communication': 'Communication',
        'data': 'Data',
        'hypothesis': 'Hypothesis',
        'instrumentation': 'Instrumentation',
        'methods and measures': 'Methods and Measures',
        'procedure': 'Procedure',
        'project': 'Project',
        'software': 'Software',
        'other': 'Other',
        '': 'Uncategorized',
    }

    category = models.CharField(max_length=255,
                                choices=CATEGORY_MAP.items(),
                                blank=True,
                                default='')

    def set_category(self, category, auth, save=False):
        """Set the category and log the event.
        :param str category: The new category
        :param auth: All the auth informtion including user, API key.
        :param bool save: Save self after updating.
        """
        original = self.category
        new_category = category
        if original == new_category:
            return False
        self.category = new_category
        params = self.log_params
        params['category_new'] = self.category
        params['category_original'] = original
        self.add_log(
            action=self.log_class.CATEGORY_UPDATED,
            params=params,
            auth=auth,
            save=False,
        )
        if save:
            self.save()
        return None

    class Meta:
        abstract = True


class AffiliatedInstitutionMixin(models.Model):

    affiliated_institutions = models.ManyToManyField('Institution', related_name='nodes')

    def add_affiliated_institution(self, inst, user, save=False, log=True):
        if not user.is_affiliated_with_institution(inst):
            raise UserNotAffiliatedError('User is not affiliated with {}'.format(inst.name))
        if not self.is_affiliated_with_institution(inst):
            self.affiliated_institutions.add(inst)
            self.update_search()
        if log:
            params = self.log_params
            params['institution'] = {
                'id': inst._id,
                'name': inst.name
            }
            self.add_log(
                action=self.log_class.AFFILIATED_INSTITUTION_ADDED,
                params=params,
                auth=Auth(user)
            )

    def remove_affiliated_institution(self, inst, user, save=False, log=True):
        if self.is_affiliated_with_institution(inst):
            self.affiliated_institutions.remove(inst)
            if log:
                params = self.log_params
                params['institution'] = {
                    'id': inst._id,
                    'name': inst.name
                }
                self.add_log(
                    action=self.log_class.AFFILIATED_INSTITUTION_REMOVED,
                    params=params,
                    auth=Auth(user)
                )
            if save:
                self.save()
            self.update_search()
            return True
        return False

    def is_affiliated_with_institution(self, institution):
        return self.affiliated_institutions.filter(id=institution.id).exists()

    class Meta:
        abstract = True


class NodeLicenseMixin(models.Model):
    node_license = models.ForeignKey('NodeLicenseRecord', related_name='nodes',
                                         on_delete=models.SET_NULL, null=True, blank=True)

    @property
    def license(self):
        raise NotImplementedError

    def set_node_license(self, license_detail, auth, save=False):

        license_record, license_changed = set_license(self, license_detail, auth)

        if license_changed:
            params = self.log_params
            params['new_license'] = license_record.node_license.name

            self.add_log(
                action=self.log_class.CHANGED_LICENSE,
                params=params,
                auth=auth,
                save=False,
            )
            if self.guardian_object_type == 'node':
                self.update_or_enqueue_on_node_updated(auth.user._id, first_save=False, saved_fields={'node_license'})

        if save:
            self.save()

    class Meta:
        abstract = True


class Taggable(models.Model):

    tags = models.ManyToManyField('Tag', related_name='%(class)s_tagged')

    def update_tags(self, new_tags, auth=None, save=True, log=True, system=False):
        old_tags = set(self.tags.values_list('name', flat=True))
        to_add = (set(new_tags) - old_tags)
        to_remove = (old_tags - set(new_tags))
        if to_add:
            self.add_tags(to_add, auth=auth, save=save, log=log, system=system)
        if to_remove:
            self.remove_tags(to_remove, auth=auth, save=save)

    def add_tags(self, tags, auth=None, save=True, log=True, system=False):
        """
        Optimization method for use with update_tags. Unlike add_tag, already assumes tag is
        not on the object.
        """
        if not system and not auth:
            raise ValueError('Must provide auth if adding a non-system tag')
        for tag in tags:
            tag_instance, created = Tag.all_tags.get_or_create(name=tag, system=system)
            self.tags.add(tag_instance)
            # TODO: Logging belongs in on_tag_added hook
            if log:
                self.add_tag_log(tag_instance, auth)
            self.on_tag_added(tag_instance)
        if save:
            self.save()

    def remove_tags(self, tags, auth, save=True):
        """
        Unlike remove_tag, this optimization method assumes that the provided
        tags are already present on the resource.
        """
        if not tags:
            raise InvalidTagError

        for tag in tags:
            tag_obj = Tag.objects.get(name=tag)
            self.tags.remove(tag_obj)
            params = self.log_params
            params['tag'] = tag
            self.add_log(
                action=self.log_class.TAG_REMOVED,
                params=params,
                auth=auth,
                save=False,
            )
        if save:
            self.save()

        return True

    def add_tag(self, tag, auth=None, save=True, log=True, system=False):
        if not system and not auth:
            raise ValueError('Must provide auth if adding a non-system tag')

        if not isinstance(tag, Tag):
            tag_instance, created = Tag.all_tags.get_or_create(name=tag, system=system)
        else:
            tag_instance = tag

        if not self.tags.filter(id=tag_instance.id).exists():
            self.tags.add(tag_instance)
            # TODO: Logging belongs in on_tag_added hook
            if log:
                self.add_tag_log(tag_instance, auth)
            if save:
                self.save()
            self.on_tag_added(tag_instance)
        return tag_instance

    def remove_tag(self, *args, **kwargs):
        raise NotImplementedError('Removing tags requires that remove_tag is implemented')

    def add_system_tag(self, tag, save=True):
        if isinstance(tag, Tag) and not tag.system:
            raise ValueError('Non-system tag passed to add_system_tag')
        return self.add_tag(tag=tag, auth=None, save=save, log=False, system=True)

    def add_tag_log(self, *args, **kwargs):
        raise NotImplementedError('Logging requires that add_tag_log method is implemented')

    def on_tag_added(self, tag):
        pass

    class Meta:
        abstract = True


class AddonModelMixin(models.Model):

    # from addons.base.apps import BaseAddonConfig
    settings_type = None
    ADDONS_AVAILABLE = sorted([config for config in apps.get_app_configs() if config.name.startswith('addons.') and
        config.label != 'base'], key=lambda config: config.name)

    class Meta:
        abstract = True

    @classmethod
    def get_addon_key(cls, config):
        return 2 << cls.ADDONS_AVAILABLE.index(config)

    @property
    def addons(self):
        return self.get_addons()

    def get_addons(self):
        return [_f for _f in [
            self.get_addon(config.short_name)
            for config in self.ADDONS_AVAILABLE
        ] if _f]

    def get_oauth_addons(self):
        # TODO: Using hasattr is a dirty hack - we should be using issubclass().
        #       We can't, because importing the parent classes here causes a
        #       circular import error.
        return [
            addon for addon in self.get_addons()
            if hasattr(addon, 'oauth_provider')
        ]

    def has_addon(self, addon_name, is_deleted=False):
        return bool(self.get_addon(addon_name, is_deleted=is_deleted))

    def get_addon_names(self):
        return [each.short_name for each in self.get_addons()]

    def get_or_add_addon(self, name, *args, **kwargs):
        addon = self.get_addon(name)
        if addon:
            return addon
        return self.add_addon(name, *args, **kwargs)

    def get_addon(self, name, is_deleted=False):
        try:
            settings_model = self._settings_model(name)
        except LookupError:
            return None
        if not settings_model:
            return None
        try:
            settings_obj = settings_model.objects.get(owner=self)
            if not settings_obj.is_deleted or is_deleted:
                return settings_obj
        except ObjectDoesNotExist:
            pass
        return None

    def add_addon(self, addon_name, auth=None, override=False, _force=False):
        """Add an add-on to the node.

        :param str addon_name: Name of add-on
        :param Auth auth: Consolidated authorization object
        :param bool override: For shell use only, Allows adding of system addons
        :param bool _force: For migration testing ONLY. Do not set to True
            in the application, or else projects will be allowed to have
            duplicate addons!
        :return bool: Add-on was added

        """
        if not override and addon_name in settings.SYSTEM_ADDED_ADDONS[self.settings_type]:
            return False

        # Reactivate deleted add-on if present
        addon = self.get_addon(addon_name, is_deleted=True)
        if addon:
            if addon.deleted:
                addon.undelete(save=True)
                return addon
            if not _force:
                return False

        config = apps.get_app_config('addons_{}'.format(addon_name))
        model = self._settings_model(addon_name, config=config)
        ret = model(owner=self)
        ret.on_add()
        ret.save(clean=False)  # TODO This doesn't feel right
        return ret

    def config_addons(self, config, auth=None, save=True):
        """Enable or disable a set of add-ons.

        :param dict config: Mapping between add-on names and enabled / disabled
            statuses
        """
        for addon_name, enabled in config.items():
            if enabled:
                self.add_addon(addon_name, auth)
            else:
                self.delete_addon(addon_name, auth)
        if save:
            self.save()

    def delete_addon(self, addon_name, auth=None, _force=False):
        """Delete an add-on from the node.

        :param str addon_name: Name of add-on
        :param Auth auth: Consolidated authorization object
        :param bool _force: For migration testing ONLY. Do not set to True
            in the application, or else projects will be allowed to delete
            mandatory add-ons!
        :return bool: Add-on was deleted
        """
        addon = self.get_addon(addon_name)
        if not addon:
            return False
        if self.settings_type in addon.config.added_mandatory and not _force:
            raise ValueError('Cannot delete mandatory add-on.')
        if getattr(addon, 'external_account', None):
            addon.deauthorize(auth=auth)
        addon.delete(save=True)
        return True

    def _settings_model(self, addon_model, config=None):
        if not config:
            config = apps.get_app_config('addons_{}'.format(addon_model))
        return getattr(config, '{}_settings'.format(self.settings_type))


class NodeLinkMixin(models.Model):

    class Meta:
        abstract = True

    def add_node_link(self, node, auth, save=True):
        """Add a node link to a node.

        :param Node node: Node to add
        :param Auth auth: Consolidated authorization
        :param bool save: Save changes
        :return: Created pointer
        """
        try:
            self.check_node_link(child_node=node, parent_node=self)
            self.check_node_link(child_node=self, parent_node=node)
        except ValueError as e:
            raise ValueError(e)

        if self.is_registration:
            raise self.state_error('Cannot add a node link to a registration')

        # Append node link
        node_relation, created = NodeRelation.objects.get_or_create(
            parent=self,
            child=node,
            is_node_link=True
        )

        # Add log
        if hasattr(self, 'add_log'):
            self.add_log(
                action=NodeLog.NODE_LINK_CREATED,
                params={
                    'parent_node': self.parent_id,
                    'node': self._id,
                    'pointer': {
                        'id': node._id,
                        'url': node.url,
                        'title': node.title,
                        'category': node.category,
                    },
                },
                auth=auth,
                save=False,
            )

        # Optionally save changes
        if save:
            self.save()

        return node_relation

    add_pointer = add_node_link  # For v1 compat

    def check_node_link(self, child_node, parent_node):
        if child_node._id == parent_node._id:
            raise ValueError(
                'Cannot link node \'{}\' to itself.'.format(child_node._id)
            )
        existant_relation = NodeRelation.objects.filter(parent=parent_node, child=child_node).first()
        if existant_relation and existant_relation.is_node_link:
            raise ValueError(
                'Target Node \'{}\' already pointed to by \'{}\'.'.format(child_node._id, parent_node._id)
            )
        elif existant_relation and not existant_relation.is_node_link:
            raise ValueError(
                'Target Node \'{}\' is already a child of \'{}\'.'.format(child_node._id, parent_node._id)
            )

    def rm_node_link(self, node_relation, auth):
        """Remove a pointer.

        :param Pointer pointer: Pointer to remove
        :param Auth auth: Consolidated authorization
        """
        AbstractNode = apps.get_model('osf.AbstractNode')

        node_rel = None
        if isinstance(node_relation, NodeRelation):
            try:
                node_rel = self.node_relations.get(is_node_link=True, id=node_relation.id)
            except NodeRelation.DoesNotExist:
                raise ValueError('Node link does not belong to the requested node.')
        elif isinstance(node_relation, AbstractNode):
            try:
                node_rel = self.node_relations.get(is_node_link=True, child__id=node_relation.id)
            except NodeRelation.DoesNotExist:
                raise ValueError('Node link does not belong to the requested node.')
        if node_rel is not None:
            node_rel.delete()

        node = node_rel.child
        # Add log
        if hasattr(self, 'add_log'):
            self.add_log(
                action=NodeLog.POINTER_REMOVED,
                params={
                    'parent_node': self.parent_id,
                    'node': self._primary_key,
                    'pointer': {
                        'id': node._id,
                        'url': node.url,
                        'title': node.title,
                        'category': node.category,
                    },
                },
                auth=auth,
                save=False,
            )

    rm_pointer = rm_node_link  # For v1 compat

    @property
    def nodes_pointer(self):
        """For v1 compat"""
        return self.linked_nodes

    def fork_node_link(self, node_relation, auth, save=True):
        """Replace a linked node with a fork.

        :param NodeRelation node_relation:
        :param Auth auth:
        :param bool save:
        :return: Forked node
        """
        # Fail if pointer not contained in `nodes`
        try:
            node = self.node_relations.get(is_node_link=True, id=node_relation.id).child
        except NodeRelation.DoesNotExist:
            raise ValueError('Node link {0} not in list'.format(node_relation._id))

        # Fork node to which current nodelink points
        forked = node.fork_node(auth)
        if forked is None:
            raise ValueError('Could not fork node')

        if hasattr(self, 'add_log'):
            # Add log
            self.add_log(
                NodeLog.NODE_LINK_FORKED,
                params={
                    'parent_node': self.parent_id,
                    'node': self._id,
                    'pointer': {
                        'id': node._id,
                        'url': node.url,
                        'title': node.title,
                        'category': node.category,
                    },
                },
                auth=auth,
                save=False,
            )

        # Optionally save changes
        if save:
            self.save()

        # Return forked content
        return forked

    fork_pointer = fork_node_link  # For v1 compat


class CommentableMixin(object):
    """Abstract class that defines the interface for models that have comments attached to them."""

    @property
    def target_type(self):
        """ The object "type" used in the OSF v2 API. E.g. Comment objects have the type 'comments'."""
        raise NotImplementedError

    @property
    def root_target_page(self):
        """The page type associated with the object/Comment.root_target.
        E.g. For a WikiPage, the page name is 'wiki'."""
        raise NotImplementedError

    is_deleted = False

    def belongs_to_node(self, node_id):
        """Check whether an object (e.g. file, wiki, comment) is attached to the specified node."""
        raise NotImplementedError

    def get_extra_log_params(self, comment):
        """Return extra data to pass as `params` to `Node.add_log` when a new comment is
        created, edited, deleted or restored."""
        return {}


class MachineableMixin(models.Model):
    TriggersClass = DefaultTriggers

    class Meta:
        abstract = True

    # NOTE: machine_state should rarely/never be modified directly -- use the state transition methods below
    machine_state = models.CharField(max_length=15, db_index=True, choices=DefaultStates.choices(), default=DefaultStates.INITIAL.value)

    date_last_transitioned = models.DateTimeField(null=True, blank=True, db_index=True)

    @property
    def MachineClass(self):
        raise NotImplementedError()

    def run_submit(self, user):
        """Run the 'submit' state transition and create a corresponding Action.

        Params:
            user: The user triggering this transition.
        """
        return self._run_transition(self.TriggersClass.SUBMIT.value, user=user)

    def run_accept(self, user, comment, **kwargs):
        """Run the 'accept' state transition and create a corresponding Action.

        Params:
            user: The user triggering this transition.
            comment: Text describing why.
        """
        return self._run_transition(self.TriggersClass.ACCEPT.value, user=user, comment=comment, **kwargs)

    def run_reject(self, user, comment):
        """Run the 'reject' state transition and create a corresponding Action.

        Params:
            user: The user triggering this transition.
            comment: Text describing why.
        """
        return self._run_transition(self.TriggersClass.REJECT.value, user=user, comment=comment)

    def run_edit_comment(self, user, comment):
        """Run the 'edit_comment' state transition and create a corresponding Action.

        Params:
            user: The user triggering this transition.
            comment: New comment text.
        """
        return self._run_transition(self.TriggersClass.EDIT_COMMENT.value, user=user, comment=comment)

    def _run_transition(self, trigger, **kwargs):
        machine = self.MachineClass(self, 'machine_state')
        trigger_fn = getattr(machine, trigger)
        with transaction.atomic():
            result = trigger_fn(**kwargs)
            action = machine.action
            if not result or action is None:
                valid_triggers = machine.get_triggers(self.machine_state)
                raise InvalidTriggerError(trigger, self.machine_state, valid_triggers)
            return action


class NodeRequestableMixin(MachineableMixin):
    """
    Inherited by NodeRequest. Defines the MachineClass.
    """

    class Meta:
        abstract = True

    MachineClass = NodeRequestMachine


class PreprintRequestableMixin(MachineableMixin):
    """
    Inherited by PreprintRequest. Defines the MachineClass
    """

    class Meta:
        abstract = True

    MachineClass = PreprintRequestMachine


class ReviewableMixin(MachineableMixin):
    """Something that may be included in a reviewed collection and is subject to a reviews workflow.
    """
    TriggersClass = ReviewTriggers

    machine_state = models.CharField(max_length=15, db_index=True, choices=ReviewStates.choices(), default=ReviewStates.INITIAL.value)

    class Meta:
        abstract = True

    MachineClass = ReviewsMachine

    @property
    def in_public_reviews_state(self):
        public_states = PUBLIC_STATES.get(self.provider.reviews_workflow)
        if not public_states:
            return False
        return self.machine_state in public_states

    def run_withdraw(self, user, comment):
        """Run the 'withdraw' state transition and create a corresponding Action.

        Params:
            user: The user triggering this transition.
            comment: Text describing why.
        """
        return self._run_transition(self.TriggersClass.WITHDRAW.value, user=user, comment=comment)


class GuardianMixin(models.Model):
    """ Helper for managing object-level permissions with django-guardian
    Expects:
      - Permissions to be defined in class Meta->permissions
      - Groups to be defined in self.groups
      - Group naming scheme to:
        * Be defined in self.group_format
        * Use `self` and `group` as format params. E.g: model_{self.id}_{group}
    """
    class Meta:
        abstract = True

    @property
    def groups(self):
        raise NotImplementedError()

    @property
    def group_format(self):
        raise NotImplementedError()

    @property
    def perms_list(self):
        # Django expects permissions to be specified in an N-ple of 2-ples
        return [p[0] for p in self._meta.permissions]

    @property
    def group_names(self):
        return [self.format_group(name) for name in self.groups.keys()]

    @property
    def group_objects(self):
        # TODO: consider subclassing Group if this becomes inefficient
        return Group.objects.filter(name__in=self.group_names)

    def format_group(self, name):
        if name not in self.groups:
            raise ValueError('Invalid group: "{}"'.format(name))
        return self.group_format.format(self=self, group=name)

    def get_group(self, name):
        return Group.objects.get(name=self.format_group(name))

    def update_group_permissions(self):
        for group_name, group_permissions in self.groups.items():
            group, created = Group.objects.get_or_create(name=self.format_group(group_name))
            to_remove = set(get_perms(group, self)).difference(group_permissions)
            for p in to_remove:
                remove_perm(p, group, self)
            for p in group_permissions:
                assign_perm(p, group, self)

    def get_permissions(self, user):
        return list(set(get_perms(user, self)) & set(self.perms_list))


class ReviewProviderMixin(GuardianMixin):
    """A reviewed/moderated collection of objects.
    """

    REVIEWABLE_RELATION_NAME = None
    REVIEW_STATES = ReviewStates
    STATE_FIELD_NAME = 'machine_state'

    groups = REVIEW_GROUPS
    group_format = 'reviews_{self.readable_type}_{self.id}_{group}'

    class Meta:
        abstract = True

    reviews_workflow = models.CharField(null=True, blank=True, max_length=15, choices=Workflows.choices())
    reviews_comments_private = models.BooleanField(null=True, blank=True)
    reviews_comments_anonymous = models.BooleanField(null=True, blank=True)

    DEFAULT_SUBSCRIPTIONS = ['new_pending_submissions']

    @property
    def is_reviewed(self):
        return self.reviews_workflow is not None

    def get_reviewable_state_counts(self):
        assert self.REVIEWABLE_RELATION_NAME, 'REVIEWABLE_RELATION_NAME must be set to compute state counts'
        qs = getattr(self, self.REVIEWABLE_RELATION_NAME)
        qs = qs.filter(
            deleted__isnull=True
        ).exclude(
            # Excluding Spammy values instead of filtering for non-Spammy ones
            # because SpamStatus.UNKNOWN = None, which does not work with `IN`
            spam_status__in=[SpamStatus.FLAGGED, SpamStatus.SPAM]
        ).values(
            self.STATE_FIELD_NAME
        ).annotate(count=models.Count('*'))
        counts = {state.db_name: 0 for state in self.REVIEW_STATES}
        counts.update({
            row[self.STATE_FIELD_NAME]: row['count']
            for row in qs if row[self.STATE_FIELD_NAME] in counts})
        return counts

    def get_request_state_counts(self):
        # import stuff here to get around circular imports
        from osf.models import PreprintRequest
        qs = PreprintRequest.objects.filter(
            target__provider__id=self.id,
            target__is_public=True,
            target__deleted__isnull=True,
        )
        qs = qs.values('machine_state').annotate(count=models.Count('*'))
        counts = {state.value: 0 for state in DefaultStates}
        counts.update({row['machine_state']: row['count'] for row in qs if row['machine_state'] in counts})
        return counts

    def add_to_group(self, user, group):
        # Add default notification subscription
        for subscription in self.DEFAULT_SUBSCRIPTIONS:
            self.add_user_to_subscription(user, f'{self._id}_{subscription}')

        return self.get_group(group).user_set.add(user)

    def remove_from_group(self, user, group, unsubscribe=True):
        _group = self.get_group(group)
        if group == ADMIN:
            if _group.user_set.filter(id=user.id).exists() and not _group.user_set.exclude(id=user.id).exists():
                raise ValueError('Cannot remove last admin.')
        if unsubscribe:
            # remove notification subscription
            for subscription in self.DEFAULT_SUBSCRIPTIONS:
                self.remove_user_from_subscription(user, f'{self._id}_{subscription}')

        return _group.user_set.remove(user)

    def add_user_to_subscription(self, user, subscription_id):
        notification = self.notification_subscriptions.get(_id=subscription_id)
        user_id = user.id
        is_subscriber = notification.none.filter(id=user_id).exists() \
                        or notification.email_digest.filter(id=user_id).exists() \
                        or notification.email_transactional.filter(id=user_id).exists()
        if not is_subscriber:
            notification.add_user_to_subscription(user, 'email_transactional', save=True)

    def remove_user_from_subscription(self, user, subscription_id):
        notification = self.notification_subscriptions.get(_id=subscription_id)
        notification.remove_user_from_subscription(user, save=True)


class TaxonomizableMixin(models.Model):

    class Meta:
        abstract = True

    subjects = models.ManyToManyField(blank=True, to='osf.Subject', related_name='%(class)ss')

    @cached_property
    def subject_hierarchy(self):
        if self.subjects.exists():
            return [
                s.object_hierarchy for s in self.subjects.exclude(children__in=self.subjects.all()).select_related('parent')
            ]
        return []

    @property
    def subjects_relationship_url(self):
        return self.absolute_api_v2_url + 'relationships/subjects/'

    @property
    def subjects_url(self):
        return self.absolute_api_v2_url + 'subjects/'

    def check_subject_perms(self, auth):
        AbstractNode = apps.get_model('osf.AbstractNode')
        Preprint = apps.get_model('osf.Preprint')
        CollectionSubmission = apps.get_model('osf.CollectionSubmission')
        DraftRegistration = apps.get_model('osf.DraftRegistration')

        if isinstance(self, AbstractNode):
            if not self.has_permission(auth.user, ADMIN):
                raise PermissionsError('Only admins can change subjects.')
        elif isinstance(self, Preprint):
            if not self.has_permission(auth.user, WRITE):
                raise PermissionsError('Must have admin or write permissions to change a preprint\'s subjects.')
        elif isinstance(self, DraftRegistration):
            if not self.has_permission(auth.user, WRITE):
                raise PermissionsError('Must have write permissions to change a draft registration\'s subjects.')
        elif isinstance(self, CollectionSubmission):
            if not self.guid.referent.has_permission(auth.user, ADMIN) and not auth.user.has_perms(self.collection.groups[ADMIN], self.collection):
                raise PermissionsError('Only admins can change subjects.')
        return

    def add_subjects_log(self, old_subjects, auth):
        self.add_log(
            action=NodeLog.SUBJECTS_UPDATED,
            params={
                'subjects': list(self.subjects.values('_id', 'text')),
                'old_subjects': list(Subject.objects.filter(id__in=old_subjects).values('_id', 'text'))
            },
            auth=auth,
            save=False,
        )
        return

    def assert_subject_format(self, subj_list, expect_list, error_msg):
        """ Helper for asserting subject request is formatted properly
        """
        is_list = type(subj_list) is list

        if (expect_list and not is_list) or (not expect_list and is_list):
            raise ValidationValueError('Subjects are improperly formatted. {}'.format(error_msg))

    def set_subjects(self, new_subjects, auth, add_log=True):
        """ Helper for setting M2M subjects field from list of hierarchies received from UI.
        Only authorized admins may set subjects.

        :param list[list[Subject._id]] new_subjects: List of subject hierarchies to be validated and flattened
        :param Auth auth: Auth object for requesting user
        :param bool add_log: Whether or not to add a log (if called on a Loggable object)

        :return: None
        """
        if auth:
            self.check_subject_perms(auth)
        self.assert_subject_format(new_subjects, expect_list=True, error_msg='Expecting list of lists.')

        old_subjects = list(self.subjects.values_list('id', flat=True))
        self.subjects.clear()
        for subj_list in new_subjects:
            self.assert_subject_format(subj_list, expect_list=True, error_msg='Expecting list of lists.')
            subj_hierarchy = []
            for s in subj_list:
                subj_hierarchy.append(s)
            if subj_hierarchy:
                validate_subject_hierarchy(subj_hierarchy)
                for s_id in subj_hierarchy:
                    self.subjects.add(Subject.load(s_id))

        if add_log and hasattr(self, 'add_log'):
            self.add_subjects_log(old_subjects, auth)

        self.save(old_subjects=old_subjects)

    def set_subjects_from_relationships(self, subjects_list, auth, add_log=True):
        """ Helper for setting M2M subjects field from list of flattened subjects received from UI.
        Only authorized admins may set subjects.

        :param list[Subject._id] new_subjects: List of flattened subject hierarchies
        :param Auth auth: Auth object for requesting user
        :param bool add_log: Whether or not to add a log (if called on a Loggable object)

        :return: None
        """
        self.check_subject_perms(auth)
        self.assert_subject_format(subjects_list, expect_list=True, error_msg='Expecting a list of subjects.')
        if subjects_list:
            self.assert_subject_format(subjects_list[0], expect_list=False, error_msg='Expecting a list of subjects.')

        old_subjects = list(self.subjects.values_list('id', flat=True))
        self.subjects.clear()
        for subj in expand_subject_hierarchy(subjects_list):
            self.subjects.add(subj)

        if add_log and hasattr(self, 'add_log'):
            self.add_subjects_log(old_subjects, auth)

        self.save(old_subjects=old_subjects)

    def map_subjects_between_providers(self, old_provider, new_provider, auth=None):
        """
        Maps subjects between preprint providers using bepress_subject_id.

        Loops through each subject hierarchy for a resource and attempts to find
        a matching subject for the lowest tier subject.

        :params old_provider PreprintProvider
        :params new_provider PreprintProvider
        :params auth Authenticated User

        returns a list of any subjects that could not be mapped.
        """
        new_subjects = []
        subject_problems = []
        for hierarchy in self.subject_hierarchy:
            subject = hierarchy[-1]
            current_bepress_id = getattr(
                hierarchy[-1],
                self.get_bepress_id_field(old_provider)
            )
            try:
                new_subject = new_provider.subjects.get(**{
                    self.get_bepress_id_field(new_provider): current_bepress_id
                })
            except Subject.DoesNotExist:
                new_subject = subject
                subject_problems.append(subject.text)
            new_subjects.append(new_subject.hierarchy)
        self.set_subjects(new_subjects, auth, add_log=False)
        return subject_problems

    def get_bepress_id_field(self, provider):
        return 'id' if provider._id == 'osf' else 'bepress_subject_id'


class ContributorMixin(models.Model):
    """
    ContributorMixin containing methods for managing contributors.
    Works for both AbstractNodes, Preprints, and DraftRegistrations. Only
    AbstractNodes support groups and hierarchies, so there are overrides for this.
    """
    class Meta:
        abstract = True

    DEFAULT_CONTRIBUTOR_PERMISSIONS = WRITE

    @property
    def log_class(self):
        # PreprintLog or NodeLog, for example
        raise NotImplementedError()

    @property
    def contributor_class(self):
        # PreprintContributor or Contributor, for example
        raise NotImplementedError()

    @property
    def contributor_kwargs(self):
        # Dictionary with object type as the key, self as the value
        raise NotImplementedError()

    @property
    def contributor_set(self):
        raise NotImplementedError()

    @property
    def log_params(self):
        # Generic params to build log
        raise NotImplementedError()

    @property
    def order_by_contributor_field(self):
        # 'contributor___order', for example
        raise NotImplementedError()

    @property
    def contributor_email_template(self):
        # default contributor email template as a string
        raise NotImplementedError()

    def get_addons(self):
        raise NotImplementedError()

    def update_or_enqueue_on_resource_updated(self):
        raise NotImplementedError()

    def _add_related_source_tags(self, contributor):
        raise NotImplementedError()

    @property
    def admin_contributor_or_group_member_ids(self):
        # Return admin contributor ids on current resource or parent
        # Called when removing project subscriptions
        raise NotImplementedError()

    @property
    def visible_contributors(self):
        raise NotImplementedError()

    @property
    def contributors(self):
        # NOTE: _order field is generated by order_with_respect_to = 'node'
        return self._contributors.order_by(self.order_by_contributor_field)

    def is_contributor_or_group_member(self, user):
        """
        Whether the user has explicit permissions to the resource -
        They must be a contributor or a member of an osf group with permissions
        Implicit admins not included.
        """
        return self.has_permission(user, READ, check_parent=False)

    def is_contributor(self, user):
        """
        Return whether ``user`` is a contributor on the resource.
        (Does not include whether user has permissions via a group.)
        """
        kwargs = self.contributor_kwargs
        kwargs['user'] = user
        return user is not None and self.contributor_class.objects.filter(**kwargs).exists()

    def is_admin_contributor(self, user):
        """
        Return whether ``user`` is a contributor on the resource and their contributor permissions are "admin".
        Doesn't factor in group member permissions.

        Important: having admin permissions through group membership but being a write contributor doesn't suffice.
        """
        if not user or user.is_anonymous:
            return False

        return self.has_permission(user, ADMIN) and self.get_group(ADMIN) in user.groups.all()

    def active_contributors(self, include=lambda n: True):
        """
        Returns active contributors, group members excluded
        """
        for contrib in self.contributors.filter(is_active=True):
            if include(contrib):
                yield contrib

    def get_admin_contributors(self, users):
        """Of the provided users, return the ones who are admin contributors on the node. Excludes contributors on node links and
        inactive users.
        """
        return (each.user for each in self._get_admin_contributors_query(users))

    def _get_admin_contributors_query(self, users):
        """
        Returns Contributor queryset whose objects have admin permissions to the node.
        Group permissions not included.
        """
        return self.contributor_class.objects.select_related('user').filter(
            user__in=users,
            user__is_active=True,
            user__groups=self.get_group(ADMIN).id,
            **{self.guardian_object_type: self}
        )

    def add_contributor(self, contributor, permissions=None, visible=True,
                        send_email=None, auth=None, log=True, save=False):
        """Add a contributor to the project.

        :param User contributor: The contributor to be added
        :param list permissions: Permissions to grant to the contributor. Array of all permissions if node,
         highest permission to grant, if contributor, as a string.
        :param bool visible: Contributor is visible in project dashboard
        :param str send_email: Email preference for notifying added contributor
        :param Auth auth: All the auth information including user, API key
        :param bool log: Add log to self
        :param bool save: Save after adding contributor
        :returns: Whether contributor was added
        """
        send_email = send_email or self.contributor_email_template
        # If user is merged into another account, use master account
        contrib_to_add = contributor.merged_by if contributor.is_merged else contributor
        if contrib_to_add.is_disabled:
            raise ValidationValueError('Deactivated users cannot be added as contributors.')

        if not contrib_to_add.is_registered and not contrib_to_add.unclaimed_records:
            raise UserStateError('This contributor cannot be added. If the problem persists please report it '
                                       'to ' + language.SUPPORT_LINK)

        if self.is_contributor(contrib_to_add):
            if permissions is None:
                return False
            # Permissions must be overridden if changed when contributor is
            # added to parent he/she is already on a child of.
            else:
                self.set_permissions(contrib_to_add, permissions)
                if save:
                    self.save()
                return False
        else:
            kwargs = self.contributor_kwargs
            kwargs['user'] = contrib_to_add
            contributor_obj, created = self.contributor_class.objects.get_or_create(**kwargs)
            contributor_obj.visible = visible

            # Add default contributor permissions
            permissions = permissions or self.DEFAULT_CONTRIBUTOR_PERMISSIONS

            self.add_permission(contrib_to_add, permissions, save=True)
            contributor_obj.save()

            if log:
                params = self.log_params
                params['contributors'] = [contrib_to_add._id]
                self.add_log(
                    action=self.log_class.CONTRIB_ADDED,
                    params=params,
                    auth=auth,
                    save=False,
                )
            if save:
                self.save()

            if self._id and contrib_to_add:
                project_signals.contributor_added.send(self,
                                                       contributor=contributor,
                                                       auth=auth, email_template=send_email, permissions=permissions)

            # enqueue on_node_updated/on_preprint_updated to update DOI metadata when a contributor is added
            if getattr(self, 'get_identifier_value', None) and self.get_identifier_value('doi'):
                request, user_id = get_request_and_user_id()
                self.update_or_enqueue_on_resource_updated(user_id, first_save=False, saved_fields=['contributors'])
            return contrib_to_add

    def add_contributors(self, contributors, auth=None, log=True, save=False):
        """Add multiple contributors

        :param list contributors: A list of dictionaries of the form:
            {
                'user': <User object>,
                'permissions': <String highest permission, 'admin', for example>
                'visible': <Boolean indicating whether or not user is a bibliographic contributor>
            }
        :param auth: All the auth information including user, API key.
        :param log: Add log to self
        :param save: Save after adding contributor
        """
        for contrib in contributors:
            self.add_contributor(
                contributor=contrib['user'], permissions=contrib['permissions'],
                visible=contrib['visible'], auth=auth, log=False, save=False,
            )
        if log and contributors:
            params = self.log_params
            params['contributors'] = [
                contrib['user']._id
                for contrib in contributors
            ]
            self.add_log(
                action=self.log_class.CONTRIB_ADDED,
                params=params,
                auth=auth,
                save=False,
            )
        if save:
            self.save()

    def add_unregistered_contributor(self, fullname, email, auth, send_email=None,
                                     visible=True, permissions=None, save=False, existing_user=None):
        """Add a non-registered contributor to the project.

        :param str fullname: The full name of the person.
        :param str email: The email address of the person.
        :param Auth auth: Auth object for the user adding the contributor.
        :param User existing_user: the unregister_contributor if it is already created, otherwise None
        :returns: The added contributor
        :raises: DuplicateEmailError if user with given email is already in the database.
        """
        OSFUser = apps.get_model('osf.OSFUser')
        send_email = send_email or self.contributor_email_template

        if email:
            try:
                validate_email(email)
            except BlockedEmailError:
                raise ValidationError('Unregistered contributor email address domain is blocked.')

        # Create a new user record if you weren't passed an existing user
        contributor = existing_user if existing_user else OSFUser.create_unregistered(fullname=fullname, email=email)

        contributor.add_unclaimed_record(self, referrer=auth.user,
                                         given_name=fullname, email=email)
        try:
            contributor.save()
        except ValidationError:  # User with same email already exists
            contributor = get_user(email=email)
            # Unregistered users may have multiple unclaimed records, so
            # only raise error if user is registered.
            if contributor.is_registered or self.is_contributor(contributor):
                raise

            contributor.add_unclaimed_record(
                self, referrer=auth.user, given_name=fullname, email=email
            )

            contributor.save()

        self.add_contributor(
            contributor, permissions=permissions, auth=auth,
            visible=visible, send_email=send_email, log=True, save=False
        )
        self._add_related_source_tags(contributor)
        self.save()
        return contributor

    def add_contributor_registered_or_not(self, auth, user_id=None,
                                          full_name=None, email=None, send_email=None,
                                          permissions=None, bibliographic=True, index=None, save=False):
        OSFUser = apps.get_model('osf.OSFUser')
        send_email = send_email or self.contributor_email_template

        if user_id:
            contributor = OSFUser.load(user_id)
            if not contributor:
                raise ValueError('User with id {} was not found.'.format(user_id))

            if self.contributor_set.filter(user=contributor).exists():
                raise ValidationValueError('{} is already a contributor.'.format(contributor.fullname))

            if contributor.is_registered:
                contributor = self.add_contributor(contributor=contributor, auth=auth, visible=bibliographic,
                                     permissions=permissions, send_email=send_email, save=True)
            else:
                if not full_name:
                    raise ValueError(
                        'Cannot add unconfirmed user {} to resource {}. You need to provide a full_name.'
                        .format(user_id, self._id)
                    )
                contributor = self.add_unregistered_contributor(
                    fullname=full_name, email=contributor.username, auth=auth,
                    send_email=send_email, permissions=permissions,
                    visible=bibliographic, existing_user=contributor, save=True
                )

        else:
            contributor = get_user(email=email)
            if contributor and self.contributor_set.filter(user=contributor).exists():
                raise ValidationValueError('{} is already a contributor.'.format(contributor.fullname))

            if contributor and contributor.is_registered:
                self.add_contributor(contributor=contributor, auth=auth, visible=bibliographic,
                                    send_email=send_email, permissions=permissions, save=True)
            else:
                contributor = self.add_unregistered_contributor(
                    fullname=full_name, email=email, auth=auth,
                    send_email=send_email, permissions=permissions,
                    visible=bibliographic, save=True
                )

        auth.user.email_last_sent = timezone.now()
        auth.user.save()

        if index is not None:
            self.move_contributor(contributor=contributor, index=index, auth=auth, save=True)

        contributor_obj = self.contributor_set.get(user=contributor)
        return contributor_obj

    def replace_contributor(self, old, new):
        """
        Replacing unregistered contributor with a verified user
        """
        try:
            contrib_obj = self.contributor_set.get(user=old)
        except self.contributor_class.DoesNotExist:
            return False
        contrib_obj.user = new
        contrib_obj.save()

        # Remove unclaimed record for the project
        if self._id in old.unclaimed_records:
            del old.unclaimed_records[self._id]
            old.save()

        # For the read, write, and admin Django group attached to the node/preprint,
        # add the new user to the group, and remove the old.  This
        # will give the new user the appropriate permissions.
        for group_name in self.groups.keys():
            if self.belongs_to_permission_group(old, group_name):
                self.get_group(group_name).user_set.remove(old)
                self.get_group(group_name).user_set.add(new)
        return True

    def copy_unclaimed_records(self, resource):
        """Copies unclaimed_records to unregistered contributors from the resource"""
        for contributor in self.contributors.filter(is_registered=False):
            record = contributor.unclaimed_records.get(resource._id)
            if record:
                contributor.unclaimed_records[self._id] = record
                contributor.save()

    # TODO: optimize me
    def update_contributor(self, user, permission, visible, auth, save=False):
        """ TODO: this method should be updated as a replacement for the main loop of
        Node#manage_contributors. Right now there are redundancies, but to avoid major
        feature creep this will not be included as this time.

        Also checks to make sure unique admin is not removing own admin privilege.
        """
        OSFUser = apps.get_model('osf.OSFUser')

        if not self.has_permission(auth.user, ADMIN):
            raise PermissionsError('Only admins can modify contributor permissions')

        if permission:
            admins = OSFUser.objects.filter(id__in=self._get_admin_contributors_query(self._contributors.all()).values_list('user_id', flat=True))
            if not admins.count() > 1:
                # has only one admin
                admin = admins.first()
                if (admin == user or getattr(admin, 'user', None) == user) and ADMIN != permission:
                    error_msg = '{} is the only admin.'.format(user.fullname)
                    raise self.state_error(error_msg)
            if not self.contributor_set.filter(user=user).exists():
                raise ValueError(
                    'User {0} not in contributors'.format(user.fullname)
                )
            if not self.get_group(permission).user_set.filter(id=user.id).exists():
                self.set_permissions(user, permission, save=False)
                permissions_changed = {
                    user._id: permission
                }
                params = self.log_params
                params['contributors'] = permissions_changed
                self.add_log(
                    action=self.log_class.PERMISSIONS_UPDATED,
                    params=params,
                    auth=auth,
                    save=False
                )
                with transaction.atomic():
                    if [READ] in permissions_changed.values():
                        project_signals.write_permissions_revoked.send(self)
        if visible is not None:
            self.set_visible(user, visible, auth=auth)

        if save:
            self.save()

    def remove_contributor(self, contributor, auth, log=True):
        """Remove a contributor from this node.

        :param contributor: User object, the contributor to be removed
        :param auth: All the auth information including user, API key.
        """
        if isinstance(contributor, self.contributor_class):
            contributor = contributor.user

        # remove unclaimed record if necessary
        if self._id in contributor.unclaimed_records:
            del contributor.unclaimed_records[self._id]
            contributor.save()

        # If user is the only visible contributor, return False
        if not self.contributor_set.exclude(user=contributor).filter(visible=True).exists():
            return False

        # Node must have at least one registered admin user
        admin_query = self._get_admin_contributors_query(self._contributors.all()).exclude(user=contributor)
        if not admin_query.exists():
            return False

        contrib_obj = self.contributor_set.get(user=contributor)
        contrib_obj.delete()

        self.clear_permissions(contributor)
        # After remove callback
        self.disconnect_addons(contributor, auth)

        if log:
            params = self.log_params
            params['contributors'] = [contributor._id]
            self.add_log(
                action=self.log_class.CONTRIB_REMOVED,
                params=params,
                auth=auth,
                save=False,
            )

        self.save()
        # send signal to remove this user from project subscriptions
        project_signals.contributor_removed.send(self, user=contributor)

        # enqueue on_node_updated/on_preprint_updated to update DOI metadata when a contributor is removed
        if getattr(self, 'get_identifier_value', None) and self.get_identifier_value('doi'):
            request, user_id = get_request_and_user_id()
            self.update_or_enqueue_on_resource_updated(user_id, first_save=False, saved_fields=['contributors'])
        return True

    def remove_contributors(self, contributors, auth=None, log=True, save=False):

        results = []
        removed = []

        for contrib in contributors:
            outcome = self.remove_contributor(
                contributor=contrib, auth=auth, log=False,
            )
            results.append(outcome)
            removed.append(contrib._id)
        if log:
            params = self.log_params
            params['contributors'] = removed
            self.add_log(
                action=self.log_class.CONTRIB_REMOVED,
                params=params,
                auth=auth,
                save=False,
            )

        if save:
            self.save()

        return all(results)

    def move_contributor(self, contributor, auth, index, save=False):
        OSFUser = apps.get_model('osf.OSFUser')
        if not self.has_permission(auth.user, ADMIN):
            raise PermissionsError('Only admins can modify contributor order')
        if isinstance(contributor, OSFUser):
            contributor = self.contributor_set.get(user=contributor)
        contributor_ids = list(self.get_contributor_order())
        old_index = contributor_ids.index(contributor.id)
        contributor_ids.insert(index, contributor_ids.pop(old_index))
        self.set_contributor_order(contributor_ids)
        params = self.log_params
        params['contributors'] = contributor.user._id
        self.add_log(
            action=self.log_class.CONTRIB_REORDERED,
            params=params,
            auth=auth,
            save=False,
        )
        if save:
            self.save()
        # enqueue on_node_updated/on_preprint_updated to update DOI metadata when a contributor is moved
        if getattr(self, 'get_identifier_value', None) and self.get_identifier_value('doi'):
            request, user_id = get_request_and_user_id()
            self.update_or_enqueue_on_resource_updated(user_id, first_save=False, saved_fields=['contributors'])

    # TODO: Optimize me
    def manage_contributors(self, user_dicts, auth, save=False):
        """Reorder and remove contributors.

        :param list user_dicts: Ordered list of contributors represented as
            dictionaries of the form:
            {'id': <id>, 'permission': <One of 'read', 'write', 'admin'>, 'visible': bool}
        :param Auth auth: Consolidated authentication information
        :param bool save: Save changes
        :raises: ValueError if any users in `users` not in contributors or if
            no admin contributors remaining
        """
        OSFUser = apps.get_model('osf.OSFUser')

        with transaction.atomic():
            users = []
            user_ids = []
            permissions_changed = {}
            visibility_removed = []
            to_retain = []
            to_remove = []
            for user_dict in user_dicts:
                user = OSFUser.load(user_dict['id'])
                if user is None:
                    raise ValueError('User not found')
                if not self.contributors.filter(id=user.id).exists():
                    raise ValueError(
                        'User {0} not in contributors'.format(user.fullname)
                    )

                permission = user_dict.get('permission', None) or user_dict.get('permissions', None)
                if not self.belongs_to_permission_group(user, permission):
                    # Validate later
                    self.set_permissions(user, permission, validate=False, save=False)
                    permissions_changed[user._id] = permission

                # visible must be added before removed to ensure they are validated properly
                if user_dict['visible']:
                    self.set_visible(user,
                                     visible=True,
                                     auth=auth)
                else:
                    visibility_removed.append(user)
                users.append(user)
                user_ids.append(user_dict['id'])

            for user in visibility_removed:
                self.set_visible(user,
                                 visible=False,
                                 auth=auth)

            for user in self.contributors.all():
                if user._id in user_ids:
                    to_retain.append(user)
                else:
                    to_remove.append(user)

            if users is None or not self._get_admin_contributors_query(users).exists():
                error_message = 'Must have at least one registered admin contributor'
                raise self.state_error(error_message)

            if to_retain != users:
                # Ordered Contributor PKs, sorted according to the passed list of user IDs
                sorted_contrib_ids = [
                    each.id for each in sorted(self.contributor_set.all(), key=lambda c: user_ids.index(c.user._id))
                ]
                self.set_contributor_order(sorted_contrib_ids)
                params = self.log_params
                params['contributors'] = [
                    user._id
                    for user in users
                ]
                self.add_log(
                    action=self.log_class.CONTRIB_REORDERED,
                    params=params,
                    auth=auth,
                    save=False,
                )

            if to_remove:
                self.remove_contributors(to_remove, auth=auth, save=False)

            if permissions_changed:
                params = self.log_params
                params['contributors'] = permissions_changed
                self.add_log(
                    action=self.log_class.PERMISSIONS_UPDATED,
                    params=params,
                    auth=auth,
                    save=False,
                )
            if save:
                self.save()

            with transaction.atomic():
                if to_remove or permissions_changed and [READ] in permissions_changed.values():
                    project_signals.write_permissions_revoked.send(self)

    # visible_contributor_ids was moved to this property
    @property
    def visible_contributor_ids(self):
        return self.contributor_set.filter(visible=True) \
            .order_by('_order') \
            .values_list('user__guids___id', flat=True)

    def get_visible(self, user):
        try:
            contributor = self.contributor_set.get(user=user)
        except self.contributor_class.DoesNotExist:
            raise ValueError(u'User {0} not in contributors'.format(user))
        return contributor.visible

    def set_visible(self, user, visible, log=True, auth=None, save=False):
        if not self.is_contributor(user):
            raise ValueError(u'User {0} not in contributors'.format(user))
        kwargs = self.contributor_kwargs
        kwargs['user'] = user
        kwargs['visible'] = True
        if visible and not self.contributor_class.objects.filter(**kwargs).exists():
            set_visible_kwargs = kwargs
            set_visible_kwargs['visible'] = False
            self.contributor_class.objects.filter(**set_visible_kwargs).update(visible=True)
        elif not visible and self.contributor_class.objects.filter(**kwargs).exists():
            num_visible_kwargs = self.contributor_kwargs
            num_visible_kwargs['visible'] = True
            if self.contributor_class.objects.filter(**num_visible_kwargs).count() == 1:
                raise ValueError('Must have at least one visible contributor')
            self.contributor_class.objects.filter(**kwargs).update(visible=False)
        else:
            return
        message = (
            self.log_class.MADE_CONTRIBUTOR_VISIBLE if visible else self.log_class.MADE_CONTRIBUTOR_INVISIBLE
        )
        params = self.log_params
        params['contributors'] = [user._id]
        if log:
            self.add_log(
                message,
                params=params,
                auth=auth,
                save=False,
            )
        if save:
            self.save()
        # enqueue on_node_updated/on_preprint_updated to update DOI metadata when a contributor is hidden/made visible
        if getattr(self, 'get_identifier_value', None) and self.get_identifier_value('doi'):
            request, user_id = get_request_and_user_id()
            self.update_or_enqueue_on_resource_updated(user_id, first_save=False, saved_fields=['contributors'])

    def has_permission(self, user, permission, check_parent=True):
        """Check whether user has permission, through contributorship or group membership
        :param User user: User to test
        :param str permission: Required permission
        :returns: User has required permission
        """
        object_type = self.guardian_object_type

        if not user or user.is_anonymous:
            return False
        perm = '{}_{}'.format(permission, object_type)
        # Using get_group_perms to get permissions that are inferred through
        # group membership - not inherited from superuser status
        has_permission = perm in get_group_perms(user, self)
        if object_type == 'node':
            if not has_permission and permission == READ and check_parent:
                return self.is_admin_parent(user)
        return has_permission

    # TODO: Remove save parameter
    def add_permission(self, user, permission, save=False):
        """Grant permission to a user.

        :param User user: User to grant permission to
        :param str permission: Permission to grant
        :param bool save: Save changes
        :raises: ValueError if user already has permission
        """
        if not self.belongs_to_permission_group(user, permission):
            permission_group = self.get_group(permission)
            permission_group.user_set.add(user)
        else:
            raise ValueError('User already has permission {0}'.format(permission))
        if save:
            self.save()

    def get_permissions(self, user):
        # Overrides guardian mixin - returns readable perms instead of literal perms
        if isinstance(user, AnonymousUser):
            return []
        # If base_perms not on model, will error
        perms = self.base_perms
        user_perms = sorted(set(get_group_perms(user, self)).intersection(perms), key=perms.index)
        return [perm.split('_')[0] for perm in user_perms]

    def set_permissions(self, user, permissions, validate=True, save=False):
        """Set a user's permissions to a node.

        :param User user: User to grant permission to
        :param str permissions: Highest permission to grant, i.e. 'write'
        :param bool validate: Validate admin contrib constraint
        :param bool save: Save changes
        :raises: StateError if contrib constraint is violated
        """
        # Ensure that user's permissions cannot be lowered if they are the only admin (
        # - admin contributor, not admin group member)
        if isinstance(user, self.contributor_class):
            user = user.user

        if validate and (self.is_admin_contributor(user) and permissions != ADMIN):
            if self.get_group(ADMIN).user_set.filter(is_registered=True).count() <= 1:
                raise self.state_error('Must have at least one registered admin contributor')
        self.clear_permissions(user)
        self.add_permission(user, permissions)
        if save:
            self.save()

    def clear_permissions(self, user):
        for name in self.groups.keys():
            if user.groups.filter(name=self.get_group(name)).exists():
                self.remove_permission(user, name)

    def belongs_to_permission_group(self, user, permission):
        return self.get_group(permission).user_set.filter(id=user.id).exists()

    def remove_permission(self, user, permission, save=False):
        """Revoke permission from a user.

        :param User user: User to revoke permission from
        :param str permission: Permission to revoke
        :param bool save: Save changes
        :raises: ValueError if user does not have permission
        """
        if self.belongs_to_permission_group(user, permission):
            permission_group = self.get_group(permission)
            permission_group.user_set.remove(user)
        else:
            raise ValueError('User does not have permission {0}'.format(permission))
        if save:
            self.save()

    def disconnect_addons(self, user, auth):
        """
        Loop through all the node's addons and remove user's authentication.
        Used when removing users from nodes (either removing a contributor, removing an OSF Group,
        removing an OSF Group from a node, or removing a member from an OSF group)
        """
        if not self.is_contributor_or_group_member(user):
            for addon in self.get_addons():
                # After remove callback
                message = addon.after_remove_contributor(self, user, auth)
                if message:
                    # Because addons can return HTML strings, addons are responsible
                    # for markupsafe-escaping any messages returned
                    status.push_status_message(message, kind='info', trust=True, id='remove_addon', extra={
                        'addon': markupsafe.escape(addon.config.full_name),
                        'category': markupsafe.escape(self.category_display),
                        'title': markupsafe.escape(self.title),
                        'user': markupsafe.escape(user.fullname)
                    })


class SpamOverrideMixin(SpamMixin):
    """
    Contains overrides to SpamMixin that are common to the node and preprint models
    """
    class Meta:
        abstract = True

    # Override on model
    SPAM_CHECK_FIELDS = {}

    @property
    def log_class(self):
        return NotImplementedError()

    @property
    def log_params(self):
        return NotImplementedError()

    def get_spam_fields(self):
        return NotImplementedError()

    def undelete(self, save=False):
        if self.logs.filter(action__in=[self.log_class.FLAG_SPAM, self.log_class.CONFIRM_SPAM]):
            spam_log = self.logs.filter(action__in=[self.log_class.FLAG_SPAM, self.log_class.CONFIRM_SPAM]).latest()
            # set objects to prior public state if known, unless it's a registration pending approval.
            if spam_log.params.get('was_public', False) and not getattr(self, 'is_pending_registration', False):
                self.set_privacy('public', log=False)

            self.is_deleted = False
            self.deleted = None
            self.update_search()

        if save:
            self.save()

    def unspam(self, save=False):
        super().unspam(save=save)
        self.undelete(save=save)

<<<<<<< HEAD
    def confirm_spam(self, domains=[], save=True, train_akismet=True):
=======
    def confirm_spam(self, domains=None, save=True, train_akismet=True):
>>>>>>> 0ff5cfd9
        """
        This should add behavior specific nodes/preprints confirmed to be spam.
        :param save:
        :return:
        """
<<<<<<< HEAD
        super().confirm_spam(save=save, domains=domains, train_akismet=train_akismet)
=======
        super().confirm_spam(save=save, domains=domains or [], train_akismet=train_akismet)
>>>>>>> 0ff5cfd9
        self.deleted = timezone.now()
        was_public = self.is_public
        self.set_privacy('private', auth=None, log=False, save=False, force=True)

        log = self.add_log(
            action=self.log_class.CONFIRM_SPAM,
            params={**self.log_params, 'was_public': was_public},
            auth=None,
            save=False
        )
        log.should_hide = True
        log.save()
        if save:
            self.save()

    def confirm_ham(self, save=False, train_akismet=True):
        """
        This should add behavior specific nodes/preprints confirmed to be ham.
        :param save:
        :return:
        """
        super().confirm_ham(save=save, train_akismet=train_akismet)
        self.undelete(save=save)

        log = self.add_log(
            action=self.log_class.CONFIRM_HAM,
            params=self.log_params,
            auth=None,
            save=False
        )
        log.should_hide = True
        log.save()
        if save:
            self.save()

    def _get_spam_content(self, saved_fields):
        """
        This function retrieves retrieves strings of potential spam from various DB fields. Also here we can follow
        django's typical ORM query structure for example we can grab the redirect link of a node by giving a saved
        field of {'addons_forward_node_settings__url'}.

        :param saved_fields: set
        :return: str
        """
        spam_fields = self.get_spam_fields(saved_fields)
        content = []
        for field in spam_fields:
            exclude_null = {field + '__isnull': False}
            values = list(self.__class__.objects.filter(id=self.id, **exclude_null).values_list(field, flat=True))
            if values:
                content.append((' '.join(values) or '').encode('utf-8'))
        if self.all_tags.exists():
            content.extend([name.encode('utf-8') for name in self.all_tags.values_list('name', flat=True)])
        if not content:
            return None
        return b' '.join(content).decode()

    def check_spam(self, user, saved_fields, request_headers):
        if not settings.SPAM_CHECK_ENABLED:
            return False
        if settings.SPAM_CHECK_PUBLIC_ONLY and not self.is_public:
            return False
        if user.is_hammy:
            return False
        if getattr(self, 'provider', False) and self.provider.reviews_workflow == Workflows.PRE_MODERATION.value:
            return False
        host = ''
        if request_headers:
            host = request_headers.get('Host', '')
        if host.startswith('admin') or ':8001' in host:
            return False
        if hasattr(self, 'conferences') and self.conferences.filter(auto_check_spam=False).exists():
            return False

        content = self._get_spam_content(saved_fields)
        if not content:
            return

        is_spam = self.do_check_spam(
            user.fullname,
            user.username,
            content,
            request_headers,
        )
        logger.info("{} ({}) '{}' smells like {} (tip: {})".format(
            self.__class__.__name__, self._id, self.title.encode('utf-8'), 'SPAM' if is_spam else 'HAM', self.spam_pro_tip
        ))
        if is_spam:
            self._check_spam_user(user)

        return is_spam

    def _check_spam_user(self, user):
        if (
            settings.SPAM_ACCOUNT_SUSPENSION_ENABLED
            and (timezone.now() - user.date_confirmed) <= settings.SPAM_ACCOUNT_SUSPENSION_THRESHOLD
        ) or (
            settings.SPAM_AUTOBAN_IP_BLOCK and self.spam_data.get('oopspam_data', None)
            and self.spam_data['oopspam_data']['Details']['isIPBlocked']
        ):
            self.suspend_spam_user(user)

    def suspend_spam_user(self, user, train_akismet=False):
        if user.is_ham:
            return False
        self.confirm_spam(save=True, train_akismet=train_akismet)
        self.set_privacy('private', log=False, save=True)

        # Suspend the flagged user for spam.
        user.flag_spam()
        if not user.is_disabled:
            user.deactivate_account()
            user.is_registered = False
            mails.send_mail(
                to_addr=user.username,
                mail=mails.SPAM_USER_BANNED,
                user=user,
                osf_support_email=settings.OSF_SUPPORT_EMAIL,
                can_change_preferences=False,
            )
        user.save()

        # Make public nodes private from this contributor
        for node in user.all_nodes:
            if self._id != node._id and len(node.contributors) == 1 and node.is_public and not node.is_quickfiles:
                node.confirm_spam(save=True, train_akismet=train_akismet)
                node.set_privacy('private', log=False, save=True)

        # Make preprints private from this contributor
        for preprint in user.preprints.all():
            if self._id != preprint._id and len(preprint.contributors) == 1 and preprint.is_public:
                preprint.confirm_spam(save=True, train_akismet=train_akismet)
                preprint.set_privacy('private', log=False, save=True)

    def flag_spam(self):
        """ Overrides SpamMixin#flag_spam.
        """
        super(SpamOverrideMixin, self).flag_spam()
        if settings.SPAM_FLAGGED_MAKE_NODE_PRIVATE:
            was_public = self.is_public
            self.set_privacy('private', auth=None, log=False, save=False, check_addons=False)
            log = self.add_log(
                action=self.log_class.FLAG_SPAM,
                params={**self.log_params, 'was_public': was_public},
                auth=None,
                save=False
            )
            log.should_hide = True
            log.save()

        if settings.SPAM_THROTTLE_AUTOBAN:
            creator = self.creator
            yesterday = timezone.now() - timezone.timedelta(days=1)
            node_spam_count = creator.all_nodes.filter(spam_status__in=[SpamStatus.FLAGGED, SpamStatus.SPAM], created__gt=yesterday).count()
            preprint_spam_count = creator.preprints.filter(spam_status__in=[SpamStatus.FLAGGED, SpamStatus.SPAM], created__gt=yesterday).count()

            if (node_spam_count + preprint_spam_count) > settings.SPAM_CREATION_THROTTLE_LIMIT:
                self.suspend_spam_user(creator)


class RegistrationResponseMixin(models.Model):
    """
    Mixin to be shared between DraftRegistrations and Registrations.
    """
    registration_responses = DateTimeAwareJSONField(default=dict, blank=True)
    registration_responses_migrated = models.BooleanField(null=True, blank=True, default=True, db_index=True)

    def get_registration_metadata(self, schema):
        raise NotImplementedError()

    @property
    def file_storage_resource(self):
        # Where the original files were stored (the node)
        raise NotImplementedError()

    def flatten_registration_metadata(self):
        """
        Extracts questions/nested registration_responses - makes use of schema block `registration_response_key`
        and block_type to assemble flattened registration_responses.

        For example, if the registration_response_key = "description-methods.planned-sample.question7b",
        this will recurse through the registered_meta, looking for each key, starting with "description-methods",
        then "planned-sample", and finally "question7b", returning the most deeply nested value corresponding
        with the final key to flatten the dictionary.
        :self, DraftRegistration or Registration
        :returns dictionary, registration_responses, flattened dictionary with registration_response_keys
        top-level
        """
        schema = self.registration_schema
        registered_meta = self.get_registration_metadata(schema)
        return flatten_registration_metadata(schema, registered_meta)

    def expand_registration_responses(self):
        """
        Expanding `registration_responses` into Draft.registration_metadata or
        Registration.registered_meta. registration_responses are more flat;
        "registration_response_keys" are top level.  Registration_metadata/registered_meta
        will have a more deeply nested format.
        :returns registration_metadata, dictionary
        """
        return expand_registration_responses(
            self.registration_schema,
            self.registration_responses,
            self.file_storage_resource,
        )

    class Meta:
        abstract = True


class EditableFieldsMixin(TitleMixin, DescriptionMixin, CategoryMixin, ContributorMixin,
        NodeLicenseMixin, Taggable, TaxonomizableMixin, AffiliatedInstitutionMixin):

    def set_editable_attribute(self, fieldname, resource, alternative_resource=None):
        """
        :param str fieldname: Attribute on model
        :param Object resource: Primary resource where you want to copy attributes
        :param Object alternative_resource: Backup resource for copying attributes
        """
        resource_field_value = getattr(resource, fieldname, None)
        alternative_resource_field_value = getattr(resource, fieldname, None)

        if resource_field_value:
            setattr(self, fieldname, resource_field_value)
        elif alternative_resource_field_value:
            setattr(self, fieldname, alternative_resource_field_value)

    def stage_m2m_values(self, fieldname, resource, alternative_resource=None):
        """
        :param str fieldname: Attribute on model
        :param Object resource: Primary resource where you want to copy attributes
        :param Object alternative_resource: Backup resource for copying attributes
        """
        resource_field_value = getattr(resource, fieldname, None)
        alternative_field_value = getattr(alternative_resource, fieldname, None)

        if resource_field_value:
            return resource_field_value.values_list('pk', flat=True)
        elif alternative_field_value:
            return alternative_field_value.values_list('pk', flat=True)
        else:
            return []

    def copy_editable_fields(self, resource, auth=None, alternative_resource=None, include_contributors=True, save=True):
        """
        Copy various editable fields from the 'resource' object to the current object.
        Includes, title, description, category, contributors, node_license, tags, subjects, and affiliated_institutions
        The field on the resource will always supersede the field on the alternative_resource. For example,
        copying fields from the draft_registration to the registration.  resource will be a DraftRegistration object,
        but the alternative_resource will be a Node.  DraftRegistration fields will trump Node fields.
        TODO, add optional logging parameter
        """
        self.set_editable_attribute('title', resource, alternative_resource)
        self.set_editable_attribute('description', resource, alternative_resource)
        self.set_editable_attribute('category', resource, alternative_resource)
        self.set_editable_attribute('node_license', resource, alternative_resource)

        if include_contributors:
            # Contributors will always come from "resource", as contributor constraints
            # will require contributors to be present on the resource
            self.copy_contributors_from(resource)
            # Copy unclaimed records for unregistered users
            self.copy_unclaimed_records(resource)

        self.tags.add(*self.stage_m2m_values('all_tags', resource, alternative_resource))
        self.subjects.add(*self.stage_m2m_values('subjects', resource, alternative_resource))
        self.affiliated_institutions.add(*self.stage_m2m_values('affiliated_institutions', resource, alternative_resource))

        if save:
            self.save()

    class Meta:
        abstract = True<|MERGE_RESOLUTION|>--- conflicted
+++ resolved
@@ -2002,21 +2002,13 @@
         super().unspam(save=save)
         self.undelete(save=save)
 
-<<<<<<< HEAD
-    def confirm_spam(self, domains=[], save=True, train_akismet=True):
-=======
     def confirm_spam(self, domains=None, save=True, train_akismet=True):
->>>>>>> 0ff5cfd9
         """
         This should add behavior specific nodes/preprints confirmed to be spam.
         :param save:
         :return:
         """
-<<<<<<< HEAD
-        super().confirm_spam(save=save, domains=domains, train_akismet=train_akismet)
-=======
         super().confirm_spam(save=save, domains=domains or [], train_akismet=train_akismet)
->>>>>>> 0ff5cfd9
         self.deleted = timezone.now()
         was_public = self.is_public
         self.set_privacy('private', auth=None, log=False, save=False, force=True)
