import pytz
import functools

from dateutil.parser import parse as parse_date
from django.apps import apps
from django.utils import timezone
from django.conf import settings
from django.db import models

from osf.utils.fields import NonNaiveDateTimeField

from framework.auth import Auth
from framework.exceptions import PermissionsError
from website import settings as osf_settings
from website import mails
from osf.exceptions import (
    InvalidSanctionRejectionToken,
    InvalidSanctionApprovalToken,
    NodeStateError,
)

from osf.models.base import BaseModel, ObjectIDMixin
from osf.utils.datetime_aware_jsonfield import DateTimeAwareJSONField
from osf.utils import tokens
from osf.utils.machines import ApprovalsMachine
from osf.utils.workflows import ApprovalStates, SanctionTypes

VIEW_PROJECT_URL_TEMPLATE = osf_settings.DOMAIN + '{node_id}/'


class Sanction(ObjectIDMixin, BaseModel):
    """Sanction class is a generic way to track approval states"""
    # Neither approved not cancelled
    UNAPPROVED = ApprovalStates.UNAPPROVED.db_name
    # Has approval
    APPROVED = ApprovalStates.APPROVED.db_name
    # Rejected by at least one contributor
    REJECTED = ApprovalStates.REJECTED.db_name
    # Embargo has been completed
    COMPLETED = ApprovalStates.COMPLETED.db_name
    # Approved by admins but pending moderator approval/rejection
    PENDING_MODERATION = ApprovalStates.PENDING_MODERATION.db_name
    # Rejected by a moderator
    MODERATOR_REJECTED = ApprovalStates.MODERATOR_REJECTED.db_name

    SANCTION_TYPE = SanctionTypes.UNDEFINED
    DISPLAY_NAME = 'Sanction'
    # SHORT_NAME must correspond with the associated foreign field to query against,
    # e.g. Node.find_one(Q(sanction.SHORT_NAME, 'eq', sanction))
    SHORT_NAME = 'sanction'

    ACTION_NOT_AUTHORIZED_MESSAGE = 'This user is not authorized to {ACTION} this {DISPLAY_NAME}'
    APPROVAL_INVALID_TOKEN_MESSAGE = 'Invalid approval token provided for this {DISPLAY_NAME}.'
    REJECTION_INVALID_TOKEN_MESSAGE = 'Invalid rejection token provided for this {DISPLAY_NAME}.'

    # Controls whether or not the Sanction needs unanimous approval or just a single approval
    ANY = 'any'
    UNANIMOUS = 'unanimous'
    mode = UNANIMOUS

    # Sanction subclasses must have an initiated_by field
    # initiated_by = models.ForeignKey(settings.AUTH_USER_MODEL, null=True, blank=True)

    # Expanded: Dictionary field mapping admin IDs their approval status and relevant tokens:
    # {
    #   'b3k97': {
    #     'has_approved': False,
    #     'approval_token': 'Pew7wj1Puf7DENUPFPnXSwa1rf3xPN',
    #     'rejection_token': 'TwozClTFOic2PYxHDStby94bCQMwJy'}
    # }
    approval_state = DateTimeAwareJSONField(default=dict, blank=True)

    # Expiration date-- Sanctions in the UNAPPROVED state that are older than their end_date
    # are automatically made ACTIVE by a daily cron job
    # Use end_date=None for a non-expiring Sanction
    end_date = NonNaiveDateTimeField(null=True, blank=True, default=None)
    initiation_date = NonNaiveDateTimeField(default=timezone.now, null=True, blank=True)

    state = models.CharField(choices=ApprovalStates.char_field_choices(),
                             default=UNAPPROVED,
                             max_length=255)

    def __init__(self, *args, **kwargs):
        super().__init__(*args, **kwargs)
        self.approvals_machine = ApprovalsMachine(
            model=self,
            state_property_name='approval_stage',
            active_state=self.approval_stage
        )

    def __repr__(self):
        return '<{self.__class__.__name__}(end_date={self.end_date!r}) with _id {self._id!r}>'.format(
            self=self)

    @property
    def is_pending_approval(self):
        '''The sanction is awaiting admin approval.'''
        return self.approval_stage is ApprovalStates.UNAPPROVED

    @property
    def is_approved(self):
        '''The sanction has received all required admin and moderator approvals.'''
        return self.approval_stage is ApprovalStates.APPROVED

    @property
    def is_rejected(self):
        '''The sanction has been rejected by either an admin or a moderator.'''
        rejected_states = [
            ApprovalStates.REJECTED, ApprovalStates.MODERATOR_REJECTED
        ]
        return self.approval_stage in rejected_states

    @property
    def is_moderated(self):
        return self.target_registration.is_moderated

    @property
    def approval_stage(self):
        return ApprovalStates.from_db_name(self.state)

    @approval_stage.setter
    def approval_stage(self, state):
        self.state = state.db_name

    @property
    def target_registration(self):
        return self._get_registration()

    @property
    def revisable(self):
        '''Controls state machine flow on a 'reject' trigger.

        True -> IN_PROGRESS
        False -> [MODERATOR_]REJECTED

        Sanctions do not represent a revisable entity, so return False
        '''
        return False

    # The Sanction object will also inherit the following functions from the SanctionStateMachine:
    #
    # approve(self, user, token)
    # accept(self, user, token)
    # reject(self, user, token)
    #
    # Overriding these functions will divorce the offending Sanction class from that trigger's
    # functionality on the state machine.

    def _get_registration(self):
        """Get the Registration that is waiting on this sanction."""
        raise NotImplementedError('Sanction subclasses must implement a #_get_registration method')

    def _on_approve(self, event_data):
        """Callback for individual admin approval of a sanction.

        Invoked by state machine as the last step of an 'approve' trigger

        :param EventData event_data: An EventData object from transitions.core
            contains information about the active state transition and arbitrary args and kwargs
        """
        raise NotImplementedError(
            'Sanction subclasses must implement an #_on_approve method')

    def _on_reject(self, event_data):
        """Callback for rejection of a Sanction.

        Invoked by state machine as the last step of a 'reject' trigger

        :param EventData event_data: An EventData object from transitions.core
            contains information about the active state transition and arbitrary args and kwargs
        """
        raise NotImplementedError(
            'Sanction subclasses must implement an #_on_reject method')

    def _on_complete(self, user):
        """Callback for when a Sanction is fully approved.

        Invoked by state machine as the last step of an 'accept' trigger

        :param EventData event_data: An EventData object from transitions.core
            contains information about the active state transition and arbitrary args and kwargs
        """
        raise NotImplementedError(
            'Sanction subclasses must implement an #_on_complete method')

    def forcibly_reject(self):
        self.state = Sanction.REJECTED

    def _save_transition(self, event_data):
<<<<<<< HEAD
        """Recored the effects of a state transition in the database."""
=======
        """Record the effects of a state transition in the database."""
>>>>>>> e40db47e
        self.save()
        new_state = event_data.transition.dest
        # No need to update registration state with no sanction state change
        if new_state is None:
            return

        user = event_data.kwargs.get('user')
<<<<<<< HEAD
        if user is None and event_data.kwargs:
            user = event_data.args[0]
        comment = event_data.kwargs.get('comment', '')
        if new_state == ApprovalStates.PENDING_MODERATION.name:
            user = None  # Don't worry about the particular user who gave final approval

=======
        if user is None and event_data.args:
            user = event_data.args[0]
        comment = event_data.kwargs.get('comment', '')
>>>>>>> e40db47e
        self.target_registration.update_moderation_state(initiated_by=user, comment=comment)

    class Meta:
        abstract = True


class TokenApprovableSanction(Sanction):
    def _validate_authorizer(self, user):
        """Subclasses may choose to provide extra restrictions on who can be an authorizer
        :return Boolean: True if user is allowed to be an authorizer else False
        """
        return True

    def _verify_user_role(self, user, action):
        '''Confirm that user is allowed to act on the sanction in its current approval_stage.'''
        if self.approval_stage is ApprovalStates.UNAPPROVED:
            # Allow user is None when UNAPPROVED to support timed
            # sanction expiration from within OSF via the 'accept' trigger
            if user is None or user._id in self.approval_state:
                return True
            return False

        required_permission = f'{action}_submissions'
        if self.approval_stage is ApprovalStates.PENDING_MODERATION:
            return user.has_perm(required_permission, self.target_registration.provider)

        return False

    def _validate_trigger(self, event_data):
        '''Verify that an approve/accept/reject call meets all preconditions.'''
        action = event_data.event.name
        user = event_data.kwargs.get('user')
        if user is None and event_data.args:
            user = event_data.args[0]
        # Allow certain 'accept' calls with no user for OSF admin use
        if not user and action != 'accept':
            raise ValueError('All state trigger functions must specify a user')

        if not self._verify_user_role(user, action):
            raise PermissionsError(self.ACTION_NOT_AUTHORIZED_MESSAGE.format(
                ACTION=action, DISPLAY_NAME=self.DISPLAY_NAME))

        # Moderator auth is validated by API, no token to check
        # user is None and no prior exception -> OSF-internal accept call
        if self.approval_stage is ApprovalStates.PENDING_MODERATION or user is None:
            return True

        token = event_data.kwargs.get('token')
        if token is None:
            try:
                token = event_data.args[1]
            except IndexError:
                raise ValueError('Admin actions require a token')

        if action == 'approve' and self.approval_state[user._id]['approval_token'] != token:
            raise InvalidSanctionApprovalToken(
                self.APPROVAL_INVALID_TOKEN_MESSAGE.format(DISPLAY_NAME=self.DISPLAY_NAME))
        elif action == 'reject' and self.approval_state[user._id]['rejection_token'] != token:
            raise InvalidSanctionRejectionToken(
                self.REJECTION_INVALID_TOKEN_MESSAGE.format(DISPLAY_NAME=self.DISPLAY_NAME))

        return True

    def add_authorizer(self, user, node, approved=False, save=False):
        """Add an admin user to this Sanction's approval state.

        :param User user: User to add.
        :param Node registration: The pending registration node.
        :param bool approved: Whether `user` has approved.
        :param bool save: Whether to save this object.
        """

        valid = self._validate_authorizer(user)
        if not valid or user._id in self.approval_state:
            return False

        self.approval_state[user._id] = {
            'has_approved': approved,
            'node_id': node._id,
            'approval_token': tokens.encode({
                'user_id': user.id,
                'sanction_id': self._id,
                'action': 'approve_{}'.format(self.SHORT_NAME)
            }),
            'rejection_token': tokens.encode({
                'user_id': user.id,
                'sanction_id': self._id,
                'action': 'reject_{}'.format(self.SHORT_NAME)
            })
        }

        if save:
            self.save()

        return True

    def remove_authorizer(self, user, save=False):
        """Remove a user as an authorizer

        :param User user:
        :return Boolean: True if user is removed else False
        """
        if user._id not in self.approval_state:
            return False

        del self.approval_state[user._id]
        if save:
            self.save()
        return True

    def _on_approve(self, event_data):
        """Callback from #approve state machine trigger.

        Calls #accept trigger under either of two conditions:
        - mode is ANY and the Sanction has not already been cancelled
        - mode is UNANIMOUS and all users have given approval
        """
        user = event_data.kwargs.get('user')
        if user is None and event_data.args:
            user = event_data.args[0]
        self.approval_state[user._id]['has_approved'] = True

        if self.mode == self.ANY or all(
                authorizer['has_approved']
                for authorizer in self.approval_state.values()):
            self.accept(*event_data.args, **event_data.kwargs)  # state machine trigger

    def token_for_user(self, user, method):
        """
        :param str method: 'approval' | 'rejection'
        """
        try:
            user_state = self.approval_state[user._id]
        except KeyError:
            raise PermissionsError(self.APPROVAL_NOT_AUTHORIZED_MESSAGE.format(
                DISPLAY_NAME=self.DISPLAY_NAME))
        return user_state['{0}_token'.format(method)]

    def _notify_authorizer(self, user, node):
        pass

    def _notify_non_authorizer(self, user, node):
        pass

    def ask(self, group):
        pass

    class Meta:
        abstract = True


class EmailApprovableSanction(TokenApprovableSanction):
    AUTHORIZER_NOTIFY_EMAIL_TEMPLATE = None
    NON_AUTHORIZER_NOTIFY_EMAIL_TEMPLATE = None

    VIEW_URL_TEMPLATE = ''
    APPROVE_URL_TEMPLATE = ''
    REJECT_URL_TEMPLATE = ''

    # A flag to conditionally run a callback on complete
    notify_initiator_on_complete = models.BooleanField(default=False)
    # Store a persistant copy of urls for use when needed outside of a request context.
    # This field gets automagically updated whenever models approval_state is modified
    # and the model is saved
    # {
    #   'abcde': {
    #     'approve': [APPROVAL_URL],
    #     'reject': [REJECT_URL],
    #   }
    # }
    stashed_urls = DateTimeAwareJSONField(default=dict, blank=True)

    @property
    def should_suppress_emails(self):
        return self._get_registration().external_registration

    @staticmethod
    def _format_or_empty(template, context):
        if context:
            return template.format(**context)
        return ''

    def _view_url(self, user_id, node):
        return self._format_or_empty(self.VIEW_URL_TEMPLATE,
                                     self._view_url_context(user_id, node))

    def _view_url_context(self, user_id, node):
        return None

    def _approval_url(self, user_id):
        return self._format_or_empty(self.APPROVE_URL_TEMPLATE,
                                     self._approval_url_context(user_id))

    def _approval_url_context(self, user_id):
        return None

    def _rejection_url(self, user_id):
        return self._format_or_empty(self.REJECT_URL_TEMPLATE,
                                     self._rejection_url_context(user_id))

    def _rejection_url_context(self, user_id):
        return None

    def _send_approval_request_email(self, user, template, context):
        mails.send_mail(user.username, template, user=user, can_change_preferences=False, **context)

    def _email_template_context(self, user, node, is_authorizer=False):
        return {}

    def _notify_authorizer(self, authorizer, node):
        context = self._email_template_context(authorizer,
                                            node,
                                            is_authorizer=True)
        if self.AUTHORIZER_NOTIFY_EMAIL_TEMPLATE:
            self._send_approval_request_email(
                authorizer, self.AUTHORIZER_NOTIFY_EMAIL_TEMPLATE, context)
        else:
            raise NotImplementedError()

    def _notify_non_authorizer(self, user, node):
        context = self._email_template_context(user, node)
        if self.NON_AUTHORIZER_NOTIFY_EMAIL_TEMPLATE:
            self._send_approval_request_email(
                user, self.NON_AUTHORIZER_NOTIFY_EMAIL_TEMPLATE, context)
        else:
            raise NotImplementedError

    def ask(self, group):
        """
        :param list group: List of (user, node) tuples containing contributors to notify about the
        sanction.
        """
        if self.should_suppress_emails:
            return
        for contrib, node in group:
            if contrib._id in self.approval_state:
                self._notify_authorizer(contrib, node)
            else:
                self._notify_non_authorizer(contrib, node)

    def add_authorizer(self, user, node, **kwargs):
        super(EmailApprovableSanction, self).add_authorizer(user, node,
                                                            **kwargs)
        self.stashed_urls[user._id] = {
            'view': self._view_url(user._id, node),
            'approve': self._approval_url(user._id),
            'reject': self._rejection_url(user._id)
        }
        self.save()

    def _notify_initiator(self):
        raise NotImplementedError

    def _on_complete(self, event_data):
        if self.notify_initiator_on_complete and not self.should_suppress_emails:
            self._notify_initiator()

    class Meta:
        abstract = True


class SanctionCallbackMixin(object):
    def _notify_initiator(self):
        raise NotImplementedError()

    def _email_template_context(self, user, node, is_authorizer=False, urls=None):
        return {}


class Embargo(SanctionCallbackMixin, EmailApprovableSanction):
    """Embargo object for registrations waiting to go public."""
    SANCTION_TYPE = SanctionTypes.EMBARGO
    DISPLAY_NAME = 'Embargo'
    SHORT_NAME = 'embargo'

    AUTHORIZER_NOTIFY_EMAIL_TEMPLATE = mails.PENDING_EMBARGO_ADMIN
    NON_AUTHORIZER_NOTIFY_EMAIL_TEMPLATE = mails.PENDING_EMBARGO_NON_ADMIN

    VIEW_URL_TEMPLATE = VIEW_PROJECT_URL_TEMPLATE
    APPROVE_URL_TEMPLATE = osf_settings.DOMAIN + 'token_action/{node_id}/?token={token}'
    REJECT_URL_TEMPLATE = osf_settings.DOMAIN + 'token_action/{node_id}/?token={token}'

    initiated_by = models.ForeignKey(settings.AUTH_USER_MODEL, null=True, blank=True, on_delete=models.CASCADE)
    for_existing_registration = models.BooleanField(default=False)

    @property
    def is_completed(self):
        return self.state == self.COMPLETED

    @property
    def is_deleted(self):
        if self.target_registration:
            return self.target_registration.is_deleted
        else:  # Embargo is orphaned, so consider it deleted
            return True

    @property
    def embargo_end_date(self):
        if self.state == self.APPROVED:
            return self.end_date
        return False

    # NOTE(hrybacki): Old, private registrations are grandfathered and do not
    # require to be made public or embargoed. This field differentiates them
    # from new registrations entering into an embargo field which should not
    # show up in any search related fields.
    @property
    def pending_registration(self):
        return not self.for_existing_registration and self.is_pending_approval

        # def __repr__(self):
        #     pass
        # from osf.models import Node
        #
        # parent_registration = None
        # try:
        #     parent_registration = Node.find_one(Q('embargo', 'eq', self))
        # except NoResultsFound:
        #     pass
        # return ('<Embargo(parent_registration={0}, initiated_by={1}, '
        #         'end_date={2}) with _id {3}>').format(
        #     parent_registration,
        #     self.initiated_by,
        #     self.end_date,
        #     self._id
        # )

    def _get_registration(self):
        return self.registrations.first()

    def _view_url_context(self, user_id, node):
        registration = node or self._get_registration()
        return {'node_id': registration._id}

    def _approval_url_context(self, user_id):
        user_approval_state = self.approval_state.get(user_id, {})
        approval_token = user_approval_state.get('approval_token')
        if approval_token:
            registration = self._get_registration()
            node_id = user_approval_state.get('node_id', registration._id)
            return {'node_id': node_id, 'token': approval_token}

    def _rejection_url_context(self, user_id):
        user_approval_state = self.approval_state.get(user_id, {})
        rejection_token = user_approval_state.get('rejection_token')
        if rejection_token:
            Registration = apps.get_model('osf.Registration')
            root_registration = self._get_registration()
            node_id = user_approval_state.get('node_id', root_registration._id)
            registration = Registration.load(node_id)
            return {
                'node_id': registration.registered_from._id,
                'token': rejection_token,
            }

    def _email_template_context(self,
                                user,
                                node,
                                is_authorizer=False,
                                urls=None):
        context = super(Embargo, self)._email_template_context(
            user,
            node,
            is_authorizer=is_authorizer)
        urls = urls or self.stashed_urls.get(user._id, {})
        registration_link = urls.get('view', self._view_url(user._id, node))
        approval_time_span = osf_settings.EMBARGO_PENDING_TIME.days * 24
        if is_authorizer:
            approval_link = urls.get('approve', '')
            disapproval_link = urls.get('reject', '')

            registration = self._get_registration()

            context.update({
                'is_initiator': self.initiated_by == user,
                'initiated_by': self.initiated_by.fullname,
                'approval_link': approval_link,
                'project_name': registration.title,
                'disapproval_link': disapproval_link,
                'registration_link': registration_link,
                'embargo_end_date': self.end_date,
                'approval_time_span': approval_time_span,
                'is_moderated': self.is_moderated,
                'reviewable': self._get_registration(),
            })
        else:
            context.update({
                'initiated_by': self.initiated_by.fullname,
                'registration_link': registration_link,
                'embargo_end_date': self.end_date,
                'approval_time_span': approval_time_span,
                'is_moderated': self.is_moderated,
                'reviewable': self._get_registration(),
            })
        return context

    def _on_reject(self, event_data):
        user = event_data.kwargs.get('user')
        if user is None and event_data.args:
            user = event_data.args[0]
        NodeLog = apps.get_model('osf.NodeLog')

        parent_registration = self.target_registration
        parent_registration.registered_from.add_log(
            action=NodeLog.EMBARGO_CANCELLED,
            params={
                'node': parent_registration.registered_from._id,
                'registration': parent_registration._id,
                'embargo_id': self._id,
            },
            auth=Auth(user) if user else Auth(self.initiated_by))
        # Remove backref to parent project if embargo was for a new registration
        if not self.for_existing_registration:
            parent_registration.delete_registration_tree(save=True)
            parent_registration.registered_from = None
        # Delete parent registration if it was created at the time the embargo was initiated
        if not self.for_existing_registration:
            parent_registration.is_deleted = True
            parent_registration.deleted = timezone.now()
            parent_registration.save()

    def disapprove_embargo(self, user, token):
        """Cancels retraction if user is admin and token verifies."""
        self.reject(user=user, token=token)

    def _on_complete(self, event_data):
        NodeLog = apps.get_model('osf.NodeLog')

        parent_registration = self.target_registration
        if parent_registration.is_spammy:
            raise NodeStateError('Cannot complete a spammy registration.')

        super()._on_complete(event_data)
        parent_registration.registered_from.add_log(
            action=NodeLog.EMBARGO_APPROVED,
            params={
                'node': parent_registration.registered_from._id,
                'registration': parent_registration._id,
                'embargo_id': self._id,
            },
            auth=Auth(self.initiated_by), )
        self.save()

    def approve_embargo(self, user, token):
        """Add user to approval list if user is admin and token verifies."""
        self.approve(user=user, token=token)

    def mark_as_completed(self):
        # Plucked from embargo_registrations script
        # self.state = Sanction.COMPLETED
        self.to_COMPLETED()

class Retraction(EmailApprovableSanction):
    """
    Retraction object for public registrations.
    Externally (specifically in user-facing language) retractions should be referred to as "Withdrawals", i.e.
    "Retract Registration" -> "Withdraw Registration", "Retracted" -> "Withdrawn", etc.
    """
    SANCTION_TYPE = SanctionTypes.RETRACTION
    DISPLAY_NAME = 'Retraction'
    SHORT_NAME = 'retraction'

    AUTHORIZER_NOTIFY_EMAIL_TEMPLATE = mails.PENDING_RETRACTION_ADMIN
    NON_AUTHORIZER_NOTIFY_EMAIL_TEMPLATE = mails.PENDING_RETRACTION_NON_ADMIN

    VIEW_URL_TEMPLATE = VIEW_PROJECT_URL_TEMPLATE
    APPROVE_URL_TEMPLATE = osf_settings.DOMAIN + 'token_action/{node_id}/?token={token}'
    REJECT_URL_TEMPLATE = osf_settings.DOMAIN + 'token_action/{node_id}/?token={token}'

    initiated_by = models.ForeignKey(settings.AUTH_USER_MODEL, null=True, blank=True, on_delete=models.CASCADE)
    justification = models.CharField(max_length=2048, null=True, blank=True)
    date_retracted = NonNaiveDateTimeField(null=True, blank=True)

    def _get_registration(self):
        Registration = apps.get_model('osf.Registration')
        parent_registration = Registration.objects.get(retraction=self)

        return parent_registration

    def _view_url_context(self, user_id, node):
        registration = self.registrations.first() or node
        return {
            'node_id': registration._id
        }

    def _approval_url_context(self, user_id):
        user_approval_state = self.approval_state.get(user_id, {})
        approval_token = user_approval_state.get('approval_token')
        if approval_token:
            root_registration = self.registrations.first()
            node_id = user_approval_state.get('node_id', root_registration._id)
            return {
                'node_id': node_id,
                'token': approval_token,
            }

    def _rejection_url_context(self, user_id):
        user_approval_state = self.approval_state.get(user_id, {})
        rejection_token = user_approval_state.get('rejection_token')
        if rejection_token:
            Registration = apps.get_model('osf.Registration')
            node_id = user_approval_state.get('node_id', None)
            registration = Registration.objects.select_related(
                'registered_from'
            ).get(
                guids___id=node_id, guids___id__isnull=False
            ) if node_id else self.registrations.first()

            return {
                'node_id': registration.registered_from._id,
                'token': rejection_token,
            }

    def _email_template_context(self, user, node, is_authorizer=False, urls=None):
        urls = urls or self.stashed_urls.get(user._id, {})
        registration_link = urls.get('view', self._view_url(user._id, node))
        approval_time_span = osf_settings.RETRACTION_PENDING_TIME.days * 24
        if is_authorizer:
            approval_link = urls.get('approve', '')
            disapproval_link = urls.get('reject', '')

            return {
                'is_initiator': self.initiated_by == user,
                'is_moderated': self.is_moderated,
                'reviewable': self._get_registration(),
                'initiated_by': self.initiated_by.fullname,
                'project_name': self.registrations.filter().values_list('title', flat=True).get(),
                'registration_link': registration_link,
                'approval_link': approval_link,
                'disapproval_link': disapproval_link,
                'approval_time_span': approval_time_span,
            }
        else:
            return {
                'initiated_by': self.initiated_by.fullname,
                'registration_link': registration_link,
                'is_moderated': self.is_moderated,
                'reviewable': self._get_registration(),
                'approval_time_span': approval_time_span,
            }

    def _on_reject(self, event_data):
        user = event_data.kwargs.get('user')
        if user is None and event_data.args:
            user = event_data.args[0]

        NodeLog = apps.get_model('osf.NodeLog')
        parent_registration = self.target_registration
        parent_registration.registered_from.add_log(
            action=NodeLog.RETRACTION_CANCELLED,
            params={
                'node': parent_registration.registered_from._id,
                'registration': parent_registration._id,
                'retraction_id': self._id,
            },
            auth=Auth(user),
            save=True,
        )

    def _on_complete(self, event_data):
        super()._on_complete(event_data)
        self.date_retracted = timezone.now()
        registration = self.target_registration
        registration.withdraw()
        self.save()

    def approve_retraction(self, user, token):
        '''Test function'''
        self.approve(user=user, token=token)

    def disapprove_retraction(self, user, token):
        '''Test function'''
        self.reject(user=user, token=token)


class RegistrationApproval(SanctionCallbackMixin, EmailApprovableSanction):
    SANCTION_TYPE = SanctionTypes.REGISTRATION_APPROVAL
    DISPLAY_NAME = 'Approval'
    SHORT_NAME = 'registration_approval'

    AUTHORIZER_NOTIFY_EMAIL_TEMPLATE = mails.PENDING_REGISTRATION_ADMIN
    NON_AUTHORIZER_NOTIFY_EMAIL_TEMPLATE = mails.PENDING_REGISTRATION_NON_ADMIN

    VIEW_URL_TEMPLATE = VIEW_PROJECT_URL_TEMPLATE
    APPROVE_URL_TEMPLATE = osf_settings.DOMAIN + 'token_action/{node_id}/?token={token}'
    REJECT_URL_TEMPLATE = osf_settings.DOMAIN + 'token_action/{node_id}/?token={token}'

    initiated_by = models.ForeignKey(settings.AUTH_USER_MODEL, null=True, blank=True, on_delete=models.CASCADE)

    def _get_registration(self):
        return self.registrations.first()

    def _view_url_context(self, user_id, node):
        user_approval_state = self.approval_state.get(user_id, {})
        node_id = user_approval_state.get('node_id', node._id)
        return {
            'node_id': node_id
        }

    def _approval_url_context(self, user_id):
        user_approval_state = self.approval_state.get(user_id, {})
        approval_token = user_approval_state.get('approval_token')
        if approval_token:
            registration = self._get_registration()
            node_id = user_approval_state.get('node_id', registration._id)
            return {
                'node_id': node_id,
                'token': approval_token,
            }

    def _rejection_url_context(self, user_id):
        user_approval_state = self.approval_state.get(user_id, {})
        rejection_token = self.approval_state.get(user_id, {}).get('rejection_token')
        if rejection_token:
            Registration = apps.get_model('osf.Registration')
            root_registration = self._get_registration()
            node_id = user_approval_state.get('node_id', root_registration._id)
            registration = Registration.load(node_id)
            return {
                'node_id': registration.registered_from._id,
                'token': rejection_token,
            }

    def _email_template_context(self, user, node, is_authorizer=False, urls=None):
        context = super(RegistrationApproval, self)._email_template_context(user, node, is_authorizer, urls)
        urls = urls or self.stashed_urls.get(user._id, {})
        registration_link = urls.get('view', self._view_url(user._id, node))
        approval_time_span = osf_settings.REGISTRATION_APPROVAL_TIME.days * 24
        if is_authorizer:
            approval_link = urls.get('approve', '')
            disapproval_link = urls.get('reject', '')
            registration = self._get_registration()
            context.update({
                'is_initiator': self.initiated_by == user,
                'initiated_by': self.initiated_by.fullname,
                'is_moderated': self.is_moderated,
                'reviewable': self._get_registration(),
                'registration_link': registration_link,
                'approval_link': approval_link,
                'disapproval_link': disapproval_link,
                'approval_time_span': approval_time_span,
                'project_name': registration.title,
            })
        else:
            context.update({
                'initiated_by': self.initiated_by.fullname,
                'registration_link': registration_link,
                'is_moderated': self.is_moderated,
                'reviewable': self._get_registration(),
                'approval_time_span': approval_time_span,
            })
        return context

    def _add_success_logs(self, node, user):
        NodeLog = apps.get_model('osf.NodeLog')

        src = node.registered_from
        src.add_log(
            action=NodeLog.PROJECT_REGISTERED,
            params={
                'parent_node': src.parent_node._id if src.parent_node else None,
                'node': src._primary_key,
                'registration': node._primary_key,
            },
            auth=Auth(user),
            save=False
        )
        src.save()

    def _on_complete(self, event_data):
        user = event_data.kwargs.get('user')
        if user is None and event_data.args:
            user = event_data.args[0]
        NodeLog = apps.get_model('osf.NodeLog')

        registration = self._get_registration()
        if registration.is_spammy:
            raise NodeStateError('Cannot approve a spammy registration')

        super()._on_complete(event_data)
        self.save()
        registered_from = registration.registered_from
        # Pass auth=None because the registration initiator may not be
        # an admin on components (component admins had the opportunity
        # to disapprove the registration by this point)
        registration.set_privacy('public', auth=None, log=False)
        for child in registration.get_descendants_recursive(primary_only=True):
            child.set_privacy('public', auth=None, log=False)
        # Accounts for system actions where no `User` performs the final approval
        auth = Auth(user) if user else None
        registered_from.add_log(
            action=NodeLog.REGISTRATION_APPROVAL_APPROVED,
            params={
                'node': registered_from._id,
                'registration': registration._id,
                'registration_approval_id': self._id,
            },
            auth=auth,
        )
        for node in registration.root.node_and_primary_descendants():
            self._add_success_logs(node, user)
            node.update_search()  # update search if public

        self.save()

    def _on_reject(self, event_data):
        user = event_data.kwargs.get('user')
        if user is None and event_data.args:
            user = event_data.args[0]
        NodeLog = apps.get_model('osf.NodeLog')

        registered_from = self.target_registration.registered_from
        self.target_registration.delete_registration_tree(save=True)
        registered_from.add_log(
            action=NodeLog.REGISTRATION_APPROVAL_CANCELLED,
            params={
                'node': registered_from._id,
                'registration': self.target_registration._id,
                'registration_approval_id': self._id,
            },
            auth=Auth(user),
        )


class DraftRegistrationApproval(Sanction):

    SANCTION_TYPE = SanctionTypes.DRAFT_REGISTRATION_APPROVAL
    mode = Sanction.ANY

    # Since draft registrations that require approval are not immediately registered,
    # meta stores registration_choice and embargo_end_date (when applicable)
    meta = DateTimeAwareJSONField(default=dict, blank=True)

    def _send_rejection_email(self, user, draft):
        mails.send_mail(
            to_addr=user.username,
            mail=mails.DRAFT_REGISTRATION_REJECTED,
            user=user,
            osf_url=osf_settings.DOMAIN,
            provider=draft.provider,
            can_change_preferences=False,
        )

    def approve(self, user):
        self.state = Sanction.APPROVED
        self._on_complete(user)

    def reject(self, user):
        self.state = Sanction.REJECTED
        self._on_reject(user)

    def _on_complete(self, user):
        DraftRegistration = apps.get_model('osf.DraftRegistration')

        draft = DraftRegistration.objects.get(approval=self)

        initiator = draft.initiator.merged_by or draft.initiator
        auth = Auth(initiator)
        registration = draft.register(auth=auth, save=True)
        registration_choice = self.meta['registration_choice']

        if registration_choice == 'immediate':
            sanction = functools.partial(registration.require_approval, initiator)
        elif registration_choice == 'embargo':
            embargo_end_date = parse_date(self.meta.get('embargo_end_date'))
            if not embargo_end_date.tzinfo:
                embargo_end_date = embargo_end_date.replace(tzinfo=pytz.UTC)
            sanction = functools.partial(
                registration.embargo_registration,
                initiator,
                embargo_end_date
            )
        else:
            raise ValueError("'registration_choice' must be either 'embargo' or 'immediate'")
        sanction(notify_initiator_on_complete=True)

    def _on_reject(self, user, *args, **kwargs):
        DraftRegistration = apps.get_model('osf.DraftRegistration')

        # clear out previous registration options
        self.meta = {}
        self.save()

        draft = DraftRegistration.objects.get(approval=self)
        initiator = draft.initiator.merged_by or draft.initiator
        self._send_rejection_email(initiator, draft)


class EmbargoTerminationApproval(EmailApprovableSanction):
    SANCTION_TYPE = SanctionTypes.EMBARGO_TERMINATION_APPROVAL
    DISPLAY_NAME = 'Embargo Termination Request'
    SHORT_NAME = 'embargo_termination_approval'

    AUTHORIZER_NOTIFY_EMAIL_TEMPLATE = mails.PENDING_EMBARGO_TERMINATION_ADMIN
    NON_AUTHORIZER_NOTIFY_EMAIL_TEMPLATE = mails.PENDING_EMBARGO_TERMINATION_NON_ADMIN

    VIEW_URL_TEMPLATE = VIEW_PROJECT_URL_TEMPLATE
    APPROVE_URL_TEMPLATE = osf_settings.DOMAIN + 'token_action/{node_id}/?token={token}'
    REJECT_URL_TEMPLATE = osf_settings.DOMAIN + 'token_action/{node_id}/?token={token}'

    embargoed_registration = models.ForeignKey('Registration', null=True, blank=True, on_delete=models.CASCADE)
    initiated_by = models.ForeignKey(settings.AUTH_USER_MODEL, null=True, blank=True, on_delete=models.CASCADE)

    @property
    def is_moderated(self):
        return False  # Embargo Termination never requires Moderator Approval

    def _get_registration(self):
        return self.embargoed_registration

    def _view_url_context(self, user_id, node):
        registration = node or self._get_registration()
        return {
            'node_id': registration._id
        }

    def _approval_url_context(self, user_id):
        user_approval_state = self.approval_state.get(user_id, {})
        approval_token = user_approval_state.get('approval_token')
        if approval_token:
            registration = self._get_registration()
            node_id = user_approval_state.get('node_id', registration._id)
            return {
                'node_id': node_id,
                'token': approval_token,
            }

    def _rejection_url_context(self, user_id):
        user_approval_state = self.approval_state.get(user_id, {})
        rejection_token = user_approval_state.get('rejection_token')
        if rejection_token:
            root_registration = self._get_registration()
            node_id = user_approval_state.get('node_id', root_registration._id)
            return {
                'node_id': node_id,
                'token': rejection_token,
            }

    def _email_template_context(self, user, node, is_authorizer=False, urls=None):
        context = super(EmbargoTerminationApproval, self)._email_template_context(
            user,
            node,
            is_authorizer=is_authorizer
        )
        urls = urls or self.stashed_urls.get(user._id, {})
        registration_link = urls.get('view', self._view_url(user._id, node))
        approval_time_span = osf_settings.EMBARGO_TERMINATION_PENDING_TIME.days * 24
        if is_authorizer:
            approval_link = urls.get('approve', '')
            disapproval_link = urls.get('reject', '')

            registration = self._get_registration()

            context.update({
                'is_initiator': self.initiated_by == user,
                'is_moderated': self.is_moderated,
                'reviewable': self._get_registration(),
                'initiated_by': self.initiated_by.fullname,
                'approval_link': approval_link,
                'project_name': registration.title,
                'disapproval_link': disapproval_link,
                'registration_link': registration_link,
                'embargo_end_date': self.end_date,
                'approval_time_span': approval_time_span,
            })
        else:
            context.update({
                'initiated_by': self.initiated_by.fullname,
                'project_name': self.target_registration.title,
                'registration_link': registration_link,
                'embargo_end_date': self.end_date,
                'is_moderated': self.is_moderated,
                'reviewable': self._get_registration(),
                'approval_time_span': approval_time_span,
            })
        return context

    def _on_complete(self, event_data):
        super()._on_complete(event_data)
        if self.target_registration.is_embargoed:  # if the embargo expires normally, this is noop.
            self.target_registration.terminate_embargo(forced=True)

    def _on_reject(self, event_data):
        # Just forget this ever happened.
        self.target_registration.embargo_termination_approval = None
        self.target_registration.save()<|MERGE_RESOLUTION|>--- conflicted
+++ resolved
@@ -187,11 +187,7 @@
         self.state = Sanction.REJECTED
 
     def _save_transition(self, event_data):
-<<<<<<< HEAD
-        """Recored the effects of a state transition in the database."""
-=======
         """Record the effects of a state transition in the database."""
->>>>>>> e40db47e
         self.save()
         new_state = event_data.transition.dest
         # No need to update registration state with no sanction state change
@@ -199,18 +195,9 @@
             return
 
         user = event_data.kwargs.get('user')
-<<<<<<< HEAD
-        if user is None and event_data.kwargs:
-            user = event_data.args[0]
-        comment = event_data.kwargs.get('comment', '')
-        if new_state == ApprovalStates.PENDING_MODERATION.name:
-            user = None  # Don't worry about the particular user who gave final approval
-
-=======
         if user is None and event_data.args:
             user = event_data.args[0]
         comment = event_data.kwargs.get('comment', '')
->>>>>>> e40db47e
         self.target_registration.update_moderation_state(initiated_by=user, comment=comment)
 
     class Meta:
