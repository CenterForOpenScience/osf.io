import pytz
import functools

from api.share.utils import update_share

from dateutil.parser import parse as parse_date
from django.apps import apps
from django.utils import timezone
from django.conf import settings
from django.db import models

from osf.utils.fields import NonNaiveDateTimeField

from framework.auth import Auth
from framework.exceptions import PermissionsError
from website import settings as osf_settings
from website import mails
from osf.exceptions import (
    InvalidSanctionRejectionToken,
    InvalidSanctionApprovalToken,
    NodeStateError,
)

from osf.models.base import BaseModel, ObjectIDMixin
from osf.utils.datetime_aware_jsonfield import DateTimeAwareJSONField
from osf.utils import tokens
from osf.utils.machines import SanctionStateMachine
from osf.utils.workflows import SanctionStates, SanctionTypes

VIEW_PROJECT_URL_TEMPLATE = osf_settings.DOMAIN + '{node_id}/'


class Sanction(ObjectIDMixin, BaseModel, SanctionStateMachine):
    """Sanction class is a generic way to track approval states"""
    # Neither approved not cancelled
    UNAPPROVED = 'unapproved'
    # Has approval
    APPROVED = 'approved'
    # Rejected by at least one person
    REJECTED = 'rejected'
    # Embargo has been completed
    COMPLETED = 'completed'

    STATE_CHOICES = ((UNAPPROVED, UNAPPROVED.title()),
                     (APPROVED, APPROVED.title()),
                     (REJECTED, REJECTED.title()),
                     (COMPLETED, COMPLETED.title()),)

    SANCTION_TYPE = SanctionTypes.UNDEFINED
    DISPLAY_NAME = 'Sanction'
    # SHORT_NAME must correspond with the associated foreign field to query against,
    # e.g. Node.find_one(Q(sanction.SHORT_NAME, 'eq', sanction))
    SHORT_NAME = 'sanction'

    ACTION_NOT_AUTHORIZED_MESSAGE = 'This user is not authorized to {ACTION} this {DISPLAY_NAME}'
    APPROVAL_INVALID_TOKEN_MESSAGE = 'Invalid approval token provided for this {DISPLAY_NAME}.'
    REJECTION_INVALID_TOKEN_MESSAGE = 'Invalid rejection token provided for this {DISPLAY_NAME}.'

    # Controls whether or not the Sanction needs unanimous approval or just a single approval
    ANY = 'any'
    UNANIMOUS = 'unanimous'
    mode = UNANIMOUS

    # Sanction subclasses must have an initiated_by field
    # initiated_by = models.ForeignKey(settings.AUTH_USER_MODEL, null=True, blank=True)

    # Expanded: Dictionary field mapping admin IDs their approval status and relevant tokens:
    # {
    #   'b3k97': {
    #     'has_approved': False,
    #     'approval_token': 'Pew7wj1Puf7DENUPFPnXSwa1rf3xPN',
    #     'rejection_token': 'TwozClTFOic2PYxHDStby94bCQMwJy'}
    # }
    approval_state = DateTimeAwareJSONField(default=dict, blank=True)

    # Expiration date-- Sanctions in the UNAPPROVED state that are older than their end_date
    # are automatically made ACTIVE by a daily cron job
    # Use end_date=None for a non-expiring Sanction
    end_date = NonNaiveDateTimeField(null=True, blank=True, default=None)
    initiation_date = NonNaiveDateTimeField(default=timezone.now, null=True, blank=True)

    state = models.CharField(choices=STATE_CHOICES,
                             default=UNAPPROVED,
                             max_length=255)

    sanction_state = models.CharField(
        max_length=30,
        choices=SanctionStates.char_field_choices(),
        default=SanctionStates.PENDING_ADMIN_APPROVAL.db_name)

    def __repr__(self):
        return '<{self.__class__.__name__}(end_date={self.end_date!r}) with _id {self._id!r}>'.format(
            self=self)

    @property
    def is_pending_approval(self):
        '''The sanction is awaiting admin approval.'''
        return self.approval_stage is SanctionStates.PENDING_ADMIN_APPROVAL

    @property
    def is_approved(self):
        '''The sanction has received all required admin and moderator approvals.'''
        return self.approval_stage is SanctionStates.ACCEPTED or self.state == Sanction.APPROVED

    @property
    def is_rejected(self):
        '''The sanction has been rejected by either an admin or a moderator.'''
        rejected_states = [
            SanctionStates.ADMIN_REJECTED, SanctionStates.MODERATOR_REJECTED
        ]
        return self.approval_stage in rejected_states or self.state == Sanction.REJECTED

    @property
    def is_moderated(self):
        return self.target_registration.is_moderated

    @property
    def approval_stage(self):
        return SanctionStates.from_db_name(self.sanction_state)

    @approval_stage.setter
    def approval_stage(self, state):
        self.sanction_state = state.db_name

    @property
    def target_registration(self):
        return self._get_registration()

    # The Sanction object will also inherit the following functions from the SanctionStateMachine:
    #
    # approve(self, user, token)
    # accept(self, user, token)
    # reject(self, user, token)
    #
    # Overrriding these functions will divorce the offending Sanction class from that trigger's
    # functionality on the state machine.

    def _get_registration(self):
        """Get the Registration that is waiting on this sanction."""
        raise NotImplementedError('Sanction subclasses must implement a #_get_registration method')

    def _on_approve(self, event_data):
        """Callback for individual admin approval of a sanction.

        Invoked by state machine as the last step of an 'approve' trigger

        :param EventData event_data: An EventData object from transitions.core
            contains information about the active state transition and arbitrary args and kwargs
        """
        raise NotImplementedError(
            'Sanction subclasses must implement an #_on_approve method')

    def _on_reject(self, event_data):
        """Callback for rejection of a Sanction.

        Invoked by state machine as the last step of a 'reject' trigger

        :param EventData event_data: An EventData object from transitions.core
            contains information about the active state transition and arbitrary args and kwargs
        """
        raise NotImplementedError(
            'Sanction subclasses must implement an #_on_reject method')

    def _on_complete(self, user):
        """Callback for when a Sanction is fully approved.

        Invoked by state machine as the last step of an 'accept' trigger

        :param EventData event_data: An EventData object from transitions.core
            contains information about the active state transition and arbitrary args and kwargs
        """
        raise NotImplementedError(
            'Sanction subclasses must implement an #_on_complete method')

    def forcibly_reject(self):
        self.state = Sanction.REJECTED

    class Meta:
        abstract = True


class TokenApprovableSanction(Sanction):
    def _validate_authorizer(self, user):
        """Subclasses may choose to provide extra restrictions on who can be an authorizer
        :return Boolean: True if user is allowed to be an authorizer else False
        """
        return True

<<<<<<< HEAD
    def _verify_user_role(self, user):
=======
    def _verify_user_role(self, user, action):
>>>>>>> adbfd46e
        '''Confirm that user is allowed to act on the sanction in its current approval_stage.'''
        if self.approval_stage is SanctionStates.PENDING_ADMIN_APPROVAL:
            # Allow user is None when PENDING_ADMIN_APPROVAL to support timed
            # sanction expiration from within OSF via the 'accept' trigger
            if user is None or user._id in self.approval_state:
                return True
<<<<<<< HEAD

        if self.approval_stage is SanctionStates.PENDING_MODERATOR_APPROVAL:
            moderator_group_name = self.target_registration.provider.format_group('moderator')
            if user.groups.filter(name=moderator_group_name).exists():
                return True
=======
            return False

        required_permission = f'{action}_submissions'
        if self.approval_stage is SanctionStates.PENDING_MODERATOR_APPROVAL:
            return user.has_perm(required_permission, self.target_registration.provider)
>>>>>>> adbfd46e

        return False

    def _validate_request(self, event_data):
        '''Verify that an approve/accept/reject call meets all preconditions.'''
        action = event_data.event.name
        user = event_data.kwargs.get('user')
        if user is None and event_data.args:
            user = event_data.args[0]
        # Allow certain 'accept' calls with no user for OSF admin use
        if not user and action != 'accept':
            raise ValueError('All state trigger functions must specify a user')

<<<<<<< HEAD
        if not self._verify_user_role(user):
=======
        if not self._verify_user_role(user, action):
>>>>>>> adbfd46e
            raise PermissionsError(self.ACTION_NOT_AUTHORIZED_MESSAGE.format(
                ACTION=action, DISPLAY_NAME=self.DISPLAY_NAME))

        # Moderator auth is validated by API, no token to check
        # user is None and no prior exception -> OSF-internal accept call
        if self.approval_stage is SanctionStates.PENDING_MODERATOR_APPROVAL or user is None:
            return True

        token = event_data.kwargs.get('token')
        if token is None:
            try:
                token = event_data.args[1]
            except IndexError:
                raise ValueError('Admin actions require a token')

        if action == 'approve' and self.approval_state[user._id]['approval_token'] != token:
            raise InvalidSanctionApprovalToken(
                self.APPROVAL_INVALID_TOKEN_MESSAGE.format(DISPLAY_NAME=self.DISPLAY_NAME))
        elif action == 'reject' and self.approval_state[user._id]['rejection_token'] != token:
            raise InvalidSanctionRejectionToken(
                self.REJECTION_INVALID_TOKEN_MESSAGE.format(DISPLAY_NAME=self.DISPLAY_NAME))

        return True

    def add_authorizer(self, user, node, approved=False, save=False):
        """Add an admin user to this Sanction's approval state.

        :param User user: User to add.
        :param Node registration: The pending registration node.
        :param bool approved: Whether `user` has approved.
        :param bool save: Whether to save this object.
        """

        valid = self._validate_authorizer(user)
        if not valid or user._id in self.approval_state:
            return False

        self.approval_state[user._id] = {
            'has_approved': approved,
            'node_id': node._id,
            'approval_token': tokens.encode({
                'user_id': user.id,
                'sanction_id': self._id,
                'action': 'approve_{}'.format(self.SHORT_NAME)
            }),
            'rejection_token': tokens.encode({
                'user_id': user.id,
                'sanction_id': self._id,
                'action': 'reject_{}'.format(self.SHORT_NAME)
            })
        }

        if save:
            self.save()

        return True

    def remove_authorizer(self, user, save=False):
        """Remove a user as an authorizer

        :param User user:
        :return Boolean: True if user is removed else False
        """
        if user._id not in self.approval_state:
            return False

        del self.approval_state[user._id]
        if save:
            self.save()
        return True

    def _on_approve(self, event_data):
        """Callback from #approve state machine trigger.

        Calls #accept trigger under either of two conditions:
        - mode is ANY and the Sanction has not already been cancelled
        - mode is UNANIMOUS and all users have given approval
        """
        user = event_data.kwargs.get('user')
        if user is None and event_data.args:
            user = event_data.args[0]
        self.approval_state[user._id]['has_approved'] = True

        if self.mode == self.ANY or all(
                authorizer['has_approved']
                for authorizer in self.approval_state.values()):
            self.accept(*event_data.args, **event_data.kwargs)  # state machine trigger

    def _on_reject(self, event_data):
        """Callback from #reject statemachine trigger."""
        self.state = Sanction.REJECTED

    def _on_complete(self, event_data):
        """Callback from #approve state machine trigger."""
        self.state = Sanction.APPROVED

    def token_for_user(self, user, method):
        """
        :param str method: 'approval' | 'rejection'
        """
        try:
            user_state = self.approval_state[user._id]
        except KeyError:
            raise PermissionsError(self.APPROVAL_NOT_AUTHORIZED_MESSAGE.format(
                DISPLAY_NAME=self.DISPLAY_NAME))
        return user_state['{0}_token'.format(method)]

    def _notify_authorizer(self, user, node):
        pass

    def _notify_non_authorizer(self, user, node):
        pass

    def ask(self, group):
        pass

    class Meta:
        abstract = True


class EmailApprovableSanction(TokenApprovableSanction):
    AUTHORIZER_NOTIFY_EMAIL_TEMPLATE = None
    NON_AUTHORIZER_NOTIFY_EMAIL_TEMPLATE = None

    VIEW_URL_TEMPLATE = ''
    APPROVE_URL_TEMPLATE = ''
    REJECT_URL_TEMPLATE = ''

    # A flag to conditionally run a callback on complete
    notify_initiator_on_complete = models.BooleanField(default=False)
    # Store a persistant copy of urls for use when needed outside of a request context.
    # This field gets automagically updated whenever models approval_state is modified
    # and the model is saved
    # {
    #   'abcde': {
    #     'approve': [APPROVAL_URL],
    #     'reject': [REJECT_URL],
    #   }
    # }
    stashed_urls = DateTimeAwareJSONField(default=dict, blank=True)

    @property
    def should_suppress_emails(self):
        return self._get_registration().external_registration

    @staticmethod
    def _format_or_empty(template, context):
        if context:
            return template.format(**context)
        return ''

    def _view_url(self, user_id, node):
        return self._format_or_empty(self.VIEW_URL_TEMPLATE,
                                     self._view_url_context(user_id, node))

    def _view_url_context(self, user_id, node):
        return None

    def _approval_url(self, user_id):
        return self._format_or_empty(self.APPROVE_URL_TEMPLATE,
                                     self._approval_url_context(user_id))

    def _approval_url_context(self, user_id):
        return None

    def _rejection_url(self, user_id):
        return self._format_or_empty(self.REJECT_URL_TEMPLATE,
                                     self._rejection_url_context(user_id))

    def _rejection_url_context(self, user_id):
        return None

    def _send_approval_request_email(self, user, template, context):
        mails.send_mail(user.username, template, user=user, can_change_preferences=False, **context)

    def _email_template_context(self, user, node, is_authorizer=False):
        return {}

    def _notify_authorizer(self, authorizer, node):
        context = self._email_template_context(authorizer,
                                            node,
                                            is_authorizer=True)
        if self.AUTHORIZER_NOTIFY_EMAIL_TEMPLATE:
            self._send_approval_request_email(
                authorizer, self.AUTHORIZER_NOTIFY_EMAIL_TEMPLATE, context)
        else:
            raise NotImplementedError()

    def _notify_non_authorizer(self, user, node):
        context = self._email_template_context(user, node)
        if self.NON_AUTHORIZER_NOTIFY_EMAIL_TEMPLATE:
            self._send_approval_request_email(
                user, self.NON_AUTHORIZER_NOTIFY_EMAIL_TEMPLATE, context)
        else:
            raise NotImplementedError

    def ask(self, group):
        """
        :param list group: List of (user, node) tuples containing contributors to notify about the
        sanction.
        """
        if self.should_suppress_emails:
            return
        for contrib, node in group:
            if contrib._id in self.approval_state:
                self._notify_authorizer(contrib, node)
            else:
                self._notify_non_authorizer(contrib, node)

    def add_authorizer(self, user, node, **kwargs):
        super(EmailApprovableSanction, self).add_authorizer(user, node,
                                                            **kwargs)
        self.stashed_urls[user._id] = {
            'view': self._view_url(user._id, node),
            'approve': self._approval_url(user._id),
            'reject': self._rejection_url(user._id)
        }
        self.save()

    def _notify_initiator(self):
        raise NotImplementedError

    def _on_complete(self, event_data):
        super()._on_complete(event_data)
        if self.notify_initiator_on_complete and not self.should_suppress_emails:
            self._notify_initiator()

    class Meta:
        abstract = True


class SanctionCallbackMixin(object):
    def _notify_initiator(self):
        raise NotImplementedError()

    def _email_template_context(self, user, node, is_authorizer=False, urls=None):
        return {}


class Embargo(SanctionCallbackMixin, EmailApprovableSanction):
    """Embargo object for registrations waiting to go public."""
    SANCTION_TYPE = SanctionTypes.EMBARGO
    DISPLAY_NAME = 'Embargo'
    SHORT_NAME = 'embargo'

    AUTHORIZER_NOTIFY_EMAIL_TEMPLATE = mails.PENDING_EMBARGO_ADMIN
    NON_AUTHORIZER_NOTIFY_EMAIL_TEMPLATE = mails.PENDING_EMBARGO_NON_ADMIN

    VIEW_URL_TEMPLATE = VIEW_PROJECT_URL_TEMPLATE
    APPROVE_URL_TEMPLATE = osf_settings.DOMAIN + 'token_action/{node_id}/?token={token}'
    REJECT_URL_TEMPLATE = osf_settings.DOMAIN + 'token_action/{node_id}/?token={token}'

    initiated_by = models.ForeignKey(settings.AUTH_USER_MODEL, null=True, blank=True, on_delete=models.CASCADE)
    for_existing_registration = models.BooleanField(default=False)

    @property
    def is_completed(self):
        return self.state == self.COMPLETED

    @property
    def is_deleted(self):
        if self.target_registration:
            return self.target_registration.is_deleted
        else:  # Embargo is orphaned, so consider it deleted
            return True

    @property
    def embargo_end_date(self):
        if self.state == self.APPROVED:
            return self.end_date
        return False

    # NOTE(hrybacki): Old, private registrations are grandfathered and do not
    # require to be made public or embargoed. This field differentiates them
    # from new registrations entering into an embargo field which should not
    # show up in any search related fields.
    @property
    def pending_registration(self):
        return not self.for_existing_registration and self.is_pending_approval

        # def __repr__(self):
        #     pass
        # from osf.models import Node
        #
        # parent_registration = None
        # try:
        #     parent_registration = Node.find_one(Q('embargo', 'eq', self))
        # except NoResultsFound:
        #     pass
        # return ('<Embargo(parent_registration={0}, initiated_by={1}, '
        #         'end_date={2}) with _id {3}>').format(
        #     parent_registration,
        #     self.initiated_by,
        #     self.end_date,
        #     self._id
        # )

    def _get_registration(self):
        return self.registrations.first()

    def _view_url_context(self, user_id, node):
        registration = node or self._get_registration()
        return {'node_id': registration._id}

    def _approval_url_context(self, user_id):
        user_approval_state = self.approval_state.get(user_id, {})
        approval_token = user_approval_state.get('approval_token')
        if approval_token:
            registration = self._get_registration()
            node_id = user_approval_state.get('node_id', registration._id)
            return {'node_id': node_id, 'token': approval_token}

    def _rejection_url_context(self, user_id):
        user_approval_state = self.approval_state.get(user_id, {})
        rejection_token = user_approval_state.get('rejection_token')
        if rejection_token:
            Registration = apps.get_model('osf.Registration')
            root_registration = self._get_registration()
            node_id = user_approval_state.get('node_id', root_registration._id)
            registration = Registration.load(node_id)
            return {
                'node_id': registration.registered_from._id,
                'token': rejection_token,
            }

    def _email_template_context(self,
                                user,
                                node,
                                is_authorizer=False,
                                urls=None):
        context = super(Embargo, self)._email_template_context(
            user,
            node,
            is_authorizer=is_authorizer)
        urls = urls or self.stashed_urls.get(user._id, {})
        registration_link = urls.get('view', self._view_url(user._id, node))
        if is_authorizer:
            approval_link = urls.get('approve', '')
            disapproval_link = urls.get('reject', '')
            approval_time_span = osf_settings.EMBARGO_PENDING_TIME.days * 24

            registration = self._get_registration()

            context.update({
                'is_initiator': self.initiated_by == user,
                'initiated_by': self.initiated_by.fullname,
                'approval_link': approval_link,
                'project_name': registration.title,
                'disapproval_link': disapproval_link,
                'registration_link': registration_link,
                'embargo_end_date': self.end_date,
                'approval_time_span': approval_time_span,
            })
        else:
            context.update({
                'initiated_by': self.initiated_by.fullname,
                'registration_link': registration_link,
                'embargo_end_date': self.end_date,
            })
        return context

    def _on_reject(self, event_data):
        super()._on_reject(event_data)
        user = event_data.kwargs.get('user')
        if user is None and event_data.args:
            user = event_data.args[0]
        NodeLog = apps.get_model('osf.NodeLog')

        parent_registration = self.target_registration
        parent_registration.registered_from.add_log(
            action=NodeLog.EMBARGO_CANCELLED,
            params={
                'node': parent_registration.registered_from._id,
                'registration': parent_registration._id,
                'embargo_id': self._id,
            },
            auth=Auth(user) if user else Auth(self.initiated_by))
        # Remove backref to parent project if embargo was for a new registration
        if not self.for_existing_registration:
            parent_registration.delete_registration_tree(save=True)
            parent_registration.registered_from = None
        # Delete parent registration if it was created at the time the embargo was initiated
        if not self.for_existing_registration:
            parent_registration.is_deleted = True
            parent_registration.deleted = timezone.now()
            parent_registration.save()

    def disapprove_embargo(self, user, token):
        """Cancels retraction if user is admin and token verifies."""
        self.reject(user=user, token=token)

    def _on_complete(self, event_data):
        NodeLog = apps.get_model('osf.NodeLog')

        parent_registration = self.target_registration
        if parent_registration.is_spammy:
            raise NodeStateError('Cannot complete a spammy registration.')

        super()._on_complete(event_data)
        parent_registration.registered_from.add_log(
            action=NodeLog.EMBARGO_APPROVED,
            params={
                'node': parent_registration.registered_from._id,
                'registration': parent_registration._id,
                'embargo_id': self._id,
            },
            auth=Auth(self.initiated_by), )
        self.save()

    def approve_embargo(self, user, token):
        """Add user to approval list if user is admin and token verifies."""
        self.approve(user=user, token=token)

    def mark_as_completed(self):
        # Plucked from embargo_registrations script
        self.state = Sanction.COMPLETED
        self.to_COMPLETE()

class Retraction(EmailApprovableSanction):
    """
    Retraction object for public registrations.
    Externally (specifically in user-facing language) retractions should be referred to as "Withdrawals", i.e.
    "Retract Registration" -> "Withdraw Registration", "Retracted" -> "Withdrawn", etc.
    """
    SANCTION_TYPE = SanctionTypes.RETRACTION
    DISPLAY_NAME = 'Retraction'
    SHORT_NAME = 'retraction'

    AUTHORIZER_NOTIFY_EMAIL_TEMPLATE = mails.PENDING_RETRACTION_ADMIN
    NON_AUTHORIZER_NOTIFY_EMAIL_TEMPLATE = mails.PENDING_RETRACTION_NON_ADMIN

    VIEW_URL_TEMPLATE = VIEW_PROJECT_URL_TEMPLATE
    APPROVE_URL_TEMPLATE = osf_settings.DOMAIN + 'token_action/{node_id}/?token={token}'
    REJECT_URL_TEMPLATE = osf_settings.DOMAIN + 'token_action/{node_id}/?token={token}'

    initiated_by = models.ForeignKey(settings.AUTH_USER_MODEL, null=True, blank=True, on_delete=models.CASCADE)
    justification = models.CharField(max_length=2048, null=True, blank=True)
    date_retracted = NonNaiveDateTimeField(null=True, blank=True)

    def _get_registration(self):
        Registration = apps.get_model('osf.Registration')
        parent_registration = Registration.objects.get(retraction=self)

        return parent_registration

    def _view_url_context(self, user_id, node):
        registration = self.registrations.first() or node
        return {
            'node_id': registration._id
        }

    def _approval_url_context(self, user_id):
        user_approval_state = self.approval_state.get(user_id, {})
        approval_token = user_approval_state.get('approval_token')
        if approval_token:
            root_registration = self.registrations.first()
            node_id = user_approval_state.get('node_id', root_registration._id)
            return {
                'node_id': node_id,
                'token': approval_token,
            }

    def _rejection_url_context(self, user_id):
        user_approval_state = self.approval_state.get(user_id, {})
        rejection_token = user_approval_state.get('rejection_token')
        if rejection_token:
            Registration = apps.get_model('osf.Registration')
            node_id = user_approval_state.get('node_id', None)
            registration = Registration.objects.select_related(
                'registered_from'
            ).get(
                guids___id=node_id, guids___id__isnull=False
            ) if node_id else self.registrations.first()

            return {
                'node_id': registration.registered_from._id,
                'token': rejection_token,
            }

    def _email_template_context(self, user, node, is_authorizer=False, urls=None):
        urls = urls or self.stashed_urls.get(user._id, {})
        registration_link = urls.get('view', self._view_url(user._id, node))
        if is_authorizer:
            approval_link = urls.get('approve', '')
            disapproval_link = urls.get('reject', '')
            approval_time_span = osf_settings.RETRACTION_PENDING_TIME.days * 24

            return {
                'is_initiator': self.initiated_by == user,
                'initiated_by': self.initiated_by.fullname,
                'project_name': self.registrations.filter().values_list('title', flat=True).get(),
                'registration_link': registration_link,
                'approval_link': approval_link,
                'disapproval_link': disapproval_link,
                'approval_time_span': approval_time_span,
            }
        else:
            return {
                'initiated_by': self.initiated_by.fullname,
                'registration_link': registration_link,
            }

    def _on_reject(self, event_data):
        user = event_data.kwargs.get('user')
        if user is None and event_data.args:
            user = event_data.args[0]
        super()._on_reject(event_data)

        NodeLog = apps.get_model('osf.NodeLog')
        parent_registration = self.target_registration
        parent_registration.registered_from.add_log(
            action=NodeLog.RETRACTION_CANCELLED,
            params={
                'node': parent_registration.registered_from._id,
                'registration': parent_registration._id,
                'retraction_id': self._id,
            },
            auth=Auth(user),
            save=True,
        )

    def _on_complete(self, event_data):
        super()._on_complete(event_data)
        NodeLog = apps.get_model('osf.NodeLog')

        self.date_retracted = timezone.now()
        self.save()

        parent_registration = self.target_registration
        parent_registration.registered_from.add_log(
            action=NodeLog.RETRACTION_APPROVED,
            params={
                'node': parent_registration.registered_from._id,
                'retraction_id': self._id,
                'registration': parent_registration._id
            },
            auth=Auth(self.initiated_by),
        )

        # TODO: Move this into the registration to be re-used in Forced Withdrawal
        # Remove any embargoes associated with the registration
        if parent_registration.embargo_end_date or parent_registration.is_pending_embargo:
            # Alter embargo state to make sure registration doesn't accidentally get published
            parent_registration.embargo.state = self.REJECTED
            parent_registration.embargo.approval_stage = (
                SanctionStates.MODERATOR_REJECTED if self.is_moderated
                else SanctionStates.ADMIN_REJECTED
            )

            parent_registration.registered_from.add_log(
                action=NodeLog.EMBARGO_CANCELLED,
                params={
                    'node': parent_registration.registered_from._id,
                    'registration': parent_registration._id,
                    'embargo_id': parent_registration.embargo._id,
                },
                auth=Auth(self.initiated_by),
            )
            parent_registration.embargo.save()

        # Ensure retracted registration is public
        # Pass auth=None because the registration initiator may not be
        # an admin on components (component admins had the opportunity
        # to disapprove the retraction by this point)
        for node in parent_registration.node_and_primary_descendants():
            node.set_privacy('public', auth=None, save=True, log=False)
            node.update_search()
        # force a save before sending data to share or retraction will not be updated
        self.save()

        if osf_settings.SHARE_ENABLED:
            update_share(parent_registration)

    def approve_retraction(self, user, token):
        '''Test function'''
        self.approve(user=user, token=token)

    def disapprove_retraction(self, user, token):
        '''Test function'''
        self.reject(user=user, token=token)


class RegistrationApproval(SanctionCallbackMixin, EmailApprovableSanction):
    SANCTION_TYPE = SanctionTypes.REGISTRATION_APPROVAL
    DISPLAY_NAME = 'Approval'
    SHORT_NAME = 'registration_approval'

    AUTHORIZER_NOTIFY_EMAIL_TEMPLATE = mails.PENDING_REGISTRATION_ADMIN
    NON_AUTHORIZER_NOTIFY_EMAIL_TEMPLATE = mails.PENDING_REGISTRATION_NON_ADMIN

    VIEW_URL_TEMPLATE = VIEW_PROJECT_URL_TEMPLATE
    APPROVE_URL_TEMPLATE = osf_settings.DOMAIN + 'token_action/{node_id}/?token={token}'
    REJECT_URL_TEMPLATE = osf_settings.DOMAIN + 'token_action/{node_id}/?token={token}'

    initiated_by = models.ForeignKey(settings.AUTH_USER_MODEL, null=True, blank=True, on_delete=models.CASCADE)

    def _get_registration(self):
        return self.registrations.first()

    def _view_url_context(self, user_id, node):
        user_approval_state = self.approval_state.get(user_id, {})
        node_id = user_approval_state.get('node_id', node._id)
        return {
            'node_id': node_id
        }

    def _approval_url_context(self, user_id):
        user_approval_state = self.approval_state.get(user_id, {})
        approval_token = user_approval_state.get('approval_token')
        if approval_token:
            registration = self._get_registration()
            node_id = user_approval_state.get('node_id', registration._id)
            return {
                'node_id': node_id,
                'token': approval_token,
            }

    def _rejection_url_context(self, user_id):
        user_approval_state = self.approval_state.get(user_id, {})
        rejection_token = self.approval_state.get(user_id, {}).get('rejection_token')
        if rejection_token:
            Registration = apps.get_model('osf.Registration')
            root_registration = self._get_registration()
            node_id = user_approval_state.get('node_id', root_registration._id)
            registration = Registration.load(node_id)
            return {
                'node_id': registration.registered_from._id,
                'token': rejection_token,
            }

    def _email_template_context(self, user, node, is_authorizer=False, urls=None):
        context = super(RegistrationApproval, self)._email_template_context(user, node, is_authorizer, urls)
        urls = urls or self.stashed_urls.get(user._id, {})
        registration_link = urls.get('view', self._view_url(user._id, node))
        if is_authorizer:
            approval_link = urls.get('approve', '')
            disapproval_link = urls.get('reject', '')

            approval_time_span = osf_settings.REGISTRATION_APPROVAL_TIME.days * 24

            registration = self._get_registration()

            context.update({
                'is_initiator': self.initiated_by == user,
                'initiated_by': self.initiated_by.fullname,
                'registration_link': registration_link,
                'approval_link': approval_link,
                'disapproval_link': disapproval_link,
                'approval_time_span': approval_time_span,
                'project_name': registration.title,
            })
        else:
            context.update({
                'initiated_by': self.initiated_by.fullname,
                'registration_link': registration_link,
            })
        return context

    def _add_success_logs(self, node, user):
        NodeLog = apps.get_model('osf.NodeLog')

        src = node.registered_from
        src.add_log(
            action=NodeLog.PROJECT_REGISTERED,
            params={
                'parent_node': src.parent_node._id if src.parent_node else None,
                'node': src._primary_key,
                'registration': node._primary_key,
            },
            auth=Auth(user),
            save=False
        )
        src.save()

    def _on_complete(self, event_data):
        user = event_data.kwargs.get('user')
        if user is None and event_data.args:
            user = event_data.args[0]
        NodeLog = apps.get_model('osf.NodeLog')

        register = self._get_registration()
        if register.is_spammy:
            raise NodeStateError('Cannot approve a spammy registration')

        super()._on_complete(event_data)
        self.save()
        registered_from = register.registered_from
        # Pass auth=None because the registration initiator may not be
        # an admin on components (component admins had the opportunity
        # to disapprove the registration by this point)
        register.set_privacy('public', auth=None, log=False)
        for child in register.get_descendants_recursive(primary_only=True):
            child.set_privacy('public', auth=None, log=False)
        # Accounts for system actions where no `User` performs the final approval
        auth = Auth(user) if user else None
        registered_from.add_log(
            action=NodeLog.REGISTRATION_APPROVAL_APPROVED,
            params={
                'node': registered_from._id,
                'registration': register._id,
                'registration_approval_id': self._id,
            },
            auth=auth,
        )
        for node in register.root.node_and_primary_descendants():
            self._add_success_logs(node, user)
            node.update_search()  # update search if public

        self.save()

    def _on_reject(self, event_data):
        super()._on_reject(event_data)
        user = event_data.kwargs.get('user')
        if user is None and event_data.args:
            user = event_data.args[0]
        NodeLog = apps.get_model('osf.NodeLog')

        registered_from = self.target_registration.registered_from
        self.target_registration.delete_registration_tree(save=True)
        registered_from.add_log(
            action=NodeLog.REGISTRATION_APPROVAL_CANCELLED,
            params={
                'node': registered_from._id,
                'registration': self.target_registration._id,
                'registration_approval_id': self._id,
            },
            auth=Auth(user),
        )


class DraftRegistrationApproval(Sanction):

    SANCTION_TYPE = SanctionTypes.DRAFT_REGISTRATION_APPROVAL
    mode = Sanction.ANY

    # Since draft registrations that require approval are not immediately registered,
    # meta stores registration_choice and embargo_end_date (when applicable)
    meta = DateTimeAwareJSONField(default=dict, blank=True)

    def _send_rejection_email(self, user, draft):
        mails.send_mail(
            to_addr=user.username,
            mail=mails.DRAFT_REGISTRATION_REJECTED,
            user=user,
            osf_url=osf_settings.DOMAIN,
            provider=draft.provider,
            can_change_preferences=False,
            mimetype='html',
        )

    def approve(self, user):
        self.state = Sanction.APPROVED
        self._on_complete(user)

    def reject(self, user):
        self.state = Sanction.REJECTED
        self._on_reject(user)

    def _on_complete(self, user):
        DraftRegistration = apps.get_model('osf.DraftRegistration')

        draft = DraftRegistration.objects.get(approval=self)

        initiator = draft.initiator.merged_by or draft.initiator
        auth = Auth(initiator)
        registration = draft.register(auth=auth, save=True)
        registration_choice = self.meta['registration_choice']

        if registration_choice == 'immediate':
            sanction = functools.partial(registration.require_approval, initiator)
        elif registration_choice == 'embargo':
            embargo_end_date = parse_date(self.meta.get('embargo_end_date'))
            if not embargo_end_date.tzinfo:
                embargo_end_date = embargo_end_date.replace(tzinfo=pytz.UTC)
            sanction = functools.partial(
                registration.embargo_registration,
                initiator,
                embargo_end_date
            )
        else:
            raise ValueError("'registration_choice' must be either 'embargo' or 'immediate'")
        sanction(notify_initiator_on_complete=True)

    def _on_reject(self, user, *args, **kwargs):
        DraftRegistration = apps.get_model('osf.DraftRegistration')

        # clear out previous registration options
        self.meta = {}
        self.save()

        draft = DraftRegistration.objects.get(approval=self)
        initiator = draft.initiator.merged_by or draft.initiator
        self._send_rejection_email(initiator, draft)


class EmbargoTerminationApproval(EmailApprovableSanction):
    SANCTION_TYPE = SanctionTypes.EMBARGO_TERMINATION_APPROVAL
    DISPLAY_NAME = 'Embargo Termination Request'
    SHORT_NAME = 'embargo_termination_approval'

    AUTHORIZER_NOTIFY_EMAIL_TEMPLATE = mails.PENDING_EMBARGO_TERMINATION_ADMIN
    NON_AUTHORIZER_NOTIFY_EMAIL_TEMPLATE = mails.PENDING_EMBARGO_TERMINATION_NON_ADMIN

    VIEW_URL_TEMPLATE = VIEW_PROJECT_URL_TEMPLATE
    APPROVE_URL_TEMPLATE = osf_settings.DOMAIN + 'token_action/{node_id}/?token={token}'
    REJECT_URL_TEMPLATE = osf_settings.DOMAIN + 'token_action/{node_id}/?token={token}'

    embargoed_registration = models.ForeignKey('Registration', null=True, blank=True, on_delete=models.CASCADE)
    initiated_by = models.ForeignKey(settings.AUTH_USER_MODEL, null=True, blank=True, on_delete=models.CASCADE)

    @property
    def is_moderated(self):
        return False  # Embargo Termination never requires Moderator Approval

    def _get_registration(self):
        return self.embargoed_registration

    def _view_url_context(self, user_id, node):
        registration = node or self._get_registration()
        return {
            'node_id': registration._id
        }

    def _approval_url_context(self, user_id):
        user_approval_state = self.approval_state.get(user_id, {})
        approval_token = user_approval_state.get('approval_token')
        if approval_token:
            registration = self._get_registration()
            node_id = user_approval_state.get('node_id', registration._id)
            return {
                'node_id': node_id,
                'token': approval_token,
            }

    def _rejection_url_context(self, user_id):
        user_approval_state = self.approval_state.get(user_id, {})
        rejection_token = user_approval_state.get('rejection_token')
        if rejection_token:
            root_registration = self._get_registration()
            node_id = user_approval_state.get('node_id', root_registration._id)
            return {
                'node_id': node_id,
                'token': rejection_token,
            }

    def _email_template_context(self, user, node, is_authorizer=False, urls=None):
        context = super(EmbargoTerminationApproval, self)._email_template_context(
            user,
            node,
            is_authorizer=is_authorizer
        )
        urls = urls or self.stashed_urls.get(user._id, {})
        registration_link = urls.get('view', self._view_url(user._id, node))
        if is_authorizer:
            approval_link = urls.get('approve', '')
            disapproval_link = urls.get('reject', '')
            approval_time_span = osf_settings.EMBARGO_TERMINATION_PENDING_TIME.days * 24

            registration = self._get_registration()

            context.update({
                'is_initiator': self.initiated_by == user,
                'initiated_by': self.initiated_by.fullname,
                'approval_link': approval_link,
                'project_name': registration.title,
                'disapproval_link': disapproval_link,
                'registration_link': registration_link,
                'embargo_end_date': self.end_date,
                'approval_time_span': approval_time_span,
            })
        else:
            context.update({
                'initiated_by': self.initiated_by.fullname,
                'registration_link': registration_link,
                'embargo_end_date': self.end_date,
            })
        return context

    def _on_complete(self, event_data):
        super()._on_complete(event_data)
        self.target_registration.terminate_embargo(forced=True)

    def _on_reject(self, event_data):
        # Just forget this ever happened.
        super()._on_reject(event_data)
        self.target_registration.embargo_termination_approval = None
        self.target_registration.save()<|MERGE_RESOLUTION|>--- conflicted
+++ resolved
@@ -186,30 +186,18 @@
         """
         return True
 
-<<<<<<< HEAD
-    def _verify_user_role(self, user):
-=======
     def _verify_user_role(self, user, action):
->>>>>>> adbfd46e
         '''Confirm that user is allowed to act on the sanction in its current approval_stage.'''
         if self.approval_stage is SanctionStates.PENDING_ADMIN_APPROVAL:
             # Allow user is None when PENDING_ADMIN_APPROVAL to support timed
             # sanction expiration from within OSF via the 'accept' trigger
             if user is None or user._id in self.approval_state:
                 return True
-<<<<<<< HEAD
-
-        if self.approval_stage is SanctionStates.PENDING_MODERATOR_APPROVAL:
-            moderator_group_name = self.target_registration.provider.format_group('moderator')
-            if user.groups.filter(name=moderator_group_name).exists():
-                return True
-=======
             return False
 
         required_permission = f'{action}_submissions'
         if self.approval_stage is SanctionStates.PENDING_MODERATOR_APPROVAL:
             return user.has_perm(required_permission, self.target_registration.provider)
->>>>>>> adbfd46e
 
         return False
 
@@ -223,11 +211,7 @@
         if not user and action != 'accept':
             raise ValueError('All state trigger functions must specify a user')
 
-<<<<<<< HEAD
-        if not self._verify_user_role(user):
-=======
         if not self._verify_user_role(user, action):
->>>>>>> adbfd46e
             raise PermissionsError(self.ACTION_NOT_AUTHORIZED_MESSAGE.format(
                 ACTION=action, DISPLAY_NAME=self.DISPLAY_NAME))
 
