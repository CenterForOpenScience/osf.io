import pytz
import functools

from dateutil.parser import parse as parse_date
from django.apps import apps
from django.utils import timezone
from django.conf import settings
from django.db import models

from osf.utils.fields import NonNaiveDateTimeField

from framework.auth import Auth
from framework.exceptions import PermissionsError
from website import settings as osf_settings
from website import mails
from osf.exceptions import (
    InvalidSanctionRejectionToken,
    InvalidSanctionApprovalToken,
    NodeStateError,
)

from osf.models.base import BaseModel, ObjectIDMixin
from osf.utils.datetime_aware_jsonfield import DateTimeAwareJSONField
from osf.utils import tokens
from osf.utils.machines import ApprovalsMachine
from osf.utils.workflows import ApprovalStates, SanctionTypes

VIEW_PROJECT_URL_TEMPLATE = osf_settings.DOMAIN + '{node_id}/'


class Sanction(ObjectIDMixin, BaseModel):
    """Sanction class is a generic way to track approval states"""
    # Neither approved not cancelled
    UNAPPROVED = ApprovalStates.UNAPPROVED.db_name
    # Has approval
    APPROVED = ApprovalStates.APPROVED.db_name
    # Rejected by at least one contributor
    REJECTED = ApprovalStates.REJECTED.db_name
    # Embargo has been completed
    COMPLETED = ApprovalStates.COMPLETED.db_name
    # Approved by admins but pending moderator approval/rejection
    PENDING_MODERATION = ApprovalStates.PENDING_MODERATION.db_name
    # Rejected by a moderator
    MODERATOR_REJECTED = ApprovalStates.MODERATOR_REJECTED.db_name

    SANCTION_TYPE = SanctionTypes.UNDEFINED
    DISPLAY_NAME = 'Sanction'
    # SHORT_NAME must correspond with the associated foreign field to query against,
    # e.g. Node.find_one(Q(sanction.SHORT_NAME, 'eq', sanction))
    SHORT_NAME = 'sanction'

    ACTION_NOT_AUTHORIZED_MESSAGE = 'This user is not authorized to {ACTION} this {DISPLAY_NAME}'
    APPROVAL_INVALID_TOKEN_MESSAGE = 'Invalid approval token provided for this {DISPLAY_NAME}.'
    REJECTION_INVALID_TOKEN_MESSAGE = 'Invalid rejection token provided for this {DISPLAY_NAME}.'

    # Controls whether or not the Sanction needs unanimous approval or just a single approval
    ANY = 'any'
    UNANIMOUS = 'unanimous'
    mode = UNANIMOUS

    # Sanction subclasses must have an initiated_by field
    # initiated_by = models.ForeignKey(settings.AUTH_USER_MODEL, null=True, blank=True)

    # Expanded: Dictionary field mapping admin IDs their approval status and relevant tokens:
    # {
    #   'b3k97': {
    #     'has_approved': False,
    #     'approval_token': 'Pew7wj1Puf7DENUPFPnXSwa1rf3xPN',
    #     'rejection_token': 'TwozClTFOic2PYxHDStby94bCQMwJy'}
    # }
    approval_state = DateTimeAwareJSONField(default=dict, blank=True)

    # Expiration date-- Sanctions in the UNAPPROVED state that are older than their end_date
    # are automatically made ACTIVE by a daily cron job
    # Use end_date=None for a non-expiring Sanction
    end_date = NonNaiveDateTimeField(null=True, blank=True, default=None)
    initiation_date = NonNaiveDateTimeField(default=timezone.now, null=True, blank=True)

    state = models.CharField(choices=ApprovalStates.char_field_choices(),
                             default=UNAPPROVED,
                             max_length=255)

    def __init__(self, *args, **kwargs):
        super().__init__(*args, **kwargs)
        self.approvals_machine = ApprovalsMachine(
            model=self,
            state_property_name='approval_stage',
            active_state=self.approval_stage
        )

    def __repr__(self):
        return '<{self.__class__.__name__}(end_date={self.end_date!r}) with _id {self._id!r}>'.format(
            self=self)

    @property
    def is_pending_approval(self):
        '''The sanction is awaiting admin approval.'''
        return self.approval_stage is ApprovalStates.UNAPPROVED

    @property
    def is_approved(self):
        '''The sanction has received all required admin and moderator approvals.'''
        return self.approval_stage is ApprovalStates.APPROVED

    @property
    def is_rejected(self):
        '''The sanction has been rejected by either an admin or a moderator.'''
        rejected_states = [
            ApprovalStates.REJECTED, ApprovalStates.MODERATOR_REJECTED
        ]
        return self.approval_stage in rejected_states

    @property
    def is_moderated(self):
        return self.target_registration.is_moderated

    @property
    def approval_stage(self):
        return ApprovalStates.from_db_name(self.state)

    @approval_stage.setter
    def approval_stage(self, state):
        self.state = state.db_name

    @property
    def target_registration(self):
        return self._get_registration()

    @property
    def revisable(self):
<<<<<<< HEAD
=======
        '''Controls state machine flow on a 'reject' trigger.

        True -> IN_PROGRESS
        False -> [MODERATOR_]REJECTED

        Sanctions do not represent a revisable entity, so return False
        '''
>>>>>>> b8f0fbe1
        return False

    # The Sanction object will also inherit the following functions from the SanctionStateMachine:
    #
    # approve(self, user, token)
    # accept(self, user, token)
    # reject(self, user, token)
    #
    # Overriding these functions will divorce the offending Sanction class from that trigger's
    # functionality on the state machine.

    def _get_registration(self):
        """Get the Registration that is waiting on this sanction."""
        raise NotImplementedError('Sanction subclasses must implement a #_get_registration method')

    def _on_approve(self, event_data):
        """Callback for individual admin approval of a sanction.

        Invoked by state machine as the last step of an 'approve' trigger

        :param EventData event_data: An EventData object from transitions.core
            contains information about the active state transition and arbitrary args and kwargs
        """
        raise NotImplementedError(
            'Sanction subclasses must implement an #_on_approve method')

    def _on_reject(self, event_data):
        """Callback for rejection of a Sanction.

        Invoked by state machine as the last step of a 'reject' trigger

        :param EventData event_data: An EventData object from transitions.core
            contains information about the active state transition and arbitrary args and kwargs
        """
        raise NotImplementedError(
            'Sanction subclasses must implement an #_on_reject method')

    def _on_complete(self, user):
        """Callback for when a Sanction is fully approved.

        Invoked by state machine as the last step of an 'accept' trigger

        :param EventData event_data: An EventData object from transitions.core
            contains information about the active state transition and arbitrary args and kwargs
        """
        raise NotImplementedError(
            'Sanction subclasses must implement an #_on_complete method')

    def forcibly_reject(self):
        self.state = Sanction.REJECTED

    def _save_transition(self, event_data):
        """Recored the effects of a state transition in the database."""
        self.save()
        new_state = event_data.transition.dest
        # No need to update registration state with no sanction state change
        if new_state is None:
            return

        user = event_data.kwargs.get('user')
        if user is None and event_data.kwargs:
            user = event_data.args[0]
        comment = event_data.kwargs.get('comment', '')
        if new_state == ApprovalStates.PENDING_MODERATION.name:
            user = None  # Don't worry about the particular user who gave final approval

        self.target_registration.update_moderation_state(initiated_by=user, comment=comment)

    class Meta:
        abstract = True


class TokenApprovableSanction(Sanction):
    def _validate_authorizer(self, user):
        """Subclasses may choose to provide extra restrictions on who can be an authorizer
        :return Boolean: True if user is allowed to be an authorizer else False
        """
        return True

    def _verify_user_role(self, user, action):
        '''Confirm that user is allowed to act on the sanction in its current approval_stage.'''
        if self.approval_stage is ApprovalStates.UNAPPROVED:
            # Allow user is None when UNAPPROVED to support timed
            # sanction expiration from within OSF via the 'accept' trigger
            if user is None or user._id in self.approval_state:
                return True
            return False

        required_permission = f'{action}_submissions'
        if self.approval_stage is ApprovalStates.PENDING_MODERATION:
            return user.has_perm(required_permission, self.target_registration.provider)

        return False

    def _validate_trigger(self, event_data):
        '''Verify that an approve/accept/reject call meets all preconditions.'''
        action = event_data.event.name
        user = event_data.kwargs.get('user')
        if user is None and event_data.args:
            user = event_data.args[0]
        # Allow certain 'accept' calls with no user for OSF admin use
        if not user and action != 'accept':
            raise ValueError('All state trigger functions must specify a user')

        if not self._verify_user_role(user, action):
            raise PermissionsError(self.ACTION_NOT_AUTHORIZED_MESSAGE.format(
                ACTION=action, DISPLAY_NAME=self.DISPLAY_NAME))

        # Moderator auth is validated by API, no token to check
        # user is None and no prior exception -> OSF-internal accept call
        if self.approval_stage is ApprovalStates.PENDING_MODERATION or user is None:
            return True

        token = event_data.kwargs.get('token')
        if token is None:
            try:
                token = event_data.args[1]
            except IndexError:
                raise ValueError('Admin actions require a token')

        if action == 'approve' and self.approval_state[user._id]['approval_token'] != token:
            raise InvalidSanctionApprovalToken(
                self.APPROVAL_INVALID_TOKEN_MESSAGE.format(DISPLAY_NAME=self.DISPLAY_NAME))
        elif action == 'reject' and self.approval_state[user._id]['rejection_token'] != token:
            raise InvalidSanctionRejectionToken(
                self.REJECTION_INVALID_TOKEN_MESSAGE.format(DISPLAY_NAME=self.DISPLAY_NAME))

        return True

    def add_authorizer(self, user, node, approved=False, save=False):
        """Add an admin user to this Sanction's approval state.

        :param User user: User to add.
        :param Node registration: The pending registration node.
        :param bool approved: Whether `user` has approved.
        :param bool save: Whether to save this object.
        """

        valid = self._validate_authorizer(user)
        if not valid or user._id in self.approval_state:
            return False

        self.approval_state[user._id] = {
            'has_approved': approved,
            'node_id': node._id,
            'approval_token': tokens.encode({
                'user_id': user.id,
                'sanction_id': self._id,
                'action': 'approve_{}'.format(self.SHORT_NAME)
            }),
            'rejection_token': tokens.encode({
                'user_id': user.id,
                'sanction_id': self._id,
                'action': 'reject_{}'.format(self.SHORT_NAME)
            })
        }

        if save:
            self.save()

        return True

    def remove_authorizer(self, user, save=False):
        """Remove a user as an authorizer

        :param User user:
        :return Boolean: True if user is removed else False
        """
        if user._id not in self.approval_state:
            return False

        del self.approval_state[user._id]
        if save:
            self.save()
        return True

    def _on_approve(self, event_data):
        """Callback from #approve state machine trigger.

        Calls #accept trigger under either of two conditions:
        - mode is ANY and the Sanction has not already been cancelled
        - mode is UNANIMOUS and all users have given approval
        """
        user = event_data.kwargs.get('user')
        if user is None and event_data.args:
            user = event_data.args[0]
        self.approval_state[user._id]['has_approved'] = True

        if self.mode == self.ANY or all(
                authorizer['has_approved']
                for authorizer in self.approval_state.values()):
            self.accept(*event_data.args, **event_data.kwargs)  # state machine trigger

    def token_for_user(self, user, method):
        """
        :param str method: 'approval' | 'rejection'
        """
        try:
            user_state = self.approval_state[user._id]
        except KeyError:
            raise PermissionsError(self.APPROVAL_NOT_AUTHORIZED_MESSAGE.format(
                DISPLAY_NAME=self.DISPLAY_NAME))
        return user_state['{0}_token'.format(method)]

    def _notify_authorizer(self, user, node):
        pass

    def _notify_non_authorizer(self, user, node):
        pass

    def ask(self, group):
        pass

    class Meta:
        abstract = True


class EmailApprovableSanction(TokenApprovableSanction):
    AUTHORIZER_NOTIFY_EMAIL_TEMPLATE = None
    NON_AUTHORIZER_NOTIFY_EMAIL_TEMPLATE = None

    VIEW_URL_TEMPLATE = ''
    APPROVE_URL_TEMPLATE = ''
    REJECT_URL_TEMPLATE = ''

    # A flag to conditionally run a callback on complete
    notify_initiator_on_complete = models.BooleanField(default=False)
    # Store a persistant copy of urls for use when needed outside of a request context.
    # This field gets automagically updated whenever models approval_state is modified
    # and the model is saved
    # {
    #   'abcde': {
    #     'approve': [APPROVAL_URL],
    #     'reject': [REJECT_URL],
    #   }
    # }
    stashed_urls = DateTimeAwareJSONField(default=dict, blank=True)

    @property
    def should_suppress_emails(self):
        return self._get_registration().external_registration

    @staticmethod
    def _format_or_empty(template, context):
        if context:
            return template.format(**context)
        return ''

    def _view_url(self, user_id, node):
        return self._format_or_empty(self.VIEW_URL_TEMPLATE,
                                     self._view_url_context(user_id, node))

    def _view_url_context(self, user_id, node):
        return None

    def _approval_url(self, user_id):
        return self._format_or_empty(self.APPROVE_URL_TEMPLATE,
                                     self._approval_url_context(user_id))

    def _approval_url_context(self, user_id):
        return None

    def _rejection_url(self, user_id):
        return self._format_or_empty(self.REJECT_URL_TEMPLATE,
                                     self._rejection_url_context(user_id))

    def _rejection_url_context(self, user_id):
        return None

    def _send_approval_request_email(self, user, template, context):
        mails.send_mail(user.username, template, user=user, can_change_preferences=False, **context)

    def _email_template_context(self, user, node, is_authorizer=False):
        return {}

    def _notify_authorizer(self, authorizer, node):
        context = self._email_template_context(authorizer,
                                            node,
                                            is_authorizer=True)
        if self.AUTHORIZER_NOTIFY_EMAIL_TEMPLATE:
            self._send_approval_request_email(
                authorizer, self.AUTHORIZER_NOTIFY_EMAIL_TEMPLATE, context)
        else:
            raise NotImplementedError()

    def _notify_non_authorizer(self, user, node):
        context = self._email_template_context(user, node)
        if self.NON_AUTHORIZER_NOTIFY_EMAIL_TEMPLATE:
            self._send_approval_request_email(
                user, self.NON_AUTHORIZER_NOTIFY_EMAIL_TEMPLATE, context)
        else:
            raise NotImplementedError

    def ask(self, group):
        """
        :param list group: List of (user, node) tuples containing contributors to notify about the
        sanction.
        """
        if self.should_suppress_emails:
            return
        for contrib, node in group:
            if contrib._id in self.approval_state:
                self._notify_authorizer(contrib, node)
            else:
                self._notify_non_authorizer(contrib, node)

    def add_authorizer(self, user, node, **kwargs):
        super(EmailApprovableSanction, self).add_authorizer(user, node,
                                                            **kwargs)
        self.stashed_urls[user._id] = {
            'view': self._view_url(user._id, node),
            'approve': self._approval_url(user._id),
            'reject': self._rejection_url(user._id)
        }
        self.save()

    def _notify_initiator(self):
        raise NotImplementedError

    def _on_complete(self, event_data):
        if self.notify_initiator_on_complete and not self.should_suppress_emails:
            self._notify_initiator()

    class Meta:
        abstract = True


class SanctionCallbackMixin(object):
    def _notify_initiator(self):
        raise NotImplementedError()

    def _email_template_context(self, user, node, is_authorizer=False, urls=None):
        return {}


class Embargo(SanctionCallbackMixin, EmailApprovableSanction):
    """Embargo object for registrations waiting to go public."""
    SANCTION_TYPE = SanctionTypes.EMBARGO
    DISPLAY_NAME = 'Embargo'
    SHORT_NAME = 'embargo'

    AUTHORIZER_NOTIFY_EMAIL_TEMPLATE = mails.PENDING_EMBARGO_ADMIN
    NON_AUTHORIZER_NOTIFY_EMAIL_TEMPLATE = mails.PENDING_EMBARGO_NON_ADMIN

    VIEW_URL_TEMPLATE = VIEW_PROJECT_URL_TEMPLATE
    APPROVE_URL_TEMPLATE = osf_settings.DOMAIN + 'token_action/{node_id}/?token={token}'
    REJECT_URL_TEMPLATE = osf_settings.DOMAIN + 'token_action/{node_id}/?token={token}'

    initiated_by = models.ForeignKey(settings.AUTH_USER_MODEL, null=True, blank=True, on_delete=models.CASCADE)
    for_existing_registration = models.BooleanField(default=False)

    @property
    def is_completed(self):
        return self.state == self.COMPLETED

    @property
    def is_deleted(self):
        if self.target_registration:
            return self.target_registration.is_deleted
        else:  # Embargo is orphaned, so consider it deleted
            return True

    @property
    def embargo_end_date(self):
        if self.state == self.APPROVED:
            return self.end_date
        return False

    # NOTE(hrybacki): Old, private registrations are grandfathered and do not
    # require to be made public or embargoed. This field differentiates them
    # from new registrations entering into an embargo field which should not
    # show up in any search related fields.
    @property
    def pending_registration(self):
        return not self.for_existing_registration and self.is_pending_approval

        # def __repr__(self):
        #     pass
        # from osf.models import Node
        #
        # parent_registration = None
        # try:
        #     parent_registration = Node.find_one(Q('embargo', 'eq', self))
        # except NoResultsFound:
        #     pass
        # return ('<Embargo(parent_registration={0}, initiated_by={1}, '
        #         'end_date={2}) with _id {3}>').format(
        #     parent_registration,
        #     self.initiated_by,
        #     self.end_date,
        #     self._id
        # )

    def _get_registration(self):
        return self.registrations.first()

    def _view_url_context(self, user_id, node):
        registration = node or self._get_registration()
        return {'node_id': registration._id}

    def _approval_url_context(self, user_id):
        user_approval_state = self.approval_state.get(user_id, {})
        approval_token = user_approval_state.get('approval_token')
        if approval_token:
            registration = self._get_registration()
            node_id = user_approval_state.get('node_id', registration._id)
            return {'node_id': node_id, 'token': approval_token}

    def _rejection_url_context(self, user_id):
        user_approval_state = self.approval_state.get(user_id, {})
        rejection_token = user_approval_state.get('rejection_token')
        if rejection_token:
            Registration = apps.get_model('osf.Registration')
            root_registration = self._get_registration()
            node_id = user_approval_state.get('node_id', root_registration._id)
            registration = Registration.load(node_id)
            return {
                'node_id': registration.registered_from._id,
                'token': rejection_token,
            }

    def _email_template_context(self,
                                user,
                                node,
                                is_authorizer=False,
                                urls=None):
        context = super(Embargo, self)._email_template_context(
            user,
            node,
            is_authorizer=is_authorizer)
        urls = urls or self.stashed_urls.get(user._id, {})
        registration_link = urls.get('view', self._view_url(user._id, node))
        approval_time_span = osf_settings.EMBARGO_PENDING_TIME.days * 24
        if is_authorizer:
            approval_link = urls.get('approve', '')
            disapproval_link = urls.get('reject', '')

            registration = self._get_registration()

            context.update({
                'is_initiator': self.initiated_by == user,
                'initiated_by': self.initiated_by.fullname,
                'approval_link': approval_link,
                'project_name': registration.title,
                'disapproval_link': disapproval_link,
                'registration_link': registration_link,
                'embargo_end_date': self.end_date,
                'approval_time_span': approval_time_span,
                'is_moderated': self.is_moderated,
                'reviewable': self._get_registration(),
            })
        else:
            context.update({
                'initiated_by': self.initiated_by.fullname,
                'registration_link': registration_link,
                'embargo_end_date': self.end_date,
                'approval_time_span': approval_time_span,
                'is_moderated': self.is_moderated,
                'reviewable': self._get_registration(),
            })
        return context

    def _on_reject(self, event_data):
        user = event_data.kwargs.get('user')
        if user is None and event_data.args:
            user = event_data.args[0]
        NodeLog = apps.get_model('osf.NodeLog')

        parent_registration = self.target_registration
        parent_registration.registered_from.add_log(
            action=NodeLog.EMBARGO_CANCELLED,
            params={
                'node': parent_registration.registered_from._id,
                'registration': parent_registration._id,
                'embargo_id': self._id,
            },
            auth=Auth(user) if user else Auth(self.initiated_by))
        # Remove backref to parent project if embargo was for a new registration
        if not self.for_existing_registration:
            parent_registration.delete_registration_tree(save=True)
            parent_registration.registered_from = None
        # Delete parent registration if it was created at the time the embargo was initiated
        if not self.for_existing_registration:
            parent_registration.is_deleted = True
            parent_registration.deleted = timezone.now()
            parent_registration.save()

    def disapprove_embargo(self, user, token):
        """Cancels retraction if user is admin and token verifies."""
        self.reject(user=user, token=token)

    def _on_complete(self, event_data):
        NodeLog = apps.get_model('osf.NodeLog')

        parent_registration = self.target_registration
        if parent_registration.is_spammy:
            raise NodeStateError('Cannot complete a spammy registration.')

        super()._on_complete(event_data)
        parent_registration.registered_from.add_log(
            action=NodeLog.EMBARGO_APPROVED,
            params={
                'node': parent_registration.registered_from._id,
                'registration': parent_registration._id,
                'embargo_id': self._id,
            },
            auth=Auth(self.initiated_by), )
        self.save()

    def approve_embargo(self, user, token):
        """Add user to approval list if user is admin and token verifies."""
        self.approve(user=user, token=token)

    def mark_as_completed(self):
        # Plucked from embargo_registrations script
        # self.state = Sanction.COMPLETED
        self.to_COMPLETED()

class Retraction(EmailApprovableSanction):
    """
    Retraction object for public registrations.
    Externally (specifically in user-facing language) retractions should be referred to as "Withdrawals", i.e.
    "Retract Registration" -> "Withdraw Registration", "Retracted" -> "Withdrawn", etc.
    """
    SANCTION_TYPE = SanctionTypes.RETRACTION
    DISPLAY_NAME = 'Retraction'
    SHORT_NAME = 'retraction'

    AUTHORIZER_NOTIFY_EMAIL_TEMPLATE = mails.PENDING_RETRACTION_ADMIN
    NON_AUTHORIZER_NOTIFY_EMAIL_TEMPLATE = mails.PENDING_RETRACTION_NON_ADMIN

    VIEW_URL_TEMPLATE = VIEW_PROJECT_URL_TEMPLATE
    APPROVE_URL_TEMPLATE = osf_settings.DOMAIN + 'token_action/{node_id}/?token={token}'
    REJECT_URL_TEMPLATE = osf_settings.DOMAIN + 'token_action/{node_id}/?token={token}'

    initiated_by = models.ForeignKey(settings.AUTH_USER_MODEL, null=True, blank=True, on_delete=models.CASCADE)
    justification = models.CharField(max_length=2048, null=True, blank=True)
    date_retracted = NonNaiveDateTimeField(null=True, blank=True)

    def _get_registration(self):
        Registration = apps.get_model('osf.Registration')
        parent_registration = Registration.objects.get(retraction=self)

        return parent_registration

    def _view_url_context(self, user_id, node):
        registration = self.registrations.first() or node
        return {
            'node_id': registration._id
        }

    def _approval_url_context(self, user_id):
        user_approval_state = self.approval_state.get(user_id, {})
        approval_token = user_approval_state.get('approval_token')
        if approval_token:
            root_registration = self.registrations.first()
            node_id = user_approval_state.get('node_id', root_registration._id)
            return {
                'node_id': node_id,
                'token': approval_token,
            }

    def _rejection_url_context(self, user_id):
        user_approval_state = self.approval_state.get(user_id, {})
        rejection_token = user_approval_state.get('rejection_token')
        if rejection_token:
            Registration = apps.get_model('osf.Registration')
            node_id = user_approval_state.get('node_id', None)
            registration = Registration.objects.select_related(
                'registered_from'
            ).get(
                guids___id=node_id, guids___id__isnull=False
            ) if node_id else self.registrations.first()

            return {
                'node_id': registration.registered_from._id,
                'token': rejection_token,
            }

    def _email_template_context(self, user, node, is_authorizer=False, urls=None):
        urls = urls or self.stashed_urls.get(user._id, {})
        registration_link = urls.get('view', self._view_url(user._id, node))
        approval_time_span = osf_settings.RETRACTION_PENDING_TIME.days * 24
        if is_authorizer:
            approval_link = urls.get('approve', '')
            disapproval_link = urls.get('reject', '')

            return {
                'is_initiator': self.initiated_by == user,
                'is_moderated': self.is_moderated,
                'reviewable': self._get_registration(),
                'initiated_by': self.initiated_by.fullname,
                'project_name': self.registrations.filter().values_list('title', flat=True).get(),
                'registration_link': registration_link,
                'approval_link': approval_link,
                'disapproval_link': disapproval_link,
                'approval_time_span': approval_time_span,
            }
        else:
            return {
                'initiated_by': self.initiated_by.fullname,
                'registration_link': registration_link,
                'is_moderated': self.is_moderated,
                'reviewable': self._get_registration(),
                'approval_time_span': approval_time_span,
            }

    def _on_reject(self, event_data):
        user = event_data.kwargs.get('user')
        if user is None and event_data.args:
            user = event_data.args[0]

        NodeLog = apps.get_model('osf.NodeLog')
        parent_registration = self.target_registration
        parent_registration.registered_from.add_log(
            action=NodeLog.RETRACTION_CANCELLED,
            params={
                'node': parent_registration.registered_from._id,
                'registration': parent_registration._id,
                'retraction_id': self._id,
            },
            auth=Auth(user),
            save=True,
        )

    def _on_complete(self, event_data):
        super()._on_complete(event_data)
        self.date_retracted = timezone.now()
        registration = self.target_registration
        registration.withdraw()
        self.save()

    def approve_retraction(self, user, token):
        '''Test function'''
        self.approve(user=user, token=token)

    def disapprove_retraction(self, user, token):
        '''Test function'''
        self.reject(user=user, token=token)


class RegistrationApproval(SanctionCallbackMixin, EmailApprovableSanction):
    SANCTION_TYPE = SanctionTypes.REGISTRATION_APPROVAL
    DISPLAY_NAME = 'Approval'
    SHORT_NAME = 'registration_approval'

    AUTHORIZER_NOTIFY_EMAIL_TEMPLATE = mails.PENDING_REGISTRATION_ADMIN
    NON_AUTHORIZER_NOTIFY_EMAIL_TEMPLATE = mails.PENDING_REGISTRATION_NON_ADMIN

    VIEW_URL_TEMPLATE = VIEW_PROJECT_URL_TEMPLATE
    APPROVE_URL_TEMPLATE = osf_settings.DOMAIN + 'token_action/{node_id}/?token={token}'
    REJECT_URL_TEMPLATE = osf_settings.DOMAIN + 'token_action/{node_id}/?token={token}'

    initiated_by = models.ForeignKey(settings.AUTH_USER_MODEL, null=True, blank=True, on_delete=models.CASCADE)

    def _get_registration(self):
        return self.registrations.first()

    def _view_url_context(self, user_id, node):
        user_approval_state = self.approval_state.get(user_id, {})
        node_id = user_approval_state.get('node_id', node._id)
        return {
            'node_id': node_id
        }

    def _approval_url_context(self, user_id):
        user_approval_state = self.approval_state.get(user_id, {})
        approval_token = user_approval_state.get('approval_token')
        if approval_token:
            registration = self._get_registration()
            node_id = user_approval_state.get('node_id', registration._id)
            return {
                'node_id': node_id,
                'token': approval_token,
            }

    def _rejection_url_context(self, user_id):
        user_approval_state = self.approval_state.get(user_id, {})
        rejection_token = self.approval_state.get(user_id, {}).get('rejection_token')
        if rejection_token:
            Registration = apps.get_model('osf.Registration')
            root_registration = self._get_registration()
            node_id = user_approval_state.get('node_id', root_registration._id)
            registration = Registration.load(node_id)
            return {
                'node_id': registration.registered_from._id,
                'token': rejection_token,
            }

    def _email_template_context(self, user, node, is_authorizer=False, urls=None):
        context = super(RegistrationApproval, self)._email_template_context(user, node, is_authorizer, urls)
        urls = urls or self.stashed_urls.get(user._id, {})
        registration_link = urls.get('view', self._view_url(user._id, node))
        approval_time_span = osf_settings.REGISTRATION_APPROVAL_TIME.days * 24
        if is_authorizer:
            approval_link = urls.get('approve', '')
            disapproval_link = urls.get('reject', '')
            registration = self._get_registration()
            context.update({
                'is_initiator': self.initiated_by == user,
                'initiated_by': self.initiated_by.fullname,
                'is_moderated': self.is_moderated,
                'reviewable': self._get_registration(),
                'registration_link': registration_link,
                'approval_link': approval_link,
                'disapproval_link': disapproval_link,
                'approval_time_span': approval_time_span,
                'project_name': registration.title,
            })
        else:
            context.update({
                'initiated_by': self.initiated_by.fullname,
                'registration_link': registration_link,
                'is_moderated': self.is_moderated,
                'reviewable': self._get_registration(),
                'approval_time_span': approval_time_span,
            })
        return context

    def _add_success_logs(self, node, user):
        NodeLog = apps.get_model('osf.NodeLog')

        src = node.registered_from
        src.add_log(
            action=NodeLog.PROJECT_REGISTERED,
            params={
                'parent_node': src.parent_node._id if src.parent_node else None,
                'node': src._primary_key,
                'registration': node._primary_key,
            },
            auth=Auth(user),
            save=False
        )
        src.save()

    def _on_complete(self, event_data):
        user = event_data.kwargs.get('user')
        if user is None and event_data.args:
            user = event_data.args[0]
        NodeLog = apps.get_model('osf.NodeLog')

        registration = self._get_registration()
        if registration.is_spammy:
            raise NodeStateError('Cannot approve a spammy registration')

        super()._on_complete(event_data)
        self.save()
        registered_from = registration.registered_from
        # Pass auth=None because the registration initiator may not be
        # an admin on components (component admins had the opportunity
        # to disapprove the registration by this point)
        registration.set_privacy('public', auth=None, log=False)
        for child in registration.get_descendants_recursive(primary_only=True):
            child.set_privacy('public', auth=None, log=False)
        # Accounts for system actions where no `User` performs the final approval
        auth = Auth(user) if user else None
        registered_from.add_log(
            action=NodeLog.REGISTRATION_APPROVAL_APPROVED,
            params={
                'node': registered_from._id,
                'registration': registration._id,
                'registration_approval_id': self._id,
            },
            auth=auth,
        )
        for node in registration.root.node_and_primary_descendants():
            self._add_success_logs(node, user)
            node.update_search()  # update search if public

        self.save()

    def _on_reject(self, event_data):
        user = event_data.kwargs.get('user')
        if user is None and event_data.args:
            user = event_data.args[0]
        NodeLog = apps.get_model('osf.NodeLog')

        registered_from = self.target_registration.registered_from
        self.target_registration.delete_registration_tree(save=True)
        registered_from.add_log(
            action=NodeLog.REGISTRATION_APPROVAL_CANCELLED,
            params={
                'node': registered_from._id,
                'registration': self.target_registration._id,
                'registration_approval_id': self._id,
            },
            auth=Auth(user),
        )


class DraftRegistrationApproval(Sanction):

    SANCTION_TYPE = SanctionTypes.DRAFT_REGISTRATION_APPROVAL
    mode = Sanction.ANY

    # Since draft registrations that require approval are not immediately registered,
    # meta stores registration_choice and embargo_end_date (when applicable)
    meta = DateTimeAwareJSONField(default=dict, blank=True)

    def _send_rejection_email(self, user, draft):
        mails.send_mail(
            to_addr=user.username,
            mail=mails.DRAFT_REGISTRATION_REJECTED,
            user=user,
            osf_url=osf_settings.DOMAIN,
            provider=draft.provider,
            can_change_preferences=False,
        )

    def approve(self, user):
        self.state = Sanction.APPROVED
        self._on_complete(user)

    def reject(self, user):
        self.state = Sanction.REJECTED
        self._on_reject(user)

    def _on_complete(self, user):
        DraftRegistration = apps.get_model('osf.DraftRegistration')

        draft = DraftRegistration.objects.get(approval=self)

        initiator = draft.initiator.merged_by or draft.initiator
        auth = Auth(initiator)
        registration = draft.register(auth=auth, save=True)
        registration_choice = self.meta['registration_choice']

        if registration_choice == 'immediate':
            sanction = functools.partial(registration.require_approval, initiator)
        elif registration_choice == 'embargo':
            embargo_end_date = parse_date(self.meta.get('embargo_end_date'))
            if not embargo_end_date.tzinfo:
                embargo_end_date = embargo_end_date.replace(tzinfo=pytz.UTC)
            sanction = functools.partial(
                registration.embargo_registration,
                initiator,
                embargo_end_date
            )
        else:
            raise ValueError("'registration_choice' must be either 'embargo' or 'immediate'")
        sanction(notify_initiator_on_complete=True)

    def _on_reject(self, user, *args, **kwargs):
        DraftRegistration = apps.get_model('osf.DraftRegistration')

        # clear out previous registration options
        self.meta = {}
        self.save()

        draft = DraftRegistration.objects.get(approval=self)
        initiator = draft.initiator.merged_by or draft.initiator
        self._send_rejection_email(initiator, draft)


class EmbargoTerminationApproval(EmailApprovableSanction):
    SANCTION_TYPE = SanctionTypes.EMBARGO_TERMINATION_APPROVAL
    DISPLAY_NAME = 'Embargo Termination Request'
    SHORT_NAME = 'embargo_termination_approval'

    AUTHORIZER_NOTIFY_EMAIL_TEMPLATE = mails.PENDING_EMBARGO_TERMINATION_ADMIN
    NON_AUTHORIZER_NOTIFY_EMAIL_TEMPLATE = mails.PENDING_EMBARGO_TERMINATION_NON_ADMIN

    VIEW_URL_TEMPLATE = VIEW_PROJECT_URL_TEMPLATE
    APPROVE_URL_TEMPLATE = osf_settings.DOMAIN + 'token_action/{node_id}/?token={token}'
    REJECT_URL_TEMPLATE = osf_settings.DOMAIN + 'token_action/{node_id}/?token={token}'

    embargoed_registration = models.ForeignKey('Registration', null=True, blank=True, on_delete=models.CASCADE)
    initiated_by = models.ForeignKey(settings.AUTH_USER_MODEL, null=True, blank=True, on_delete=models.CASCADE)

    @property
    def is_moderated(self):
        return False  # Embargo Termination never requires Moderator Approval

    def _get_registration(self):
        return self.embargoed_registration

    def _view_url_context(self, user_id, node):
        registration = node or self._get_registration()
        return {
            'node_id': registration._id
        }

    def _approval_url_context(self, user_id):
        user_approval_state = self.approval_state.get(user_id, {})
        approval_token = user_approval_state.get('approval_token')
        if approval_token:
            registration = self._get_registration()
            node_id = user_approval_state.get('node_id', registration._id)
            return {
                'node_id': node_id,
                'token': approval_token,
            }

    def _rejection_url_context(self, user_id):
        user_approval_state = self.approval_state.get(user_id, {})
        rejection_token = user_approval_state.get('rejection_token')
        if rejection_token:
            root_registration = self._get_registration()
            node_id = user_approval_state.get('node_id', root_registration._id)
            return {
                'node_id': node_id,
                'token': rejection_token,
            }

    def _email_template_context(self, user, node, is_authorizer=False, urls=None):
        context = super(EmbargoTerminationApproval, self)._email_template_context(
            user,
            node,
            is_authorizer=is_authorizer
        )
        urls = urls or self.stashed_urls.get(user._id, {})
        registration_link = urls.get('view', self._view_url(user._id, node))
        approval_time_span = osf_settings.EMBARGO_TERMINATION_PENDING_TIME.days * 24
        if is_authorizer:
            approval_link = urls.get('approve', '')
            disapproval_link = urls.get('reject', '')

            registration = self._get_registration()

            context.update({
                'is_initiator': self.initiated_by == user,
                'is_moderated': self.is_moderated,
                'reviewable': self._get_registration(),
                'initiated_by': self.initiated_by.fullname,
                'approval_link': approval_link,
                'project_name': registration.title,
                'disapproval_link': disapproval_link,
                'registration_link': registration_link,
                'embargo_end_date': self.end_date,
                'approval_time_span': approval_time_span,
            })
        else:
            context.update({
                'initiated_by': self.initiated_by.fullname,
                'project_name': self.target_registration.title,
                'registration_link': registration_link,
                'embargo_end_date': self.end_date,
                'is_moderated': self.is_moderated,
                'reviewable': self._get_registration(),
                'approval_time_span': approval_time_span,
            })
        return context

    def _on_complete(self, event_data):
        super()._on_complete(event_data)
        if self.target_registration.is_embargoed:  # if the embargo expires normally, this is noop.
            self.target_registration.terminate_embargo(forced=True)

    def _on_reject(self, event_data):
        # Just forget this ever happened.
        self.target_registration.embargo_termination_approval = None
        self.target_registration.save()<|MERGE_RESOLUTION|>--- conflicted
+++ resolved
@@ -128,8 +128,6 @@
 
     @property
     def revisable(self):
-<<<<<<< HEAD
-=======
         '''Controls state machine flow on a 'reject' trigger.
 
         True -> IN_PROGRESS
@@ -137,7 +135,6 @@
 
         Sanctions do not represent a revisable entity, so return False
         '''
->>>>>>> b8f0fbe1
         return False
 
     # The Sanction object will also inherit the following functions from the SanctionStateMachine:
