from django.db import models
<<<<<<< HEAD
import jsonschema

=======
import waffle
from jsonschema import validate, ValidationError as JsonSchemaValidationError, SchemaError, Draft7Validator
>>>>>>> 3920a29f
from website.util import api_v2_url

from .base import BaseModel, ObjectIDMixin
from .validators import RegistrationResponsesValidator
from api.waffle.utils import flag_is_active
from osf.utils.datetime_aware_jsonfield import DateTimeAwareJSONField
from osf.exceptions import ValidationValueError, ValidationError

from website.project.metadata.utils import create_jsonschema_from_metaschema
from osf.features import EGAP_ADMINS


SCHEMABLOCK_TYPES = [
    ('page-heading', 'page-heading'),
    ('section-heading', 'section-heading'),
    ('subsection-heading', 'subsection-heading'),
    ('paragraph', 'paragraph'),
    ('question-label', 'question-label'),
    ('short-text-input', 'short-text-input'),
    ('long-text-input', 'long-text-input'),
    ('file-input', 'file-input'),
    ('contributors-input', 'contributors-input'),
    ('single-select-input', 'single-select-input'),
    ('multi-select-input', 'multi-select-input'),
    ('select-input-option', 'select-input-option'),
    ('select-other-option', 'select-other-option'),
]


def allow_egap_admins(queryset, request):
    """
    Allows egap admins to see EGAP registrations as visible, should be deleted when when the EGAP registry goes
    live.
    """
    if hasattr(request, 'user') and not flag_is_active(request, EGAP_ADMINS):
        return queryset.exclude(name='EGAP Registration')
    return queryset

class AbstractSchemaManager(models.Manager):

    def get_latest_version(self, name):
        """
        Return the latest version of the named schema
        :param str name: unique name of a schema
        :return: schema
        """
        return self.filter(name=name).order_by('schema_version').last()

    def get_earliest_version(self, name):
        """
        Return the earliest version of the named schema
        :param str name: unique name of a schema
        :return: schema
        """
        return self.filter(name=name).order_by('schema_version').first()

    def get_latest_versions(self, request=None, invisible=False):
        """
        Returns a queryset of the latest version of each schema

        :param request: the request object needed for waffling
        :return: queryset
        """

        latest_versions = self.values('name').annotate(latest_version=models.Max('schema_version'))

        annotated = self.all().annotate(
            latest_version=models.Subquery(
                latest_versions.filter(name=models.OuterRef('name')).values('latest_version')[:1],
                output_field=models.IntegerField(),
            ),
        )
        queryset = annotated.filter(schema_version=models.F('latest_version')).order_by('name')

        if not invisible:
            queryset = queryset.filter(visible=True)

        if request:
            return allow_egap_admins(queryset, request)

        return queryset

class AbstractSchema(ObjectIDMixin, BaseModel):
    name = models.CharField(max_length=255)
    schema = DateTimeAwareJSONField(default=dict)
    category = models.CharField(max_length=255, null=True, blank=True)
    active = models.BooleanField(default=True)  # whether or not the schema accepts submissions
    visible = models.BooleanField(default=True)  # whether or not the schema should be visible in the API and registries search

    # Version of the schema to use (e.g. if questions, responses change)
    schema_version = models.IntegerField()

    objects = AbstractSchemaManager()

    class Meta:
        abstract = True
        unique_together = ('name', 'schema_version')

    def __unicode__(self):
        return f'(name={self.name}, schema_version={self.schema_version}, id={self.id})'


class RegistrationSchema(AbstractSchema):
    config = DateTimeAwareJSONField(blank=True, default=dict)
    description = models.TextField(null=True, blank=True)
    providers = models.ManyToManyField(
        'RegistrationProvider',
        related_name='schemas',
        blank=True
    )

    @property
    def _config(self):
        return self.schema.get('config', {})

    @property
    def requires_approval(self):
        return self._config.get('requiresApproval', False)

    @property
    def fulfills(self):
        return self._config.get('fulfills', [])

    @property
    def messages(self):
        return self._config.get('messages', {})

    @property
    def requires_consent(self):
        return self._config.get('requiresConsent', False)

    @property
    def has_files(self):
        return self._config.get('hasFiles', False)

    @property
    def absolute_api_v2_url(self):
        path = f'/schemas/registrations/{self._id}/'
        return api_v2_url(path)

    def validate_metadata(self, metadata, reviewer=False, required_fields=False):
        """
        Validates registration_metadata field.
        """
        schema = create_jsonschema_from_metaschema(self.schema,
                                                   required_fields=required_fields,
                                                   is_reviewer=reviewer)
        try:
            validate(metadata, schema, cls=Draft7Validator)
        except JsonSchemaValidationError as e:
            for page in self.schema['pages']:
                for question in page['questions']:
                    if e.relative_schema_path[0] == 'required':
                        raise ValidationError(
                            'For your registration the \'{}\' field is required'.format(question['title'])
                        )
                    elif e.relative_schema_path[0] == 'additionalProperties':
                        raise ValidationError(
                            'For your registration the \'{}\' field is extraneous and not permitted in your response.'.format(question['qid'])
                        )
                    elif e.relative_path[0] == question['qid']:
                        if 'options' in question:
                            raise ValidationError(
                                'For your registration your response to the \'{}\' field is invalid, your response must be one of the provided options.'.format(
                                    question['title'],
                                ),
                            )
                        if 'title' in question:
                            raise ValidationError(
                                'For your registration your response to the \'{}\' field is invalid.'.format(question['title']),
                            )
                        raise ValidationError(
                            'For your registration your response to the field with qid: \'{}\' is invalid.'.format(question['qid']),
                        )
            raise ValidationError(e)
        except SchemaError as e:
            raise ValidationValueError(e)
        return

    def validate_registration_responses(self, registration_responses, required_fields=False):
        """Validates `registration_responses` against this schema (using `schema_blocks`).
        Raises `ValidationError` if invalid. Otherwise, returns True.
        """
        validator = RegistrationResponsesValidator(self.schema_blocks.all(), required_fields)
        return validator.validate(registration_responses)


class FileMetadataSchema(AbstractSchema):

    @property
    def absolute_api_v2_url(self):
        path = f'/schemas/files/{self._id}/'
        return api_v2_url(path)


class RegistrationSchemaBlock(ObjectIDMixin, BaseModel):
    class Meta:
        order_with_respect_to = 'schema'
        unique_together = ('schema', 'registration_response_key')

    INPUT_BLOCK_TYPES = frozenset([
        'short-text-input',
        'long-text-input',
        'file-input',
        'contributors-input',
        'single-select-input',
        'multi-select-input',
        'select-other-option',
    ])

    schema = models.ForeignKey('RegistrationSchema', related_name='schema_blocks', on_delete=models.CASCADE)
    help_text = models.TextField()
    example_text = models.TextField(null=True)
    # Corresponds to a key in DraftRegistration.registration_responses dictionary
    registration_response_key = models.CharField(max_length=255, db_index=True, null=True, blank=True)
    # A question can be split into multiple schema blocks, but are linked with a schema_block_group_key
    schema_block_group_key = models.CharField(max_length=24, db_index=True, null=True)
    block_type = models.CharField(max_length=31, db_index=True, choices=SCHEMABLOCK_TYPES)
    display_text = models.TextField()
    required = models.BooleanField(default=False)

    @property
    def absolute_api_v2_url(self):
        path = f'{self.schema.absolute_api_v2_url}schema_blocks/{self._id}/'
        return api_v2_url(path)

    def save(self, *args, **kwargs):
        """
        Allows us to use a unique_together constraint, so each "registration_response_key"
        only appears once for every registration schema.  To do this, we need to save
        empty "registration_response_key"s as null, instead of an empty string.
        """
        self.registration_response_key = self.registration_response_key or None
        return super().save(*args, **kwargs)<|MERGE_RESOLUTION|>--- conflicted
+++ resolved
@@ -1,11 +1,5 @@
 from django.db import models
-<<<<<<< HEAD
-import jsonschema
-
-=======
-import waffle
 from jsonschema import validate, ValidationError as JsonSchemaValidationError, SchemaError, Draft7Validator
->>>>>>> 3920a29f
 from website.util import api_v2_url
 
 from .base import BaseModel, ObjectIDMixin
