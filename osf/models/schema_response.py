from django.contrib.contenttypes.fields import GenericForeignKey
from django.contrib.contenttypes.models import ContentType
from django.db import models
from django.utils import timezone

from framework.exceptions import PermissionsError

from osf.exceptions import PreviousSchemaResponseError, SchemaResponseStateError
from osf.models.base import BaseModel, ObjectIDMixin
from osf.models.metaschema import RegistrationSchemaBlock
from osf.models.schema_response_block import SchemaResponseBlock
from osf.utils.fields import NonNaiveDateTimeField
from osf.utils.machines import ApprovalsMachine
from osf.utils.workflows import ApprovalStates, SchemaResponseTriggers


class SchemaResponse(ObjectIDMixin, BaseModel):
    '''Collects responses for a schema associated with a parent object.

    SchemaResponse manages the creation, surfacing, updating, and approval of
    "responses" to the questions on a Registration schema (for example).

    Individual answers are stored in SchemaResponseBlocks and aggregated here
    via the response_blocks M2M relationship.

    SchemaResponseBlocks can be shared across multiple SchemaResponse, but
    each SchemaResponseBlock links to the SchemaResponse where it originated.
    These are referenced on the SchemaResponse using the updated_response_blocks manager.
    This allows SchemaResponses to also serve as a revision history when
    users submit updates to the schema form on a given parent object.
    '''
    schema = models.ForeignKey('osf.RegistrationSchema')
    response_blocks = models.ManyToManyField('osf.SchemaResponseBlock')
    initiator = models.ForeignKey('osf.OsfUser', null=False)
    previous_response = models.ForeignKey(
        'osf.SchemaResponse',
        related_name='updated_response',
        null=True,
        blank=True
    )

    revision_justification = models.CharField(max_length=2048, null=True, blank=True)
    submitted_timestamp = NonNaiveDateTimeField(null=True, blank=True)

    pending_approvers = models.ManyToManyField('osf.osfuser', related_name='pending_submissions')
    reviews_state = models.CharField(
        choices=ApprovalStates.char_field_choices(),
        default=ApprovalStates.IN_PROGRESS.db_name,
        max_length=255
    )

    # Allow schema responses for non-Registrations
    object_id = models.PositiveIntegerField()
    content_type = models.ForeignKey(ContentType, on_delete=models.CASCADE)
    parent = GenericForeignKey('content_type', 'object_id')

    class Meta:
        ordering = ['-created']
        indexes = [
            models.Index(fields=['reviews_state'])
        ]

    # Attribute for controlling flow from 'reject' triggers on the state machine.
    # True -> IN_PROGRESS
    # False -> [MODERATOR_]REJECTED
    revisable = True

    def __init__(self, *args, **kwargs):
        super().__init__(*args, **kwargs)
        self.approvals_state_machine = ApprovalsMachine(
            model=self,
            active_state=self.state,
            state_property_name='state'
        )

    @property
    def all_responses(self):
        '''Surfaces responses from response_blocks in a dictionary format'''
        formatted_responses = {
            response_block.schema_key: response_block.response
            for response_block in self.response_blocks.all()
        }
        return formatted_responses

    @property
    def updated_response_keys(self):
        '''Surfaces the keys of responses_blocks added in this revision.'''
        revised_keys = self.updated_response_blocks.values_list('schema_key', flat=True)
        return set(revised_keys)

    @property
    def state(self):
        '''Property to translate between ApprovalState Enum and DB string.'''
        return ApprovalStates.from_db_name(self.reviews_state)

    @state.setter
    def state(self, new_state):
        self.reviews_state = new_state.db_name

    @property
    def is_moderated(self):
        '''Determine if this SchemaResponseResponse belong to a moderated resource'''
        return getattr(self.parent, 'is_moderated', False)

    @classmethod
    def create_initial_response(cls, initiator, parent, schema=None, justification=None):
        '''Create SchemaResponse and all initial SchemaResponseBlocks.

        This should only be called the first time SchemaResponses are created for
        a parent object. Every subsequent time new Responses are being created, they
        should be based on existing responses to simplify diffing between versions.
        '''
        if parent.schema_responses.exists():
            raise PreviousSchemaResponseError(
                f'Cannot create initial SchemaResponse for parent resource {parent}, '
                f'as {parent} already has an associated SchemaResponse'
            )

        # TODO: Decide on a fixed property/field name that parent types should implement
        # to access a supported schema. Just use registration_schema for now.
        parent_schema = parent.registration_schema
        schema = schema or parent_schema
        if not schema:
            raise ValueError(
                'Must pass a schema when creating SchemaResponse if '
                'parent resource does not define one.'
            )
        if schema != parent_schema:
            raise ValueError(
                f'Provided schema ({schema.name}) does not match '
                f'schema on parent resource ({parent_schema.name})'
            )

        new_response = cls(
            parent=parent,
            schema=schema,
            initiator=initiator,
            revision_justification=justification or '',
            submitted_timestamp=None,
            previous_response=None,
        )
        new_response.save()

        question_blocks = RegistrationSchemaBlock.objects.filter(
            schema=schema,
            registration_response_key__isnull=False
        )
        for source_block in question_blocks:
            new_response_block = SchemaResponseBlock.objects.create(
                source_schema_response=new_response,
                source_schema_block=source_block,
                schema_key=source_block.registration_response_key,
            )
            new_response_block.save()
            new_response.response_blocks.add(new_response_block)

        return new_response

    @classmethod
    def create_from_previous_response(cls, initiator, previous_response, justification=None):
        '''Create a SchemaResponse using an existing SchemaResponse as a starting point.

        On creation, the new SchemaResponses will share all of its response_blocks with the
        previous_version (as no responses have changed). As responses are updated via
        response.update_responses, new SchemaResponseBlocks will be created/updated as apporpriate.

        A new SchemaResponse cannot be created for a given parent object if it already has another
        SchemaResponse in a non-APPROVED state.
        '''
        # Cannot create new response if parent has another response in-progress or pending approval
        parent = previous_response.parent
        if parent.schema_responses.exclude(reviews_state=ApprovalStates.APPROVED.db_name).exists():
            raise PreviousSchemaResponseError(
                f'Cannot create new SchemaResponse for {parent} because {parent} already '
                'has non-terminal SchemaResponse'
            )

        new_response = cls(
            parent=parent,
            schema=previous_response.schema,
            initiator=initiator,
            previous_response=previous_response,
            revision_justification=justification or '',
        )
        new_response.save()
        new_response.response_blocks.add(*previous_response.response_blocks.all())
        return new_response

    def update_responses(self, updated_responses):
        '''Updates any response_blocks with keys listed in updated_responses

        Only SchemaResponses in state IN_PROGRESS can have their responses updated.

        If this is the first time a given key has been updated on this SchemaResponse, a
        new SchemaResponseBlock (with source_schema_response=self) will be created to hold the
        answer and added to response_blocks, and the outdated response_block entry for that key
        (inherited from the previous_response) will be removed from response_blocks.

        If a previously updated response is udpated again, the existing entry in response_blocks
        for that key will have its "response" field updated to the new value.

        If a previously updated response has its answer reverted to the previous_response's answer,
        the previously created SchemaResponseBlock will be deleted, and the previous_response's
        response_block for that key will be restored to self's response_blocks.

        This will raise a ValueError at the end if any unsupported keys are encountered.
        If you do not want any writes to persist if called with unsupported keys,
        make sure to call in an atomic context.
        '''
        if self.state is not ApprovalStates.IN_PROGRESS:
            raise SchemaResponseStateError(
                f'SchemaResponse with id [{self._id}]  has state {self.reviews_state}. '
                'Must have state "in_progress" to update responses'
            )

        # make a local copy of the responses so we can pop with impunity
        # no need for deepcopy, since we aren't mutating dictionary values
        updated_responses = dict(updated_responses)

        for block in self.response_blocks.all():
            # Remove values from updated_responses to help detect unsupported keys
            latest_response = updated_responses.pop(block.schema_key, None)
            if latest_response is None or latest_response == block.response:
                continue

            if not self._response_reverted(block, latest_response):
                self._update_response(block, latest_response)

        if updated_responses:
            raise ValueError(
                'Encountered unexpected keys while trying to update responses for '
                f'SchemaResponse with id [{self._id}]: {", ".join(updated_responses.keys())}'
            )

    def _response_reverted(self, current_block, latest_response):
        '''Handle the case where an answer is reverted over the course of editing a Response.'''
        if not self.previous_response:
            return False

        previous_response_block = self.previous_response.response_blocks.get(
            schema_key=current_block.schema_key
        )
        if latest_response != previous_response_block.response:
            return False

        current_block.delete()
        self.response_blocks.add(previous_response_block)
        return True

    def _update_response(self, current_block, latest_response):
        '''Create/update a SchemaResponseBlock with a new answer.'''
        # Update the block in-place if it's already part of this revision
        if current_block.source_schema_response == self:
            current_block.response = latest_response
            current_block.save()
        # Otherwise, create a new block and swap out the entries in response_blocks
        else:
            revised_block = SchemaResponseBlock.objects.create(
                source_schema_response=self,
                source_schema_block=current_block.source_schema_block,
                schema_key=current_block.schema_key,
                response=latest_response
            )

            revised_block.save()
            self.response_blocks.remove(current_block)
            self.response_blocks.add(revised_block)

    def delete(self, *args, **kwargs):
        if self.state is not ApprovalStates.IN_PROGRESS:
            raise SchemaResponseStateError(
                f'Cannot delete SchemaResponse with id [{self._id}]. In order to delete, '
                f'state must be "in_progress", but is "{self.reviews_state}" instead.'
            )
        super().delete(*args, **kwargs)

# *** Callbcks in support of ApprovalsMachine ***

    def _validate_trigger(self, event_data):
        '''Any additional validation to confirm that a trigger is being used correctly.

        For SchemaResponses, use this to confirm that the provided user has permission to
        execute the trigger, including enforcing correct usage of the internal "accept" shortcut.
        '''
        user = event_data.kwargs.get('user')
        trigger = event_data.event.name

        # The only valid case for not providing a user is the internal accept shortcut
        # See _validate_accept_trigger docstring for more information
        if user is None and not (trigger == 'accept' and self.state is ApprovalStates.UNAPPROVED):
            raise ValueError(
                f'Trigger {trigger} from state {self.state} for '
                f'SchemaResponse with id [{self._id}] must be called with a user.'
            )

        trigger_specific_validator = getattr(self, f'_validate_{trigger}_trigger')
        trigger_specific_validator(user)

    def _validate_submit_trigger(self, user):
        """Validate usage of the "submit" trigger on the underlying ApprovalsMachine.

        Only admins on the parent resource can submit the SchemaResponse for review.

        submit can only be called from IN_PROGRESS, calling from any other state will
        result in a MachineError prior to this validation.
        """
        if not self.parent.is_admin_contributor(user):
            raise PermissionsError(
                f'User {user} is not an admin contributor on parent resource {self.parent} '
                f'and does not have permission to "submit" SchemaResponse with id [{self._id}]'
            )

    def _validate_approve_trigger(self, user):
        """Validate usage of the "approve" trigger on the underlying ApprovalsMachine

        Only users listed in self.pending_approvers can approve.

        "approve" can only be invoked from UNAPPROVED, calling from any other state will
        result in a MachineError prior to this validation.
        """
        if user not in self.pending_approvers.all():
            raise PermissionsError(
                f'User {user} is not a pending approver for SchemaResponse with id [{self._id}]'
            )

    def _validate_accept_trigger(self, user):
        """Validate usage of the "accept" trigger on the underlying ApprovalsMachine

        "accept" has three valid usages:
        First, "accept" is called from within the"approve" trigger once all required approvals
        have been granted. This call should receive the user who issued the final "approve"
        so that the correct SchemaResponseAction can be logged.

        Secone, moderators "accept" a SchemaResponse if it belongs to a moderated parent resource.
        In this case, the user must have the correct permission on the parent's provider.

        Finally, "accept" can be called without a user in order to bypass the need for approvals
        (the "internal accept shortcut") to make life easier for OSF scripts and utilities.

        "accept" can only be invoked from UNAPPROVED and PENDING_MODERATION, calling from any
        other state will result in a MachineError prior to this validation.
        """
        if self.state is ApprovalStates.UNAPPROVED:
            # user = None -> internal accept shortcut
            # not self.pending_approvers.exists() -> called from within "approve"
            if user is None or not self.pending_approvers.exists():
                return
            raise ValueError(
                'Invalid usage of "accept" trigger from UNAPPROVED state '
                f'against SchemaResponse with id [{self._id}]'
            )

        if not user.has_perm('accept_submissions', self.parent.provider):
            raise PermissionsError(
<<<<<<< HEAD
                f'User {user} is not a moderator on {self.parent.provider} and does not '
                f'have permission to "accept" SchemaResponse with id [{self.id}]'
=======
                f'User {user} is not a modrator on {self.parent.provider} and does not '
                f'have permission to "accept" SchemaResponse with id [{self._id}]'
>>>>>>> 3431d838
            )

    def _validate_reject_trigger(self, user):
        """Validate usage of the "reject" trigger on the underlying ApprovalsMachine

        "reject" must be called by a pending approver or a moderator, depending on the state.

        "reject" can only be invoked from UNAPPROVED and PENDING_MODERATION, calling from any
        other state will result in a MachineError prior to this validation.
        """
        if self.state is ApprovalStates.UNAPPROVED:
            if user not in self.pending_approvers.all():
                raise PermissionsError(
                    f'User {user} is not a pending approver for SchemaResponse with id [{self._id}]'
                )
            return

        if not user.has_perm('reject_submissions', self.parent.provider):
            raise PermissionsError(
                f'User {user} is not a modrator on {self.parent.provider} and does not '
                f'have permission to "reject" SchemaResponse with id [{self._id}]'
            )

    def _on_submit(self, event_data):
        '''Add the provided approvers to pending_approvers and set the submitted_timestamp.'''
        approvers = event_data.kwargs.get('required_approvers', None)
        if not approvers:
            raise ValueError(
                f'Cannot submit SchemaResponses with id [{self._id}] '
                'for review with no required approvers'
            )
        self.pending_approvers.set(approvers)
        self.submitted_timestamp = timezone.now()

    def _on_approve(self, event_data):
        '''Remove the user from pending_approvers; call accept when no approvers remain.'''
        approving_user = event_data.kwargs.get('user', None)
        self.pending_approvers.remove(approving_user)
        if not self.pending_approvers.exists():
            self.accept(**event_data.kwargs)

    def _on_complete(self, event_data):
        '''Clear out any lingering pending_approvers in the case of an internal accept.'''
        self.pending_approvers.clear()

    def _on_reject(self, event_data):
        '''Clear out pending_approvers to start fresh on resubmit.'''
        self.pending_approvers.clear()

    def _save_transition(self, event_data):
        '''Save changes here and write the action.'''
        self.save()
        # Skip writing the final UNAPPROVED -> UNAPPROVED transition and wait for the accept trigger
        if self.state is ApprovalStates.UNAPPROVED and not self.pending_approvers.exists():
            return

        from_state = ApprovalStates[event_data.transition.source]
        to_state = self.state
        trigger = SchemaResponseTriggers.from_transition(from_state, to_state)
        self.actions.create(
            from_state=from_state.db_name,
            to_state=to_state.db_name,
            trigger=trigger.db_name,
            creator=event_data.kwargs.get('user', self.initiator),
            comment=event_data.kwargs.get('comment', '')
        )<|MERGE_RESOLUTION|>--- conflicted
+++ resolved
@@ -352,13 +352,8 @@
 
         if not user.has_perm('accept_submissions', self.parent.provider):
             raise PermissionsError(
-<<<<<<< HEAD
-                f'User {user} is not a moderator on {self.parent.provider} and does not '
-                f'have permission to "accept" SchemaResponse with id [{self.id}]'
-=======
                 f'User {user} is not a modrator on {self.parent.provider} and does not '
                 f'have permission to "accept" SchemaResponse with id [{self._id}]'
->>>>>>> 3431d838
             )
 
     def _validate_reject_trigger(self, user):
