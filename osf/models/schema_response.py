from future.moves.urllib.parse import urljoin

from django.contrib.contenttypes.fields import GenericForeignKey
from django.contrib.contenttypes.models import ContentType
from django.db import models
from django.utils import timezone

from framework.exceptions import PermissionsError

<<<<<<< HEAD
from osf.exceptions import (
    PreviousSchemaResponseError,
    SchemaResponseStateError,
    UnsupportedSchemaKeysError
)
=======
from osf.exceptions import PreviousSchemaResponseError, SchemaResponseStateError, SchemaResponseUpdateError
>>>>>>> 1013e959
from osf.models.base import BaseModel, ObjectIDMixin
from osf.models.metaschema import RegistrationSchemaBlock
from osf.models.schema_response_block import SchemaResponseBlock
from osf.utils import notifications
from osf.utils.fields import NonNaiveDateTimeField
from osf.utils.machines import ApprovalsMachine
from osf.utils.workflows import ApprovalStates, SchemaResponseTriggers

from website.mails import mails
from website.reviews.signals import reviews_email_submit_moderators_notifications
from website.settings import DOMAIN


EMAIL_TEMPLATES_PER_EVENT = {
    'create': mails.SCHEMA_RESPONSE_INITIATED,
    'submit': mails.SCHEMA_RESPONSE_SUBMITTED,
    'accept': mails.SCHEMA_RESPONSE_APPROVED,
    'reject': mails.SCHEMA_RESPONSE_REJECTED,
}

class SchemaResponse(ObjectIDMixin, BaseModel):
    '''Collects responses for a schema associated with a parent object.

    SchemaResponse manages the creation, surfacing, updating, and approval of
    "responses" to the questions on a Registration schema (for example).

    Individual answers are stored in SchemaResponseBlocks and aggregated here
    via the response_blocks M2M relationship.

    SchemaResponseBlocks can be shared across multiple SchemaResponse, but
    each SchemaResponseBlock links to the SchemaResponse where it originated.
    These are referenced on the SchemaResponse using the updated_response_blocks manager.
    This allows SchemaResponses to also serve as a revision history when
    users submit updates to the schema form on a given parent object.
    '''
    schema = models.ForeignKey('osf.RegistrationSchema')
    response_blocks = models.ManyToManyField('osf.SchemaResponseBlock')
    initiator = models.ForeignKey('osf.OsfUser', null=False)
    previous_response = models.ForeignKey(
        'osf.SchemaResponse',
        related_name='updated_response',
        null=True,
        blank=True
    )

    revision_justification = models.CharField(max_length=2048, null=True, blank=True)
    submitted_timestamp = NonNaiveDateTimeField(null=True, blank=True)

    pending_approvers = models.ManyToManyField('osf.osfuser', related_name='pending_submissions')
    reviews_state = models.CharField(
        choices=ApprovalStates.char_field_choices(),
        default=ApprovalStates.IN_PROGRESS.db_name,
        max_length=255
    )

    # Allow schema responses for non-Registrations
    object_id = models.PositiveIntegerField()
    content_type = models.ForeignKey(ContentType, on_delete=models.CASCADE)
    parent = GenericForeignKey('content_type', 'object_id')

    class Meta:
        ordering = ['-created']
        indexes = [
            models.Index(fields=['reviews_state'])
        ]

    # Attribute for controlling flow from 'reject' triggers on the state machine.
    # True -> IN_PROGRESS
    # False -> [MODERATOR_]REJECTED
    revisable = True

    def __init__(self, *args, **kwargs):
        super().__init__(*args, **kwargs)
        self.approvals_state_machine = ApprovalsMachine(
            model=self,
            active_state=self.state,
            state_property_name='state'
        )

    @property
    def absolute_url(self):
        relative_url_path = f'/{self.parent._id}?revisionId={self._id}'
        return urljoin(DOMAIN, relative_url_path)

    @property
    def all_responses(self):
        '''Surfaces responses from response_blocks in a dictionary format'''
        formatted_responses = {
            response_block.schema_key: response_block.response
            for response_block in self.response_blocks.all()
        }
        return formatted_responses

    @property
    def updated_response_keys(self):
        '''Surfaces the keys of responses_blocks added in this revision.'''
        revised_keys = self.updated_response_blocks.values_list('schema_key', flat=True)
        return set(revised_keys)

    @property
    def state(self):
        '''Property to translate between ApprovalState Enum and DB string.'''
        return ApprovalStates.from_db_name(self.reviews_state)

    @state.setter
    def state(self, new_state):
        self.reviews_state = new_state.db_name

    @property
    def is_moderated(self):
        '''Determine if this SchemaResponseResponse belong to a moderated resource'''
        return getattr(self.parent, 'is_moderated', False)

    @classmethod
    def create_initial_response(cls, initiator, parent, schema=None, justification=None):
        '''Create SchemaResponse and all initial SchemaResponseBlocks.

        This should only be called the first time SchemaResponses are created for
        a parent object. Every subsequent time new Responses are being created, they
        should be based on existing responses to simplify diffing between versions.
        '''
        if parent.schema_responses.exists():
            raise PreviousSchemaResponseError(
                f'Cannot create initial SchemaResponse for parent resource {parent}, '
                f'as {parent} already has an associated SchemaResponse'
            )

        # TODO: Decide on a fixed property/field name that parent types should implement
        # to access a supported schema. Just use registration_schema for now.
        parent_schema = parent.registration_schema
        schema = schema or parent_schema
        if not schema:
            raise ValueError(
                'Must pass a schema when creating SchemaResponse if '
                'parent resource does not define one.'
            )
        if schema != parent_schema:
            raise ValueError(
                f'Provided schema ({schema.name}) does not match '
                f'schema on parent resource ({parent_schema.name})'
            )

        new_response = cls(
            parent=parent,
            schema=schema,
            initiator=initiator,
            revision_justification=justification or '',
            submitted_timestamp=None,
            previous_response=None,
        )
        new_response.save()

        question_blocks = RegistrationSchemaBlock.objects.filter(
            schema=schema,
            registration_response_key__isnull=False
        )
        for source_block in question_blocks:
            new_response_block = SchemaResponseBlock.create(
                source_schema_response=new_response,
                source_schema_block=source_block,
            )
            new_response.response_blocks.add(new_response_block)

        return new_response

    @classmethod
    def create_from_previous_response(cls, initiator, previous_response, justification=None):
        '''Create a SchemaResponse using an existing SchemaResponse as a starting point.

        On creation, the new SchemaResponses will share all of its response_blocks with the
        previous_version (as no responses have changed). As responses are updated via
        response.update_responses, new SchemaResponseBlocks will be created/updated as apporpriate.

        A new SchemaResponse cannot be created for a given parent object if it already has another
        SchemaResponse in a non-APPROVED state.
        '''
        # Cannot create new response if parent has another response in-progress or pending approval
        parent = previous_response.parent
        if parent.schema_responses.exclude(reviews_state=ApprovalStates.APPROVED.db_name).exists():
            raise PreviousSchemaResponseError(
                f'Cannot create new SchemaResponse for {parent} because {parent} already '
                'has non-terminal SchemaResponse'
            )

        new_response = cls(
            parent=parent,
            schema=previous_response.schema,
            initiator=initiator,
            previous_response=previous_response,
            revision_justification=justification or '',
        )
        new_response.save()
        new_response.response_blocks.add(*previous_response.response_blocks.all())
        new_response._notify_users(event='create')
        return new_response

    def update_responses(self, updated_responses):
        '''Updates any response_blocks with keys listed in updated_responses

        Only SchemaResponses in state IN_PROGRESS can have their responses updated.

        If this is the first time a given key has been updated on this SchemaResponse, a
        new SchemaResponseBlock (with source_schema_response=self) will be created to hold the
        answer and added to response_blocks, and the outdated response_block entry for that key
        (inherited from the previous_response) will be removed from response_blocks.

        If a previously updated response is udpated again, the existing entry in response_blocks
        for that key will have its "response" field updated to the new value.

        If a previously updated response has its answer reverted to the previous_response's answer,
        the previously created SchemaResponseBlock will be deleted, and the previous_response's
        response_block for that key will be restored to self's response_blocks.

        This will raise a ValueError at the end if any unsupported keys are encountered.
        If you do not want any writes to persist if called with unsupported keys,
        make sure to call in an atomic context.
        '''
        if self.state is not ApprovalStates.IN_PROGRESS:
            raise SchemaResponseStateError(
                f'SchemaResponse with id [{self._id}]  has state {self.reviews_state}. '
                'Must have state "in_progress" to update responses'
            )

        # make a local copy of the responses so we can pop with impunity
        # no need for deepcopy, since we aren't mutating dictionary values
        updated_responses = dict(updated_responses)

        invalid_responses = {}
        for block in self.response_blocks.all():
            # Remove values from updated_responses to help detect unsupported keys
            latest_response = updated_responses.pop(block.schema_key, None)
            if latest_response is None or latest_response == block.response:
                continue

            if not self._response_reverted(block, latest_response):
<<<<<<< HEAD
                self._update_response(block, latest_response)

        if updated_responses:
            raise UnsupportedSchemaKeysError(
                'Encountered unexpected keys while trying to update responses for '
                f'SchemaResponse with id [{self._id}]: {", ".join(updated_responses.keys())}',
                keys=updated_responses.keys()
=======
                try:
                    self._update_response(block, latest_response)
                except SchemaResponseUpdateError as e:
                    invalid_responses.update(e.invalid_responses)

        if invalid_responses or updated_responses:
            raise SchemaResponseUpdateError(
                response=self,
                invalid_responses=invalid_responses,
                unsupported_keys=updated_responses.keys()
>>>>>>> 1013e959
            )

    def _response_reverted(self, current_block, latest_response):
        '''Handle the case where an answer is reverted over the course of editing a Response.'''
        if not self.previous_response:
            return False

        previous_response_block = self.previous_response.response_blocks.get(
            schema_key=current_block.schema_key
        )
        if latest_response != previous_response_block.response:
            return False

        current_block.delete()
        self.response_blocks.add(previous_response_block)
        return True

    def _update_response(self, current_block, latest_response):
        '''Create/update a SchemaResponseBlock with a new answer.'''
        # Update the block in-place if it's already part of this revision
        if current_block.source_schema_response == self:
            current_block.set_response(latest_response)
        # Otherwise, create a new block and swap out the entries in response_blocks
        else:
            revised_block = SchemaResponseBlock.create(
                source_schema_response=self,
                source_schema_block=current_block.source_schema_block,
                response_value=latest_response
            )

            revised_block.save()
            self.response_blocks.remove(current_block)
            self.response_blocks.add(revised_block)

    def _update_file_references(self, updated_responses, file_block_ids=None, save=True):
        '''Update refernces in file-input responses post-archival for initial SchemaResponses.'''
        if self.previous_response:
            raise PreviousSchemaResponseError(
                'Updating of file references only supported for initial responses'
            )

        if file_block_ids is None:
            file_block_ids = self.schema.schema_blocks.filter(
                block_type='file-input'
            ).values_list('id', flat=True)
        if not file_block_ids:
            return

        file_response_blocks = self.response_blocks.filter(
            source_schema_block_id__in=file_block_ids
        )
        for block in file_response_blocks:
            block.response = updated_responses[block.schema_key]
            if save:
                block.save()

    def delete(self, *args, **kwargs):
        if self.state is not ApprovalStates.IN_PROGRESS:
            raise SchemaResponseStateError(
                f'Cannot delete SchemaResponse with id [{self._id}]. In order to delete, '
                f'state must be "in_progress", but is "{self.reviews_state}" instead.'
            )
        super().delete(*args, **kwargs)

# *** Callbcks in support of ApprovalsMachine ***

    def _validate_trigger(self, event_data):
        '''Any additional validation to confirm that a trigger is being used correctly.

        For SchemaResponses, use this to confirm that the provided user has permission to
        execute the trigger, including enforcing correct usage of the internal "accept" shortcut.
        '''
        user = event_data.kwargs.get('user')
        trigger = event_data.event.name

        # The only valid case for not providing a user is the internal accept shortcut
        # See _validate_accept_trigger docstring for more information
        if user is None and not (trigger == 'accept' and self.state is ApprovalStates.UNAPPROVED):
            raise PermissionsError(
                f'Trigger {trigger} from state {self.state} for '
                f'SchemaResponse with id [{self._id}] must be called with a user.'
            )

        trigger_specific_validator = getattr(self, f'_validate_{trigger}_trigger')
        trigger_specific_validator(user)

    def _validate_submit_trigger(self, user):
        """Validate usage of the "submit" trigger on the underlying ApprovalsMachine.

        Only admins on the parent resource can submit the SchemaResponse for review.

        submit can only be called from IN_PROGRESS, calling from any other state will
        result in a MachineError prior to this validation.
        """
        if not self.parent.is_admin_contributor(user):
            raise PermissionsError(
                f'User {user} is not an admin contributor on parent resource {self.parent} '
                f'and does not have permission to "submit" SchemaResponse with id [{self._id}]'
            )

        # Only check newly udpated keys, as old keys have previously passed validation
        invalid_response_keys = [
            block.schema_key for block in self.updated_response_blocks.all() if not block.is_valid()
        ]
        if invalid_response_keys:
            raise SchemaResponseStateError(
                f'SchemaResponse with id [{self._id}] has invalid responses for the following keys '
                f'and cannot be submitted: {invalid_response_keys}'
            )

    def _validate_approve_trigger(self, user):
        """Validate usage of the "approve" trigger on the underlying ApprovalsMachine

        Only users listed in self.pending_approvers can approve.

        "approve" can only be invoked from UNAPPROVED, calling from any other state will
        result in a MachineError prior to this validation.
        """
        if user not in self.pending_approvers.all():
            raise PermissionsError(
                f'User {user} is not a pending approver for SchemaResponse with id [{self._id}]'
            )

    def _validate_accept_trigger(self, user):
        """Validate usage of the "accept" trigger on the underlying ApprovalsMachine

        "accept" has three valid usages:
        First, "accept" is called from within the "approve" trigger once all required approvals
        have been granted. This call should receive the user who issued the final "approve"
        so that the correct SchemaResponseAction can be logged.

        Second, moderators "accept" a SchemaResponse if it belongs to a moderated parent resource.
        In this case, the user must have the correct permission on the parent's provider.

        Finally, "accept" can be called without a user in order to bypass the need for approvals
        (the "internal accept shortcut") to make life easier for OSF scripts and utilities.

        "accept" can only be invoked from UNAPPROVED and PENDING_MODERATION, calling from any
        other state will result in a MachineError prior to this validation.
        """
        if self.state is ApprovalStates.UNAPPROVED:
            # user = None -> internal accept shortcut
            # not self.pending_approvers.exists() -> called from within "approve"
            if user is None or not self.pending_approvers.exists():
                return
            raise ValueError(
                'Invalid usage of "accept" trigger from UNAPPROVED state '
                f'against SchemaResponse with id [{self._id}]'
            )

        if not user.has_perm('accept_submissions', self.parent.provider):
            raise PermissionsError(
                f'User {user} is not a modrator on {self.parent.provider} and does not '
                f'have permission to "accept" SchemaResponse with id [{self._id}]'
            )

    def _validate_reject_trigger(self, user):
        """Validate usage of the "reject" trigger on the underlying ApprovalsMachine

        "reject" must be called by a pending approver or a moderator, depending on the state.

        "reject" can only be invoked from UNAPPROVED and PENDING_MODERATION, calling from any
        other state will result in a MachineError prior to this validation.
        """
        if self.state is ApprovalStates.UNAPPROVED:
            if user not in self.pending_approvers.all():
                raise PermissionsError(
                    f'User {user} is not a pending approver for SchemaResponse with id [{self._id}]'
                )
            return

        if not user.has_perm('reject_submissions', self.parent.provider):
            raise PermissionsError(
                f'User {user} is not a modrator on {self.parent.provider} and does not '
                f'have permission to "reject" SchemaResponse with id [{self._id}]'
            )

    def _on_submit(self, event_data):
        '''Add the provided approvers to pending_approvers and set the submitted_timestamp.'''
        approvers = event_data.kwargs.get('required_approvers', None)
        if not approvers:
            raise ValueError(
                f'Cannot submit SchemaResponses with id [{self._id}] '
                'for review with no required approvers'
            )
        self.pending_approvers.set(approvers)
        self.submitted_timestamp = timezone.now()

    def _on_approve(self, event_data):
        '''Remove the user from pending_approvers; call accept when no approvers remain.'''
        approving_user = event_data.kwargs.get('user', None)
        self.pending_approvers.remove(approving_user)
        if not self.pending_approvers.exists():
            self.accept(**event_data.kwargs)

    def _on_complete(self, event_data):
        '''Clear out any lingering pending_approvers in the case of an internal accept.'''
        self.pending_approvers.clear()

    def _on_reject(self, event_data):
        '''Clear out pending_approvers to start fresh on resubmit.'''
        self.pending_approvers.clear()

    def _save_transition(self, event_data):
        '''Save changes here and write the action.'''
        self.save()
        # Skip writing the final UNAPPROVED -> UNAPPROVED transition and wait for the accept trigger
        if self.state is ApprovalStates.UNAPPROVED and not self.pending_approvers.exists():
            return

        from_state = ApprovalStates[event_data.transition.source]
        to_state = self.state
        trigger = SchemaResponseTriggers.from_transition(from_state, to_state)
        if trigger is None:
            return

        self.actions.create(
            from_state=from_state.db_name,
            to_state=to_state.db_name,
            trigger=trigger.db_name,
            creator=event_data.kwargs.get('user', self.initiator),
            comment=event_data.kwargs.get('comment', '')
        )
        self._notify_users(event=event_data.event.name)

    def _notify_users(self, event):
        '''Notify users of relevant state transitions.'''
        #  Notifications on the original response will be handled by the registration workflow
        if not self.previous_response:
            return

        # Generate the "reviews" email context and notify moderators
        if self.state is ApprovalStates.PENDING_MODERATION:
            email_context = notifications.get_email_template_context(resource=self.parent)
            email_context['revision_id'] = self._id
            email_context['referrer'] = self.initiator
            reviews_email_submit_moderators_notifications.send(
                timestamp=timezone.now(), context=email_context
            )
            return

        template = EMAIL_TEMPLATES_PER_EVENT.get(event)
        if not template:
            return

        email_context = {
            'resource_type': self.parent.__class__.__name__,
            'title': self.parent.title,
            'parent_url': self.parent.absolute_url,
            'update_url': self.absolute_url,
            'is_moderated': self.is_moderated
        }

        for contributor, _ in self.parent.get_active_contributors_recursive(unique_users=True):
            email_context['user'] = contributor
            email_context['can_write'] = self.parent.has_permission(contributor, 'write')
            email_context['is_approver'] = contributor in self.pending_approvers.all()
            mails.send_mail(to_addr=contributor.username, mail=template, **email_context)<|MERGE_RESOLUTION|>--- conflicted
+++ resolved
@@ -7,15 +7,7 @@
 
 from framework.exceptions import PermissionsError
 
-<<<<<<< HEAD
-from osf.exceptions import (
-    PreviousSchemaResponseError,
-    SchemaResponseStateError,
-    UnsupportedSchemaKeysError
-)
-=======
 from osf.exceptions import PreviousSchemaResponseError, SchemaResponseStateError, SchemaResponseUpdateError
->>>>>>> 1013e959
 from osf.models.base import BaseModel, ObjectIDMixin
 from osf.models.metaschema import RegistrationSchemaBlock
 from osf.models.schema_response_block import SchemaResponseBlock
@@ -251,15 +243,6 @@
                 continue
 
             if not self._response_reverted(block, latest_response):
-<<<<<<< HEAD
-                self._update_response(block, latest_response)
-
-        if updated_responses:
-            raise UnsupportedSchemaKeysError(
-                'Encountered unexpected keys while trying to update responses for '
-                f'SchemaResponse with id [{self._id}]: {", ".join(updated_responses.keys())}',
-                keys=updated_responses.keys()
-=======
                 try:
                     self._update_response(block, latest_response)
                 except SchemaResponseUpdateError as e:
@@ -270,7 +253,6 @@
                 response=self,
                 invalid_responses=invalid_responses,
                 unsupported_keys=updated_responses.keys()
->>>>>>> 1013e959
             )
 
     def _response_reverted(self, current_block, latest_response):
