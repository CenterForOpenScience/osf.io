from django.contrib.contenttypes.fields import GenericForeignKey
from django.contrib.contenttypes.models import ContentType
from django.db import models
from django.utils import timezone

from framework.exceptions import PermissionsError

from osf.exceptions import PreviousSchemaResponseError, SchemaResponseStateError
from osf.models.base import BaseModel, ObjectIDMixin
from osf.models.metaschema import RegistrationSchemaBlock
from osf.models.schema_response_block import SchemaResponseBlock
from osf.utils.fields import NonNaiveDateTimeField
from osf.utils.machines import ApprovalsMachine
from osf.utils.workflows import ApprovalStates, SchemaResponseTriggers


class SchemaResponse(ObjectIDMixin, BaseModel):
    '''Collects responses for a schema associated with a parent object.

    SchemaResponse manages the creation, surfacing, updating, and approval of
    "responses" to the questions on a Registration schema (for example).

    Individual answers are stored in SchemaResponseBlocks and aggregated here
    via the response_blocks M2M relationship.

    SchemaResponseBlocks can be shared across multiple SchemaResponse, but
    each SchemaResponseBlock links to the SchemaResponse where it originated.
    These are referenced on the SchemaResponse using the updated_response_blocks manager.
    This allows SchemaResponses to also serve as a revision history when
    users submit updates to the schema form on a given parent object.
    '''
    schema = models.ForeignKey('osf.RegistrationSchema')
    response_blocks = models.ManyToManyField('osf.SchemaResponseBlock')
    initiator = models.ForeignKey('osf.OsfUser', null=False)
    previous_response = models.ForeignKey(
        'osf.SchemaResponse',
        related_name='updated_response',
        null=True,
        blank=True
    )

    revision_justification = models.CharField(max_length=2048, null=True, blank=True)
    submitted_timestamp = NonNaiveDateTimeField(null=True, blank=True)
<<<<<<< HEAD
=======
    pending_approvers = models.ManyToManyField('osf.osfuser', related_name='pending_submissions')
    reviews_state = models.CharField(
        choices=ApprovalStates.char_field_choices(),
        default=ApprovalStates.IN_PROGRESS.db_name,
        max_length=255
    )
>>>>>>> 935ff139

    # Allow schema responses for non-Registrations
    object_id = models.PositiveIntegerField()
    content_type = models.ForeignKey(ContentType, on_delete=models.CASCADE)
    parent = GenericForeignKey('content_type', 'object_id')

    class Meta:
        ordering = ['-created']
        indexes = [
            models.Index(fields=['reviews_state'])
        ]

    # Attribute for controlling flow from 'reject' triggers on the state machine.
    # True -> IN_PROGRESS
    # False -> [MODERATOR_]REJECTED
    revisable = True

    def __init__(self, *args, **kwargs):
        super().__init__(*args, **kwargs)
        self.approvals_state_machine = ApprovalsMachine(
            model=self,
            active_state=self.state,
            state_property_name='state'
        )

    @property
    def all_responses(self):
        '''Surfaces responses from response_blocks in a dictionary format'''
        formatted_responses = {
            response_block.schema_key: response_block.response
            for response_block in self.response_blocks.all()
        }
        return formatted_responses

    @property
    def updated_response_keys(self):
        '''Surfaces the keys of responses_blocks added in this revision.'''
        revised_keys = self.updated_response_blocks.values_list('schema_key', flat=True)
        return set(revised_keys)

    @property
    def state(self):
        '''Property to translate between ApprovalState Enum and DB string.'''
        return ApprovalStates.from_db_name(self.reviews_state)

    @state.setter
    def state(self, new_state):
        self.reviews_state = new_state.db_name

    @property
    def is_moderated(self):
        '''Determine if this SchemaResponseResponse belong to a moderated resource'''
        return getattr(self.parent, 'is_moderated', False)

    @classmethod
    def create_initial_response(cls, initiator, parent, schema=None, justification=None):
        '''Create SchemaResponse and all initial SchemaResponseBlocks.

        This should only be called the first time SchemaResponses are created for
        a parent object. Every subsequent time new Responses are being created, they
        should be based on existing responses to simplify diffing between versions.
        '''
        if parent.schema_responses.exists():
            raise PreviousSchemaResponseError(
                f'Cannot create initial SchemaResponse for parent resource {parent}, '
                f'as {parent} already has an associated SchemaResponse'
            )

        # TODO: Decide on a fixed property/field name that parent types should implement
        # to access a supported schema. Just use registration_schema for now.
        parent_schema = parent.registration_schema
        schema = schema or parent_schema
        if not schema:
            raise ValueError(
                'Must pass a schema when creating SchemaResponse if '
                'parent resource does not define one.'
            )
        if schema != parent_schema:
            raise ValueError(
                f'Provided schema ({schema.name}) does not match '
                f'schema on parent resource ({parent_schema.name})'
            )

        new_response = cls(
            parent=parent,
            schema=schema,
            initiator=initiator,
            revision_justification=justification or '',
            submitted_timestamp=None,
            previous_response=None,
        )
        new_response.save()

        question_blocks = RegistrationSchemaBlock.objects.filter(
            schema=schema,
            registration_response_key__isnull=False
        )
        for source_block in question_blocks:
            new_response_block = SchemaResponseBlock.objects.create(
                source_schema_response=new_response,
                source_schema_block=source_block,
                schema_key=source_block.registration_response_key,
            )
            new_response_block.save()
            new_response.response_blocks.add(new_response_block)

        return new_response

    @classmethod
    def create_from_previous_response(cls, initiator, previous_response, justification=None):
        '''Create a SchemaResponse using an existing SchemaResponse as a starting point.

        On creation, the new SchemaResponses will share all of its response_blocks with the
        previous_version (as no responses have changed). As responses are updated via
        response.update_responses, new SchemaResponseBlocks will be created/updated as apporpriate.

        A new SchemaResponse cannot be created for a given parent object if it already has another
        SchemaResponse in a non-APPROVED state.
        '''
        # Cannot create new response if parent has another response in-progress or pending approval
        parent = previous_response.parent
        if parent.schema_responses.exclude(reviews_state=ApprovalStates.APPROVED.db_name).exists():
            raise PreviousSchemaResponseError(
                f'Cannot create new SchemaResponse for {parent} because {parent} already '
                'has non-terminal SchemaResponse'
            )

        new_response = cls(
            parent=parent,
            schema=previous_response.schema,
            initiator=initiator,
            previous_response=previous_response,
            revision_justification=justification or '',
        )
        new_response.save()
        new_response.response_blocks.add(*previous_response.response_blocks.all())
        return new_response

    def update_responses(self, updated_responses):
        '''Updates any response_blocks with keys listed in updated_responses

        Only SchemaResponses in state IN_PROGRESS can have their responses updated.

        If this is the first time a given key has been updated on this SchemaResponse, a
        new SchemaResponseBlock (with source_schema_response=self) will be created to hold the
        answer and added to response_blocks, and the outdated response_block entry for that key
        (inherited from the previous_response) will be removed from response_blocks.

        If a previously updated response is udpated again, the existing entry in response_blocks
        for that key will have its "response" field updated to the new value.

        If a previously updated response has its answer reverted to the previous_response's answer,
        the previously created SchemaResponseBlock will be deleted, and the previous_response's
        response_block for that key will be restored to self's response_blocks.

        This will raise a ValueError at the end if any unsupported keys are encountered.
        If you do not want any writes to persist if called with unsupported keys,
        make sure to call in an atomic context.
        '''
        if self.state is not ApprovalStates.IN_PROGRESS:
            raise SchemaResponseStateError(
                f'SchemaResponse with id [{self.id}]  has state {self.reviews_state}. '
                'Must have state "in_progress" to update responses'
            )

        # make a local copy of the responses so we can pop with impunity
        # no need for deepcopy, since we aren't mutating dictionary values
        updated_responses = dict(updated_responses)

        for block in self.response_blocks.all():
            # Remove values from updated_responses to help detect unsupported keys
            latest_response = updated_responses.pop(block.schema_key, None)
            if latest_response is None or latest_response == block.response:
                continue

            if not self._response_reverted(block, latest_response):
                self._update_response(block, latest_response)

        if updated_responses:
            raise ValueError(
                'Encountered unexpected keys while trying to update responses for '
                f'SchemaResponse with id [{self.id}]: {", ".join(updated_responses.keys())}'
            )

    def _response_reverted(self, current_block, latest_response):
        '''Handle the case where an answer is reverted over the course of editing a Response.'''
        if not self.previous_response:
            return False

        previous_response_block = self.previous_response.response_blocks.get(
            schema_key=current_block.schema_key
        )
        if latest_response != previous_response_block.response:
            return False

        current_block.delete()
        self.response_blocks.add(previous_response_block)
        return True

    def _update_response(self, current_block, latest_response):
        '''Create/update a SchemaResponseBlock with a new answer.'''
        # Update the block in-place if it's already part of this revision
        if current_block.source_schema_response == self:
            current_block.response = latest_response
            current_block.save()
        # Otherwise, create a new block and swap out the entries in response_blocks
        else:
            revised_block = SchemaResponseBlock.objects.create(
                source_schema_response=self,
                source_schema_block=current_block.source_schema_block,
                schema_key=current_block.schema_key,
                response=latest_response
            )

            revised_block.save()
            self.response_blocks.remove(current_block)
            self.response_blocks.add(revised_block)

    def delete(self, *args, **kwargs):
        if self.state is not ApprovalStates.IN_PROGRESS:
            raise SchemaResponseStateError(
                'Cannot delete SchemaResponse with id [{self.id}]. In order to delete, '
                'state must be "in_progress", but is "{self.reviews_state}" instead.'
            )
        super().delete(*args, **kwargs)

# *** Callbcks in support of ApprovalsMachine ***

    def _validate_trigger(self, event_data):
        '''Any additional validation to confirm that a trigger is being used correctly.

        For SchemaResponses, use this to confirm that the provided user has permission to
        execute the trigger, including enforcing correct usage of the internal "accept" shortcut.
        '''
        user = event_data.kwargs.get('user')
        trigger = event_data.event.name

        # The only valid case for not providing a user is the internal accept shortcut
        # See _validate_accept_trigger docstring for more information
        if user is None and not (trigger == 'accept' and self.state is ApprovalStates.UNAPPROVED):
            raise ValueError(
                f'Trigger {trigger} from state {self.state} for '
                f'SchemaResponse with id [{self.id}] must be called with a user.'
            )

        trigger_specific_validator = getattr(self, f'_validate_{trigger}_trigger')
        trigger_specific_validator(user)

    def _validate_submit_trigger(self, user):
        """Validate usage of the "submit" trigger on the underlying ApprovalsMachine.

        Only admins on the parent resource can submit the SchemaResponse for review.

        submit can only be called from IN_PROGRESS, calling from any other state will
        result in a MachineError prior to this validation.
        """
        if not self.parent.is_admin_contributor(user):
            raise PermissionsError(
                f'User {user} is not an admin contributor on parent resource {self.parent} '
                f'and does not have permission to "submit" SchemaResponse with id [{self.id}]'
            )

    def _validate_approve_trigger(self, user):
        """Validate usage of the "approve" trigger on the underlying ApprovalsMachine

        Only users listed in self.pending_approvers can approve.

        "approve" can only be invoked from UNAPPROVED, calling from any other state will
        result in a MachineError prior to this validation.
        """
        if user not in self.pending_approvers.all():
            raise PermissionsError(
                f'User {user} is not a pending approver for SchemaResponse with id [{self.id}]'
            )

    def _validate_accept_trigger(self, user):
        """Validate usage of the "accept" trigger on the underlying ApprovalsMachine

        "accept" has three valid usages:
        First, "accept" is called from within the"approve" trigger once all required approvals
        have been granted. This call should receive the user who issued the final "approve"
        so that the correct SchemaResponseAction can be logged.

        Secone, moderators "accept" a SchemaResponse if it belongs to a moderated parent resource.
        In this case, the user must have the correct permission on the parent's provider.

        Finally, "accept" can be called without a user in order to bypass the need for approvals
        (the "internal accept shortcut") to make life easier for OSF scripts and utilities.

        "accept" can only be invoked from UNAPPROVED and PENDING_MODERATION, calling from any
        other state will result in a MachineError prior to this validation.
        """
        if self.state is ApprovalStates.UNAPPROVED:
            # user = None -> internal accept shortcut
            # not self.pending_approvers.exists() -> called from within "approve"
            if user is None or not self.pending_approvers.exists():
                return
            raise ValueError(
                'Invalid usage of "accept" trigger from UNAPPROVED state '
                f'against SchemaResponse with id [{self.id}]'
            )

        if not user.has_perm('accept_submissions', self.parent.provider):
            raise PermissionsError(
                f'User {user} is not a modrator on {self.parent.provider} and does not '
                f'have permission to "accept" SchemaResponse with id [{self.id}]'
            )

    def _validate_reject_trigger(self, user):
        """Validate usage of the "reject" trigger on the underlying ApprovalsMachine

        "reject" must be called by a pending approver or a moderator, depending on the state.

        "reject" can only be invoked from UNAPPROVED and PENDING_MODERATION, calling from any
        other state will result in a MachineError prior to this validation.
        """
        if self.state is ApprovalStates.UNAPPROVED:
            if user not in self.pending_approvers.all():
                raise PermissionsError(
                    f'User {user} is not a pending approver for SchemaResponse with id [{self.id}]'
                )
            return

        if not user.has_perm('reject_submissions', self.parent.provider):
            raise PermissionsError(
                f'User {user} is not a modrator on {self.parent.provider} and does not '
                f'have permission to "reject" SchemaResponse with id [{self.id}]'
            )

    def _on_submit(self, event_data):
        '''Add the provided approvers to pending_approvers and set the submitted_timestamp.'''
        approvers = event_data.kwargs.get('required_approvers', None)
        if not approvers:
            raise ValueError(
                f'Cannot submit SchemaResponses with id [{self.id}] '
                'for review with no required approvers'
            )
        self.pending_approvers.set(approvers)
        self.submitted_timestamp = timezone.now()

    def _on_approve(self, event_data):
        '''Remove the user from pending_approvers; call accept when no approvers remain.'''
        approving_user = event_data.kwargs.get('user', None)
        self.pending_approvers.remove(approving_user)
        if not self.pending_approvers.exists():
            self.accept(**event_data.kwargs)

    def _on_complete(self, event_data):
        '''Clear out any lingering pending_approvers in the case of an internal accept.'''
        self.pending_approvers.clear()

    def _on_reject(self, event_data):
        '''Clear out pending_approvers to start fresh on resubmit.'''
        self.pending_approvers.clear()

    def _save_transition(self, event_data):
        '''Save changes here and write the action.'''
        self.save()
        # Skip writing the final UNAPPROVED -> UNAPPROVED transition and wait for the accept trigger
        if self.state is ApprovalStates.UNAPPROVED and not self.pending_approvers.exists():
            return

        from_state = ApprovalStates[event_data.transition.source]
        to_state = self.state
        trigger = SchemaResponseTriggers.from_transition(from_state, to_state)
        self.actions.create(
            from_state=from_state.db_name,
            to_state=to_state.db_name,
            trigger=trigger.db_name,
            creator=event_data.kwargs.get('user', self.initiator),
            comment=event_data.kwargs.get('comment', '')
        )<|MERGE_RESOLUTION|>--- conflicted
+++ resolved
@@ -41,15 +41,13 @@
 
     revision_justification = models.CharField(max_length=2048, null=True, blank=True)
     submitted_timestamp = NonNaiveDateTimeField(null=True, blank=True)
-<<<<<<< HEAD
-=======
+
     pending_approvers = models.ManyToManyField('osf.osfuser', related_name='pending_submissions')
     reviews_state = models.CharField(
         choices=ApprovalStates.char_field_choices(),
         default=ApprovalStates.IN_PROGRESS.db_name,
         max_length=255
     )
->>>>>>> 935ff139
 
     # Allow schema responses for non-Registrations
     object_id = models.PositiveIntegerField()
