--- conflicted
+++ resolved
@@ -29,10 +29,7 @@
         'osf.SchemaResponse',
         related_name='updated_response',
         null=True,
-<<<<<<< HEAD
         blank=True
-=======
->>>>>>> ca75d483
     )
 
     revision_justification = models.CharField(max_length=2048, null=True, blank=True)
