--- conflicted
+++ resolved
@@ -1,16 +1,12 @@
 from django.contrib.contenttypes.fields import GenericForeignKey
 from django.contrib.contenttypes.models import ContentType
 from django.db import models
-<<<<<<< HEAD
 from django.utils import timezone
 
 from framework.exceptions import PermissionsError
 
 from osf.models import RegistrationSchemaBlock
 from osf.models.action import SchemaResponseAction
-=======
-from osf.models import RegistrationSchemaBlock
->>>>>>> a7f3e70c
 from osf.models.base import BaseModel, ObjectIDMixin
 from osf.models.schema_response_block import SchemaResponseBlock
 from osf.utils.fields import NonNaiveDateTimeField
@@ -35,11 +31,7 @@
     Individual answers are stored in SchemaResponseBlocks and aggregated here
     via the response_blocks M2M relationship.
 
-<<<<<<< HEAD
-    SchemaResponseBlocks can be shared across multiple SchemaResponses, but
-=======
     SchemaResponseBlocks can be shared across multiple SchemaResponse, but
->>>>>>> a7f3e70c
     each SchemaResponseBlock links to the SchemaResponse where it originated.
     These are referenced on the SchemaResponse using the updated_response_blocks manager.
     This allows SchemaResponses to also serve as a revision history when
@@ -91,7 +83,6 @@
         revised_keys = self.updated_response_blocks.values_list('schema_key', flat=True)
         return set(revised_keys)
 
-<<<<<<< HEAD
     @property
     def state(self):
         '''Property to translate between ApprovalState Enum and DB string.'''
@@ -116,13 +107,8 @@
         return True
 
     @classmethod
-    def create_initial_response(cls, initiator, parent, schema, justification=None):
-        '''Create SchemaResponses and all initial SchemaResponseBlocks.
-=======
-    @classmethod
     def create_initial_response(cls, initiator, parent, schema=None, justification=None):
         '''Create SchemaResponse and all initial SchemaResponseBlocks.
->>>>>>> a7f3e70c
 
         This should only be called the first time SchemaResponses are created for
         a parent object. Every subsequent time new Responses are being created, they
@@ -130,10 +116,6 @@
         '''
         assert not parent.schema_responses.exists()
 
-<<<<<<< HEAD
-        #TODO: consider validation to ensure SchemaResponses aren't using a different
-        # schema than a parent object
-=======
         # TODO: Decide on a fixed property/field name that parent types should implement
         # to access a supported schema. Just use registration_schema for now.
         parent_schema = parent.registration_schema
@@ -145,19 +127,14 @@
                 f'Provided schema ({schema.name}) does not match '
                 f'schema on parent ({parent_schema.name})'
             )
->>>>>>> a7f3e70c
 
         new_response = cls(
             parent=parent,
             schema=schema,
             initiator=initiator,
-<<<<<<< HEAD
             revision_justification=justification or '',
             submitted_timestamp=None,
             previous_response=None,
-=======
-            revision_justification=justification or ''
->>>>>>> a7f3e70c
         )
         new_response.save()
 
@@ -178,12 +155,11 @@
 
     @classmethod
     def create_from_previous_response(cls, initiator, previous_response, justification=None):
-<<<<<<< HEAD
-        '''Create SchemaResponses using existing SchemaResponses as a starting point.
+        '''Create a SchemaResponse using an existing SchemaResponse as a starting point.
 
         On creation, the new SchemaResponses will share all of its response_blocks with the
-        previous_version (as no responses have changed). As responses are updated through the
-        new SchemaResponses, new SchemaResponseBlocks will be created/updated.
+        previous_version (as no responses have changed). As responses are updated via
+        response.update_responses, new SchemaResponseBlocks will be created/updated as apporpriate.
         '''
         # Cannot create new response if parent has another response in-progress or pending approval
         parent = previous_response.parent
@@ -195,18 +171,6 @@
 
         new_response = cls(
             parent=parent,
-=======
-        '''Create a SchemaResponse using an existing SchemaResponse as a starting point.
-
-        On creation, the new SchemaResponses will share all of its response_blocks with the
-        previous_version (as no responses have changed). As responses are updated via
-        response.update_responses, new SchemaResponseBlocks will be created/updated as apporpriate.
-        '''
-
-        # TODO confirm that no other non-Approved responses exist
-        new_response = cls(
-            parent=previous_response.parent,
->>>>>>> a7f3e70c
             schema=previous_response.schema,
             initiator=initiator,
             previous_response=previous_response,
@@ -219,8 +183,6 @@
     def update_responses(self, updated_responses):
         '''Updates any response_blocks with keys listed in updated_responses
 
-<<<<<<< HEAD
-=======
         If this is the first time a given key has been updated on this SchemaResponse, a
         new SchemaResponseBlock (with source_schema_response=self) will be created to hold the
         answer and added to response_blocks, and the outdated response_block entry for that key
@@ -233,13 +195,11 @@
         the previously created SchemaResponseBlock will be deleted, and the previous_response's
         response_block for that key will be restored to self's response_blocks.
 
->>>>>>> a7f3e70c
         This will raise a ValueError at the end if any unsupported keys are encountered.
         If you do not want any writes to persist if called with unsupported keys,
         make sure to call in an atomic context.
         '''
         # TODO: Add check for state once that stuff is here
-<<<<<<< HEAD
         if self.state is not ApprovalStates.IN_PROGRESS:
             raise InvalidSchemaResponseStateError(
                 f'SchemaResponse has state f{self.reviews_state}. '
@@ -247,12 +207,7 @@
             )
 
         # make a local copy of the responses so we can pop with impunity
-        # no need for deepcopy, since we aren't mutating responses
-=======
-
-        # make a local copy of the responses so we can pop with impunity
         # no need for deepcopy, since we aren't mutating dictionary values
->>>>>>> a7f3e70c
         updated_responses = dict(updated_responses)
 
         for block in self.response_blocks.all():
@@ -268,12 +223,7 @@
             raise ValueError(f'Encountered unexpected keys: {updated_responses.keys()}')
 
     def _response_reverted(self, current_block, latest_response):
-<<<<<<< HEAD
-        '''Handle the case where an answer is reverted over the course of editing a Response.
-        '''
-=======
         '''Handle the case where an answer is reverted over the course of editing a Response.'''
->>>>>>> a7f3e70c
         if not self.previous_response:
             return False
 
@@ -304,7 +254,6 @@
 
             revised_block.save()
             self.response_blocks.remove(current_block)
-<<<<<<< HEAD
             self.response_blocks.add(revised_block)
 
     def _validate_trigger(self, event_data):
@@ -368,7 +317,4 @@
             creator=event_data.kwargs.get('user', self.initiator),
             comment=event_data.kwargs.get('comment', '')
         )
-        action.save()
-=======
-            self.response_blocks.add(revised_block)
->>>>>>> a7f3e70c
+        action.save()