# -*- coding: utf-8 -*-
import requests

from django.apps import apps
from django.contrib.postgres import fields
from django.core.exceptions import ValidationError
from typedmodels.models import TypedModel
from api.taxonomies.utils import optimize_subject_query
from django.db import models
from django.db.models.signals import post_save
from django.dispatch import receiver
from dirtyfields import DirtyFieldsMixin
from guardian.models import GroupObjectPermissionBase, UserObjectPermissionBase

from framework import sentry
from osf.models.base import BaseModel, TypedObjectIDMixin
from osf.models.licenses import NodeLicense
from osf.models.mixins import ReviewProviderMixin
from osf.models.storage import ProviderAssetFile
from osf.models.subject import Subject
from osf.utils.datetime_aware_jsonfield import DateTimeAwareJSONField
from osf.utils.workflows import RegistrationModerationStates
from osf.utils.fields import EncryptedTextField
from osf.utils.permissions import REVIEW_PERMISSIONS
from website import settings
from website.util import api_v2_url
from functools import reduce
from osf.models.notifications import NotificationSubscription


class AbstractProvider(TypedModel, TypedObjectIDMixin, ReviewProviderMixin, DirtyFieldsMixin, BaseModel):
    class Meta:
        unique_together = ('_id', 'type')
        permissions = REVIEW_PERMISSIONS

    PUSH_SHARE_TYPE_CHOICES = (
        ('Preprint', 'Preprint'),
        ('Thesis', 'Thesis'),
        ('Registration', 'Registration'),
    )
    PUSH_SHARE_TYPE_HELP = 'This SHARE type will be used when pushing publications to SHARE'

    default__id = 'osf'

    @classmethod
    def get_default(cls):
        return cls.objects.get(_id=cls.default__id)

    @property
    def is_default(self):
        return self._id == self.default__id

    primary_collection = models.ForeignKey('Collection', related_name='+',
                                           null=True, blank=True, on_delete=models.SET_NULL)
    name = models.CharField(null=False, max_length=128)  # max length on prod: 22
    advisory_board = models.TextField(default='', blank=True)
    description = models.TextField(default='', blank=True)
    domain = models.URLField(blank=True, default='', max_length=200)
    domain_redirect_enabled = models.BooleanField(default=False)
    external_url = models.URLField(null=True, blank=True, max_length=200)  # max length on prod: 25
    email_contact = models.CharField(null=True, blank=True, max_length=200)  # max length on prod: 23
    email_support = models.CharField(null=True, blank=True, max_length=200)  # max length on prod: 23
    social_twitter = models.CharField(null=True, blank=True, max_length=200)  # max length on prod: 8
    social_facebook = models.CharField(null=True, blank=True, max_length=200)  # max length on prod: 8
    social_instagram = models.CharField(null=True, blank=True, max_length=200)  # max length on prod: 8
    footer_links = models.TextField(default='', blank=True)
    facebook_app_id = models.BigIntegerField(blank=True, null=True)
    example = models.CharField(null=True, blank=True, max_length=20)  # max length on prod: 5
    licenses_acceptable = models.ManyToManyField(NodeLicense, blank=True, related_name='licenses_acceptable')
    default_license = models.ForeignKey(NodeLicense, related_name='default_license',
                                        null=True, blank=True, on_delete=models.CASCADE)
    allow_submissions = models.BooleanField(default=True)
    allow_commenting = models.BooleanField(default=False)
    access_token = EncryptedTextField(null=True, blank=True)

    brand = models.ForeignKey('Brand', related_name='providers', null=True, blank=True, on_delete=models.SET_NULL)

    branded_discovery_page = models.BooleanField(default=True)
    advertises_on_discovery = models.BooleanField(default=True)
    has_landing_page = models.BooleanField(default=False)

    share_publish_type = models.CharField(
        choices=PUSH_SHARE_TYPE_CHOICES,
        help_text=PUSH_SHARE_TYPE_HELP,
        default='Thesis',
        max_length=32
    )
    share_source = models.CharField(blank=True, default='', max_length=200)
    share_title = models.TextField(default='', blank=True)
<<<<<<< HEAD
    access_token = EncryptedTextField(null=True, blank=True)
    doi_prefix = models.CharField(blank=True, null=True, max_length=32)
=======
>>>>>>> 393a4fd9

    def __repr__(self):
        return ('(name={self.name!r}, default_license={self.default_license!r}, '
                'allow_submissions={self.allow_submissions!r}) with id {self.id!r}').format(self=self)

    def __str__(self):
        return '[{}] {} - {}'.format(self.readable_type, self.name, self.id)

    @property
    def all_subjects(self):
        if self.subjects.exists():
            return self.subjects.all()
        return Subject.objects.filter(
            provider___id='osf',
            provider__type='osf.preprintprovider',
        )

    @property
    def has_highlighted_subjects(self):
        return self.subjects.filter(highlighted=True).exists()

    @property
    def highlighted_subjects(self):
        if self.has_highlighted_subjects:
            return self.subjects.filter(highlighted=True).order_by('text')[:10]
        else:
            return sorted(self.top_level_subjects, key=lambda s: s.text)[:10]

    @property
    def top_level_subjects(self):
        if self.subjects.exists():
            return optimize_subject_query(self.subjects.filter(parent__isnull=True))
        return optimize_subject_query(Subject.objects.filter(
            parent__isnull=True,
            provider___id='osf',
            provider__type='osf.preprintprovider',
        ))

    @property
    def readable_type(self):
        raise NotImplementedError

    def get_asset_url(self, name):
        """ Helper that returns an associated ProviderAssetFile's url, or None

        :param str name: Name to perform lookup by
        :returns str|None: url of file
        """
        try:
            return self.asset_files.get(name=name).file.url
        except ProviderAssetFile.DoesNotExist:
            return None

    def setup_share_source(self, provider_home_page):
        if self.access_token:
            raise ValidationError('Cannot update access_token because one or the other already exists')
        if not settings.SHARE_ENABLED or not settings.SHARE_URL:
            raise ValidationError('SHARE_ENABLED is set to false')
        if not self.get_asset_url('square_color_no_transparent'):
            raise ValidationError('Unable to find "square_color_no_transparent" icon for provider')

        if settings.SHARE_PROVIDER_PREPEND:
            share_provider_name = f'{settings.SHARE_PROVIDER_PREPEND}_{self.name}'
        else:
            share_provider_name = self.name

        resp = requests.post(
            f'{settings.SHARE_URL}api/v2/sources/',
            json={
                'data': {
                    'type': 'Source',
                    'attributes': {
                        'homePage': provider_home_page,
                        'longTitle': share_provider_name,
                        'iconUrl': self.get_asset_url('square_color_no_transparent')
                    }
                }
            },
            headers={
                'Authorization': f'Bearer {settings.SHARE_API_TOKEN}',
                'Content-Type': 'application/vnd.api+json'
            }
        )
        resp.raise_for_status()
        resp_json = resp.json()

        self.share_source = resp_json['data']['attributes']['longTitle']
        for data in resp_json['included']:
            if data['type'] == 'ShareUser':
                self.access_token = data['attributes']['token']

        self.save()


class CollectionProvider(AbstractProvider):

    class Meta:
        permissions = (
            # custom permissions for use in the OSF Admin App
            ('view_collectionprovider', 'Can view collection provider details'),
        )

    @property
    def readable_type(self):
        return 'collection'

    def get_absolute_url(self):
        return self.absolute_api_v2_url

    @property
    def absolute_api_v2_url(self):
        path = '/providers/collections/{}/'.format(self._id)
        return api_v2_url(path)

    def save(self, *args, **kwargs):
        saved_fields = self.get_dirty_fields() or []
        ret = super().save(*args, **kwargs)
        if '_id' in saved_fields:
            from osf.models.collection import Collection
            if self.primary_collection:
                Collection.bulk_update_search(self.primary_collection.collectionsubmission_set.all())
        return ret


class RegistrationProvider(AbstractProvider):
    REVIEWABLE_RELATION_NAME = 'registrations'
    REVIEW_STATES = RegistrationModerationStates
    STATE_FIELD_NAME = 'moderation_state'

    DEFAULT_SUBSCRIPTIONS = ['new_pending_submissions', 'new_pending_withdraw_requests']

    def __init__(self, *args, **kwargs):
        self._meta.get_field('share_publish_type').default = 'Registration'
        super().__init__(*args, **kwargs)

    class Meta:
        permissions = (
            # custom permissions for use in the OSF Admin App
            ('view_registrationprovider', 'Can view registration provider details'),
        )

    @property
    def readable_type(self):
        return 'registration'

    def get_absolute_url(self):
        return self.absolute_api_v2_url

    @property
    def absolute_api_v2_url(self):
        path = '/providers/registrations/{}/'.format(self._id)
        return api_v2_url(path)

    def validate_schema(self, schema):
        if not self.schemas.filter(id=schema.id).exists():
            raise ValidationError('Invalid schema for provider.')


class PreprintProvider(AbstractProvider):

    def __init__(self, *args, **kwargs):
        self._meta.get_field('share_publish_type').default = 'Preprint'
        super().__init__(*args, **kwargs)

    PUSH_SHARE_TYPE_HELP = 'This SHARE type will be used when pushing publications to SHARE'

    REVIEWABLE_RELATION_NAME = 'preprints'

    additional_providers = fields.ArrayField(models.CharField(max_length=200), default=list, blank=True)
    in_sloan_study = models.NullBooleanField(default=True)

    PREPRINT_WORD_CHOICES = (
        ('preprint', 'Preprint'),
        ('paper', 'Paper'),
        ('thesis', 'Thesis'),
        ('work', 'Work'),
        ('none', 'None')
    )
    preprint_word = models.CharField(max_length=10, choices=PREPRINT_WORD_CHOICES, default='preprint')
    subjects_acceptable = DateTimeAwareJSONField(blank=True, default=list)

    class Meta:
        permissions = (
            # custom permissions for use in the OSF Admin App
            ('view_preprintprovider', 'Can view preprint provider details'),
        )

    @property
    def readable_type(self):
        return 'preprint'

    @property
    def all_subjects(self):
        if self.subjects.exists():
            return self.subjects.all()
        else:
            # TODO: Delet this when all PreprintProviders have a mapping
            return rules_to_subjects(self.subjects_acceptable)

    @property
    def has_highlighted_subjects(self):
        return self.subjects.filter(highlighted=True).exists()

    @property
    def highlighted_subjects(self):
        if self.has_highlighted_subjects:
            return self.subjects.filter(highlighted=True).order_by('text')[:10]
        else:
            return sorted(self.top_level_subjects, key=lambda s: s.text)[:10]

    @property
    def top_level_subjects(self):
        if self.subjects.exists():
            return optimize_subject_query(self.subjects.filter(parent__isnull=True))
        else:
            # TODO: Delet this when all PreprintProviders have a mapping
            if len(self.subjects_acceptable) == 0:
                return optimize_subject_query(Subject.objects.filter(parent__isnull=True, provider___id='osf'))
            tops = set([sub[0][0] for sub in self.subjects_acceptable])
            return [Subject.load(sub) for sub in tops]

    @property
    def landing_url(self):
        return self.domain if self.domain else '{}preprints/{}'.format(settings.DOMAIN, self._id)

    def get_absolute_url(self):
        return '{}preprint_providers/{}'.format(self.absolute_api_v2_url, self._id)

    @property
    def absolute_api_v2_url(self):
        path = '/providers/preprints/{}/'.format(self._id)
        return api_v2_url(path)

def rules_to_subjects(rules):
    if not rules:
        return Subject.objects.filter(provider___id='osf', provider__type='osf.preprintprovider')
    q = []
    for rule in rules:
        parent_from_rule = Subject.load(rule[0][-1])
        if rule[1]:
            q.append(models.Q(parent=parent_from_rule))
            if len(rule[0]) == 1:
                potential_parents = Subject.objects.filter(parent=parent_from_rule)
                for parent in potential_parents:
                    q.append(models.Q(parent=parent))
        for sub in rule[0]:
            q.append(models.Q(_id=sub))
    return Subject.objects.filter(reduce(lambda x, y: x | y, q)) if len(q) > 1 else (Subject.objects.filter(q[0]) if len(q) else Subject.objects.filter(provider___id='osf', provider__type='osf.preprintprovider'))


@receiver(post_save, sender=PreprintProvider)
@receiver(post_save, sender=RegistrationProvider)
def create_provider_auth_groups(sender, instance, created, **kwargs):
    if created:
        instance.update_group_permissions()


@receiver(post_save, sender=PreprintProvider)
@receiver(post_save, sender=RegistrationProvider)
def create_provider_notification_subscriptions(sender, instance, created, **kwargs):
    if created:
        for subscription in instance.DEFAULT_SUBSCRIPTIONS:
            NotificationSubscription.objects.get_or_create(
                _id=f'{instance._id}_{subscription}',
                event_name=subscription,
                provider=instance
            )


@receiver(post_save, sender=CollectionProvider)
@receiver(post_save, sender=RegistrationProvider)
def create_primary_collection_for_provider(sender, instance, created, **kwargs):
    if created:
        Collection = apps.get_model('osf.Collection')
        user = getattr(instance, '_creator', None)  # Temp attr set in admin view
        if user:
            c = Collection(
                title='{}\'s Collection'.format(instance.name),
                creator=user,
                provider=instance,
                is_promoted=True,
                is_public=True
            )
            c.save()
            instance.primary_collection = c
            instance.save()
        else:
            # A user is required for Collections / Groups
            sentry.log_message('Unable to create primary_collection for {}Provider {}'.format(instance.readable_type.capitalize(), instance.name))

class WhitelistedSHAREPreprintProvider(BaseModel):
    id = models.AutoField(primary_key=True)
    provider_name = models.CharField(unique=True, max_length=200)

    def __unicode__(self):
        return self.provider_name


class AbstractProviderUserObjectPermission(UserObjectPermissionBase):
    content_object = models.ForeignKey(AbstractProvider, on_delete=models.CASCADE)


class AbstractProviderGroupObjectPermission(GroupObjectPermissionBase):
    content_object = models.ForeignKey(AbstractProvider, on_delete=models.CASCADE)<|MERGE_RESOLUTION|>--- conflicted
+++ resolved
@@ -87,11 +87,7 @@
     )
     share_source = models.CharField(blank=True, default='', max_length=200)
     share_title = models.TextField(default='', blank=True)
-<<<<<<< HEAD
-    access_token = EncryptedTextField(null=True, blank=True)
     doi_prefix = models.CharField(blank=True, null=True, max_length=32)
-=======
->>>>>>> 393a4fd9
 
     def __repr__(self):
         return ('(name={self.name!r}, default_license={self.default_license!r}, '
