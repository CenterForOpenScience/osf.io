import datetime as dt

from elasticsearch.exceptions import NotFoundError
from elasticsearch_metrics import metrics
from django.db import models
from django.utils import timezone
import pytz


class MetricMixin(object):

    @classmethod
    def _get_relevant_indices(cls, after):
        # NOTE: This will only work for yearly indices. This logic
        # will need to be updated if we change to monthly or daily indices
        year_range = range(after.year, timezone.now().year + 1)
        return [
            # get_index_name takes a datetime, so get Jan 1 for each relevant year
            cls.get_index_name(dt.datetime(year, 1, 1, tzinfo=pytz.utc))
            for year in year_range
        ]

    @classmethod
    def _get_id_to_count(cls, size, metric_field, count_field, after=None):
        """Performs the elasticsearch aggregation for get_top_by_count. Return a
        dict mapping ids to summed counts. If there's no data in the ES index, return None.
        """
        search = cls.search(after=after)
        if after:
            search = search.filter('range', timestamp={'gte': after})
        search.aggs.\
            bucket('by_id', 'terms', field=metric_field, size=size, order={'sum_count': 'desc'}).\
            metric('sum_count', 'sum', field=count_field)
        # Optimization: set size to 0 so that hits aren't returned (we only care about the aggregation)
        search = search.extra(size=0)
        try:
            response = search.execute()
        except NotFoundError:
            # _get_relevant_indices returned 1 or more indices
            # that doesn't exist. Fall back to unoptimized query
            search = search.index().index(cls._default_index())
            response = search.execute()
        # No indexed data
        if not hasattr(response.aggregations, 'by_id'):
            return None
        buckets = response.aggregations.by_id.buckets
        # Map _id => count
        return {
            bucket.key: int(bucket.sum_count.value)
            for bucket in buckets
        }

    # Overrides Document.search to only search relevant
    # indices, determined from `after`
    @classmethod
    def search(cls, using=None, index=None, after=None, *args, **kwargs):
        if not index and after:
            indices = cls._get_relevant_indices(after)
            index = ','.join(indices)
        return super(MetricMixin, cls).search(using=using, index=index, *args, **kwargs)

    @classmethod
    def get_top_by_count(cls, qs, model_field, metric_field,
                         size, order_by=None,
                         count_field='count',
                         annotation='metric_count', after=None):
        """Return a queryset annotated with the metric counts for each item.

        Example: ::

            # Get the top 10 PreprintProviders by download count
            top_providers = PreprintDownload.get_top_by_count(
                qs=PreprintProvider.objects.all(),
                model_field='_id',
                metric_field='provider_id',
                annotation='download_count',
                size=10
            )

            for each in top_providers:
                print('{}: {}'.format(each._id, each.download_count))

        ``size`` determines the number of buckets returned by the aggregation.
        If ``size=None``, the size of the queryset is used.
        WARNING: Be careful when using size=None when using a large queryset.

        :param QuerySet qs: The initial queryset to annotate
        :param str model_field: Model field that corresponds to ``metric_field``.
        :param str metric_field: Metric field that corresponds to ``model_field``.
        :param int size: Size of the aggregation. Also determines the size of the final
            queryset.
        :param str order_by: Field to order queryset by. If `None`, orders by
            the metric, descending.
        :param datetime after: Minimum datetime to narrow the search (inclusive).
        :param str count_field: Name of the field where count values are stored.
        :param str annotation: Name of the annotation.
        """
        id_to_count = cls._get_id_to_count(
            size=size or qs.count(),
            metric_field=metric_field,
            count_field=count_field,
            after=after,
        )
        if id_to_count is None:
            return qs.annotate(**{annotation: models.Value(0, models.IntegerField())})
        # Annotate the queryset with the counts for each id
        # https://stackoverflow.com/a/48187723/1157536
        whens = [
            models.When(**{
                model_field: k,
                'then': v,
            }) for k, v in id_to_count.items()
        ]
        # By default order by annotation, desc
        order_by = order_by or '-{}'.format(annotation)
        return qs.annotate(**{
            annotation: models.Case(*whens, default=0, output_field=models.IntegerField())
        }).order_by(order_by)


class BasePreprintMetric(MetricMixin, metrics.Metric):
    count = metrics.Integer(doc_values=True, index=True, required=True)
    provider_id = metrics.Keyword(index=True, doc_values=True, required=True)
    user_id = metrics.Keyword(index=True, doc_values=True, required=False)
    preprint_id = metrics.Keyword(index=True, doc_values=True, required=True)
    version = metrics.Keyword(index=True, doc_values=True)
    path = metrics.Text(index=True)
    sloan_coi = metrics.Boolean(index=True, doc_values=True)
    sloan_data = metrics.Boolean(index=True, doc_values=True)
    sloan_prereg = metrics.Boolean(index=True, doc_values=True)
    sloan_id = metrics.Keyword(index=True, doc_values=True)

    # TODO: locale

    class Index:
        settings = {
            'number_of_shards': 1,
            'number_of_replicas': 1,
            'refresh_interval': '1s',
        }

    class Meta:
        abstract = True
        source = metrics.MetaField(enabled=True)

    @classmethod
    def record_for_preprint(cls, preprint, user=None, **kwargs):
        count = kwargs.pop('count', 1)
        return cls.record(
            count=count,
            preprint_id=preprint._id,
            user_id=getattr(user, '_id', None),
            provider_id=preprint.provider._id,
            **kwargs
        )

    @classmethod
    def get_count_for_preprint(cls, preprint, after=None):
        search = cls.search(after=after).filter('match', preprint_id=preprint._id)
        if after:
            search = search.filter('range', timestamp={'gte': after})
        search.aggs.metric('sum_count', 'sum', field='count')
        # Optimization: set size to 0 so that hits aren't returned (we only care about the aggregation)
        search = search.extra(size=0)
        try:
            response = search.execute()
        except NotFoundError:
            # _get_relevant_indices returned 1 or more indices
            # that doesn't exist. Fall back to unoptimized query
            search = search.index().index(cls._default_index())
            response = search.execute()
        # No indexed data
        if not hasattr(response.aggregations, 'sum_count'):
            return 0
        return int(response.aggregations.sum_count.value)


class PreprintView(BasePreprintMetric):
    pass


class PreprintDownload(BasePreprintMetric):
    pass


class UserInstitutionProjectCounts(MetricMixin, metrics.Metric):
    user_id = metrics.Keyword(index=True, doc_values=True, required=True)
    institution_id = metrics.Keyword(index=True, doc_values=True, required=True)
    department = metrics.Keyword(index=True, doc_values=True, required=False)
    public_project_count = metrics.Integer(index=True, doc_values=True, required=True)
    private_project_count = metrics.Integer(index=True, doc_values=True, required=True)

    class Index:
        settings = {
            'number_of_shards': 1,
            'number_of_replicas': 1,
            'refresh_interval': '1s',
        }

<<<<<<< HEAD
    class Meta:
        source = metrics.MetaField(enabled=True)

    @classmethod
    def filter_institution(cls, institution):
        return cls.search().filter('match', institution_id=institution._id)

    @classmethod
    def get_department_counts(cls, institution) -> list:
        """
        Gets the most recent document for every unique user.
        :param institution: Institution
        :return: list
        """
        search = cls.filter_institution(institution).sort('timestamp')
        yesterday = dt.date.today() - dt.timedelta(days=1)

        search.update_from_dict({
            'aggs': {
                'date_range': {
                    'filter': {
                        'range': {
                            'timestamp': {
                                'gte': str(yesterday),
                            }
                        }
                    },
                    'aggs': {
                        'departments': {
                            'terms': {
                                'field': 'department',
                                'missing': 'N/A',
                                'size': 250
                            },
                            'aggs': {
                                'users': {
                                    'terms': {
                                        'field': 'user_id'
                                    }
                                }
                            }
                        }
                    }
                }
            }
        })

        results = search.execute()
        if results.aggregations:
            buckets = results.aggregations['date_range']['departments']
            department_data = [{'name': bucket['key'], 'number_of_users': bucket['doc_count']} for bucket in buckets]
            return department_data
        return []
=======
    @classmethod
    def record_user_institution_project_counts(cls, user, institution, public_project_count, private_project_count, **kwargs):
        return cls.record(
            user_id=user._id,
            institution_id=institution._id,
            department=getattr(user, 'department', None),
            public_project_count=public_project_count,
            private_project_count=private_project_count,
            **kwargs
        )

    @classmethod
    def get_latest_user_institution_project_document(cls, user, institution):
        search = cls.search().filter('match', user_id=user._id).filter('match', institution_id=institution._id).sort('-timestamp')[:1]
        response = search.execute()

        return response[0]


class InstitutionProjectCounts(MetricMixin, metrics.Metric):
    institution_id = metrics.Keyword(index=True, doc_values=True, required=True)
    public_project_count = metrics.Integer(index=True, doc_values=True, required=True)
    private_project_count = metrics.Integer(index=True, doc_values=True, required=True)

    class Index:
        settings = {
            'number_of_shards': 1,
            'number_of_replicas': 1,
            'refresh_interval': '1s',
        }

    @classmethod
    def record_institution_project_counts(cls, institution, public_project_count, private_project_count, **kwargs):
        return cls.record(
            institution_id=institution._id,
            public_project_count=public_project_count,
            private_project_count=private_project_count,
            **kwargs
        )

    @classmethod
    def get_latest_institution_project_document(cls, institution):
        search = cls.search().filter('match', institution_id=institution._id).sort('-timestamp')[:1]
        response = search.execute()

        return response[0]
>>>>>>> cb397944
<|MERGE_RESOLUTION|>--- conflicted
+++ resolved
@@ -197,7 +197,6 @@
             'refresh_interval': '1s',
         }
 
-<<<<<<< HEAD
     class Meta:
         source = metrics.MetaField(enabled=True)
 
@@ -251,7 +250,7 @@
             department_data = [{'name': bucket['key'], 'number_of_users': bucket['doc_count']} for bucket in buckets]
             return department_data
         return []
-=======
+
     @classmethod
     def record_user_institution_project_counts(cls, user, institution, public_project_count, private_project_count, **kwargs):
         return cls.record(
@@ -297,5 +296,4 @@
         search = cls.search().filter('match', institution_id=institution._id).sort('-timestamp')[:1]
         response = search.execute()
 
-        return response[0]
->>>>>>> cb397944
+        return response[0]