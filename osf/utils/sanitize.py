--- conflicted
+++ resolved
@@ -30,24 +30,14 @@
     if unclean is None:
         return ''
     elif isinstance(unclean, dict) or isinstance(unclean, list):
-<<<<<<< HEAD
-        # removed styles as this argument is removed in new versions of bleach
-        return bleach.clean(str(unclean), strip=True, tags=[], attributes=[])
-=======
         return sanitize_html(str(unclean), strip=True, tags=set(), attributes=[], styles=set())
->>>>>>> 53913529
     # We make this noop for non-string, non-collection inputs so this function can be used with higher-order
     # functions, such as rapply (recursively applies a function to collections)
     # If it's not a string and not an iterable (string, list, dict, return unclean)
     elif not isinstance(unclean, str) and not is_iterable(unclean):
         return unclean
     else:
-<<<<<<< HEAD
-        # removed styles as this argument is removed in new versions of bleach
-        return bleach.clean(unclean, strip=True, tags=tags, attributes=[])
-=======
         return sanitize_html(unclean, strip=True, tags=tags, attributes=[], styles=set())
->>>>>>> 53913529
 
 
 # TODO: Remove unescape_entities when mako html safe comes in
@@ -71,17 +61,16 @@
         safe_characters.update(safe)
 
     if isinstance(value, dict):
-        return {key: unescape_entities(value, safe=safe_characters) for (key, value) in value.items()}
+        return {
+            key: unescape_entities(value, safe=safe_characters)
+            for (key, value) in value.items()
+        }
 
     if is_iterable_but_not_string(value):
-<<<<<<< HEAD
         return [
             unescape_entities(each, safe=safe_characters)
             for each in value
         ]
-=======
-        return [unescape_entities(each, safe=safe_characters) for each in value]
->>>>>>> 53913529
     if isinstance(value, str):
         for escape_sequence, character in safe_characters.items():
             value = value.replace(escape_sequence, character)
