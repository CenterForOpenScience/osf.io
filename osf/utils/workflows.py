--- conflicted
+++ resolved
@@ -173,21 +173,11 @@
     REJECT = 2
     ADMIN_REMOVE = 3
     MODERATOR_REMOVE = 4
-<<<<<<< HEAD
-=======
     RESUBMIT = 5
->>>>>>> 546094e1
 
     @classmethod
     def from_transition(cls, from_state, to_state):
         transition_to_trigger_mappings = {
-<<<<<<< HEAD
-            (ApprovalStates.IN_PROGRESS, ApprovalStates.UNAPPROVED): cls.SUBMIT,
-            (ApprovalStates.UNAPPROVED, ApprovalStates.APPROVED): cls.ACCEPT,
-            (ApprovalStates.UNAPPROVED, ApprovalStates.IN_PROGRESS): cls.REJECT,
-            (ApprovalStates.UNAPPROVED, ApprovalStates.IN_PROGRESS): cls.ADMIN_REMOVE,
-            (ApprovalStates.UNAPPROVED, ApprovalStates.IN_PROGRESS): cls.MODERATOR_REMOVE,
-=======
             (ApprovalStates.UNAPPROVED, ApprovalStates.PENDING_MODERATION): cls.SUBMIT,
             (ApprovalStates.UNAPPROVED, ApprovalStates.APPROVED): cls.ACCEPT,  # Unmoderated
             (ApprovalStates.PENDING_MODERATION, ApprovalStates.MODERATOR_REJECTED): cls.REJECT,
@@ -197,7 +187,6 @@
             (ApprovalStates.MODERATOR_REJECTED, ApprovalStates.PENDING_MODERATION): cls.RESUBMIT,
             (ApprovalStates.REMOVED, ApprovalStates.PENDING_MODERATION): cls.RESUBMIT,
             (ApprovalStates.REMOVED, ApprovalStates. APPROVED): cls.RESUBMIT,  # Unmoderated
->>>>>>> 546094e1
         }
         return transition_to_trigger_mappings.get((from_state, to_state))
 
