# -*- coding: utf-8 -*-
from __future__ import unicode_literals

from enum import Enum, IntEnum, unique


class ModerationEnum(IntEnum):
    '''A helper Enum superclass that provides easy translation to Int/CharChoices fields.'''

    @classmethod
    def int_field_choices(cls):
        return tuple((member.value, member.readable_value) for member in cls)

    @classmethod
    def char_field_choices(cls):
        return tuple((member.db_name, member.readable_value) for member in cls)

    @classmethod
    def from_db_name(cls, state_db_name):
        return cls[state_db_name.upper()]

    @property
    def readable_value(self):
        return super().name.title().replace('_', '')

    @property
    def db_name(self):
        return self.name.lower()

    @classmethod
    def excluding(cls, *excluded_roles):
        return [role for role in cls if role not in excluded_roles]


class SanctionTypes(ModerationEnum):
    '''A simple descriptor for the type of a sanction class'''

    UNDEFINED = 0
    REGISTRATION_APPROVAL = 1
    EMBARGO = 2
    RETRACTION = 3
    EMBARGO_TERMINATION_APPROVAL = 4
    DRAFT_REGISTRATION_APPROVAL = 5


class ApprovalStates(ModerationEnum):
    '''The moderated state of a Sanction object.'''

    UNDEFINED = 0
    UNAPPROVED = 1
    PENDING_MODERATION = 2
    APPROVED = 3
    REJECTED = 4
    MODERATOR_REJECTED = 5
    COMPLETED = 6  # Embargo only
    IN_PROGRESS = 7  # Revisions only


class CollectionSubmissionStates(ModerationEnum):
    '''The states of a CollectionSubmission object.'''

    IN_PROGRESS = 1
    PENDING = 2
    REJECTED = 3
    ACCEPTED = 4
    REMOVED = 5


class RegistrationModerationStates(ModerationEnum):
    '''The publication state of a Registration object'''
    UNDEFINED = 0
    INITIAL = 1
    REVERTED = 2
    PENDING = 3
    REJECTED = 4
    ACCEPTED = 5
    EMBARGO = 6
    PENDING_EMBARGO_TERMINATION = 7
    PENDING_WITHDRAW_REQUEST = 8
    PENDING_WITHDRAW = 9
    WITHDRAWN = 10

    @classmethod
    def from_sanction(cls, sanction):
        '''Returns a RegistrationModerationState based on sanction's type and state.'''
        # Define every time because it gets interpreted as an enum member in the class body :(
        SANCTION_STATE_MAP = {
            SanctionTypes.REGISTRATION_APPROVAL: {
                ApprovalStates.UNAPPROVED: cls.INITIAL,
                ApprovalStates.PENDING_MODERATION: cls.PENDING,
                ApprovalStates.APPROVED: cls.ACCEPTED,
                ApprovalStates.REJECTED: cls.REVERTED,
                ApprovalStates.MODERATOR_REJECTED: cls.REJECTED,
            },
            SanctionTypes.EMBARGO: {
                ApprovalStates.UNAPPROVED: cls.INITIAL,
                ApprovalStates.PENDING_MODERATION: cls.PENDING,
                ApprovalStates.APPROVED: cls.EMBARGO,
                ApprovalStates.COMPLETED: cls.ACCEPTED,
                ApprovalStates.REJECTED: cls.REVERTED,
                ApprovalStates.MODERATOR_REJECTED: cls.REJECTED,
            },
            SanctionTypes.RETRACTION: {
                ApprovalStates.UNAPPROVED: cls.PENDING_WITHDRAW_REQUEST,
                ApprovalStates.PENDING_MODERATION: cls.PENDING_WITHDRAW,
                ApprovalStates.APPROVED: cls.WITHDRAWN,
                # Rejected retractions are in either ACCEPTED or EMBARGO
                ApprovalStates.REJECTED: cls.UNDEFINED,
                ApprovalStates.MODERATOR_REJECTED: cls.UNDEFINED,
            },
            SanctionTypes.EMBARGO_TERMINATION_APPROVAL: {
                ApprovalStates.UNAPPROVED: cls.PENDING_EMBARGO_TERMINATION,
                ApprovalStates.PENDING_MODERATION: cls.ACCEPTED,  # Not currently reachable
                ApprovalStates.APPROVED: cls.ACCEPTED,
                ApprovalStates.REJECTED: cls.EMBARGO,
                ApprovalStates.MODERATOR_REJECTED: cls.EMBARGO,  # Not currently reachable
            },
        }

        try:
            new_state = SANCTION_STATE_MAP[sanction.SANCTION_TYPE][sanction.approval_stage]
        except KeyError:
            new_state = cls.UNDEFINED

        return new_state


class RegistrationModerationTriggers(ModerationEnum):
    '''The acceptable 'triggers' to describe a moderated action on a Registration.'''

    SUBMIT = 0
    ACCEPT_SUBMISSION = 1
    REJECT_SUBMISSION = 2
    REQUEST_WITHDRAWAL = 3
    ACCEPT_WITHDRAWAL = 4
    REJECT_WITHDRAWAL = 5
    FORCE_WITHDRAW = 6

    @classmethod
    def from_transition(cls, from_state, to_state):
        '''Infer a trigger from a from_state/to_state pair.'''
        moderation_states = RegistrationModerationStates
        transition_to_trigger_mappings = {
            (moderation_states.INITIAL, moderation_states.PENDING): cls.SUBMIT,
            (moderation_states.PENDING, moderation_states.ACCEPTED): cls.ACCEPT_SUBMISSION,
            (moderation_states.PENDING, moderation_states.EMBARGO): cls.ACCEPT_SUBMISSION,
            (moderation_states.PENDING, moderation_states.REJECTED): cls.REJECT_SUBMISSION,
            (moderation_states.PENDING_WITHDRAW_REQUEST,
                moderation_states.PENDING_WITHDRAW): cls.REQUEST_WITHDRAWAL,
            (moderation_states.PENDING_WITHDRAW,
                moderation_states.WITHDRAWN): cls.ACCEPT_WITHDRAWAL,
            (moderation_states.PENDING_WITHDRAW, moderation_states.ACCEPTED): cls.REJECT_WITHDRAWAL,
            (moderation_states.PENDING_WITHDRAW, moderation_states.EMBARGO): cls.REJECT_WITHDRAWAL,
            (moderation_states.ACCEPTED, moderation_states.WITHDRAWN): cls.FORCE_WITHDRAW,
            (moderation_states.EMBARGO, moderation_states.WITHDRAWN): cls.FORCE_WITHDRAW,
        }
        return transition_to_trigger_mappings.get((from_state, to_state))


class SchemaResponseTriggers(ModerationEnum):
    '''The acceptable 'triggers' to use with a SchemaResponseAction'''
    SUBMIT = 0
    APPROVE = 1  # Resource admins "approve" a submission
    ACCEPT = 2  # Moderators "accept" a submission
    ADMIN_REJECT = 3
    MODERATOR_REJECT = 4

    @classmethod
    def from_transition(cls, from_state, to_state):
        transition_to_trigger_mappings = {
            (ApprovalStates.IN_PROGRESS, ApprovalStates.UNAPPROVED): cls.SUBMIT,
            (ApprovalStates.UNAPPROVED, ApprovalStates.UNAPPROVED): cls.APPROVE,
            (ApprovalStates.UNAPPROVED, ApprovalStates.APPROVED): cls.APPROVE,
            (ApprovalStates.UNAPPROVED, ApprovalStates.PENDING_MODERATION): cls.APPROVE,
            (ApprovalStates.PENDING_MODERATION, ApprovalStates.APPROVED): cls.ACCEPT,
            (ApprovalStates.UNAPPROVED, ApprovalStates.IN_PROGRESS): cls.ADMIN_REJECT,
            (ApprovalStates.PENDING_MODERATION, ApprovalStates.IN_PROGRESS): cls.MODERATOR_REJECT,
        }
        return transition_to_trigger_mappings.get((from_state, to_state))


class CollectionSubmissionsTriggers(ModerationEnum):
    '''The acceptable 'triggers' to use with a CollectionSubmissionsAction'''
    SUBMIT = 0
    ACCEPT = 1
    REJECT = 2
    REMOVE = 3
<<<<<<< HEAD
    RESUBMIT = 5
=======
    RESUBMIT = 4
>>>>>>> 51cbb49b


@unique
class ChoiceEnum(Enum):
    @classmethod
    def choices(cls):
        return tuple((v, str(v).title()) for v in cls.values())

    @classmethod
    def values(cls):
        return tuple(c.value for c in cls)

    @property
    def db_name(self):
        '''Return the value stored in the database for the enum member.

        For parity with ModerationEnum.
        '''
        return self.value


DEFAULT_STATES = [
    ('INITIAL', 'initial'),
    ('PENDING', 'pending'),
    ('ACCEPTED', 'accepted'),
    ('REJECTED', 'rejected'),
]
DEFAULT_TRIGGERS = [
    ('SUBMIT', 'submit'),
    ('ACCEPT', 'accept'),
    ('REJECT', 'reject'),
    ('EDIT_COMMENT', 'edit_comment'),
]
REVIEW_STATES = DEFAULT_STATES + [
    ('WITHDRAWN', 'withdrawn'),
]
REVIEW_TRIGGERS = DEFAULT_TRIGGERS + [
    ('WITHDRAW', 'withdraw')
]

REGISTRATION_STATES = REVIEW_STATES + [
    ('EMBARGO', 'embargo'),
    ('PENDING_EMBARGO_TERMINATION', 'pending_embargo_termination'),
    ('PENDING_WITHDRAW_REQUEST', 'pending_withdraw_request'),
    ('PENDING_WITHDRAW', 'pending_withdraw'),
]

DefaultStates = ChoiceEnum('DefaultStates', DEFAULT_STATES)
ReviewStates = ChoiceEnum('ReviewStates', REVIEW_STATES)
RegistrationStates = ChoiceEnum('RegistrationStates', REGISTRATION_STATES)
DefaultTriggers = ChoiceEnum('DefaultTriggers', DEFAULT_TRIGGERS)
ReviewTriggers = ChoiceEnum('ReviewTriggers', REVIEW_TRIGGERS)

CHRONOS_STATUS_STATES = [
    ('DRAFT', 1),
    ('SUBMITTED', 2),
    ('ACCEPTED', 3),
    ('PUBLISHED', 4),
    ('CANCELLED', 5),
]

ChronosSubmissionStatus = ChoiceEnum('ChronosSubmissionStatus', CHRONOS_STATUS_STATES)


DEFAULT_TRANSITIONS = [
    {
        'trigger': DefaultTriggers.SUBMIT.value,
        'source': [DefaultStates.INITIAL.value],
        'dest': DefaultStates.PENDING.value,
        'after': ['save_action', 'update_last_transitioned', 'save_changes', 'notify_submit'],
    },
    {
        'trigger': DefaultTriggers.SUBMIT.value,
        'source': [DefaultStates.PENDING.value, DefaultStates.REJECTED.value],
        'conditions': 'resubmission_allowed',
        'dest': DefaultStates.PENDING.value,
        'after': ['save_action', 'update_last_transitioned', 'save_changes', 'notify_resubmit'],
    },
    {
        'trigger': DefaultTriggers.ACCEPT.value,
        'source': [DefaultStates.PENDING.value, DefaultStates.REJECTED.value],
        'dest': DefaultStates.ACCEPTED.value,
        'after': ['save_action', 'update_last_transitioned', 'save_changes', 'notify_accept_reject'],
    },
    {
        'trigger': DefaultTriggers.REJECT.value,
        'source': [DefaultStates.PENDING.value, DefaultStates.ACCEPTED.value],
        'dest': DefaultStates.REJECTED.value,
        'after': ['save_action', 'update_last_transitioned', 'save_changes', 'notify_accept_reject'],
    },
    {
        'trigger': DefaultTriggers.EDIT_COMMENT.value,
        'source': [DefaultStates.PENDING.value, DefaultStates.REJECTED.value, DefaultStates.ACCEPTED.value],
        'dest': '=',
        'after': ['save_action', 'save_changes', 'notify_edit_comment'],
    },
]

REVIEWABLE_TRANSITIONS = DEFAULT_TRANSITIONS + [
    {
        'trigger': ReviewTriggers.WITHDRAW.value,
        'source': [ReviewStates.PENDING.value, ReviewStates.ACCEPTED.value],
        'dest': ReviewStates.WITHDRAWN.value,
        'after': ['save_action', 'update_last_transitioned', 'perform_withdraw', 'save_changes', 'notify_withdraw']
    }
]

APPROVAL_TRANSITIONS = [
    {
        # Submit an approvable resource
        'trigger': 'submit',
        'source': [ApprovalStates.IN_PROGRESS],
        'dest': ApprovalStates.UNAPPROVED,
        'before': ['_validate_trigger'],
        'after': ['_on_submit'],
    },
    {
        # A single admin approves an approvable resource
        'trigger': 'approve',  # Approval from an individual admin
        'source': [ApprovalStates.UNAPPROVED],
        'dest': None,
        'before': ['_validate_trigger'],
        'after': ['_on_approve'],
    },
    {
        # Allow delayed admin approvals as a noop in non-rejected states
        'trigger': 'approve',
        'source': [
            ApprovalStates.PENDING_MODERATION,
            ApprovalStates.APPROVED,
            ApprovalStates.COMPLETED
        ],
        'dest': None,
    },
    {
        # A moderated approvable resource has satisfied its Admin approval
        # requirements and is submitted for moderation.
        'trigger': 'accept',
        'source': [ApprovalStates.UNAPPROVED],
        'dest': ApprovalStates.PENDING_MODERATION,
        'conditions': ['is_moderated'],
        'before': ['_validate_trigger'],
        'after': [],  # send moderator emails here?
    },
    {
        # An un moderated approvable resource has satisfied its Admin approval requirements
        # or a moderated sanction receives moderator approval and takes effect
        'trigger': 'accept',
        'source': [ApprovalStates.UNAPPROVED, ApprovalStates.PENDING_MODERATION],
        'dest': ApprovalStates.APPROVED,
        'before': ['_validate_trigger'],
        'after': ['_on_complete'],
    },
    {
        # Allow delayed accept triggers as a noop in completed states
        'trigger': 'accept',
        'source': [ApprovalStates.APPROVED, ApprovalStates.COMPLETED],
        'dest': None,
    },
    {
        # A revisable, approvable resource is rejected by an admin or moderator
        'trigger': 'reject',
        'source': [ApprovalStates.UNAPPROVED, ApprovalStates.PENDING_MODERATION],
        'dest': ApprovalStates.IN_PROGRESS,
        'conditions': ['revisable'],
        'before': ['_validate_trigger'],
        'after': ['_on_reject'],
    },
    {
        # An unrevisable, approvable resource is rejected by an admin
        'trigger': 'reject',
        'source': [ApprovalStates.UNAPPROVED],
        'dest': ApprovalStates.REJECTED,
        'before': ['_validate_trigger'],
        'after': ['_on_reject'],
    },
    {
        # An unrevisable, approvable entity is rejected by a moderator
        'trigger': 'reject',
        'source': [ApprovalStates.PENDING_MODERATION],
        'dest': ApprovalStates.MODERATOR_REJECTED,
        'before': ['_validate_trigger'],
        'after': ['_on_reject'],
    },
    {
        # Allow delayed reject triggers as a noop in rejected states
        'trigger': 'reject',
        'source': [ApprovalStates.REJECTED, ApprovalStates.MODERATOR_REJECTED],
        'dest': None,
    },
]


COLLECTION_SUBMISSION_TRANSITIONS = [
    {
        'trigger': 'submit',
        'source': [CollectionSubmissionStates.IN_PROGRESS],
        'dest': CollectionSubmissionStates.PENDING,
        'before': [],
        'after': ['_on_submit'],
    },
    {
        'trigger': 'accept',
        'source': [CollectionSubmissionStates.PENDING],
        'dest': CollectionSubmissionStates.ACCEPTED,
        'before': [],
        'after': ['_on_accept'],
    },
    {
        'trigger': 'reject',
        'source': [CollectionSubmissionStates.PENDING],
        'dest': CollectionSubmissionStates.REJECTED,
        'before': [],
        'after': ['_on_reject'],
    },
    {
        'trigger': 'remove',
        'source': [CollectionSubmissionStates.ACCEPTED],
        'dest': CollectionSubmissionStates.REMOVED,
        'before': [],
        'after': ['_on_remove'],
    },
    {
        'trigger': 'resubmit',
        'source': [CollectionSubmissionStates.REJECTED, CollectionSubmissionStates.REMOVED],
        'dest': CollectionSubmissionStates.PENDING,
        'before': [],
        'after': ['_on_resubmit'],
    },
]

@unique
class RequestTypes(ChoiceEnum):
    ACCESS = 'access'
    WITHDRAWAL = 'withdrawal'<|MERGE_RESOLUTION|>--- conflicted
+++ resolved
@@ -185,11 +185,7 @@
     ACCEPT = 1
     REJECT = 2
     REMOVE = 3
-<<<<<<< HEAD
-    RESUBMIT = 5
-=======
     RESUBMIT = 4
->>>>>>> 51cbb49b
 
 
 @unique
