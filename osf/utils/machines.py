--- conflicted
+++ resolved
@@ -324,15 +324,6 @@
     The ApprovalMachine can be used by by instantiating an ApprovalMachine and attaching the desired
     model with the 'model' kwarg. Attached models will inherit the 'trigger' functions named in
     the APPROVAL_TRANSITIONS dictionary (submit, approve, accept, and reject).
-<<<<<<< HEAD
-
-    Attached models must define the calbacks used by the ApprvalsMachine:
-    * is_moderated: Determines what transition to follow from `accept` and `reject` triggers
-    * revisable: Determines what transiition to follow on a 'reject' trigger
-    * `_on_submit', '_on_approve', '_on_accept', and '_on_reject': Define any custom per-trigger logic
-    * _save_transition': Defines any global, post-transition logic
-=======
->>>>>>> 999fce9b
 
     These trigger functions will, in order,
     1) Call any 'prepare_event' functions defined on the StateMachine (see __init__)
@@ -350,14 +341,8 @@
     If any step fails, the whole transition will fail and the Sanction's
     approval_stage will be rolled back.
 
-<<<<<<< HEAD
-    SanctionStateMachine also provides some extra functionality to write
-    RegistrationActions on events moving in to or out of Moderated machine states
-    as well as to provide custom error messages on unsupported state changes.
-=======
     ApprovalsMachine also provides some extra functionality to  provide custom
     error messages on certain unsupported state changes.
->>>>>>> 999fce9b
     '''
 
     def __init__(self, model, active_state, state_property_name):
@@ -395,25 +380,4 @@
             else:
                 raise e
 
-<<<<<<< HEAD
-            raise MachineError(error_message)
-
-    def _save_transition(self, event_data):
-        """Recored the effects of a state transition in the database."""
-        self.save()
-        new_state = event_data.transition.dest
-        # No need to update registration state with no sanction state change
-        if new_state is None:
-            return
-
-        user = event_data.kwargs.get('user')
-        if user is None and event_data.kwargs:
-            user = event_data.args[0]
-        comment = event_data.kwargs.get('comment', '')
-        if new_state == ApprovalStates.PENDING_MODERATION.name:
-            user = None  # Don't worry about the particular user who gave final approval
-
-        self.target_registration.update_moderation_state(initiated_by=user, comment=comment)
-=======
-            raise MachineError(error_message)
->>>>>>> 999fce9b
+            raise MachineError(error_message)