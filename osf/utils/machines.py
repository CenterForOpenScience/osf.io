from django.utils import timezone
from transitions import Machine, MachineError

from api.providers.workflows import Workflows
from framework.auth import Auth

from osf.exceptions import InvalidTransitionError
from osf.models.preprintlog import PreprintLog
from osf.models.action import ReviewAction, NodeRequestAction, PreprintRequestAction

from osf.utils import permissions
from osf.utils.workflows import (
    DefaultStates,
    DefaultTriggers,
    ReviewStates,
    ApprovalStates,
    DEFAULT_TRANSITIONS,
    REVIEWABLE_TRANSITIONS,
    APPROVAL_TRANSITIONS
)
from website.mails import mails
from website.reviews import signals as reviews_signals
from website.settings import DOMAIN, OSF_SUPPORT_EMAIL, OSF_CONTACT_EMAIL

from osf.utils import notifications as notify

class BaseMachine(Machine):

    action = None
    from_state = None
    States = DefaultStates
    Transitions = DEFAULT_TRANSITIONS

    def __init__(self, machineable, state_attr='machine_state'):
        """
        Welcome to the machine, this is our attempt at a state machine. It was written for nodes, prerprints etc,
        but sometimes applies to sanctions, it may be to applied to anything that wants to have states and transitions.

        The general idea behind this is that we are instantiating the machine object as part of the model and it will
        validate different state changes and transitions ensuring a model will be easy to identify at a certain state.

        Here we are using the pytransitions state machine in conjunction with an "action object" which is used to store
        pre-transition info, mainly the instigator of the transition or a comment about the transition.

        :param machineable: The thing (should probably a be model) that is hold the state info.
        :param state_attr: The name of the state attribute, usually `machine_state`
        """
        self.machineable = machineable
        self.__state_attr = state_attr
        self._validate_transitions(self.Transitions)

        super(BaseMachine, self).__init__(
            states=[s.value for s in self.States],
            transitions=self.Transitions,
            initial=self.state,
            send_event=True,
            prepare_event=['initialize_machine'],
            ignore_invalid_triggers=True,
        )

    @property
    def state(self):
        return getattr(self.machineable, self.__state_attr)

    @state.setter
    def state(self, value):
        setattr(self.machineable, self.__state_attr, value)

    @property
    def ActionClass(self):
        raise NotImplementedError()

    def _validate_transitions(self, transitions):
        for transition in set(sum([t['after'] for t in transitions], [])):
            if not hasattr(self, transition):
                raise InvalidTransitionError(self, transition)

    def initialize_machine(self, ev):
        self.action = None
        self.from_state = ev.state

    def save_action(self, ev):
        user = ev.kwargs.get('user')
        self.action = self.ActionClass.objects.create(
            target=self.machineable,
            creator=user,
            trigger=ev.event.name,
            from_state=self.from_state.name,
            to_state=ev.state.name,
            comment=ev.kwargs.get('comment', ''),
            auto=ev.kwargs.get('auto', False),
        )

    def update_last_transitioned(self, ev):
        now = self.action.created if self.action is not None else timezone.now()
        self.machineable.date_last_transitioned = now


class ReviewsMachine(BaseMachine):
    ActionClass = ReviewAction
    States = ReviewStates
    Transitions = REVIEWABLE_TRANSITIONS

    def save_changes(self, ev):
        now = self.action.created if self.action is not None else timezone.now()
        should_publish = self.machineable.in_public_reviews_state
        if self.machineable.is_retracted:
            pass  # Do not alter published state
        elif should_publish and not self.machineable.is_published:
            if not (self.machineable.primary_file and self.machineable.primary_file.target == self.machineable):
                raise ValueError('Preprint is not a valid preprint; cannot publish.')
            if not self.machineable.provider:
                raise ValueError('Preprint provider not specified; cannot publish.')
            if not self.machineable.subjects.exists():
                raise ValueError('Preprint must have at least one subject to be published.')
            self.machineable.date_published = now
            self.machineable.is_published = True
            self.machineable.ever_public = True
        elif not should_publish and self.machineable.is_published:
            self.machineable.is_published = False
        self.machineable.save()

    def resubmission_allowed(self, ev):
        return self.machineable.provider.reviews_workflow == Workflows.PRE_MODERATION.value

    def perform_withdraw(self, ev):
        self.machineable.date_withdrawn = self.action.created if self.action is not None else timezone.now()
        self.machineable.withdrawal_justification = ev.kwargs.get('comment', '')

    def notify_submit(self, ev):
        user = ev.kwargs.get('user')
        notify.notify_submit(self.machineable, user)
        auth = Auth(user)
        self.machineable.add_log(
            action=PreprintLog.PUBLISHED,
            params={
                'preprint': self.machineable._id
            },
            auth=auth,
            save=False,
        )

    def notify_resubmit(self, ev):
        notify.notify_resubmit(self.machineable, ev.kwargs.get('user'), self.action)

    def notify_accept_reject(self, ev):
        notify.notify_accept_reject(self.machineable, ev.kwargs.get('user'), self.action, self.States)

    def notify_edit_comment(self, ev):
        notify.notify_edit_comment(self.machineable, ev.kwargs.get('user'), self.action)

    def notify_withdraw(self, ev):
        context = self.get_context()
        context['ever_public'] = self.machineable.ever_public
        try:
            preprint_request_action = PreprintRequestAction.objects.get(target__target__id=self.machineable.id,
                                                                   from_state='pending',
                                                                   to_state='accepted',
                                                                   trigger='accept')
            context['requester'] = preprint_request_action.target.creator
        except PreprintRequestAction.DoesNotExist:
            # If there is no preprint request action, it means the withdrawal is directly initiated by admin/moderator
            context['force_withdrawal'] = True

        for contributor in self.machineable.contributors.all():
            context['contributor'] = contributor
            if context.get('requester', None):
                context['is_requester'] = context['requester'].username == contributor.username
            mails.send_mail(
                contributor.username,
                mails.WITHDRAWAL_REQUEST_GRANTED,
                document_type=self.machineable.provider.preprint_word,
                **context
            )

    def get_context(self):
        return {
            'domain': DOMAIN,
            'reviewable': self.machineable,
            'workflow': self.machineable.provider.reviews_workflow,
            'provider_url': self.machineable.provider.domain or '{domain}preprints/{provider_id}'.format(domain=DOMAIN, provider_id=self.machineable.provider._id),
            'provider_contact_email': self.machineable.provider.email_contact or OSF_CONTACT_EMAIL,
            'provider_support_email': self.machineable.provider.email_support or OSF_SUPPORT_EMAIL,
        }


class NodeRequestMachine(BaseMachine):
    ActionClass = NodeRequestAction

    def save_changes(self, ev):
        """ Handles contributorship changes and state transitions
        """
        if ev.event.name == DefaultTriggers.EDIT_COMMENT.value and self.action is not None:
            self.machineable.comment = self.action.comment
        self.machineable.save()

        if ev.event.name == DefaultTriggers.ACCEPT.value:
            if not self.machineable.target.is_contributor(self.machineable.creator):
                contributor_permissions = ev.kwargs.get('permissions', permissions.READ)
                self.machineable.target.add_contributor(
                    self.machineable.creator,
                    auth=Auth(ev.kwargs['user']),
                    permissions=contributor_permissions,
                    visible=ev.kwargs.get('visible', True),
                    send_email='{}_request'.format(self.machineable.request_type))

    def resubmission_allowed(self, ev):
        # TODO: [PRODUCT-395]
        return False

    def notify_submit(self, ev):
        """ Notify admins that someone is requesting access
        """
        context = self.get_context()
        context['contributors_url'] = '{}contributors/'.format(self.machineable.target.absolute_url)
        context['project_settings_url'] = '{}settings/'.format(self.machineable.target.absolute_url)

        for admin in self.machineable.target.get_users_with_perm(permissions.ADMIN):
            mails.send_mail(
                admin.username,
                mails.ACCESS_REQUEST_SUBMITTED,
                admin=admin,
                osf_contact_email=OSF_CONTACT_EMAIL,
                **context
            )

    def notify_resubmit(self, ev):
        """ Notify admins that someone is requesting access again
        """
        # TODO: [PRODUCT-395]
        raise NotImplementedError()

    def notify_accept_reject(self, ev):
        """ Notify requester that admins have approved/denied
        """
        if ev.event.name == DefaultTriggers.REJECT.value:
            context = self.get_context()
            mails.send_mail(
                self.machineable.creator.username,
                mails.ACCESS_REQUEST_DENIED,
                osf_contact_email=OSF_CONTACT_EMAIL,
                **context
            )
        else:
            # add_contributor sends approval notification email
            pass

    def notify_edit_comment(self, ev):
        """ Not presently required to notify for this event
        """
        pass

    def get_context(self):
        return {
            'node': self.machineable.target,
            'requester': self.machineable.creator
        }


class PreprintRequestMachine(BaseMachine):
    ActionClass = PreprintRequestAction

    def save_changes(self, ev):
        """ Handles preprint status changes and state transitions
        """
        if ev.event.name == DefaultTriggers.EDIT_COMMENT.value and self.action is not None:
            self.machineable.comment = self.action.comment
        elif ev.event.name == DefaultTriggers.SUBMIT.value:
            # If the provider is pre-moderated and target has not been through moderation, auto approve withdrawal
            if self.auto_approval_allowed():
                self.machineable.run_accept(user=self.machineable.creator, comment=self.machineable.comment, auto=True)
        elif ev.event.name == DefaultTriggers.ACCEPT.value:
            # If moderator accepts the withdrawal request
            self.machineable.target.run_withdraw(user=self.action.creator, comment=self.action.comment)
        self.machineable.save()

    def auto_approval_allowed(self):
        # Returns True if the provider is pre-moderated and the preprint is never public.
        return self.machineable.target.provider.reviews_workflow == Workflows.PRE_MODERATION.value and not self.machineable.target.ever_public

    def notify_submit(self, ev):
        context = self.get_context()
        if not self.auto_approval_allowed():
            reviews_signals.email_withdrawal_requests.send(timestamp=timezone.now(), context=context)

    def notify_accept_reject(self, ev):
        if ev.event.name == DefaultTriggers.REJECT.value:
            context = self.get_context()
            mails.send_mail(
                self.machineable.creator.username,
                mails.WITHDRAWAL_REQUEST_DECLINED,
                **context
            )
        else:
            pass

    def notify_edit_comment(self, ev):
        """ Not presently required to notify for this event
        """
        pass

    def notify_resubmit(self, ev):
        """ Notify moderators that someone is requesting withdrawal again
            Not presently required to notify for this event
        """
        # TODO
        pass

    def get_context(self):
        return {
            'reviewable': self.machineable.target,
            'requester': self.machineable.creator,
            'is_request_email': True,
            'document_type': self.machineable.target.provider.preprint_word
        }


class ApprovalsMachine(Machine):
    '''ApprovalsMachine manages state transitions for Sanction and SchemaResponses entities.

    The valid machine states for a Sanction object are defined in Workflows.ApprovalStates.
    The valid transitions between these states are defined in Workflows.APPROVAL_TRANSITIONS.

<<<<<<< HEAD
    The ApprovalMachine can be used by by instantiating an ApprovalMachine and attaching the desired
    model with the 'model' kwarg. Attached models will inherit the 'trigger' functions named in
    the APPROVAL_TRANSITIONS dictionary (submit, approve, accept, and reject).
=======
    The ApprovaslMachine can be used by by instantiating an ApprovalsMachine and attaching the
    desired model with the 'model' kwarg. Attached models will inherit the 'trigger' functions
    named in the APPROVAL_TRANSITIONS dictionary (submit, approve, accept, and reject).
>>>>>>> e40db47e

    These trigger functions will, in order,
    1) Call any 'prepare_event' functions defined on the StateMachine (see __init__)
    2) Call Sanction member functions listed in the 'conditions' key of the dictionary
    3) Call Sanction member functions listed in the 'before' key of the dictionary
    4) Update the state field of the Sanction object via the approval_stage setter
    5) Call Sanction member functions listed in the 'after' key of the dictionary

<<<<<<< HEAD
    Attached models must define the calbacks used by the ApprvalsMachine:
=======
    Attached models must define the callbacks used by the ApprvalsMachine:
>>>>>>> e40db47e
    * is_moderated: Determines what transition to follow from `accept` and `reject` triggers
    * revisable: Determines what transiition to follow on a 'reject' trigger
    * `_on_submit', '_on_approve', '_on_complete', and '_on_reject': Define any custom per-trigger logic
    * _save_transition': Defines any global, post-transition logic

    If any step fails, the whole transition will fail and the Sanction's
    approval_stage will be rolled back.

    ApprovalsMachine also provides some extra functionality to  provide custom
    error messages on certain unsupported state changes.
    '''

    def __init__(self, model, active_state, state_property_name):

        super().__init__(
            model=model,
            states=ApprovalStates,
            transitions=APPROVAL_TRANSITIONS,
            initial=active_state,
            model_attribute=state_property_name,
            after_state_change='_save_transition',
            send_event=True,
            queued=True,
        )

    def get_current_state(self):
        # ApprovalsMachine should never have more than one model
        model = self.models[0]
        return self.get_model_state(model)

    def _process(self, *args, **kwargs):
        '''Wrap superclass _process to handle expected MachineErrors.'''
        try:
            super()._process(*args, **kwargs)
        except MachineError as e:
            state = self.get_current_state()
            if state in [ApprovalStates.REJECTED, ApprovalStates.MODERATOR_REJECTED]:
                error_message = (
                    'This {sanction} has already been rejected and cannot be approved'.format(
                        sanction=self.DISPLAY_NAME))
            elif state in [ApprovalStates.APPROVED, ApprovalStates.COMPLETED]:
                error_message = (
                    'This {sanction} has all required approvals and cannot be rejected'.format(
                        sanction=self.DISPLAY_NAME))
            else:
                raise e

            raise MachineError(error_message)<|MERGE_RESOLUTION|>--- conflicted
+++ resolved
@@ -321,15 +321,9 @@
     The valid machine states for a Sanction object are defined in Workflows.ApprovalStates.
     The valid transitions between these states are defined in Workflows.APPROVAL_TRANSITIONS.
 
-<<<<<<< HEAD
-    The ApprovalMachine can be used by by instantiating an ApprovalMachine and attaching the desired
-    model with the 'model' kwarg. Attached models will inherit the 'trigger' functions named in
-    the APPROVAL_TRANSITIONS dictionary (submit, approve, accept, and reject).
-=======
     The ApprovaslMachine can be used by by instantiating an ApprovalsMachine and attaching the
     desired model with the 'model' kwarg. Attached models will inherit the 'trigger' functions
     named in the APPROVAL_TRANSITIONS dictionary (submit, approve, accept, and reject).
->>>>>>> e40db47e
 
     These trigger functions will, in order,
     1) Call any 'prepare_event' functions defined on the StateMachine (see __init__)
@@ -338,11 +332,7 @@
     4) Update the state field of the Sanction object via the approval_stage setter
     5) Call Sanction member functions listed in the 'after' key of the dictionary
 
-<<<<<<< HEAD
-    Attached models must define the calbacks used by the ApprvalsMachine:
-=======
     Attached models must define the callbacks used by the ApprvalsMachine:
->>>>>>> e40db47e
     * is_moderated: Determines what transition to follow from `accept` and `reject` triggers
     * revisable: Determines what transiition to follow on a 'reject' trigger
     * `_on_submit', '_on_approve', '_on_complete', and '_on_reject': Define any custom per-trigger logic
