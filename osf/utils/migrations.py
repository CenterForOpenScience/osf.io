from past.builtins import basestring
import os
import itertools
import builtins
import json
import logging
import warnings
from math import ceil


from contextlib import contextmanager
from django.apps import apps
from django.db import connection
from django.db.migrations.operations.base import Operation

from osf.models.base import generate_object_id
from osf.utils.sanitize import strip_html, unescape_entities
from website import settings
from website.project.metadata.schemas import get_osf_meta_schemas


logger = logging.getLogger(__file__)


increment = 100000

# Dict to map original schema formats to schema block types
FORMAT_TYPE_TO_TYPE_MAP = {
    ('multiselect', 'choose'): 'multi-select-input',
    (None, 'multiselect'): 'multi-select-input',
    (None, 'choose'): 'single-select-input',
    ('osf-upload-open', 'osf-upload'): 'file-input',
    ('osf-upload-toggle', 'osf-upload'): 'file-input',
    ('singleselect', 'choose'): 'single-select-input',
    ('text', 'string'): 'short-text-input',
    ('textarea', 'osf-author-import'): 'contributors-input',
    ('textarea', None): 'long-text-input',
    ('textarea', 'string'): 'long-text-input',
    ('textarea-lg', None): 'long-text-input',
    ('textarea-lg', 'string'): 'long-text-input',
    ('textarea-xl', 'string'): 'long-text-input',
}

def get_osf_models():
    """
    Helper function to retrieve all osf related models.

    Example usage:
        with disable_auto_now_fields(models=get_osf_models()):
            ...
    """
    return list(itertools.chain(*[app.get_models() for app in apps.get_app_configs() if app.label.startswith('addons_') or app.label.startswith('osf')]))

@contextmanager
def disable_auto_now_fields(models=None):
    """
    Context manager to disable auto_now field updates.
    If models=None, updates for all auto_now fields on *all* models will be disabled.

    :param list models: Optional list of models for which auto_now field updates should be disabled.
    """
    if not models:
        models = apps.get_models()

    changed = []
    for model in models:
        for field in model._meta.get_fields():
            if hasattr(field, 'auto_now') and field.auto_now:
                field.auto_now = False
                changed.append(field)
    try:
        yield
    finally:
        for field in changed:
            if hasattr(field, 'auto_now') and not field.auto_now:
                field.auto_now = True

@contextmanager
def disable_auto_now_add_fields(models=None):
    """
    Context manager to disable auto_now_add field updates.
    If models=None, updates for all auto_now_add fields on *all* models will be disabled.

    :param list models: Optional list of models for which auto_now_add field updates should be disabled.
    """
    if not models:
        models = apps.get_models()

    changed = []
    for model in models:
        for field in model._meta.get_fields():
            if hasattr(field, 'auto_now_add') and field.auto_now_add:
                field.auto_now_add = False
                changed.append(field)
    try:
        yield
    finally:
        for field in changed:
            if hasattr(field, 'auto_now_add') and not field.auto_now_add:
                field.auto_now_add = True

def ensure_licenses(*args, **kwargs):
    """Upsert the licenses in our database based on a JSON file.

    :return tuple: (number inserted, number updated)

    Moved from website/project/licenses/__init__.py
    """
    ninserted = 0
    nupdated = 0
    try:
        NodeLicense = args[0].get_model('osf', 'nodelicense')
    except Exception:
        # Working outside a migration
        from osf.models import NodeLicense
    with builtins.open(
            os.path.join(
                settings.APP_PATH,
                'node_modules', '@centerforopenscience', 'list-of-licenses', 'dist', 'list-of-licenses.json'
            )
    ) as fp:
        licenses = json.loads(fp.read())
        for id, info in licenses.items():
            name = info['name']
            text = info['text']
            properties = info.get('properties', [])
            url = info.get('url', '')

            node_license, created = NodeLicense.objects.get_or_create(license_id=id)

            node_license.name = name
            node_license.text = text
            node_license.properties = properties
            node_license.url = url
            node_license.save()

            if created:
                ninserted += 1
            else:
                nupdated += 1

            logger.info('License {name} ({id}) added to the database.'.format(name=name, id=id))

    logger.info('{} licenses inserted into the database, {} licenses updated in the database.'.format(
        ninserted, nupdated
    ))

    return ninserted, nupdated


def remove_licenses(*args):
    from osf.models import NodeLicense

    pre_count = NodeLicense.objects.all().count()
    NodeLicense.objects.all().delete()

    logger.info('{} licenses removed from the database.'.format(pre_count))


def ensure_schemas(*args):
    """Import meta-data schemas from JSON to database if not already loaded
    """
    state = args[0] if args else apps
    schema_count = 0
    try:
        schema_model = state.get_model('osf', 'registrationschema')
    except LookupError:
        # Use MetaSchema model if migrating from a version before RegistrationSchema existed
        schema_model = state.get_model('osf', 'metaschema')

    for schema in get_osf_meta_schemas():
        schema_obj, created = schema_model.objects.update_or_create(
            name=schema['name'],
            schema_version=schema.get('version', 1),
            defaults={
                'schema': schema,
            }
        )
        schema_count += 1

        if created:
            logger.info('Added schema {} to the database'.format(schema['name']))

    logger.info('Ensured {} schemas are in the database'.format(schema_count))


def remove_schemas(*args):
    from osf.models import RegistrationSchema
    pre_count = RegistrationSchema.objects.all().count()
    RegistrationSchema.objects.all().delete()

    logger.info('Removed {} schemas from the database'.format(pre_count))


def create_schema_block(state, schema_id, block_type, display_text='', required=False, help_text='',
        registration_response_key=None, schema_block_group_key='', example_text=''):
    """
    For mapping schemas to schema blocks: creates a given block from the specified parameters
    """
    state = state or apps
    schema_block_model = state.get_model('osf', 'registrationschemablock')

    return schema_block_model.objects.create(
        schema_id=schema_id,
        block_type=block_type,
        required=required,
        display_text=unescape_entities(
            display_text,
            safe={
                '&lt;': '<',
                '&gt;': '>'
            }
        ),
        help_text=unescape_entities(
            help_text,
            safe={
                '&lt;': '<',
                '&gt;': '>'
            }
        ),
        registration_response_key=registration_response_key,
        schema_block_group_key=schema_block_group_key,
        example_text=unescape_entities(
            example_text,
            safe={
                '&lt;': '<',
                '&gt;': '>'
            }
        )
    )

# Split question multiple choice options into their own blocks
def split_options_into_blocks(state, rs, question, schema_block_group_key):
    """
    For mapping schemas to schema blocks: splits individual multiple choice
    options into their own schema blocks
    """
    for option in question.get('options', []):
        answer_text = option if isinstance(option, basestring) else option.get('text')
        help_text = '' if isinstance(option, basestring) else option.get('tooltip', '')

        create_schema_block(
            state,
            rs.id,
            'select-input-option',
            display_text=answer_text,
            help_text=help_text,
            schema_block_group_key=schema_block_group_key,
        )

def get_registration_response_key(question):
    """
    For mapping schemas to schema blocks:
    Answer ids will map to the user's response
    """
    return question.get('qid', '') or question.get('id', '')

def find_title_description_help_example(rs, question):
    """
    For mapping schemas to schema blocks:
    Schemas are inconsistent with regards to the information going into "title",
    "description", and "help" blocks.

    :returns tuple, title, description, help, example strings

    """
    title = question.get('title', '')
    description = strip_html(question.get('description', ''))
    help = strip_html(question.get('help', ''))
    example = strip_html(question.get('example', ''))

    schema_name = rs.schema.get('name', '')
    # Descriptions that contain any of these keywords
    # are turned into help text instead.
    help_text_keywords = [
        'please',
        'choose',
        'provide',
        'format',
        'describe',
        'who',
        'what',
        'when',
        'where',
        'use',
        'you',
        'your',
        'skip',
        'enter',
    ]

    if title:
        if schema_name in ['OSF Preregistration', 'Prereg Challenge', 'Secondary Data Preregistration']:
            # These two schemas have clear "example" text in the "help" section
            example = help
            help = description
            description = ''
        else:
            for keyword in help_text_keywords:
                if keyword in description.lower():
                    help = description
                    description = ''
                    break
    else:
        # if no title, description text is moved to title.
        title = description
        description = ''

    return title, description, help, example

def get_subquestion_qid(question, subquestion):
    """
    For mapping schemas to schema blocks:
    Return a qid in the format "parent-id.current-id", to reflect its nested nature and ensure uniqueness
    """

    return '{}.{}'.format(get_registration_response_key(question) or '', subquestion.get('id', ''))


def create_schema_blocks_for_question(state, rs, question, sub=False):
    """
    For mapping schemas to schema blocks:
    Split the original question from the schema into multiple schema blocks, all of
    which have the same schema_block_group_key, to link them.
    """
    # If there are subquestions, recurse and format subquestions
    properties = question.get('properties')
    if properties:
        first_subquestion = properties[0]
        first_subq_text = first_subquestion.get('title') or first_subquestion.get('description', '')

        if first_subq_text:
            # the first subquestion has text, so this seems like an actual [sub]section
            create_schema_block(
                state,
                rs.id,
                block_type='subsection-heading' if sub else 'section-heading',
                display_text=question.get('title', '') or question.get('description', ''),
            )
        else:
            # the first subquestion has no text, so the "section" heading is better interpreted as a question label
            first_subquestion['title'] = question.get('title', '')
            first_subquestion['description'] = question.get('description', '')
            if not first_subquestion.get('help'):
                first_subquestion['help'] = question.get('help', '')

        for subquestion in properties:
            subquestion['qid'] = get_subquestion_qid(question, subquestion)
            create_schema_blocks_for_question(state, rs, subquestion, sub=True)
    else:
        # All schema blocks related to a particular question share the same schema_block_group_key.
        schema_block_group_key = generate_object_id()
        title, description, help, example = find_title_description_help_example(rs, question)

        # Creates question title block
        create_schema_block(
            state,
            rs.id,
            block_type='question-label',
            display_text=title,
            help_text='' if description else help,
            example_text=example,
            schema_block_group_key=schema_block_group_key
        )

        # Creates paragraph block (question description)
        if description:
            create_schema_block(
                state,
                rs.id,
                block_type='paragraph',
                display_text=description,
                help_text=help,
                schema_block_group_key=schema_block_group_key,
            )

        if question.get('format') or question.get('type'):
            # Creates question input block - this block will correspond to an answer
            # Map the original schema section format to the new block_type, and create a schema block
            block_type = FORMAT_TYPE_TO_TYPE_MAP[(question.get('format'), question.get('type'))]
            create_schema_block(
                state,
                rs.id,
                block_type,
                required=question.get('required', False),
                schema_block_group_key=schema_block_group_key,
                registration_response_key=get_registration_response_key(question)
            )

        # If there are multiple choice answers, create blocks for these as well.
        split_options_into_blocks(state, rs, question, schema_block_group_key)

def create_schema_blocks_for_atomic_schema(schema):
    """
    Atomic schemas are a short cut around making an typical metaschemas by being totally explict about the schemablocks
    being created.
    """

    from osf.models import RegistrationSchemaBlock
    current_group_key = None
    for index, block in enumerate(schema.schema['blocks']):

        # registration_response_key and schema_block_group_key are unused
        # for most block types and can/should be empty.
        # registration_response_key gets explicitly filtered by isnull :/
        block['registration_response_key'] = None
        block['schema_block_group_key'] = ''
        block_type = block['block_type']

        if block_type == 'question-label':
            # This key will be used by input and option fields for this question
            current_group_key = generate_object_id()
            block['schema_block_group_key'] = current_group_key
        elif block_type in RegistrationSchemaBlock.INPUT_BLOCK_TYPES:
            block['registration_response_key'] = f'{schema.id}-{index}'
            block['schema_block_group_key'] = current_group_key
        elif block_type in ['select-input-option', 'select-input-other']:
            block['schema_block_group_key'] = current_group_key

        RegistrationSchemaBlock.objects.create(
            schema_id=schema.id,
            **block
        )

def map_schema_to_schemablocks(rs, state=None):
    for page in rs.schema['pages']:
        # Create page heading block
        create_schema_block(
            state,
            rs.id,
            'page-heading',
            display_text=strip_html(page.get('title', '')),
            help_text=strip_html(page.get('description', ''))
        )
        for question in page['questions']:
            create_schema_blocks_for_question(state, rs, question)


def map_schemas_to_schemablocks(*args):
    """Map schemas to schema blocks

    WARNING: Deletes existing schema blocks
    """
    state = args[0] if args else apps
    try:
        schema_model = state.get_model('osf', 'registrationschema')
    except LookupError:
        # Use MetaSchema model if migrating from a version before RegistrationSchema existed
        schema_model = state.get_model('osf', 'metaschema')

    # Delete all existing schema blocks (avoid creating duplicates)
    unmap_schemablocks(*args)

    for rs in schema_model.objects.all():
<<<<<<< HEAD
        logger.info('Migrating schema {}, version {} to schema blocks.'.format(rs.schema.get('name'), rs.schema_version))
        map_schema_to_schemablocks(rs)
=======
        logger.info('Migrating schema {}, version {} to schema blocks.'.format(rs.name, rs.schema_version))
        if rs.schema.get('atomicSchema'):
            create_schema_blocks_for_atomic_schema(rs)
            continue

        for page in rs.schema['pages']:
            # Create page heading block
            create_schema_block(
                state,
                rs.id,
                'page-heading',
                display_text=strip_html(page.get('title', '')),
                help_text=strip_html(page.get('description', ''))
            )
            for question in page['questions']:
                create_schema_blocks_for_question(state, rs, question)
>>>>>>> 472fa599


def unmap_schemablocks(*args):
    state = args[0] if args else apps
    schema_block_model = state.get_model('osf', 'registrationschemablock')

    schema_block_model.objects.all().delete()


class UpdateRegistrationSchemas(Operation):
    """Custom migration operation to update registration schemas
    """
    reversible = True

    def state_forwards(self, app_label, state):
        pass

    def database_forwards(self, app_label, schema_editor, from_state, to_state):
        ensure_schemas(to_state.apps)

    def database_backwards(self, app_label, schema_editor, from_state, to_state):
        warnings.warn('Reversing UpdateRegistrationSchemas is a noop')

    def describe(self):
        return 'Updated registration schemas'


class UpdateRegistrationSchemasAndSchemaBlocks(Operation):
    """Custom migration operation to update registration schemas
    """
    reversible = True

    def state_forwards(self, app_label, state):
        pass

    def database_forwards(self, app_label, schema_editor, from_state, to_state):
        ensure_schemas(to_state.apps)
        map_schemas_to_schemablocks(to_state.apps)

    def database_backwards(self, app_label, schema_editor, from_state, to_state):
        RegistrationSchemaBlock = to_state.apps.get_model('osf', 'registrationschemablock')
        RegistrationSchemaBlock.objects.all().delete()

    def describe(self):
        return 'Updated registration schemas and its schema blocks'


class AddWaffleFlags(Operation):
    """Custom migration operation to add waffle flags

    Params:
    - flag_names: iterable of strings, flag names to create
    - on_for_everyone: boolean (default False), whether to activate the newly created flags
    """
    reversible = True

    def __init__(self, flag_names, on_for_everyone=False):
        self.flag_names = flag_names
        self.on_for_everyone = on_for_everyone

    def state_forwards(self, app_label, state):
        pass

    def database_forwards(self, app_label, schema_editor, from_state, to_state):
        Flag = to_state.apps.get_model('waffle', 'flag')
        for flag_name in self.flag_names:
            Flag.objects.get_or_create(name=flag_name, defaults={'everyone': self.on_for_everyone})

    def database_backwards(self, app_label, schema_editor, from_state, to_state):
        Flag = to_state.apps.get_model('waffle', 'flag')
        Flag.objects.filter(name__in=self.flag_names).delete()

    def describe(self):
        return 'Adds waffle flags: {}'.format(', '.join(self.flag_names))


class DeleteWaffleFlags(Operation):
    """Custom migration operation to delete waffle flags

    Params:
    - flag_names: iterable of strings, flag names to delete
    """
    reversible = True

    def __init__(self, flag_names):
        self.flag_names = flag_names

    def state_forwards(self, app_label, state):
        pass

    def database_forwards(self, app_label, schema_editor, from_state, to_state):
        Flag = to_state.apps.get_model('waffle', 'flag')
        Flag.objects.filter(name__in=self.flag_names).delete()

    def database_backwards(self, app_label, schema_editor, from_state, to_state):
        Flag = to_state.apps.get_model('waffle', 'flag')
        for flag_name in self.flag_names:
            Flag.objects.get_or_create(name=flag_name)

    def describe(self):
        return 'Removes waffle flags: {}'.format(', '.join(self.flag_names))


class AddWaffleSwitches(Operation):
    """Custom migration operation to add waffle switches

    Params:
    - switch_names: iterable of strings, the names of the switches to create
    - active: boolean (default False), whether the switches should be active
    """
    reversible = True

    def __init__(self, switch_names, active=False):
        self.switch_names = switch_names
        self.active = active

    def state_forwards(self, app_label, state):
        pass

    def database_forwards(self, app_label, schema_editor, from_state, to_state):
        Switch = to_state.apps.get_model('waffle', 'switch')
        for switch in self.switch_names:
            Switch.objects.get_or_create(name=switch, defaults={'active': self.active})

    def database_backwards(self, app_label, schema_editor, from_state, to_state):
        Switch = to_state.apps.get_model('waffle', 'switch')
        Switch.objects.filter(name__in=self.switch_names).delete()

    def describe(self):
        return 'Adds waffle switches: {}'.format(', '.join(self.switch_names))


class DeleteWaffleSwitches(Operation):
    """Custom migration operation to delete waffle switches

    Params:
    - switch_names: iterable of strings, switch names to delete
    """
    reversible = True

    def __init__(self, switch_names):
        self.switch_names = switch_names

    def state_forwards(self, app_label, state):
        pass

    def database_forwards(self, app_label, schema_editor, from_state, to_state):
        Switch = to_state.apps.get_model('waffle', 'switch')
        Switch.objects.filter(name__in=self.switch_names).delete()

    def database_backwards(self, app_label, schema_editor, from_state, to_state):
        Switch = to_state.apps.get_model('waffle', 'switch')
        for switch in self.switch_names:
            Switch.objects.get_or_create(name=switch)

    def describe(self):
        return 'Removes waffle switches: {}'.format(', '.join(self.switch_names))

def batch_node_migrations(state, migrations):
    AbstractNode = state.get_model('osf', 'abstractnode')
    max_nid = getattr(AbstractNode.objects.last(), 'id', 0)

    for migration in migrations:
        total_pages = int(ceil(max_nid / float(increment)))
        page_start = 0
        page_end = 0
        page = 0
        logger.info('{}'.format(migration['description']))
        while page_end <= (max_nid):
            page += 1
            page_end += increment
            if page <= total_pages:
                logger.info('Updating page {} / {}'.format(page_end / increment, total_pages))
            with connection.cursor() as cursor:
                cursor.execute(migration['sql'].format(
                    start=page_start,
                    end=page_end
                ))
            page_start = page_end<|MERGE_RESOLUTION|>--- conflicted
+++ resolved
@@ -452,10 +452,6 @@
     unmap_schemablocks(*args)
 
     for rs in schema_model.objects.all():
-<<<<<<< HEAD
-        logger.info('Migrating schema {}, version {} to schema blocks.'.format(rs.schema.get('name'), rs.schema_version))
-        map_schema_to_schemablocks(rs)
-=======
         logger.info('Migrating schema {}, version {} to schema blocks.'.format(rs.name, rs.schema_version))
         if rs.schema.get('atomicSchema'):
             create_schema_blocks_for_atomic_schema(rs)
@@ -472,7 +468,6 @@
             )
             for question in page['questions']:
                 create_schema_blocks_for_question(state, rs, question)
->>>>>>> 472fa599
 
 
 def unmap_schemablocks(*args):
