from past.builtins import basestring
import os
import itertools
import builtins
import json
import logging
import warnings
from math import ceil


from contextlib import contextmanager
from django.apps import apps
from django.db import connection
from django.db.migrations.operations.base import Operation

from osf.models.base import generate_object_id
from osf.utils.sanitize import strip_html, unescape_entities
from website import settings
from website.project.metadata.schemas import get_osf_meta_schemas


logger = logging.getLogger(__file__)


increment = 100000

# Dict to map original schema formats to schema block types
FORMAT_TYPE_TO_TYPE_MAP = {
    ('multiselect', 'choose'): 'multi-select-input',
    (None, 'multiselect'): 'multi-select-input',
    (None, 'choose'): 'single-select-input',
    ('osf-upload-open', 'osf-upload'): 'file-input',
    ('osf-upload-toggle', 'osf-upload'): 'file-input',
    ('singleselect', 'choose'): 'single-select-input',
    ('text', 'string'): 'short-text-input',
    ('textarea', 'osf-author-import'): 'contributors-input',
    ('textarea', None): 'long-text-input',
    ('textarea', 'string'): 'long-text-input',
    ('textarea-lg', None): 'long-text-input',
    ('textarea-lg', 'string'): 'long-text-input',
    ('textarea-xl', 'string'): 'long-text-input',
}

def get_osf_models():
    """
    Helper function to retrieve all osf related models.

    Example usage:
        with disable_auto_now_fields(models=get_osf_models()):
            ...
    """
    return list(itertools.chain(*[app.get_models() for app in apps.get_app_configs() if app.label.startswith('addons_') or app.label.startswith('osf')]))

@contextmanager
def disable_auto_now_fields(models=None):
    """
    Context manager to disable auto_now field updates.
    If models=None, updates for all auto_now fields on *all* models will be disabled.

    :param list models: Optional list of models for which auto_now field updates should be disabled.
    """
    if not models:
        models = apps.get_models()

    changed = []
    for model in models:
        for field in model._meta.get_fields():
            if hasattr(field, 'auto_now') and field.auto_now:
                field.auto_now = False
                changed.append(field)
    try:
        yield
    finally:
        for field in changed:
            if hasattr(field, 'auto_now') and not field.auto_now:
                field.auto_now = True

@contextmanager
def disable_auto_now_add_fields(models=None):
    """
    Context manager to disable auto_now_add field updates.
    If models=None, updates for all auto_now_add fields on *all* models will be disabled.

    :param list models: Optional list of models for which auto_now_add field updates should be disabled.
    """
    if not models:
        models = apps.get_models()

    changed = []
    for model in models:
        for field in model._meta.get_fields():
            if hasattr(field, 'auto_now_add') and field.auto_now_add:
                field.auto_now_add = False
                changed.append(field)
    try:
        yield
    finally:
        for field in changed:
            if hasattr(field, 'auto_now_add') and not field.auto_now_add:
                field.auto_now_add = True

def ensure_licenses(*args, **kwargs):
    """Upsert the licenses in our database based on a JSON file.

    :return tuple: (number inserted, number updated)

    Moved from website/project/licenses/__init__.py
    """
    ninserted = 0
    nupdated = 0
    try:
        NodeLicense = args[0].get_model('osf', 'nodelicense')
    except Exception:
        # Working outside a migration
        from osf.models import NodeLicense
    with builtins.open(
            os.path.join(
                settings.APP_PATH,
                'node_modules', '@centerforopenscience', 'list-of-licenses', 'dist', 'list-of-licenses.json'
            )
    ) as fp:
        licenses = json.loads(fp.read())
        for id, info in licenses.items():
            name = info['name']
            text = info['text']
            properties = info.get('properties', [])
            url = info.get('url', '')

            node_license, created = NodeLicense.objects.get_or_create(license_id=id)

            node_license.name = name
            node_license.text = text
            node_license.properties = properties
            node_license.url = url
            node_license.save()

            if created:
                ninserted += 1
            else:
                nupdated += 1

            logger.info('License {name} ({id}) added to the database.'.format(name=name, id=id))

    logger.info('{} licenses inserted into the database, {} licenses updated in the database.'.format(
        ninserted, nupdated
    ))

    return ninserted, nupdated


def remove_licenses(*args):
    from osf.models import NodeLicense

    pre_count = NodeLicense.objects.all().count()
    NodeLicense.objects.all().delete()

    logger.info('{} licenses removed from the database.'.format(pre_count))


def ensure_schemas(*args):
    """Import meta-data schemas from JSON to database if not already loaded
    """
    state = args[0] if args else apps
    schema_count = 0
    try:
        schema_model = state.get_model('osf', 'registrationschema')
    except LookupError:
        # Use MetaSchema model if migrating from a version before RegistrationSchema existed
        schema_model = state.get_model('osf', 'metaschema')

    for schema in get_osf_meta_schemas():
        schema_obj, created = schema_model.objects.update_or_create(
            name=schema['name'],
            schema_version=schema.get('version', 1),
            defaults={
                'schema': schema,
            }
        )
        schema_count += 1

        if created:
            logger.info('Added schema {} to the database'.format(schema['name']))

    logger.info('Ensured {} schemas are in the database'.format(schema_count))


def remove_schemas(*args):
    from osf.models import RegistrationSchema
    pre_count = RegistrationSchema.objects.all().count()
    RegistrationSchema.objects.all().delete()

    logger.info('Removed {} schemas from the database'.format(pre_count))


def create_schema_block(state, schema_id, block_type, display_text='', required=False, help_text='',
        registration_response_key=None, schema_block_group_key='', example_text=''):
    """
    For mapping schemas to schema blocks: creates a given block from the specified parameters
    """
    state = state or apps
    schema_block_model = state.get_model('osf', 'registrationschemablock')

    return schema_block_model.objects.create(
        schema_id=schema_id,
        block_type=block_type,
        required=required,
        display_text=unescape_entities(
            display_text,
            safe={
                '&lt;': '<',
                '&gt;': '>'
            }
        ),
        help_text=unescape_entities(
            help_text,
            safe={
                '&lt;': '<',
                '&gt;': '>'
            }
        ),
        registration_response_key=registration_response_key,
        schema_block_group_key=schema_block_group_key,
        example_text=unescape_entities(
            example_text,
            safe={
                '&lt;': '<',
                '&gt;': '>'
            }
        )
    )

# Split question multiple choice options into their own blocks
def split_options_into_blocks(state, rs, question, schema_block_group_key):
    """
    For mapping schemas to schema blocks: splits individual multiple choice
    options into their own schema blocks
    """
    for option in question.get('options', []):
        answer_text = option if isinstance(option, basestring) else option.get('text')
        help_text = '' if isinstance(option, basestring) else option.get('tooltip', '')

        create_schema_block(
            state,
            rs.id,
            'select-input-option',
            display_text=answer_text,
            help_text=help_text,
            schema_block_group_key=schema_block_group_key,
        )

def get_registration_response_key(question):
    """
    For mapping schemas to schema blocks:
    Answer ids will map to the user's response
    """
    return question.get('qid', '') or question.get('id', '')

def find_title_description_help_example(rs, question):
    """
    For mapping schemas to schema blocks:
    Schemas are inconsistent with regards to the information going into "title",
    "description", and "help" blocks.

    :returns tuple, title, description, help, example strings

    """
    title = question.get('title', '')
    description = strip_html(question.get('description', ''))
    help = strip_html(question.get('help', ''))
    example = strip_html(question.get('example', ''))

    schema_name = rs.schema.get('name', '')
    # Descriptions that contain any of these keywords
    # are turned into help text instead.
    help_text_keywords = [
        'please',
        'choose',
        'provide',
        'format',
        'describe',
        'who',
        'what',
        'when',
        'where',
        'use',
        'you',
        'your',
        'skip',
        'enter',
    ]

    if title:
        if schema_name in ['OSF Preregistration', 'Prereg Challenge', 'Secondary Data Preregistration']:
            # These two schemas have clear "example" text in the "help" section
            example = help
            help = description
            description = ''
        else:
            for keyword in help_text_keywords:
                if keyword in description.lower():
                    help = description
                    description = ''
                    break
    else:
        # if no title, description text is moved to title.
        title = description
        description = ''

    return title, description, help, example

def get_subquestion_qid(question, subquestion):
    """
    For mapping schemas to schema blocks:
    Return a qid in the format "parent-id.current-id", to reflect its nested nature and ensure uniqueness
    """

    return '{}.{}'.format(get_registration_response_key(question) or '', subquestion.get('id', ''))


def create_schema_blocks_for_question(state, rs, question, sub=False):
    """
    For mapping schemas to schema blocks:
    Split the original question from the schema into multiple schema blocks, all of
    which have the same schema_block_group_key, to link them.
    """
    # If there are subquestions, recurse and format subquestions
    properties = question.get('properties')
    if properties:
        first_subquestion = properties[0]
        first_subq_text = first_subquestion.get('title') or first_subquestion.get('description', '')

        if first_subq_text:
            # the first subquestion has text, so this seems like an actual [sub]section
            create_schema_block(
                state,
                rs.id,
                block_type='subsection-heading' if sub else 'section-heading',
                display_text=question.get('title', '') or question.get('description', ''),
            )
        else:
            # the first subquestion has no text, so the "section" heading is better interpreted as a question label
            first_subquestion['title'] = question.get('title', '')
            first_subquestion['description'] = question.get('description', '')
            if not first_subquestion.get('help'):
                first_subquestion['help'] = question.get('help', '')

        for subquestion in properties:
            subquestion['qid'] = get_subquestion_qid(question, subquestion)
            create_schema_blocks_for_question(state, rs, subquestion, sub=True)
    else:
        # All schema blocks related to a particular question share the same schema_block_group_key.
        schema_block_group_key = generate_object_id()
        title, description, help, example = find_title_description_help_example(rs, question)

        # Creates question title block
        create_schema_block(
            state,
            rs.id,
            block_type='question-label',
            display_text=title,
            help_text='' if description else help,
            example_text=example,
            schema_block_group_key=schema_block_group_key
        )

        # Creates paragraph block (question description)
        if description:
            create_schema_block(
                state,
                rs.id,
                block_type='paragraph',
                display_text=description,
                help_text=help,
                schema_block_group_key=schema_block_group_key,
            )

        if question.get('format') or question.get('type'):
            # Creates question input block - this block will correspond to an answer
            # Map the original schema section format to the new block_type, and create a schema block
            block_type = FORMAT_TYPE_TO_TYPE_MAP[(question.get('format'), question.get('type'))]
            create_schema_block(
                state,
                rs.id,
                block_type,
                required=question.get('required', False),
                schema_block_group_key=schema_block_group_key,
                registration_response_key=get_registration_response_key(question)
            )

        # If there are multiple choice answers, create blocks for these as well.
        split_options_into_blocks(state, rs, question, schema_block_group_key)

def create_schema_blocks_for_atomic_schema(schema):
    """
    Atomic schemas are a short cut around making an typical metaschemas by being totally explict about the schemablocks
    being created.
    """

    from osf.models import RegistrationSchemaBlock
    current_group_key = None
    grouped_block_types = RegistrationSchemaBlock.INPUT_BLOCK_TYPES.union(
        {'select-input-option', 'select-input-other'}
    )

    for index, block in enumerate(schema.schema['blocks']):
        # Not all block types use all '*_text' fields, so provide an easy default
        for optional_text_field in ['display_text', 'help_text', 'example_text']:
            block[optional_text_field] = block.get(optional_text_field, '')

        block_type = block['block_type']

        # Each 'question-label' generates a 'schema_block_group_key' that is inherited
        # By all input and input-option blocks until the next question-label appears
        if block_type == 'question-label':
            current_group_key = generate_object_id()
            block['schema_block_group_key'] = current_group_key
        elif block_type in grouped_block_types:
            block['schema_block_group_key'] = current_group_key
        else:
            block['schema_block_group_key'] = ''

        # Input blocks define a 'registration_response_key', while it is NULL for all other blocks
        # Either honor a provided key or auto-generate one based on the block's index
        if block_type in RegistrationSchemaBlock.INPUT_BLOCK_TYPES:
            if not block.get('registration_response_key'):
                block['registration_response_key'] = f'{schema.id}-{index}'
        else:  # Ignore any improperly-supplied registration_response_key
            block['registration_response_key'] = None

        RegistrationSchemaBlock.objects.create(
            schema_id=schema.id,
            **block
        )

def map_schema_to_schemablocks(rs, state=None):
    for page in rs.schema['pages']:
        # Create page heading block
        create_schema_block(
            state,
            rs.id,
            'page-heading',
            display_text=strip_html(page.get('title', '')),
            help_text=strip_html(page.get('description', ''))
        )
        for question in page['questions']:
            create_schema_blocks_for_question(state, rs, question)


def map_schemas_to_schemablocks(*args):
    """Map schemas to schema blocks

    WARNING: Deletes existing schema blocks
    """
<<<<<<< HEAD
    app_state = args[0] if args else apps
=======
    assert False, 'This deletes too much, temporarily disabling'
    state = args[0] if args else apps
>>>>>>> a6a1c329
    try:
        schema_model = app_state.get_model('osf', 'registrationschema')
    except LookupError:
        # Use MetaSchema model if migrating from a version before RegistrationSchema existed
<<<<<<< HEAD
        schema_model = app_state.get_model('osf', 'metaschema')
=======
        schema_model = state.get_model('osf', 'metaschema')

    # TODO: Not this
    # # Delete all existing schema blocks (avoid creating duplicates)
    # unmap_schemablocks(*args)
>>>>>>> a6a1c329

    for rs in schema_model.objects.all():
        # Only create schema_blocks for new schemas/versions
        if rs.schema_blocks.exists():
            continue

        logger.info('Migrating schema {}, version {} to schema blocks.'.format(rs.name, rs.schema_version))
        if rs.schema.get('atomicSchema'):
            create_schema_blocks_for_atomic_schema(rs)
            continue

        for page in rs.schema['pages']:
            # Create page heading block
            create_schema_block(
                app_state,
                rs.id,
                'page-heading',
                display_text=strip_html(page.get('title', '')),
                help_text=strip_html(page.get('description', ''))
            )
            for question in page['questions']:
                create_schema_blocks_for_question(app_state, rs, question)


def unmap_schemablocks(*args):
    assert False, 'This deletes too much, temporarily disabling'
    # state = args[0] if args else apps
    # schema_block_model = state.get_model('osf', 'registrationschemablock')

    # schema_block_model.objects.all().delete()


def _cache_input_block_ids(app_state):
    RegistrationSchema = app_state.get_model('osf', 'registrationschema')
    input_blocks_per_schema = {}
    for schema in RegistrationSchema.objects.all():
        try:
            input_blocks = schema.schema_blocks.filter(
                registration_response_key__isnull=False
            ).values('id', 'registration_response_key')
        except AttributeError:  # Running in a pre-schemablocks state
            break
        else:
            input_blocks_per_schema[schema.id] = {
                block['registration_response_key']: block['id'] for block in input_blocks
            }
    return input_blocks_per_schema


def _remap_response_blocks(schema, previous_input_blocks, app_state):
    try:
        SchemaResponseBlock = app_state.get_model('osf', 'schemaresponseblock')
    except LookupError:
        return

    input_blocks = schema.schema_blocks.filter(
        registration_response_key__isnull=False
    ).values('id', 'registration_response_key')
    new_input_block_ids = {
        block['registration_response_key']: block['id'] for block in input_blocks
    }

    for registration_response_key, previous_id in previous_input_blocks.items():
        new_block_id = new_input_block_ids[registration_response_key]
        SchemaResponseBlock.objects.filter(
            source_schema_block_id=previous_id
        ).update(source_schema_block=new_block_id)


class UpdateRegistrationSchemas(Operation):
    """Custom migration operation to update registration schemas
    """
    reversible = True

    def state_forwards(self, app_label, state):
        pass

    def database_forwards(self, app_label, schema_editor, from_state, to_state):
        ensure_schemas(to_state.apps)

    def database_backwards(self, app_label, schema_editor, from_state, to_state):
        warnings.warn('Reversing UpdateRegistrationSchemas is a noop')

    def describe(self):
        return 'Updated registration schemas'


class UpdateRegistrationSchemasAndSchemaBlocks(Operation):
    """Custom migration operation to update registration schemas
    """
    reversible = True

    def state_forwards(self, app_label, state):
        pass

    def database_forwards(self, app_label, schema_editor, from_state, to_state):
        ensure_schemas(to_state.apps)
        map_schemas_to_schemablocks(to_state.apps)

    def database_backwards(self, app_label, schema_editor, from_state, to_state):
        RegistrationSchemaBlock = to_state.apps.get_model('osf', 'registrationschemablock')
        RegistrationSchemaBlock.objects.all().delete()

    def describe(self):
        return 'Updated registration schemas and its schema blocks'


class AddWaffleFlags(Operation):
    """Custom migration operation to add waffle flags

    Params:
    - flag_names: iterable of strings, flag names to create
    - on_for_everyone: boolean (default False), whether to activate the newly created flags
    """
    reversible = True

    def __init__(self, flag_names, on_for_everyone=False):
        self.flag_names = flag_names
        self.on_for_everyone = on_for_everyone

    def state_forwards(self, app_label, state):
        pass

    def database_forwards(self, app_label, schema_editor, from_state, to_state):
        Flag = to_state.apps.get_model('waffle', 'flag')
        for flag_name in self.flag_names:
            Flag.objects.get_or_create(name=flag_name, defaults={'everyone': self.on_for_everyone})

    def database_backwards(self, app_label, schema_editor, from_state, to_state):
        Flag = to_state.apps.get_model('waffle', 'flag')
        Flag.objects.filter(name__in=self.flag_names).delete()

    def describe(self):
        return 'Adds waffle flags: {}'.format(', '.join(self.flag_names))


class DeleteWaffleFlags(Operation):
    """Custom migration operation to delete waffle flags

    Params:
    - flag_names: iterable of strings, flag names to delete
    """
    reversible = True

    def __init__(self, flag_names):
        self.flag_names = flag_names

    def state_forwards(self, app_label, state):
        pass

    def database_forwards(self, app_label, schema_editor, from_state, to_state):
        Flag = to_state.apps.get_model('waffle', 'flag')
        Flag.objects.filter(name__in=self.flag_names).delete()

    def database_backwards(self, app_label, schema_editor, from_state, to_state):
        Flag = to_state.apps.get_model('waffle', 'flag')
        for flag_name in self.flag_names:
            Flag.objects.get_or_create(name=flag_name)

    def describe(self):
        return 'Removes waffle flags: {}'.format(', '.join(self.flag_names))


class AddWaffleSwitches(Operation):
    """Custom migration operation to add waffle switches

    Params:
    - switch_names: iterable of strings, the names of the switches to create
    - active: boolean (default False), whether the switches should be active
    """
    reversible = True

    def __init__(self, switch_names, active=False):
        self.switch_names = switch_names
        self.active = active

    def state_forwards(self, app_label, state):
        pass

    def database_forwards(self, app_label, schema_editor, from_state, to_state):
        Switch = to_state.apps.get_model('waffle', 'switch')
        for switch in self.switch_names:
            Switch.objects.get_or_create(name=switch, defaults={'active': self.active})

    def database_backwards(self, app_label, schema_editor, from_state, to_state):
        Switch = to_state.apps.get_model('waffle', 'switch')
        Switch.objects.filter(name__in=self.switch_names).delete()

    def describe(self):
        return 'Adds waffle switches: {}'.format(', '.join(self.switch_names))


class DeleteWaffleSwitches(Operation):
    """Custom migration operation to delete waffle switches

    Params:
    - switch_names: iterable of strings, switch names to delete
    """
    reversible = True

    def __init__(self, switch_names):
        self.switch_names = switch_names

    def state_forwards(self, app_label, state):
        pass

    def database_forwards(self, app_label, schema_editor, from_state, to_state):
        Switch = to_state.apps.get_model('waffle', 'switch')
        Switch.objects.filter(name__in=self.switch_names).delete()

    def database_backwards(self, app_label, schema_editor, from_state, to_state):
        Switch = to_state.apps.get_model('waffle', 'switch')
        for switch in self.switch_names:
            Switch.objects.get_or_create(name=switch)

    def describe(self):
        return 'Removes waffle switches: {}'.format(', '.join(self.switch_names))

def batch_node_migrations(state, migrations):
    AbstractNode = state.get_model('osf', 'abstractnode')
    max_nid = getattr(AbstractNode.objects.last(), 'id', 0)

    for migration in migrations:
        total_pages = int(ceil(max_nid / float(increment)))
        page_start = 0
        page_end = 0
        page = 0
        logger.info('{}'.format(migration['description']))
        while page_end <= (max_nid):
            page += 1
            page_end += increment
            if page <= total_pages:
                logger.info('Updating page {} / {}'.format(page_end / increment, total_pages))
            with connection.cursor() as cursor:
                cursor.execute(migration['sql'].format(
                    start=page_start,
                    end=page_end
                ))
            page_start = page_end<|MERGE_RESOLUTION|>--- conflicted
+++ resolved
@@ -451,25 +451,12 @@
 
     WARNING: Deletes existing schema blocks
     """
-<<<<<<< HEAD
     app_state = args[0] if args else apps
-=======
-    assert False, 'This deletes too much, temporarily disabling'
-    state = args[0] if args else apps
->>>>>>> a6a1c329
     try:
         schema_model = app_state.get_model('osf', 'registrationschema')
     except LookupError:
         # Use MetaSchema model if migrating from a version before RegistrationSchema existed
-<<<<<<< HEAD
         schema_model = app_state.get_model('osf', 'metaschema')
-=======
-        schema_model = state.get_model('osf', 'metaschema')
-
-    # TODO: Not this
-    # # Delete all existing schema blocks (avoid creating duplicates)
-    # unmap_schemablocks(*args)
->>>>>>> a6a1c329
 
     for rs in schema_model.objects.all():
         # Only create schema_blocks for new schemas/versions
@@ -495,48 +482,8 @@
 
 
 def unmap_schemablocks(*args):
-    assert False, 'This deletes too much, temporarily disabling'
-    # state = args[0] if args else apps
-    # schema_block_model = state.get_model('osf', 'registrationschemablock')
-
-    # schema_block_model.objects.all().delete()
-
-
-def _cache_input_block_ids(app_state):
-    RegistrationSchema = app_state.get_model('osf', 'registrationschema')
-    input_blocks_per_schema = {}
-    for schema in RegistrationSchema.objects.all():
-        try:
-            input_blocks = schema.schema_blocks.filter(
-                registration_response_key__isnull=False
-            ).values('id', 'registration_response_key')
-        except AttributeError:  # Running in a pre-schemablocks state
-            break
-        else:
-            input_blocks_per_schema[schema.id] = {
-                block['registration_response_key']: block['id'] for block in input_blocks
-            }
-    return input_blocks_per_schema
-
-
-def _remap_response_blocks(schema, previous_input_blocks, app_state):
-    try:
-        SchemaResponseBlock = app_state.get_model('osf', 'schemaresponseblock')
-    except LookupError:
-        return
-
-    input_blocks = schema.schema_blocks.filter(
-        registration_response_key__isnull=False
-    ).values('id', 'registration_response_key')
-    new_input_block_ids = {
-        block['registration_response_key']: block['id'] for block in input_blocks
-    }
-
-    for registration_response_key, previous_id in previous_input_blocks.items():
-        new_block_id = new_input_block_ids[registration_response_key]
-        SchemaResponseBlock.objects.filter(
-            source_schema_block_id=previous_id
-        ).update(source_schema_block=new_block_id)
+    '''Noop for historical purposes'''
+    return
 
 
 class UpdateRegistrationSchemas(Operation):
