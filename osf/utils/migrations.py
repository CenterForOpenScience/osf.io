from past.builtins import basestring
import os
import itertools
import builtins
import json
import logging
import warnings
import bson
from math import ceil


from contextlib import contextmanager
from django.apps import apps
from django.db import connection
from django.db.migrations.operations.base import Operation

from osf.utils.sanitize import strip_html, unescape_entities
from website import settings
from website.project.metadata.schemas import get_osf_meta_schemas


logger = logging.getLogger(__file__)


increment = 100000

# Dict to map original schema formats to schema block types
FORMAT_TYPE_TO_TYPE_MAP = {
    ('multiselect', 'choose'): 'multi-select-input',
    (None, 'multiselect'): 'multi-select-input',
    (None, 'choose'): 'single-select-input',
    ('osf-upload-open', 'osf-upload'): 'file-input',
    ('osf-upload-toggle', 'osf-upload'): 'file-input',
    ('singleselect', 'choose'): 'single-select-input',
    ('text', 'string'): 'short-text-input',
    ('textarea', 'osf-author-import'): 'contributors-input',
    ('textarea', None): 'long-text-input',
    ('textarea', 'string'): 'long-text-input',
    ('textarea-lg', None): 'long-text-input',
    ('textarea-lg', 'string'): 'long-text-input',
    ('textarea-xl', 'string'): 'long-text-input',
}


<<<<<<< HEAD
def generate_object_id():
    return str(bson.ObjectId())


=======
>>>>>>> 4e63d3a5
def get_osf_models():
    """
    Helper function to retrieve all osf related models.

    Example usage:
        with disable_auto_now_fields(models=get_osf_models()):
            ...
    """
    return list(itertools.chain(*[app.get_models() for app in apps.get_app_configs() if app.label.startswith('addons_') or app.label.startswith('osf')]))

@contextmanager
def disable_auto_now_fields(models=None):
    """
    Context manager to disable auto_now field updates.
    If models=None, updates for all auto_now fields on *all* models will be disabled.

    :param list models: Optional list of models for which auto_now field updates should be disabled.
    """
    if not models:
        models = apps.get_models()

    changed = []
    for model in models:
        for field in model._meta.get_fields():
            if hasattr(field, 'auto_now') and field.auto_now:
                field.auto_now = False
                changed.append(field)
    try:
        yield
    finally:
        for field in changed:
            if hasattr(field, 'auto_now') and not field.auto_now:
                field.auto_now = True

@contextmanager
def disable_auto_now_add_fields(models=None):
    """
    Context manager to disable auto_now_add field updates.
    If models=None, updates for all auto_now_add fields on *all* models will be disabled.

    :param list models: Optional list of models for which auto_now_add field updates should be disabled.
    """
    if not models:
        models = apps.get_models()

    changed = []
    for model in models:
        for field in model._meta.get_fields():
            if hasattr(field, 'auto_now_add') and field.auto_now_add:
                field.auto_now_add = False
                changed.append(field)
    try:
        yield
    finally:
        for field in changed:
            if hasattr(field, 'auto_now_add') and not field.auto_now_add:
                field.auto_now_add = True

def ensure_licenses(*args, **kwargs):
    """Upsert the licenses in our database based on a JSON file.

    :return tuple: (number inserted, number updated)

    Moved from website/project/licenses/__init__.py
    """
    ninserted = 0
    nupdated = 0
    try:
        NodeLicense = args[0].get_model('osf', 'nodelicense')
    except Exception:
        # Working outside a migration
        from osf.models import NodeLicense
    with builtins.open(
            os.path.join(
                settings.APP_PATH,
                'node_modules', '@centerforopenscience', 'list-of-licenses', 'dist', 'list-of-licenses.json'
            )
    ) as fp:
        licenses = json.loads(fp.read())
        for id, info in licenses.items():
            name = info['name']
            text = info['text']
            properties = info.get('properties', [])
            url = info.get('url', '')

            node_license, created = NodeLicense.objects.get_or_create(license_id=id)

            node_license.name = name
            node_license.text = text
            node_license.properties = properties
            node_license.url = url
            node_license.save()

            if created:
                ninserted += 1
            else:
                nupdated += 1

            logger.info('License {name} ({id}) added to the database.'.format(name=name, id=id))

    logger.info('{} licenses inserted into the database, {} licenses updated in the database.'.format(
        ninserted, nupdated
    ))

    return ninserted, nupdated


def remove_licenses(*args):
    from osf.models import NodeLicense

    pre_count = NodeLicense.objects.all().count()
    NodeLicense.objects.all().delete()

    logger.info('{} licenses removed from the database.'.format(pre_count))


def ensure_schemas(*args, **kwargs):
    """Import meta-data schemas from JSON to database if not already loaded
    """
    from django.apps import apps
    schema_model = apps.get_model('osf', 'registrationschema')
    schema_count = 0

    for schema in get_osf_meta_schemas():
        schema_obj, created = schema_model.objects.update_or_create(
            name=schema['name'],
            schema_version=schema.get('version', 1),
            defaults={
                'schema': schema,
            }
        )
        schema_count += 1

        if created:
            logger.info('Added schema {} to the database'.format(schema['name']))

    logger.info('Ensured {} schemas are in the database'.format(schema_count))


def remove_schemas(*args):
    from osf.models import RegistrationSchema
    pre_count = RegistrationSchema.objects.all().count()
    RegistrationSchema.objects.all().delete()

    logger.info('Removed {} schemas from the database'.format(pre_count))


def create_schema_block(state, schema_id, block_type, display_text='', required=False, help_text='',
        registration_response_key=None, schema_block_group_key='', example_text=''):
    """
    For mapping schemas to schema blocks: creates a given block from the specified parameters
    """
    state = state or apps
    schema_block_model = state.get_model('osf', 'registrationschemablock')

    return schema_block_model.objects.create(
        schema_id=schema_id,
        block_type=block_type,
        required=required,
        display_text=unescape_entities(
            display_text,
            safe={
                '&lt;': '<',
                '&gt;': '>'
            }
        ),
        help_text=unescape_entities(
            help_text,
            safe={
                '&lt;': '<',
                '&gt;': '>'
            }
        ),
        registration_response_key=registration_response_key,
        schema_block_group_key=schema_block_group_key,
        example_text=unescape_entities(
            example_text,
            safe={
                '&lt;': '<',
                '&gt;': '>'
            }
        )
    )

# Split question multiple choice options into their own blocks
def split_options_into_blocks(state, rs, question, schema_block_group_key):
    """
    For mapping schemas to schema blocks: splits individual multiple choice
    options into their own schema blocks
    """
    for option in question.get('options', []):
        answer_text = option if isinstance(option, basestring) else option.get('text')
        help_text = '' if isinstance(option, basestring) else option.get('tooltip', '')

        create_schema_block(
            state,
            rs.id,
            'select-input-option',
            display_text=answer_text,
            help_text=help_text,
            schema_block_group_key=schema_block_group_key,
        )

def get_registration_response_key(question):
    """
    For mapping schemas to schema blocks:
    Answer ids will map to the user's response
    """
    return question.get('qid', '') or question.get('id', '')

def find_title_description_help_example(rs, question):
    """
    For mapping schemas to schema blocks:
    Schemas are inconsistent with regards to the information going into "title",
    "description", and "help" blocks.

    :returns tuple, title, description, help, example strings

    """
    title = question.get('title', '')
    description = strip_html(question.get('description', ''))
    help = strip_html(question.get('help', ''))
    example = strip_html(question.get('example', ''))

    schema_name = rs.schema.get('name', '')
    # Descriptions that contain any of these keywords
    # are turned into help text instead.
    help_text_keywords = [
        'please',
        'choose',
        'provide',
        'format',
        'describe',
        'who',
        'what',
        'when',
        'where',
        'use',
        'you',
        'your',
        'skip',
        'enter',
    ]

    if title:
        if schema_name in ['OSF Preregistration', 'Secondary Data Preregistration']:
            # These two schemas have clear "example" text in the "help" section
            example = help
            help = description
            description = ''
        else:
            for keyword in help_text_keywords:
                if keyword in description.lower():
                    help = description
                    description = ''
                    break
    else:
        # if no title, description text is moved to title.
        title = description
        description = ''

    return title, description, help, example

def get_subquestion_qid(question, subquestion):
    """
    For mapping schemas to schema blocks:
    Return a qid in the format "parent-id.current-id", to reflect its nested nature and ensure uniqueness
    """

    return '{}.{}'.format(get_registration_response_key(question) or '', subquestion.get('id', ''))


def create_schema_blocks_for_question(state, rs, question, sub=False):
    """
    For mapping schemas to schema blocks:
    Split the original question from the schema into multiple schema blocks, all of
    which have the same schema_block_group_key, to link them.
    """
    # If there are subquestions, recurse and format subquestions
    properties = question.get('properties')
    if properties:
        first_subquestion = properties[0]
        first_subq_text = first_subquestion.get('title') or first_subquestion.get('description', '')

        if first_subq_text:
            # the first subquestion has text, so this seems like an actual [sub]section
            create_schema_block(
                state,
                rs.id,
                block_type='subsection-heading' if sub else 'section-heading',
                display_text=question.get('title', '') or question.get('description', ''),
            )
        else:
            # the first subquestion has no text, so the "section" heading is better interpreted as a question label
            first_subquestion['title'] = question.get('title', '')
            first_subquestion['description'] = question.get('description', '')
            if not first_subquestion.get('help'):
                first_subquestion['help'] = question.get('help', '')

        for subquestion in properties:
            subquestion['qid'] = get_subquestion_qid(question, subquestion)
            create_schema_blocks_for_question(state, rs, subquestion, sub=True)
    else:
        # All schema blocks related to a particular question share the same schema_block_group_key.
        from osf.models.base import generate_object_id
        schema_block_group_key = generate_object_id()
        title, description, help, example = find_title_description_help_example(rs, question)

        # Creates question title block
        create_schema_block(
            state,
            rs.id,
            block_type='question-label',
            display_text=title,
            help_text='' if description else help,
            example_text=example,
            schema_block_group_key=schema_block_group_key
        )

        # Creates paragraph block (question description)
        if description:
            create_schema_block(
                state,
                rs.id,
                block_type='paragraph',
                display_text=description,
                help_text=help,
                schema_block_group_key=schema_block_group_key,
            )

        if question.get('format') or question.get('type'):
            # Creates question input block - this block will correspond to an answer
            # Map the original schema section format to the new block_type, and create a schema block
            block_type = FORMAT_TYPE_TO_TYPE_MAP[(question.get('format'), question.get('type'))]
            create_schema_block(
                state,
                rs.id,
                block_type,
                required=question.get('required', False),
                schema_block_group_key=schema_block_group_key,
                registration_response_key=get_registration_response_key(question)
            )

        # If there are multiple choice answers, create blocks for these as well.
        split_options_into_blocks(state, rs, question, schema_block_group_key)

def create_schema_blocks_for_atomic_schema(schema):
    """
    Atomic schemas are a short cut around making an typical metaschemas by being totally explict about the schemablocks
    being created.
    """

    from osf.models import RegistrationSchemaBlock
    current_group_key = None
    grouped_block_types = RegistrationSchemaBlock.INPUT_BLOCK_TYPES.union(
        {'select-input-option', 'select-input-other'}
    )

    for index, block in enumerate(schema.schema['blocks']):
        # Not all block types use all '*_text' fields, so provide an easy default
        for optional_text_field in ['display_text', 'help_text', 'example_text']:
            block[optional_text_field] = block.get(optional_text_field, '')

        block_type = block['block_type']

        # Each 'question-label' generates a 'schema_block_group_key' that is inherited
        # By all input and input-option blocks until the next question-label appears
        if block_type == 'question-label':
            from osf.models.base import generate_object_id
            current_group_key = generate_object_id()
            block['schema_block_group_key'] = current_group_key
        elif block_type == 'paragraph':  # if a paragraph trails a question-label
            block['schema_block_group_key'] = current_group_key
        elif block_type in grouped_block_types:
            block['schema_block_group_key'] = current_group_key
        else:
            block['schema_block_group_key'] = ''

        # Input blocks define a 'registration_response_key', while it is NULL for all other blocks
        # Either honor a provided key or auto-generate one based on the block's index
        if block_type in RegistrationSchemaBlock.INPUT_BLOCK_TYPES:
            if not block.get('registration_response_key'):
                block['registration_response_key'] = f'{schema.id}-{index}'
        else:  # Ignore any improperly-supplied registration_response_key
            block['registration_response_key'] = None

        RegistrationSchemaBlock.objects.create(
            schema_id=schema.id,
            **block
        )

def map_schema_to_schemablocks(rs, state=None):
    for page in rs.schema['pages']:
        # Create page heading block
        create_schema_block(
            state,
            rs.id,
            'page-heading',
            display_text=strip_html(page.get('title', '')),
            help_text=strip_html(page.get('description', ''))
        )
        for question in page['questions']:
            create_schema_blocks_for_question(state, rs, question)


def map_schemas_to_schemablocks(*args):
    """Map schemas to schema blocks

    WARNING: Deletes existing schema blocks
    """
    from django.apps import apps
    schema_model = apps.get_model('osf', 'registrationschema')

    try:
        RegistrationSchemaBlock = apps.get_model('osf', 'registrationschemablock')
    except LookupError:
        return  # can't create SchemaBlocks if they don't exist

    for rs in schema_model.objects.all():
        if RegistrationSchemaBlock.objects.filter(schema_id=rs.id).exists():
            continue

        logger.info('Migrating schema {}, version {} to schema blocks.'.format(rs.name, rs.schema_version))
        if rs.schema.get('atomicSchema'):
            create_schema_blocks_for_atomic_schema(rs)
            continue

        for page in rs.schema['pages']:
            # Create page heading block
            create_schema_block(
                apps,
                rs.id,
                'page-heading',
                display_text=strip_html(page.get('title', '')),
                help_text=strip_html(page.get('description', ''))
            )
            for question in page['questions']:
                create_schema_blocks_for_question(apps, rs, question)


def unmap_schemablocks(*args):
    '''Noop for historical purposes'''
    return


class UpdateRegistrationSchemas(Operation):
    """Custom migration operation to update registration schemas
    """
    reversible = True

    def state_forwards(self, app_label, state):
        pass

    def database_forwards(self, app_label, schema_editor, from_state, to_state):
        ensure_schemas(to_state.apps)

    def database_backwards(self, app_label, schema_editor, from_state, to_state):
        warnings.warn('Reversing UpdateRegistrationSchemas is a noop')

    def describe(self):
        return 'Updated registration schemas'


class UpdateRegistrationSchemasAndSchemaBlocks(Operation):
    """Custom migration operation to update registration schemas
    """
    reversible = True

    def state_forwards(self, app_label, state):
        pass

    def database_forwards(self, app_label, schema_editor, from_state, to_state):
        ensure_schemas(to_state.apps)
        map_schemas_to_schemablocks(to_state.apps)

    def database_backwards(self, app_label, schema_editor, from_state, to_state):
        RegistrationSchemaBlock = to_state.apps.get_model('osf', 'registrationschemablock')
        RegistrationSchemaBlock.objects.all().delete()

    def describe(self):
        return 'Updated registration schemas and its schema blocks'


class AddWaffleFlags(Operation):
    """Custom migration operation to add waffle flags

    Params:
    - flag_names: iterable of strings, flag names to create
    - on_for_everyone: boolean (default False), whether to activate the newly created flags
    """
    reversible = True

    def __init__(self, flag_names, on_for_everyone=False):
        self.flag_names = flag_names
        self.on_for_everyone = on_for_everyone

    def state_forwards(self, app_label, state):
        pass

    def database_forwards(self, app_label, schema_editor, from_state, to_state):
        Flag = to_state.apps.get_model('waffle', 'flag')
        for flag_name in self.flag_names:
            Flag.objects.get_or_create(name=flag_name, defaults={'everyone': self.on_for_everyone})

    def database_backwards(self, app_label, schema_editor, from_state, to_state):
        Flag = to_state.apps.get_model('waffle', 'flag')
        Flag.objects.filter(name__in=self.flag_names).delete()

    def describe(self):
        return 'Adds waffle flags: {}'.format(', '.join(self.flag_names))


class DeleteWaffleFlags(Operation):
    """Custom migration operation to delete waffle flags

    Params:
    - flag_names: iterable of strings, flag names to delete
    """
    reversible = True

    def __init__(self, flag_names):
        self.flag_names = flag_names

    def state_forwards(self, app_label, state):
        pass

    def database_forwards(self, app_label, schema_editor, from_state, to_state):
        Flag = to_state.apps.get_model('waffle', 'flag')
        Flag.objects.filter(name__in=self.flag_names).delete()

    def database_backwards(self, app_label, schema_editor, from_state, to_state):
        Flag = to_state.apps.get_model('waffle', 'flag')
        for flag_name in self.flag_names:
            Flag.objects.get_or_create(name=flag_name)

    def describe(self):
        return 'Removes waffle flags: {}'.format(', '.join(self.flag_names))


class AddWaffleSwitches(Operation):
    """Custom migration operation to add waffle switches

    Params:
    - switch_names: iterable of strings, the names of the switches to create
    - active: boolean (default False), whether the switches should be active
    """
    reversible = True

    def __init__(self, switch_names, active=False):
        self.switch_names = switch_names
        self.active = active

    def state_forwards(self, app_label, state):
        pass

    def database_forwards(self, app_label, schema_editor, from_state, to_state):
        Switch = to_state.apps.get_model('waffle', 'switch')
        for switch in self.switch_names:
            Switch.objects.get_or_create(name=switch, defaults={'active': self.active})

    def database_backwards(self, app_label, schema_editor, from_state, to_state):
        Switch = to_state.apps.get_model('waffle', 'switch')
        Switch.objects.filter(name__in=self.switch_names).delete()

    def describe(self):
        return 'Adds waffle switches: {}'.format(', '.join(self.switch_names))


class DeleteWaffleSwitches(Operation):
    """Custom migration operation to delete waffle switches

    Params:
    - switch_names: iterable of strings, switch names to delete
    """
    reversible = True

    def __init__(self, switch_names):
        self.switch_names = switch_names

    def state_forwards(self, app_label, state):
        pass

    def database_forwards(self, app_label, schema_editor, from_state, to_state):
        Switch = to_state.apps.get_model('waffle', 'switch')
        Switch.objects.filter(name__in=self.switch_names).delete()

    def database_backwards(self, app_label, schema_editor, from_state, to_state):
        Switch = to_state.apps.get_model('waffle', 'switch')
        for switch in self.switch_names:
            Switch.objects.get_or_create(name=switch)

    def describe(self):
        return 'Removes waffle switches: {}'.format(', '.join(self.switch_names))

def batch_node_migrations(state, migrations):
    AbstractNode = state.get_model('osf', 'abstractnode')
    max_nid = getattr(AbstractNode.objects.last(), 'id', 0)

    for migration in migrations:
        total_pages = int(ceil(max_nid / float(increment)))
        page_start = 0
        page_end = 0
        page = 0
        logger.info('{}'.format(migration['description']))
        while page_end <= (max_nid):
            page += 1
            page_end += increment
            if page <= total_pages:
                logger.info('Updating page {} / {}'.format(page_end / increment, total_pages))
            with connection.cursor() as cursor:
                cursor.execute(migration['sql'].format(
                    start=page_start,
                    end=page_end
                ))
            page_start = page_end<|MERGE_RESOLUTION|>--- conflicted
+++ resolved
@@ -42,13 +42,10 @@
 }
 
 
-<<<<<<< HEAD
 def generate_object_id():
     return str(bson.ObjectId())
 
 
-=======
->>>>>>> 4e63d3a5
 def get_osf_models():
     """
     Helper function to retrieve all osf related models.
