--- conflicted
+++ resolved
@@ -193,13 +193,6 @@
                             'external_id="{}", error="{}"]'.format(upload_id, row_id, title, external_id, error)
 
 
-<<<<<<< HEAD
-class UnsupportedSchemaKeysError(KeyError, OSFError):
-
-    def __init__(self, *args, **kwargs):
-        self.keys = set(kwargs.get('keys'))
-        super().__init__(*args)
-=======
 class SchemaResponseUpdateError(SchemaResponseError):
     """Raised when assigning an invalid value (or key) to a SchemaResponseBlock."""
 
@@ -222,5 +215,4 @@
             f'{invalid_response_message}{unsupported_keys_message}'
         )
 
-        super().__init__(error_message)
->>>>>>> 1013e959
+        super().__init__(error_message)