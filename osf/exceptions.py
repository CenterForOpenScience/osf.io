import contextlib

from django.core.exceptions import ValidationError as DjangoValidationError

# Remants from MODM days
# TODO: Remove usages of aliased Exceptions
ValidationError = DjangoValidationError
ValidationValueError = DjangoValidationError
ValidationTypeError = DjangoValidationError


class TokenError(Exception):
    pass


class TokenHandlerNotFound(TokenError):
    def __init__(self, action, *args, **kwargs):
        super(TokenHandlerNotFound, self).__init__(*args, **kwargs)

        self.action = action


class UnsupportedSanctionHandlerKind(Exception):
    pass


class OSFError(Exception):
    """Base class for exceptions raised by the Osf application"""
    pass


class NodeError(OSFError):
    """Raised when an action cannot be performed on a Node model"""
    pass


class NodeStateError(NodeError):
    """Raised when the Node's state is not suitable for the requested action

    Example: Node.remove_node() is called, but the node has non-deleted children
    """
    pass

class UserStateError(OSFError):
    """Raised when the user's state is not suitable for the requested action

    Example: user.gdpr_delete() is called, but the user has resources that cannot be deleted.
    """
    pass


class SanctionTokenError(TokenError):
    """Base class for errors arising from the user of a sanction token."""
    pass


class MaxRetriesError(OSFError):
    """Raised when an operation has been attempted a pre-determined number of times"""
    pass


class InvalidSanctionRejectionToken(TokenError):
    """Raised if a Sanction subclass disapproval token submitted is invalid
     or associated with another admin authorizer
    """
    message_short = 'Invalid Token'
    message_long = 'This disapproval link is invalid. Are you logged into the correct account?'


class InvalidSanctionApprovalToken(TokenError):
    """Raised if a Sanction subclass approval token submitted is invalid
     or associated with another admin authorizer
    """
    message_short = 'Invalid Token'
    message_long = 'This approval link is invalid. Are you logged into the correct account?'


class InvalidTagError(OSFError):
    """Raised when attempting to perform an invalid operation on a tag"""
    pass


class TagNotFoundError(OSFError):
    """Raised when attempting to perform an operation on an absent tag"""
    pass


class UserNotAffiliatedError(OSFError):
    """Raised if a user attempts to add an institution that is not currently
    one of its affiliations.
    """
    message_short = 'User not affiliated'
    message_long = 'This user is not affiliated with this institution.'


@contextlib.contextmanager
def reraise_django_validation_errors():
    """Context manager to reraise DjangoValidationErrors as `osf.exceptions.ValidationErrors` (for
    MODM compat).
    """
    try:
        yield
    except DjangoValidationError as err:
        raise ValidationError(*err.args)


class NaiveDatetimeException(Exception):
    pass


class InvalidTriggerError(Exception):
    def __init__(self, trigger, state, valid_triggers):
        self.trigger = trigger
        self.state = state
        self.valid_triggers = valid_triggers
        self.message = 'Cannot trigger "{}" from state "{}". Valid triggers: {}'.format(trigger, state, valid_triggers)
        super(Exception, self).__init__(self.message)


class InvalidTransitionError(Exception):
    def __init__(self, machine, transition):
        self.message = 'Machine "{}" received invalid transitions: "{}" expected but not defined'.format(machine, transition)


class PreprintError(OSFError):
    """Raised when an action cannot be performed on a Preprint model"""
    pass


class PreprintStateError(PreprintError):
    """Raised when the Preprint's state is not suitable for the requested action"""
    pass


class DraftRegistrationStateError(OSFError):
    """Raised when an action cannot be performed on a Draft Registration model"""
    pass


class PreprintProviderError(PreprintError):
    """Raised when there is an error with the preprint provider"""
    pass


class BlacklistedEmailError(OSFError):
    """Raised if a user tries to register an email that is included
    in the blacklisted domains list
    """
    pass

class SchemaBlockConversionError(OSFError):
    """Raised if unexpected data breaks the conversion between the legacy
    nested registration schema/metadata format and the new, flattened,
    'schema block' format.
    """
    pass


class SchemaResponseError(OSFError):
    """Superclass for errors ariseing from unexpected SchemaResponse behavior."""
    pass


class SchemaResponseStateError(SchemaResponseError):
    """Raised when attempting to perform an operation against a
    SchemaResponse with an invalid state.
    """
    pass


<<<<<<< HEAD
class PreviousPendingSchemaResponseError(SchemaResponseError):
    """Raised when attempting to create a new SchemaResponse for a parent
    that already has an in-progress/pending SchemaResponse.
=======
class PreviousSchemaResponseError(SchemaResponseError):
    """Raised when attempting to create a new SchemaResponse for a parent that
    already has a SchemaResponse in an unsupported state
>>>>>>> 935ff139
    """
    pass<|MERGE_RESOLUTION|>--- conflicted
+++ resolved
@@ -168,14 +168,8 @@
     pass
 
 
-<<<<<<< HEAD
-class PreviousPendingSchemaResponseError(SchemaResponseError):
-    """Raised when attempting to create a new SchemaResponse for a parent
-    that already has an in-progress/pending SchemaResponse.
-=======
 class PreviousSchemaResponseError(SchemaResponseError):
     """Raised when attempting to create a new SchemaResponse for a parent that
     already has a SchemaResponse in an unsupported state
->>>>>>> 935ff139
     """
     pass