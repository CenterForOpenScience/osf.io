import contextlib

from django.core.exceptions import ValidationError as DjangoValidationError

# Remants from MODM days
# TODO: Remove usages of aliased Exceptions
ValidationError = DjangoValidationError
ValidationValueError = DjangoValidationError
ValidationTypeError = DjangoValidationError


class TokenError(Exception):
    pass


class TokenHandlerNotFound(TokenError):
    def __init__(self, action, *args, **kwargs):
        super(TokenHandlerNotFound, self).__init__(*args, **kwargs)

        self.action = action


class UnsupportedSanctionHandlerKind(Exception):
    pass


class OSFError(Exception):
    """Base class for exceptions raised by the Osf application"""
    pass


class NodeError(OSFError):
    """Raised when an action cannot be performed on a Node model"""
    pass


class NodeStateError(NodeError):
    """Raised when the Node's state is not suitable for the requested action

    Example: Node.remove_node() is called, but the node has non-deleted children
    """
    pass

class UserStateError(OSFError):
    """Raised when the user's state is not suitable for the requested action

    Example: user.gdpr_delete() is called, but the user has resources that cannot be deleted.
    """
    pass


class SanctionTokenError(TokenError):
    """Base class for errors arising from the user of a sanction token."""
    pass


class MaxRetriesError(OSFError):
    """Raised when an operation has been attempted a pre-determined number of times"""
    pass


class InvalidSanctionRejectionToken(TokenError):
    """Raised if a Sanction subclass disapproval token submitted is invalid
     or associated with another admin authorizer
    """
    message_short = 'Invalid Token'
    message_long = 'This disapproval link is invalid. Are you logged into the correct account?'


class InvalidSanctionApprovalToken(TokenError):
    """Raised if a Sanction subclass approval token submitted is invalid
     or associated with another admin authorizer
    """
    message_short = 'Invalid Token'
    message_long = 'This approval link is invalid. Are you logged into the correct account?'


class InvalidTagError(OSFError):
    """Raised when attempting to perform an invalid operation on a tag"""
    pass


class TagNotFoundError(OSFError):
    """Raised when attempting to perform an operation on an absent tag"""
    pass


class UserNotAffiliatedError(OSFError):
    """Raised if a user attempts to add an institution that is not currently
    one of its affiliations.
    """
    message_short = 'User not affiliated'
    message_long = 'This user is not affiliated with this institution.'


@contextlib.contextmanager
def reraise_django_validation_errors():
    """Context manager to reraise DjangoValidationErrors as `osf.exceptions.ValidationErrors` (for
    MODM compat).
    """
    try:
        yield
    except DjangoValidationError as err:
        raise ValidationError(*err.args)


class NaiveDatetimeException(Exception):
    pass


class InvalidTriggerError(Exception):
    def __init__(self, trigger, state, valid_triggers):
        self.trigger = trigger
        self.state = state
        self.valid_triggers = valid_triggers
        self.message = 'Cannot trigger "{}" from state "{}". Valid triggers: {}'.format(trigger, state, valid_triggers)
        super(Exception, self).__init__(self.message)


class InvalidTransitionError(Exception):
    def __init__(self, machine, transition):
        self.message = 'Machine "{}" received invalid transitions: "{}" expected but not defined'.format(machine, transition)


class PreprintError(OSFError):
    """Raised when an action cannot be performed on a Preprint model"""
    pass


class PreprintStateError(PreprintError):
    """Raised when the Preprint's state is not suitable for the requested action"""
    pass


class DraftRegistrationStateError(OSFError):
    """Raised when an action cannot be performed on a Draft Registration model"""
    pass


class PreprintProviderError(PreprintError):
    """Raised when there is an error with the preprint provider"""
    pass


class BlockedEmailError(OSFError):
    """Raised if a user tries to register an email that is included
    in the blocked domains list
    """
    pass

class SchemaBlockConversionError(OSFError):
    """Raised if unexpected data breaks the conversion between the legacy
    nested registration schema/metadata format and the new, flattened,
    'schema block' format.
    """
    pass


class SchemaResponseError(OSFError):
    """Superclass for errors ariseing from unexpected SchemaResponse behavior."""
    pass


class SchemaResponseStateError(SchemaResponseError):
    """Raised when attempting to perform an operation against a
    SchemaResponse with an invalid state.
    """
    pass


class PreviousSchemaResponseError(SchemaResponseError):
    """Raised when attempting to create a new SchemaResponse for a parent that
    already has a SchemaResponse in an unsupported state
    """
    pass


class RegistrationBulkCreationContributorError(OSFError):
    """Raised if contributor preparation has failed"""

    def __init__(self, error=None):
        self.error = error if error else 'Contributor preparation error'


class RegistrationBulkCreationRowError(OSFError):
    """Raised if a draft registration failed creation during bulk upload"""

    def __init__(self, upload_id, row_id, title, external_id, draft_id=None, error=None, approval_failure=False):

        # `draft_id` is provided when the draft is created but not related to the row object
        self.draft_id = draft_id
        # `approval_failure` determines whether the error happens during the approval process
        self.approval_failure = approval_failure
        # The error information for logging, sentry and email
        self.error = error if error else 'Draft registration creation error'
        # The short error message to be added to the error list that will be returned to the initiator via email
        self.short_message = 'Title: {}, External ID: {}, Error: {}'.format(title, external_id, self.error)
        # The long error message for logging and sentry
        self.long_message = 'Draft registration creation failed: [upload_id="{}", row_id="{}", title="{}", ' \
                            'external_id="{}", error="{}"]'.format(upload_id, row_id, title, external_id, self.error)


class SchemaResponseUpdateError(SchemaResponseError):
    """Raised when assigning an invalid value (or key) to a SchemaResponseBlock."""

    def __init__(self, response, invalid_responses=None, unsupported_keys=None):
        self.invalid_responses = invalid_responses
        self.unsupported_keys = unsupported_keys

        invalid_response_message = ''
        unsupported_keys_message = ''
        if invalid_responses:
            invalid_response_message = (
                f'\nThe following responses had invalid values: {invalid_responses}'
            )
        if unsupported_keys:
            unsupported_keys_message = (
                f'\nReceived the following resposnes had invalid keys: {unsupported_keys}'
            )
        error_message = (
            f'Error update SchemaResponse with id [{response._id}]:'
            f'{invalid_response_message}{unsupported_keys_message}'
        )

        super().__init__(error_message)


class IdentifierHasReferencesError(OSFError):
<<<<<<< HEAD
    """Raised when deleting an Identifier that references or is referenced by OSF Entities."""
    pass
=======
    pass


class NoPIDError(OSFError):
    pass


class CannotFinalizeArtifactError(OSFError):

    def __init__(self, artifact, incomplete_fields):
        self.incomplete_fields = incomplete_fields
        self.message = (
            f'Could not set `finalized=True` for OutcomeArtifact with id [{artifact._id}]. '
            f'The following required fields are not set: {incomplete_fields}'
        )
>>>>>>> 2ce96a36
<|MERGE_RESOLUTION|>--- conflicted
+++ resolved
@@ -226,10 +226,6 @@
 
 
 class IdentifierHasReferencesError(OSFError):
-<<<<<<< HEAD
-    """Raised when deleting an Identifier that references or is referenced by OSF Entities."""
-    pass
-=======
     pass
 
 
@@ -244,5 +240,4 @@
         self.message = (
             f'Could not set `finalized=True` for OutcomeArtifact with id [{artifact._id}]. '
             f'The following required fields are not set: {incomplete_fields}'
-        )
->>>>>>> 2ce96a36
+        )