--- conflicted
+++ resolved
@@ -6,10 +6,7 @@
 from django.db import transaction
 from osf.external.askismet.client import AkismetClient
 from osf.external.oopspam.client import OOPSpamClient
-<<<<<<< HEAD
-=======
 from website.settings import OOPSPAM_ENABLED, AKISMET_ENABLED
->>>>>>> 45bbb5ac
 
 logger = logging.getLogger(__name__)
 logging.basicConfig(level=logging.INFO)
@@ -18,11 +15,6 @@
 DOMAIN_REGEX = re.compile(r'\W*(?P<protocol>\w+://)?(?P<www>www\.)?(?P<domain>([\w-]+\.)+[a-zA-Z]+)(?P<path>[/\-\.\w]*)?\W*')
 REDIRECT_CODES = {301, 302, 303, 307, 308}
 
-<<<<<<< HEAD
-SPAM_CLIENTS = [AkismetClient(), OOPSpamClient()]
-
-=======
->>>>>>> 45bbb5ac
 
 @celery_app.task()
 def reclassify_domain_references(notable_domain_id, current_note, previous_note):
@@ -110,11 +102,6 @@
         content=content,
     )
 
-<<<<<<< HEAD
-    for client in SPAM_CLIENTS:
-        is_spam, details = client.check_content(**kwargs)
-        print('results', is_spam, details)
-=======
     spam_clients = []
     if AKISMET_ENABLED:
         spam_clients.append(AkismetClient())
@@ -123,7 +110,6 @@
 
     for client in spam_clients:
         is_spam, details = client.check_content(**kwargs)
->>>>>>> 45bbb5ac
         if is_spam:
             any_is_spam = True
             if not resource.spam_data.get('who_flagged'):
