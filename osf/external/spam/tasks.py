import re
import logging
from framework.celery_tasks import app as celery_app
from django.contrib.contenttypes.models import ContentType
from django.db import transaction

logger = logging.getLogger(__name__)
logging.basicConfig(level=logging.INFO)

DOMAIN_REGEX = re.compile(r'(?P<protocol>\w+://)?(?P<www>www\.)?(?P<domain>[\w-]+\.\w+)(?P<path>/\w*)?')

@celery_app.task()
def reclassify_domain_references(notable_domain_id, previous_note):
    from osf.models.notable_domain import DomainReference, NotableDomain
    from osf.models.spam import SpamStatus
    domain = NotableDomain.load(notable_domain_id)
    references = DomainReference.objects.filter(domain=domain)
    with transaction.atomic():
        for item in references:
            item.is_triaged = domain.note != NotableDomain.Note.UNKNOWN
            if domain.note == NotableDomain.Note.EXCLUDE_FROM_ACCOUNT_CREATION_AND_CONTENT:
                item.referrer.confirm_spam(save=False, domains=[domain.domain])
<<<<<<< HEAD
            elif domain.note == NotableDomain.Note.UNKNOWN or domain.note == NotableDomain.Note.IGNORED:
                if item.referrer.spam_status == SpamStatus.SPAM:
                    try:
                        item.referrer.spam_data['domains'].remove(domain.domain)
                    except (KeyError, AttributeError, ValueError) as error:
                        logger.info(error)
                    if len(item.referrer.spam_data['domains']) == 0:
=======
            elif previous_note == NotableDomain.Note.EXCLUDE_FROM_ACCOUNT_CREATION_AND_CONTENT:
                try:
                    item.referrer.spam_data['domains'].remove(domain.domain)
                except (KeyError, AttributeError, ValueError) as error:
                    logger.info(error)
                if not item.referrer.spam_data.get('domains') and not item.referrer.spam_data.get('who_flagged'):
>>>>>>> 0ff5cfd9
                        item.referrer.unspam(save=False)
            item.save()
            item.referrer.save()

@celery_app.task()
def check_resource_for_domains(guid, content):
    from osf.models import Guid, NotableDomain, DomainReference
    resource = Guid.load(guid).referent
    domains = {match.group('domain') for match in re.finditer(DOMAIN_REGEX, content)}
    spammy_domains = []
    referrer_content_type = ContentType.objects.get_for_model(resource)
    for domain in domains:
        domain, _ = NotableDomain.objects.get_or_create(domain=domain)
        if domain.note == NotableDomain.Note.EXCLUDE_FROM_ACCOUNT_CREATION_AND_CONTENT:
            spammy_domains.append(domain.domain)
        DomainReference.objects.get_or_create(
            domain=domain,
            referrer_object_id=resource.id,
            referrer_content_type=referrer_content_type,
            defaults={'is_triaged': domain.note != NotableDomain.Note.UNKNOWN}
        )
    if spammy_domains:
        resource.confirm_spam(save=True, domains=list(spammy_domains))<|MERGE_RESOLUTION|>--- conflicted
+++ resolved
@@ -12,7 +12,6 @@
 @celery_app.task()
 def reclassify_domain_references(notable_domain_id, previous_note):
     from osf.models.notable_domain import DomainReference, NotableDomain
-    from osf.models.spam import SpamStatus
     domain = NotableDomain.load(notable_domain_id)
     references = DomainReference.objects.filter(domain=domain)
     with transaction.atomic():
@@ -20,22 +19,12 @@
             item.is_triaged = domain.note != NotableDomain.Note.UNKNOWN
             if domain.note == NotableDomain.Note.EXCLUDE_FROM_ACCOUNT_CREATION_AND_CONTENT:
                 item.referrer.confirm_spam(save=False, domains=[domain.domain])
-<<<<<<< HEAD
-            elif domain.note == NotableDomain.Note.UNKNOWN or domain.note == NotableDomain.Note.IGNORED:
-                if item.referrer.spam_status == SpamStatus.SPAM:
-                    try:
-                        item.referrer.spam_data['domains'].remove(domain.domain)
-                    except (KeyError, AttributeError, ValueError) as error:
-                        logger.info(error)
-                    if len(item.referrer.spam_data['domains']) == 0:
-=======
             elif previous_note == NotableDomain.Note.EXCLUDE_FROM_ACCOUNT_CREATION_AND_CONTENT:
                 try:
                     item.referrer.spam_data['domains'].remove(domain.domain)
                 except (KeyError, AttributeError, ValueError) as error:
                     logger.info(error)
                 if not item.referrer.spam_data.get('domains') and not item.referrer.spam_data.get('who_flagged'):
->>>>>>> 0ff5cfd9
                         item.referrer.unspam(save=False)
             item.save()
             item.referrer.save()
