import base64
import hashlib
import hmac
import re
import urllib

from django.utils import timezone

from osf.utils import permissions as osf_permissions
from website import settings

_AUTH_HEADER_REGEX = re.compile(
    r'^HMAC-SHA256 SignedHeaders=(?P<headers>[\w;-]*)&Signature=(?P<signature>[^\W_]*$)'
)
TIMESTAMP_HEADER = 'X-Authorization-Timestamp'
CONTENT_HASH_HEADER = 'X-Content-SHA256'
USER_HEADER = 'X-Requesting-User-URI'
RESOURCE_HEADER = 'X-Requested-Resource-URI'
PERMISSIONS_HEADER = 'X-Requested-Resource-Permissions'


def _sign_message(message: str, hmac_key: str = None) -> str:
    key = hmac_key or settings.DEFAULT_HMAC_SECRET
    encoded_message = base64.b64encode(message.encode())
    return hmac.new(
        key=key.encode(), digestmod=hashlib.sha256, msg=encoded_message
    ).hexdigest()


def _get_signed_components(
    request_url: str, request_method: str, body: str | bytes, **additional_headers
) -> tuple[list[str], dict[str, str]]:
    parsed_url = urllib.parse.urlparse(request_url)
    if isinstance(body, str):
        body = body.encode()
    content_hash = hashlib.sha256(body).hexdigest() if body else None
    auth_timestamp = timezone.now().isoformat()
    signed_segments = [
        request_method,
        parsed_url.path,
        parsed_url.query,
        auth_timestamp,
        content_hash,
        *additional_headers.values()
    ]
    # Filter out query string and content_hash if none present
    signed_segments = [segment for segment in signed_segments if segment]
    signed_headers = {TIMESTAMP_HEADER: auth_timestamp}
    if content_hash:
        signed_headers[CONTENT_HASH_HEADER] = content_hash
    # order matters, so append additional headers at the end for consistency
    signed_headers.update(additional_headers)
    return signed_segments, signed_headers


def make_permissions_headers(
<<<<<<< HEAD
    requesting_user=None,  # OSFUser | None
    requested_resource=None,  # AbstractNode | None
=======
    requesting_user: OSFUser | None = None,
    requested_resource: AbstractNode | None = None
>>>>>>> 3920a29f
) -> dict:
    osf_permissions_headers = {}
    if requesting_user:
        osf_permissions_headers[USER_HEADER] = requesting_user.get_semantic_iri()
    if requested_resource:
        osf_permissions_headers[RESOURCE_HEADER] = requested_resource.get_semantic_iri()
        user_permissions = ''
        if requesting_user:
            user_permissions = ';'.join(requested_resource.get_permissions(requesting_user))
        if (not requesting_user or not user_permissions) and requested_resource.is_public:
            user_permissions = osf_permissions.READ
        osf_permissions_headers[PERMISSIONS_HEADER] = user_permissions
    return osf_permissions_headers


def make_gravy_valet_hmac_headers(
    request_url: str,
    request_method: str,
    body: str | bytes = '',
    hmac_key: str | None = None,
    additional_headers: dict | None = None,
) -> dict:

    additional_headers = additional_headers or {}
    signed_string_segments, signed_headers = _get_signed_components(
        request_url, request_method, body, **additional_headers
    )
    signature = _sign_message(
        message='\n'.join(signed_string_segments), hmac_key=hmac_key
    )

    signature_header_fields = ';'.join(signed_headers.keys())
    auth_header_value = (
        f'HMAC-SHA256 SignedHeaders={signature_header_fields}&Signature={signature}'
    )
    return dict(
        **signed_headers,
        Authorization=auth_header_value,
    )


def _reconstruct_string_to_sign_from_request(request, signed_headers: list[str]) -> str:
    parsed_url = urllib.parse.urlparse(request.url)
    signed_segments = [request.method, parsed_url.path]
    if parsed_url.query:
        signed_segments.append(parsed_url.query)
    signed_segments.extend(
        str(request.headers[signed_header]) for signed_header in signed_headers
    )
    return '\n'.join(segment for segment in signed_segments if segment)


def validate_signed_headers(request, hmac_key: str | None = None):
    match = _AUTH_HEADER_REGEX.match(request.headers.get('Authorization', ''))
    if not match:
        raise ValueError(
            'Message was not authorized via valid HMAC-SHA256 signed headers'
        )
    expected_signature = match.group('signature')
    signed_headers = match.group('headers').split(';')

    computed_signature = _sign_message(
        message=_reconstruct_string_to_sign_from_request(
            request, signed_headers=signed_headers
        ),
        hmac_key=hmac_key,
    )
    if not hmac.compare_digest(computed_signature, expected_signature):
        raise ValueError('Could not verify HMAC signed request')

    content_hash = request.headers.get('X-Content-SHA256')
    if content_hash and not hmac.compare_digest(
        content_hash, hashlib.sha256(request.body).hexdigest()
    ):
        raise ValueError('Computed content hash did not match value from headers')<|MERGE_RESOLUTION|>--- conflicted
+++ resolved
@@ -1,13 +1,17 @@
+from __future__ import annotations
 import base64
 import hashlib
 import hmac
 import re
 import urllib
-
+from typing import TYPE_CHECKING
 from django.utils import timezone
 
 from osf.utils import permissions as osf_permissions
 from website import settings
+
+if TYPE_CHECKING:
+    from osf.models import AbstractNode, OSFUser
 
 _AUTH_HEADER_REGEX = re.compile(
     r'^HMAC-SHA256 SignedHeaders=(?P<headers>[\w;-]*)&Signature=(?P<signature>[^\W_]*$)'
@@ -54,13 +58,8 @@
 
 
 def make_permissions_headers(
-<<<<<<< HEAD
-    requesting_user=None,  # OSFUser | None
-    requested_resource=None,  # AbstractNode | None
-=======
     requesting_user: OSFUser | None = None,
     requested_resource: AbstractNode | None = None
->>>>>>> 3920a29f
 ) -> dict:
     osf_permissions_headers = {}
     if requesting_user:
