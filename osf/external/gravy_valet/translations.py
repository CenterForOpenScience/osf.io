--- conflicted
+++ resolved
@@ -114,14 +114,8 @@
     def create_waterbutler_log(self, *args, **kwargs):
         pass
 
-<<<<<<< HEAD
-    def save():
-        pass
-=======
     def save(self):
         pass
-
->>>>>>> 106994b1
 
 @dataclasses.dataclass
 class EphemeralUserSettings:
@@ -135,13 +129,10 @@
     def short_name(self):
         return self.config.short_name
 
-<<<<<<< HEAD
-=======
     @property
     def gv_id(self):
         return self.gv_data.resource_id
 
     @property
->>>>>>> 106994b1
     def can_be_merged(self):
         return True