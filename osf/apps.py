import logging
from django.apps import AppConfig as BaseAppConfig
from django.db.models.signals import post_migrate
<<<<<<< HEAD

logger = logging.getLogger(__file__)
from osf.migrations import (
    update_waffle_flags,
    update_permission_groups,
    create_cache_table,
    update_storage_regions,
    update_blocked_email_domains,
    update_subjects
)
=======
from osf.migrations import (
    update_permission_groups,
    update_waffle_flags,
    create_cache_table
)

logger = logging.getLogger(__file__)
>>>>>>> b2f6e94a


class AppConfig(BaseAppConfig):
    name = 'osf'
    app_label = 'osf'
    managed = True

    def ready(self):
        super().ready()
        post_migrate.connect(
            update_permission_groups,
            dispatch_uid='django.contrib.auth.management.create_permissions'  # override default perm groups
        )
        post_migrate.connect(
            update_waffle_flags,
            dispatch_uid='osf.apps.update_waffle_flags'
        )
        post_migrate.connect(
            update_blocked_email_domains,
            dispatch_uid='osf.apps.update_blocked_email_domains',
        )
        post_migrate.connect(
            update_storage_regions,
            dispatch_uid='osf.apps.update_storage_regions',
        )
        post_migrate.connect(
            update_waffle_flags,
            dispatch_uid='osf.apps.update_waffle_flags'
        )
        post_migrate.connect(
            create_cache_table,
            dispatch_uid='osf.apps.create_cache_table',
        )
        post_migrate.connect(
            update_subjects,
            dispatch_uid='osf.apps.update_subjects',
        )<|MERGE_RESOLUTION|>--- conflicted
+++ resolved
@@ -1,7 +1,6 @@
 import logging
 from django.apps import AppConfig as BaseAppConfig
 from django.db.models.signals import post_migrate
-<<<<<<< HEAD
 
 logger = logging.getLogger(__file__)
 from osf.migrations import (
@@ -12,15 +11,6 @@
     update_blocked_email_domains,
     update_subjects
 )
-=======
-from osf.migrations import (
-    update_permission_groups,
-    update_waffle_flags,
-    create_cache_table
-)
-
-logger = logging.getLogger(__file__)
->>>>>>> b2f6e94a
 
 
 class AppConfig(BaseAppConfig):
