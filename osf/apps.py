--- conflicted
+++ resolved
@@ -9,13 +9,9 @@
     update_blocked_email_domains,
     update_license,
     update_permission_groups,
-<<<<<<< HEAD
-    update_waffle_flags,
-=======
     update_storage_regions,
     update_waffle_flags,
     update_default_providers
->>>>>>> 65b344be
 )
 
 logger = logging.getLogger(__file__)
@@ -56,10 +52,11 @@
         )
 
         post_migrate.connect(
-<<<<<<< HEAD
             update_blocked_email_domains,
             dispatch_uid='osf.apps.update_blocked_email_domains'
-=======
+        )
+
+        post_migrate.connect(
             update_default_providers,
             dispatch_uid='osf.apps.update_default_providers'
         )
@@ -72,5 +69,4 @@
         post_migrate.connect(
             update_storage_regions,
             dispatch_uid='osf.apps.update_storage_regions'
->>>>>>> 65b344be
         )