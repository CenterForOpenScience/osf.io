import logging
from django.apps import AppConfig as BaseAppConfig
from django.db.models.signals import post_migrate
<<<<<<< HEAD

logger = logging.getLogger(__file__)
from osf.migrations import (
    update_waffle_flags,
    update_permission_groups,
    update_storage_regions,
    update_blocked_email_domains,
    update_subjects,
    update_default_providers
)
=======
from osf.migrations import add_registration_schemas, update_permission_groups
>>>>>>> 0dbb5bf8


class AppConfig(BaseAppConfig):
    name = 'osf'
    app_label = 'osf'
    managed = True

    def ready(self):
<<<<<<< HEAD
        super().ready()
        post_migrate.connect(
            update_permission_groups,
            dispatch_uid='django.contrib.auth.management.create_permissions'  # override default perm groups
        )
        post_migrate.connect(
            update_waffle_flags,
            dispatch_uid='osf.apps.update_waffle_flags'
        )
        post_migrate.connect(
            update_blocked_email_domains,
            dispatch_uid='osf.apps.update_blocked_email_domains',
        )
        post_migrate.connect(
            update_storage_regions,
            dispatch_uid='osf.apps.update_storage_regions',
        )
        post_migrate.connect(
            update_subjects,
            dispatch_uid='osf.apps.update_subjects',
        )
        post_migrate.connect(
            update_default_providers,
            dispatch_uid='osf.apps.update_default_providers'
=======
        super(AppConfig, self).ready()

        post_migrate.connect(
            update_permission_groups,
            dispatch_uid='osf.apps.update_permissions_groups'
        )

        post_migrate.connect(
            add_registration_schemas,
            dispatch_uid='osf.apps.add_registration_schemas'
>>>>>>> 0dbb5bf8
        )<|MERGE_RESOLUTION|>--- conflicted
+++ resolved
@@ -1,7 +1,6 @@
 import logging
 from django.apps import AppConfig as BaseAppConfig
 from django.db.models.signals import post_migrate
-<<<<<<< HEAD
 
 logger = logging.getLogger(__file__)
 from osf.migrations import (
@@ -12,9 +11,7 @@
     update_subjects,
     update_default_providers
 )
-=======
 from osf.migrations import add_registration_schemas, update_permission_groups
->>>>>>> 0dbb5bf8
 
 
 class AppConfig(BaseAppConfig):
@@ -23,7 +20,6 @@
     managed = True
 
     def ready(self):
-<<<<<<< HEAD
         super().ready()
         post_migrate.connect(
             update_permission_groups,
@@ -48,16 +44,9 @@
         post_migrate.connect(
             update_default_providers,
             dispatch_uid='osf.apps.update_default_providers'
-=======
-        super(AppConfig, self).ready()
-
-        post_migrate.connect(
-            update_permission_groups,
-            dispatch_uid='osf.apps.update_permissions_groups'
         )
 
         post_migrate.connect(
             add_registration_schemas,
             dispatch_uid='osf.apps.add_registration_schemas'
->>>>>>> 0dbb5bf8
         )