# -*- coding: utf-8 -*-
import os
import logging
import copy
import json
import pystache
import functools
import httplib as http

import lxml.html
import werkzeug.wrappers
from werkzeug.exceptions import NotFound
from mako.template import Template
from mako.lookup import TemplateLookup
from flask import request, make_response, redirect

from framework.sessions import session
from framework.exceptions import HTTPError
<<<<<<< HEAD
from framework.flask import app
=======
from framework.flask import app, redirect
from framework import sentry
>>>>>>> 4dd4fb35
from website import settings

logger = logging.getLogger(__name__)

TEMPLATE_DIR = settings.TEMPLATES_PATH
_tpl_lookup = TemplateLookup(
    directories=[
        TEMPLATE_DIR,
        os.path.join(settings.BASE_PATH, 'addons/'),
    ],
    module_directory='/tmp/mako_modules'
)
REDIRECT_CODES = [
    http.MOVED_PERMANENTLY,
    http.FOUND,
]

class Rule(object):
    """ Container for routing and rendering rules."""

    @staticmethod
    def _ensure_list(value):
        if not isinstance(value, list):
            return [value]
        return value

    def __init__(self, routes, methods, view_func_or_data, renderer,
                 view_kwargs=None, endpoint_suffix=''):
        """Rule constructor.

        :param routes: Route or list of routes
        :param methods: HTTP method or list of methods
        :param view_func_or_data: View function or data; pass data
            if view returns a constant data dictionary
        :param renderer: Renderer object or function
        :param view_kwargs: Optional kwargs to pass to view function
        :param endpoint_suffix: Optional suffix to append to endpoint name;
            useful for disambiguating routes by HTTP verb

        """
        if not callable(renderer):
            raise ValueError('Argument renderer must be callable.')
        self.routes = self._ensure_list(routes)
        self.methods = self._ensure_list(methods)
        self.view_func_or_data = view_func_or_data
        self.renderer = renderer
        self.view_kwargs = view_kwargs or {}
        self.endpoint_suffix = endpoint_suffix


def wrap_with_renderer(fn, renderer, renderer_kwargs=None, debug_mode=True):
    """

    :param fn: View function; must return a dictionary or a tuple containing
        (up to) a dictionary, status code, headers, and redirect URL
    :param renderer: Renderer object or function
    :param renderer_kwargs: Optional kwargs to pass to renderer
    :return: Wrapped view function

    """
    @functools.wraps(fn)
    def wrapped(*args, **kwargs):

        session_error_code = session.data.get('auth_error_code')
        if session_error_code:
            raise HTTPError(session_error_code)
        try:
            if renderer_kwargs:
                kwargs.update(renderer_kwargs)
            data = fn(*args, **kwargs)
        except HTTPError as error:
            data = error
        except Exception as error:
            logger.exception(error)
            if settings.SENTRY_DSN and not app.debug:
                sentry.log_exception()
            if debug_mode:
                raise
            data = HTTPError(
                http.INTERNAL_SERVER_ERROR,
                message=repr(error),
            )
        return renderer(data, **renderer_kwargs or {})
    return wrapped


def data_to_lambda(data):
    """Create a lambda function that takes arbitrary arguments and returns
    a deep copy of the passed data. This function must deep copy the data,
    else other code operating on the returned data can change the return value
    of the lambda.

    """
    return lambda *args, **kwargs: copy.deepcopy(data)


view_functions = {}

def process_rules(app, rules, prefix=''):
    """Add URL routes to Flask / Werkzeug lookup table.

    :param app: Flask / Werkzeug app
    :param rules: List of Rule objects
    :param prefix: Optional prefix for rule URLs

    """
    for rule in rules:

        # Handle view function
        if callable(rule.view_func_or_data):

            view_func = rule.view_func_or_data
            renderer_name = getattr(
                rule.renderer,
                '__name__',
                rule.renderer.__class__.__name__
            )
            endpoint = '{}__{}'.format(
                renderer_name,
                rule.view_func_or_data.__name__
            )
            view_functions[endpoint] = rule.view_func_or_data

        # Handle view data: wrap in lambda and build endpoint from
        # HTTP methods
        else:

            view_func = data_to_lambda(rule.view_func_or_data)
            endpoint = '__'.join(
                route.replace('/', '') for route in rule.routes
            )

        # Wrap view function with renderer
        wrapped_view_func = wrap_with_renderer(
            view_func,
            rule.renderer,
            rule.view_kwargs,
            debug_mode=app.debug
        )

        # Add routes
        for url in rule.routes:
            app.add_url_rule(
                prefix + url,
                endpoint=endpoint + rule.endpoint_suffix,
                view_func=wrapped_view_func,
                methods=rule.methods,
            )


### Renderer helpers ###

def render_mustache_string(tpl_string, data):
    return pystache.render(tpl_string, context=data)

def render_jinja_string(tpl, data):
    pass

mako_cache = {}
def render_mako_string(tpldir, tplname, data):

    tpl = mako_cache.get(tplname)
    if tpl is None:
        tpl = Template(
            open(os.path.join(tpldir, tplname)).read(),
            lookup=_tpl_lookup,
            input_encoding='utf-8',
            output_encoding='utf-8',
        )
    # Don't cache in debug mode
    if not app.debug:
        mako_cache[tplname] = tpl
    return tpl.render(**data)


renderer_extension_map = {
    '.stache': render_mustache_string,
    '.jinja': render_jinja_string,
    '.mako': render_mako_string,
}


def unpack(data, n=4):
    """Unpack data to tuple of length n.

    :param data: Object or tuple of length <= n
    :param n: Length to pad tuple

    """
    if not isinstance(data, tuple):
        data = (data,)
    return data + (None,) * (n - len(data))


def proxy_url(url):
    """Call Flask view function for a given URL.

    :param url: URL to follow
    :return: Return value of view function, wrapped in Werkzeug Response

    """
    # Get URL map, passing current request method; else method defaults to GET
    match = app.url_map.bind('').match(url, method=request.method)
    response = app.view_functions[match[0]](**match[1])
    return make_response(response)


def call_url(url, view_kwargs=None):
    """Look up and call view function by URL.

    :param url: URL
    :param view_kwargs: Optional kwargs to pass to view function
    :return: Data from view function

    """
    # Parse view function and args
    func_name, func_data = app.url_map.bind('').match(url)
    if view_kwargs is not None:
        func_data.update(view_kwargs)
    view_function = view_functions[func_name]

    # Call view function
    rv = view_function(**func_data)

    # Extract data from return value
    rv, _, _, _ = unpack(rv)

    # Follow redirects
    if isinstance(rv, werkzeug.wrappers.BaseResponse) \
            and rv.status_code in REDIRECT_CODES:
        redirect_url = rv.headers['Location']
        return call_url(redirect_url)

    return rv

### Renderers ###

class Renderer(object):

    CONTENT_TYPE = 'text/html'

    def render(self, data, redirect_url, *args, **kwargs):
        raise NotImplementedError

    def handle_error(self, error):
        raise NotImplementedError

    def __call__(self, data, *args, **kwargs):
        """Render data returned by a view function.

        :param data: Dictionary or tuple of (up to) dictionary,
            status code, headers, and redirect URL
        :return: Flask / Werkzeug response object

        """
        # Handle error
        if isinstance(data, HTTPError):
            return self.handle_error(data)

        # Return if response
        if isinstance(data, werkzeug.wrappers.BaseResponse):
            return data

        # Unpack tuple
        data, status_code, headers, redirect_url = unpack(data)

        # Call subclass render
        rendered = self.render(data, redirect_url, *args, **kwargs)

        # Return if response
        if isinstance(rendered, werkzeug.wrappers.BaseResponse):
            return rendered

        # Set content type in headers
        headers = headers or {}
        headers["Content-Type"] = self.CONTENT_TYPE + "; charset=" + kwargs.get("charset", "utf-8")

        # Package as response
        return make_response(rendered, status_code, headers)



class JSONRenderer(Renderer):
    """Renderer for API views. Generates JSON; ignores
    redirects from views and exceptions.

    """

    CONTENT_TYPE = "application/json"

    class Encoder(json.JSONEncoder):
        def default(self, obj):
            if hasattr(obj, 'to_json'):
                try:
                    return obj.to_json()
                except TypeError:  # BS4 objects have to_json that isn't callable
                    return unicode(obj)
            return json.JSONEncoder.default(self, obj)

    def handle_error(self, error):
        return self.render(error.to_data(), None), error.code

    def render(self, data, redirect_url, *args, **kwargs):
        return json.dumps(data, cls=self.Encoder)

# Create a single JSONRenderer instance to avoid repeated construction
json_renderer = JSONRenderer()

class WebRenderer(Renderer):
    """Renderer for web views. Generates HTML; follows redirects
    from views and exceptions.

    """

    CONTENT_TYPE = 'text/html'
    error_template = 'error.mako'

    # TODO: Should be a function, not a method
    def detect_renderer(self, renderer, filename):
        if renderer:
            return renderer

        try:
            _, extension = os.path.splitext(filename)
            return renderer_extension_map[extension]
        except KeyError:
            raise KeyError(
                'Could not infer renderer from file name: {}'.format(
                    filename
                )
            )

    def __init__(self, template_name, renderer=None, error_renderer=None,
                 data=None, detect_render_nested=True,
                 template_dir=TEMPLATE_DIR):
        """Construct WebRenderer.

        :param template_name: Name of template file
        :param renderer: Renderer callable; attempt to auto-detect if None
        :param error_renderer: Renderer for error views; attempt to
            auto-detect if None
        :param data: Optional dictionary or dictionary-generating function
                     to add to data from view function
        :param detect_render_nested: Auto-detect renderers for nested
            templates?
        :param template_dir: Path to template directory

        """
        self.template_name = template_name
        self.data = data or {}
        self.detect_render_nested = detect_render_nested
        self.template_dir = template_dir
        self.renderer = self.detect_renderer(renderer, template_name)
        self.error_renderer = self.detect_renderer(
            error_renderer,
            self.error_template
        )

    def handle_error(self, error):
        """Handle an HTTPError.

        :param error: HTTPError object
        :return: HTML error page
        """

        # Follow redirects
        if error.redirect_url is not None:
            return redirect(error.redirect_url)

        # Render error page
        # todo: use message / data from exception in error page
        error_data = error.to_data()
        return self.render(
            error_data,
            None,
            template_name=self.error_template
        ), error.code

    def render_element(self, element, data):
        """Render an embedded template.

        :param element: The template embed (HtmlElement).
             Ex: <div mod-meta='{"tpl": "name.html", "replace": true}'></div>
        :param data: Dictionary to be passed to the template as context
        :return: 2-tuple: (<result>, <flag: replace div>)
        """
        attributes_string = element.get("mod-meta")

        # Return debug <div> if JSON cannot be parsed
        try:
            element_meta = json.loads(attributes_string)
        except ValueError:
            return '<div>No JSON object could be decoded: {}</div>'.format(
                attributes_string
            ), True

        uri = element_meta.get('uri')
        is_replace = element_meta.get('replace', False)
        kwargs = element_meta.get('kwargs', {})
        view_kwargs = element_meta.get('view_kwargs', {})
        error_msg = element_meta.get('error', None)

        # TODO: Is copy enough? Discuss.
        render_data = copy.copy(data)
        render_data.update(kwargs)

        if uri:
            # Catch errors and return appropriate debug divs
            # todo: add debug parameter
            try:
                uri_data = call_url(uri, view_kwargs=view_kwargs)
                render_data.update(uri_data)
            except NotFound:
                return '<div>URI {} not found</div>'.format(uri), is_replace
            except Exception as error:
                logging.exception(error)
                if error_msg:
                    return '<div>{}</div>'.format(error_msg), is_replace
                return '<div>Error retrieving URI {}: {}</div>'.format(
                    uri,
                    repr(error)
                ), is_replace

        try:
            template_rendered = self._render(
                render_data,
                element_meta['tpl'],
            )
        except Exception as error:
            logger.exception(error)
            return '<div>Error rendering template {}: {}'.format(
                element_meta['tpl'],
                repr(error)
            ), is_replace

        return template_rendered, is_replace

    def _render(self, data, template_name=None):
        """Render output of view function to HTML.

        :param data: Data dictionary from view function
        :param template_name: Name of template file
        :return: Rendered HTML
        """

        nested = template_name is None
        template_name = template_name or self.template_name

        if nested and self.detect_render_nested:
            try:
                renderer = self.detect_renderer(None, template_name)
            except KeyError:
                renderer = self.renderer
        else:
            renderer = self.renderer

        # Catch errors and return appropriate debug divs
        # todo: add debug parameter
        try:
            rendered = renderer(self.template_dir, template_name, data)
        except IOError:
            return '<div>Template {} not found.</div>'.format(template_name)

        html = lxml.html.fragment_fromstring(rendered, create_parent='remove')

        for element in html.findall('.//*[@mod-meta]'):

            # Render nested template
            template_rendered, is_replace = self.render_element(element, data)

            original = lxml.html.tostring(element)
            if is_replace:
                replacement = template_rendered
            else:
                replacement = original
                replacement = replacement.replace('><', '>' + template_rendered + '<')

            rendered = rendered.replace(original, replacement)

        ## Parse HTML using html5lib; lxml is too strict and e.g. throws
        ## errors if missing parent container; htmlparser mangles whitespace
        ## and breaks replacement
        #parsed = BeautifulSoup(rendered, 'html5lib')
        #subtemplates = parsed.find_all(
        #    lambda tag: tag.has_attr('mod-meta')
        #)
        #
        #for element in subtemplates:
        #
        #    # Extract HTML of original element
        #    element_html = str(element)
        #
        #    # Render nested template
        #    template_rendered, is_replace = self.render_element(element, data)
        #
        #    # Build replacement
        #    if is_replace:
        #        replacement = template_rendered
        #    else:
        #        element.string = template_rendered
        #        replacement = str(element)
        #
        #    # Replace
        #    rendered = rendered.replace(element_html, replacement)

        return rendered

    def render(self, data, redirect_url, *args, **kwargs):
        """Render output of view function to HTML, following redirects
        and adding optional auxiliary data to view function response

        :param data: Data dictionary from view function
        :param redirect_url: Redirect URL; follow if not None
        :return: Rendered HTML
        """

        # Follow redirects
        if redirect_url is not None:
            return redirect(redirect_url)

        template_name = kwargs.get('template_name')

        # Load extra data
        extra_data = self.data if isinstance(self.data, dict) else self.data()
        data.update({key: val for key, val in extra_data.iteritems() if key not in data})

        return self._render(data, template_name)<|MERGE_RESOLUTION|>--- conflicted
+++ resolved
@@ -16,12 +16,9 @@
 
 from framework.sessions import session
 from framework.exceptions import HTTPError
-<<<<<<< HEAD
 from framework.flask import app
-=======
-from framework.flask import app, redirect
 from framework import sentry
->>>>>>> 4dd4fb35
+
 from website import settings
 
 logger = logging.getLogger(__name__)
@@ -38,6 +35,7 @@
     http.MOVED_PERMANENTLY,
     http.FOUND,
 ]
+
 
 class Rule(object):
     """ Container for routing and rendering rules."""
@@ -119,6 +117,7 @@
 
 
 view_functions = {}
+
 
 def process_rules(app, rules, prefix=''):
     """Add URL routes to Flask / Werkzeug lookup table.
