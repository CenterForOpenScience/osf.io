from framework.flask import send_file, secure_filename, app, route, get, post,\
<<<<<<< HEAD
    redirect, request, url_for, send_from_directory, set_static_folder, \
    Blueprint, render_template, render_template_string, jsonify, abort, \
    make_response, goback, set_previous_url, session

=======
    redirect, request, url_for, send_from_directory, \
    Blueprint, render_template, render_template_string, jsonify, abort
>>>>>>> d36412e6

##### Template

from framework.mako import render

###### Celery

from framework.celery import celery
from framework.celery.tasks import error_handler

###### Mongo

from framework.mongo import db

##### ODM

from modularodm import FlaskStoredObject as StoredObject, fields, storage
from modularodm.query.querydialect import DefaultQueryDialect as Q

###### Auth

from framework.auth import get_current_username, get_current_user_id, get_user, \
    get_current_user, must_be_logged_in, User

##### Form

from framework.forms import Form, PasswordField, BooleanField, IntegerField, \
    DateField, DateTimeField, FileField, HiddenField, RadioField, SelectField,\
    SelectMultipleField, SubmitField, TextAreaField, TextField, validators, \
    push_errors_to_status, MyTextInput, FieldList

##### Search

from framework.search import generate_keywords, search

##### Email

from framework.email.tasks import send_email

##### Status

from framework.status import push_status_message

##### Analytics

from framework.analytics import update_counters, get_basic_counters

import pytz

def convert_datetime(date, to='US/Eastern'):
    to_zone = pytz.timezone(to)
    date = date.replace(tzinfo=pytz.utc)
    return to_zone.normalize(date.astimezone(to_zone))
<|MERGE_RESOLUTION|>--- conflicted
+++ resolved
@@ -1,13 +1,7 @@
 from framework.flask import send_file, secure_filename, app, route, get, post,\
-<<<<<<< HEAD
-    redirect, request, url_for, send_from_directory, set_static_folder, \
+    redirect, request, url_for, send_from_directory, \
     Blueprint, render_template, render_template_string, jsonify, abort, \
     make_response, goback, set_previous_url, session
-
-=======
-    redirect, request, url_for, send_from_directory, \
-    Blueprint, render_template, render_template_string, jsonify, abort
->>>>>>> d36412e6
 
 ##### Template
 
