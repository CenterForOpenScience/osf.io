"""

"""

from framework.mongo import StoredObject

from website import settings
from website.addons.base import AddonError


class AddonModelMixin(StoredObject):

    _meta = {
        'abstract': True,
    }

    def get_addons(self):
        addons = []
        for addon_name in settings.ADDONS_AVAILABLE_DICT.keys():
            addon = self.get_addon(addon_name)
            if addon:
                addons.append(addon)
        return addons

    def get_addon_names(self):
        return [
            addon.config.short_name
            for addon in self.get_addons()
        ]

    def _backref_key(self, addon_config):
        return '{0}__addons'.format(
            addon_config.settings_models[self._name]._name,
        )

    def get_addon(self, addon_name, deleted=False):
        """Get addon for owner.

        :param str addon_name: Name of addon
        :returns: Addon settings record if found, else None

        """
        addon_config = settings.ADDONS_AVAILABLE_DICT.get(addon_name)
        if not addon_config or not addon_config.settings_models.get(self._name):
            return False

        backref_key = self._backref_key(addon_config)
        # TODO: Figure out where None add-ons come from
        addons = [
            addon for addon in getattr(self, backref_key)
            if addon is not None
        ]
        if addons:
            if deleted or not addons[0].deleted:
                assert len(addons) == 1, 'Violation of one-to-one mapping with addon model'
                return addons[0]
        return None

    def has_addon(self, addon_name, deleted=False):
        return bool(self.get_addon(addon_name, deleted=deleted))

<<<<<<< HEAD
    def add_addon(self, addon_name, auth=None, log=True, override=False):
        """Add an add-on to the owner.
=======
    def add_addon(self, addon_name, auth=None, override=False, _force=False):
        """Add an add-on to the node.
>>>>>>> c5a0f71e

        :param str addon_name: Name of add-on
        :param Auth auth: Consolidated authorization object
        :param bool override: For shell use only, Allows adding of system addons
<<<<<<< HEAD
        :returns bool: Add-on was added
=======
        :param bool __force: For migration testing ONLY. Do not set to True
            in the application, or else project's will be allowed to have
            duplicate addons!
        :return bool: Add-on was added
>>>>>>> c5a0f71e

        """
        if not override and addon_name in settings.SYSTEM_ADDED_ADDONS[self._name]:
            return False

        # Reactivate deleted add-on if present
        addon = self.get_addon(addon_name, deleted=True)
        if addon:
            if addon.deleted:
<<<<<<< HEAD
                addon.undelete()
                return addon
            raise AddonError('Add-on already exists')
=======
                addon.undelete(save=True)
                return True
            if not _force:
                return False
>>>>>>> c5a0f71e

        # Get add-on settings model
        addon_config = settings.ADDONS_AVAILABLE_DICT.get(addon_name)
        if not addon_config or not addon_config.settings_models[self._name]:
            raise AddonError('Could not find settings model')

        # Instantiate model
        addon = addon_config.settings_models[self._name](owner=self)
        addon.after_add_addon(self)
        addon.save()

        return addon

    def get_or_add_addon(self, addon_name, auth=None, log=True, override=False):
        """Get addon from owner; if it doesn't exist, create one.

        :param str addon_name: Name of addon
        :returns: Addon settings record

        """
        addon = self.get_addon(addon_name)
        if addon:
            return addon
        return self.add_addon(addon_name, auth=auth, log=log, override=override)

    def delete_addon(self, addon_name, auth=None):
        """Delete an add-on from the owner.

        :param str addon_name: Name of add-on
        :param Auth auth: Consolidated authorization object
        :return bool: Add-on was deleted

        """
        addon = self.get_addon(addon_name)
        if addon:
            if self._name in addon.config.added_mandatory:
                raise ValueError('Cannot delete mandatory add-on.')
            addon.delete(save=True)
            return True
        return False

    def config_addons(self, config, auth=None, save=True):
        """Enable or disable a set of add-ons.

        :param dict config: Mapping between add-on names and enabled / disabled
            statuses

        """

        for addon_name, enabled in config.iteritems():
            if enabled and not self.has_addon(addon_name):
                self.add_addon(addon_name, auth)
            elif not enabled and self.has_addon(addon_name):
                self.delete_addon(addon_name, auth)
        if save:
            self.save()<|MERGE_RESOLUTION|>--- conflicted
+++ resolved
@@ -59,25 +59,16 @@
     def has_addon(self, addon_name, deleted=False):
         return bool(self.get_addon(addon_name, deleted=deleted))
 
-<<<<<<< HEAD
-    def add_addon(self, addon_name, auth=None, log=True, override=False):
-        """Add an add-on to the owner.
-=======
-    def add_addon(self, addon_name, auth=None, override=False, _force=False):
+    def add_addon(self, addon_name, auth=None, log=True, override=False, _force=False):
         """Add an add-on to the node.
->>>>>>> c5a0f71e
 
         :param str addon_name: Name of add-on
         :param Auth auth: Consolidated authorization object
         :param bool override: For shell use only, Allows adding of system addons
-<<<<<<< HEAD
-        :returns bool: Add-on was added
-=======
-        :param bool __force: For migration testing ONLY. Do not set to True
+        :param bool _force: For migration testing ONLY. Do not set to True
             in the application, or else project's will be allowed to have
             duplicate addons!
         :return bool: Add-on was added
->>>>>>> c5a0f71e
 
         """
         if not override and addon_name in settings.SYSTEM_ADDED_ADDONS[self._name]:
@@ -87,16 +78,10 @@
         addon = self.get_addon(addon_name, deleted=True)
         if addon:
             if addon.deleted:
-<<<<<<< HEAD
-                addon.undelete()
-                return addon
-            raise AddonError('Add-on already exists')
-=======
                 addon.undelete(save=True)
                 return True
             if not _force:
                 return False
->>>>>>> c5a0f71e
 
         # Get add-on settings model
         addon_config = settings.ADDONS_AVAILABLE_DICT.get(addon_name)
