# -*- coding: utf-8 -*-

import functools
from framework.flask import request, redirect
<<<<<<< HEAD
from . import get_current_user, get_api_key, get_current_node


# TODO: This belongs in auth.__init__ or auth.model
class Auth(object):

    def __init__(self, user=None, api_key=None, api_node=None,
                 private_key=None):
        self.user = user
        self.api_key = api_key
        self.api_node = api_node
        self.private_key = private_key

    @property
    def logged_in(self):
        return self.user is not None

    @classmethod
    def from_kwargs(cls, request_args, kwargs):
        user = request_args.get('user') or kwargs.get('user') or get_current_user()
        api_key = request_args.get('api_key') or kwargs.get('api_key') or get_api_key()
        api_node = request_args.get('api_node') or kwargs.get('api_node') or get_current_node()
        private_key = request_args.get('view_only')
        return cls(
            user=user,
            api_key=api_key,
            api_node=api_node,
            private_key=private_key,
        )

#### Auth-related decorators ##################################################
=======
from .core import Auth

>>>>>>> 9a91a453

def collect_auth(func):

    @functools.wraps(func)
    def wrapped(*args, **kwargs):

        kwargs['auth'] = Auth.from_kwargs(request.args.to_dict(), kwargs)
        return func(*args, **kwargs)

    return wrapped


def must_be_logged_in(func):
    """Require that user be logged in. Modifies kwargs to include the current
    user.

    """
    @functools.wraps(func)
    def wrapped(*args, **kwargs):

        kwargs['auth'] = Auth.from_kwargs(request.args.to_dict(), kwargs)
        if kwargs['auth'].logged_in:
            return func(*args, **kwargs)
        else:
            return redirect('/login/?next={0}'.format(request.path))

    return wrapped<|MERGE_RESOLUTION|>--- conflicted
+++ resolved
@@ -2,42 +2,9 @@
 
 import functools
 from framework.flask import request, redirect
-<<<<<<< HEAD
-from . import get_current_user, get_api_key, get_current_node
 
-
-# TODO: This belongs in auth.__init__ or auth.model
-class Auth(object):
-
-    def __init__(self, user=None, api_key=None, api_node=None,
-                 private_key=None):
-        self.user = user
-        self.api_key = api_key
-        self.api_node = api_node
-        self.private_key = private_key
-
-    @property
-    def logged_in(self):
-        return self.user is not None
-
-    @classmethod
-    def from_kwargs(cls, request_args, kwargs):
-        user = request_args.get('user') or kwargs.get('user') or get_current_user()
-        api_key = request_args.get('api_key') or kwargs.get('api_key') or get_api_key()
-        api_node = request_args.get('api_node') or kwargs.get('api_node') or get_current_node()
-        private_key = request_args.get('view_only')
-        return cls(
-            user=user,
-            api_key=api_key,
-            api_node=api_node,
-            private_key=private_key,
-        )
-
-#### Auth-related decorators ##################################################
-=======
 from .core import Auth
 
->>>>>>> 9a91a453
 
 def collect_auth(func):
 
