# -*- coding: utf-8 -*-

import time
from rest_framework import status as http_status
import functools

from flask import request

from framework.auth import cas
from framework.auth import signing
from framework.flask import redirect
from framework.exceptions import HTTPError
from .core import Auth
from website import settings


# TODO [CAS-10][OSF-7566]: implement long-term fix for URL preview/prefetch
def block_bing_preview(func):
    """
    This decorator is a temporary fix to prevent BingPreview from pre-fetching confirmation links.
    """

    @functools.wraps(func)
    def wrapped(*args, **kwargs):
        user_agent = request.headers.get('User-Agent')
        if user_agent and ('BingPreview' in user_agent or 'MSIE 9.0' in user_agent):
            return HTTPError(
<<<<<<< HEAD
                httplib.FORBIDDEN,
                data={'message_long': 'Internet Explorer 9 and BingPreview cannot be used to access this page for security reasons. Please use another browser. If this should not have occurred and the issue persists, please report it to <a href="mailto: ' + settings.OSF_SUPPORT_EMAIL + '">' + settings.OSF_SUPPORT_EMAIL + '</a>.'},
=======
                http_status.HTTP_403_FORBIDDEN,
                data={'message_long': 'Internet Explorer 9 and BingPreview cannot be used to access this page for security reasons. Please use another browser. If this should not have occurred and the issue persists, please report it to <a href="mailto: ' + settings.OSF_SUPPORT_EMAIL + '">' + settings.OSF_SUPPORT_EMAIL + '</a>.'}
>>>>>>> 34ca37b7
            )
        return func(*args, **kwargs)

    return wrapped


def collect_auth(func):

    @functools.wraps(func)
    def wrapped(*args, **kwargs):
        kwargs['auth'] = Auth.from_kwargs(request.args.to_dict(), kwargs)
        return func(*args, **kwargs)

    return wrapped


def must_be_confirmed(func):

    @functools.wraps(func)
    def wrapped(*args, **kwargs):
        from osf.models import OSFUser

        user = OSFUser.load(kwargs['uid'])
        if user is not None:
            if user.is_confirmed:
                return func(*args, **kwargs)
            else:
<<<<<<< HEAD
                raise HTTPError(
                    httplib.BAD_REQUEST, data={
                        'message_short': 'Account not yet confirmed',
                        'message_long': 'The profile page could not be displayed as the user has not confirmed the account.',
                    },
                )
=======
                raise HTTPError(http_status.HTTP_400_BAD_REQUEST, data={
                    'message_short': 'Account not yet confirmed',
                    'message_long': 'The profile page could not be displayed as the user has not confirmed the account.'
                })
>>>>>>> 34ca37b7
        else:
            raise HTTPError(http_status.HTTP_404_NOT_FOUND)

    return wrapped


def must_be_logged_in(func):
    """Require that user be logged in. Modifies kwargs to include the current
    user.

    """
    @functools.wraps(func)
    def wrapped(*args, **kwargs):

        kwargs['auth'] = Auth.from_kwargs(request.args.to_dict(), kwargs)
        if kwargs['auth'].logged_in:
            return func(*args, **kwargs)
        else:
            return redirect(cas.get_login_url(request.url))

    return wrapped

# TODO Can remove after Waterbutler is sending requests to V2 endpoints.
# This decorator has been adapted for use in an APIv2 parser - HMACSignedParser
def must_be_signed(func):
    @functools.wraps(func)
    def wrapped(*args, **kwargs):
        if request.method in ('GET', 'DELETE'):
            data = request.args
        else:
            data = request.get_json()

        try:
            sig = data['signature']
            payload = signing.unserialize_payload(data['payload'])
            exp_time = payload['time']
        except (KeyError, ValueError):
<<<<<<< HEAD
            raise HTTPError(
                httplib.BAD_REQUEST, data={
                    'message_short': 'Invalid payload',
                    'message_long': 'The request payload could not be deserialized.',
                },
            )
=======
            raise HTTPError(http_status.HTTP_400_BAD_REQUEST, data={
                'message_short': 'Invalid payload',
                'message_long': 'The request payload could not be deserialized.'
            })
>>>>>>> 34ca37b7

        if not signing.default_signer.verify_payload(sig, payload):
            raise HTTPError(http_status.HTTP_401_UNAUTHORIZED)

        if time.time() > exp_time:
<<<<<<< HEAD
            raise HTTPError(
                httplib.BAD_REQUEST, data={
                    'message_short': 'Expired',
                    'message_long': 'Signature has expired.',
                },
            )
=======
            raise HTTPError(http_status.HTTP_400_BAD_REQUEST, data={
                'message_short': 'Expired',
                'message_long': 'Signature has expired.'
            })
>>>>>>> 34ca37b7

        kwargs['payload'] = payload
        return func(*args, **kwargs)
    return wrapped<|MERGE_RESOLUTION|>--- conflicted
+++ resolved
@@ -25,13 +25,8 @@
         user_agent = request.headers.get('User-Agent')
         if user_agent and ('BingPreview' in user_agent or 'MSIE 9.0' in user_agent):
             return HTTPError(
-<<<<<<< HEAD
-                httplib.FORBIDDEN,
-                data={'message_long': 'Internet Explorer 9 and BingPreview cannot be used to access this page for security reasons. Please use another browser. If this should not have occurred and the issue persists, please report it to <a href="mailto: ' + settings.OSF_SUPPORT_EMAIL + '">' + settings.OSF_SUPPORT_EMAIL + '</a>.'},
-=======
                 http_status.HTTP_403_FORBIDDEN,
                 data={'message_long': 'Internet Explorer 9 and BingPreview cannot be used to access this page for security reasons. Please use another browser. If this should not have occurred and the issue persists, please report it to <a href="mailto: ' + settings.OSF_SUPPORT_EMAIL + '">' + settings.OSF_SUPPORT_EMAIL + '</a>.'}
->>>>>>> 34ca37b7
             )
         return func(*args, **kwargs)
 
@@ -59,19 +54,10 @@
             if user.is_confirmed:
                 return func(*args, **kwargs)
             else:
-<<<<<<< HEAD
-                raise HTTPError(
-                    httplib.BAD_REQUEST, data={
-                        'message_short': 'Account not yet confirmed',
-                        'message_long': 'The profile page could not be displayed as the user has not confirmed the account.',
-                    },
-                )
-=======
                 raise HTTPError(http_status.HTTP_400_BAD_REQUEST, data={
                     'message_short': 'Account not yet confirmed',
                     'message_long': 'The profile page could not be displayed as the user has not confirmed the account.'
                 })
->>>>>>> 34ca37b7
         else:
             raise HTTPError(http_status.HTTP_404_NOT_FOUND)
 
@@ -109,37 +95,19 @@
             payload = signing.unserialize_payload(data['payload'])
             exp_time = payload['time']
         except (KeyError, ValueError):
-<<<<<<< HEAD
-            raise HTTPError(
-                httplib.BAD_REQUEST, data={
-                    'message_short': 'Invalid payload',
-                    'message_long': 'The request payload could not be deserialized.',
-                },
-            )
-=======
             raise HTTPError(http_status.HTTP_400_BAD_REQUEST, data={
                 'message_short': 'Invalid payload',
                 'message_long': 'The request payload could not be deserialized.'
             })
->>>>>>> 34ca37b7
 
         if not signing.default_signer.verify_payload(sig, payload):
             raise HTTPError(http_status.HTTP_401_UNAUTHORIZED)
 
         if time.time() > exp_time:
-<<<<<<< HEAD
-            raise HTTPError(
-                httplib.BAD_REQUEST, data={
-                    'message_short': 'Expired',
-                    'message_long': 'Signature has expired.',
-                },
-            )
-=======
             raise HTTPError(http_status.HTTP_400_BAD_REQUEST, data={
                 'message_short': 'Expired',
                 'message_long': 'Signature has expired.'
             })
->>>>>>> 34ca37b7
 
         kwargs['payload'] = payload
         return func(*args, **kwargs)
