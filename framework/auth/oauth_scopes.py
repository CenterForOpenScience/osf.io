"""
Define a set of scopes to be used by COS Internal OAuth implementation, specifically tailored to work with APIv2.

List of scopes, nomenclature, and rationale can be found in the relevant "Login as OSF- phase 2" proposal document
"""

from collections import namedtuple

from website import settings

# Public scopes are described with 3 pieces of information: list of constituent scopes, a description, and whether or
#   not this scope is available to be requested by the general public

class scope(namedtuple('scope', ['parts_', 'description', 'is_public'])):
    """ Patch to add `ALWAYS_PUBLIC` scope to every selectable scope,
        ensuring that public endpoints are accessible with any token.
    """
    @property
    def parts(self):
        return frozenset((CoreScopes.ALWAYS_PUBLIC, )).union(self.parts_)


class CoreScopes(object):
    """
    The smallest units of permission that can be granted- all other scopes are built out of these.
    Each named constant is a single string."""
    # IMPORTANT: All views should be based on the smallest number of Core scopes required to describe
    # the data in that view

    USERS_READ = 'users_read'
    USERS_WRITE = 'users_write'
    USERS_CREATE = 'users_create'

    USER_SETTINGS_READ = 'user.settings_read'
    USER_SETTINGS_WRITE = 'user.settings_write'

    USER_EMAIL_READ = 'users.email_read'

    USER_ADDON_READ = 'users.addon_read'

    SUBSCRIPTIONS_READ = 'subscriptions_read'
    SUBSCRIPTIONS_WRITE = 'subscriptions_write'

    MEETINGS_READ = 'meetings.base_read'

    NODE_BASE_READ = 'nodes.base_read'
    NODE_BASE_WRITE = 'nodes.base_write'

    NODE_CHILDREN_READ = 'nodes.children_read'
    NODE_CHILDREN_WRITE = 'nodes.children_write'

    NODE_FORKS_READ = 'nodes.forks_read'
    NODE_FORKS_WRITE = 'nodes.forks_write'

    NODE_CONTRIBUTORS_READ = 'nodes.contributors_read'
    NODE_CONTRIBUTORS_WRITE = 'nodes.contributors_write'

    OSF_GROUPS_READ = 'osf_groups.groups_read'
    OSF_GROUPS_WRITE = 'osf_groups.groups_write'

    PREPRINT_CONTRIBUTORS_READ = 'preprints.contributors_read'
    PREPRINT_CONTRIBUTORS_WRITE = 'preprints.contributors_write'

    DRAFT_CONTRIBUTORS_READ = 'draft_registrations.contributors_read'
    DRAFT_CONTRIBUTORS_WRITE = 'draft_registrations.contributors_write'

    NODE_FILE_READ = 'nodes.files_read'
    NODE_FILE_WRITE = 'nodes.files_write'

    PREPRINT_FILE_READ = 'preprints.files_read'
    PREPRINT_FILE_WRITE = 'preprints.files_write'

    NODE_ADDON_READ = 'nodes.addon_read'
    NODE_ADDON_WRITE = 'nodes.addon_write'

    NODE_LINKS_READ = 'nodes.links_read'
    NODE_LINKS_WRITE = 'nodes.links_write'

    NODE_VIEW_ONLY_LINKS_READ = 'node.view_only_links_read'
    NODE_VIEW_ONLY_LINKS_WRITE = 'node.view_only_links_write'

    NODE_PREPRINTS_READ = 'node.preprints_read'
    NODE_PREPRINTS_WRITE = 'node.preprints_write'

    NODE_OSF_GROUPS_READ = 'node.osf_groups_read'
    NODE_OSF_GROUPS_WRITE = 'node.osf_groups_write'

    PREPRINTS_READ = 'preprint.preprints_read'
    PREPRINTS_WRITE = 'preprint.preprints_write'

    REGISTRATION_VIEW_ONLY_LINKS_READ = 'registration.view_only_links_read'
    REGISTRATION_VIEW_ONLY_LINKS_WRITE = 'registration.view_only_links_write'

    SCHEMA_READ = 'schemas.read'

    NODE_DRAFT_REGISTRATIONS_READ = 'nodes.draft_registrations_read'
    NODE_DRAFT_REGISTRATIONS_WRITE = 'nodes.draft_registrations_write'

    DRAFT_REGISTRATIONS_READ = 'draft_registrations.draft_registrations_read'
    DRAFT_REGISTRATIONS_WRITE = 'draft_registrations.draft_registrations_write'

    NODE_REGISTRATIONS_READ = 'nodes.registrations_read'
    NODE_REGISTRATIONS_WRITE = 'nodes.registrations_write'

    NODE_CITATIONS_READ = 'nodes.citations_read'
    NODE_CITATIONS_WRITE = 'nodes.citations_write'

    PREPRINT_CITATIONS_READ = 'preprints.citations_read'
    PREPRINT_CITATIONS_WRITE = 'preprints.citations_write'

    NODE_COMMENTS_READ = 'comments.data_read'
    NODE_COMMENTS_WRITE = 'comments.data_write'

    LICENSE_READ = 'license.data_read'

    COMMENT_REPORTS_READ = 'comments.reports_read'
    COMMENT_REPORTS_WRITE = 'comments.reports_write'

    APPLICATIONS_READ = 'applications_read'
    APPLICATIONS_WRITE = 'applications_write'

    NODE_LOG_READ = 'nodes.logs_read'
    TOKENS_READ = 'tokens_read'
    TOKENS_WRITE = 'tokens_write'

    ALERTS_READ = 'alerts_read'
    ALERTS_WRITE = 'alerts_write'

    INSTITUTION_READ = 'institutions_read'
    INSTITUTION_METRICS_READ = 'institutions_metrics_read'

    SCOPES_READ = 'scopes_read'

    SEARCH = 'search_read'

    ACTIONS_READ = 'actions_read'
    ACTIONS_WRITE = 'actions_write'

    MODERATORS_READ = 'moderators_read'
    MODERATORS_WRITE = 'moderators_write'

    NODE_REQUESTS_READ = 'node_requests_read'
    NODE_REQUESTS_WRITE = 'node_requests_write'

    NODE_SETTINGS_READ = 'node_settings_read'
    NODE_SETTINGS_WRITE = 'node_settings_write'

    PREPRINT_REQUESTS_READ = 'preprint_requests_read'
    PREPRINT_REQUESTS_WRITE = 'preprint_requests_write'

    REGISTRATION_REQUESTS_READ = 'registration_request_read'
    REGISTRATION_REQUESTS_WRITE = 'registration_request_write'

    PROVIDERS_WRITE = 'providers_write'

    CHRONOS_SUBMISSION_READ = 'chronos_submission_read'
    CHRONOS_SUBMISSION_WRITE = 'chronos_submission_write'

    NODE_REGISTRATIONS_READ = 'node.registrations_read'

    WAFFLE_READ = 'waffle_read'

    NULL = 'null'

    # NOTE: Use with extreme caution.
    # This should NEVER be assigned to endpoints:
    #    - with mutable data,
    #    - that might contain *anything* that could be personally-identifiable,
    #    - as a write scope
    ALWAYS_PUBLIC = 'always_public'

    ORGANIZER_COLLECTIONS_BASE_READ = 'collections.base_read'
    ORGANIZER_COLLECTIONS_BASE_WRITE = 'collections.base_write'

    COLLECTED_META_READ = 'collected_meta_read'
    COLLECTED_META_WRITE = 'collected_meta_write'

    GUIDS_READ = 'guids.base_read'

    WIKI_BASE_READ = 'wikis.base_read'
    WIKI_BASE_WRITE = 'wikis.base_write'

    IDENTIFIERS_READ = 'identifiers.data_read'
    IDENTIFIERS_WRITE = 'identifiers.data_write'

    METRICS_BASIC = 'metrics_basic'
    METRICS_RESTRICTED = 'metrics_restricted'

    READ_SCHEMA_RESPONSES = 'read_schema_responses'
    WRITE_SCHEMA_RESPONSES = 'write_schema_responses'

    READ_REGISTRATION_RESOURCES = 'read_registration_resources'
    WRITE_REGISTRATION_RESOURCES = 'write_registration_resources'

    READ_COLLECTION_SUBMISSION_ACTION = 'read_collection_submission_action'
    WRITE_COLLECTION_SUBMISSION_ACTION = 'write_collection_submission_action'

<<<<<<< HEAD
=======
    READ_COLLECTION_SUBMISSION = 'read_collection_submission'
    WRITE_COLLECTION_SUBMISSION = 'write_collection_submission'


>>>>>>> 8b92e2a2
class ComposedScopes(object):
    """
    Composed scopes, listed in increasing order of access (most restrictive first). Each named constant is a tuple.
    """
    # IMPORTANT: Composed scopes exist only as an internal implementation detail.
    # All views should be based on selections from CoreScopes, above

    # Users collection
    USERS_READ = (CoreScopes.USERS_READ, CoreScopes.SUBSCRIPTIONS_READ, CoreScopes.ALERTS_READ, CoreScopes.USER_SETTINGS_READ)
    USERS_WRITE = USERS_READ + (CoreScopes.USERS_WRITE, CoreScopes.SUBSCRIPTIONS_WRITE, CoreScopes.ALERTS_WRITE, CoreScopes.USER_SETTINGS_WRITE)
    USERS_CREATE = USERS_READ + (CoreScopes.USERS_CREATE, )

    # User extensions
    USER_EMAIL_READ = (CoreScopes.USER_EMAIL_READ, )

    # Applications collection
    APPLICATIONS_READ = (CoreScopes.APPLICATIONS_READ, )
    APPLICATIONS_WRITE = APPLICATIONS_READ + (CoreScopes.APPLICATIONS_WRITE,)

    # Tokens collection
    TOKENS_READ = (CoreScopes.TOKENS_READ,)
    TOKENS_WRITE = TOKENS_READ + (CoreScopes.TOKENS_WRITE,)

    # Guid redirect view
    GUIDS_READ = (CoreScopes.GUIDS_READ, )

    # Metaschemas collection
    METASCHEMAS_READ = (CoreScopes.SCHEMA_READ, )

    # Draft registrations
    DRAFT_READ = (CoreScopes.NODE_DRAFT_REGISTRATIONS_READ, CoreScopes.DRAFT_REGISTRATIONS_READ, CoreScopes.DRAFT_CONTRIBUTORS_READ)
    DRAFT_WRITE = (CoreScopes.NODE_DRAFT_REGISTRATIONS_WRITE, CoreScopes.DRAFT_REGISTRATIONS_WRITE, CoreScopes.DRAFT_CONTRIBUTORS_WRITE)

    # OSF Groups
    GROUP_READ = (CoreScopes.OSF_GROUPS_READ, )
    GROUP_WRITE = (CoreScopes.OSF_GROUPS_WRITE, )

    # Identifier views
    IDENTIFIERS_READ = (CoreScopes.IDENTIFIERS_READ, )
    IDENTIFIERS_WRITE = (CoreScopes.IDENTIFIERS_WRITE, )

    # Comment reports collection
    COMMENT_REPORTS_READ = (CoreScopes.COMMENT_REPORTS_READ,)
    COMMENT_REPORTS_WRITE = COMMENT_REPORTS_READ + (CoreScopes.COMMENT_REPORTS_WRITE,)

    # Nodes collection.
    # Base node data includes node metadata, links, children, and preprints.
    NODE_METADATA_READ = (CoreScopes.NODE_BASE_READ, CoreScopes.NODE_CHILDREN_READ, CoreScopes.NODE_LINKS_READ,
                          CoreScopes.NODE_CITATIONS_READ, CoreScopes.NODE_COMMENTS_READ, CoreScopes.NODE_LOG_READ,
                          CoreScopes.NODE_FORKS_READ, CoreScopes.WIKI_BASE_READ, CoreScopes.LICENSE_READ,
                          CoreScopes.IDENTIFIERS_READ, CoreScopes.NODE_PREPRINTS_READ, CoreScopes.PREPRINT_REQUESTS_READ,
                          CoreScopes.REGISTRATION_REQUESTS_READ, CoreScopes.READ_SCHEMA_RESPONSES, CoreScopes.READ_REGISTRATION_RESOURCES)
    NODE_METADATA_WRITE = NODE_METADATA_READ + \
                    (CoreScopes.NODE_BASE_WRITE, CoreScopes.NODE_CHILDREN_WRITE, CoreScopes.NODE_LINKS_WRITE, CoreScopes.IDENTIFIERS_WRITE,
                     CoreScopes.NODE_CITATIONS_WRITE, CoreScopes.NODE_COMMENTS_WRITE, CoreScopes.NODE_FORKS_WRITE,
                     CoreScopes.NODE_PREPRINTS_WRITE, CoreScopes.PREPRINT_REQUESTS_WRITE, CoreScopes.WIKI_BASE_WRITE,
                     CoreScopes.REGISTRATION_REQUESTS_WRITE, CoreScopes.WRITE_SCHEMA_RESPONSES, CoreScopes.WRITE_REGISTRATION_RESOURCES)

    # Preprints collection
    # TODO: Move Metrics scopes to their own restricted composed scope once the Admin app can manage scopes on tokens/apps
    PREPRINT_METADATA_READ = (CoreScopes.PREPRINTS_READ, CoreScopes.PREPRINT_CITATIONS_READ, CoreScopes.IDENTIFIERS_READ, CoreScopes.METRICS_BASIC,)
    PREPRINT_METADATA_WRITE = PREPRINT_METADATA_READ + (CoreScopes.PREPRINTS_WRITE, CoreScopes.PREPRINT_CITATIONS_WRITE, CoreScopes.METRICS_RESTRICTED,)

    # Organizer Collections collection
    # Using Organizer Collections and the node links they collect. Reads Node Metadata.
    ORGANIZER_READ = (CoreScopes.ORGANIZER_COLLECTIONS_BASE_READ, CoreScopes.COLLECTED_META_READ,) + NODE_METADATA_READ
    ORGANIZER_WRITE = ORGANIZER_READ + (CoreScopes.ORGANIZER_COLLECTIONS_BASE_WRITE, CoreScopes.NODE_LINKS_WRITE, CoreScopes.COLLECTED_META_WRITE)

    # Privileges relating to editing content uploaded under that node
    NODE_DATA_READ = (CoreScopes.NODE_FILE_READ, CoreScopes.WIKI_BASE_READ)
    NODE_DATA_WRITE = NODE_DATA_READ + \
                        (CoreScopes.NODE_FILE_WRITE, CoreScopes.WIKI_BASE_WRITE)

    # Privileges relating to editing content uploaded under that preprint
    PREPRINT_DATA_READ = (CoreScopes.PREPRINT_FILE_READ,)
    PREPRINT_DATA_WRITE = PREPRINT_DATA_READ + \
                        (CoreScopes.PREPRINT_FILE_WRITE,)

    # Privileges relating to who can access a node (via contributors or registrations)
    NODE_ACCESS_READ = (CoreScopes.NODE_CONTRIBUTORS_READ, CoreScopes.NODE_REGISTRATIONS_READ,
                        CoreScopes.NODE_VIEW_ONLY_LINKS_READ, CoreScopes.REGISTRATION_VIEW_ONLY_LINKS_READ,
                        CoreScopes.NODE_REQUESTS_READ, CoreScopes.NODE_SETTINGS_READ, CoreScopes.NODE_OSF_GROUPS_READ)
    NODE_ACCESS_WRITE = NODE_ACCESS_READ + \
                            (CoreScopes.NODE_CONTRIBUTORS_WRITE, CoreScopes.NODE_REGISTRATIONS_WRITE,
                             CoreScopes.NODE_VIEW_ONLY_LINKS_WRITE, CoreScopes.REGISTRATION_VIEW_ONLY_LINKS_WRITE,
                             CoreScopes.NODE_REQUESTS_WRITE, CoreScopes.NODE_SETTINGS_WRITE, CoreScopes.NODE_OSF_GROUPS_WRITE)

    # Privileges relating to who can access a preprint via contributors
    PREPRINT_ACCESS_READ = (CoreScopes.PREPRINT_CONTRIBUTORS_READ,)
    PREPRINT_ACCESS_WRITE = PREPRINT_ACCESS_READ + \
                            (CoreScopes.PREPRINT_CONTRIBUTORS_WRITE,)

    # Combine all sets of node permissions into one convenience level
    NODE_ALL_READ = NODE_METADATA_READ + NODE_DATA_READ + NODE_ACCESS_READ
    NODE_ALL_WRITE = NODE_ALL_READ + NODE_METADATA_WRITE + NODE_DATA_WRITE + NODE_ACCESS_WRITE

    # Combine preprint permissions
    PREPRINT_ALL_READ = PREPRINT_METADATA_READ + PREPRINT_ACCESS_READ + PREPRINT_DATA_READ
    PREPRINT_ALL_WRITE = PREPRINT_ALL_READ + PREPRINT_METADATA_WRITE + PREPRINT_ACCESS_WRITE + PREPRINT_DATA_WRITE

    # Reviews
    REVIEWS_READ = (CoreScopes.ACTIONS_READ, CoreScopes.MODERATORS_READ)
    REVIEWS_WRITE = (CoreScopes.ACTIONS_WRITE, CoreScopes.MODERATORS_WRITE, CoreScopes.PROVIDERS_WRITE)

    # Full permissions: all routes intended to be exposed to third party API users
    FULL_READ = NODE_ALL_READ + USERS_READ + ORGANIZER_READ + GUIDS_READ + METASCHEMAS_READ + DRAFT_READ + REVIEWS_READ + PREPRINT_ALL_READ + GROUP_READ + (CoreScopes.MEETINGS_READ, CoreScopes.INSTITUTION_READ, CoreScopes.SEARCH, CoreScopes.SCOPES_READ)
    FULL_WRITE = FULL_READ + NODE_ALL_WRITE + USERS_WRITE + ORGANIZER_WRITE + DRAFT_WRITE + REVIEWS_WRITE + PREPRINT_ALL_WRITE + GROUP_WRITE

    # Admin permissions- includes functionality not intended for third-party use
    ADMIN_LEVEL = FULL_WRITE + APPLICATIONS_WRITE + TOKENS_WRITE + COMMENT_REPORTS_WRITE + USERS_CREATE + REVIEWS_WRITE +\
                    (CoreScopes.USER_EMAIL_READ, CoreScopes.USER_ADDON_READ, CoreScopes.NODE_ADDON_READ, CoreScopes.NODE_ADDON_WRITE, CoreScopes.WAFFLE_READ, )

# List of all publicly documented scopes, mapped to composed scopes defined above.
#   Return as sets to enable fast comparisons of provided scopes vs those required by a given node
# These are the ***only*** scopes that will be recognized from CAS
public_scopes = {
    'osf.full_read': scope(parts_=frozenset(ComposedScopes.FULL_READ),
                           description='View all information associated with this account, including for '
                                       'private projects.',
                           is_public=True),
    'osf.full_write': scope(parts_=frozenset(ComposedScopes.FULL_WRITE),
                            description='View and edit all information associated with this account, including for '
                                        'private projects.',
                            is_public=True),
    'osf.users.profile_read': scope(parts_=frozenset(ComposedScopes.USERS_READ),
                                description='Read your profile data.',
                                is_public=True),
    'osf.users.email_read': scope(parts_=frozenset(ComposedScopes.USER_EMAIL_READ),
                                        description='Read your primary email address.',
                                        is_public=True),
}

if settings.DEV_MODE:
    public_scopes.update({
        'osf.users.profile_write': scope(parts_=frozenset(ComposedScopes.USERS_WRITE),
                                     description='Read and edit your profile data.',
                                     is_public=True),

        'osf.nodes.metadata_read': scope(parts_=frozenset(ComposedScopes.NODE_METADATA_READ),
                                         description='Read a list of all public and private nodes accessible to this '
                                                     'account, and view associated metadata such as project descriptions '
                                                     'and titles.',
                                         is_public=True),
        'osf.nodes.metadata_write': scope(parts_=frozenset(ComposedScopes.NODE_METADATA_WRITE),
                                          description='Read a list of all public and private nodes accessible to this '
                                                      'account, and view and edit associated metadata such as project '
                                                      'descriptions and titles.',
                                          is_public=True),

        'osf.nodes.data_read': scope(parts_=frozenset(ComposedScopes.NODE_DATA_READ),
                                     description='List and view files associated with any public or private projects '
                                                 'accessible to this account.',
                                     is_public=True),
        'osf.nodes.data_write': scope(parts_=frozenset(ComposedScopes.NODE_DATA_WRITE),
                                      description='List, view, and update files associated with any public or private '
                                                  'projects accessible to this account.',
                                      is_public=True),

        'osf.nodes.access_read': scope(parts_=frozenset(ComposedScopes.NODE_ACCESS_READ),
                                       description='View the contributors list and any established registrations '
                                                   'associated with public or private projects.',
                                       is_public=True),
        'osf.nodes.access_write': scope(parts_=frozenset(ComposedScopes.NODE_ACCESS_WRITE),
                                        description='View and edit the contributors list associated with public or '
                                                    'private projects accessible to this account. Also view and create '
                                                    'registrations.',
                                        is_public=True),  # TODO: Language: Does registrations endpoint allow creation of registrations? Is that planned?

        'osf.nodes.full_read': scope(parts_=frozenset(ComposedScopes.NODE_ALL_READ),
                                    description='View all metadata, files, and access rights associated with all public '
                                                'and private projects accessible to this account.',
                                    is_public=True),
        'osf.nodes.full_write': scope(parts_=frozenset(ComposedScopes.NODE_ALL_WRITE),
                                     description='View and edit all metadata, files, and access rights associated with '
                                                 'all public and private projects accessible to this account.',
                                     is_public=True),

        # Undocumented scopes that can not be requested by third parties (per CAS restriction)
        'osf.users.create': scope(parts_=frozenset(ComposedScopes.USERS_CREATE),
                           description='This permission should only be granted to OSF collaborators. Allows a site to '
                                       'programmatically create new users with this account.',
                           is_public=False),

        'osf.admin': scope(parts_=frozenset(ComposedScopes.ADMIN_LEVEL),
                           description='This permission should only be granted to OSF administrators. Allows a site to '
                                       'create, read, edit, and delete all information associated with this account.',
                           is_public=False),
    })


def normalize_scopes(scopes):
    """
    Given a list of public-facing scope names from a CAS token, return the list of internal scopes

    This is useful for converting a single broad scope name (from CAS) into the small constituent parts
        (as used by views)

    :param list scopes: a list public facing scopes
    """
    all_scopes = set()
    for sc in scopes:
        try:
            scope_tuple = public_scopes[sc]
            all_scopes |= scope_tuple.parts
        except KeyError:
            pass
    return all_scopes


if __name__ == '__main__':
    # Print some data to console, to help audit what views/core scopes map to a given public/composed scope
    # Although represented internally as a set, print as a sorted list for readability.
    from pprint import pprint as pp
    pp({k: sorted(v.parts)
        for k, v in public_scopes.items()})<|MERGE_RESOLUTION|>--- conflicted
+++ resolved
@@ -195,13 +195,10 @@
     READ_COLLECTION_SUBMISSION_ACTION = 'read_collection_submission_action'
     WRITE_COLLECTION_SUBMISSION_ACTION = 'write_collection_submission_action'
 
-<<<<<<< HEAD
-=======
     READ_COLLECTION_SUBMISSION = 'read_collection_submission'
     WRITE_COLLECTION_SUBMISSION = 'write_collection_submission'
 
 
->>>>>>> 8b92e2a2
 class ComposedScopes(object):
     """
     Composed scopes, listed in increasing order of access (most restrictive first). Each named constant is a tuple.
