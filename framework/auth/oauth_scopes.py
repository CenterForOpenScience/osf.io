--- conflicted
+++ resolved
@@ -169,12 +169,8 @@
     FULL_WRITE = NODE_ALL_WRITE + USERS_WRITE + ORGANIZER_WRITE + GUIDS_READ
 
     # Admin permissions- includes functionality not intended for third-party use
-<<<<<<< HEAD
-    ADMIN_LEVEL = FULL_WRITE + APPLICATIONS_WRITE + TOKENS_WRITE + COMMENT_REPORTS_WRITE + DRAFT_READ + DRAFT_WRITE
-=======
     ADMIN_LEVEL = FULL_WRITE + APPLICATIONS_WRITE + TOKENS_WRITE + COMMENT_REPORTS_WRITE + \
-                    (CoreScopes.USER_ADDON_READ, CoreScopes.NODE_ADDON_READ, CoreScopes.NODE_ADDON_WRITE, )
->>>>>>> ccaf65b0
+                    (CoreScopes.USER_ADDON_READ, CoreScopes.NODE_ADDON_READ, CoreScopes.NODE_ADDON_WRITE, DRAFT_READ, DRAFT_WRITE)
 
 # List of all publicly documented scopes, mapped to composed scopes defined above.
 #   Return as sets to enable fast comparisons of provided scopes vs those required by a given node
