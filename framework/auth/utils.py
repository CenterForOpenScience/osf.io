--- conflicted
+++ resolved
@@ -4,12 +4,7 @@
 from nameparser.parser import HumanName
 import requests
 
-<<<<<<< HEAD
-from modularodm.exceptions import ValidationError
-=======
 from django.core.exceptions import ValidationError
-from modularodm import Q
->>>>>>> 93063900
 
 from website import settings
 
