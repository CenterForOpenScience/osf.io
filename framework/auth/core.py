--- conflicted
+++ resolved
@@ -193,10 +193,7 @@
     password = fields.StringField()
     fullname = fields.StringField(required=True, validate=string_required)
     is_registered = fields.BooleanField()
-<<<<<<< HEAD
-    is_claimed = fields.BooleanField()  # TODO: Unused. Remove me?
     is_system_user = fields.BooleanField()
-=======
 
     # TODO: Migrate unclaimed users to the new style, then remove this attribute
     # Note: No new users should be created where is_claimed is False.
@@ -204,7 +201,6 @@
     #   When those users are migrated to the new style, this attribute should be
     #   removed.
     is_claimed = fields.BooleanField()
->>>>>>> 8c959d35
 
     # Tags for internal use
     system_tags = fields.StringField(list=True)
