--- conflicted
+++ resolved
@@ -1340,7 +1340,6 @@
                 if node.is_bookmark_collection:
                     continue
                 if node.is_public_files_collection:
-<<<<<<< HEAD
                     from website.files.models.osfstorage import OsfStorageFile
                     from website.project.model import Node
                     self_pf_node = Node.find_one(Q('is_public_files_collection', 'eq', True) & Q('creator', 'eq', self))
@@ -1350,9 +1349,6 @@
                         self_pf_node.save()
                     except:
                         ValidationError('Files could not be moved from one public files collection to another')
-=======
-                    node.merge_public_files(self.public_files_node)
->>>>>>> bcd3b8f5
                     continue
                 # if both accounts are contributor of the same project
                 if node.is_contributor(self) and node.is_contributor(user):
