--- conflicted
+++ resolved
@@ -1413,27 +1413,11 @@
         from website.institutions.model import Institution, AffiliatedInstitutionsList
         return AffiliatedInstitutionsList([Institution(inst) for inst in self._affiliated_institutions], obj=self, private_target='_affiliated_institutions')
 
-<<<<<<< HEAD
-    def get_node_comment_timestamps(self, node, page, target_id=None):
-        """ Returns the timestamp for when comments were last viewed on a node or
-            a dictionary of timestamps for when comments were last viewed on files.
-        """
-        default_timestamp = dt.datetime(1970, 1, 1, 12, 0, 0)
-        timestamps = self.comments_viewed_timestamp.get(node._id, {})
-        if page == 'node':
-            page_timestamps = timestamps.get(page, default_timestamp)
-        else:
-            page_timestamps = timestamps.get(page, {})
-            if target_id:
-                page_timestamps = page_timestamps.get(target_id, default_timestamp)
-        return page_timestamps
-=======
     def get_node_comment_timestamps(self, target_id):
-        """ Returns the timestamp for when comments were last viewed on a node or file.
+        """ Returns the timestamp for when comments were last viewed on a node, file or wiki.
         """
         default_timestamp = dt.datetime(1970, 1, 1, 12, 0, 0)
         return self.comments_viewed_timestamp.get(target_id, default_timestamp)
->>>>>>> 823f6f9a
 
 
 def _merge_into_reversed(*iterables):
