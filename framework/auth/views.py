--- conflicted
+++ resolved
@@ -95,35 +95,20 @@
                         verification_key=user_obj.verification_key
                     )
                 )
-<<<<<<< HEAD
-            )
-            mails.send_mail(
-                to_addr=email,
-                mail=mails.FORGOT_PASSWORD,
-                reset_link=reset_link
-            )
-
-        status.push_status_message(
-            (u'If there is an OSF account associated with {0}, an email with instructions on how to reset '
-             u'the OSF password has been sent to {0}. If you do not receive an email and believe you should '
-             u'have, please contact OSF Support. ').format(email),
-            kind='success',
-            trust=False)
-
-=======
                 mails.send_mail(
                     to_addr=email,
                     mail=mails.FORGOT_PASSWORD,
                     reset_link=reset_link
                 )
-                status.push_status_message(status_message, 'success')
+                status.push_status_message(status_message, kind='success', trust=False)
             else:
                 user_obj.save()
                 status.push_status_message('You have recently requested to change your password. Please wait a little '
-                                           'while before trying again.', 'error')
+                                           'while before trying again.',
+                                           kind='error',
+                                           trust=False)
         else:
-            status.push_status_message(status_message, 'success')
->>>>>>> d06c57ac
+            status.push_status_message(status_message, kind='success', trust=False)
     forms.push_errors_to_status(form.errors)
     return auth_login(forgot_password_form=form)
 
