# -*- coding: utf-8 -*-
import datetime
import furl
import httplib as http

from flask import request
import markupsafe

from modularodm import Q
from modularodm.exceptions import NoResultsFound
from modularodm.exceptions import ValidationValueError

import framework.auth

from framework.auth import cas, campaigns
from framework import forms, status
from framework.flask import redirect  # VOL-aware redirect
from framework.auth import exceptions
from framework.auth.exceptions import ExpiredTokenError, InvalidTokenError
from framework.exceptions import HTTPError
from framework.auth import (logout, get_user, DuplicateEmailError)
from framework.auth.decorators import collect_auth, must_be_logged_in
from framework.sessions.utils import remove_sessions_for_user
from framework.auth.forms import (
    MergeAccountForm, RegistrationForm, ResendConfirmationForm,
    ResetPasswordForm, ForgotPasswordForm
)

from website import settings
from website import mails
from website import language
from website import security
from website.util.time import throttle_period_expired
from website.models import User
from website.util import web_url_for
from website.util.sanitize import strip_html
import urllib


@collect_auth
def reset_password(auth, **kwargs):
    if auth.logged_in:
        return auth_logout(redirect_url=request.url)
    verification_key = kwargs['verification_key']
    form = ResetPasswordForm(request.form)

    user_obj = get_user(verification_key=verification_key)
    if not user_obj:
        error_data = {
            'message_short': 'Invalid url.',
            'message_long': 'The verification key in the URL is invalid or has expired.'
        }
        raise HTTPError(400, data=error_data)

    if request.method == 'POST' and form.validate():
        # new random verification key, allows CAS to authenticate the user w/o password one time only.
        user_obj.verification_key = security.random_string(20)
        user_obj.set_password(form.password.data)
        user_obj.save()
        status.push_status_message('Password reset', kind='success', trust=False)
        # Redirect to CAS and authenticate the user with a verification key.
        return redirect(cas.get_login_url(
            web_url_for('user_account', _absolute=True),
            auto=True,
            username=user_obj.username,
            verification_key=user_obj.verification_key
        ))

    forms.push_errors_to_status(form.errors)
    return {
        'verification_key': verification_key,
    }


def forgot_password_post():
    """Attempt to send user password reset or return respective error.
    """
    form = ForgotPasswordForm(request.form, prefix='forgot_password')

    if form.validate():
        email = form.email.data
        status_message = ('If there is an OSF account associated with {0}, an email with instructions on how to reset '
                          'the OSF password has been sent to {0}. If you do not receive an email and believe you '
                          'should have, please contact OSF Support. ').format(email)
        user_obj = get_user(email=email)
        if user_obj:
            if throttle_period_expired(user_obj.email_last_sent, settings.SEND_EMAIL_THROTTLE):
                user_obj.verification_key = security.random_string(20)
                user_obj.email_last_sent = datetime.datetime.utcnow()
                user_obj.save()
                reset_link = furl.urljoin(
                    settings.DOMAIN,
                    web_url_for(
                        'reset_password',
                        verification_key=user_obj.verification_key
                    )
                )
                mails.send_mail(
                    to_addr=email,
                    mail=mails.FORGOT_PASSWORD,
                    reset_link=reset_link
                )
                status.push_status_message(status_message, kind='success', trust=False)
            else:
                status.push_status_message('You have recently requested to change your password. Please wait a little '
                                           'while before trying again.',
                                           kind='error',
                                           trust=False)
        else:
            status.push_status_message(status_message, kind='success', trust=False)
    forms.push_errors_to_status(form.errors)
    return auth_login(forgot_password_form=form)


@collect_auth
def forgot_password_get(auth, *args, **kwargs):
    """Return forgot password page upon.
    """
    if auth.logged_in:
        return redirect(web_url_for('dashboard'))
    return {}


###############################################################################
# Log in
###############################################################################
@collect_auth
def auth_login(auth, **kwargs):
    """If GET request, show login page. If POST, attempt to log user in if
    login form passsed; else send forgot password email.

    """
    campaign = request.args.get('campaign')
    next_url = request.args.get('next')
    must_login_warning = True
    if campaign:
        next_url = campaigns.campaign_url_for(campaign)

    if not next_url:
        next_url = request.args.get('redirect_url')
        must_login_warning = False

    if next_url:
        # Only allow redirects which are relative root or full domain, disallows external redirects.
        if not (next_url[0] == '/' or next_url.startswith(settings.DOMAIN)):
            raise HTTPError(http.InvalidURL)
    if auth.logged_in:
        # remove expired email verifications
        auth.user.clean_email_verifications()
        auth.user.save()
        if not request.args.get('logout'):
            if next_url:
                return redirect(next_url)
            return redirect('/')
        # redirect user to CAS for logout, return here w/o authentication
        return auth_logout(redirect_url=request.url)
    if kwargs.get('first', False):
        status.push_status_message('You may now log in', kind='info', trust=False)

    status_message = request.args.get('status', '')
    if status_message == 'expired':
<<<<<<< HEAD
        status.push_status_message('The private link you used is expired.  Please <a href="/settings/account/">'
                                   'resend email.</a>', trust=True)
=======
        status.push_status_message('The private link you used is expired.', trust=False)
>>>>>>> 66384dd6

    if next_url and must_login_warning:
        status.push_status_message(language.MUST_LOGIN, trust=False)

    # set login_url to form action, upon successful authentication specifically w/o logout=True,
    # allows for next to be followed or a redirect to the dashboard.
    redirect_url = web_url_for('auth_login', next=next_url, _absolute=True)

    data = {}
    if campaign and campaign in campaigns.CAMPAIGNS:
        if (campaign == 'institution' and settings.ENABLE_INSTITUTIONS) or campaign != 'institution':
            data['campaign'] = campaign
    data['login_url'] = cas.get_login_url(redirect_url, auto=True)
    data['institution_redirect'] = cas.get_institution_target(redirect_url)
    data['redirect_url'] = next_url

    data['sign_up'] = request.args.get('sign_up', False)
    data['existing_user'] = request.args.get('existing_user', None)

    return data, http.OK


def auth_logout(redirect_url=None):
    """Log out and delete cookie.
    """
    redirect_url = redirect_url or request.args.get('redirect_url') or web_url_for('goodbye', _absolute=True)
    logout()
    if 'reauth' in request.args:
        cas_endpoint = cas.get_login_url(redirect_url)
    else:
        cas_endpoint = cas.get_logout_url(redirect_url)
    resp = redirect(cas_endpoint)
    resp.delete_cookie(settings.COOKIE_NAME, domain=settings.OSF_COOKIE_DOMAIN)
    return resp


def auth_email_logout(token, user):
    """When a user is adding an email or merging an account, add the email to the user and log them out.
    """
    redirect_url = web_url_for('auth_login') + '?existing_user={}'.format(urllib.quote_plus(user.email))
    try:
        unconfirmed_email = user.get_unconfirmed_email_for_token(token)
    except InvalidTokenError:
        raise HTTPError(http.BAD_REQUEST, data={
            'message_short': 'Bad token',
            'message_long': 'The provided token is invalid.'
        })
    except ExpiredTokenError:
        status.push_status_message('The private link you used is expired.')
        raise HTTPError(http.BAD_REQUEST, data={
            'message_short': 'Expired link',
            'message_long': 'The private link you used is expired.'
        })
    try:
        user_merge = User.find_one(Q('emails', 'eq', unconfirmed_email))
    except NoResultsFound:
        user_merge = False
    if user_merge:
        remove_sessions_for_user(user_merge)
    user.email_verifications[token]['confirmed'] = True
    user.save()
    remove_sessions_for_user(user)
    resp = redirect(redirect_url)
    resp.delete_cookie(settings.COOKIE_NAME, domain=settings.OSF_COOKIE_DOMAIN)
    return resp


@collect_auth
def confirm_email_get(token, auth=None, **kwargs):
    """View for email confirmation links.
    Authenticates and redirects to user login page if confirmation is
    successful, otherwise shows an "Expired Link" error.

    methods: GET
    """
    user = User.load(kwargs['uid'])
    is_merge = 'confirm_merge' in request.args
    is_initial_confirmation = not user.date_confirmed
    logout = request.args.get('logout', None)

    if user is None:
        raise HTTPError(http.NOT_FOUND)
    # if the user is merging or adding an email (they already are an osf user)
    elif logout:
        return auth_email_logout(token, user)

    if auth and auth.user and (auth.user._id == user._id or auth.user._id == user.merged_by._id):
        if not is_merge:
            # determine if the user registered through a campaign
            campaign = campaigns.campaign_for_user(user)
            if campaign:
                return redirect(
                    campaigns.campaign_url_for(campaign)
                )
            if len(auth.user.emails) == 1 and len(auth.user.email_verifications) == 0:
                status.push_status_message(language.WELCOME_MESSAGE, kind='default', jumbotron=True, trust=True)

            if token in auth.user.email_verifications:
<<<<<<< HEAD
                status.push_status_message(language.CONFIRM_ALTERNATE_EMAIL_ERROR, 'danger')
            # Go to dashboard
            return redirect(web_url_for('dashboard'))
=======
                status.push_status_message(language.CONFIRM_ALTERNATE_EMAIL_ERROR, kind='danger', trust=True)
            # Go to home page
            return redirect(web_url_for('index'))
>>>>>>> 66384dd6

        status.push_status_message(language.MERGE_COMPLETE, kind='success', trust=False)
        return redirect(web_url_for('user_account'))

    try:
        user.confirm_email(token, merge=is_merge)
    except exceptions.EmailConfirmTokenError as e:
        raise HTTPError(http.BAD_REQUEST, data={
            'message_short': e.message_short,
            'message_long': e.message_long
        })

    if is_initial_confirmation:
        user.date_last_login = datetime.datetime.utcnow()
        user.save()

        # Send out our welcome message
        mails.send_mail(
            to_addr=user.username,
            mail=mails.WELCOME,
            mimetype='html',
            user=user
        )

    # Redirect to CAS and authenticate the user with a verification key.
    user.verification_key = security.random_string(20)
    user.save()

    return redirect(cas.get_login_url(
        request.url,
        auto=True,
        username=user.username,
        verification_key=user.verification_key
    ))


@collect_auth
@must_be_logged_in
def unconfirmed_email_remove(auth=None):
    """Called at login if user cancels their merge or email add.
    methods: DELETE
    """
    user = auth.user
    json_body = request.get_json()
    try:
        given_token = json_body['token']
    except KeyError:
        raise HTTPError(http.BAD_REQUEST, data={
            'message_short': 'Invalid token',
            'message_long': 'The token provided is invalid'
        })
    user.clean_email_verifications(given_token=given_token)
    user.save()
    return {
        'status': 'success',
        'removed_email': json_body['address']
    }, 200


@collect_auth
@must_be_logged_in
def unconfirmed_email_add(auth=None):
    """Called at login if user confirms their merge or email add.
    methods: PUT
    """
    user = auth.user
    json_body = request.get_json()
    try:
        token = json_body['token']
    except KeyError:
        raise HTTPError(http.BAD_REQUEST, data={
            'message_short': 'Invalid token',
            'message_long': 'The token provided is invalid'
        })
    try:
        user.confirm_email(token, merge=True)
    except exceptions.EmailConfirmTokenError as e:
        raise HTTPError(http.BAD_REQUEST, data={
            'message_short': e.message_short,
            'message_long': e.message_long
        })

    if token:
        user.save()
        return {
            'status': 'success',
        }, 200

    return {
        'status': 'success',
        'removed_email': json_body['address']
    }, 200


def send_confirm_email(user, email):
    """Sends a confirmation email to `user` to a given email.

    :raises: KeyError if user does not have a confirmation token for the given
        email.
    """
    confirmation_url = user.get_confirmation_url(
        email,
        external=True,
        force=True,
    )

    try:
        merge_target = User.find_one(Q('emails', 'eq', email))
    except NoResultsFound:
        merge_target = None

    campaign = campaigns.campaign_for_user(user)
    # Choose the appropriate email template to use and add existing_user flag if a merge or adding an email.
    if merge_target:
        mail_template = mails.CONFIRM_MERGE
        confirmation_url = '{}?logout=1'.format(confirmation_url)
    elif campaign:
        mail_template = campaigns.email_template_for_campaign(campaign)
    elif user.is_active:
        mail_template = mails.CONFIRM_EMAIL
        confirmation_url = '{}?logout=1'.format(confirmation_url)
    else:
        mail_template = mails.INITIAL_CONFIRM_EMAIL

    mails.send_mail(
        email,
        mail_template,
        'plain',
        user=user,
        confirmation_url=confirmation_url,
        email=email,
        merge_target=merge_target,
    )


def register_user(**kwargs):
    """Register new user account.

    :param-json str email1:
    :param-json str email2:
    :param-json str password:
    :param-json str fullName:
    :param-json str campaign:
    :raises: HTTPError(http.BAD_REQUEST) if validation fails or user already
        exists

    """
    # Verify email address match
    json_data = request.get_json()
    if str(json_data['email1']).lower() != str(json_data['email2']).lower():
        raise HTTPError(
            http.BAD_REQUEST,
            data=dict(message_long='Email addresses must match.')
        )
    try:
        full_name = request.json['fullName']
        full_name = strip_html(full_name)

        campaign = json_data.get('campaign')
        if campaign and campaign not in campaigns.CAMPAIGNS:
            campaign = None

        user = framework.auth.register_unconfirmed(
            request.json['email1'],
            request.json['password'],
            full_name,
            campaign=campaign,
        )
        framework.auth.signals.user_registered.send(user)
    except (ValidationValueError, DuplicateEmailError):
        raise HTTPError(
            http.BAD_REQUEST,
            data=dict(
                message_long=language.ALREADY_REGISTERED.format(
                    email=markupsafe.escape(request.json['email1'])
                )
            )
        )

    if settings.CONFIRM_REGISTRATIONS_BY_EMAIL:
        send_confirm_email(user, email=user.username)
        message = language.REGISTRATION_SUCCESS.format(email=user.username)
        return {'message': message}
    else:
        return {'message': 'You may now log in.'}


# TODO: Remove me
def auth_register_post():
    if not settings.ALLOW_REGISTRATION:
        status.push_status_message(language.REGISTRATION_UNAVAILABLE, trust=False)
        return redirect('/')
    form = RegistrationForm(request.form, prefix='register')

    # Process form
    if form.validate():
        try:
            user = framework.auth.register_unconfirmed(
                form.username.data,
                form.password.data,
                form.fullname.data)
            framework.auth.signals.user_registered.send(user)
        except (ValidationValueError, DuplicateEmailError):
            status.push_status_message(
                language.ALREADY_REGISTERED.format(email=form.username.data),
                trust=False)
            return auth_login()
        if user:
            if settings.CONFIRM_REGISTRATIONS_BY_EMAIL:
                send_confirm_email(user, email=user.username)
                message = language.REGISTRATION_SUCCESS.format(email=user.username)
                status.push_status_message(message, kind='success', trust=False)
                return auth_login()
            else:
                return redirect('/login/first/')
    else:
        forms.push_errors_to_status(form.errors)
        return auth_login()


def merge_user_get(**kwargs):
    '''Web view for merging an account. Renders the form for confirmation.
    '''
    return forms.utils.jsonify(MergeAccountForm())


def resend_confirmation():
    """View for resending an email confirmation email.
    """
    form = ResendConfirmationForm(request.form)
    if request.method == 'POST':
        if form.validate():
            clean_email = form.email.data
            user = get_user(email=clean_email)
            if not user:
                return {'form': form}
            try:
                send_confirm_email(user, clean_email)
            except KeyError:  # already confirmed, redirect to dashboard
                status_message = 'Email has already been confirmed.'
                kind = 'warning'
            else:
                status_message = 'Resent email to {0}'.format(clean_email)
                kind = 'success'
            status.push_status_message(status_message, kind=kind, trust=False)
        else:
            forms.push_errors_to_status(form.errors)
    # Don't go anywhere
    return {'form': form}


# TODO: shrink me
@must_be_logged_in
def merge_user_post(auth, **kwargs):
    '''View for merging an account. Takes either JSON or form data.

    Request data should include a "merged_username" and "merged_password" properties
    for the account to be merged in.
    '''
    master = auth.user
    if request.json:
        merged_username = request.json.get("merged_username")
        merged_password = request.json.get("merged_password")
    else:
        form = MergeAccountForm(request.form)
        if not form.validate():
            forms.push_errors_to_status(form.errors)
            return merge_user_get(**kwargs)
        master_password = form.user_password.data
        if not master.check_password(master_password):
            status.push_status_message("Could not authenticate. Please check your username and password.", trust=False)
            return merge_user_get(**kwargs)
        merged_username = form.merged_username.data
        merged_password = form.merged_password.data
    try:
        merged_user = User.find_one(Q("username", "eq", merged_username))
    except NoResultsFound:
        status.push_status_message("Could not find that user. Please check the username and password.", trust=False)
        return merge_user_get(**kwargs)
    if master and merged_user:
        if merged_user.check_password(merged_password):
            master.merge_user(merged_user)
            master.save()
            if request.form:
                status.push_status_message("Successfully merged {0} with this account".format(merged_username),
                                           kind='success',
                                           trust=False)
                return redirect("/settings/")
            return {"status": "success"}
        else:
            status.push_status_message("Could not find that user. Please check the username and password.",
                                       trust=False)
            return merge_user_get(**kwargs)
    else:
        raise HTTPError(http.BAD_REQUEST)


# TODO: Is this used?
def auth_registerbeta():
    return redirect('/account')<|MERGE_RESOLUTION|>--- conflicted
+++ resolved
@@ -133,6 +133,7 @@
     campaign = request.args.get('campaign')
     next_url = request.args.get('next')
     must_login_warning = True
+
     if campaign:
         next_url = campaigns.campaign_url_for(campaign)
 
@@ -144,6 +145,7 @@
         # Only allow redirects which are relative root or full domain, disallows external redirects.
         if not (next_url[0] == '/' or next_url.startswith(settings.DOMAIN)):
             raise HTTPError(http.InvalidURL)
+
     if auth.logged_in:
         # remove expired email verifications
         auth.user.clean_email_verifications()
@@ -159,12 +161,9 @@
 
     status_message = request.args.get('status', '')
     if status_message == 'expired':
-<<<<<<< HEAD
+        status.push_status_message('The private link you used is expired.', trust=False)
         status.push_status_message('The private link you used is expired.  Please <a href="/settings/account/">'
-                                   'resend email.</a>', trust=True)
-=======
-        status.push_status_message('The private link you used is expired.', trust=False)
->>>>>>> 66384dd6
+                                   'resend email.</a>', trust=False)
 
     if next_url and must_login_warning:
         status.push_status_message(language.MUST_LOGIN, trust=False)
@@ -235,7 +234,7 @@
 @collect_auth
 def confirm_email_get(token, auth=None, **kwargs):
     """View for email confirmation links.
-    Authenticates and redirects to user login page if confirmation is
+    Authenticates and redirects to user settings page if confirmation is
     successful, otherwise shows an "Expired Link" error.
 
     methods: GET
@@ -263,15 +262,9 @@
                 status.push_status_message(language.WELCOME_MESSAGE, kind='default', jumbotron=True, trust=True)
 
             if token in auth.user.email_verifications:
-<<<<<<< HEAD
-                status.push_status_message(language.CONFIRM_ALTERNATE_EMAIL_ERROR, 'danger')
-            # Go to dashboard
-            return redirect(web_url_for('dashboard'))
-=======
                 status.push_status_message(language.CONFIRM_ALTERNATE_EMAIL_ERROR, kind='danger', trust=True)
             # Go to home page
             return redirect(web_url_for('index'))
->>>>>>> 66384dd6
 
         status.push_status_message(language.MERGE_COMPLETE, kind='success', trust=False)
         return redirect(web_url_for('user_account'))
