--- conflicted
+++ resolved
@@ -17,12 +17,8 @@
 from framework.auth import (login, logout, get_user, DuplicateEmailError, verify_two_factor)
 from framework.auth.decorators import collect_auth, must_be_logged_in
 from framework.auth.forms import (SignInForm, MergeAccountForm, RegistrationForm,
-<<<<<<< HEAD
-                                  ResetPasswordForm, ForgotPasswordForm, ResendConfirmationForm)
-=======
         ResetPasswordForm, ForgotPasswordForm, ResendConfirmationForm)
 from framework.sessions import session
->>>>>>> bd4f32bd
 
 import website.settings
 from website import mails
