--- conflicted
+++ resolved
@@ -462,22 +462,6 @@
     try:
         unconfirmed_email = user.get_unconfirmed_email_for_token(token)
     except InvalidTokenError:
-<<<<<<< HEAD
-        raise HTTPError(
-            http.BAD_REQUEST, data={
-                'message_short': 'Bad token',
-                'message_long': 'The provided token is invalid.',
-            },
-        )
-    except ExpiredTokenError:
-        status.push_status_message('The private link you used is expired.')
-        raise HTTPError(
-            http.BAD_REQUEST, data={
-                'message_short': 'Expired link',
-                'message_long': 'The private link you used is expired.',
-            },
-        )
-=======
         raise HTTPError(http_status.HTTP_400_BAD_REQUEST, data={
             'message_short': 'Bad token',
             'message_long': 'The provided token is invalid.'
@@ -488,7 +472,6 @@
             'message_short': 'Expired link',
             'message_long': 'The private link you used is expired.'
         })
->>>>>>> 34ca37b7
     try:
         user_merge = OSFUser.objects.get(emails__address=unconfirmed_email)
     except OSFUser.DoesNotExist:
@@ -650,19 +633,10 @@
     try:
         user.confirm_email(token, merge=is_merge)
     except exceptions.EmailConfirmTokenError as e:
-<<<<<<< HEAD
-        raise HTTPError(
-            http.BAD_REQUEST, data={
-                'message_short': e.message_short,
-                'message_long': e.message_long,
-            },
-        )
-=======
         raise HTTPError(http_status.HTTP_400_BAD_REQUEST, data={
             'message_short': e.message_short,
             'message_long': e.message_long
         })
->>>>>>> 34ca37b7
 
     if is_initial_confirmation:
         user.update_date_last_login()
@@ -702,19 +676,10 @@
     try:
         given_token = json_body['token']
     except KeyError:
-<<<<<<< HEAD
-        raise HTTPError(
-            http.BAD_REQUEST, data={
-                'message_short': 'Missing token',
-                'message_long': 'Must provide a token',
-            },
-        )
-=======
         raise HTTPError(http_status.HTTP_400_BAD_REQUEST, data={
             'message_short': 'Missing token',
             'message_long': 'Must provide a token'
         })
->>>>>>> 34ca37b7
     user.clean_email_verifications(given_token=given_token)
     user.save()
     return {
@@ -734,30 +699,6 @@
     try:
         token = json_body['token']
     except KeyError:
-<<<<<<< HEAD
-        raise HTTPError(
-            http.BAD_REQUEST, data={
-                'message_short': 'Missing token',
-                'message_long': 'Must provide a token',
-            },
-        )
-    try:
-        user.confirm_email(token, merge=True)
-    except exceptions.InvalidTokenError:
-        raise InvalidTokenError(
-            http.BAD_REQUEST, data={
-                'message_short': 'Invalid user token',
-                'message_long': 'The user token is invalid',
-            },
-        )
-    except exceptions.EmailConfirmTokenError as e:
-        raise HTTPError(
-            http.BAD_REQUEST, data={
-                'message_short': e.message_short,
-                'message_long': e.message_long,
-            },
-        )
-=======
         raise HTTPError(http_status.HTTP_400_BAD_REQUEST, data={
             'message_short': 'Missing token',
             'message_long': 'Must provide a token'
@@ -774,7 +715,6 @@
             'message_short': e.message_short,
             'message_long': e.message_long
         })
->>>>>>> 34ca37b7
 
     user.save()
     return {
@@ -876,25 +816,15 @@
     json_data = request.get_json()
     if str(json_data['email1']).lower() != str(json_data['email2']).lower():
         raise HTTPError(
-<<<<<<< HEAD
-            http.BAD_REQUEST,
-            data=dict(message_long='Email addresses must match.'),
-=======
             http_status.HTTP_400_BAD_REQUEST,
             data=dict(message_long='Email addresses must match.')
->>>>>>> 34ca37b7
         )
 
     # Verify that captcha is valid
     if settings.RECAPTCHA_SITE_KEY and not validate_recaptcha(json_data.get('g-recaptcha-response'), remote_ip=request.remote_addr):
         raise HTTPError(
-<<<<<<< HEAD
-            http.BAD_REQUEST,
-            data=dict(message_long='Invalid Captcha'),
-=======
             http_status.HTTP_400_BAD_REQUEST,
             data=dict(message_long='Invalid Captcha')
->>>>>>> 34ca37b7
         )
 
     try:
@@ -925,15 +855,6 @@
         )
     except BlacklistedEmailError as e:
         raise HTTPError(
-<<<<<<< HEAD
-            http.BAD_REQUEST,
-            data=dict(message_long=language.BLACKLISTED_EMAIL),
-        )
-    except ValidationError as e:
-        raise HTTPError(
-            http.BAD_REQUEST,
-            data=dict(message_long=e.message),
-=======
             http_status.HTTP_400_BAD_REQUEST,
             data=dict(message_long=language.BLACKLISTED_EMAIL)
         )
@@ -941,7 +862,6 @@
         raise HTTPError(
             http_status.HTTP_400_BAD_REQUEST,
             data=dict(message_long=e.message)
->>>>>>> 34ca37b7
         )
 
     if settings.CONFIRM_REGISTRATIONS_BY_EMAIL:
