--- conflicted
+++ resolved
@@ -339,13 +339,9 @@
     next_url = request.args.get('next')
 
     data = login_and_register_handler(auth, login=True, campaign=campaign, next_url=next_url)
-<<<<<<< HEAD
-    if data['status_code'] == http.FOUND:
+    if data['status_code'] == http_status.HTTP_302_FOUND:
         logger.info('----{}::{}({})from:{}::{}({})'.format(inspect.getframeinfo(inspect.currentframe())[0], inspect.getframeinfo(inspect.currentframe())[2], inspect.getframeinfo(inspect.currentframe())[1], inspect.stack()[1][1], inspect.stack()[1][3], inspect.stack()[1][2]))
         update_default_storage(auth.user)
-=======
-    if data['status_code'] == http_status.HTTP_302_FOUND:
->>>>>>> 8cd8f127
         return redirect(data['next_url'])
 
 
