# -*- coding: utf-8 -*-
import datetime
import httplib as http

from flask import request

from modularodm import Q
from modularodm.exceptions import NoResultsFound
from modularodm.exceptions import ValidationValueError

import framework.auth

from framework.auth import cas, campaigns
from framework import forms, status
from framework.flask import redirect  # VOL-aware redirect
from framework.auth import exceptions
from framework.exceptions import HTTPError
from framework.auth import (logout, get_user, DuplicateEmailError)
from framework.auth.decorators import collect_auth, must_be_logged_in
from framework.auth.forms import (
    MergeAccountForm, RegistrationForm, ResendConfirmationForm,
    ResetPasswordForm, ForgotPasswordForm
)

from website import settings
from website import mails
from website import language
from website import security
from website.models import User
from website.util import web_url_for
from website.util.sanitize import strip_html


@collect_auth
def reset_password(auth, **kwargs):
    if auth.logged_in:
        return auth_logout(redirect_url=request.url)
    verification_key = kwargs['verification_key']
    form = ResetPasswordForm(request.form)

    user_obj = get_user(verification_key=verification_key)
    if not user_obj:
        error_data = {'message_short': 'Invalid url.',
            'message_long': 'The verification key in the URL is invalid or '
            'has expired.'}
        raise HTTPError(400, data=error_data)

    if request.method == 'POST' and form.validate():
        # new random verification key, allows CAS to authenticate the user w/o password one time only.
        user_obj.verification_key = security.random_string(20)
        user_obj.set_password(form.password.data)
        user_obj.save()
        status.push_status_message('Password reset', 'success')
        # Redirect to CAS and authenticate the user with a verification key.
        return redirect(cas.get_login_url(
            web_url_for('user_account', _absolute=True),
            auto=True,
            username=user_obj.username,
            verification_key=user_obj.verification_key
        ))

    forms.push_errors_to_status(form.errors)
    return {
        'verification_key': verification_key,
    }


def forgot_password_post():
    """Attempt to send user password reset or return respective error.
    """
    form = ForgotPasswordForm(request.form, prefix='forgot_password')

    if form.validate():
        email = form.email.data
        user_obj = get_user(email=email)
        if user_obj:
            user_obj.verification_key = security.random_string(20)
            user_obj.save()
            reset_link = "http://{0}{1}".format(
                request.host,
                web_url_for(
                    'reset_password',
                    verification_key=user_obj.verification_key
                )
            )
            mails.send_mail(
                to_addr=email,
                mail=mails.FORGOT_PASSWORD,
                reset_link=reset_link
            )
        status.push_status_message(
            ('If there is an OSF account associated with {0}, an email with instructions on how to reset '
             'the OSF password has been sent to {0}. If you do not receive an email and believe you should '
             'have, please contact OSF Support. ').format(email), 'success')

    forms.push_errors_to_status(form.errors)
    return auth_login(forgot_password_form=form)

@collect_auth
def forgot_password_get(auth, *args, **kwargs):
    """Return forgot password page upon.
    """
    if auth.logged_in:
        return redirect(web_url_for('dashboard'))
    return {}

###############################################################################
# Log in
###############################################################################

@collect_auth
def auth_login(auth, **kwargs):
    """If GET request, show login page. If POST, attempt to log user in if
    login form passsed; else send forgot password email.

    """
    campaign = request.args.get('campaign')
    next_url = request.args.get('next')
    if campaign:
        next_url = campaigns.campaign_url_for(campaign)
    if auth.logged_in:
        if not request.args.get('logout'):
            if next_url:
                return redirect(next_url)
            return redirect(web_url_for('dashboard'))
        # redirect user to CAS for logout, return here w/o authentication
        return auth_logout(redirect_url=request.url)
    if kwargs.get('first', False):
        status.push_status_message('You may now log in', 'info')

    status_message = request.args.get('status', '')
    if status_message == 'expired':
        status.push_status_message('The private link you used is expired.')

    if next_url:
        status.push_status_message(language.MUST_LOGIN)
    # set login_url to form action, upon successful authentication specifically w/o logout=True,
    # allows for next to be followed or a redirect to the dashboard.
    redirect_url = web_url_for('auth_login', next=next_url, _absolute=True)

    data = {}
    if campaign and campaign in campaigns.CAMPAIGNS:
<<<<<<< HEAD
        if (campaign == 'institution' and not settings.INSTITUTION_HIDE_UI_FLAG) or campaign != 'institution':
=======
        if (campaign == 'institution' and settings.ENABLE_INSTITUTIONS) or campaign != 'institution':
>>>>>>> 5695f710
            data['campaign'] = campaign
    data['login_url'] = cas.get_login_url(redirect_url, auto=True)

    return data, http.OK


def auth_logout(redirect_url=None):
    """Log out and delete cookie.
    """
    redirect_url = redirect_url or request.args.get('redirect_url') or web_url_for('goodbye', _absolute=True)
    logout()
    if 'reauth' in request.args:
        cas_endpoint = cas.get_login_url(redirect_url)
    else:
        cas_endpoint = cas.get_logout_url(redirect_url)
    resp = redirect(cas_endpoint)
    resp.delete_cookie(settings.COOKIE_NAME, domain=settings.OSF_COOKIE_DOMAIN)
    return resp


@collect_auth
def confirm_email_get(token, auth=None, **kwargs):
    """View for email confirmation links.
    Authenticates and redirects to user settings page if confirmation is
    successful, otherwise shows an "Expired Link" error.

    methods: GET
    """
    user = User.load(kwargs['uid'])
    is_merge = 'confirm_merge' in request.args
    is_initial_confirmation = not user.date_confirmed

    if user is None:
        raise HTTPError(http.NOT_FOUND)

    if auth and auth.user and (auth.user._id == user._id or auth.user._id == user.merged_by._id):
        if not is_merge:
            # determine if the user registered through a campaign
            campaign = campaigns.campaign_for_user(user)
            if campaign:
                return redirect(
                    campaigns.campaign_url_for(campaign)
                )
            status.push_status_message(language.WELCOME_MESSAGE, 'default', jumbotron=True)
            # Go to dashboard
            return redirect(web_url_for('dashboard'))

        status.push_status_message(language.MERGE_COMPLETE, 'success')
        return redirect(web_url_for('user_account'))

    try:
        user.confirm_email(token, merge=is_merge)
    except exceptions.EmailConfirmTokenError as e:
        raise HTTPError(http.BAD_REQUEST, data={
            'message_short': e.message_short,
            'message_long': e.message_long
        })

    if is_initial_confirmation:
        user.date_last_login = datetime.datetime.utcnow()
        user.save()

        # Send out our welcome message
        mails.send_mail(
            to_addr=user.username,
            mail=mails.WELCOME,
            mimetype='html',
            user=user
        )

    # Redirect to CAS and authenticate the user with a verification key.
    user.verification_key = security.random_string(20)
    user.save()

    return redirect(cas.get_login_url(
        request.url,
        auto=True,
        username=user.username,
        verification_key=user.verification_key
    ))


def send_confirm_email(user, email):
    """Sends a confirmation email to `user` to a given email.

    :raises: KeyError if user does not have a confirmation token for the given
        email.
    """
    confirmation_url = user.get_confirmation_url(
        email,
        external=True,
        force=True,
    )

    try:
        merge_target = User.find_one(Q('emails', 'eq', email))
    except NoResultsFound:
        merge_target = None

    campaign = campaigns.campaign_for_user(user)
    # Choose the appropriate email template to use
    if merge_target:
        mail_template = mails.CONFIRM_MERGE
    elif campaign:
        mail_template = campaigns.email_template_for_campaign(campaign)
    else:
        mail_template = mails.CONFIRM_EMAIL

    mails.send_mail(
        email,
        mail_template,
        'plain',
        user=user,
        confirmation_url=confirmation_url,
        email=email,
        merge_target=merge_target,
    )


def register_user(**kwargs):
    """Register new user account.

    :param-json str email1:
    :param-json str email2:
    :param-json str password:
    :param-json str fullName:
    :param-json str campaign:
    :raises: HTTPError(http.BAD_REQUEST) if validation fails or user already
        exists

    """
    # Verify email address match
    json_data = request.get_json()
    if str(json_data['email1']).lower() != str(json_data['email2']).lower():
        raise HTTPError(
            http.BAD_REQUEST,
            data=dict(message_long='Email addresses must match.')
        )
    try:
        full_name = request.json['fullName']
        full_name = strip_html(full_name)

        campaign = json_data.get('campaign')
        if campaign and campaign not in campaigns.CAMPAIGNS:
            campaign = None

        user = framework.auth.register_unconfirmed(
            request.json['email1'],
            request.json['password'],
            full_name,
            campaign=campaign,
        )
        framework.auth.signals.user_registered.send(user)
    except (ValidationValueError, DuplicateEmailError):
        raise HTTPError(
            http.BAD_REQUEST,
            data=dict(
                message_long=language.ALREADY_REGISTERED.format(
                    email=request.json['email1']
                )
            )
        )

    if settings.CONFIRM_REGISTRATIONS_BY_EMAIL:
        send_confirm_email(user, email=user.username)
        message = language.REGISTRATION_SUCCESS.format(email=user.username)
        return {'message': message}
    else:
        return {'message': 'You may now log in.'}


# TODO: Remove me
def auth_register_post():
    if not settings.ALLOW_REGISTRATION:
        status.push_status_message(language.REGISTRATION_UNAVAILABLE)
        return redirect('/')
    form = RegistrationForm(request.form, prefix='register')

    # Process form
    if form.validate():
        try:
            user = framework.auth.register_unconfirmed(
                form.username.data,
                form.password.data,
                form.fullname.data)
            framework.auth.signals.user_registered.send(user)
        except (ValidationValueError, DuplicateEmailError):
            status.push_status_message(
                language.ALREADY_REGISTERED.format(email=form.username.data))
            return auth_login()
        if user:
            if settings.CONFIRM_REGISTRATIONS_BY_EMAIL:
                send_confirm_email(user, email=user.username)
                message = language.REGISTRATION_SUCCESS.format(email=user.username)
                status.push_status_message(message, 'success')
                return auth_login()
            else:
                return redirect('/login/first/')
    else:
        forms.push_errors_to_status(form.errors)
        return auth_login()


def merge_user_get(**kwargs):
    '''Web view for merging an account. Renders the form for confirmation.
    '''
    return forms.utils.jsonify(MergeAccountForm())


def resend_confirmation():
    """View for resending an email confirmation email.
    """
    form = ResendConfirmationForm(request.form)
    if request.method == 'POST':
        if form.validate():
            clean_email = form.email.data
            user = get_user(email=clean_email)
            if not user:
                return {'form': form}
            try:
                send_confirm_email(user, clean_email)
            except KeyError:  # already confirmed, redirect to dashboard
                status_message = 'Email has already been confirmed.'
                type_ = 'warning'
            else:
                status_message = 'Resent email to <em>{0}</em>'.format(clean_email)
                type_ = 'success'
            status.push_status_message(status_message, type_)
        else:
            forms.push_errors_to_status(form.errors)
    # Don't go anywhere
    return {'form': form}


# TODO: shrink me
@must_be_logged_in
def merge_user_post(auth, **kwargs):
    '''View for merging an account. Takes either JSON or form data.

    Request data should include a "merged_username" and "merged_password" properties
    for the account to be merged in.
    '''
    master = auth.user
    if request.json:
        merged_username = request.json.get("merged_username")
        merged_password = request.json.get("merged_password")
    else:
        form = MergeAccountForm(request.form)
        if not form.validate():
            forms.push_errors_to_status(form.errors)
            return merge_user_get(**kwargs)
        master_password = form.user_password.data
        if not master.check_password(master_password):
            status.push_status_message("Could not authenticate. Please check your username and password.")
            return merge_user_get(**kwargs)
        merged_username = form.merged_username.data
        merged_password = form.merged_password.data
    try:
        merged_user = User.find_one(Q("username", "eq", merged_username))
    except NoResultsFound:
        status.push_status_message("Could not find that user. Please check the username and password.")
        return merge_user_get(**kwargs)
    if master and merged_user:
        if merged_user.check_password(merged_password):
            master.merge_user(merged_user)
            master.save()
            if request.form:
                status.push_status_message("Successfully merged {0} with this account".format(merged_username), 'success')
                return redirect("/settings/")
            return {"status": "success"}
        else:
            status.push_status_message("Could not find that user. Please check the username and password.")
            return merge_user_get(**kwargs)
    else:
        raise HTTPError(http.BAD_REQUEST)


# TODO: Is this used?
def auth_registerbeta():
    return redirect('/account')<|MERGE_RESOLUTION|>--- conflicted
+++ resolved
@@ -140,11 +140,7 @@
 
     data = {}
     if campaign and campaign in campaigns.CAMPAIGNS:
-<<<<<<< HEAD
-        if (campaign == 'institution' and not settings.INSTITUTION_HIDE_UI_FLAG) or campaign != 'institution':
-=======
         if (campaign == 'institution' and settings.ENABLE_INSTITUTIONS) or campaign != 'institution':
->>>>>>> 5695f710
             data['campaign'] = campaign
     data['login_url'] = cas.get_login_url(redirect_url, auto=True)
 
