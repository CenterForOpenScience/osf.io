--- conflicted
+++ resolved
@@ -24,22 +24,14 @@
 def process_payload(data):
     return process_data(
         data,
-<<<<<<< HEAD
-        lambda value: urllib.quote(value.encode('utf-8') if value else '', safe=' '),
-=======
         lambda value: quote(value.encode('utf-8') if value else '', safe=' ')
->>>>>>> 34ca37b7
     )
 
 
 def unprocess_payload(data):
     return process_data(
         data,
-<<<<<<< HEAD
-        lambda value: urllib.unquote(value.encode('utf-8') if value else ''),
-=======
         lambda value: unquote(value.encode('utf-8') if value else '')
->>>>>>> 34ca37b7
     )
 
 
