import framework.status as status

<<<<<<< HEAD
from wtforms import validators

from wtforms.widgets import TextInput, PasswordInput, TextArea
=======
from wtforms import fields, Form, PasswordField, BooleanField, IntegerField, \
    DateField, DateTimeField, FileField, HiddenField, RadioField, SelectField, \
    SelectMultipleField, SubmitField, TextAreaField, TextField, FieldList, \
    validators
from wtforms.widgets import TextInput, PasswordInput, html_params, TextArea, Select
>>>>>>> 92cf2703
from wtforms.validators import ValidationError

from website.util.sanitize import scrub_html


class BootstrapTextInput(TextInput):
    '''Custom TextInput that sets a field's class to 'form-control'.'''
    def __call__(self, field, **kwargs):
        kwargs.setdefault('class', 'form-control')
        kwargs.setdefault('class_', 'form-control')
        return super(BootstrapTextInput, self).__call__(field, **kwargs)


class BootstrapPasswordInput(PasswordInput):
    '''Custom PasswordInput that sets a field's class to 'form-control'.'''

    def __call__(self, field, **kwargs):
        kwargs.setdefault('class', 'form-control')
        kwargs.setdefault('class_', 'form-control')
        html = super(BootstrapPasswordInput, self).__call__(field, **kwargs)
        return html

class BootstrapTextArea(TextArea):
    '''Custom TextArea that sets a field's class to 'form-control'.'''

    def __call__(self, field, **kwargs):
        kwargs.setdefault('class', 'form-control')
        kwargs.setdefault('class_', 'form-control')
        html = super(BootstrapTextArea, self).__call__(field, **kwargs)
        return html


class JqueryAutocomplete(TextInput):
    def __call__(self, field, **kwargs):
        return ''.join((
            super(JqueryAutocomplete, self).__call__(field, **kwargs),
            self._script(field.name),
        ))

    def _script(self, field):
        return """
        <script>
            (function($) {
                $(function() {

                    var id = '%s';
                    var old_elem = $('#' + id);

                    var replace_with = function(el) {
                        old_elem.hide()
                        var old_field = old_elem.data('replacement');
                        if(typeof(old_field) !== 'undefined') {
                            old_field.remove()
                        }
                        old_elem.data('replacement', el)
                        old_elem.after(el)
                        el.data('replaces', old_elem)
                    }

                    var replace_with_input = function() {
                        input = $('<div class="input-group">' +
                                '<input class="form-control"/>' +
                                '<span class="input-group-btn">' +
                                    '<button class="btn btn-default" type="button">' +
                                        '<span class="caret"/>' +
                                    '</button>' +
                                '</span>' +
                            '</div>');

                        var cache = {};

                        input.find('input.form-control').catcomplete({
                                source: function(request, response) {
                                    if(request.term in cache) {
                                        response(cache[request.term]);
                                        return;
                                    }

                                    $.getJSON(
                                        '/api/v1/search/projects/',
                                        request,
                                        function(data, status, xhr) {
                                            cache[request.term] = data;
                                            response(cache[request.term]);
                                            return;
                                        }
                                    );
                                },
                                minLength: 0,
                                select: function(event, ui) {
                                    replace_with_selection(ui.item)
                                    return false;
                                },
                                open: function(event, ui) {
                                    $(event.target).data('autocomplete-open', true);
                                },
                                close: function(event, ui) {
                                    $(event.target).data('autocomplete-open', false);
                                }
                            })
                        replace_with(input);
                        old_elem.val('');

                        input.find('.btn-default').on('click', function(e) {
                            e.preventDefault();
                            var elem = input.find('input.form-control');
                            elem.catcomplete( elem.data('autocomplete-open') ? 'close' : 'search' );

                        })
                    }

                    var replace_with_selection = function(project) {
                        replace_with(
                            $('<div class="panel panel-default autocomplete-selection">' +
                                '<div class="panel-heading">' +
                                    '<h3 class="panel-title">' +
                                        '<span class="pull-right remove-autocomplete-selection">&times;</span>' +
                                        project.label +
                                    '</h3>' +
                                '</div>' +
                                '<div class="panel-body">' +
                                    project.authors +
                                '</div>' +
                            '</div>')
                        );
                        old_elem.val(project.id);
                    }

                    replace_with_input();

                    $('body').on('click', '.remove-autocomplete-selection', function(e) {
                        replace_with_input();
                    })
                });
            })(jQuery);
            </script>
        """ % field


validators = validators


def push_errors_to_status(errors):
    if errors:
        for field, _ in errors.items():
            for error in errors[field]:
                status.push_status_message(error)


class NoHtmlCharacters(object):
    """ Raises a validation error if an email address contains characters that
    we escape for HTML output

    TODO: This could still post a problem if we output an email address to a
    Javascript literal.
    """

    def __init__(self, message=None):
        self.message = message or u'HTML is not allowed in form field'

    def __call__(self, form, field):
        if not field.data == scrub_html(field.data):
            raise ValidationError(self.message)

# Filters

def lowered(s):
    if s:
        return s.lower()
    return s

def lowerstripped(s):
    if s:
        return s.lower().strip()
    return s

def stripped(s):
    if s:
        return s.strip()
    return s<|MERGE_RESOLUTION|>--- conflicted
+++ resolved
@@ -1,16 +1,16 @@
 import framework.status as status
 
-<<<<<<< HEAD
+# <<<<<<< HEAD
 from wtforms import validators
 
 from wtforms.widgets import TextInput, PasswordInput, TextArea
-=======
-from wtforms import fields, Form, PasswordField, BooleanField, IntegerField, \
-    DateField, DateTimeField, FileField, HiddenField, RadioField, SelectField, \
-    SelectMultipleField, SubmitField, TextAreaField, TextField, FieldList, \
-    validators
-from wtforms.widgets import TextInput, PasswordInput, html_params, TextArea, Select
->>>>>>> 92cf2703
+# =======
+# from wtforms import fields, Form, PasswordField, BooleanField, IntegerField, \
+#     DateField, DateTimeField, FileField, HiddenField, RadioField, SelectField, \
+#     SelectMultipleField, SubmitField, TextAreaField, TextField, FieldList, \
+#     validators
+# from wtforms.widgets import TextInput, PasswordInput, html_params, TextArea, Select
+# >>>>>>> 92cf27039d1408563aa0787d444cdb0df6ff184a
 from wtforms.validators import ValidationError
 
 from website.util.sanitize import scrub_html
