--- conflicted
+++ resolved
@@ -37,27 +37,6 @@
         try:
             instance = Model.objects.filter(pk_or_query).select_for_update().get() if select_for_update else Model.objects.get(pk_or_query)
         except Model.DoesNotExist:
-<<<<<<< HEAD
-            raise HTTPError(
-                http.NOT_FOUND, data=dict(
-                    message_long='No {name} record matching that query could be found'.format(name=safe_name),
-                ),
-            )
-        except Model.MultipleObjectsReturned:
-            raise HTTPError(
-                http.BAD_REQUEST, data=dict(
-                    message_long='The query must match exactly one {name} record'.format(name=safe_name),
-                ),
-            )
-    else:
-        instance = Model.load(pk_or_query, select_for_update=select_for_update)
-        if not instance:
-            raise HTTPError(
-                http.NOT_FOUND, data=dict(
-                    message_long='No {name} record with that primary key could be found'.format(name=safe_name),
-                ),
-            )
-=======
             raise HTTPError(http_status.HTTP_404_NOT_FOUND, data=dict(
                 message_long='No {name} record matching that query could be found'.format(name=safe_name)
             ))
@@ -71,7 +50,6 @@
             raise HTTPError(http_status.HTTP_404_NOT_FOUND, data=dict(
                 message_long='No {name} record with that primary key could be found'.format(name=safe_name)
             ))
->>>>>>> 34ca37b7
     if getattr(instance, 'is_deleted', False) and getattr(instance, 'suspended', False):
         raise HTTPError(
             451, data=dict(  # 451 - Unavailable For Legal Reasons
