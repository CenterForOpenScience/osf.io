# -*- coding: utf-8 -*-
import functools
from rest_framework import status as http_status

import markupsafe
from django.core.paginator import Paginator
from django.db.models import Q, QuerySet
from flask import request

from framework.exceptions import HTTPError
from osf.utils.requests import check_select_for_update


def get_or_http_error(Model, pk_or_query, allow_deleted=False, display_name=None):
    """Load an instance of Model by primary key or query. Raise an appropriate
    HTTPError if no record is found or if the query fails to find a unique record
    :param type Model: StoredObject subclass to query
    :param pk_or_query:
    :type pk_or_query: either
      - a <str> representation of the record's primary key, e.g. 'abcdef'
      - a <QueryBase> subclass query to uniquely select a record, e.g.
        Q('title', 'eq', 'Entitled') & Q('version', 'eq', 1)
    :param bool allow_deleted: allow deleleted records?
    :param str display_name:
    :raises: HTTPError(404) if the record does not exist
    :raises: HTTPError(400) if no unique record is found
    :raises: HTTPError(410) if the resource is deleted and allow_deleted = False
    :return: Model instance
    """

    display_name = display_name or ''
    # FIXME: Not everything that uses this decorator needs to be markupsafe, but OsfWebRenderer error.mako does...
    safe_name = markupsafe.escape(display_name)
    select_for_update = check_select_for_update(request)

    if isinstance(pk_or_query, Q):
        try:
            instance = Model.objects.filter(pk_or_query).select_for_update().get() if select_for_update else Model.objects.get(pk_or_query)
        except Model.DoesNotExist:
            raise HTTPError(http_status.HTTP_404_NOT_FOUND, data=dict(
                message_long='No {name} record matching that query could be found'.format(name=safe_name)
            ))
        except Model.MultipleObjectsReturned:
            raise HTTPError(http_status.HTTP_400_BAD_REQUEST, data=dict(
                message_long='The query must match exactly one {name} record'.format(name=safe_name)
            ))
    else:
        instance = Model.load(pk_or_query, select_for_update=select_for_update)
        if not instance:
            raise HTTPError(http_status.HTTP_404_NOT_FOUND, data=dict(
                message_long='No {name} record with that primary key could be found'.format(name=safe_name)
            ))
    if getattr(instance, 'is_deleted', False) and getattr(instance, 'suspended', False):
        raise HTTPError(451, data=dict(  # 451 - Unavailable For Legal Reasons
            message_short='Content removed',
            message_long='This content has been removed'
        ))
<<<<<<< HEAD
    if not allow_deleted and getattr(instance, 'is_deleted', False) or getattr(instance, 'is_disabled', False):
        raise HTTPError(http.GONE)
=======
    if not allow_deleted and getattr(instance, 'is_deleted', False):
        raise HTTPError(http_status.HTTP_410_GONE)
>>>>>>> 70a4303b
    return instance


def autoload(Model, extract_key, inject_key, func):
    """Decorator to autoload a StoredObject instance by primary key and inject into kwargs. Raises
    an appropriate HTTPError (see #get_or_http_error)

    :param type Model: database collection model to query (should be a subclass of StoredObject)
    :param str extract_key: named URL field containing the desired primary key to be fetched
        from the database
    :param str inject_key: name the instance will be accessible as when it's injected as an
        argument to the function

    Example usage: ::
      def get_node(node_id):
          node = Node.load(node_id)
          ...

      becomes

      import functools
      autoload_node = functools.partial(autoload, Node, 'node_id', 'node')

      @autoload_node
      def get_node(node):
          ...
    """

    @functools.wraps(func)
    def wrapper(*args, **kwargs):
        primary_key = kwargs.get(extract_key)
        instance = get_or_http_error(Model, primary_key)

        kwargs[inject_key] = instance
        return func(*args, **kwargs)
    return wrapper


def paginated(model, query=None, increment=200, each=True, include=None):
    """Paginate a MODM query.

    :param StoredObject model: Model to query.
    :param Q query: Optional query object.
    :param int increment: Page size
    :param bool each: If True, each record is yielded. If False, pages
        are yielded.
    """
    if include and query:
        queryset = model.objects.filter(query).include(*include)
    elif query:
        queryset = model.objects.filter(query)
    else:
        queryset = model.objects.all()

    # Pagination requires an order by clause, especially when using Postgres.
    # see: https://docs.djangoproject.com/en/1.10/topics/pagination/#required-arguments
    if isinstance(queryset, QuerySet) and not queryset.ordered:
        queryset = queryset.order_by(queryset.model._meta.pk.name)

    paginator = Paginator(queryset.all(), increment)
    for page_num in paginator.page_range:
        page = paginator.page(page_num)
        if each:
            for item in page.object_list:
                yield item
        else:
            yield page.object_list<|MERGE_RESOLUTION|>--- conflicted
+++ resolved
@@ -55,13 +55,8 @@
             message_short='Content removed',
             message_long='This content has been removed'
         ))
-<<<<<<< HEAD
     if not allow_deleted and getattr(instance, 'is_deleted', False) or getattr(instance, 'is_disabled', False):
-        raise HTTPError(http.GONE)
-=======
-    if not allow_deleted and getattr(instance, 'is_deleted', False):
         raise HTTPError(http_status.HTTP_410_GONE)
->>>>>>> 70a4303b
     return instance
 
 
