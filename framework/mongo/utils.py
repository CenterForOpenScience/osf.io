# -*- coding: utf-8 -*-
import functools
import re
import httplib as http

import pymongo
from modularodm.query import QueryBase
from modularodm.exceptions import ValidationValueError, NoResultsFound, MultipleResultsFound

from framework.exceptions import HTTPError

# MongoDB forbids field names that begin with "$" or contain ".". These
# utilities map to and from Mongo field names.

mongo_map = {
    '.': '__!dot!__',
    '$': '__!dollar!__',
}


def to_mongo(item):
    for key, value in mongo_map.items():
        item = item.replace(key, value)
    return item


def to_mongo_key(item):
    return to_mongo(item).strip().lower()


def from_mongo(item):
    for key, value in mongo_map.items():
        item = item.replace(value, key)
    return item


sanitize_pattern = re.compile(r'<\/?[^>]+>')
def sanitized(value):
    if value != sanitize_pattern.sub('', value):
        raise ValidationValueError('Unsanitary string')


def unique_on(*groups):
    """Decorator for subclasses of `StoredObject`. Add a unique index on each
    group of keys provided.

    :param *groups: List of lists of keys to be indexed
    """
    def wrapper(cls):
        cls.__indices__ = getattr(cls, '__indices__', [])
        cls.__indices__.extend([
            {
                'key_or_list': [
                    (key, pymongo.ASCENDING)
                    for key in group
                ],
                'unique': True,
            }
            for group in groups
        ])
        return cls
    return wrapper

<<<<<<< HEAD
def get_or_http_error(Model, pk_or_query, allow_deleted=False, display_name=None):
    """Load an instance of Model by primary key or modularodm.Q query. Raise an appropriate
    HTTPError if no record is found or if the query fails to find a unique record
=======

def get_or_http_error(Model, pk_or_query, allow_deleted=False, display_name=None):
    """Load an instance of Model by primary key or modularodm.Q query. Raise an appropriate
    HTTPError if no record is found or if the query fails to find a unique record

>>>>>>> 7f744ac1
    :param type Model: StoredObject subclass to query
    :param pk_or_query:
    :type pk_or_query: either
      - a <basestring> representation of the record's primary key, e.g. 'abcdef'
      - a <QueryBase> subclass query to uniquely select a record, e.g.
        Q('title', 'eq', 'Entitled') & Q('version', 'eq', 1)
<<<<<<< HEAD
    :param bool allow_deleted: allow deleleted records?
=======
    :param boolean allow_deleted: allow deleted records
>>>>>>> 7f744ac1
    :param basestring display_name:
    :return: Model instance
    """
    display_name = display_name or ''

    instance = None
    if isinstance(pk_or_query, QueryBase):
        try:
            instance = Model.find_one(pk_or_query)
        except NoResultsFound:
            raise HTTPError(http.NOT_FOUND, data=dict(
                message_long="No {name} record matching that query could be found".format(name=display_name)
            ))
        except MultipleResultsFound:
            raise HTTPError(http.BAD_REQUEST, data=dict(
                message_long="The query must match exactly one {name} record".format(name=display_name)
            ))
    else:
        instance = Model.load(pk_or_query)
        if not instance:
            raise HTTPError(http.NOT_FOUND, data=dict(
                message_long="No {name} record with that primary key could be found".format(name=display_name)
            ))
    if not allow_deleted and getattr(instance, 'is_deleted', False):
        raise HTTPError(http.GONE, data=dict(
            message_long="This {name} record has been deleted".format(name=display_name)
        ))
<<<<<<< HEAD
    return instance
=======
    else:
        return instance
>>>>>>> 7f744ac1

def autoload(Model, extract_key, inject_key, func):
    """Decorator to autoload a StoredObject instance by primary key and inject into kwargs. Raises
    an appropriate HTTPError (see #get_or_http_error)

    :param type Model: StoredObject subclass to query
    :param basetring extract_key: kwargs key to extract Model instance's primary key
    :param basestring inject_key: kwargs key to inject loaded Model instance into kwargs

    Example usage: ::
      def get_node(node_id):
          node = Node.load(node_id)
          ...

      becomes

      @autoload(Node, 'node_id', 'node')
      def get_node(node):
          ...

    Alternatively:
      import functools
      autoload_node = functools.partial(autoload, Node, 'node_id', 'node')

      @autoload_node
      def get_node(node):
          ...
    """

    @functools.wraps(func)
    def wrapper(*args, **kwargs):
        primary_key = kwargs.get(extract_key)
        instance = get_or_http_error(Model, primary_key)

        kwargs[inject_key] = instance
        return func(*args, **kwargs)
    return wrapper<|MERGE_RESOLUTION|>--- conflicted
+++ resolved
@@ -61,28 +61,17 @@
         return cls
     return wrapper
 
-<<<<<<< HEAD
-def get_or_http_error(Model, pk_or_query, allow_deleted=False, display_name=None):
-    """Load an instance of Model by primary key or modularodm.Q query. Raise an appropriate
-    HTTPError if no record is found or if the query fails to find a unique record
-=======
 
 def get_or_http_error(Model, pk_or_query, allow_deleted=False, display_name=None):
     """Load an instance of Model by primary key or modularodm.Q query. Raise an appropriate
     HTTPError if no record is found or if the query fails to find a unique record
-
->>>>>>> 7f744ac1
     :param type Model: StoredObject subclass to query
     :param pk_or_query:
     :type pk_or_query: either
       - a <basestring> representation of the record's primary key, e.g. 'abcdef'
       - a <QueryBase> subclass query to uniquely select a record, e.g.
         Q('title', 'eq', 'Entitled') & Q('version', 'eq', 1)
-<<<<<<< HEAD
-    :param bool allow_deleted: allow deleleted records?
-=======
     :param boolean allow_deleted: allow deleted records
->>>>>>> 7f744ac1
     :param basestring display_name:
     :return: Model instance
     """
@@ -110,12 +99,8 @@
         raise HTTPError(http.GONE, data=dict(
             message_long="This {name} record has been deleted".format(name=display_name)
         ))
-<<<<<<< HEAD
-    return instance
-=======
     else:
         return instance
->>>>>>> 7f744ac1
 
 def autoload(Model, extract_key, inject_key, func):
     """Decorator to autoload a StoredObject instance by primary key and inject into kwargs. Raises
