--- conflicted
+++ resolved
@@ -62,35 +62,6 @@
     return wrapper
 
 
-<<<<<<< HEAD
-def get_or_http_error(Model, pk_or_query, display_name=None):
-    """Load an instance of Model by primary key or modularodm.Q query. Raise an appropriate
-    HTTPError if no record is found or if the query fails to find a unique record
-
-    :param type Model: StoredObject subclass to query
-    :param pk_or_query:
-    :type pk_or_query: either
-      - a <basestring> representation of the record's primary key, e.g. 'abcdef'
-      - a <QueryBase> subclass query to uniquely select a record, e.g.
-        Q('title', 'eq', 'Entitled') & Q('version', 'eq', 1)
-    :param basestring display_name:
-    :return: Model instance
-    """
-    display_name = display_name or ''
-
-    if isinstance(pk_or_query, QueryBase):
-        try:
-            instance = Model.find_one(pk_or_query)
-        except NoResultsFound:
-            raise HTTPError(http.NOT_FOUND, data=dict(
-                message_long="No {name} record matching that query could be found".format(name=display_name)
-            ))
-        except MultipleResultsFound:
-            raise HTTPError(http.BAD_REQUEST, data=dict(
-                message_long="The query must match exactly one {name} record".format(name=display_name)
-            ))
-        return instance
-=======
 def get_or_http_error(Model, pk, allow_deleted=False):
     instance = Model.load(pk)
     if not allow_deleted and getattr(instance, 'is_deleted', False):
@@ -101,7 +72,6 @@
         raise HTTPError(http.NOT_FOUND, data=dict(
             message_long="No resource with that primary key could be found"
         ))
->>>>>>> 24ab254c
     else:
         instance = Model.load(pk_or_query)
         if not instance:
