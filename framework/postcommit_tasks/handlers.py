<<<<<<< HEAD
import functools
import hashlib
=======
# -*- coding: utf-8 -*-
import functools
>>>>>>> 91fe77fe
import logging
import threading
import os

import binascii
from collections import OrderedDict

from celery.local import PromiseProxy
from gevent.pool import Pool

from celery.local import PromiseProxy
from gevent.pool import Pool

from website import settings

_local = threading.local()
logger = logging.getLogger(__name__)

def postcommit_queue():
    if not hasattr(_local, 'postcommit_queue'):
        _local.postcommit_queue = OrderedDict()
    return _local.postcommit_queue

def postcommit_before_request():
    _local.postcommit_queue = OrderedDict()

def postcommit_after_request(response, base_status_error_code=500):
    if response.status_code >= base_status_error_code:
        _local.postcommit_queue = OrderedDict()
        return response
    try:
        if postcommit_queue():
            number_of_threads = 30  # one db connection per greenlet, let's share
            pool = Pool(number_of_threads)
            for func in postcommit_queue().values():
                pool.spawn(func)
            pool.join(timeout=5.0, raise_error=True)  # 5 second timeout and reraise exceptions
    except AttributeError as ex:
        if not settings.DEBUG_MODE:
            logger.error('Post commit task queue not initialized: {}'.format(ex))
    return response

def enqueue_postcommit_task(fn, args, kwargs, once_per_request=True):
    # make a hash of the pertinent data
    raw = [fn.__name__, fn.__module__, args, kwargs]
    m = hashlib.md5()
    m.update('-'.join([x.__repr__() for x in raw]))
    key = m.hexdigest()

    if not once_per_request:
        # we want to run it once for every occurrence, add a random string
        key = '{}:{}'.format(key, binascii.hexlify(os.urandom(8)))
    postcommit_queue().update({key: functools.partial(fn, *args, **kwargs)})


handlers = {
    'before_request': postcommit_before_request,
    'after_request': postcommit_after_request,
}

<<<<<<< HEAD

=======
>>>>>>> 91fe77fe
def run_postcommit(once_per_request=True, celery=False):
    '''
    Delays function execution until after the request's transaction has been committed.
    !!!Tasks enqueued using this decorator **WILL NOT** run if the return status code is >= 500!!!
    :return:
    '''
    def wrapper(func):
        # if we're local dev or running unit tests, run without queueing
        if settings.DEBUG_MODE:
            return func
        @functools.wraps(func)
        def wrapped(*args, **kwargs):
            if celery is True and isinstance(func, PromiseProxy):
                func.delay(*args, **kwargs)
            else:
                enqueue_postcommit_task(func, args, kwargs, once_per_request=once_per_request)
        return wrapped
    return wrapper<|MERGE_RESOLUTION|>--- conflicted
+++ resolved
@@ -1,11 +1,7 @@
-<<<<<<< HEAD
-import functools
-import hashlib
-=======
 # -*- coding: utf-8 -*-
 import functools
->>>>>>> 91fe77fe
 import logging
+import hashlib
 import threading
 import os
 
@@ -65,10 +61,6 @@
     'after_request': postcommit_after_request,
 }
 
-<<<<<<< HEAD
-
-=======
->>>>>>> 91fe77fe
 def run_postcommit(once_per_request=True, celery=False):
     '''
     Delays function execution until after the request's transaction has been committed.
