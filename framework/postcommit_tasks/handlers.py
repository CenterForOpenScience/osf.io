# -*- coding: utf-8 -*-
import functools
import hashlib
import logging
import threading

import binascii
from collections import OrderedDict
import os

<<<<<<< HEAD
=======
from celery import chain
from framework.celery_tasks import app
>>>>>>> 4dda166d
from celery.local import PromiseProxy
from gevent.pool import Pool

from website import settings

_local = threading.local()
logger = logging.getLogger(__name__)

def postcommit_queue():
    if not hasattr(_local, 'postcommit_queue'):
        _local.postcommit_queue = OrderedDict()
    return _local.postcommit_queue

def postcommit_celery_queue():
    if not hasattr(_local, 'postcommit_celery_queue'):
        _local.postcommit_celery_queue = OrderedDict()
    return _local.postcommit_celery_queue

def postcommit_before_request():
    _local.postcommit_queue = OrderedDict()
    _local.postcommit_celery_queue = OrderedDict()

@app.task(max_retries=5, default_retry_delay=60)
def postcommit_celery_task_wrapper(queue):
    # chain.apply calls the tasks synchronously without re-enqueuing each one
    # http://stackoverflow.com/questions/34177131/how-to-solve-python-celery-error-when-using-chain-encodeerrorruntimeerrormaxi?answertab=votes#tab-top
    chain(*queue.values()).apply()

def postcommit_after_request(response, base_status_error_code=500):
    if response.status_code >= base_status_error_code:
        _local.postcommit_queue = OrderedDict()
        _local.postcommit_celery_queue = OrderedDict()
        return response
    try:
        if postcommit_queue():
            number_of_threads = 30  # one db connection per greenlet, let's share
            pool = Pool(number_of_threads)
            for func in postcommit_queue().values():
                pool.spawn(func)
            pool.join(timeout=5.0, raise_error=True)  # 5 second timeout and reraise exceptions

        if postcommit_celery_queue():
            if settings.USE_CELERY:
                # delay pushes the wrapper task into celery
                postcommit_celery_task_wrapper.delay(postcommit_celery_queue())
            else:
                for task in postcommit_celery_queue().values():
                    task()

    except AttributeError as ex:
        if not settings.DEBUG_MODE:
            logger.error('Post commit task queue not initialized: {}'.format(ex))
    return response

def enqueue_postcommit_task(fn, args, kwargs, celery=False, once_per_request=True):
    # make a hash of the pertinent data
    raw = [fn.__name__, fn.__module__, args, kwargs]
    m = hashlib.md5()
    m.update('-'.join([x.__repr__() for x in raw]))
    key = m.hexdigest()

    if not once_per_request:
        # we want to run it once for every occurrence, add a random string
        key = '{}:{}'.format(key, binascii.hexlify(os.urandom(8)))

    if celery and isinstance(fn, PromiseProxy):
        postcommit_celery_queue().update({key: fn.si(*args, **kwargs)})
    else:
        postcommit_queue().update({key: functools.partial(fn, *args, **kwargs)})

handlers = {
    'before_request': postcommit_before_request,
    'after_request': postcommit_after_request,
}

def run_postcommit(once_per_request=True, celery=False):
    '''
    Delays function execution until after the request's transaction has been committed.
    If you set the celery kwarg to True args and kwargs must be JSON serializable
    Tasks will only be run if the response's status code is < 500.
    :return:
    '''
    def wrapper(func):
        # if we're local dev or running unit tests, run without queueing
        if settings.DEBUG_MODE:
            return func
        @functools.wraps(func)
        def wrapped(*args, **kwargs):
<<<<<<< HEAD
            if settings.USE_CELERY and celery is True and isinstance(func, PromiseProxy):
                func.delay(*args, **kwargs)
            else:
                enqueue_postcommit_task(func, args, kwargs, once_per_request=once_per_request)
=======
            enqueue_postcommit_task(func, args, kwargs, celery=celery, once_per_request=once_per_request)
>>>>>>> 4dda166d
        return wrapped
    return wrapper<|MERGE_RESOLUTION|>--- conflicted
+++ resolved
@@ -8,11 +8,8 @@
 from collections import OrderedDict
 import os
 
-<<<<<<< HEAD
-=======
 from celery import chain
 from framework.celery_tasks import app
->>>>>>> 4dda166d
 from celery.local import PromiseProxy
 from gevent.pool import Pool
 
@@ -101,13 +98,6 @@
             return func
         @functools.wraps(func)
         def wrapped(*args, **kwargs):
-<<<<<<< HEAD
-            if settings.USE_CELERY and celery is True and isinstance(func, PromiseProxy):
-                func.delay(*args, **kwargs)
-            else:
-                enqueue_postcommit_task(func, args, kwargs, once_per_request=once_per_request)
-=======
             enqueue_postcommit_task(func, args, kwargs, celery=celery, once_per_request=once_per_request)
->>>>>>> 4dda166d
         return wrapped
     return wrapper