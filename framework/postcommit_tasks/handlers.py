--- conflicted
+++ resolved
@@ -28,42 +28,28 @@
     return _local.postcommit_celery_queue
 
 def postcommit_before_request():
-<<<<<<< HEAD
     logger.warning('Initializing postcommit queues before request')
-=======
->>>>>>> 6f4c7b81
     _local.postcommit_queue = OrderedDict()
     _local.postcommit_celery_queue = OrderedDict()
 
 def postcommit_after_request(response, base_status_error_code=500):
-<<<<<<< HEAD
     logger.warning(f'Postcommit after request triggered with status code {response.status_code}')
     if response.status_code >= base_status_error_code:
         logger.warning('Clearing postcommit queues due to error response')
-=======
-    if response.status_code >= base_status_error_code:
->>>>>>> 6f4c7b81
         _local.postcommit_queue = OrderedDict()
         _local.postcommit_celery_queue = OrderedDict()
         return response
     try:
         if postcommit_queue():
-<<<<<<< HEAD
             logger.warning(f'Processing postcommit_queue with {len(postcommit_queue())} tasks')
             number_of_threads = 30  # one db connection per greenlet, let's share
             pool = Pool(number_of_threads)
             for func in postcommit_queue().values():
                 logger.warning(f'Spawning task {func}')
-=======
-            number_of_threads = 30  # one db connection per greenlet, let's share
-            pool = Pool(number_of_threads)
-            for func in postcommit_queue().values():
->>>>>>> 6f4c7b81
                 pool.spawn(func)
             pool.join(timeout=5.0, raise_error=True)  # 5 second timeout and reraise exceptions
 
         if postcommit_celery_queue():
-<<<<<<< HEAD
             logger.warning(f'Processing postcommit_celery_queue with {len(postcommit_celery_queue())} tasks')
             if settings.USE_CELERY:
                 for task_dict in postcommit_celery_queue().values():
@@ -74,14 +60,6 @@
                 for task in postcommit_celery_queue().values():
                     logger.warning(f'Executing task {task}')
                     task()
-=======
-            if settings.USE_CELERY:
-                for task_dict in postcommit_celery_queue().values():
-                    task = Signature.from_dict(task_dict)
-                    task.apply_async()
-            else:
-                for task in postcommit_celery_queue().values():
->>>>>>> 6f4c7b81
                     task()
 
     except AttributeError as ex:
@@ -117,15 +95,10 @@
             key = f'{key}:{binascii.hexlify(os.urandom(8))}'
 
         if celery and isinstance(fn, PromiseProxy):
-<<<<<<< HEAD
             logger.warning(f'Enqueuing celery task {fn.__name__} with key {key}')
             postcommit_celery_queue().update({key: fn.si(*args, **kwargs)})
         else:
             logger.warning(f'Enqueuing task {fn.__name__} with key {key}')
-=======
-            postcommit_celery_queue().update({key: fn.si(*args, **kwargs)})
-        else:
->>>>>>> 6f4c7b81
             postcommit_queue().update({key: functools.partial(fn, *args, **kwargs)})
 
 handlers = {
@@ -148,10 +121,7 @@
 
         @functools.wraps(func)
         def wrapped(*args, **kwargs):
-<<<<<<< HEAD
             logger.warning(f'Wrapping function {func.__name__} for postcommit')
-=======
->>>>>>> 6f4c7b81
             enqueue_postcommit_task(func, args, kwargs, celery=celery, once_per_request=once_per_request)
         return wrapped
     return wrapper