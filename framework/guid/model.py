<<<<<<< HEAD
from framework import StoredObject, fields
from framework.mongo import ObjectId


# Placed here because there is no other good place to go
# Todo have a reference back to guid?
class Metadata(StoredObject):
    _id = fields.StringField(primary=True, default=lambda: str(ObjectId()))
    data = fields.DictionaryField()
    guid = fields.StringField()
    app = fields.ForeignField('appnodesettings', backref='data')

    @classmethod
    def _merge_dicts(cls, dict1, dict2):
        for key, val in dict2.items():
            if not dict1.get(key):
                dict1[key] = val
                continue

            if isinstance(val, dict):
                cls._merge_dicts(dict1[key], val)
            elif isinstance(val, list):
                dict1[key] += [index for index in val if not index in dict1[key]]
            else:
                dict1[key] = val

    @property
    def namespace(self):
        return self.app.namespace

    def __getitem__(self, key):
        return self.data[key]

    def __setitem__(self, key, val):
        self.data[key] = val

    def __delitem__(self, key):
        del self.data[key]

    def get(self, key, default=None):
        try:
            return self[key]
        except KeyError:
            return default

    def update(self, val):
        return self._merge_dicts(self.data, val)

    def to_json(self):
        ret = {
            'guid': self.guid  # TODO
        }
        ret.update(self.data)
        return ret
=======
# -*- coding: utf-8 -*-

from modularodm import fields
from framework.mongo import StoredObject
>>>>>>> 8c959d35


class Guid(StoredObject):

    _id = fields.StringField()
    referent = fields.AbstractForeignField()
    metastore = fields.DictionaryField()

    _meta = {
        'optimistic': True,
    }

<<<<<<< HEAD
    def __getitem__(self, app):
        metadata = Metadata.load(self.metastore.get(app.namespace))

        if metadata:
            return metadata

        metadata = Metadata(app=app, guid=self._id)
        metadata.save()
        self.metastore[app.namespace] = metadata._id
        self.save()
        return metadata
=======
    def __repr__(self):
        return '<id:{0}, referent:({1}, {2})>'.format(self._id, self.referent._primary_key, self.referent._name)
>>>>>>> 8c959d35


class GuidStoredObject(StoredObject):

    def __str__(self):
        return str(self._id)

    # Redirect to content using URL redirect by default
    redirect_mode = 'redirect'

    def _ensure_guid(self):
        """Create GUID record if current record doesn't already have one, then
        point GUID to self.

        """
        # Create GUID with specified ID if ID provided
        if self._primary_key:

            # Done if GUID already exists
            guid = Guid.load(self._primary_key)
            if guid is not None:
                return

            # Create GUID
            guid = Guid(
                _id=self._primary_key,
                referent=self
            )
            guid.save()

        # Else create GUID optimistically
        else:

            # Create GUID
            guid = Guid()
            guid.save()
            guid.referent = (guid._primary_key, self._name)
            guid.save()

            # Set primary key to GUID key
            self._primary_key = guid._primary_key

    def save(self, *args, **kwargs):
        """ Ensure GUID on save initialization. """
        self._ensure_guid()
        return super(GuidStoredObject, self).save(*args, **kwargs)

    @property
    def annotations(self):
        """ Get meta-data annotations associated with object. """
        return self.metadata__annotated<|MERGE_RESOLUTION|>--- conflicted
+++ resolved
@@ -1,6 +1,6 @@
-<<<<<<< HEAD
-from framework import StoredObject, fields
-from framework.mongo import ObjectId
+# -*- coding: utf-8 -*-
+from modularodm import fields
+from framework.mongo import StoredObject, ObjectId
 
 
 # Placed here because there is no other good place to go
@@ -53,12 +53,6 @@
         }
         ret.update(self.data)
         return ret
-=======
-# -*- coding: utf-8 -*-
-
-from modularodm import fields
-from framework.mongo import StoredObject
->>>>>>> 8c959d35
 
 
 class Guid(StoredObject):
@@ -71,7 +65,6 @@
         'optimistic': True,
     }
 
-<<<<<<< HEAD
     def __getitem__(self, app):
         metadata = Metadata.load(self.metastore.get(app.namespace))
 
@@ -83,10 +76,9 @@
         self.metastore[app.namespace] = metadata._id
         self.save()
         return metadata
-=======
+
     def __repr__(self):
         return '<id:{0}, referent:({1}, {2})>'.format(self._id, self.referent._primary_key, self.referent._name)
->>>>>>> 8c959d35
 
 
 class GuidStoredObject(StoredObject):
