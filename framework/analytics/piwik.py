--- conflicted
+++ resolved
@@ -58,15 +58,8 @@
         users = _users_with_view_access(node)
 
         # figure out what's changed
-<<<<<<< HEAD
         removed_users = users - set(('osf.' + x._id for x in node.contributors if x))
         added_users = set(('osf.' + x._id for x in node.contributors if x)) - users
-=======
-        removed_users = users - set(('osf.' + x._id for x in node.contributors
-                                    if x is not None))
-        added_users = set(('osf.' + x._id for x in node.contributors
-                            if x is not None)) - users
->>>>>>> 223f72ce
 
         # Deal with changes appropriately
         if removed_users:
