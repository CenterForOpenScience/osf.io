--- conflicted
+++ resolved
@@ -12,11 +12,8 @@
 
 from framework.celery_tasks import app
 
-<<<<<<< HEAD
 from flask import request
 
-=======
->>>>>>> 91fe77fe
 collection = database['pagecounters']
 
 @run_postcommit(once_per_request=False, celery=True)
@@ -79,12 +76,7 @@
     except KeyError:
         return None
 
-<<<<<<< HEAD
 
-@run_postcommit(once_per_request=False, celery=True)
-@app.task(max_retries=5, default_retry_delay=60)
-=======
->>>>>>> 91fe77fe
 def update_counter(page, db=None):
     """Update counters for page.
 
