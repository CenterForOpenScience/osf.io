# encoding: utf-8

import logging

from framework.celery_tasks import app
from framework.postcommit_tasks.handlers import run_postcommit

logger = logging.getLogger(__name__)


@run_postcommit(once_per_request=False, celery=True)
@app.task(max_retries=5, default_retry_delay=60)
def increment_user_activity_counters(user_id, action, date_string):
    from osf.models import UserActivityCounter
    return UserActivityCounter.increment(user_id, action, date_string)


def get_total_activity_count(user_id):
    from osf.models import UserActivityCounter
    return UserActivityCounter.get_total_activity_count(user_id)


<<<<<<< HEAD
def update_counter(guid, file, version, action, node_info=None):
=======
def update_counter(page, node_info=None):
>>>>>>> 7e064721
    """Update counters for page.

    :param str page: Colon-delimited page key in analytics collection
    """
    from osf.models import PageCounter
    return PageCounter.update_counter(guid, file, version=version, action=action, node_info=node_info)


def get_basic_counters(guid, file, version, action):
    from osf.models import PageCounter
    return PageCounter.get_basic_counters(guid, file, version=version, action=action)<|MERGE_RESOLUTION|>--- conflicted
+++ resolved
@@ -20,11 +20,7 @@
     return UserActivityCounter.get_total_activity_count(user_id)
 
 
-<<<<<<< HEAD
 def update_counter(guid, file, version, action, node_info=None):
-=======
-def update_counter(page, node_info=None):
->>>>>>> 7e064721
     """Update counters for page.
 
     :param str page: Colon-delimited page key in analytics collection
