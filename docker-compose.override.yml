
<<<<<<< HEAD
=======
version: '2.1'

#volumes:
#  emberosf-sync:
#    external: true

>>>>>>> e7c94f94
services:

#  fakecas:
#    image: quay.io/centerforopenscience/fakecas:latest
#    command: fakecas -host=0.0.0.0:8080 -dbaddress=172.19.0.7:27017

#  wb:
#    volumes_from:
#      - container:wb-sync
<<<<<<< HEAD
=======

#  wb_worker:
#    volumes_from:
#      - container:wb-sync

#  wb_requirements:
#    volumes_from:
#      - container:wb-sync
>>>>>>> e7c94f94

#  mfr:
#    volumes_from:
#      - container:mfr-sync

<<<<<<< HEAD
#  preprints:
#    volumes_from:
#      - container:preprints-sync
=======
#  mfr_requirements:
#    volumes_from:
#      - container:mfr-sync

#  preprints:
#    volumes_from:
#      - container:preprints-sync
#########    Use this for ember-osf linked development (with docker-sync): #############
#    depends_on:
#      - emberosf
#    command: /bin/bash -c "cd /ember-osf && yarn link && cd /code && yarn link ember-osf && yarn --pure-lockfile && ./node_modules/bower/bin/bower install --allow-root --config.interactive=false && ./node_modules/ember-cli/bin/ember serve --host 0.0.0.0 --port 4200"
#    volumes:
#      - preprints_dist_vol:/code/dist
#      - emberosf-sync:/ember-osf
########################################################################################
#
#  registries:
#    volumes_from:
#      - container:registries-sync
#########    Use this for ember-osf linked development (with docker-sync): #############
#    depends_on:
#      - emberosf
#    command: /bin/bash -c "cd /ember-osf && yarn link && cd /code && yarn link ember-osf && yarn --pure-lockfile && ./node_modules/bower/bin/bower install --allow-root --config.interactive=false && ./node_modules/ember-cli/bin/ember serve --host 0.0.0.0 --port 4300"
#    volumes:
#      - registries_dist_vol:/code/dist
#      - emberosf-sync:/ember-osf
########################################################################################
#
#########    Use this for ember-osf linked development (with docker-sync): #############
#  emberosf:
#    build: ../ember-osf
#    command: /bin/bash -c "yarn --pure-lockfile && ./node_modules/bower/bin/bower install --allow-root --config.interactive=false"
#    volumes:
#      - emberosf-sync:/code/
########################################################################################

  requirements:
    volumes_from:
      - container:osf-sync
>>>>>>> e7c94f94

  assets:
    volumes_from:
      - container:osf-sync

<<<<<<< HEAD
#  admin:
#    volumes_from:
#      - container:osf-sync

=======
  admin_assets:
    volumes_from:
      - container:osf-sync

  sharejs:
    volumes_from:
      - container:osf-sync

#  beat:
#    volumes_from:
#      - container:osf-sync

  worker:
    volumes_from:
      - container:osf-sync

  admin:
    volumes_from:
      - container:osf-sync

>>>>>>> e7c94f94
  web:
    volumes_from:
      - container:osf-sync

  api:
    volumes_from:
      - container:osf-sync<|MERGE_RESOLUTION|>--- conflicted
+++ resolved
@@ -1,13 +1,10 @@
 
-<<<<<<< HEAD
-=======
 version: '2.1'
 
 #volumes:
 #  emberosf-sync:
 #    external: true
 
->>>>>>> e7c94f94
 services:
 
 #  fakecas:
@@ -17,8 +14,6 @@
 #  wb:
 #    volumes_from:
 #      - container:wb-sync
-<<<<<<< HEAD
-=======
 
 #  wb_worker:
 #    volumes_from:
@@ -27,17 +22,11 @@
 #  wb_requirements:
 #    volumes_from:
 #      - container:wb-sync
->>>>>>> e7c94f94
 
 #  mfr:
 #    volumes_from:
 #      - container:mfr-sync
 
-<<<<<<< HEAD
-#  preprints:
-#    volumes_from:
-#      - container:preprints-sync
-=======
 #  mfr_requirements:
 #    volumes_from:
 #      - container:mfr-sync
@@ -77,18 +66,11 @@
   requirements:
     volumes_from:
       - container:osf-sync
->>>>>>> e7c94f94
 
   assets:
     volumes_from:
       - container:osf-sync
 
-<<<<<<< HEAD
-#  admin:
-#    volumes_from:
-#      - container:osf-sync
-
-=======
   admin_assets:
     volumes_from:
       - container:osf-sync
@@ -109,7 +91,6 @@
     volumes_from:
       - container:osf-sync
 
->>>>>>> e7c94f94
   web:
     volumes_from:
       - container:osf-sync
