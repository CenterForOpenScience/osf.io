
version: '2'

services:

#  fakecas:
#    image: quay.io/centerforopenscience/fakecas:latest
#    command: fakecas -host=0.0.0.0:8080 -dbaddress=172.19.0.7:27017

#  wb:
#    volumes_from:
#      - container:wb-sync

#  mfr:
#    volumes_from:
#      - container:mfr-sync

#  preprints:
#    volumes_from:
#      - container:preprints-sync

<<<<<<< HEAD
  registries:
    volumes_from:
      - container:registries-sync

=======
>>>>>>> 55989d99
  requirements:
    volumes_from:
      - container:osf-sync

  assets:
    volumes_from:
      - container:osf-sync

  admin_assets:
    volumes_from:
      - container:osf-sync

  sharejs:
    volumes_from:
      - container:osf-sync

#  beat:
#    volumes_from:
#      - container:osf-sync

  worker:
    volumes_from:
      - container:osf-sync

  admin:
    volumes_from:
      - container:osf-sync

  web:
    volumes_from:
      - container:osf-sync

  api:
    volumes_from:
      - container:osf-sync<|MERGE_RESOLUTION|>--- conflicted
+++ resolved
@@ -19,13 +19,10 @@
 #    volumes_from:
 #      - container:preprints-sync
 
-<<<<<<< HEAD
   registries:
     volumes_from:
       - container:registries-sync
 
-=======
->>>>>>> 55989d99
   requirements:
     volumes_from:
       - container:osf-sync
