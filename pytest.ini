[pytest]
<<<<<<< HEAD
addopts = --ds=osf_tests.settings --tb=short --reuse-db
=======
addopts = --ds=osf_tests.settings --tb=short --reuse-db --allow-hosts=127.0.0.1,192.168.168.167
>>>>>>> 8cd8f127
filterwarnings =
    once::UserWarning
    ignore:.*U.*mode is deprecated:DeprecationWarning<|MERGE_RESOLUTION|>--- conflicted
+++ resolved
@@ -1,9 +1,5 @@
 [pytest]
-<<<<<<< HEAD
 addopts = --ds=osf_tests.settings --tb=short --reuse-db
-=======
-addopts = --ds=osf_tests.settings --tb=short --reuse-db --allow-hosts=127.0.0.1,192.168.168.167
->>>>>>> 8cd8f127
 filterwarnings =
     once::UserWarning
     ignore:.*U.*mode is deprecated:DeprecationWarning