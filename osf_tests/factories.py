# -*- coding: utf-8 -*-
import time

import datetime
import mock
from factory import SubFactory
from factory.fuzzy import FuzzyDateTime, FuzzyAttribute, FuzzyChoice
from mock import patch, Mock

import factory
import pytz
import factory.django
from factory.django import DjangoModelFactory
from django.apps import apps
from django.utils import timezone
from django.contrib.contenttypes.models import ContentType
from django.db.utils import IntegrityError
from faker import Factory
from waffle.models import Flag, Sample, Switch

from website.notifications.constants import NOTIFICATION_TYPES
from osf.utils import permissions
from website.archiver import ARCHIVER_SUCCESS
from website.settings import FAKE_EMAIL_NAME, FAKE_EMAIL_DOMAIN
from framework.auth.core import Auth

from osf import models
from osf.models.sanctions import Sanction
from osf.models.storage import PROVIDER_ASSET_NAME_CHOICES
from osf.utils.names import impute_names_model
from osf.utils.workflows import DefaultStates, DefaultTriggers
from addons.osfstorage.models import OsfStorageFile, Region

fake = Factory.create()

# If tests are run on really old processors without high precision this might fail. Unlikely to occur.
fake_email = lambda: '{}+{}@{}'.format(FAKE_EMAIL_NAME, int(time.clock() * 1000000), FAKE_EMAIL_DOMAIN)

# Do this out of a cls context to avoid setting "t" as a local
PROVIDER_ASSET_NAME_CHOICES = tuple([t[0] for t in PROVIDER_ASSET_NAME_CHOICES])

def get_default_metaschema():
    """This needs to be a method so it gets called after the test database is set up"""
    return models.RegistrationSchema.objects.first()

def FakeList(provider, n, *args, **kwargs):
    func = getattr(fake, provider)
    return [func(*args, **kwargs) for _ in range(n)]


class UserFactory(DjangoModelFactory):
    # TODO: Change this to only generate long names and see what breaks
    fullname = factory.Sequence(lambda n: 'Freddie Mercury{0}'.format(n))

    username = factory.LazyFunction(fake_email)
    password = factory.PostGenerationMethodCall(
        'set_password',
        'queenfan86',
    )
    is_registered = True
    date_confirmed = factory.Faker('date_time_this_decade', tzinfo=pytz.utc)
    merged_by = None
    verification_key = None

    class Meta:
        model = models.OSFUser

    @classmethod
    def _build(cls, target_class, *args, **kwargs):
        emails = kwargs.pop('emails', [])
        instance = super(DjangoModelFactory, cls)._build(target_class, *args, **kwargs)
        if emails:
            # Save for M2M population
            instance.set_unusable_password()
            instance.save()
        for email in emails:
            instance.emails.create(address=email)
        return instance

    @classmethod
    def _create(cls, target_class, *args, **kwargs):
        emails = kwargs.pop('emails', [])
        instance = super(DjangoModelFactory, cls)._create(target_class, *args, **kwargs)
        if emails and not instance.pk:
            # Save for M2M population
            instance.set_unusable_password()
            instance.save()
        for email in emails:
            instance.emails.create(address=email)
        return instance

    @factory.post_generation
    def set_names(self, create, extracted):
        parsed = impute_names_model(self.fullname)
        for key, value in parsed.items():
            setattr(self, key, value)

    @factory.post_generation
    def set_emails(self, create, extracted):
        if not self.emails.filter(address=self.username).exists():
            if not self.id:
                if create:
                    # Perform implicit save to populate M2M
                    self.save(clean=False)
                else:
                    # This might lead to strange behavior
                    return
            self.emails.create(address=str(self.username).lower())

class AuthUserFactory(UserFactory):
    """A user that automatically has an api key, for quick authentication.

    Example: ::
        user = AuthUserFactory()
        res = self.app.get(url, auth=user.auth)  # user is "logged in"
    """

    @factory.post_generation
    def add_auth(self, create, extracted):
        self.auth = (self.username, 'queenfan86')

class AuthFactory(factory.base.Factory):
    class Meta:
        model = Auth
    user = factory.SubFactory(UserFactory)

class UnregUserFactory(DjangoModelFactory):
    email = factory.LazyFunction(fake_email)
    fullname = factory.Sequence(lambda n: 'Freddie Mercury{0}'.format(n))
    date_registered = factory.Faker('date_time', tzinfo=pytz.utc)

    class Meta:
        model = models.OSFUser

    @classmethod
    def _build(cls, target_class, *args, **kwargs):
        """Build an object without saving it."""
        ret = target_class.create_unregistered(email=kwargs.pop('email'), fullname=kwargs.pop('fullname'))
        for key, val in kwargs.items():
            setattr(ret, key, val)
        return ret

    @classmethod
    def _create(cls, target_class, *args, **kwargs):
        ret = target_class.create_unregistered(email=kwargs.pop('email'), fullname=kwargs.pop('fullname'))
        for key, val in kwargs.items():
            setattr(ret, key, val)
        ret.save()
        return ret


class UnconfirmedUserFactory(DjangoModelFactory):
    """Factory for a user that has not yet confirmed their primary email
    address (username).
    """
    class Meta:
        model = models.OSFUser
    username = factory.LazyFunction(fake_email)
    fullname = factory.Sequence(lambda n: 'Freddie Mercury{0}'.format(n))
    password = 'lolomglgt'

    @classmethod
    def _build(cls, target_class, username, password, fullname):
        """Build an object without saving it."""
        instance = target_class.create_unconfirmed(
            username=username, password=password, fullname=fullname,
        )
        instance.date_registered = fake.date_time(tzinfo=pytz.utc)
        return instance

    @classmethod
    def _create(cls, target_class, username, password, fullname):
        instance = target_class.create_unconfirmed(
            username=username, password=password, fullname=fullname,
        )
        instance.date_registered = fake.date_time(tzinfo=pytz.utc)

        instance.save()
        return instance


class BaseNodeFactory(DjangoModelFactory):
    title = factory.Faker('catch_phrase')
    description = factory.Faker('sentence')
    created = factory.LazyFunction(timezone.now)
    creator = factory.SubFactory(AuthUserFactory)

    class Meta:
        model = models.Node


class ProjectFactory(BaseNodeFactory):
    category = 'project'


class ProjectWithAddonFactory(ProjectFactory):
    """Factory for a project that has an addon. The addon will be added to
    both the Node and the creator records. ::

        p = ProjectWithAddonFactory(addon='github')
        p.get_addon('github') # => github node settings object
        p.creator.get_addon('github') # => github user settings object

    """

    # TODO: Should use mock addon objects
    @classmethod
    def _build(cls, target_class, addon='s3', *args, **kwargs):
        """Build an object without saving it."""
        instance = ProjectFactory._build(target_class, *args, **kwargs)
        auth = Auth(user=instance.creator)
        instance.add_addon(addon, auth)
        instance.creator.add_addon(addon)
        return instance

    @classmethod
    def _create(cls, target_class, addon='s3', *args, **kwargs):
        instance = ProjectFactory._create(target_class, *args, **kwargs)
        auth = Auth(user=instance.creator)
        instance.add_addon(addon, auth)
        instance.creator.add_addon(addon)
        instance.save()
        return instance


class NodeFactory(BaseNodeFactory):
    category = 'hypothesis'
    parent = factory.SubFactory(ProjectFactory)


class InstitutionFactory(DjangoModelFactory):
    name = factory.Faker('company')
    login_url = factory.Faker('url')
    logout_url = factory.Faker('url')
    domains = FakeList('url', n=3)
    email_domains = FakeList('domain_name', n=1)
    logo_name = factory.Faker('file_name')

    class Meta:
        model = models.Institution


class NodeLicenseRecordFactory(DjangoModelFactory):
    year = factory.Faker('year')
    copyright_holders = FakeList('name', n=3)

    class Meta:
        model = models.NodeLicenseRecord

    @classmethod
    def _create(cls, *args, **kwargs):
        kwargs['node_license'] = kwargs.get(
            'node_license',
            models.NodeLicense.objects.get(name='No license'),
        )
        return super(NodeLicenseRecordFactory, cls)._create(*args, **kwargs)


class NodeLogFactory(DjangoModelFactory):
    class Meta:
        model = models.NodeLog
    action = 'file_added'
    params = {'path': '/'}
    user = SubFactory(UserFactory)

class PrivateLinkFactory(DjangoModelFactory):
    class Meta:
        model = models.PrivateLink

    name = factory.Faker('word')
    key = factory.Faker('md5')
    anonymous = False
    creator = factory.SubFactory(UserFactory)


class CollectionFactory(DjangoModelFactory):
    class Meta:
        model = models.Collection

    is_bookmark_collection = False
    title = factory.Faker('catch_phrase')
    creator = factory.SubFactory(UserFactory)

    @classmethod
    def _create(cls, *args, **kwargs):
        collected_types = kwargs.pop('collected_types', ContentType.objects.filter(app_label='osf', model__in=['abstractnode', 'basefilenode', 'collection', 'preprint']))
        obj = cls._build(*args, **kwargs)
        obj.save()
        # M2M, requires initial save
        obj.collected_types = collected_types
        return obj

class BookmarkCollectionFactory(CollectionFactory):
    is_bookmark_collection = True


class CollectionProviderFactory(DjangoModelFactory):
    name = factory.Faker('company')
    description = factory.Faker('bs')
    external_url = factory.Faker('url')

    class Meta:
        model = models.CollectionProvider

    @classmethod
    def _create(cls, *args, **kwargs):
        user = kwargs.pop('creator', None)
        obj = cls._build(*args, **kwargs)
        obj._creator = user or UserFactory()  # Generates primary_collection
        obj.save()
        return obj

class RegistrationProviderFactory(DjangoModelFactory):
    name = factory.Faker('company')
    description = factory.Faker('bs')
    external_url = factory.Faker('url')

    class Meta:
        model = models.RegistrationProvider

    @classmethod
    def _create(cls, *args, **kwargs):
        user = kwargs.pop('creator', None)
        obj = cls._build(*args, **kwargs)
        obj._creator = user or models.OSFUser.objects.first() or UserFactory()  # Generates primary_collection
        obj.save()
        return obj


class OSFGroupFactory(DjangoModelFactory):
    name = factory.Faker('company')
    created = factory.LazyFunction(timezone.now)
    creator = factory.SubFactory(AuthUserFactory)

    class Meta:
        model = models.OSFGroup


class RegistrationFactory(BaseNodeFactory):

    creator = None
    # Default project is created if not provided
    category = 'project'

    @classmethod
    def _build(cls, target_class, *args, **kwargs):
        raise Exception('Cannot build registration without saving.')

    @classmethod
    def _create(
        cls, target_class, project=None, is_public=False,
        schema=None, data=None,
        archive=False, embargo=None, registration_approval=None, retraction=None,
        provider=None,
        *args, **kwargs
    ):
        user = None
        if project:
            user = project.creator
        user = kwargs.pop('user', None) or kwargs.get('creator') or user or UserFactory()
        kwargs['creator'] = user
        provider = provider or models.RegistrationProvider.objects.first() or RegistrationProviderFactory(_id='osf')
        # Original project to be registered
        project = project or target_class(*args, **kwargs)
        if project.is_admin_contributor(user):
            project.add_contributor(
                contributor=user,
                permissions=permissions.CREATOR_PERMISSIONS,
                log=False,
                save=False,
            )
        project.save()

        # Default registration parameters
        schema = schema or get_default_metaschema()
        data = data or {'some': 'data'}
        auth = Auth(user=user)
        register = lambda: project.register_node(
            schema=schema,
            auth=auth,
            data=data,
            provider=provider,
        )

        def add_approval_step(reg):
            if embargo:
                reg.embargo = embargo
            elif registration_approval:
                reg.registration_approval = registration_approval
            elif retraction:
                reg.retraction = retraction
            else:
                reg.require_approval(reg.creator)
            reg.save()
            reg.sanction.add_authorizer(reg.creator, reg)
            reg.sanction.save()

        with patch('framework.celery_tasks.handlers.enqueue_task'):
            reg = register()
            add_approval_step(reg)
        if not archive:
            with patch.object(reg.archive_job, 'archive_tree_finished', Mock(return_value=True)):
                archive_job = reg.archive_job
                archive_job.status = ARCHIVER_SUCCESS
                archive_job.done = True
                reg.sanction.state = Sanction.APPROVED
                reg.sanction.save()
        if is_public:
            reg.is_public = True
        reg.files_count = reg.registered_from.files.filter(deleted_on__isnull=True).count()
        reg.save()
        return reg

class WithdrawnRegistrationFactory(BaseNodeFactory):

    @classmethod
    def _create(cls, *args, **kwargs):

        registration = kwargs.pop('registration', None)
        registration.is_public = True
        user = kwargs.pop('user', registration.creator)

        registration.retract_registration(user)
        withdrawal = registration.retraction
        token = withdrawal.approval_state.values()[0]['approval_token']
        with patch('osf.models.AbstractNode.update_search'):
            withdrawal.approve_retraction(user, token)
        withdrawal.save()

        return withdrawal

class SanctionFactory(DjangoModelFactory):
    class Meta:
        abstract = True

    @classmethod
    def _create(cls, target_class, initiated_by=None, approve=False, *args, **kwargs):
        user = kwargs.pop('user', None) or UserFactory()
        kwargs['initiated_by'] = initiated_by or user
        sanction = super(SanctionFactory, cls)._create(target_class, *args, **kwargs)
        reg_kwargs = {
            'creator': user,
            'user': user,
            sanction.SHORT_NAME: sanction,
        }
        RegistrationFactory(**reg_kwargs)
        if not approve:
            sanction.state = Sanction.UNAPPROVED
            sanction.save()
        return sanction

class RetractionFactory(SanctionFactory):
    class Meta:
        model = models.Retraction
    user = factory.SubFactory(UserFactory)

class EmbargoFactory(SanctionFactory):
    class Meta:
        model = models.Embargo
    user = factory.SubFactory(UserFactory)

class RegistrationApprovalFactory(SanctionFactory):
    class Meta:
        model = models.RegistrationApproval
    user = factory.SubFactory(UserFactory)

class EmbargoTerminationApprovalFactory(DjangoModelFactory):

    @classmethod
    def create(cls, registration=None, user=None, embargo=None, *args, **kwargs):
        if registration:
            if not user:
                user = registration.creator
        else:
            user = user or UserFactory()
            if not embargo:
                embargo = EmbargoFactory(state=models.Sanction.APPROVED, approve=True)
                registration = embargo._get_registration()
            else:
                registration = RegistrationFactory(creator=user, user=user, embargo=embargo)
        with mock.patch('osf.models.sanctions.TokenApprovableSanction.ask', mock.Mock()):
            approval = registration.request_embargo_termination(Auth(user))
            return approval


class DraftRegistrationFactory(DjangoModelFactory):
    class Meta:
        model = models.DraftRegistration

    @classmethod
    def _create(cls, *args, **kwargs):
        branched_from = kwargs.get('branched_from')
        initiator = kwargs.get('initiator')
        registration_schema = kwargs.get('registration_schema')
        registration_metadata = kwargs.get('registration_metadata')
        provider = kwargs.get('provider')
        if not branched_from:
            project_params = {}
            if initiator:
                project_params['creator'] = initiator
            branched_from = ProjectFactory(**project_params)
        initiator = branched_from.creator
        registration_schema = registration_schema or models.RegistrationSchema.objects.first()
        registration_metadata = registration_metadata or {}
        provider = provider or models.RegistrationProvider.objects.first() or RegistrationProviderFactory(_id='osf')
        draft = models.DraftRegistration.create_from_node(
            branched_from,
            user=initiator,
            schema=registration_schema,
            data=registration_metadata,
            provider=provider,
        )
        return draft

class CommentFactory(DjangoModelFactory):
    class Meta:
        model = models.Comment

    content = factory.Sequence(lambda n: 'Comment {0}'.format(n))

    @classmethod
    def _build(cls, target_class, *args, **kwargs):
        node = kwargs.pop('node', None) or NodeFactory()
        user = kwargs.pop('user', None) or node.creator
        target = kwargs.pop('target', None) or models.Guid.load(node._id)
        content = kwargs.pop('content', None) or 'Test comment.'
        instance = target_class(
            node=node,
            user=user,
            target=target,
            content=content,
            *args, **kwargs
        )
        if isinstance(target.referent, target_class):
            instance.root_target = target.referent.root_target
        else:
            instance.root_target = target
        return instance

    @classmethod
    def _create(cls, target_class, *args, **kwargs):
        node = kwargs.pop('node', None) or NodeFactory()
        user = kwargs.pop('user', None) or node.creator
        target = kwargs.pop('target', None) or models.Guid.load(node._id)
        content = kwargs.pop('content', None) or 'Test comment.'
        instance = target_class(
            node=node,
            user=user,
            target=target,
            content=content,
            *args, **kwargs
        )
        if isinstance(target.referent, target_class):
            instance.root_target = target.referent.root_target
        else:
            instance.root_target = target
        instance.save()
        return instance


class SubjectFactory(DjangoModelFactory):
    text = factory.Sequence(lambda n: 'Example Subject #{}'.format(n))

    class Meta:
        model = models.Subject

    @classmethod
    def _create(cls, target_class, parent=None, provider=None, bepress_subject=None, *args, **kwargs):
        provider = provider or models.PreprintProvider.objects.first() or PreprintProviderFactory(_id='osf')
        if provider._id != 'osf' and not bepress_subject:
            osf = models.PreprintProvider.load('osf') or PreprintProviderFactory(_id='osf')
            bepress_subject = SubjectFactory(provider=osf)
        try:
            ret = super(SubjectFactory, cls)._create(target_class, parent=parent, provider=provider, bepress_subject=bepress_subject, *args, **kwargs)
        except IntegrityError:
            ret = models.Subject.objects.get(text=kwargs['text'])
            if parent:
                ret.parent = parent
        return ret


class PreprintProviderFactory(DjangoModelFactory):
    name = factory.Faker('company')
    description = factory.Faker('bs')
    external_url = factory.Faker('url')

    class Meta:
        model = models.PreprintProvider

    @classmethod
    def _build(cls, target_class, *args, **kwargs):
        instance = super(PreprintProviderFactory, cls)._build(target_class, *args, **kwargs)
        if not instance.share_title:
            instance.share_title = instance._id
        return instance

    @classmethod
    def _create(cls, target_class, *args, **kwargs):
        instance = super(PreprintProviderFactory, cls)._create(target_class, *args, **kwargs)
        if not instance.share_title:
            instance.share_title = instance._id
            instance.save()
        return instance


def sync_set_identifiers(preprint):
    from website import settings
<<<<<<< HEAD
    client = preprint.get_doi_client()

    if isinstance(client, EzidClient):
        doi_value = settings.DOI_FORMAT.format(prefix=settings.EZID_DOI_NAMESPACE, guid=preprint._id)
        ark_value = '{ark}osf.io/{guid}'.format(ark=settings.EZID_ARK_NAMESPACE, guid=preprint._id)
        return_value = {'success': '{} | {}'.format(doi_value, ark_value)}
    else:
        return_value = {'doi': settings.DOI_FORMAT.format(prefix=preprint.provider.doi_prefix, guid=preprint._id)}

    doi_client_return_value = {
        'response': return_value,
        'already_exists': False,
    }
    id_dict = parse_identifiers(doi_client_return_value)
    preprint.set_identifier_values(doi=id_dict['doi'])
=======
    doi = settings.DOI_FORMAT.format(prefix=preprint.provider.doi_prefix, guid=preprint._id)
    preprint.set_identifier_values(doi=doi)
>>>>>>> 064c48b4


class PreprintFactory(DjangoModelFactory):
    class Meta:
        model = models.Preprint

    title = factory.Faker('catch_phrase')
    description = factory.Faker('sentence')
    created = factory.LazyFunction(timezone.now)
    creator = factory.SubFactory(AuthUserFactory)

    doi = factory.Sequence(lambda n: '10.123/{}'.format(n))
    provider = factory.SubFactory(PreprintProviderFactory)

    @classmethod
    def _build(cls, target_class, *args, **kwargs):
        creator = kwargs.pop('creator', None) or UserFactory()
        provider = kwargs.pop('provider', None) or PreprintProviderFactory()
        project = kwargs.pop('project', None) or None
        title = kwargs.pop('title', None) or 'Untitled'
        description = kwargs.pop('description', None) or 'None'
        is_public = kwargs.pop('is_public', True)
        instance = target_class(provider=provider, title=title, description=description, creator=creator, node=project, is_public=is_public)
        return instance

    @classmethod
    def _create(cls, target_class, *args, **kwargs):
        update_task_patcher = mock.patch('website.preprints.tasks.on_preprint_updated.si')
        update_task_patcher.start()

        finish = kwargs.pop('finish', True)
        set_doi = kwargs.pop('set_doi', True)
        is_published = kwargs.pop('is_published', True)
        instance = cls._build(target_class, *args, **kwargs)
        file_size = kwargs.pop('file_size', 1337)

        doi = kwargs.pop('doi', None)
        license_details = kwargs.pop('license_details', None)
        filename = kwargs.pop('filename', None) or 'preprint_file.txt'
        subjects = kwargs.pop('subjects', None) or [[SubjectFactory()._id]]
        instance.article_doi = doi

        instance.machine_state = kwargs.pop('machine_state', 'initial')
        user = kwargs.pop('creator', None) or instance.creator
        instance.save()

        preprint_file = OsfStorageFile.create(
            target_object_id=instance.id,
            target_content_type=ContentType.objects.get_for_model(instance),
            path='/{}'.format(filename),
            name=filename,
            materialized_path='/{}'.format(filename),
        )

        preprint_file.save()
        from addons.osfstorage import settings as osfstorage_settings

        preprint_file.create_version(
            user, {
                'object': '06d80e',
                'service': 'cloud',
                osfstorage_settings.WATERBUTLER_RESOURCE: 'osf',
            }, {
                'size': file_size,
                'contentType': 'img/png',
            },
        ).save()
        update_task_patcher.stop()
        if finish:
            auth = Auth(user)

            instance.set_primary_file(preprint_file, auth=auth, save=True)
            instance.set_subjects(subjects, auth=auth)
            if license_details:
                instance.set_preprint_license(license_details, auth=auth)
            instance.set_published(is_published, auth=auth)
            create_task_patcher = mock.patch('website.identifiers.utils.request_identifiers')
            mock_create_identifier = create_task_patcher.start()
            if is_published and set_doi:
                mock_create_identifier.side_effect = sync_set_identifiers(instance)
            create_task_patcher.stop()

        instance.save()
        return instance

class TagFactory(DjangoModelFactory):
    class Meta:
        model = models.Tag

    name = factory.Faker('word')
    system = False

class DismissedAlertFactory(DjangoModelFactory):
    class Meta:
        model = models.DismissedAlert

    @classmethod
    def _create(cls, *args, **kwargs):
        kwargs['_id'] = kwargs.get('_id', 'adblock')
        kwargs['user'] = kwargs.get('user', UserFactory())
        kwargs['location'] = kwargs.get('location', 'iver/settings')

        return super(DismissedAlertFactory, cls)._create(*args, **kwargs)

class ApiOAuth2ScopeFactory(DjangoModelFactory):
    class Meta:
        model = models.ApiOAuth2Scope

    name = factory.Faker('word')
    is_public = True
    is_active = True
    description = factory.Faker('text')

class ApiOAuth2PersonalTokenFactory(DjangoModelFactory):
    class Meta:
        model = models.ApiOAuth2PersonalToken

    owner = factory.SubFactory(UserFactory)
    name = factory.Sequence(lambda n: 'Example OAuth2 Personal Token #{}'.format(n))

    @classmethod
    def _create(cls, *args, **kwargs):
        token = super(ApiOAuth2PersonalTokenFactory, cls)._create(*args, **kwargs)
        token.scopes.add(ApiOAuth2ScopeFactory())
        return token

class ApiOAuth2ApplicationFactory(DjangoModelFactory):
    class Meta:
        model = models.ApiOAuth2Application

    owner = factory.SubFactory(UserFactory)

    name = factory.Sequence(lambda n: 'Example OAuth2 Application #{}'.format(n))

    home_url = 'ftp://ftp.ncbi.nlm.nimh.gov/'
    callback_url = 'http://example.uk'


class ForkFactory(DjangoModelFactory):
    class Meta:
        model = models.Node

    @classmethod
    def _create(cls, *args, **kwargs):

        project = kwargs.pop('project', None)
        user = kwargs.pop('user', project.creator)
        title = kwargs.pop('title', None)

        fork = project.fork_node(auth=Auth(user), title=title)
        fork.save()
        return fork


class IdentifierFactory(DjangoModelFactory):
    class Meta:
        model = models.Identifier

    referent = factory.SubFactory(RegistrationFactory)
    value = factory.Sequence(lambda n: 'carp:/2460{}'.format(n))

    @classmethod
    def _create(cls, *args, **kwargs):
        kwargs['category'] = kwargs.get('category', 'carpid')

        return super(IdentifierFactory, cls)._create(*args, **kwargs)


class NodeRelationFactory(DjangoModelFactory):
    class Meta:
        model = models.NodeRelation

    child = factory.SubFactory(NodeFactory)
    parent = factory.SubFactory(NodeFactory)


class ExternalAccountFactory(DjangoModelFactory):
    class Meta:
        model = models.ExternalAccount
    oauth_key = 'some-silly-key'
    oauth_secret = 'some-super-secret'
    provider = 'mock2'
    provider_id = factory.Sequence(lambda n: 'user-{0}'.format(n))
    provider_name = 'Fake Provider'
    display_name = factory.Sequence(lambda n: 'user-{0}'.format(n))
    profile_url = 'http://wutwut.com/'
    refresh_token = 'some-sillier-key'


class MockOAuth2Provider(models.ExternalProvider):
    name = 'Mock OAuth 2.0 Provider'
    short_name = 'mock2'

    client_id = 'mock2_client_id'
    client_secret = 'mock2_client_secret'

    auth_url_base = 'https://mock2.com/auth'
    callback_url = 'https://mock2.com/callback'
    auto_refresh_url = 'https://mock2.com/callback'
    refresh_time = 300
    expiry_time = 9001

    def handle_callback(self, response):
        return {
            'provider_id': 'mock_provider_id',
        }


class NotificationSubscriptionFactory(DjangoModelFactory):
    class Meta:
        model = models.NotificationSubscription


def make_node_lineage():
    node1 = NodeFactory()
    node2 = NodeFactory(parent=node1)
    node3 = NodeFactory(parent=node2)
    node4 = NodeFactory(parent=node3)

    return [node1._id, node2._id, node3._id, node4._id]


class NotificationDigestFactory(DjangoModelFactory):
    timestamp = FuzzyDateTime(datetime.datetime(1970, 1, 1, tzinfo=pytz.UTC))
    node_lineage = FuzzyAttribute(fuzzer=make_node_lineage)
    user = factory.SubFactory(UserFactory)
    send_type = FuzzyChoice(choices=NOTIFICATION_TYPES.keys())
    message = fake.text(max_nb_chars=2048)
    event = fake.text(max_nb_chars=50)
    class Meta:
        model = models.NotificationDigest


class ConferenceFactory(DjangoModelFactory):
    class Meta:
        model = models.Conference

    endpoint = factory.Sequence(lambda n: 'conference{0}'.format(n))
    name = factory.Faker('catch_phrase')
    active = True
    is_meeting = True

    @factory.post_generation
    def admins(self, create, extracted, **kwargs):
        self.admins = extracted or [UserFactory()]


class SessionFactory(DjangoModelFactory):
    class Meta:
        model = models.Session

    @classmethod
    def _build(cls, target_class, *args, **kwargs):
        user = kwargs.pop('user', None)
        instance = target_class(*args, **kwargs)

        if user:
            instance.data['auth_user_username'] = user.username
            instance.data['auth_user_id'] = user._primary_key
            instance.data['auth_user_fullname'] = user.fullname

        return instance

    @classmethod
    def _create(cls, target_class, *args, **kwargs):
        instance = cls._build(target_class, *args, **kwargs)
        instance.save()
        return instance


class ArchiveJobFactory(DjangoModelFactory):
    class Meta:
        model = models.ArchiveJob


class ReviewActionFactory(DjangoModelFactory):
    class Meta:
        model = models.ReviewAction

    trigger = FuzzyChoice(choices=DefaultTriggers.values())
    comment = factory.Faker('text')
    from_state = FuzzyChoice(choices=DefaultStates.values())
    to_state = FuzzyChoice(choices=DefaultStates.values())

    target = factory.SubFactory(PreprintFactory)
    creator = factory.SubFactory(AuthUserFactory)

    is_deleted = False

class ScheduledBannerFactory(DjangoModelFactory):
    # Banners are set for 24 hours from start_date if no end date is given
    class Meta:
        model = models.ScheduledBanner

    name = factory.Faker('name')
    default_alt_text = factory.Faker('text')
    mobile_alt_text = factory.Faker('text')
    default_photo = factory.Faker('file_name')
    mobile_photo = factory.Faker('file_name')
    license = factory.Faker('name')
    color = 'white'
    start_date = timezone.now()
    end_date = factory.LazyAttribute(lambda o: o.start_date)

class FlagFactory(DjangoModelFactory):
    name = factory.Faker('catch_phrase')
    everyone = True
    note = 'This is a waffle test flag'

    class Meta:
        model = Flag


class SampleFactory(DjangoModelFactory):
    name = factory.Faker('catch_phrase')
    percent = 100
    note = 'This is a waffle test sample'

    class Meta:
        model = Sample


class SwitchFactory(DjangoModelFactory):
    name = factory.Faker('catch_phrase')
    active = True
    note = 'This is a waffle test switch'

    class Meta:
        model = Switch


class NodeRequestFactory(DjangoModelFactory):
    class Meta:
        model = models.NodeRequest

    comment = factory.Faker('text')

class PreprintRequestFactory(DjangoModelFactory):
    class Meta:
        model = models.PreprintRequest

    comment = factory.Faker('text')

osfstorage_settings = apps.get_app_config('addons_osfstorage')


generic_location = {
    'service': 'cloud',
    osfstorage_settings.WATERBUTLER_RESOURCE: 'resource',
    'object': '1615307',
}

generic_waterbutler_settings = {
    'storage': {
        'provider': 'glowcloud',
        'container': 'osf_storage',
        'use_public': True,
    },
}

generic_waterbutler_credentials = {
    'storage': {
        'region': 'PartsUnknown',
        'username': 'mankind',
        'token': 'heresmrsocko',
    },
}


class RegionFactory(DjangoModelFactory):
    class Meta:
        model = Region

    name = factory.Sequence(lambda n: 'Region {0}'.format(n))
    _id = factory.Sequence(lambda n: 'us_east_{0}'.format(n))
    waterbutler_credentials = generic_waterbutler_credentials
    waterbutler_settings = generic_waterbutler_settings
    waterbutler_url = 'http://123.456.test.woo'


class ProviderAssetFileFactory(DjangoModelFactory):
    class Meta:
        model = models.ProviderAssetFile

    name = FuzzyChoice(choices=PROVIDER_ASSET_NAME_CHOICES)
    file = factory.django.FileField(filename=factory.Faker('text'))

    @classmethod
    def _create(cls, target_class, *args, **kwargs):
        providers = kwargs.pop('providers', [])
        instance = super(ProviderAssetFileFactory, cls)._create(target_class, *args, **kwargs)
        instance.providers = providers
        instance.save()
        return instance

class ChronosJournalFactory(DjangoModelFactory):
    class Meta:
        model = models.ChronosJournal

    name = factory.Faker('text')
    title = factory.Faker('text')
    journal_id = factory.Faker('ean')

    @classmethod
    def _create(cls, target_class, *args, **kwargs):
        kwargs['raw_response'] = kwargs.get(
            'raw_response', {
                'TITLE': kwargs.get('title', factory.Faker('text').generate([])),
                'JOURNAL_ID': kwargs.get('title', factory.Faker('ean').generate([])),
                'NAME': kwargs.get('name', factory.Faker('text').generate([])),
                'JOURNAL_URL': factory.Faker('url').generate([]),
                'PUBLISHER_ID': factory.Faker('ean').generate([]),
                'PUBLISHER_NAME': factory.Faker('name').generate([]),
                # Other stuff too probably
            },
        )
        instance = super(ChronosJournalFactory, cls)._create(target_class, *args, **kwargs)
        instance.save()
        return instance


class ChronosSubmissionFactory(DjangoModelFactory):
    class Meta:
        model = models.ChronosSubmission

    publication_id = factory.Faker('ean')
    journal = factory.SubFactory(ChronosJournalFactory)
    preprint = factory.SubFactory(PreprintFactory)
    submitter = factory.SubFactory(AuthUserFactory)
    status = factory.Faker('random_int', min=1, max=5)
    submission_url = factory.Faker('url')

    @classmethod
    def _create(cls, target_class, *args, **kwargs):
        kwargs['raw_response'] = kwargs.get(
            'raw_response', {
                'PUBLICATION_ID': kwargs.get('publication_id', factory.Faker('ean').generate([])),
                'STATUS_CODE': kwargs.get('status', factory.Faker('random_int', min=1, max=5).generate([])),
                'CHRONOS_SUBMISSION_URL': kwargs.get('submission_url', factory.Faker('url').generate([])),
                # Other stuff too probably
            },
        )
        instance = super(ChronosSubmissionFactory, cls)._create(target_class, *args, **kwargs)
        instance.save()
        return instance<|MERGE_RESOLUTION|>--- conflicted
+++ resolved
@@ -605,26 +605,8 @@
 
 def sync_set_identifiers(preprint):
     from website import settings
-<<<<<<< HEAD
-    client = preprint.get_doi_client()
-
-    if isinstance(client, EzidClient):
-        doi_value = settings.DOI_FORMAT.format(prefix=settings.EZID_DOI_NAMESPACE, guid=preprint._id)
-        ark_value = '{ark}osf.io/{guid}'.format(ark=settings.EZID_ARK_NAMESPACE, guid=preprint._id)
-        return_value = {'success': '{} | {}'.format(doi_value, ark_value)}
-    else:
-        return_value = {'doi': settings.DOI_FORMAT.format(prefix=preprint.provider.doi_prefix, guid=preprint._id)}
-
-    doi_client_return_value = {
-        'response': return_value,
-        'already_exists': False,
-    }
-    id_dict = parse_identifiers(doi_client_return_value)
-    preprint.set_identifier_values(doi=id_dict['doi'])
-=======
     doi = settings.DOI_FORMAT.format(prefix=preprint.provider.doi_prefix, guid=preprint._id)
     preprint.set_identifier_values(doi=doi)
->>>>>>> 064c48b4
 
 
 class PreprintFactory(DjangoModelFactory):
