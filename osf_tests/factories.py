# -*- coding: utf-8 -*-
import time

import datetime
import mock
from factory import SubFactory
from factory.fuzzy import FuzzyDateTime, FuzzyAttribute, FuzzyChoice
from mock import patch, Mock

import factory
import pytz
from factory.django import DjangoModelFactory
from django.utils import timezone
from django.contrib.contenttypes.models import ContentType
from django.db.utils import IntegrityError
from faker import Factory
from waffle.models import Flag, Sample, Switch

from website import settings
from website.notifications.constants import NOTIFICATION_TYPES
from osf.utils import permissions
from website.archiver import ARCHIVER_SUCCESS
from website.identifiers.utils import parse_identifiers
from website.settings import FAKE_EMAIL_NAME, FAKE_EMAIL_DOMAIN
from framework.auth.core import Auth

from osf import models
from osf.models.sanctions import Sanction
from osf.models.storage import PROVIDER_ASSET_NAME_CHOICES
from osf.utils.names import impute_names_model
from osf.utils.workflows import DefaultStates, DefaultTriggers
from addons.osfstorage.models import OsfStorageFile, Region

fake = Factory.create()

# If tests are run on really old processors without high precision this might fail. Unlikely to occur.
fake_email = lambda: '{}+{}@{}'.format(FAKE_EMAIL_NAME, int(time.clock() * 1000000), FAKE_EMAIL_DOMAIN)

# Do this out of a cls context to avoid setting "t" as a local
PROVIDER_ASSET_NAME_CHOICES = tuple([t[0] for t in PROVIDER_ASSET_NAME_CHOICES])

def get_default_metaschema():
    """This needs to be a method so it gets called after the test database is set up"""
    return models.MetaSchema.objects.first()

def FakeList(provider, n, *args, **kwargs):
    func = getattr(fake, provider)
    return [func(*args, **kwargs) for _ in range(n)]

class UserFactory(DjangoModelFactory):
    # TODO: Change this to only generate long names and see what breaks
    fullname = factory.Sequence(lambda n: 'Freddie Mercury{0}'.format(n))

    username = factory.LazyFunction(fake_email)
    password = factory.PostGenerationMethodCall('set_password',
                                                'queenfan86')
    is_registered = True
    is_claimed = True
    date_confirmed = factory.Faker('date_time_this_decade', tzinfo=pytz.utc)
    merged_by = None
    verification_key = None

    class Meta:
        model = models.OSFUser

    @classmethod
    def _build(cls, target_class, *args, **kwargs):
        emails = kwargs.pop('emails', [])
        instance = super(DjangoModelFactory, cls)._build(target_class, *args, **kwargs)
        if emails:
            # Save for M2M population
            instance.set_unusable_password()
            instance.save()
        for email in emails:
            instance.emails.create(address=email)
        return instance

    @classmethod
    def _create(cls, target_class, *args, **kwargs):
        emails = kwargs.pop('emails', [])
        instance = super(DjangoModelFactory, cls)._create(target_class, *args, **kwargs)
        if emails and not instance.pk:
            # Save for M2M population
            instance.set_unusable_password()
            instance.save()
        for email in emails:
            instance.emails.create(address=email)
        return instance

    @factory.post_generation
    def set_names(self, create, extracted):
        parsed = impute_names_model(self.fullname)
        for key, value in parsed.items():
            setattr(self, key, value)
        if create:
            self.save()

    @factory.post_generation
    def set_emails(self, create, extracted):
        if not self.emails.filter(address=self.username).exists():
            if not self.id:
                if create:
                    # Perform implicit save to populate M2M
                    self.save()
                else:
                    # This might lead to strange behavior
                    return
            self.emails.create(address=str(self.username).lower())

class AuthUserFactory(UserFactory):
    """A user that automatically has an api key, for quick authentication.

    Example: ::
        user = AuthUserFactory()
        res = self.app.get(url, auth=user.auth)  # user is "logged in"
    """

    @factory.post_generation
    def add_auth(self, create, extracted):
        self.auth = (self.username, 'queenfan86')

class AuthFactory(factory.base.Factory):
    class Meta:
        model = Auth
    user = factory.SubFactory(UserFactory)

class UnregUserFactory(DjangoModelFactory):
    email = factory.LazyFunction(fake_email)
    fullname = factory.Sequence(lambda n: 'Freddie Mercury{0}'.format(n))
    date_registered = factory.Faker('date_time', tzinfo=pytz.utc)

    class Meta:
        model = models.OSFUser

    @classmethod
    def _build(cls, target_class, *args, **kwargs):
        '''Build an object without saving it.'''
        ret = target_class.create_unregistered(email=kwargs.pop('email'), fullname=kwargs.pop('fullname'))
        for key, val in kwargs.items():
            setattr(ret, key, val)
        return ret

    @classmethod
    def _create(cls, target_class, *args, **kwargs):
        ret = target_class.create_unregistered(email=kwargs.pop('email'), fullname=kwargs.pop('fullname'))
        for key, val in kwargs.items():
            setattr(ret, key, val)
        ret.save()
        return ret


class UnconfirmedUserFactory(DjangoModelFactory):
    """Factory for a user that has not yet confirmed their primary email
    address (username).
    """
    class Meta:
        model = models.OSFUser
    username = factory.LazyFunction(fake_email)
    fullname = factory.Sequence(lambda n: 'Freddie Mercury{0}'.format(n))
    password = 'lolomglgt'

    @classmethod
    def _build(cls, target_class, username, password, fullname):
        '''Build an object without saving it.'''
        instance = target_class.create_unconfirmed(
            username=username, password=password, fullname=fullname
        )
        instance.date_registered = fake.date_time(tzinfo=pytz.utc)
        return instance

    @classmethod
    def _create(cls, target_class, username, password, fullname):
        instance = target_class.create_unconfirmed(
            username=username, password=password, fullname=fullname
        )
        instance.date_registered = fake.date_time(tzinfo=pytz.utc)

        instance.save()
        return instance


class BaseNodeFactory(DjangoModelFactory):
    title = factory.Faker('catch_phrase')
    description = factory.Faker('sentence')
    created = factory.LazyFunction(timezone.now)
    creator = factory.SubFactory(AuthUserFactory)

    class Meta:
        model = models.Node


class ProjectFactory(BaseNodeFactory):
    category = 'project'


class ProjectWithAddonFactory(ProjectFactory):
    """Factory for a project that has an addon. The addon will be added to
    both the Node and the creator records. ::

        p = ProjectWithAddonFactory(addon='github')
        p.get_addon('github') # => github node settings object
        p.creator.get_addon('github') # => github user settings object

    """

    # TODO: Should use mock addon objects
    @classmethod
    def _build(cls, target_class, addon='s3', *args, **kwargs):
        '''Build an object without saving it.'''
        instance = ProjectFactory._build(target_class, *args, **kwargs)
        auth = Auth(user=instance.creator)
        instance.add_addon(addon, auth)
        instance.creator.add_addon(addon)
        return instance

    @classmethod
    def _create(cls, target_class, addon='s3', *args, **kwargs):
        instance = ProjectFactory._create(target_class, *args, **kwargs)
        auth = Auth(user=instance.creator)
        instance.add_addon(addon, auth)
        instance.creator.add_addon(addon)
        instance.save()
        return instance


class NodeFactory(BaseNodeFactory):
    category = 'hypothesis'
    parent = factory.SubFactory(ProjectFactory)


class InstitutionFactory(DjangoModelFactory):
    name = factory.Faker('company')
    login_url = factory.Faker('url')
    logout_url = factory.Faker('url')
    domains = FakeList('url', n=3)
    email_domains = FakeList('domain_name', n=1)
    logo_name = factory.Faker('file_name')

    class Meta:
        model = models.Institution


class NodeLicenseRecordFactory(DjangoModelFactory):
    year = factory.Faker('year')
    copyright_holders = FakeList('name', n=3)

    class Meta:
        model = models.NodeLicenseRecord

    @classmethod
    def _create(cls, *args, **kwargs):
        kwargs['node_license'] = kwargs.get(
            'node_license',
            models.NodeLicense.objects.get(name='No license')
        )
        return super(NodeLicenseRecordFactory, cls)._create(*args, **kwargs)


class NodeLogFactory(DjangoModelFactory):
    class Meta:
        model = models.NodeLog
    action = 'file_added'
    params = {'path': '/'}
    user = SubFactory(UserFactory)

class PrivateLinkFactory(DjangoModelFactory):
    class Meta:
        model = models.PrivateLink

    name = factory.Faker('word')
    key = factory.Faker('md5')
    anonymous = False
    creator = factory.SubFactory(UserFactory)


class CollectionFactory(DjangoModelFactory):
    class Meta:
        model = models.Collection

    is_bookmark_collection = False
    title = factory.Faker('catch_phrase')
    creator = factory.SubFactory(UserFactory)

    @classmethod
    def _create(cls, *args, **kwargs):
        collected_types = kwargs.pop('collected_types', ContentType.objects.filter(app_label='osf', model__in=['abstractnode', 'basefilenode', 'collection', 'preprintservice']))
        obj = cls._build(*args, **kwargs)
        obj.save()
        # M2M, requires initial save
        obj.collected_types = collected_types
        return obj

class BookmarkCollectionFactory(CollectionFactory):
    is_bookmark_collection = True


class CollectionProviderFactory(DjangoModelFactory):
    name = factory.Faker('company')
    description = factory.Faker('bs')
    external_url = factory.Faker('url')

    class Meta:
        model = models.CollectionProvider

    @classmethod
    def _create(cls, *args, **kwargs):
        user = kwargs.pop('creator', None)
        obj = cls._build(*args, **kwargs)
        obj._creator = user or UserFactory()  # Generates primary_collection
        obj.save()
        return obj


class RegistrationFactory(BaseNodeFactory):

    creator = None
    # Default project is created if not provided
    category = 'project'

    @classmethod
    def _build(cls, target_class, *args, **kwargs):
        raise Exception('Cannot build registration without saving.')

    @classmethod
    def _create(cls, target_class, project=None, is_public=False,
                schema=None, data=None,
                archive=False, embargo=None, registration_approval=None, retraction=None,
                *args, **kwargs):
        user = None
        if project:
            user = project.creator
        user = kwargs.pop('user', None) or kwargs.get('creator') or user or UserFactory()
        kwargs['creator'] = user
        # Original project to be registered
        project = project or target_class(*args, **kwargs)
        if project.has_permission(user, 'admin'):
            project.add_contributor(
                contributor=user,
                permissions=permissions.CREATOR_PERMISSIONS,
                log=False,
                save=False
            )
        project.save()

        # Default registration parameters
        schema = schema or get_default_metaschema()
        data = data or {'some': 'data'}
        auth = Auth(user=user)
        register = lambda: project.register_node(
            schema=schema,
            auth=auth,
            data=data
        )

        def add_approval_step(reg):
            if embargo:
                reg.embargo = embargo
            elif registration_approval:
                reg.registration_approval = registration_approval
            elif retraction:
                reg.retraction = retraction
            else:
                reg.require_approval(reg.creator)
            reg.save()
            reg.sanction.add_authorizer(reg.creator, reg)
            reg.sanction.save()

        with patch('framework.celery_tasks.handlers.enqueue_task'):
            reg = register()
            add_approval_step(reg)
        if not archive:
            with patch.object(reg.archive_job, 'archive_tree_finished', Mock(return_value=True)):
                archive_job = reg.archive_job
                archive_job.status = ARCHIVER_SUCCESS
                archive_job.done = True
                reg.sanction.state = Sanction.APPROVED
                reg.sanction.save()
        if is_public:
            reg.is_public = True
        reg.save()
        return reg

class WithdrawnRegistrationFactory(BaseNodeFactory):

    @classmethod
    def _create(cls, *args, **kwargs):

        registration = kwargs.pop('registration', None)
        registration.is_public = True
        user = kwargs.pop('user', registration.creator)

        registration.retract_registration(user)
        withdrawal = registration.retraction
        token = withdrawal.approval_state.values()[0]['approval_token']
        with patch('osf.models.AbstractNode.update_search'):
            withdrawal.approve_retraction(user, token)
        withdrawal.save()

        return withdrawal

class SanctionFactory(DjangoModelFactory):
    class Meta:
        abstract = True

    @classmethod
    def _create(cls, target_class, initiated_by=None, approve=False, *args, **kwargs):
        user = kwargs.pop('user', None) or UserFactory()
        kwargs['initiated_by'] = initiated_by or user
        sanction = super(SanctionFactory, cls)._create(target_class, *args, **kwargs)
        reg_kwargs = {
            'creator': user,
            'user': user,
            sanction.SHORT_NAME: sanction
        }
        RegistrationFactory(**reg_kwargs)
        if not approve:
            sanction.state = Sanction.UNAPPROVED
            sanction.save()
        return sanction

class RetractionFactory(SanctionFactory):
    class Meta:
        model = models.Retraction
    user = factory.SubFactory(UserFactory)

class EmbargoFactory(SanctionFactory):
    class Meta:
        model = models.Embargo
    user = factory.SubFactory(UserFactory)

class RegistrationApprovalFactory(SanctionFactory):
    class Meta:
        model = models.RegistrationApproval
    user = factory.SubFactory(UserFactory)

class EmbargoTerminationApprovalFactory(DjangoModelFactory):

    @classmethod
    def create(cls, registration=None, user=None, embargo=None, *args, **kwargs):
        if registration:
            if not user:
                user = registration.creator
        else:
            user = user or UserFactory()
            if not embargo:
                embargo = EmbargoFactory(state=models.Sanction.APPROVED, approve=True)
                registration = embargo._get_registration()
            else:
                registration = RegistrationFactory(creator=user, user=user, embargo=embargo)
        with mock.patch('osf.models.sanctions.TokenApprovableSanction.ask', mock.Mock()):
            approval = registration.request_embargo_termination(Auth(user))
            return approval


class DraftRegistrationFactory(DjangoModelFactory):
    class Meta:
        model = models.DraftRegistration

    @classmethod
    def _create(cls, *args, **kwargs):
        branched_from = kwargs.get('branched_from')
        initiator = kwargs.get('initiator')
        registration_schema = kwargs.get('registration_schema')
        registration_metadata = kwargs.get('registration_metadata')
        if not branched_from:
            project_params = {}
            if initiator:
                project_params['creator'] = initiator
            branched_from = ProjectFactory(**project_params)
        initiator = branched_from.creator
        registration_schema = registration_schema or models.MetaSchema.objects.first()
        registration_metadata = registration_metadata or {}
        draft = models.DraftRegistration.create_from_node(
            branched_from,
            user=initiator,
            schema=registration_schema,
            data=registration_metadata,
        )
        return draft

class CommentFactory(DjangoModelFactory):
    class Meta:
        model = models.Comment

    content = factory.Sequence(lambda n: 'Comment {0}'.format(n))

    @classmethod
    def _build(cls, target_class, *args, **kwargs):
        node = kwargs.pop('node', None) or NodeFactory()
        user = kwargs.pop('user', None) or node.creator
        target = kwargs.pop('target', None) or models.Guid.load(node._id)
        content = kwargs.pop('content', None) or 'Test comment.'
        instance = target_class(
            node=node,
            user=user,
            target=target,
            content=content,
            *args, **kwargs
        )
        if isinstance(target.referent, target_class):
            instance.root_target = target.referent.root_target
        else:
            instance.root_target = target
        return instance

    @classmethod
    def _create(cls, target_class, *args, **kwargs):
        node = kwargs.pop('node', None) or NodeFactory()
        user = kwargs.pop('user', None) or node.creator
        target = kwargs.pop('target', None) or models.Guid.load(node._id)
        content = kwargs.pop('content', None) or 'Test comment.'
        instance = target_class(
            node=node,
            user=user,
            target=target,
            content=content,
            *args, **kwargs
        )
        if isinstance(target.referent, target_class):
            instance.root_target = target.referent.root_target
        else:
            instance.root_target = target
        instance.save()
        return instance


class SubjectFactory(DjangoModelFactory):
    text = factory.Sequence(lambda n: 'Example Subject #{}'.format(n))

    class Meta:
        model = models.Subject

    @classmethod
    def _create(cls, target_class, parent=None, provider=None, bepress_subject=None, *args, **kwargs):
        provider = provider or models.PreprintProvider.objects.first() or PreprintProviderFactory(_id='osf')
        if provider._id != 'osf' and not bepress_subject:
            osf = models.PreprintProvider.load('osf') or PreprintProviderFactory(_id='osf')
            bepress_subject = SubjectFactory(provider=osf)
        try:
            ret = super(SubjectFactory, cls)._create(target_class, parent=parent, provider=provider, bepress_subject=bepress_subject, *args, **kwargs)
        except IntegrityError:
            ret = models.Subject.objects.get(text=kwargs['text'])
            if parent:
                ret.parent = parent
        return ret


class PreprintProviderFactory(DjangoModelFactory):
    name = factory.Faker('company')
    description = factory.Faker('bs')
    external_url = factory.Faker('url')

    class Meta:
        model = models.PreprintProvider

    @classmethod
    def _build(cls, target_class, *args, **kwargs):
        instance = super(PreprintProviderFactory, cls)._build(target_class, *args, **kwargs)
        if not instance.share_title:
            instance.share_title = instance._id
        return instance

    @classmethod
    def _create(cls, target_class, *args, **kwargs):
        instance = super(PreprintProviderFactory, cls)._create(target_class, *args, **kwargs)
        if not instance.share_title:
            instance.share_title = instance._id
            instance.save()
        return instance


def sync_set_identifiers(preprint):
    from website.identifiers.clients import EzidClient
    client = preprint.get_doi_client()

    if isinstance(client, EzidClient):
        doi_value = settings.DOI_FORMAT.format(prefix=settings.EZID_DOI_NAMESPACE, guid=preprint._id)
        ark_value = '{ark}osf.io/{guid}'.format(ark=settings.EZID_ARK_NAMESPACE, guid=preprint._id)
        return_value = {'success': '{} | {}'.format(doi_value, ark_value)}
    else:
        return_value = {'doi': settings.DOI_FORMAT.format(prefix=preprint.provider.doi_prefix, guid=preprint._id)}

    doi_client_return_value = {
        'response': return_value,
        'already_exists': False
    }
    id_dict = parse_identifiers(doi_client_return_value)
    preprint.set_identifier_values(doi=id_dict['doi'])


class PreprintFactory(DjangoModelFactory):
    class Meta:
        model = models.PreprintService

    doi = factory.Sequence(lambda n: '10.123/{}'.format(n))
    provider = factory.SubFactory(PreprintProviderFactory)

    @classmethod
    def _build(cls, target_class, *args, **kwargs):
        creator = kwargs.pop('creator', None) or UserFactory()
        project = kwargs.pop('project', None) or ProjectFactory(creator=creator)
        provider = kwargs.pop('provider', None) or PreprintProviderFactory()
        instance = target_class(node=project, provider=provider)

        return instance

    @classmethod
    def _create(cls, target_class, *args, **kwargs):
        update_task_patcher = mock.patch('website.preprints.tasks.on_preprint_updated.si')
        update_task_patcher.start()

        finish = kwargs.pop('finish', True)
        set_doi = kwargs.pop('set_doi', True)
        is_published = kwargs.pop('is_published', True)
        instance = cls._build(target_class, *args, **kwargs)

        doi = kwargs.pop('doi', None)
        license_details = kwargs.pop('license_details', None)
        filename = kwargs.pop('filename', None) or 'preprint_file.txt'
        subjects = kwargs.pop('subjects', None) or [[SubjectFactory()._id]]
        instance.node.preprint_article_doi = doi

        instance.machine_state = kwargs.pop('machine_state', 'initial')

        user = kwargs.pop('creator', None) or instance.node.creator
        if not instance.node.is_contributor(user):
            instance.node.add_contributor(
                contributor=user,
                permissions=permissions.CREATOR_PERMISSIONS,
                log=False,
                save=True
            )

        preprint_file = OsfStorageFile.create(
            node=instance.node,
            path='/{}'.format(filename),
            name=filename,
            materialized_path='/{}'.format(filename))
        preprint_file.save()

        from addons.osfstorage import settings as osfstorage_settings

        preprint_file.create_version(user, {
            'object': '06d80e',
            'service': 'cloud',
            osfstorage_settings.WATERBUTLER_RESOURCE: 'osf',
        }, {
            'size': 1337,
            'contentType': 'img/png'
        }).save()
        update_task_patcher.stop()

        if finish:
            auth = Auth(user)

            instance.set_primary_file(preprint_file, auth=auth, save=True)
            instance.set_subjects(subjects, auth=auth)
            if license_details:
                instance.set_preprint_license(license_details, auth=auth)

            create_task_patcher = mock.patch('website.identifiers.utils.request_identifiers')
            mock_create_identifier = create_task_patcher.start()
            if is_published and set_doi:
                mock_create_identifier.side_effect = sync_set_identifiers(instance)

            instance.set_published(is_published, auth=auth)
            create_task_patcher.stop()

        if not instance.is_published:
            instance.node._has_abandoned_preprint = True

        instance.node.save()
        instance.save()
        return instance

class TagFactory(DjangoModelFactory):
    class Meta:
        model = models.Tag

    name = factory.Faker('word')
    system = False

class DismissedAlertFactory(DjangoModelFactory):
    class Meta:
        model = models.DismissedAlert

    @classmethod
    def _create(cls, *args, **kwargs):
        kwargs['_id'] = kwargs.get('_id', 'adblock')
        kwargs['user'] = kwargs.get('user', UserFactory())
        kwargs['location'] = kwargs.get('location', 'iver/settings')

        return super(DismissedAlertFactory, cls)._create(*args, **kwargs)

class ApiOAuth2PersonalTokenFactory(DjangoModelFactory):
    class Meta:
        model = models.ApiOAuth2PersonalToken

    owner = factory.SubFactory(UserFactory)

    scopes = 'osf.full_write osf.full_read'

    name = factory.Sequence(lambda n: 'Example OAuth2 Personal Token #{}'.format(n))


class ApiOAuth2ApplicationFactory(DjangoModelFactory):
    class Meta:
        model = models.ApiOAuth2Application

    owner = factory.SubFactory(UserFactory)

    name = factory.Sequence(lambda n: 'Example OAuth2 Application #{}'.format(n))

    home_url = 'ftp://ftp.ncbi.nlm.nimh.gov/'
    callback_url = 'http://example.uk'


class ForkFactory(DjangoModelFactory):
    class Meta:
        model = models.Node

    @classmethod
    def _create(cls, *args, **kwargs):

        project = kwargs.pop('project', None)
        user = kwargs.pop('user', project.creator)
        title = kwargs.pop('title', None)

        fork = project.fork_node(auth=Auth(user), title=title)
        fork.save()
        return fork


class IdentifierFactory(DjangoModelFactory):
    class Meta:
        model = models.Identifier

    referent = factory.SubFactory(RegistrationFactory)
    value = factory.Sequence(lambda n: 'carp:/2460{}'.format(n))

    @classmethod
    def _create(cls, *args, **kwargs):
        kwargs['category'] = kwargs.get('category', 'carpid')

        return super(IdentifierFactory, cls)._create(*args, **kwargs)


class NodeRelationFactory(DjangoModelFactory):
    class Meta:
        model = models.NodeRelation

    child = factory.SubFactory(NodeFactory)
    parent = factory.SubFactory(NodeFactory)


class ExternalAccountFactory(DjangoModelFactory):
    class Meta:
        model = models.ExternalAccount
    oauth_key = 'some-silly-key'
    oauth_secret = 'some-super-secret'
    provider = 'mock2'
    provider_id = factory.Sequence(lambda n: 'user-{0}'.format(n))
    provider_name = 'Fake Provider'
    display_name = factory.Sequence(lambda n: 'user-{0}'.format(n))
    profile_url = 'http://wutwut.com/'
    refresh_token = 'some-sillier-key'


class MockOAuth2Provider(models.ExternalProvider):
    name = 'Mock OAuth 2.0 Provider'
    short_name = 'mock2'

    client_id = 'mock2_client_id'
    client_secret = 'mock2_client_secret'

    auth_url_base = 'https://mock2.com/auth'
    callback_url = 'https://mock2.com/callback'
    auto_refresh_url = 'https://mock2.com/callback'
    refresh_time = 300
    expiry_time = 9001

    def handle_callback(self, response):
        return {
            'provider_id': 'mock_provider_id'
        }


class NotificationSubscriptionFactory(DjangoModelFactory):
    class Meta:
        model = models.NotificationSubscription


def make_node_lineage():
    node1 = NodeFactory()
    node2 = NodeFactory(parent=node1)
    node3 = NodeFactory(parent=node2)
    node4 = NodeFactory(parent=node3)

    return [node1._id, node2._id, node3._id, node4._id]


class NotificationDigestFactory(DjangoModelFactory):
    timestamp = FuzzyDateTime(datetime.datetime(1970, 1, 1, tzinfo=pytz.UTC))
    node_lineage = FuzzyAttribute(fuzzer=make_node_lineage)
    user = factory.SubFactory(UserFactory)
    send_type = FuzzyChoice(choices=NOTIFICATION_TYPES.keys())
    message = fake.text(max_nb_chars=2048)
    event = fake.text(max_nb_chars=50)
    class Meta:
        model = models.NotificationDigest


class ConferenceFactory(DjangoModelFactory):
    class Meta:
        model = models.Conference

    endpoint = factory.Sequence(lambda n: 'conference{0}'.format(n))
    name = factory.Faker('catch_phrase')
    active = True
    is_meeting = True

    @factory.post_generation
    def admins(self, create, extracted, **kwargs):
        self.admins = extracted or [UserFactory()]


class SessionFactory(DjangoModelFactory):
    class Meta:
        model = models.Session

    @classmethod
    def _build(cls, target_class, *args, **kwargs):
        user = kwargs.pop('user', None)
        instance = target_class(*args, **kwargs)

        if user:
            instance.data['auth_user_username'] = user.username
            instance.data['auth_user_id'] = user._primary_key
            instance.data['auth_user_fullname'] = user.fullname

        return instance

    @classmethod
    def _create(cls, target_class, *args, **kwargs):
        instance = cls._build(target_class, *args, **kwargs)
        instance.save()
        return instance


class ArchiveJobFactory(DjangoModelFactory):
    class Meta:
        model = models.ArchiveJob


class ReviewActionFactory(DjangoModelFactory):
    class Meta:
        model = models.ReviewAction

    trigger = FuzzyChoice(choices=DefaultTriggers.values())
    comment = factory.Faker('text')
    from_state = FuzzyChoice(choices=DefaultStates.values())
    to_state = FuzzyChoice(choices=DefaultStates.values())

    target = factory.SubFactory(PreprintFactory)
    creator = factory.SubFactory(AuthUserFactory)

    is_deleted = False

class ScheduledBannerFactory(DjangoModelFactory):
    # Banners are set for 24 hours from start_date if no end date is given
    class Meta:
        model = models.ScheduledBanner

    name = factory.Faker('name')
    default_alt_text = factory.Faker('text')
    mobile_alt_text = factory.Faker('text')
    default_photo = factory.Faker('file_name')
    mobile_photo = factory.Faker('file_name')
    license = factory.Faker('name')
    color = 'white'
    start_date = timezone.now()
    end_date = factory.LazyAttribute(lambda o: o.start_date)

class FlagFactory(DjangoModelFactory):
    name = factory.Faker('catch_phrase')
    everyone = True
    note = 'This is a waffle test flag'

    class Meta:
        model = Flag


class SampleFactory(DjangoModelFactory):
    name = factory.Faker('catch_phrase')
    percent = 100
    note = 'This is a waffle test sample'

    class Meta:
        model = Sample


class SwitchFactory(DjangoModelFactory):
    name = factory.Faker('catch_phrase')
    active = True
    note = 'This is a waffle test switch'

    class Meta:
        model = Switch


class NodeRequestFactory(DjangoModelFactory):
    class Meta:
        model = models.NodeRequest

    comment = factory.Faker('text')


<<<<<<< HEAD
class RegionFactory(DjangoModelFactory):

    class Meta:
        model = Region

    name = factory.Faker('country')
    waterbutler_settings = {u'storage': {u'folder': u'/code/website/osfstoragecache', u'provider': u'filesystem'}}
    waterbutler_credentials = {u'storage': {}}
=======
class ProviderAssetFileFactory(DjangoModelFactory):
    class Meta:
        model = models.ProviderAssetFile

    name = FuzzyChoice(choices=PROVIDER_ASSET_NAME_CHOICES)
    file = factory.django.FileField(filename=factory.Faker('text'))

    @classmethod
    def _create(cls, target_class, *args, **kwargs):
        providers = kwargs.pop('providers', [])
        instance = super(ProviderAssetFileFactory, cls)._create(target_class, *args, **kwargs)
        instance.providers = providers
        instance.save()
        return instance
>>>>>>> 9446003c
<|MERGE_RESOLUTION|>--- conflicted
+++ resolved
@@ -915,7 +915,6 @@
     comment = factory.Faker('text')
 
 
-<<<<<<< HEAD
 class RegionFactory(DjangoModelFactory):
 
     class Meta:
@@ -924,7 +923,8 @@
     name = factory.Faker('country')
     waterbutler_settings = {u'storage': {u'folder': u'/code/website/osfstoragecache', u'provider': u'filesystem'}}
     waterbutler_credentials = {u'storage': {}}
-=======
+
+
 class ProviderAssetFileFactory(DjangoModelFactory):
     class Meta:
         model = models.ProviderAssetFile
@@ -938,5 +938,4 @@
         instance = super(ProviderAssetFileFactory, cls)._create(target_class, *args, **kwargs)
         instance.providers = providers
         instance.save()
-        return instance
->>>>>>> 9446003c
+        return instance