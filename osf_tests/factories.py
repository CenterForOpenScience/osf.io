# -*- coding: utf-8 -*-
import time

import datetime
import mock
from factory import SubFactory
from factory.fuzzy import FuzzyDateTime, FuzzyAttribute, FuzzyChoice
from mock import patch, Mock

import factory
import pytz
import factory.django
from factory.django import DjangoModelFactory
from django.apps import apps
from django.utils import timezone
from django.contrib.contenttypes.models import ContentType
from django.db.utils import IntegrityError
from faker import Factory
from waffle.models import Flag, Sample, Switch

from website.notifications.constants import NOTIFICATION_TYPES
from osf.utils import permissions
from website.archiver import ARCHIVER_SUCCESS
from website.settings import FAKE_EMAIL_NAME, FAKE_EMAIL_DOMAIN
from framework.auth.core import Auth

from osf import models
from osf.models.sanctions import Sanction
from osf.models.storage import PROVIDER_ASSET_NAME_CHOICES
from osf.utils.names import impute_names_model
from osf.utils.workflows import DefaultStates, DefaultTriggers, ApprovalStates
from addons.osfstorage.models import OsfStorageFile, Region
fake = Factory.create()

# If tests are run on really old processors without high precision this might fail. Unlikely to occur.
fake_email = lambda: '{}+{}@{}'.format(FAKE_EMAIL_NAME, int(time.clock() * 1000000), FAKE_EMAIL_DOMAIN)

# Do this out of a cls context to avoid setting "t" as a local
PROVIDER_ASSET_NAME_CHOICES = tuple([t[0] for t in PROVIDER_ASSET_NAME_CHOICES])

def get_default_metaschema():
    """This needs to be a method so it gets called after the test database is set up"""
    return models.RegistrationSchema.objects.first()


def FakeList(provider, n, *args, **kwargs):
    func = getattr(fake, provider)
    return [func(*args, **kwargs) for _ in range(n)]


class UserFactory(DjangoModelFactory):
    # TODO: Change this to only generate long names and see what breaks
    fullname = factory.Sequence(lambda n: 'Freddie Mercury{0}'.format(n))

    username = factory.LazyFunction(fake_email)
    password = factory.PostGenerationMethodCall('set_password',
                                                'queenfan86')
    is_registered = True
    date_confirmed = factory.Faker('date_time_this_decade', tzinfo=pytz.utc)
    merged_by = None
    verification_key = None

    class Meta:
        model = models.OSFUser

    @classmethod
    def _build(cls, target_class, *args, **kwargs):
        emails = kwargs.pop('emails', [])
        instance = super(DjangoModelFactory, cls)._build(target_class, *args, **kwargs)
        if emails:
            # Save for M2M population
            instance.set_unusable_password()
            instance.save()
        for email in emails:
            instance.emails.create(address=email)
        return instance

    @classmethod
    def _create(cls, target_class, *args, **kwargs):
        emails = kwargs.pop('emails', [])
        instance = super(DjangoModelFactory, cls)._create(target_class, *args, **kwargs)
        if emails and not instance.pk:
            # Save for M2M population
            instance.set_unusable_password()
            instance.save()
        for email in emails:
            instance.emails.create(address=email)
        return instance

    @factory.post_generation
    def set_names(self, create, extracted):
        parsed = impute_names_model(self.fullname)
        for key, value in parsed.items():
            setattr(self, key, value)

    @factory.post_generation
    def set_emails(self, create, extracted):
        if not self.emails.filter(address=self.username).exists():
            if not self.id:
                if create:
                    # Perform implicit save to populate M2M
                    self.save(clean=False)
                else:
                    # This might lead to strange behavior
                    return
            self.emails.create(address=str(self.username).lower())

class AuthUserFactory(UserFactory):
    """A user that automatically has an api key, for quick authentication.

    Example: ::
        user = AuthUserFactory()
        res = self.app.get(url, auth=user.auth)  # user is "logged in"
    """

    @factory.post_generation
    def add_auth(self, create, extracted):
        self.auth = (self.username, 'queenfan86')

class AuthFactory(factory.base.Factory):
    class Meta:
        model = Auth
    user = factory.SubFactory(UserFactory)

class UnregUserFactory(DjangoModelFactory):
    email = factory.LazyFunction(fake_email)
    fullname = factory.Sequence(lambda n: 'Freddie Mercury{0}'.format(n))
    date_registered = factory.Faker('date_time', tzinfo=pytz.utc)

    class Meta:
        model = models.OSFUser

    @classmethod
    def _build(cls, target_class, *args, **kwargs):
        """Build an object without saving it."""
        ret = target_class.create_unregistered(email=kwargs.pop('email'), fullname=kwargs.pop('fullname'))
        for key, val in kwargs.items():
            setattr(ret, key, val)
        return ret

    @classmethod
    def _create(cls, target_class, *args, **kwargs):
        ret = target_class.create_unregistered(email=kwargs.pop('email'), fullname=kwargs.pop('fullname'))
        for key, val in kwargs.items():
            setattr(ret, key, val)
        ret.save()
        return ret


class UnconfirmedUserFactory(DjangoModelFactory):
    """Factory for a user that has not yet confirmed their primary email
    address (username).
    """
    class Meta:
        model = models.OSFUser
    username = factory.LazyFunction(fake_email)
    fullname = factory.Sequence(lambda n: 'Freddie Mercury{0}'.format(n))
    password = 'lolomglgt'

    @classmethod
    def _build(cls, target_class, username, password, fullname):
        """Build an object without saving it."""
        instance = target_class.create_unconfirmed(
            username=username, password=password, fullname=fullname
        )
        instance.date_registered = fake.date_time(tzinfo=pytz.utc)
        return instance

    @classmethod
    def _create(cls, target_class, username, password, fullname):
        instance = target_class.create_unconfirmed(
            username=username, password=password, fullname=fullname
        )
        instance.date_registered = fake.date_time(tzinfo=pytz.utc)

        instance.save()
        return instance


class BaseNodeFactory(DjangoModelFactory):
    title = factory.Faker('catch_phrase')
    description = factory.Faker('sentence')
    created = factory.LazyFunction(timezone.now)
    creator = factory.SubFactory(AuthUserFactory)

    class Meta:
        model = models.Node

    #Fix for adding the deleted date.
    @classmethod
    def _create(cls, *args, **kwargs):
        if kwargs.get('is_deleted', None):
            kwargs['deleted'] = timezone.now()
        return super(BaseNodeFactory, cls)._create(*args, **kwargs)


class ProjectFactory(BaseNodeFactory):
    category = 'project'


class DraftNodeFactory(BaseNodeFactory):
    category = 'project'

    class Meta:
        model = models.DraftNode


class ProjectWithAddonFactory(ProjectFactory):
    """Factory for a project that has an addon. The addon will be added to
    both the Node and the creator records. ::

        p = ProjectWithAddonFactory(addon='github')
        p.get_addon('github') # => github node settings object
        p.creator.get_addon('github') # => github user settings object

    """

    # TODO: Should use mock addon objects
    @classmethod
    def _build(cls, target_class, addon='s3', *args, **kwargs):
        """Build an object without saving it."""
        instance = ProjectFactory._build(target_class, *args, **kwargs)
        auth = Auth(user=instance.creator)
        instance.add_addon(addon, auth)
        instance.creator.add_addon(addon)
        return instance

    @classmethod
    def _create(cls, target_class, addon='s3', *args, **kwargs):
        instance = ProjectFactory._create(target_class, *args, **kwargs)
        auth = Auth(user=instance.creator)
        instance.add_addon(addon, auth)
        instance.creator.add_addon(addon)
        instance.save()
        return instance


class NodeFactory(BaseNodeFactory):
    category = 'hypothesis'
    parent = factory.SubFactory(ProjectFactory)


class InstitutionFactory(DjangoModelFactory):
    name = factory.Faker('company')
    login_url = factory.Faker('url')
    logout_url = factory.Faker('url')
    domains = FakeList('url', n=3)
    email_domains = FakeList('domain_name', n=1)
    logo_name = factory.Faker('file_name')

    class Meta:
        model = models.Institution


class NodeLicenseRecordFactory(DjangoModelFactory):
    year = factory.Faker('year')
    copyright_holders = FakeList('name', n=3)

    class Meta:
        model = models.NodeLicenseRecord

    @classmethod
    def _create(cls, *args, **kwargs):
        kwargs['node_license'] = kwargs.get(
            'node_license',
            models.NodeLicense.objects.get(name='No license')
        )
        return super(NodeLicenseRecordFactory, cls)._create(*args, **kwargs)


class NodeLogFactory(DjangoModelFactory):
    class Meta:
        model = models.NodeLog
    action = 'file_added'
    params = {'path': '/'}
    user = SubFactory(UserFactory)

class PrivateLinkFactory(DjangoModelFactory):
    class Meta:
        model = models.PrivateLink

    name = factory.Sequence(lambda n: 'Example Private Link #{}'.format(n))
    key = factory.Faker('md5')
    anonymous = False
    creator = factory.SubFactory(UserFactory)

    @classmethod
    def _create(cls, target_class, *args, **kwargs):
        instance = super(PrivateLinkFactory, cls)._create(target_class, *args, **kwargs)
        if instance.is_deleted and not instance.deleted:
            instance.deleted = timezone.now()
            instance.save()
        return instance


class CollectionFactory(DjangoModelFactory):
    class Meta:
        model = models.Collection

    is_bookmark_collection = False
    title = factory.Faker('catch_phrase')
    creator = factory.SubFactory(UserFactory)

    @classmethod
    def _create(cls, *args, **kwargs):
        collected_types = kwargs.pop('collected_types', ContentType.objects.filter(app_label='osf', model__in=['abstractnode', 'basefilenode', 'collection', 'preprint']))
        obj = cls._build(*args, **kwargs)
        obj.save()
        # M2M, requires initial save
        obj.collected_types.add(*collected_types)
        return obj

class BookmarkCollectionFactory(CollectionFactory):
    is_bookmark_collection = True


class CollectionProviderFactory(DjangoModelFactory):
    name = factory.Faker('company')
    description = factory.Faker('bs')
    external_url = factory.Faker('url')

    class Meta:
        model = models.CollectionProvider

    @classmethod
    def _create(cls, *args, **kwargs):
        user = kwargs.pop('creator', None)
        obj = cls._build(*args, **kwargs)
        obj._creator = user or UserFactory()  # Generates primary_collection
        obj.save()
        return obj


class RegistrationProviderFactory(DjangoModelFactory):
    name = factory.Faker('company')
    description = factory.Faker('bs')
    external_url = factory.Faker('url')
    access_token = factory.Faker('bs')
    share_source = factory.Sequence(lambda n: 'share source #{0}'.format(n))

    class Meta:
        model = models.RegistrationProvider

    @classmethod
    def _create(cls, *args, **kwargs):
        user = kwargs.pop('creator', None)
        _id = kwargs.pop('_id', None)
        try:
            obj = cls._build(*args, **kwargs)
        except IntegrityError as e:
            # This is to ensure legacy tests don't fail when their _ids aren't unique
            if _id == models.RegistrationProvider.default__id:
                pass
            else:
                raise e
        if _id and _id != 'osf':
            obj._id = _id

        obj._creator = user or models.OSFUser.objects.first() or UserFactory()  # Generates primary_collection
        obj.save()
        return obj


class OSFGroupFactory(DjangoModelFactory):
    name = factory.Faker('company')
    created = factory.LazyFunction(timezone.now)
    creator = factory.SubFactory(AuthUserFactory)

    class Meta:
        model = models.OSFGroup


class RegistrationFactory(BaseNodeFactory):

    creator = None
    # Default project is created if not provided
    category = 'project'

    @classmethod
    def _build(cls, target_class, *args, **kwargs):
        raise Exception('Cannot build registration without saving.')

    @classmethod
    def _create(cls, target_class, project=None, is_public=False,
                schema=None, draft_registration=None,
                archive=False, embargo=None, registration_approval=None, retraction=None,
                provider=None,
                *args, **kwargs):
        user = None
        if project:
            user = project.creator
        user = kwargs.pop('user', None) or kwargs.get('creator') or user or UserFactory()
        kwargs['creator'] = user
        provider = provider or models.RegistrationProvider.get_default()
        # Original project to be registered
        project = project or target_class(*args, **kwargs)
        if project.is_admin_contributor(user):
            project.add_contributor(
                contributor=user,
                permissions=permissions.CREATOR_PERMISSIONS,
                log=False,
                save=False
            )
        project.save()

        if draft_registration:
            schema = draft_registration.registration_schema
        else:
            schema = schema or get_default_metaschema()

        # Default registration parameters
        if not draft_registration:
            draft_registration = DraftRegistrationFactory(
                branched_from=project,
                initator=user,
                registration_schema=schema,
                provider=provider,
            )
        auth = Auth(user=user)
        register = lambda: project.register_node(
            schema=schema,
            auth=auth,
            draft_registration=draft_registration,
            provider=provider,
            parent=kwargs.get('parent')
        )

        def add_approval_step(reg):
            if embargo:
                reg.embargo = embargo
            elif registration_approval:
                reg.registration_approval = registration_approval
            elif retraction:
                reg.retraction = retraction
            else:
                reg.require_approval(reg.creator)
            reg.save()
            reg.sanction.add_authorizer(reg.creator, reg)
            reg.sanction.save()

        with patch('framework.celery_tasks.handlers.enqueue_task'):
            reg = register()
            add_approval_step(reg)
        if not archive:
            with patch.object(reg.archive_job, 'archive_tree_finished', Mock(return_value=True)):
                archive_job = reg.archive_job
                archive_job.status = ARCHIVER_SUCCESS
                archive_job.done = True
                archive_job.save()
                reg.sanction.state = Sanction.APPROVED
                reg.sanction.save()
        if is_public:
            reg.is_public = True
        reg.files_count = reg.registered_from.files.filter(deleted_on__isnull=True).count()
        draft_registration.registered_node = reg
        draft_registration.save()
        reg.save()
        return reg


class WithdrawnRegistrationFactory(BaseNodeFactory):

    @classmethod
    def _create(cls, *args, **kwargs):

        registration = kwargs.pop('registration', RegistrationFactory())
        registration.is_public = True
        user = kwargs.pop('user', registration.creator)

        registration.retract_registration(user)
        withdrawal = registration.retraction
        token = list(withdrawal.approval_state.values())[0]['approval_token']
        with patch('osf.models.AbstractNode.update_search'):
            withdrawal.approve_retraction(user, token)
        withdrawal.save()

        return withdrawal

class SanctionFactory(DjangoModelFactory):
    class Meta:
        abstract = True

    @classmethod
    def _create(cls, target_class, initiated_by=None, approve=False, *args, **kwargs):
        user = kwargs.pop('user', None) or UserFactory()
        kwargs['initiated_by'] = initiated_by or user
        sanction = super()._create(target_class, *args, **kwargs)
        reg_kwargs = {
            'creator': user,
            'user': user,
            sanction.SHORT_NAME: sanction
        }
        RegistrationFactory(**reg_kwargs)
        if not approve:
            sanction.state = Sanction.UNAPPROVED
            sanction.save()
        return sanction

class RetractionFactory(SanctionFactory):
    class Meta:
        model = models.Retraction
    user = factory.SubFactory(UserFactory)

class EmbargoFactory(SanctionFactory):
    class Meta:
        model = models.Embargo
    user = factory.SubFactory(UserFactory)

class RegistrationApprovalFactory(SanctionFactory):
    class Meta:
        model = models.RegistrationApproval
    user = factory.SubFactory(UserFactory)

class EmbargoTerminationApprovalFactory(DjangoModelFactory):

    @classmethod
    def create(cls, registration=None, user=None, embargo=None, *args, **kwargs):
        if registration:
            if not user:
                user = registration.creator
        else:
            user = user or UserFactory()
            if not embargo:
                embargo = EmbargoFactory(state=models.Sanction.APPROVED, approve=True)
                registration = embargo._get_registration()
            else:
                registration = RegistrationFactory(creator=user, user=user, embargo=embargo)
        with mock.patch('osf.models.sanctions.EmailApprovableSanction.ask', mock.Mock()):
            approval = registration.request_embargo_termination(user)
            return approval


class DraftRegistrationFactory(DjangoModelFactory):
    class Meta:
        model = models.DraftRegistration

    @classmethod
    def _create(cls, *args, **kwargs):
        title = kwargs.pop('title', None)
        initiator = kwargs.get('initiator', None)
        description = kwargs.pop('description', None)
        branched_from = kwargs.get('branched_from', None)
        registration_schema = kwargs.get('registration_schema')
        registration_metadata = kwargs.get('registration_metadata')
        provider = kwargs.get('provider')
        branched_from_creator = branched_from.creator if branched_from else None
        initiator = initiator or branched_from_creator or kwargs.get('user', None) or kwargs.get('creator', None) or UserFactory()
        registration_schema = registration_schema or get_default_metaschema()
        registration_metadata = registration_metadata or {}
        provider = provider or models.RegistrationProvider.get_default()
        provider.schemas.add(registration_schema)
        draft = models.DraftRegistration.create_from_node(
            node=branched_from,
            user=initiator,
            schema=registration_schema,
            data=registration_metadata,
            provider=provider,
        )
        if title:
            draft.title = title
        if description:
            draft.description = description
        draft.registration_responses = draft.flatten_registration_metadata()
        draft.save()
        return draft

class CommentFactory(DjangoModelFactory):
    class Meta:
        model = models.Comment

    content = factory.Sequence(lambda n: 'Comment {0}'.format(n))

    @classmethod
    def _build(cls, target_class, *args, **kwargs):
        node = kwargs.pop('node', None) or NodeFactory()
        user = kwargs.pop('user', None) or node.creator
        target = kwargs.pop('target', None) or models.Guid.load(node._id)
        content = kwargs.pop('content', None) or 'Test comment.'
        instance = target_class(
            node=node,
            user=user,
            target=target,
            content=content,
            *args, **kwargs
        )
        if isinstance(target.referent, target_class):
            instance.root_target = target.referent.root_target
        else:
            instance.root_target = target
        return instance

    @classmethod
    def _create(cls, target_class, *args, **kwargs):
        node = kwargs.pop('node', None) or NodeFactory()
        user = kwargs.pop('user', None) or node.creator
        target = kwargs.pop('target', None) or models.Guid.load(node._id)
        content = kwargs.pop('content', None) or 'Test comment.'
        instance = target_class(
            node=node,
            user=user,
            target=target,
            content=content,
            *args, **kwargs
        )
        if isinstance(target.referent, target_class):
            instance.root_target = target.referent.root_target
        else:
            instance.root_target = target
        instance.save()
        return instance


class SubjectFactory(DjangoModelFactory):
    text = factory.Sequence(lambda n: 'Example Subject #{}'.format(n))

    class Meta:
        model = models.Subject

    @classmethod
    def _create(cls, target_class, parent=None, provider=None, bepress_subject=None, *args, **kwargs):
        provider = provider or models.PreprintProvider.objects.first() or PreprintProviderFactory(_id='osf')
        if provider._id != 'osf' and not bepress_subject:
            osf = models.PreprintProvider.load('osf') or PreprintProviderFactory(_id='osf')
            bepress_subject = SubjectFactory(provider=osf)
        try:
            ret = super(SubjectFactory, cls)._create(target_class, parent=parent, provider=provider, bepress_subject=bepress_subject, *args, **kwargs)
        except IntegrityError:
            ret = models.Subject.objects.get(text=kwargs['text'])
            if parent:
                ret.parent = parent
        return ret


class PreprintProviderFactory(DjangoModelFactory):
    _id = factory.Sequence(lambda n: f'slug{n}')

    name = factory.Faker('company')
    description = factory.Faker('bs')
    external_url = factory.Faker('url')
    share_source = factory.Sequence(lambda n: 'share source #{0}'.format(n))

    class Meta:
        model = models.PreprintProvider

    @classmethod
    def _build(cls, target_class, *args, **kwargs):
        instance = super(PreprintProviderFactory, cls)._build(target_class, *args, **kwargs)
        if not instance.share_title:
            instance.share_title = instance._id
        return instance

    @classmethod
    def _create(cls, target_class, *args, **kwargs):
        instance = super(PreprintProviderFactory, cls)._create(target_class, *args, **kwargs)
        if not instance.share_title:
            instance.share_title = instance._id
            instance.save()
        return instance


def sync_set_identifiers(preprint):
    from website import settings
    doi = settings.DOI_FORMAT.format(prefix=preprint.provider.doi_prefix, guid=preprint._id)
    preprint.set_identifier_values(doi=doi)


class PreprintFactory(DjangoModelFactory):
    class Meta:
        model = models.Preprint

    title = factory.Faker('catch_phrase')
    description = factory.Faker('sentence')
    created = factory.LazyFunction(timezone.now)
    creator = factory.SubFactory(AuthUserFactory)

    doi = factory.Sequence(lambda n: '10.123/{}'.format(n))
    provider = factory.SubFactory(PreprintProviderFactory)

    @classmethod
    def _build(cls, target_class, *args, **kwargs):
        creator = kwargs.pop('creator', None) or UserFactory()
        provider = kwargs.pop('provider', None) or PreprintProviderFactory()
        project = kwargs.pop('project', None) or None
        title = kwargs.pop('title', None) or 'Untitled'
        description = kwargs.pop('description', None) or 'None'
        is_public = kwargs.pop('is_public', True)
        instance = target_class(provider=provider, title=title, description=description, creator=creator, node=project, is_public=is_public)
        return instance

    @classmethod
    def _create(cls, target_class, *args, **kwargs):
        update_task_patcher = mock.patch('website.preprints.tasks.on_preprint_updated.si')
        update_task_patcher.start()

        finish = kwargs.pop('finish', True)
        set_doi = kwargs.pop('set_doi', True)
        is_published = kwargs.pop('is_published', True)
        instance = cls._build(target_class, *args, **kwargs)
        file_size = kwargs.pop('file_size', 1337)

        doi = kwargs.pop('doi', None)
        license_details = kwargs.pop('license_details', None)
        filename = kwargs.pop('filename', None) or 'preprint_file.txt'
        subjects = kwargs.pop('subjects', None) or [[SubjectFactory()._id]]
        instance.article_doi = doi

        user = kwargs.pop('creator', None) or instance.creator
        instance.save()

        preprint_file = OsfStorageFile.create(
            target_object_id=instance.id,
            target_content_type=ContentType.objects.get_for_model(instance),
            path='/{}'.format(filename),
            name=filename,
            materialized_path='/{}'.format(filename))

        instance.machine_state = kwargs.pop('machine_state', 'initial')
        preprint_file.save()
        from addons.osfstorage import settings as osfstorage_settings

        preprint_file.create_version(user, {
            'object': '06d80e',
            'service': 'cloud',
            osfstorage_settings.WATERBUTLER_RESOURCE: 'osf',
        }, {
            'size': file_size,
            'contentType': 'img/png'
        }).save()
        update_task_patcher.stop()
        if finish:
            auth = Auth(user)

            instance.set_primary_file(preprint_file, auth=auth, save=True)
            instance.set_subjects(subjects, auth=auth)
            if license_details:
                instance.set_preprint_license(license_details, auth=auth)
            instance.set_published(is_published, auth=auth)
            create_task_patcher = mock.patch('website.identifiers.utils.request_identifiers')
            mock_create_identifier = create_task_patcher.start()
            if is_published and set_doi:
                mock_create_identifier.side_effect = sync_set_identifiers(instance)
            create_task_patcher.stop()

        instance.save()
        return instance

class TagFactory(DjangoModelFactory):
    class Meta:
        model = models.Tag

    name = factory.Sequence(lambda n: 'Example Tag #{}'.format(n))
    system = False

class DismissedAlertFactory(DjangoModelFactory):
    class Meta:
        model = models.DismissedAlert

    @classmethod
    def _create(cls, *args, **kwargs):
        kwargs['_id'] = kwargs.get('_id', 'adblock')
        kwargs['user'] = kwargs.get('user', UserFactory())
        kwargs['location'] = kwargs.get('location', 'iver/settings')

        return super(DismissedAlertFactory, cls)._create(*args, **kwargs)

class ApiOAuth2ScopeFactory(DjangoModelFactory):
    class Meta:
        model = models.ApiOAuth2Scope

    name = factory.Sequence(lambda n: 'scope{}'.format(n))
    is_public = True
    is_active = True
    description = factory.Faker('text')

class ApiOAuth2PersonalTokenFactory(DjangoModelFactory):
    class Meta:
        model = models.ApiOAuth2PersonalToken

    owner = factory.SubFactory(UserFactory)
    name = factory.Sequence(lambda n: 'Example OAuth2 Personal Token #{}'.format(n))

    @classmethod
    def _create(cls, *args, **kwargs):
        token = super(ApiOAuth2PersonalTokenFactory, cls)._create(*args, **kwargs)
        token.scopes.add(ApiOAuth2ScopeFactory())
        return token

class ApiOAuth2ApplicationFactory(DjangoModelFactory):
    class Meta:
        model = models.ApiOAuth2Application

    owner = factory.SubFactory(UserFactory)

    name = factory.Sequence(lambda n: 'Example OAuth2 Application #{}'.format(n))

    home_url = 'ftp://ftp.ncbi.nlm.nimh.gov/'
    callback_url = 'http://example.uk'


class ForkFactory(DjangoModelFactory):
    class Meta:
        model = models.Node

    @classmethod
    def _create(cls, *args, **kwargs):

        project = kwargs.pop('project', None)
        user = kwargs.pop('user', project.creator)
        title = kwargs.pop('title', None)

        fork = project.fork_node(auth=Auth(user), title=title)
        fork.save()
        return fork


class IdentifierFactory(DjangoModelFactory):
    class Meta:
        model = models.Identifier

    referent = factory.SubFactory(RegistrationFactory)
    value = factory.Sequence(lambda n: 'carp:/2460{}'.format(n))

    @classmethod
    def _create(cls, *args, **kwargs):
        kwargs['category'] = kwargs.get('category', 'carpid')

        return super(IdentifierFactory, cls)._create(*args, **kwargs)


class NodeRelationFactory(DjangoModelFactory):
    class Meta:
        model = models.NodeRelation

    child = factory.SubFactory(NodeFactory)
    parent = factory.SubFactory(NodeFactory)


class ExternalAccountFactory(DjangoModelFactory):
    class Meta:
        model = models.ExternalAccount
    oauth_key = 'some-silly-key'
    oauth_secret = 'some-super-secret'
    provider = 'mock2'
    provider_id = factory.Sequence(lambda n: 'user-{0}'.format(n))
    provider_name = 'Fake Provider'
    display_name = factory.Sequence(lambda n: 'user-{0}'.format(n))
    profile_url = 'http://wutwut.com/'
    refresh_token = 'some-sillier-key'


class MockOAuth2Provider(models.ExternalProvider):
    name = 'Mock OAuth 2.0 Provider'
    short_name = 'mock2'

    client_id = 'mock2_client_id'
    client_secret = 'mock2_client_secret'

    auth_url_base = 'https://mock2.com/auth'
    callback_url = 'https://mock2.com/callback'
    auto_refresh_url = 'https://mock2.com/callback'
    refresh_time = 300
    expiry_time = 9001

    def handle_callback(self, response):
        return {
            'provider_id': 'mock_provider_id'
        }


class NotificationSubscriptionFactory(DjangoModelFactory):
    class Meta:
        model = models.NotificationSubscription


def make_node_lineage():
    node1 = NodeFactory()
    node2 = NodeFactory(parent=node1)
    node3 = NodeFactory(parent=node2)
    node4 = NodeFactory(parent=node3)

    return [node1._id, node2._id, node3._id, node4._id]


class NotificationDigestFactory(DjangoModelFactory):
    timestamp = FuzzyDateTime(datetime.datetime(1970, 1, 1, tzinfo=pytz.UTC))
    node_lineage = FuzzyAttribute(fuzzer=make_node_lineage)
    user = factory.SubFactory(UserFactory)
    send_type = FuzzyChoice(choices=NOTIFICATION_TYPES.keys())
    message = fake.text(max_nb_chars=2048)
    event = fake.text(max_nb_chars=50)
    class Meta:
        model = models.NotificationDigest


class ConferenceFactory(DjangoModelFactory):
    class Meta:
        model = models.Conference

    endpoint = factory.Sequence(lambda n: 'conference{0}'.format(n))
    name = factory.Faker('catch_phrase')
    active = True
    is_meeting = True

    @factory.post_generation
    def admins(self, create, extracted, **kwargs):
        self.admins.add(*(extracted or [UserFactory()]))


class SessionFactory(DjangoModelFactory):
    class Meta:
        model = models.Session

    @classmethod
    def _build(cls, target_class, *args, **kwargs):
        user = kwargs.pop('user', None)
        instance = target_class(*args, **kwargs)

        if user:
            instance.data['auth_user_username'] = user.username
            instance.data['auth_user_id'] = user._primary_key
            instance.data['auth_user_fullname'] = user.fullname

        return instance

    @classmethod
    def _create(cls, target_class, *args, **kwargs):
        instance = cls._build(target_class, *args, **kwargs)
        instance.save()
        return instance


class ArchiveJobFactory(DjangoModelFactory):
    class Meta:
        model = models.ArchiveJob


class ReviewActionFactory(DjangoModelFactory):
    class Meta:
        model = models.ReviewAction

    trigger = FuzzyChoice(choices=DefaultTriggers.values())
    comment = factory.Faker('text')
    from_state = FuzzyChoice(choices=DefaultStates.values())
    to_state = FuzzyChoice(choices=DefaultStates.values())

    target = factory.SubFactory(PreprintFactory)
    creator = factory.SubFactory(AuthUserFactory)

    is_deleted = False


class ScheduledBannerFactory(DjangoModelFactory):
    # Banners are set for 24 hours from start_date if no end date is given
    class Meta:
        model = models.ScheduledBanner

    name = factory.Faker('name')
    default_alt_text = factory.Faker('text')
    mobile_alt_text = factory.Faker('text')
    default_photo = factory.Faker('file_name')
    mobile_photo = factory.Faker('file_name')
    license = factory.Faker('name')
    color = factory.Faker('color')
    start_date = timezone.now()
    end_date = factory.LazyAttribute(lambda o: o.start_date)

class FlagFactory(DjangoModelFactory):
    name = factory.Faker('catch_phrase')
    everyone = True
    note = 'This is a waffle test flag'

    class Meta:
        model = Flag


class SampleFactory(DjangoModelFactory):
    name = factory.Faker('catch_phrase')
    percent = 100
    note = 'This is a waffle test sample'

    class Meta:
        model = Sample


class SwitchFactory(DjangoModelFactory):
    name = factory.Faker('catch_phrase')
    active = True
    note = 'This is a waffle test switch'

    class Meta:
        model = Switch


class NodeRequestFactory(DjangoModelFactory):
    class Meta:
        model = models.NodeRequest

    creator = factory.SubFactory(AuthUserFactory)
    target = factory.SubFactory(NodeFactory)

    comment = factory.Faker('text')

class PreprintRequestFactory(DjangoModelFactory):
    class Meta:
        model = models.PreprintRequest

    comment = factory.Faker('text')

osfstorage_settings = apps.get_app_config('addons_osfstorage')


generic_location = {
    'service': 'cloud',
    osfstorage_settings.WATERBUTLER_RESOURCE: 'resource',
    'object': '1615307',
}

generic_waterbutler_settings = {
    'storage': {
        'provider': 'glowcloud',
        'container': 'osf_storage',
        'use_public': True,
    }
}

generic_waterbutler_credentials = {
    'storage': {
        'region': 'PartsUnknown',
        'username': 'mankind',
        'token': 'heresmrsocko'
    }
}


class RegionFactory(DjangoModelFactory):
    class Meta:
        model = Region

    name = factory.Sequence(lambda n: 'Region {0}'.format(n))
    _id = factory.Sequence(lambda n: 'us_east_{0}'.format(n))
    waterbutler_credentials = generic_waterbutler_credentials
    waterbutler_settings = generic_waterbutler_settings
    waterbutler_url = 'http://123.456.test.woo'


class ProviderAssetFileFactory(DjangoModelFactory):
    class Meta:
        model = models.ProviderAssetFile

    name = FuzzyChoice(choices=PROVIDER_ASSET_NAME_CHOICES)
    file = factory.django.FileField(filename=factory.Faker('text'))

    @classmethod
    def _create(cls, target_class, *args, **kwargs):
        providers = kwargs.pop('providers', [])
        instance = super(ProviderAssetFileFactory, cls)._create(target_class, *args, **kwargs)
        instance.providers.add(*providers)
        instance.save()
        return instance

class ChronosJournalFactory(DjangoModelFactory):
    class Meta:
        model = models.ChronosJournal

    name = factory.Faker('company')
    title = factory.Faker('sentence')
    journal_id = factory.Faker('ean')

    @classmethod
    def _create(cls, target_class, *args, **kwargs):
        kwargs['raw_response'] = kwargs.get('raw_response', {
            'TITLE': kwargs.get('title', factory.Faker('sentence').generate([])),
            'JOURNAL_ID': kwargs.get('title', factory.Faker('ean').generate([])),
            'NAME': kwargs.get('name', factory.Faker('company').generate([])),
            'JOURNAL_URL': factory.Faker('url').generate([]),
            'PUBLISHER_ID': factory.Faker('ean').generate([]),
            'PUBLISHER_NAME': factory.Faker('name').generate([])
            # Other stuff too probably
        })
        instance = super(ChronosJournalFactory, cls)._create(target_class, *args, **kwargs)
        instance.save()
        return instance


class ChronosSubmissionFactory(DjangoModelFactory):
    class Meta:
        model = models.ChronosSubmission

    publication_id = factory.Faker('ean')
    journal = factory.SubFactory(ChronosJournalFactory)
    preprint = factory.SubFactory(PreprintFactory)
    submitter = factory.SubFactory(AuthUserFactory)
    status = factory.Faker('random_int', min=1, max=5)
    submission_url = factory.Faker('url')

    @classmethod
    def _create(cls, target_class, *args, **kwargs):
        kwargs['raw_response'] = kwargs.get('raw_response', {
            'PUBLICATION_ID': kwargs.get('publication_id', factory.Faker('ean').generate([])),
            'STATUS_CODE': kwargs.get('status', factory.Faker('random_int', min=1, max=5).generate([])),
            'CHRONOS_SUBMISSION_URL': kwargs.get('submission_url', factory.Faker('url').generate([])),
            # Other stuff too probably
        })
        instance = super(ChronosSubmissionFactory, cls)._create(target_class, *args, **kwargs)
        instance.save()
        return instance


class BrandFactory(DjangoModelFactory):
    class Meta:
        model = models.Brand

    # just limiting it to 30 chars
    name = factory.LazyAttribute(lambda n: fake.company()[:29])

    hero_logo_image = factory.Faker('url')
    topnav_logo_image = factory.Faker('url')
    hero_background_image = factory.Faker('url')

    primary_color = factory.Faker('hex_color')
    secondary_color = factory.Faker('hex_color')


class SchemaResponseFactory(DjangoModelFactory):
    initiator = factory.SubFactory(AuthUserFactory)
    revision_justification = "We're talkin' about practice!"
    submitted_timestamp = FuzzyDateTime(datetime.datetime(1970, 1, 1, tzinfo=pytz.UTC))
    registration = factory.SubFactory(RegistrationFactory)

    class Meta:
        model = models.SchemaResponse

    @classmethod
    def _create(cls, *args, **kwargs):
        from django.contrib.contenttypes.models import ContentType
        SchemaResponse = models.SchemaResponse
        justification = kwargs.get('revision_justification')
        initiator = kwargs.get('initiator')
        registration = kwargs.get('registration')
        content_type = ContentType.objects.get_for_model(registration)
        schema = registration.registered_schema.get()
        if not registration.schema_responses.exists():
            return SchemaResponse.create_initial_response(initiator, registration, schema, justification)
        else:
            previous_schema_response = SchemaResponse.objects.filter(
                object_id=registration.id,
<<<<<<< HEAD
                content_type_id=ContentType.objects.get_for_model(registration)
            ).order_by('-created').first()
            return SchemaResponse.create_from_previous_response(initiator, previous_schema_response, justification)
        else:
            return SchemaResponse.create_initial_response(initiator, registration, schema, justification)


class SchemaResponseActionFactory(DjangoModelFactory):
    class Meta:
        model = models.SchemaResponseAction

    trigger = FuzzyChoice(choices=DefaultTriggers.values())
    comment = factory.Faker('text')
    from_state = FuzzyChoice(choices=DefaultStates.values())
    to_state = FuzzyChoice(choices=DefaultStates.values())

    target = factory.SubFactory(SchemaResponseFactory)
    creator = factory.SubFactory(AuthUserFactory)

    is_deleted = False
=======
                content_type_id=content_type
            ).get()
            previous_schema_response.approvals_state_machine.set_state(ApprovalStates.APPROVED)
            previous_schema_response.save()
            return SchemaResponse.create_from_previous_response(initiator, previous_schema_response, justification)
>>>>>>> 3431d838
<|MERGE_RESOLUTION|>--- conflicted
+++ resolved
@@ -1144,31 +1144,23 @@
         else:
             previous_schema_response = SchemaResponse.objects.filter(
                 object_id=registration.id,
-<<<<<<< HEAD
-                content_type_id=ContentType.objects.get_for_model(registration)
-            ).order_by('-created').first()
-            return SchemaResponse.create_from_previous_response(initiator, previous_schema_response, justification)
-        else:
-            return SchemaResponse.create_initial_response(initiator, registration, schema, justification)
-
-
-class SchemaResponseActionFactory(DjangoModelFactory):
-    class Meta:
-        model = models.SchemaResponseAction
-
-    trigger = FuzzyChoice(choices=DefaultTriggers.values())
-    comment = factory.Faker('text')
-    from_state = FuzzyChoice(choices=DefaultStates.values())
-    to_state = FuzzyChoice(choices=DefaultStates.values())
-
-    target = factory.SubFactory(SchemaResponseFactory)
-    creator = factory.SubFactory(AuthUserFactory)
-
-    is_deleted = False
-=======
                 content_type_id=content_type
             ).get()
             previous_schema_response.approvals_state_machine.set_state(ApprovalStates.APPROVED)
             previous_schema_response.save()
             return SchemaResponse.create_from_previous_response(initiator, previous_schema_response, justification)
->>>>>>> 3431d838
+
+
+class SchemaResponseActionFactory(DjangoModelFactory):
+    class Meta:
+        model = models.SchemaResponseAction
+
+    trigger = FuzzyChoice(choices=DefaultTriggers.values())
+    comment = factory.Faker('text')
+    from_state = FuzzyChoice(choices=DefaultStates.values())
+    to_state = FuzzyChoice(choices=DefaultStates.values())
+
+    target = factory.SubFactory(SchemaResponseFactory)
+    creator = factory.SubFactory(AuthUserFactory)
+
+    is_deleted = False