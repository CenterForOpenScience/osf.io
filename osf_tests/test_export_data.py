import copy
from datetime import datetime

import mock
import pytest
<<<<<<< HEAD
import requests
import json
from datetime import datetime
=======
from addons.osfstorage.tests.factories import FileVersionFactory
>>>>>>> 6c9be0e6
from django.http import JsonResponse
from django.test import TestCase
from nose import tools as nt

from addons.osfstorage.models import Region
from addons.osfstorage.settings import DEFAULT_REGION_ID
from osf.models import AbstractNode, ExportData
from osf.models.export_data import DateTruncMixin
from osf_tests.factories import (
    TagFactory,
    RegionFactory,
    ProjectFactory,
    AuthUserFactory,
    ExportDataFactory,
    ExportDataFactoryAddon,
    InstitutionFactory,
    OsfStorageFileFactory,
    ExportDataRestoreFactory,
<<<<<<< HEAD
    RegionFactory,
    bulkmount_waterbutler_settings,
    BaseFileNodeFactory,
)
from osf.models.export_data import get_hashes_from_metadata

FAKE_DATA = {
    'institution': {
        'id': 66,
        'guid': 'wustl',
        'name': 'Washington University in St. Louis [Test]'
    },
    'files': [
        {
            'id': 1733,
            'path': '/631879ebb71d8f1ae01f4c10',
            'materialized_path': '/nii/ember-animated/-private/sprite.d.ts',
            'name': 'sprite.d.ts',
            'provider': 'osfstorage',
            'created_at': '2022-09-07 11:00:59',
            'modified_at': '2022-09-07 11:00:59',
            'project': {
                'id': 'wh6za',
                'name': 'Project C0001'
            },
            'tags': [],
            'version': [
                {
                    'identifier': '1',
                    'created_at': '2022-09-07 11:00:59',
                    'size': 150,
                    'version_name': 'sprite.d.ts',
                    'contributor': 'user001@example.com.vn',
                    'metadata': {
                        'md5': 'ad85d0c3911f56d671cc41c952fa96b2',
                        'etag': 'cdb490b21480b381d118b303468d1fb225ad6d1f16e5f096262a8ea0835d4399',
                        'kind': 'file',
                        'name': 'f4ddb7e6109eac566cd6d7cb29faa40f4e3b92b202e21863a309b7eb87543b67',
                        'path': '/f4ddb7e6109eac566cd6d7cb29faa40f4e3b92b202e21863a309b7eb87543b67',
                        'sha1': '2f1e64c37f30d1c35e3c0e7b68650b1e8e1c05dc',
                        'size': 150,
                        'extra': {},
                        'sha256': 'f4ddb7e6109eac566cd6d7cb29faa40f4e3b92b202e21863a309b7eb87543b67',
                        'sha512': '6f2617c63ee21b7acf1b87db92faba2677e62638a0831708d2e9ad01fe46d17f231232',
                        'sizeInt': 150,
                        'modified': 'Fri, 12 Aug 2022 11:21:52 +0000',
                        'provider': 'filesystem',
                        'contentType': '',
                        'created_utc': '',
                        'materialized': '/f4ddb7e6109eac566cd6d7cb29faa40f4e3b92b202e21863a309b7eb87543b67',
                        'modified_utc': '2022-08-12T11:21:52.989761+00:00'
                    },
                    'location': {
                        'host': 'de222e410dd7',
                        'folder': '/code/website/osfstoragecache',
                        'object': 'f4ddb7e6109eac566cd6d7cb29faa40f4e3b92b202e21863a309b7eb87543b67',
                        'address': '',
                        'service': 'filesystem',
                        'version': '0.0.1',
                        'provider': 'filesystem'
                    }
                },
            ],
            'size': 150,
            'location': {
                'host': 'de222e410dd7',
                'folder': '/code/website/osfstoragecache',
                'object': 'f4ddb7e6109eac566cd6d7cb29faa40f4e3b92b202e21863a309b7eb87543b67',
                'address': '',
                'service': 'filesystem',
                'version': '0.0.1',
                'provider': 'filesystem'
            },
            'timestamp': {}
        },
    ]
}
=======
    BaseFileVersionsThroughFactory,
    RdmFileTimestamptokenVerifyResultFactory,
)
from admin_tests.rdm_custom_storage_location.export_data.test_utils import FAKE_DATA
>>>>>>> 6c9be0e6


@pytest.mark.feature_202210
@pytest.mark.django_db
class TestExportData(TestCase):

    @classmethod
    def setUpTestData(cls):
        cls.default_region = default_region = Region.objects.get(_id=DEFAULT_REGION_ID)
        cls.inst_region = inst_region = RegionFactory(
            name=default_region.name,
            waterbutler_credentials=default_region.waterbutler_credentials,
            waterbutler_settings=default_region.waterbutler_settings
        )
        cls.institution = InstitutionFactory.create(_id=inst_region.guid)
        cls.export_data = ExportDataFactory(source=inst_region)
        project = ProjectFactory()
        target = AbstractNode(id=project.id)
        cls.institution.nodes.set([project])
        cls.file1 = file1 = OsfStorageFileFactory.create(
            name='file1.txt',
            created=datetime.now(),
            target_object_id=project.id,
            target=target
        )
        file_version = FileVersionFactory(region=inst_region, size=3,)
        file_versions_through = BaseFileVersionsThroughFactory.create(
            version_name=file1.name,
            basefilenode=file1,
            fileversion=file_version
        )
        file_versions = [file_version]
        total_size = sum([f.size for f in file_versions])
        files_numb = len(file_versions)

        cls.institution_json = {
            'id': cls.institution.id,
            'guid': cls.institution.guid,
            'name': cls.institution.name
        }
        cls.export_data_json = {
            'institution': cls.institution_json,
            'process_start': cls.export_data.process_start.strftime('%Y-%m-%d %H:%M:%S'),
            'process_end': cls.export_data.process_end.strftime(
                '%Y-%m-%d %H:%M:%S') if cls.export_data.process_end else None,
            'storage': {
                'name': cls.export_data.source.name,
                'type': cls.export_data.source.provider_full_name
            },
            'projects_numb': cls.institution.nodes.filter(type='osf.node').count(),
            'files_numb': files_numb,
            'size': total_size,
            'file_path': cls.export_data.get_file_info_file_path()
        }
<<<<<<< HEAD

        projects = cls.institution.nodes.filter(type='osf.node')
        projects__ids = projects.values_list('id', flat=True)
        object_id = projects__ids[0]
        target = AbstractNode(id=object_id)
        node = OsfStorageFileFactory.create(target_object_id=object_id, target=target)
        file_version = FileVersionFactory(region=cls.export_data.source)
        file_version.creator.affiliated_institutions.set([cls.institution])

        file_versions_through = BaseFileVersionsThroughFactory.create(version_name='file.txt', basefilenode=node,
                                                                      fileversion=file_version)
=======
>>>>>>> 6c9be0e6
        cls.file_info_json = {
            'institution': cls.institution_json,
            'files': [{
                'id': file1.id,
                'path': file1.path,
                'materialized_path': file1.materialized_path,
                'name': file1.name,
                'provider': file1.provider,
                'created_at': file1.created.strftime('%Y-%m-%d %H:%M:%S'),
                'modified_at': file1.modified.strftime('%Y-%m-%d %H:%M:%S'),
                'project': {
                    'id': file1.target._id,
                    'name': file1.target.title,
                },
                'tags': [],
                'version': [{
                    'identifier': file_version.identifier,
                    'created_at': file_version.created.strftime('%Y-%m-%d %H:%M:%S'),
                    'modified_at': file_version.created.strftime('%Y-%m-%d %H:%M:%S'),
                    'size': file_version.size,
                    'version_name': file_versions_through.version_name if file_versions_through else file1.name,
                    'contributor': file_version.creator.username,
                    'metadata': file_version.metadata,
                    'location': file_version.location,
                }],
                'size': 0,
                'location': file_version.location,
                'timestamp': {},
            }]
        }

    def test_init(self):
        nt.assert_is_not_none(self.export_data)
        nt.assert_equal(self.export_data.status, ExportData.STATUS_COMPLETED)

    def test_repr(self):
        expected_value = f'"({self.export_data.source}-{self.export_data.location})[{self.export_data.status}]"'
        nt.assert_equal(repr(self.export_data), expected_value)

    def test_str(self):
        expected_value = f'"({self.export_data.source}-{self.export_data.location})[{self.export_data.status}]"'
        nt.assert_equal(repr(self.export_data), expected_value)

    def test_extract_file_information_json_from_source_storage__00_not_institution(self):
        export_data = ExportDataFactory()
        result = export_data.extract_file_information_json_from_source_storage()
        nt.assert_is_none(result)

    def test_extract_file_information_json_from_source_storage__01_normal(self):
        test_file_info_json = copy.deepcopy(self.file_info_json)

        result = self.export_data.extract_file_information_json_from_source_storage()

        nt.assert_is_instance(result, tuple)
        export_data_json, file_info_json = result
        file_info_first_file = file_info_json.get('files', [{}])[0]
        test_file_info_file = test_file_info_json.get('files', [{}])[0]

        nt.assert_equal(export_data_json, self.export_data_json)
        nt.assert_equal(file_info_json.get('institution'), test_file_info_json.get('institution'))
        nt.assert_equal(file_info_first_file.get('tags'), test_file_info_file.get('tags'))
        nt.assert_equal(file_info_first_file.get('version'), test_file_info_file.get('version'))
        nt.assert_equal(file_info_first_file.get('location'), test_file_info_file.get('location'))
        nt.assert_equal(file_info_first_file.get('timestamp'), test_file_info_file.get('timestamp'))

    def test_extract_file_information_json_from_source_storage__02_with_tags(self):
        # Add tags to file info JSON and test DB
        test_file_info_json = copy.deepcopy(self.file_info_json)
        test_file_info_json['files'][0]['tags'] = ['tag1', 'tag2']
        tag1 = TagFactory(name='tag1', system=False)
        tag2 = TagFactory(name='tag2', system=False)
        self.file1.tags.set([tag1, tag2])

        result = self.export_data.extract_file_information_json_from_source_storage()

        nt.assert_is_instance(result, tuple)
        export_data_json, file_info_json = result

        file_info_first_file = file_info_json.get('files', [{}])[0]
        test_file_info_file = test_file_info_json.get('files', [{}])[0]

        nt.assert_equal(export_data_json, self.export_data_json)
        nt.assert_equal(file_info_json.get('institution'), test_file_info_json.get('institution'))
        nt.assert_equal(file_info_first_file.get('tags'), test_file_info_file.get('tags'))
        nt.assert_equal(file_info_first_file.get('version'), test_file_info_file.get('version'))
        nt.assert_equal(file_info_first_file.get('location'), test_file_info_file.get('location'))
        nt.assert_equal(file_info_first_file.get('timestamp'), test_file_info_file.get('timestamp'))

    def test_extract_file_information_json_from_source_storage__03_with_timestamp(self):
        # Add timestamp to file info JSON and test DB
        test_file_info_json = copy.deepcopy(self.file_info_json)
        timestamp = RdmFileTimestamptokenVerifyResultFactory(
            project_id=self.file1.target._id, file_id=self.file1._id)
        test_file_info_json['files'][0]['timestamp'] = {
            'timestamp_id': timestamp.id,
            'inspection_result_status': timestamp.inspection_result_status,
            'provider': timestamp.provider,
            'upload_file_modified_user': timestamp.upload_file_modified_user,
            'project_id': timestamp.project_id,
            'path': timestamp.path,
            'key_file_name': timestamp.key_file_name,
            'upload_file_created_user': timestamp.upload_file_created_user,
            'upload_file_size': timestamp.upload_file_size,
            'verify_file_size': timestamp.verify_file_size,
            'verify_user': timestamp.verify_user
        }

        result = self.export_data.extract_file_information_json_from_source_storage()

        nt.assert_is_instance(result, tuple)
        export_data_json, file_info_json = result

        file_info_first_file = file_info_json.get('files', [{}])[0]
        test_file_info_file = test_file_info_json.get('files', [{}])[0]

        nt.assert_equal(export_data_json, self.export_data_json)
        nt.assert_equal(file_info_json.get('institution'), test_file_info_json.get('institution'))
        nt.assert_equal(file_info_first_file.get('tags'), test_file_info_file.get('tags'))
        nt.assert_equal(file_info_first_file.get('version'), test_file_info_file.get('version'))
        nt.assert_equal(file_info_first_file.get('location'), test_file_info_file.get('location'))
        nt.assert_equal(file_info_first_file.get('timestamp'), test_file_info_file.get('timestamp'))

    def test_extract_file_information_json_from_source_storage__04_inst_region(self):
        self.inst_region.name = 'inst'
        self.inst_region.save()
        test_file_info_json = copy.deepcopy(self.file_info_json)
        test_export_data_json = copy.deepcopy(self.export_data_json)
        test_export_data_json['projects_numb'] -= 1
        test_export_data_json['files_numb'] -= 1
        test_export_data_json['size'] -= self.file1.versions.first().size
        test_export_data_json['storage']['name'] = self.inst_region.name

        result = self.export_data.extract_file_information_json_from_source_storage()

        nt.assert_is_instance(result, tuple)
        export_data_json, file_info_json = result

        file_info_files = file_info_json.get('files',)

        nt.assert_equal(export_data_json, test_export_data_json)
        nt.assert_equal(file_info_json.get('institution'), test_file_info_json.get('institution'))
        nt.assert_equal(file_info_files, [])

        self.inst_region.name = self.default_region.name
        self.inst_region.save()

    def test_extract_file_information_json_from_source_storage__99_abnormal_file_data(self):
        test_file_info_json = copy.deepcopy(self.file_info_json)
        test_export_data_json = copy.deepcopy(self.export_data_json)
        test_export_data_json['files_numb'] -= 1
        test_export_data_json['size'] -= self.file1.versions.first().size
        self.file1.deleted = datetime.now()
        self.file1.deleted_on = None
        self.file1.deleted_by_id = None
        self.file1.save()

        result = self.export_data.extract_file_information_json_from_source_storage()

        nt.assert_is_instance(result, tuple)
        export_data_json, file_info_json = result

        file_info_files = file_info_json.get('files',)

        nt.assert_equal(export_data_json, test_export_data_json)
        nt.assert_equal(file_info_json.get('institution'), test_file_info_json.get('institution'))
        nt.assert_equal(file_info_files, [])

        self.file1.deleted = None
        self.file1.deleted_on = datetime.now()
        self.file1.deleted_by_id = None
        self.file1.save()

        result = self.export_data.extract_file_information_json_from_source_storage()

        nt.assert_is_instance(result, tuple)
        export_data_json, file_info_json = result

        file_info_files = file_info_json.get('files',)

        nt.assert_equal(export_data_json, test_export_data_json)
        nt.assert_equal(file_info_json.get('institution'), test_file_info_json.get('institution'))
        nt.assert_equal(file_info_files, [])

        self.file1.deleted = None
        self.file1.deleted_on = None
        self.file1.deleted_by_id = AuthUserFactory()
        self.file1.save()

        result = self.export_data.extract_file_information_json_from_source_storage()

        nt.assert_is_instance(result, tuple)
        export_data_json, file_info_json = result

        file_info_files = file_info_json.get('files',)

        nt.assert_equal(export_data_json, test_export_data_json)
        nt.assert_equal(file_info_json.get('institution'), test_file_info_json.get('institution'))
        nt.assert_equal(file_info_files, [])

        self.file1.deleted = None
        self.file1.deleted_on = None
        self.file1.deleted_by_id = None
        self.file1.save()

    def test_process_start_timestamp(self):
        nt.assert_equal(self.export_data.process_start_timestamp, self.export_data.process_start.strftime('%s'))

    def test_process_start_display(self):
        nt.assert_equal(self.export_data.process_start_display,
                        self.export_data.process_start.strftime('%Y%m%dT%H%M%S'))

    def test_export_data_folder_name(self):
        expected_value = 'export_{}_{}'.format(self.export_data.source.id, self.export_data.process_start_timestamp)
        nt.assert_equal(self.export_data.export_data_folder_name, expected_value)

    def test_export_data_folder_path(self):
        expected_value = '/export_{}_{}/'.format(self.export_data.source.id, self.export_data.process_start_timestamp)
        nt.assert_equal(self.export_data.export_data_folder_path, expected_value)

    def test_export_data_temp_file_path(self):
        res = self.export_data.export_data_temp_file_path
        nt.assert_greater(len(res), 0)

    def test_export_data_files_folder_path(self):
        res = self.export_data.export_data_files_folder_path
        nt.assert_greater(len(res), 0)

    def test_get_source_file_versions_min(self):
        file_info_json = dict(FAKE_DATA).copy()
        res = self.export_data.get_source_file_versions_min(file_info_json)
        nt.assert_greater(len(res), 0)

    def test_create_export_data_folder(self):
        mock_request = mock.MagicMock()
        mock_request.put.return_value = JsonResponse({'message': ''}, status=201)
        cookie = 'fake_cookie'
        with mock.patch('osf.models.export_data.requests', mock_request):
            res = self.export_data.create_export_data_folder(cookie)
        nt.assert_equal(res.status_code, 201)

    def test_delete_export_data_folder(self):
        mock_request = mock.MagicMock()
        mock_request.delete.return_value = JsonResponse({'message': ''}, status=204)
        cookie = 'fake_cookie'
        with mock.patch('osf.models.export_data.requests', mock_request):
            res = self.export_data.delete_export_data_folder(cookie)
        nt.assert_equal(res.status_code, 204)

    def test_delete_export_data_file_from_location(self):
        mock_request = mock.MagicMock()
        mock_request.delete.return_value = JsonResponse({'message': ''}, status=204)
        cookie = 'fake_cookie'
        with mock.patch('osf.models.export_data.requests', mock_request):
            res = self.export_data.delete_export_data_file_from_location(cookie)
        nt.assert_equal(res.status_code, 204)

    def test_delete_file_info_file_from_location(self):
        mock_request = mock.MagicMock()
        mock_request.delete.return_value = JsonResponse({'message': ''}, status=204)
        cookie = 'fake_cookie'
        with mock.patch('osf.models.export_data.requests', mock_request):
            res = self.export_data.delete_file_info_file_from_location(cookie)
        nt.assert_equal(res.status_code, 204)

    def test_create_export_data_files_folder(self):
        mock_request = mock.MagicMock()
        mock_request.put.return_value = JsonResponse({'message': ''}, status=201)
        cookie = 'fake_cookie'
        with mock.patch('osf.models.export_data.requests', mock_request):
            res = self.export_data.create_export_data_files_folder(cookie)
        nt.assert_equal(res.status_code, 201)

    def test_read_file_info_from_location(self):
        mock_request = mock.MagicMock()
        mock_request.get.return_value = JsonResponse({'message': ''}, status=200)
        cookie = 'fake_cookie'
        with mock.patch('osf.models.export_data.requests', mock_request):
            res = self.export_data.read_file_info_from_location(cookie)
        nt.assert_equal(res.status_code, 200)

<<<<<<< HEAD
    def test_extract_file_information_json_from_source_storage(self):
        mock_obj = mock.MagicMock()
        mock_obj.filter.return_value.first.return_value = RdmFileTimestamptokenVerifyResultFactory(
            project_id=self.file.target.id, file_id=self.file.id)
        mock_process_directory = mock.MagicMock()
        mock_process_directory.return_value = None
        with mock.patch('osf.models.export_data.RdmFileTimestamptokenVerifyResult.objects', mock_obj):
            with mock.patch('osf.models.export_data.ExportData.process_directory', mock_process_directory):
                result = self.export_data.extract_file_information_json_from_source_storage()
        nt.assert_is_not_none(result)

    def test_extract_file_information_json_from_source_storage_with_default_storage_project(self):
        region = RegionFactory(waterbutler_settings=bulkmount_waterbutler_settings)
        export_data = ExportDataFactory(source=region)
        project = ProjectFactory()
        institution = InstitutionFactory.create(_id=export_data.source.guid)
        institution.nodes.set([project])
        default_region = Region.objects.get(_id=DEFAULT_REGION_ID)
        file_version = FileVersionFactory(region=default_region)
        object_id = project.id
        target = AbstractNode(id=object_id)
        node = OsfStorageFileFactory.create(name='file2.txt', created=datetime.now(), target_content_type=self.file.target_content_type,
                                            target_object_id=object_id, target=target)
        BaseFileVersionsThroughFactory.create(version_name='file2.txt', basefilenode=node, fileversion=file_version)

        mock_obj = mock.MagicMock()
        mock_obj.filter.return_value.first.return_value = RdmFileTimestamptokenVerifyResultFactory(
            project_id=self.file.target.id, file_id=self.file.id)
        mock_process_directory = mock.MagicMock()
        mock_process_directory.return_value = None
        with mock.patch('osf.models.export_data.RdmFileTimestamptokenVerifyResult.objects', mock_obj):
            with mock.patch('osf.models.export_data.ExportData.process_directory', mock_process_directory):
                result = export_data.extract_file_information_json_from_source_storage()
        nt.assert_is_not_none(result)

=======
>>>>>>> 6c9be0e6
    def test_read_export_data_from_location(self):
        mock_request = mock.MagicMock()
        mock_request.get.return_value = JsonResponse({'message': ''}, status=200)
        cookie = 'fake_cookie'
        with mock.patch('osf.models.export_data.requests', mock_request):
            res = self.export_data.read_export_data_from_location(cookie)
        nt.assert_equal(res.status_code, 200)

    def test_upload_export_data_file(self):
        mock_request = mock.MagicMock()
        mock_request.put.return_value = JsonResponse({'message': ''}, status=200)
        cookie = 'fake_cookie'
        file_path = 'admin/base/schemas/export-data-schema.json'
        with mock.patch('osf.models.export_data.requests', mock_request):
            res = self.export_data.upload_export_data_file(cookie, file_path)
        nt.assert_equal(res.status_code, 200)

    def test_read_data_file_from_source(self):
        mock_request = mock.MagicMock()
        mock_request.get.return_value = JsonResponse({'message': ''}, status=200)
        cookie = 'fake_cookie'
        project_id = 100
        provider = 'osfstorage'
        file_path = '/fake_path'
        with mock.patch('osf.models.export_data.requests', mock_request):
            res = self.export_data.read_data_file_from_source(cookie, project_id, provider, file_path)
        nt.assert_equal(res.status_code, 200)

    def test_get_data_file_file_path(self):
        file_path = '/fake_path'
        res = self.export_data.get_data_file_file_path(file_path)
        nt.assert_greater(len(res), 0)

    def test_read_data_file_from_location(self):
        mock_request = mock.MagicMock()
        mock_request.get.return_value = JsonResponse({'message': ''}, status=200)
        cookie = 'fake_cookie'
        file_path = '/fake_path'
        with mock.patch('osf.models.export_data.requests', mock_request):
            res = self.export_data.read_data_file_from_location(cookie, file_path)
        nt.assert_equal(res.status_code, 200)

    def test_transfer_export_data_file_to_location(self):
        mock_request = mock.MagicMock()
        mock_request.put.return_value = JsonResponse({'message': ''}, status=200)
        cookie = 'fake_cookie'
        provider = 'osfstorage'
        file_path = '/fake_path'
        with mock.patch('osf.models.export_data.requests', mock_request):
            res = self.export_data.transfer_export_data_file_to_location(cookie, provider, file_path)
        nt.assert_equal(res.status_code, 200)

    def test_copy_export_data_file_to_location(self):
        mock_request = mock.MagicMock()
        mock_request.post.return_value = JsonResponse({'message': ''}, status=200)
        cookie = 'fake_cookie'
        project_id = 'project_id_1'
        provider = 'osfstorage'
        file_path = '/fake_path'
        file_name = 'file_name'
        with mock.patch('osf.models.export_data.requests', mock_request):
            res = self.export_data.copy_export_data_file_to_location(cookie, project_id, provider, file_path, file_name)
        nt.assert_equal(res.status_code, 200)

    def test_upload_file_info_file(self):
        mock_request = mock.MagicMock()
        mock_request.put.return_value = JsonResponse({'message': ''}, status=200)
        cookie = 'fake_cookie'
        file_path = 'admin/base/schemas/export-data-schema.json'
        with mock.patch('osf.models.export_data.requests', mock_request):
            res = self.export_data.upload_file_info_file(cookie, file_path)
        nt.assert_equal(res.status_code, 200)

    def test_get_export_data_file_path(self):
        res = self.export_data.get_export_data_file_path()
        nt.assert_greater(len(res), 0)

    def test_get_export_data_filename(self):
        res = self.export_data.get_export_data_filename()
        expected_value = 'export_data_{}_{}.json'.format(self.export_data.source.guid,
                                                         self.export_data.process_start_timestamp)
        nt.assert_equal(res, expected_value)

    def test_get_file_info_filename(self):
        res = self.export_data.get_file_info_filename()
        expected_value = 'file_info_{}_{}.json'.format(self.export_data.source.guid,
                                                       self.export_data.process_start_timestamp)
        nt.assert_equal(res, expected_value)

<<<<<<< HEAD
    def test_extract_file_information_json_from_source_storage_not_institution(self):
        mock_obj = mock.MagicMock()
        mock_obj.load.return_value = None
        with mock.patch('osf.models.export_data.Institution', mock_obj):
            result = self.export_data.extract_file_information_json_from_source_storage()
        nt.assert_is_none(result)

    def test_get_hashes_from_metadata(self):
        result = get_hashes_from_metadata(provider_name='s3', extra={'hashes': {'md5': 'test'}}, hash_name='md5')
        nt.assert_is_not_none(result)

    def test_get_hashes_from_metadata_dropboxbusiness(self):
        result = get_hashes_from_metadata(provider_name='dropboxbusiness', extra={'hashes': {'dropboxbusiness': 'test'}}, hash_name='sha256')
        nt.assert_is_not_none(result)

    def test_get_hashes_from_metadata_dropboxbusiness_dict(self):
        result = get_hashes_from_metadata(provider_name='dropboxbusiness', extra={'hashes': {'dropboxbusiness': {'md5': 'test'}}}, hash_name='md5')
        nt.assert_is_not_none(result)


@pytest.mark.django_db
class TestExportDataInstitutionAddon(TestCase):
    @classmethod
    def setUpTestData(cls):
        cls.export_data = ExportDataFactoryAddon()
        cls.institution = InstitutionFactory.create(_id='vcu')
        project = ProjectFactory()
        cls.institution = InstitutionFactory.create(_id=cls.export_data.source.guid)
        cls.institution.nodes.set([project])
        cls.institution_json = {
            'id': cls.institution.id,
            'guid': cls.institution.guid,
            'name': cls.institution.name
        }
        cls.export_data_json = {
            'institution': cls.institution_json,
            'process_start': cls.export_data.process_start.strftime('%Y-%m-%d %H:%M:%S'),
            'process_end': cls.export_data.process_end.strftime(
                '%Y-%m-%d %H:%M:%S') if cls.export_data.process_end else None,
            'storage': {
                'name': cls.export_data.source.name,
                'type': cls.export_data.source.provider_full_name
            },
            'projects_numb': 1,
            'files_numb': 1,
            'size': -1,
            'file_path': None
        }

        projects = cls.institution.nodes.filter(type='osf.node')
        projects__ids = projects.values_list('id', flat=True)
        object_id = projects__ids[0]
        target = AbstractNode(id=object_id)
        node = BaseFileNodeFactory.create(provider=cls.export_data.source.provider_name, target_object_id=object_id, target=target)
        cls.file = node

    def test_extract_file_information_json_from_source_institutional_addon_storage(self):
        mock_request = mock.MagicMock()
        mock_request_json = mock.MagicMock()
        mock_request_json.status_code = 200
        mock_request_json.json.side_effect = [{'data': [{'attributes': {'version': 1}}, {'attributes': {'version': 2}}]},
                                              {'data': {'attributes': {'sizeInt': 1, 'name': 'test', 'extra': {'hashes': {'md5': 'test'}}}}},
                                              {'data': {'attributes': {'sizeInt': 1, 'name': 'test', 'extra': {'hashes': {'sha256': 'test'}}}}}]
        mock_request.get.return_value = mock_request_json

        mock_process_directory = mock.MagicMock()
        mock_process_directory.return_value = None
        with mock.patch('osf.models.export_data.requests', mock_request):
            with mock.patch('osf.models.export_data.ExportData.process_directory', mock_process_directory):
                result = self.export_data.extract_file_information_json_from_source_storage()
                nt.assert_is_not_none(result)

    def test_extract_file_information_json_from_source_institutional_addon_storage_onedrivebusiness(self):
        mock_request = mock.MagicMock()
        mock_request_json = mock.MagicMock()
        mock_request_json.status_code = 200
        mock_request_json.json.side_effect = [{'data': [{'attributes': {'version': 1}}]},
                                              {'data': {'attributes': {'sizeInt': 1, 'name': 'test', 'etag': 'test', 'extra': {'hashes': {}}}}},
                                              {'content': 'test'}]
        mock_request.get.return_value = mock_request_json
        mock_process_directory = mock.MagicMock()
        mock_process_directory.return_value = None
        with mock.patch('osf.models.export_data.requests', mock_request):
            with mock.patch('osf.models.export_data.ExportData.process_directory', mock_process_directory):
                result = self.export_data.extract_file_information_json_from_source_storage()
                nt.assert_is_not_none(result)

    def test_extract_file_information_json_from_source_institutional_addon_storage_get_file_version_error(self):
        mock_request = mock.MagicMock()
        mock_request_json = mock.MagicMock()
        mock_request_json.status_code = 404
        mock_request.get.return_value = mock_request_json
        mock_process_directory = mock.MagicMock()
        mock_process_directory.return_value = None

        with mock.patch('osf.models.export_data.requests', mock_request):
            with mock.patch('osf.models.export_data.ExportData.process_directory', mock_process_directory):
                result = self.export_data.extract_file_information_json_from_source_storage()
                nt.assert_is_not_none(result)

    def test_process_directory(self):
        test_response = requests.Response()
        test_response.status_code = 200
        test_response._content = json.dumps({'data': []}).encode('utf-8')

        mock_request = mock.MagicMock()
        mock_request.get.return_value = test_response
        project = ProjectFactory()
        project_list = []
        with mock.patch('osf.models.export_data.requests', mock_request):
            self.export_data.process_directory(project, '/', project_list)
        nt.assert_equal(project_list, [])

=======
>>>>>>> 6c9be0e6

@pytest.mark.feature_202210
@pytest.mark.django_db
class TestExportDataWithRestoreData(TestCase):
    @classmethod
    def setUpTestData(cls):
        cls.export_data = ExportDataFactory()
        cls.institution = InstitutionFactory.create(_id='vcu')
        cls.institution_json = {
            'id': cls.institution.id,
            'guid': cls.institution.guid,
            'name': cls.institution.name
        }
        cls.export_data_json = {
            'institution': cls.institution_json,
            'process_start': '1231',
            'process_end': '1231231',
            'storage': {
                'name': 'abc',
                'type': 'bcd'
            },
            'projects_numb': 0,
            'files_numb': 0,
            'size': 0,
            'file_path': None
        }
        cls.file_info_json = {
            'institution': cls.institution_json,
            'files': []
        }
        cls.export_data_restore = ExportDataRestoreFactory(export=cls.export_data)

    def test_get_all_restored(self):
        nt.assert_equal(self.export_data.get_all_restored().first(), self.export_data_restore)

    def test_has_restored(self):
        nt.assert_equal(self.export_data.has_restored(), True)

    def test_get_latest_restored(self):
        nt.assert_equal(self.export_data.get_latest_restored(), self.export_data_restore)

    def test_get_latest_restored_data_with_destination_id(self):
        destination_id = self.export_data_restore.destination.id
        nt.assert_equal(self.export_data.get_latest_restored_data_with_destination_id(destination_id),
                        self.export_data_restore)


@pytest.mark.feature_202210
@pytest.mark.django_db
class TestDateTruncMixin(TestCase):
    @classmethod
    def setUpTestData(cls):
        cls.date_mixin = DateTruncMixin()

    def test_truncate_date(self):
        fake_data = 'fake_value'
        res = self.date_mixin.truncate_date(fake_data)
        nt.assert_equal(res, fake_data)

    def test_truncate_date_none_value(self):
        res = self.date_mixin.truncate_date(None)
        nt.assert_is_none(res)<|MERGE_RESOLUTION|>--- conflicted
+++ resolved
@@ -3,13 +3,9 @@
 
 import mock
 import pytest
-<<<<<<< HEAD
 import requests
 import json
-from datetime import datetime
-=======
 from addons.osfstorage.tests.factories import FileVersionFactory
->>>>>>> 6c9be0e6
 from django.http import JsonResponse
 from django.test import TestCase
 from nose import tools as nt
@@ -28,90 +24,12 @@
     InstitutionFactory,
     OsfStorageFileFactory,
     ExportDataRestoreFactory,
-<<<<<<< HEAD
-    RegionFactory,
-    bulkmount_waterbutler_settings,
+    BaseFileVersionsThroughFactory,
+    RdmFileTimestamptokenVerifyResultFactory,
     BaseFileNodeFactory,
 )
 from osf.models.export_data import get_hashes_from_metadata
-
-FAKE_DATA = {
-    'institution': {
-        'id': 66,
-        'guid': 'wustl',
-        'name': 'Washington University in St. Louis [Test]'
-    },
-    'files': [
-        {
-            'id': 1733,
-            'path': '/631879ebb71d8f1ae01f4c10',
-            'materialized_path': '/nii/ember-animated/-private/sprite.d.ts',
-            'name': 'sprite.d.ts',
-            'provider': 'osfstorage',
-            'created_at': '2022-09-07 11:00:59',
-            'modified_at': '2022-09-07 11:00:59',
-            'project': {
-                'id': 'wh6za',
-                'name': 'Project C0001'
-            },
-            'tags': [],
-            'version': [
-                {
-                    'identifier': '1',
-                    'created_at': '2022-09-07 11:00:59',
-                    'size': 150,
-                    'version_name': 'sprite.d.ts',
-                    'contributor': 'user001@example.com.vn',
-                    'metadata': {
-                        'md5': 'ad85d0c3911f56d671cc41c952fa96b2',
-                        'etag': 'cdb490b21480b381d118b303468d1fb225ad6d1f16e5f096262a8ea0835d4399',
-                        'kind': 'file',
-                        'name': 'f4ddb7e6109eac566cd6d7cb29faa40f4e3b92b202e21863a309b7eb87543b67',
-                        'path': '/f4ddb7e6109eac566cd6d7cb29faa40f4e3b92b202e21863a309b7eb87543b67',
-                        'sha1': '2f1e64c37f30d1c35e3c0e7b68650b1e8e1c05dc',
-                        'size': 150,
-                        'extra': {},
-                        'sha256': 'f4ddb7e6109eac566cd6d7cb29faa40f4e3b92b202e21863a309b7eb87543b67',
-                        'sha512': '6f2617c63ee21b7acf1b87db92faba2677e62638a0831708d2e9ad01fe46d17f231232',
-                        'sizeInt': 150,
-                        'modified': 'Fri, 12 Aug 2022 11:21:52 +0000',
-                        'provider': 'filesystem',
-                        'contentType': '',
-                        'created_utc': '',
-                        'materialized': '/f4ddb7e6109eac566cd6d7cb29faa40f4e3b92b202e21863a309b7eb87543b67',
-                        'modified_utc': '2022-08-12T11:21:52.989761+00:00'
-                    },
-                    'location': {
-                        'host': 'de222e410dd7',
-                        'folder': '/code/website/osfstoragecache',
-                        'object': 'f4ddb7e6109eac566cd6d7cb29faa40f4e3b92b202e21863a309b7eb87543b67',
-                        'address': '',
-                        'service': 'filesystem',
-                        'version': '0.0.1',
-                        'provider': 'filesystem'
-                    }
-                },
-            ],
-            'size': 150,
-            'location': {
-                'host': 'de222e410dd7',
-                'folder': '/code/website/osfstoragecache',
-                'object': 'f4ddb7e6109eac566cd6d7cb29faa40f4e3b92b202e21863a309b7eb87543b67',
-                'address': '',
-                'service': 'filesystem',
-                'version': '0.0.1',
-                'provider': 'filesystem'
-            },
-            'timestamp': {}
-        },
-    ]
-}
-=======
-    BaseFileVersionsThroughFactory,
-    RdmFileTimestamptokenVerifyResultFactory,
-)
 from admin_tests.rdm_custom_storage_location.export_data.test_utils import FAKE_DATA
->>>>>>> 6c9be0e6
 
 
 @pytest.mark.feature_202210
@@ -166,20 +84,6 @@
             'size': total_size,
             'file_path': cls.export_data.get_file_info_file_path()
         }
-<<<<<<< HEAD
-
-        projects = cls.institution.nodes.filter(type='osf.node')
-        projects__ids = projects.values_list('id', flat=True)
-        object_id = projects__ids[0]
-        target = AbstractNode(id=object_id)
-        node = OsfStorageFileFactory.create(target_object_id=object_id, target=target)
-        file_version = FileVersionFactory(region=cls.export_data.source)
-        file_version.creator.affiliated_institutions.set([cls.institution])
-
-        file_versions_through = BaseFileVersionsThroughFactory.create(version_name='file.txt', basefilenode=node,
-                                                                      fileversion=file_version)
-=======
->>>>>>> 6c9be0e6
         cls.file_info_json = {
             'institution': cls.institution_json,
             'files': [{
@@ -460,44 +364,6 @@
             res = self.export_data.read_file_info_from_location(cookie)
         nt.assert_equal(res.status_code, 200)
 
-<<<<<<< HEAD
-    def test_extract_file_information_json_from_source_storage(self):
-        mock_obj = mock.MagicMock()
-        mock_obj.filter.return_value.first.return_value = RdmFileTimestamptokenVerifyResultFactory(
-            project_id=self.file.target.id, file_id=self.file.id)
-        mock_process_directory = mock.MagicMock()
-        mock_process_directory.return_value = None
-        with mock.patch('osf.models.export_data.RdmFileTimestamptokenVerifyResult.objects', mock_obj):
-            with mock.patch('osf.models.export_data.ExportData.process_directory', mock_process_directory):
-                result = self.export_data.extract_file_information_json_from_source_storage()
-        nt.assert_is_not_none(result)
-
-    def test_extract_file_information_json_from_source_storage_with_default_storage_project(self):
-        region = RegionFactory(waterbutler_settings=bulkmount_waterbutler_settings)
-        export_data = ExportDataFactory(source=region)
-        project = ProjectFactory()
-        institution = InstitutionFactory.create(_id=export_data.source.guid)
-        institution.nodes.set([project])
-        default_region = Region.objects.get(_id=DEFAULT_REGION_ID)
-        file_version = FileVersionFactory(region=default_region)
-        object_id = project.id
-        target = AbstractNode(id=object_id)
-        node = OsfStorageFileFactory.create(name='file2.txt', created=datetime.now(), target_content_type=self.file.target_content_type,
-                                            target_object_id=object_id, target=target)
-        BaseFileVersionsThroughFactory.create(version_name='file2.txt', basefilenode=node, fileversion=file_version)
-
-        mock_obj = mock.MagicMock()
-        mock_obj.filter.return_value.first.return_value = RdmFileTimestamptokenVerifyResultFactory(
-            project_id=self.file.target.id, file_id=self.file.id)
-        mock_process_directory = mock.MagicMock()
-        mock_process_directory.return_value = None
-        with mock.patch('osf.models.export_data.RdmFileTimestamptokenVerifyResult.objects', mock_obj):
-            with mock.patch('osf.models.export_data.ExportData.process_directory', mock_process_directory):
-                result = export_data.extract_file_information_json_from_source_storage()
-        nt.assert_is_not_none(result)
-
-=======
->>>>>>> 6c9be0e6
     def test_read_export_data_from_location(self):
         mock_request = mock.MagicMock()
         mock_request.get.return_value = JsonResponse({'message': ''}, status=200)
@@ -587,13 +453,6 @@
                                                        self.export_data.process_start_timestamp)
         nt.assert_equal(res, expected_value)
 
-<<<<<<< HEAD
-    def test_extract_file_information_json_from_source_storage_not_institution(self):
-        mock_obj = mock.MagicMock()
-        mock_obj.load.return_value = None
-        with mock.patch('osf.models.export_data.Institution', mock_obj):
-            result = self.export_data.extract_file_information_json_from_source_storage()
-        nt.assert_is_none(result)
 
     def test_get_hashes_from_metadata(self):
         result = get_hashes_from_metadata(provider_name='s3', extra={'hashes': {'md5': 'test'}}, hash_name='md5')
@@ -701,8 +560,6 @@
             self.export_data.process_directory(project, '/', project_list)
         nt.assert_equal(project_list, [])
 
-=======
->>>>>>> 6c9be0e6
 
 @pytest.mark.feature_202210
 @pytest.mark.django_db
