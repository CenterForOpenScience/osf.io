# Ported from tests.test_mails
import datetime as dt


import pytest
import mock
from django.utils import timezone
<<<<<<< HEAD
from website import settings
=======
from framework.auth.core import Auth
from website.prereg.utils import get_prereg_schema
>>>>>>> 64b37933

from .factories import UserFactory, NodeFactory, DraftRegistrationFactory

from osf.models import MetaSchema, DraftRegistrationApproval
from osf.models.queued_mail import (
    queue_mail, WELCOME_OSF4M,
    NO_LOGIN, NO_ADDON, NEW_PUBLIC_PROJECT, PREREG_REMINDER
)

@pytest.fixture()
def user():
    return UserFactory(is_registered=True)

@pytest.mark.django_db
class TestQueuedMail:

    @pytest.fixture()
    def prereg(self, user):
<<<<<<< HEAD
        return DraftRegistrationFactory(registration_schema=MetaSchema.objects.get(name='Prereg Challenge'))
=======
        return DraftRegistrationFactory(initiator=user, registration_schema=get_prereg_schema())
>>>>>>> 64b37933

    def queue_mail(self, mail, user, send_at=None, **kwargs):
        mail = queue_mail(
            to_addr=user.username if user else user.username,
            send_at=send_at or timezone.now(),
            user=user,
            mail=mail,
            fullname=user.fullname if user else user.username,
            **kwargs
        )
        return mail

    @mock.patch('osf.models.queued_mail.send_mail')
    def test_no_login_presend_for_active_user(self, mock_mail, user):
        mail = self.queue_mail(mail=NO_LOGIN, user=user)
        user.date_last_login = timezone.now() + dt.timedelta(seconds=10)
        user.save()
        assert mail.send_mail() is False

    @mock.patch('osf.models.queued_mail.send_mail')
    def test_no_login_presend_for_inactive_user(self, mock_mail, user):
        mail = self.queue_mail(mail=NO_LOGIN, user=user)
        user.date_last_login = timezone.now() - dt.timedelta(weeks=10)
        user.save()
        assert timezone.now() - dt.timedelta(days=1) > user.date_last_login
        assert bool(mail.send_mail()) is True

    @mock.patch('osf.models.queued_mail.send_mail')
    def test_no_addon_presend(self, mock_mail, user):
        mail = self.queue_mail(mail=NO_ADDON, user=user)
        assert mail.send_mail() is True

    @mock.patch('osf.models.queued_mail.send_mail')
    def test_new_public_project_presend_for_no_project(self, mock_mail, user):
        mail = self.queue_mail(
            mail=NEW_PUBLIC_PROJECT,
            user=user,
            project_title='Oh noes',
            nid='',
        )
        assert bool(mail.send_mail()) is False

    @mock.patch('osf.models.queued_mail.send_mail')
    def test_new_public_project_presend_success(self, mock_mail, user):
        node = NodeFactory(is_public=True)
        mail = self.queue_mail(
            mail=NEW_PUBLIC_PROJECT,
            user=user,
            project_title='Oh yass',
            nid=node._id
        )
        assert bool(mail.send_mail()) is True

    @mock.patch('osf.models.queued_mail.send_mail')
    def test_welcome_osf4m_presend(self, mock_mail, user):
        user.date_last_login = timezone.now() - dt.timedelta(days=13)
        user.save()
        mail = self.queue_mail(
            mail=WELCOME_OSF4M,
            user=user,
            conference='Buttjamz conference',
            fid=''
        )
        assert bool(mail.send_mail()) is True
        assert mail.data['downloads'] == 0

    @mock.patch('osf.models.queued_mail.send_mail')
    def test_finding_other_emails_sent_to_user(self, mock_mail, user):
        mail = self.queue_mail(
            user=user,
            mail=NO_ADDON,
        )
        assert len(mail.find_sent_of_same_type_and_user()) == 0
        mail.send_mail()
        assert len(mail.find_sent_of_same_type_and_user()) == 1

    @mock.patch('osf.models.queued_mail.send_mail')
    def test_user_is_active(self, mock_mail, user):
        mail = self.queue_mail(
            user=user,
            mail=NO_ADDON,
        )
        assert bool(mail.send_mail()) is True

    @mock.patch('osf.models.queued_mail.send_mail')
    def test_user_is_not_active_no_password(self, mock_mail):
        user = UserFactory.build()
        user.set_unusable_password()
        user.save()
        mail = self.queue_mail(
            user=user,
            mail=NO_ADDON,
        )
        assert mail.send_mail() is False

    @mock.patch('osf.models.queued_mail.send_mail')
    def test_user_is_not_active_not_registered(self, mock_mail):
        user = UserFactory(is_registered=False)
        mail = self.queue_mail(
            user=user,
            mail=NO_ADDON,
        )
        assert mail.send_mail() is False

    @mock.patch('osf.models.queued_mail.send_mail')
    def test_user_is_not_active_is_merged(self, mock_mail):
        other_user = UserFactory()
        user = UserFactory(merged_by=other_user)
        mail = self.queue_mail(
            user=user,
            mail=NO_ADDON,
        )
        assert mail.send_mail() is False

    @mock.patch('osf.models.queued_mail.send_mail')
    def test_user_is_not_active_is_disabled(self, mock_mail):
        user = UserFactory(date_disabled=timezone.now())
        mail = self.queue_mail(
            user=user,
            mail=NO_ADDON,
        )
        assert mail.send_mail() is False

    @mock.patch('osf.models.queued_mail.send_mail')
    def test_user_is_not_active_is_not_confirmed(self, mock_mail):
        user = UserFactory(date_confirmed=None)
        mail = self.queue_mail(
            user=user,
            mail=NO_ADDON,
        )
        assert mail.send_mail() is False

    @mock.patch('osf.models.queued_mail.send_mail')
    def test_remind_prereg_presend(self, mock_mail, user, prereg):
        mail = self.queue_mail(mail=PREREG_REMINDER, user=user, draft_id=prereg._id)
        assert mail.send_mail()

        # test don't send if already sent
        mail = self.queue_mail(mail=PREREG_REMINDER, user=user, draft_id=prereg._id)
        assert not mail.send_mail()

<<<<<<< HEAD

    @mock.patch('osf.models.queued_mail.send_mail')
    def test_remind_prereg_presend_with_approval(self, mock_mail, user, prereg):
        approval = DraftRegistrationApproval(
            meta={
                'registration_choice': 'immediate'
            }
        )
        approval.save()
        prereg.approval = approval
=======
    @mock.patch('website.archiver.tasks.archive')
    @mock.patch('osf.models.queued_mail.send_mail')
    def test_remind_prereg_presend_submitted(self, mock_mail, mock_archive, user, prereg):
        prereg.register(Auth(user))
>>>>>>> 64b37933
        prereg.save()

        mail = self.queue_mail(mail=PREREG_REMINDER, user=user, draft_id=prereg._id)
        assert not mail.send_mail()

    @mock.patch('osf.models.queued_mail.send_mail')
    def test_remind_prereg_presend_deleted_draft(self, mock_mail, user, prereg):
        mail = self.queue_mail(mail=PREREG_REMINDER, user=user, draft_id=prereg._id)
        prereg.deleted = timezone.now()
        prereg.save()
<<<<<<< HEAD
        assert not mail.send_mail()

=======
        assert not mail.send_mail()
>>>>>>> 64b37933
<|MERGE_RESOLUTION|>--- conflicted
+++ resolved
@@ -5,16 +5,11 @@
 import pytest
 import mock
 from django.utils import timezone
-<<<<<<< HEAD
-from website import settings
-=======
 from framework.auth.core import Auth
 from website.prereg.utils import get_prereg_schema
->>>>>>> 64b37933
 
 from .factories import UserFactory, NodeFactory, DraftRegistrationFactory
 
-from osf.models import MetaSchema, DraftRegistrationApproval
 from osf.models.queued_mail import (
     queue_mail, WELCOME_OSF4M,
     NO_LOGIN, NO_ADDON, NEW_PUBLIC_PROJECT, PREREG_REMINDER
@@ -29,11 +24,7 @@
 
     @pytest.fixture()
     def prereg(self, user):
-<<<<<<< HEAD
-        return DraftRegistrationFactory(registration_schema=MetaSchema.objects.get(name='Prereg Challenge'))
-=======
         return DraftRegistrationFactory(initiator=user, registration_schema=get_prereg_schema())
->>>>>>> 64b37933
 
     def queue_mail(self, mail, user, send_at=None, **kwargs):
         mail = queue_mail(
@@ -175,23 +166,10 @@
         mail = self.queue_mail(mail=PREREG_REMINDER, user=user, draft_id=prereg._id)
         assert not mail.send_mail()
 
-<<<<<<< HEAD
-
-    @mock.patch('osf.models.queued_mail.send_mail')
-    def test_remind_prereg_presend_with_approval(self, mock_mail, user, prereg):
-        approval = DraftRegistrationApproval(
-            meta={
-                'registration_choice': 'immediate'
-            }
-        )
-        approval.save()
-        prereg.approval = approval
-=======
     @mock.patch('website.archiver.tasks.archive')
     @mock.patch('osf.models.queued_mail.send_mail')
     def test_remind_prereg_presend_submitted(self, mock_mail, mock_archive, user, prereg):
         prereg.register(Auth(user))
->>>>>>> 64b37933
         prereg.save()
 
         mail = self.queue_mail(mail=PREREG_REMINDER, user=user, draft_id=prereg._id)
@@ -202,9 +180,4 @@
         mail = self.queue_mail(mail=PREREG_REMINDER, user=user, draft_id=prereg._id)
         prereg.deleted = timezone.now()
         prereg.save()
-<<<<<<< HEAD
-        assert not mail.send_mail()
-
-=======
-        assert not mail.send_mail()
->>>>>>> 64b37933
+        assert not mail.send_mail()