--- conflicted
+++ resolved
@@ -779,109 +779,6 @@
         registration.update_moderation_state()
         assert registration.moderation_state == RegistrationModerationStates.ACCEPTED.db_name
 
-<<<<<<< HEAD
-    @pytest.mark.parametrize(
-        'from_state, to_state, expected_trigger',
-        [
-            (
-                SanctionStates.PENDING_ADMIN_APPROVAL.name,
-                SanctionStates.PENDING_MODERATOR_APPROVAL.name,
-                RegistrationModerationTriggers.SUBMIT,
-            ),
-            (
-                SanctionStates.PENDING_MODERATOR_APPROVAL.name,
-                SanctionStates.ACCEPTED.name,
-                RegistrationModerationTriggers.ACCEPT_SUBMISSION,
-            ),
-            (
-                SanctionStates.PENDING_MODERATOR_APPROVAL.name,
-                SanctionStates.MODERATOR_REJECTED.name,
-                RegistrationModerationTriggers.REJECT_SUBMISSION,
-            ),
-        ]
-    )
-    @pytest.mark.parametrize('sanction', [embargo, registration_approval])
-    def test_write_moderated_submit_actions(self, from_state, to_state, expected_trigger, sanction):
-        sanction = sanction(self)  # Fixtures in parametrize return the function
-        assert len(RegistrationAction.objects.all()) == 0
-        registration = sanction.target_registration
-
-        # Retrive/call transition functions instead of directly
-        # setting state in order  to invoke state machine magic
-        getattr(sanction, f'to_{from_state}')()
-        registration.refresh_from_db()
-        registration_from_state = registration.moderation_state
-        getattr(sanction, f'to_{to_state}')()
-        registration.refresh_from_db()
-
-        action = RegistrationAction.objects.last()
-        assert action.trigger == expected_trigger.db_name
-        assert action.from_state == registration_from_state
-        assert action.to_state == registration.moderation_state
-
-    @pytest.mark.parametrize(
-        'from_state, to_state, expected_trigger',
-        [
-            (
-                SanctionStates.PENDING_ADMIN_APPROVAL.name,
-                SanctionStates.PENDING_MODERATOR_APPROVAL.name,
-                RegistrationModerationTriggers.REQUEST_WITHDRAWAL,
-            ),
-            (
-                SanctionStates.PENDING_MODERATOR_APPROVAL.name,
-                SanctionStates.ACCEPTED.name,
-                RegistrationModerationTriggers.ACCEPT_WITHDRAWAL,
-            ),
-            (
-                SanctionStates.PENDING_MODERATOR_APPROVAL.name,
-                SanctionStates.MODERATOR_REJECTED.name,
-                RegistrationModerationTriggers.REJECT_WITHDRAWAL,
-            ),
-        ]
-    )
-    def test_write_moderated_retraction_actions(self, from_state, to_state, expected_trigger, retraction):
-        assert len(RegistrationAction.objects.all()) == 0
-        registration = retraction.target_registration
-
-        # Retrive/call transition functions instead of directly
-        # setting state in order  to invoke state machine magic
-        getattr(retraction, f'to_{from_state}')()
-        registration.refresh_from_db()
-        registration_from_state = registration.moderation_state
-        getattr(retraction, f'to_{to_state}')()
-        registration.refresh_from_db()
-
-        action = RegistrationAction.objects.last()
-        assert action.trigger == expected_trigger.db_name
-        assert action.from_state == registration_from_state
-        assert action.to_state == registration.moderation_state
-
-    @pytest.mark.parametrize(
-        'from_state, to_state',
-        [
-            (SanctionStates.PENDING_ADMIN_APPROVAL.name, SanctionStates.ACCEPTED.name),
-            (SanctionStates.PENDING_ADMIN_APPROVAL.name, SanctionStates.ADMIN_REJECTED.name),
-        ]
-    )
-    @pytest.mark.parametrize(
-        'sanction', [embargo, registration_approval, retraction, embargo_termination]
-    )
-    def test_no_action_written_on_unmoderated_state_change(self, from_state, to_state, sanction):
-        sanction = sanction(self)  # Fixtures in parametrize return the function
-        assert len(RegistrationAction.objects.all()) == 0
-        registration = sanction.target_registration
-
-        # Retrive/call transition functions instead of directly
-        # setting state in order  to invoke state machine magic
-        getattr(sanction, f'to_{from_state}')()
-        registration.refresh_from_db()
-        getattr(sanction, f'to_{to_state}')()
-        registration.refresh_from_db()
-
-        assert len(RegistrationAction.objects.all()) == 0
-
-=======
->>>>>>> adbfd46e
 
 class TestForcedWithdrawal():
 
