--- conflicted
+++ resolved
@@ -107,18 +107,11 @@
 
     @pytest.fixture()
     def registration_provider(self, open_ended_schema, provider_subjects):
-<<<<<<< HEAD
         osf_provider = RegistrationProvider.get_default()
-=======
-        osf_provider = RegistrationProvider.load('osf')
         node_license = NodeLicense.objects.get(name='No license')
         osf_provider.default_license = node_license
         osf_provider.licenses_acceptable.add(node_license)
->>>>>>> 2c751d1c
         osf_provider.schemas.add(open_ended_schema)
-        no_license = NodeLicense.objects.get(name='No license')
-        osf_provider.licenses_acceptable.add(no_license)
-        osf_provider.default_license = no_license
         osf_provider.save()
         return osf_provider
 
