# -*- coding: utf-8 -*-
import csv
import io
import pytest
import string

from nose.tools import assert_equal, assert_true
from rest_framework.exceptions import NotFound

from osf_tests.factories import SubjectFactory
from osf.models import RegistrationSchema, RegistrationProvider, NodeLicense
from osf.migrations import ensure_default_registration_provider
from osf.registrations.utils import (
    BulkRegistrationUpload,
    CategoryField,
    ContributorField,
    DuplicateHeadersError,
    FileUploadNotSupportedError,
    InvalidHeadersError,
    LicenseField,
    MAX_EXCEL_COLUMN_NUMBER,
    METADATA_FIELDS,
    Store,
    get_excel_column_name,
)


def write_csv(header_row, *rows):
    csv_buffer = io.StringIO()
    csv_writer = csv.DictWriter(csv_buffer, fieldnames=header_row)
    csv_writer.writeheader()
    for row in rows:
        csv_writer.writerow(row)
    csv_buffer.seek(0)
    return csv_buffer


def make_row(field_values={}):
    return {**{
        'Title': 'Test title',
        'Description': 'Test description',
        'Admin Contributors': 'jane doe<jane.doe@email.com>; joan doe<joan.doe@email.com>',
        'Read-Write Contributors': '',
        'Read-Only Contributors': '',
        'Bibliographic Contributors': 'jane doe<jane.doe@email.com>; joan doe<joan.doe@email.com>',
        'Category': 'Project',
        'Affiliated Institutions': '',
        'License': 'No license; 2030; jane doe, john doe, joan doe',
        'Subjects': 'Law',
        'Tags': '',
        'Project GUID': '',
        'External ID': '',
        'summary': 'Test study',
    }, **field_values}


def assert_parsed(actual_parsed, expected_parsed):
    parsed = {**actual_parsed['metadata'], **actual_parsed['registration_responses']}
    for key, value in expected_parsed.items():
        assert_true(key in parsed)
        actual = parsed[key]
        expected = value
        if actual and expected and type(actual) == list and type(expected) == list:
            if type(actual[0]) == str:
                assert_equal(actual.sort(), expected.sort(), msg=f'"{key}" parsed correctly')
                continue
        assert_equal(actual, expected)


def assert_errors(actual_errors, expected_errors):
    for error in actual_errors:
        assert_true('header' in error)
        assert_true('column_index' in error)
        assert_true('row_index' in error)
        assert_true('external_id' in error)
        assert_true(error['header'] in expected_errors)
        assert_equal(error['type'], expected_errors[error['header']])

    assert_true(len(actual_errors), len(expected_errors.keys()))


@pytest.mark.django_db
class TestBulkUploadParserValidationErrors:

    @pytest.fixture()
    def open_ended_schema(self):
        return RegistrationSchema.objects.get(name='Open-Ended Registration', schema_version=3)

    @pytest.fixture()
    def provider_subjects(self):
        return [SubjectFactory() for _ in range(5)]

    @pytest.fixture()
    def registration_provider(self, open_ended_schema, provider_subjects):
<<<<<<< HEAD
        ensure_default_registration_provider()
        osf_provider = RegistrationProvider.get_default()
=======
        provider = RegistrationProvider.get_default()
>>>>>>> 65b344be
        node_license = NodeLicense.objects.get(name='No license')
        provider.default_license = node_license
        provider.licenses_acceptable.add(node_license)
        provider.schemas.add(open_ended_schema)
        provider.subjects.add(*provider_subjects)
        provider.licenses_acceptable.add(NodeLicense.objects.get(name='No license'))
        provider.save()
        return provider

    @pytest.fixture()
    def question_headers(self):
        return ['summary']

    @pytest.fixture()
    def metadata_headers(self):
        return METADATA_FIELDS.keys()

    @pytest.fixture()
    def header_row(self, question_headers, metadata_headers):
        return [*metadata_headers, *question_headers]

    @pytest.fixture()
    def subjects_list(self, provider_subjects):
        return [subject.text for subject in provider_subjects]

    @pytest.fixture()
    def valid_row(self, subjects_list):
        subjects_text = (';').join(subjects_list)
        return make_row({'Subjects': subjects_text})

    def test_csv_parsed(self, header_row, open_ended_schema, subjects_list, registration_provider, valid_row):
        test_csv = write_csv(header_row, {'Title': open_ended_schema._id}, valid_row)
        upload = BulkRegistrationUpload(test_csv, registration_provider._id)
        assert upload.is_validated is False
        upload.validate()
        parsed = upload.get_parsed()
        assert upload.is_validated is True
        assert upload.errors == []
        assert 'registrations' in parsed
        assert 'csv_raw' in parsed['registrations'][0]
        assert 'csv_parsed' in parsed['registrations'][0]
        assert_parsed(parsed['registrations'][0]['csv_parsed'], {
            'Title': 'Test title',
            'Description': 'Test description',
            'Admin Contributors': [{'full_name': 'jane doe', 'email': 'jane.doe@email.com'}, {'full_name': 'joan doe', 'email': 'joan.doe@email.com'}],
            'Read-Write Contributors': [],
            'Read-Only Contributors': [],
            'Bibliographic Contributors': [{'full_name': 'jane doe', 'email': 'jane.doe@email.com'}, {'full_name': 'joan doe', 'email': 'joan.doe@email.com'}],
            'Category': 'project',
            'Affiliated Institutions': [],
            'License': {'name': 'No license', 'required_fields': {'year': '2030', 'copyright_holders': ['jane doe', 'john doe', 'joan doe']}},
            'Subjects': subjects_list,
            'Tags': [],
            'Project GUID': '',
            'External ID': '',
            'summary': 'Test study',
        })
        test_csv.close()

    def test_missing_required_metadata_errors(self, header_row, registration_provider, open_ended_schema):
        missing_required_metadata = {
            'Title': '',
            'Description': '',
            'License': '',
            'Subjects': '',
            'Admin Contributors': '',
            'Bibliographic Contributors': ''}
        test_row = make_row(missing_required_metadata)
        test_csv = write_csv(header_row, {'Title': open_ended_schema._id}, test_row)
        upload = BulkRegistrationUpload(test_csv, registration_provider._id)
        assert upload.is_validated is False
        upload.validate()
        assert upload.is_validated is True
        assert hasattr(upload, 'errors') is True
        assert_errors(upload.errors, {
            'Title': METADATA_FIELDS['Title']['error_type']['missing'],
            'Description': METADATA_FIELDS['Description']['error_type']['missing'],
            'License': METADATA_FIELDS['License']['error_type']['missing'],
            'Subjects': METADATA_FIELDS['Subjects']['error_type']['missing'],
            'Admin Contributors': METADATA_FIELDS['Admin Contributors']['error_type']['missing'],
            'Bibliographic Contributors': METADATA_FIELDS['Bibliographic Contributors']['error_type']['missing'],
        })
        test_csv.close()

    def test_required_schema_question_errors(self, header_row, open_ended_schema, registration_provider, valid_row):
        missing_required_response = {'summary': ''}
        test_row = make_row({**valid_row, **missing_required_response})
        test_csv = write_csv(header_row, {'Title': open_ended_schema._id}, test_row)
        upload = BulkRegistrationUpload(test_csv, registration_provider._id)
        upload.validate()
        assert hasattr(upload, 'errors') is True
        assert_errors(upload.errors, {'summary': 'invalidResponse'})
        test_csv.close()

    def test_invalid_schema_id(self, registration_provider, header_row, valid_row):
        test_csv = write_csv(header_row, {'Title': ''}, valid_row)

        with pytest.raises(NotFound) as exc_info:
            BulkRegistrationUpload(test_csv, registration_provider._id)
        assert str(exc_info.value.detail) == 'Schema with id "" was not found'
        test_csv.close()

    def test_duplicate_headers_validation_error(self, open_ended_schema, registration_provider, valid_row):
        header_row = [
            'Title', 'Description', 'Admin Contributors', 'Read-Write Contributors', 'Read-Only Contributors',
            'Bibliographic Contributors', 'Category', 'Affiliated Institutions', 'License',
            'Subjects', 'Subjects', 'Tags', 'Project GUID', 'External ID', 'summary', 'summary']
        test_csv = write_csv(header_row, {'Title': open_ended_schema._id}, valid_row)

        with pytest.raises(DuplicateHeadersError) as exc_info:
            BulkRegistrationUpload(test_csv, registration_provider._id)

        assert exc_info.value.args[0]['duplicate_headers'] == ['Subjects', 'summary']
        test_csv.close()

    def test_file_upload_not_supported_validation_error(self, header_row, open_ended_schema, registration_provider, valid_row):
        file_input_block = open_ended_schema.schema_blocks.get(block_type='file-input')
        file_input_block.required = True
        file_input_block.display_text = 'N/A'
        file_input_block.help_text = 'N/A'
        file_input_block.example_text = 'N/A'
        file_input_block.save()
        test_csv = write_csv(header_row, {'Title': open_ended_schema._id}, valid_row)

        with pytest.raises(FileUploadNotSupportedError) as exc_info:
            BulkRegistrationUpload(test_csv, registration_provider._id)

        assert exc_info.value.args[0] == 'File uploads are not supported'
        test_csv.close()

    def test_invalid_headers_validation_error(self, open_ended_schema, registration_provider, valid_row):
        header_row = [
            'Title', 'description', 'Admin Contributors', 'Read-Write Contributors', 'Read-Only Contributors',
            'Bibliographic Contributors', 'Category', 'Affiliated Institutions', 'license',
            'Subjects', 'Tags', 'Project GUID', 'External ID', 'Uploader', 'Summary']
        test_csv = write_csv(header_row, {'Title': open_ended_schema._id})
        expected_missing_headers = ['Description', 'summary', 'License']
        expected_invalid_headers = ['Uploader', 'license', 'description', 'Summary']

        with pytest.raises(InvalidHeadersError) as exc_info:
            BulkRegistrationUpload(test_csv, registration_provider._id)

        actual_invalid_headers = exc_info.value.args[0]['invalid_headers']
        actual_missing_headers = exc_info.value.args[0]['missing_headers']

        assert actual_invalid_headers.sort() == expected_invalid_headers.sort()
        assert actual_missing_headers.sort() == expected_missing_headers.sort()
        test_csv.close()

    def test_contributor_regex(self, registration_provider):
        store = Store(registration_provider)
        validations = METADATA_FIELDS['Admin Contributors']
        errors = []
        log_error = lambda **kwargs: errors.append(kwargs['type'])
        sort_func = lambda item: item['full_name']
        valid_contributors = [
            ['Jane Doe<jane.doe@email.com>', [{'full_name': 'Jane Doe', 'email': 'jane.doe@email.com'}]],
            ['成龙<jane.doe@email.com>', [{'full_name': '成龙', 'email': 'jane.doe@email.com'}]],
            ['Jane Doe<jane.doeemail.com>', [{'full_name': 'Jane Doe', 'email': 'jane.doeemail.com'}]],
            ['Jane L. Doe-Smith<jane.doeemail.com>', [{'full_name': 'Jane L. Doe-Smith', 'email': 'jane.doeemail.com'}]],
            ['Jane Doe<jane.doe@email.com>;John Doe<john.doe@email.com>', [{'full_name': 'Jane Doe', 'email': 'jane.doe@email.com'},
                                                                           {'full_name': 'Jane Doe', 'email': 'jane.doe@email.com'}]],
        ]
        for contributors_value, contributors_parsed in valid_contributors:
            contributor_field = ContributorField(contributors_value, validations, log_error, store)
            contributor_field._validate()
            assert contributor_field._parsed_value.sort(key=sort_func) == contributors_parsed.sort(key=sort_func)
        assert not errors

        invalid_contributors = [
            ['', validations['error_type']['missing']],
            ['<>', validations['error_type']['invalid']],
            ['<>;<>', validations['error_type']['invalid']],
            ['Jane Doe<>', validations['error_type']['invalid']],
            ['<jane.doe@email.com>', validations['error_type']['invalid']],
            ['Jane L. Doe-Smith', validations['error_type']['invalid']],
            ['Jane Doe; John Doe', validations['error_type']['invalid']],
            ['<jane.doe@email.com>;<john.doe@email.com>', validations['error_type']['invalid']],
        ]
        for contributors_value, expected_error_type in invalid_contributors:
            contributor_field = ContributorField(contributors_value, validations, log_error, store)
            contributor_field._validate()
            assert errors[-1] == expected_error_type
            assert contributor_field._parsed_value is None

    def test_license_regex(self, registration_provider):
        store = Store(registration_provider)
        validations = METADATA_FIELDS['License']
        errors = []
        log_error = lambda **kwargs: errors.append(kwargs['type'])

        valid_licenses = [
            ['No license;2021;Joan M. Doe', {'name': 'No license', 'required_fields': {'year': '2021', 'copyright_holders': ['Joan M. Doe']}}],
            ['No License;2021;Joan Joe Doe', {'name': 'No license', 'required_fields': {'year': '2021', 'copyright_holders': ['Joan Joe Doe']}}],
            ['No license; 2021; Joan Doe-Smith', {'name': 'No license', 'required_fields': {'year': '2021', 'copyright_holders': ['Joan Doe-Smith']}}],
            ['No license; 2021; 成龙, 李连杰', {'name': 'No license', 'required_fields': {'year': '2021', 'copyright_holders': ['成龙', '李连杰']}}],
            ['No license; 2021; N/A', {'name': 'No license', 'required_fields': {'year': '2021', 'copyright_holders': ['N/A']}}],
            [' No license;2021;Joan Doe ', {'name': 'No license', 'required_fields': {'year': '2021', 'copyright_holders': ['Joan Doe']}}],
            [' No license ; 2021 ; Joan Doe ', {'name': 'No license', 'required_fields': {'year': '2021', 'copyright_holders': ['Joan Doe']}}],
            ['No license; 2021; John Doe, Joan Doe', {'name': 'No license', 'required_fields': {'year': '2021', 'copyright_holders': ['John Doe', 'Joan Doe']}}],
            ['No license;2021;John Doe; Joan Doe', {'name': 'No license', 'required_fields': {'year': '2021', 'copyright_holders': ['John Doe; Joan Doe']}}],
        ]
        for license_value, expected_parsed in valid_licenses:
            license = LicenseField(license_value, validations, log_error, store)
            license._validate()
            assert license._parsed_value == expected_parsed
        assert not errors

        invalid_licenses = [
            ['', validations['error_type']['missing']],
            [';;', validations['error_type']['invalid']],
            ['MIT License;2021;Joan M. Doe', validations['error_type']['invalid']],
            ['No license;;Joan M. Doe', validations['error_type']['invalid']],
            ['No license;202;Joan M. Doe', validations['error_type']['invalid']],
            ['No license;2021;', validations['error_type']['invalid']],
        ]
        for license_value, expected_error_type in invalid_licenses:
            license = LicenseField(license_value, validations, log_error, store)
            license._validate()
            assert errors[-1] == expected_error_type
            assert license._parsed_value is None

    def test_category_field(self):
        valid_categories = [
            ['Analysis', 'analysis'], ['Communication', 'communication'], ['Data', 'data'],
            ['Hypothesis', 'hypothesis'], ['Instrumentation', 'Instrumentation'],
            ['Methods and Measures', 'methods and measures'], ['Procedure', 'procedure'],
            ['Project', 'project'], ['Software', 'software'],
            ['Other', 'other'], ['Uncategorized', ''], ['', ''],
        ]
        store = {}
        validations = METADATA_FIELDS['Category']
        errors = []
        log_error = lambda **kwargs: errors.append(kwargs['type'])
        for category_value, expected_category in valid_categories:
            category = CategoryField(category_value, validations, log_error, store)
            category._validate()
            category._parsed_value == expected_category
        assert not errors

    def test_get_excel_column_name(self):
        columns = [*[[i, string.ascii_uppercase[i]] for i in range(26)], [MAX_EXCEL_COLUMN_NUMBER - 1, 'XFD']]
        for index, expected_column_name in columns:
            assert get_excel_column_name(index) == expected_column_name<|MERGE_RESOLUTION|>--- conflicted
+++ resolved
@@ -9,7 +9,6 @@
 
 from osf_tests.factories import SubjectFactory
 from osf.models import RegistrationSchema, RegistrationProvider, NodeLicense
-from osf.migrations import ensure_default_registration_provider
 from osf.registrations.utils import (
     BulkRegistrationUpload,
     CategoryField,
@@ -92,12 +91,7 @@
 
     @pytest.fixture()
     def registration_provider(self, open_ended_schema, provider_subjects):
-<<<<<<< HEAD
-        ensure_default_registration_provider()
-        osf_provider = RegistrationProvider.get_default()
-=======
         provider = RegistrationProvider.get_default()
->>>>>>> 65b344be
         node_license = NodeLicense.objects.get(name='No license')
         provider.default_license = node_license
         provider.licenses_acceptable.add(node_license)
