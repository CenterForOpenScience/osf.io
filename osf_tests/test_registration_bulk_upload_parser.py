--- conflicted
+++ resolved
@@ -8,12 +8,7 @@
 from rest_framework.exceptions import NotFound
 
 from osf_tests.factories import SubjectFactory
-<<<<<<< HEAD
-from osf.models import RegistrationSchema, RegistrationProvider
-from osf.models import NodeLicense
-=======
 from osf.models import RegistrationSchema, RegistrationProvider, NodeLicense
->>>>>>> fa8dc099
 
 from osf.registrations.utils import (BulkRegistrationUpload, InvalidHeadersError,
                                      FileUploadNotSupportedError, DuplicateHeadersError,
@@ -89,16 +84,11 @@
         return [SubjectFactory() for _ in range(5)]
 
     @pytest.fixture()
-<<<<<<< HEAD
     def registration_provider(self, open_ended_schema, provider_subjects):
         from osf.migrations import ensure_subjects
         ensure_subjects()
         osf_provider = RegistrationProvider.get_default()
         osf_provider.licenses_acceptable.add(NodeLicense.objects.get(name='No License'))
-=======
-    def registration_provider(self, default_provider, open_ended_schema, provider_subjects):
-        osf_provider = RegistrationProvider.get_default()
->>>>>>> fa8dc099
         osf_provider.schemas.add(open_ended_schema)
         osf_provider.subjects.add(*provider_subjects)
         no_license = NodeLicense.objects.get(name='No license')
