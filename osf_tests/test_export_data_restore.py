import copy
from datetime import datetime

import mock
import pytest
import requests
from addons.osfstorage.tests.factories import FileVersionFactory
from django.test import TestCase
from mock import patch
from nose import tools as nt
from rest_framework import status

from addons.osfstorage.models import Region
from addons.osfstorage.settings import DEFAULT_REGION_ID
from osf.models import AbstractNode, ExportData
from osf_tests.factories import (
    TagFactory,
    RegionFactory,
    ProjectFactory,
    AuthUserFactory,
    InstitutionFactory,
    OsfStorageFileFactory,
    ExportDataRestoreBulkMountFactory,
    ExportDataRestoreAddonFactory,
    BaseFileVersionsThroughFactory,
    RdmFileTimestamptokenVerifyResultFactory,
    BaseFileNodeFactory
)


@pytest.mark.feature_202210
@pytest.mark.django_db
class TestExportDataRestore(TestCase):

    @classmethod
    def setUpTestData(cls):
<<<<<<< HEAD
        cls.data_restore = ExportDataRestoreBulkMountFactory()
=======
        default_region = Region.objects.get(_id=DEFAULT_REGION_ID)
        inst_region = RegionFactory(
            name=default_region.name,
            waterbutler_credentials=default_region.waterbutler_credentials,
            waterbutler_settings=default_region.waterbutler_settings
        )
        cls.institution = InstitutionFactory.create(_id=inst_region.guid)
        cls.data_restore = ExportDataRestoreFactory(destination=inst_region)
>>>>>>> 6c9be0e6
        project = ProjectFactory()
        target = AbstractNode(id=project.id)
        cls.institution.nodes.set([project])
        cls.file1 = file1 = OsfStorageFileFactory.create(
            name='file1.txt',
            created=datetime.now(),
            target_object_id=project.id,
            target=target
        )
        file_version = FileVersionFactory(region=inst_region, size=3,)
        file_versions_through = BaseFileVersionsThroughFactory.create(
            version_name=file1.name,
            basefilenode=file1,
            fileversion=file_version
        )
        file_versions = [file_version]
        total_size = sum([f.size for f in file_versions])
        files_numb = len(file_versions)

        cls.institution_json = {
            'id': cls.institution.id,
            'guid': cls.institution.guid,
            'name': cls.institution.name
        }
        cls.export_data_json = {
            'institution': cls.institution_json,
            'process_start': cls.data_restore.process_start.strftime('%Y-%m-%d %H:%M:%S'),
            'process_end': cls.data_restore.process_end.strftime(
                '%Y-%m-%d %H:%M:%S') if cls.data_restore.process_end else None,
            'storage': {
                'name': cls.data_restore.destination.name,
                'type': cls.data_restore.destination.provider_full_name
            },
            'projects_numb': cls.institution.nodes.filter(type='osf.node').count(),
            'files_numb': files_numb,
            'size': total_size,
            'file_path': None
        }
<<<<<<< HEAD

        projects = cls.institution.nodes.filter(type='osf.node')
        projects__ids = projects.values_list('id', flat=True)
        object_id = projects__ids[0]
        target = AbstractNode(id=object_id)
        node = OsfStorageFileFactory.create(target_object_id=object_id, target=target)
        file_version = FileVersionFactory(region=cls.data_restore.destination)
        file_version.creator.affiliated_institutions.set([cls.institution])

        file_versions_through = BaseFileVersionsThroughFactory.create(version_name='file.txt', basefilenode=node,
                                                                      fileversion=file_version)
=======
>>>>>>> 6c9be0e6
        cls.file_info_json = {
            'institution': cls.institution_json,
            'files': [{
                'id': file1.id,
                'path': file1.path,
                'materialized_path': file1.materialized_path,
                'name': file1.name,
                'provider': file1.provider,
                'created_at': file1.created.strftime('%Y-%m-%d %H:%M:%S'),
                'modified_at': file1.modified.strftime('%Y-%m-%d %H:%M:%S'),
                'project': {
                    'id': file1.target._id,
                    'name': file1.target.title,
                },
                'tags': [],
                'version': [{
                    'identifier': file_version.identifier,
                    'created_at': file_version.created.strftime('%Y-%m-%d %H:%M:%S'),
                    'modified_at': file_version.modified.strftime('%Y-%m-%d %H:%M:%S'),
                    'size': file_version.size,
                    'version_name': file_versions_through.version_name if file_versions_through else file1.name,
                    'contributor': file_version.creator.username,
                    'metadata': file_version.metadata,
                    'location': file_version.location,
                }],
                'size': 0,
                'location': file_version.location,
                'timestamp': {},
            }]
        }

    def test_init(self):
        nt.assert_is_not_none(self.data_restore)
        nt.assert_equal(self.data_restore.status, ExportData.STATUS_COMPLETED)

    def test_repr(self):
        test_repr = f'"({self.data_restore.export}-{self.data_restore.destination})[{self.data_restore.status}]"'
        nt.assert_equal(repr(self.data_restore), test_repr)

    def test_str(self):
        test_str = f'"({self.data_restore.export}-{self.data_restore.destination})[{self.data_restore.status}]"'
        nt.assert_equal(str(self.data_restore), test_str)

    def test_extract_file_information_json_from_destination_storage__00_not_institution(self):
        export_data_restore = ExportDataRestoreFactory.build()
        result = export_data_restore.extract_file_information_json_from_destination_storage()
        nt.assert_is_none(result)

    def test_extract_file_information_json_from_destination_storage__01_normal(self):
        test_file_info_json = copy.deepcopy(self.file_info_json)

        result = self.data_restore.extract_file_information_json_from_destination_storage()

        nt.assert_is_instance(result, tuple)
        export_data_json, file_info_json = result
        file_info_first_file = file_info_json.get('files', [{}])[0]
        test_file_info_file = test_file_info_json.get('files', [{}])[0]

        nt.assert_equal(export_data_json, self.export_data_json)
        nt.assert_equal(file_info_json.get('institution'), test_file_info_json.get('institution'))
        nt.assert_equal(file_info_first_file.get('tags'), test_file_info_file.get('tags'))
        nt.assert_equal(file_info_first_file.get('version'), test_file_info_file.get('version'))
        nt.assert_equal(file_info_first_file.get('location'), test_file_info_file.get('location'))
        nt.assert_equal(file_info_first_file.get('timestamp'), test_file_info_file.get('timestamp'))

<<<<<<< HEAD
    def test_extract_file_information_json_from_destination_storage_institution_not_found(self):
        export_data_restore_without_institution = ExportDataRestoreBulkMountFactory.build()
        result = export_data_restore_without_institution.extract_file_information_json_from_destination_storage()
        nt.assert_is_none(result)

    def test_extract_file_information_json_from_destination_storage_with_tags(self):
=======
    def test_extract_file_information_json_from_destination_storage__02_with_tags(self):
>>>>>>> 6c9be0e6
        # Add tags to file info JSON and test DB
        test_file_info_json = copy.deepcopy(self.file_info_json)
        test_file_info_json['files'][0]['tags'] = ['tag1', 'tag2']
        tag1 = TagFactory(name='tag1', system=False)
        tag2 = TagFactory(name='tag2', system=False)
        self.file1.tags.set([tag1, tag2])

        result = self.data_restore.extract_file_information_json_from_destination_storage()

        nt.assert_is_instance(result, tuple)
        export_data_json, file_info_json = result

        file_info_first_file = file_info_json.get('files', [{}])[0]
        test_file_info_file = test_file_info_json.get('files', [{}])[0]

        nt.assert_equal(export_data_json, self.export_data_json)
        nt.assert_equal(file_info_json.get('institution'), test_file_info_json.get('institution'))
        nt.assert_equal(file_info_first_file.get('tags'), test_file_info_file.get('tags'))
        nt.assert_equal(file_info_first_file.get('version'), test_file_info_file.get('version'))
        nt.assert_equal(file_info_first_file.get('location'), test_file_info_file.get('location'))
        nt.assert_equal(file_info_first_file.get('timestamp'), test_file_info_file.get('timestamp'))

    def test_extract_file_information_json_from_destination_storage__03_with_timestamp(self):
        # Add timestamp to file info JSON and test DB
        test_file_info_json = copy.deepcopy(self.file_info_json)
        timestamp = RdmFileTimestamptokenVerifyResultFactory(
            project_id=self.file1.target._id, file_id=self.file1._id)
        test_file_info_json['files'][0]['timestamp'] = {
            'timestamp_id': timestamp.id,
            'inspection_result_status': timestamp.inspection_result_status,
            'provider': timestamp.provider,
            'upload_file_modified_user': timestamp.upload_file_modified_user,
            'project_id': timestamp.project_id,
            'path': timestamp.path,
            'key_file_name': timestamp.key_file_name,
            'upload_file_created_user': timestamp.upload_file_created_user,
            'upload_file_size': timestamp.upload_file_size,
            'verify_file_size': timestamp.verify_file_size,
            'verify_user': timestamp.verify_user
        }

        result = self.data_restore.extract_file_information_json_from_destination_storage()

        nt.assert_is_instance(result, tuple)
        export_data_json, file_info_json = result

        file_info_first_file = file_info_json.get('files', [{}])[0]
        test_file_info_file = test_file_info_json.get('files', [{}])[0]

        nt.assert_equal(export_data_json, self.export_data_json)
        nt.assert_equal(file_info_json.get('institution'), test_file_info_json.get('institution'))
        nt.assert_equal(file_info_first_file.get('tags'), test_file_info_file.get('tags'))
        nt.assert_equal(file_info_first_file.get('version'), test_file_info_file.get('version'))
        nt.assert_equal(file_info_first_file.get('location'), test_file_info_file.get('location'))
        nt.assert_equal(file_info_first_file.get('timestamp'), test_file_info_file.get('timestamp'))

    def test_extract_file_information_json_from_sourFce_storage__04_abnormal_file_data(self):
        test_file_info_json = copy.deepcopy(self.file_info_json)
        test_export_data_json = copy.deepcopy(self.export_data_json)
        test_export_data_json['projects_numb'] -= 1
        test_export_data_json['files_numb'] -= 1
        test_export_data_json['size'] -= self.file1.versions.first().size
        self.file1.deleted = datetime.now()
        self.file1.deleted_on = None
        self.file1.deleted_by_id = None
        self.file1.save()

        result = self.data_restore.extract_file_information_json_from_destination_storage()

        nt.assert_is_instance(result, tuple)
        export_data_json, file_info_json = result

        file_info_files = file_info_json.get('files',)

        nt.assert_equal(export_data_json, test_export_data_json)
        nt.assert_equal(file_info_json.get('institution'), test_file_info_json.get('institution'))
        nt.assert_equal(file_info_files, [])

        self.file1.deleted = None
        self.file1.deleted_on = datetime.now()
        self.file1.deleted_by_id = None
        self.file1.save()

        result = self.data_restore.extract_file_information_json_from_destination_storage()

        nt.assert_is_instance(result, tuple)
        export_data_json, file_info_json = result

        file_info_files = file_info_json.get('files',)

        nt.assert_equal(export_data_json, test_export_data_json)
        nt.assert_equal(file_info_json.get('institution'), test_file_info_json.get('institution'))
        nt.assert_equal(file_info_files, [])

        self.file1.deleted = None
        self.file1.deleted_on = None
        self.file1.deleted_by_id = AuthUserFactory()
        self.file1.save()

        result = self.data_restore.extract_file_information_json_from_destination_storage()

        nt.assert_is_instance(result, tuple)
        export_data_json, file_info_json = result

        file_info_files = file_info_json.get('files',)

        nt.assert_equal(export_data_json, test_export_data_json)
        nt.assert_equal(file_info_json.get('institution'), test_file_info_json.get('institution'))
        nt.assert_equal(file_info_files, [])

        self.file1.deleted = None
        self.file1.deleted_on = None
        self.file1.deleted_by_id = None
        self.file1.save()

    def test_process_start_timestamp(self):
        nt.assert_equal(self.data_restore.process_start_timestamp, self.data_restore.process_start.strftime('%s'))

    def test_process_start_display(self):
        nt.assert_equal(self.data_restore.process_start_display,
                        self.data_restore.process_start.strftime('%Y%m%dT%H%M%S'))

    @patch(f'requests.put')
    def test_transfer_export_data_file_to_destination(self, mock_request):
        test_response = requests.Response()
        test_response.status_code = status.HTTP_200_OK
        mock_request.return_value = test_response
        response = self.data_restore.transfer_export_data_file_to_destination(None, 'test1', 'osfstorage', '/',
                                                                              'file1.txt', {})
        nt.assert_equal(response, test_response)

    def test_update(self):
        current_datetime = datetime.now()
        self.data_restore.update(process_end=current_datetime)
        nt.assert_equal(self.data_restore.process_end, current_datetime)


@pytest.mark.django_db
class TestExportDataRestoreInstitutionAddon(TestCase):
    @classmethod
    def setUpTestData(cls):
        cls.data_restore = ExportDataRestoreAddonFactory()
        project = ProjectFactory()
        cls.institution = InstitutionFactory.create(_id=cls.data_restore.destination.guid)
        cls.institution.nodes.set([project])
        cls.institution_json = {
            'id': cls.institution.id,
            'guid': cls.institution.guid,
            'name': cls.institution.name
        }
        cls.export_data_json = {
            'institution': cls.institution_json,
            'process_start': cls.data_restore.process_start.strftime('%Y-%m-%d %H:%M:%S'),
            'process_end': cls.data_restore.process_end.strftime(
                '%Y-%m-%d %H:%M:%S') if cls.data_restore.process_end else None,
            'storage': {
                'name': cls.data_restore.destination.name,
                'type': cls.data_restore.destination.provider_full_name
            },
            'projects_numb': 1,
            'files_numb': 1,
            'size': -1,
            'file_path': None
        }

        projects = cls.institution.nodes.filter(type='osf.node')
        projects__ids = projects.values_list('id', flat=True)
        object_id = projects__ids[0]
        target = AbstractNode(id=object_id)
        node = BaseFileNodeFactory.create(provider=cls.data_restore.destination.provider_name, target_object_id=object_id, target=target)
        cls.file = node

    def test_extract_file_information_json_from_destination_institutional_addon_storage(self):
        mock_request = mock.MagicMock()
        mock_request_json = mock.MagicMock()
        mock_request_json.status_code = 200
        mock_request_json.json.side_effect = [{'data': [{'attributes': {'version': 1}}, {'attributes': {'version': 2}}]},
                                              {'data': {'attributes': {'sizeInt': 1, 'name': 'test', 'extra': {'hashes': {'md5': 'test'}}}}},
                                              {'data': {'attributes': {'sizeInt': 1, 'name': 'test', 'etag': 'test', 'extra': {'hashes': {}}}}}]
        mock_request.get.return_value = mock_request_json

        with mock.patch('osf.models.export_data_restore.requests', mock_request):
            result = self.data_restore.extract_file_information_json_from_destination_storage()
            nt.assert_is_not_none(result)

    def test_extract_file_information_json_from_destination_institutional_onedrivebusiness(self):
        mock_request = mock.MagicMock()
        mock_request_json = mock.MagicMock()
        mock_request_json.status_code = 200
        mock_request_json.json.side_effect = [{'data': [{'attributes': {'version': 1}}]},
                                              {'data': {'attributes': {'sizeInt': 1, 'name': 'test', 'etag': 'test', 'extra': {'hashes': {}}}}},
                                              {'content': 'test'}]
        mock_request.get.return_value = mock_request_json

        with mock.patch('osf.models.export_data_restore.requests', mock_request):
            result = self.data_restore.extract_file_information_json_from_destination_storage()
            nt.assert_is_not_none(result)

    def test_extract_file_information_json_from_destination_institutional_addon_storage_get_file_version_error(self):
        mock_request = mock.MagicMock()
        mock_request_json = mock.MagicMock()
        mock_request_json.status_code = 404
        mock_request.get.return_value = mock_request_json

        with mock.patch('osf.models.export_data_restore.requests', mock_request):
            result = self.data_restore.extract_file_information_json_from_destination_storage()
            nt.assert_is_not_none(result)<|MERGE_RESOLUTION|>--- conflicted
+++ resolved
@@ -34,9 +34,6 @@
 
     @classmethod
     def setUpTestData(cls):
-<<<<<<< HEAD
-        cls.data_restore = ExportDataRestoreBulkMountFactory()
-=======
         default_region = Region.objects.get(_id=DEFAULT_REGION_ID)
         inst_region = RegionFactory(
             name=default_region.name,
@@ -44,8 +41,7 @@
             waterbutler_settings=default_region.waterbutler_settings
         )
         cls.institution = InstitutionFactory.create(_id=inst_region.guid)
-        cls.data_restore = ExportDataRestoreFactory(destination=inst_region)
->>>>>>> 6c9be0e6
+        cls.data_restore = ExportDataRestoreBulkMountFactory(destination=inst_region)
         project = ProjectFactory()
         target = AbstractNode(id=project.id)
         cls.institution.nodes.set([project])
@@ -84,20 +80,6 @@
             'size': total_size,
             'file_path': None
         }
-<<<<<<< HEAD
-
-        projects = cls.institution.nodes.filter(type='osf.node')
-        projects__ids = projects.values_list('id', flat=True)
-        object_id = projects__ids[0]
-        target = AbstractNode(id=object_id)
-        node = OsfStorageFileFactory.create(target_object_id=object_id, target=target)
-        file_version = FileVersionFactory(region=cls.data_restore.destination)
-        file_version.creator.affiliated_institutions.set([cls.institution])
-
-        file_versions_through = BaseFileVersionsThroughFactory.create(version_name='file.txt', basefilenode=node,
-                                                                      fileversion=file_version)
-=======
->>>>>>> 6c9be0e6
         cls.file_info_json = {
             'institution': cls.institution_json,
             'files': [{
@@ -142,7 +124,7 @@
         nt.assert_equal(str(self.data_restore), test_str)
 
     def test_extract_file_information_json_from_destination_storage__00_not_institution(self):
-        export_data_restore = ExportDataRestoreFactory.build()
+        export_data_restore = ExportDataRestoreBulkMountFactory.build()
         result = export_data_restore.extract_file_information_json_from_destination_storage()
         nt.assert_is_none(result)
 
@@ -163,16 +145,7 @@
         nt.assert_equal(file_info_first_file.get('location'), test_file_info_file.get('location'))
         nt.assert_equal(file_info_first_file.get('timestamp'), test_file_info_file.get('timestamp'))
 
-<<<<<<< HEAD
-    def test_extract_file_information_json_from_destination_storage_institution_not_found(self):
-        export_data_restore_without_institution = ExportDataRestoreBulkMountFactory.build()
-        result = export_data_restore_without_institution.extract_file_information_json_from_destination_storage()
-        nt.assert_is_none(result)
-
-    def test_extract_file_information_json_from_destination_storage_with_tags(self):
-=======
     def test_extract_file_information_json_from_destination_storage__02_with_tags(self):
->>>>>>> 6c9be0e6
         # Add tags to file info JSON and test DB
         test_file_info_json = copy.deepcopy(self.file_info_json)
         test_file_info_json['files'][0]['tags'] = ['tag1', 'tag2']
