--- conflicted
+++ resolved
@@ -1,19 +1,14 @@
 import pytest
 
+from nose.tools import assert_raises
+
+from api.providers.workflows import Workflows
 from framework.exceptions import PermissionsError
-
-from nose.tools import assert_raises
-<<<<<<< HEAD
-
-from osf.models.metaschema import RegistrationSchemaBlock
-from osf.models.schema_response import InvalidSchemaResponseStateError, SchemaResponse
-from osf.models.schema_response_block import SchemaResponseBlock
-from osf.utils.workflows import ApprovalStates
-from osf_tests.factories import AuthUserFactory, RegistrationFactory
-=======
+from osf.exceptions import PreviousPendingSchemaResponseError, SchemaResponseStateError
+from osf.migrations import update_provider_auth_groups
 from osf.models import RegistrationSchema, RegistrationSchemaBlock, SchemaResponse, SchemaResponseBlock
-from osf_tests.factories import RegistrationFactory
->>>>>>> a340f425
+from osf.utils.workflows import ApprovalStates, SchemaResponseTriggers
+from osf_tests.factories import AuthUserFactory, RegistrationFactory, RegistrationProviderFactory
 from osf_tests.utils import get_default_test_schema
 
 # See osft_tests.utils.default_test_schema for block types and valid answers
@@ -28,39 +23,43 @@
 
 
 @pytest.fixture
+def admin_user():
+    return AuthUserFactory()
+
+@pytest.fixture
 def schema():
     return get_default_test_schema()
 
+
 @pytest.fixture
-def registration(schema):
-    return RegistrationFactory(schema=schema)
+def registration(schema, admin_user):
+    return RegistrationFactory(schema=schema, creator=admin_user)
+
 
 @pytest.fixture
 def schema_response(registration):
     response = SchemaResponse.create_initial_response(
         initiator=registration.creator,
-        parent=registration,
+        parent=registration
     )
     response.update_responses(INITIAL_SCHEMA_RESPONSES)
     return response
-<<<<<<< HEAD
-=======
-
->>>>>>> a340f425
+
 
 @pytest.mark.enable_bookmark_creation
 @pytest.mark.django_db
 class TestCreateSchemaResponse():
 
-    def test_create_initial_response_sets_attributes(self, registration):
+    def test_create_initial_response_sets_attributes(self, registration, schema):
         response = SchemaResponse.create_initial_response(
             initiator=registration.creator,
             parent=registration,
+            schema=schema
         )
 
         assert response.parent == registration
         assert response in registration.schema_responses.all()
-        assert response.schema == registration.registration_schema
+        assert response.schema == schema
         assert response.initiator == registration.creator
         assert not response.submitted_timestamp
 
@@ -73,11 +72,12 @@
         assert response.schema == registration.registration_schema
 
     def test_create_initial_response_assigns_response_blocks_and_source_revision(
-            self, registration):
+            self, registration, schema):
         assert not SchemaResponseBlock.objects.exists()
         response = SchemaResponse.create_initial_response(
             initiator=registration.creator,
             parent=registration,
+            schema=schema
         )
         # No previous SchemaResponseBlocks means all SchemaResponseBlocks in existence
         # were created by the create_initial_response call
@@ -88,8 +88,6 @@
         assert created_response_blocks == set(response.updated_response_blocks.all())
         assert created_response_blocks == set(response.response_blocks.all())
 
-<<<<<<< HEAD
-=======
     def test_create_initial_response_fails_if_no_schema_and_no_parent_schema(self, registration):
         registration.registered_schema.clear()
         registration.save()
@@ -110,13 +108,13 @@
                 schema=alt_schema
             )
 
->>>>>>> a340f425
     def test_create_initial_response_creates_blocks_for_each_schema_question(self, registration):
         assert not SchemaResponseBlock.objects.exists()
         schema = registration.registration_schema
         SchemaResponse.create_initial_response(
             initiator=registration.creator,
             parent=registration,
+            schema=schema
         )
         # No previous SchemaResponseBlocks means all SchemaResponseBlocks in existence
         # were created by the create_initial_response call
@@ -174,30 +172,19 @@
             alternate_registration_response.response_blocks.all()
         ).exists()
 
-<<<<<<< HEAD
-    def test_create_from_previous_response(self, schema_response):
+    def test_create_from_previous_response(self, registration, schema_response):
         schema_response.approvals_state_machine.set_state(ApprovalStates.APPROVED)
         schema_response.save()
-
-=======
-    def test_create_from_previous_response(self, registration, schema_response):
->>>>>>> a340f425
         revised_response = SchemaResponse.create_from_previous_response(
-            initiator=schema_response.initiator,
+            initiator=registration.creator,
             previous_response=schema_response,
             justification='Leeeeerooooy Jeeeenkiiiinns'
         )
 
-<<<<<<< HEAD
-        assert revised_response.initiator == schema_response.initiator
-        assert revised_response.parent == schema_response.parent
-        assert revised_response.schema == schema_response.schema
-=======
         assert revised_response.initiator == registration.creator
         assert revised_response.parent == registration
         assert revised_response.schema == schema_response.schema
         assert revised_response.previous_response == schema_response
->>>>>>> a340f425
         assert revised_response.revision_justification == 'Leeeeerooooy Jeeeenkiiiinns'
 
         assert revised_response != schema_response
@@ -233,7 +220,7 @@
 
         schema_response.approvals_state_machine.set_state(invalid_response_state)
         schema_response.save()
-        with assert_raises(InvalidSchemaResponseStateError):
+        with assert_raises(PreviousPendingSchemaResponseError):
             SchemaResponse.create_from_previous_response(
                 initiator=schema_response.initiator,
                 previous_response=intermediate_response
@@ -260,7 +247,7 @@
             assert schema_response.all_responses[block.schema_key] == block.response
 
     def test_uodated_response_keys_property(self, schema_response, revised_response, schema):
-        # initial_response "updates" all keys
+        # schema_response "updates" all keys
         all_keys = set(
             RegistrationSchemaBlock.objects.filter(
                 schema=schema, registration_response_key__isnull=False
@@ -293,7 +280,7 @@
         for block in schema_response.response_blocks.all():
             assert block.response == updated_responses[block.schema_key]
 
-    def test_update_to_initial_response_updates_response_blocks_in_place(self, schema_response):
+    def test_update_to_schema_response_updates_response_blocks_in_place(self, schema_response):
         # Call set to force evaluation
         initial_block_ids = set(schema_response.response_blocks.values_list('id', flat=True))
 
@@ -417,8 +404,9 @@
     )
     def test_update_fails_if_state_is_invalid(self, invalid_response_state, schema_response):
         schema_response.approvals_state_machine.set_state(invalid_response_state)
-        with assert_raises(InvalidSchemaResponseStateError):
+        with assert_raises(SchemaResponseStateError):
             schema_response.update_responses({'q1': 'harrumph'})
+
 
 @pytest.mark.enable_bookmark_creation
 @pytest.mark.django_db
@@ -428,87 +416,253 @@
     def alternate_user(self):
         return AuthUserFactory()
 
-    def test_submit_response_adds_pending_approvers(self, schema_response, alternate_user):
+    def test_submit_response_adds_pending_approvers(
+            self, schema_response, admin_user, alternate_user):
         assert schema_response.state is ApprovalStates.IN_PROGRESS
-        schema_response.submit(
-            user=schema_response.initiator,
-            required_approvers=[schema_response.initiator, alternate_user]
-        )
-
-        schema_response.refresh_from_db()
+        schema_response.submit(user=admin_user, required_approvers=[admin_user, alternate_user])
+
         assert schema_response.state is ApprovalStates.UNAPPROVED
         for user in [schema_response.initiator, alternate_user]:
             assert user in schema_response.pending_approvers.all()
 
-    def test_approve_response_requires_all_approvers(self, schema_response, alternate_user):
-        schema_response.submit(
-            user=schema_response.initiator,
-            required_approvers=[schema_response.initiator, alternate_user],
-        )
+    def test_submit_response_writes_schema_response_action(self, schema_response, admin_user):
+        assert not schema_response.actions.exists()
+        schema_response.submit(user=admin_user, required_approvers=[admin_user])
+
+        new_action = schema_response.actions.last()
+        assert new_action.creator == admin_user
+        assert new_action.from_state == ApprovalStates.IN_PROGRESS.db_name
+        assert new_action.to_state == ApprovalStates.UNAPPROVED.db_name
+        assert new_action.trigger == SchemaResponseTriggers.SUBMIT.db_name
+
+    def test_submit_response_requires_user(self, schema_response, admin_user):
+        with assert_raises(ValueError):
+            schema_response.submit(required_approvers=[admin_user])
+
+    def test_submit_resposne_requires_required_approvers(self, schema_response, admin_user):
+        with assert_raises(ValueError):
+            schema_response.submit(user=admin_user)
+
+    def test_non_parent_admin_cannot_submit_response(self, schema_response, alternate_user):
+        with assert_raises(PermissionsError):
+            schema_response.submit(user=alternate_user)
+
+    def test_approve_response_requires_all_approvers(
+            self, schema_response, admin_user, alternate_user):
+        schema_response.submit(user=admin_user, required_approvers=[admin_user, alternate_user])
 
         schema_response.approve(user=schema_response.initiator)
-        schema_response.refresh_from_db()
         assert schema_response.state is ApprovalStates.UNAPPROVED
 
         schema_response.approve(user=alternate_user)
-        schema_response.refresh_from_db()
         assert schema_response.state is ApprovalStates.APPROVED
 
-    def test_non_approver_cannot_approve_response(self, schema_response, alternate_user):
-        schema_response.submit(
-            user=schema_response.initiator,
-            required_approvers=[schema_response.initiator]
-        )
-        schema_response.refresh_from_db()
+    def test_approve_response_writes_schema_response_action(
+            self, schema_response, admin_user, alternate_user):
+        schema_response.submit(user=admin_user, required_approvers=[admin_user, alternate_user])
+        schema_response.approve(user=admin_user)
+
+        # Confirm that action for first "approve" still has to_state of UNAPPROVED
+        new_action = schema_response.actions.last()
+        assert new_action.creator == admin_user
+        assert new_action.from_state == ApprovalStates.UNAPPROVED.db_name
+        assert new_action.to_state == ApprovalStates.UNAPPROVED.db_name
+        assert new_action.trigger == SchemaResponseTriggers.APPROVE.db_name
+
+        schema_response.approve(user=alternate_user)
+
+        # Confifm that action for final "approve" has to_state of APPROVED
+        new_action = schema_response.actions.last()
+        assert new_action.creator == alternate_user
+        assert new_action.from_state == ApprovalStates.UNAPPROVED.db_name
+        assert new_action.to_state == ApprovalStates.APPROVED.db_name
+        assert new_action.trigger == SchemaResponseTriggers.APPROVE.db_name
+
+        # Confirm that final approval writes only one action
+        assert schema_response.actions.filter(
+            trigger=SchemaResponseTriggers.APPROVE.db_name
+        ).count() == 2
+
+    def test_approve_response_requires_user(self, schema_response, admin_user):
+        schema_response.submit(user=admin_user, required_approvers=[admin_user])
+        with assert_raises(ValueError):
+            schema_response.approve()
+
+    def test_non_approver_cannot_approve_response(
+            self, schema_response, admin_user, alternate_user):
+        schema_response.submit(user=admin_user, required_approvers=[admin_user])
 
         with assert_raises(PermissionsError):
             schema_response.approve(user=alternate_user)
 
-    def test_reject_response_moves_state_to_in_progress(self, schema_response, alternate_user):
-        schema_response.submit(
-            user=schema_response.initiator,
-            required_approvers=[schema_response.initiator, alternate_user],
-        )
+    def test_reject_response_moves_state_to_in_progress(self, schema_response, admin_user, alternate_user):
+        schema_response.submit(user=admin_user, required_approvers=[admin_user, alternate_user])
 
         # Implicitly confirm that only one reject call is needed to advance state
+        schema_response.reject(user=admin_user)
+        assert schema_response.state is ApprovalStates.IN_PROGRESS
+
+    def test_reject_response_clears_pending_approvers(
+            self, schema_response, admin_user, alternate_user):
+        schema_response.submit(user=admin_user, required_approvers=[admin_user, alternate_user])
         schema_response.reject(user=schema_response.initiator)
-        schema_response.refresh_from_db()
-
-        assert schema_response.state is ApprovalStates.IN_PROGRESS
-
-    def test_reject_response_clears_pending_approvers(self, schema_response, alternate_user):
-        schema_response.submit(
-            user=schema_response.initiator,
-            required_approvers=[schema_response.initiator, alternate_user],
-        )
-
-        schema_response.reject(user=schema_response.initiator)
-        schema_response.refresh_from_db()
 
         assert not schema_response.pending_approvers.exists()
 
-    def test_non_approver_cannnot_reject_response(self, schema_response, alternate_user):
-        schema_response.submit(
-            user=schema_response.initiator,
-            required_approvers=[schema_response.initiator]
-        )
-        schema_response.refresh_from_db()
+    def test_reject_response_writes_schema_response_action(self, schema_response, admin_user):
+        schema_response.submit(user=admin_user, required_approvers=[admin_user])
+        schema_response.reject(user=admin_user)
+        new_action = schema_response.actions.last()
+
+        assert new_action.creator == admin_user
+        assert new_action.from_state == ApprovalStates.UNAPPROVED.db_name
+        assert new_action.to_state == ApprovalStates.IN_PROGRESS.db_name
+        assert new_action.trigger == SchemaResponseTriggers.ADMIN_REJECT.db_name
+
+    def test_reject_response_requires_user(self, schema_response, admin_user):
+        schema_response.submit(user=admin_user, required_approvers=[admin_user])
+        with assert_raises(ValueError):
+            schema_response.reject()
+
+    def test_non_approver_cannnot_reject_response(
+            self, schema_response, admin_user, alternate_user):
+        schema_response.submit(user=admin_user, required_approvers=[admin_user])
 
         with assert_raises(PermissionsError):
             schema_response.reject(user=alternate_user)
 
-    def test_approver_cannot_call_accept_directly(self, schema_response):
-        schema_response.submit(
-            user=schema_response.initiator,
-            required_approvers=[schema_response.initiator]
-        )
-        schema_response.refresh_from_db()
-
-        with assert_raises(PermissionsError):
+    def test_approver_cannot_call_accept_directly(self, schema_response, admin_user):
+        schema_response.submit(user=admin_user, required_approvers=[admin_user])
+
+        with assert_raises(ValueError):
             schema_response.accept(user=schema_response.initiator)
 
-
-@pytest.mark.enable_bookmark_creation
+    def test_internal_accept_advances_state(self, schema_response, admin_user, alternate_user):
+        schema_response.submit(user=admin_user, required_approvers=[admin_user, alternate_user])
+        schema_response.accept()
+
+        assert schema_response.state is ApprovalStates.APPROVED
+
+    def test_internal_accept_clears_pending_approvers(self, schema_response, admin_user):
+        schema_response.submit(user=admin_user, required_approvers=[admin_user])
+        schema_response.accept()
+        assert not schema_response.pending_approvers.exists()
+
+
 @pytest.mark.django_db
 class TestModeratedSchemaResponseApprovalFlows():
-    pass+
+    @pytest.fixture
+    def provider(self):
+        provider = RegistrationProviderFactory()
+        update_provider_auth_groups()
+        provider.reviews_workflow = Workflows.PRE_MODERATION.value
+        provider.save()
+        return provider
+
+    @pytest.fixture
+    def moderator(self, provider):
+        moderator = AuthUserFactory()
+        provider.get_group('moderator').user_set.add(moderator)
+        provider.save()
+        return moderator
+
+    @pytest.fixture
+    def moderated_registration(self, schema, admin_user, provider):
+        return RegistrationFactory(schema=schema, creator=admin_user, provider=provider)
+
+    @pytest.fixture
+    def moderated_response(self, moderated_registration):
+        return SchemaResponse.create_initial_response(
+            initiator=moderated_registration.creator,
+            parent=moderated_registration,
+        )
+
+    def test_moderated_response_requires_moderation(self, moderated_response, admin_user):
+        moderated_response.submit(user=admin_user, required_approvers=[admin_user])
+        moderated_response.approve(user=admin_user)
+
+        assert moderated_response.state is ApprovalStates.PENDING_MODERATION
+
+    def test_schema_response_action_to_state_following_moderated_approve_is_pending_moderation(
+            self, moderated_response, admin_user):
+        moderated_response.submit(user=admin_user, required_approvers=[admin_user])
+        moderated_response.approve(user=admin_user)
+
+        new_action = moderated_response.actions.last()
+        assert new_action.creator == admin_user
+        assert new_action.from_state == ApprovalStates.UNAPPROVED.db_name
+        assert new_action.to_state == ApprovalStates.PENDING_MODERATION.db_name
+        assert new_action.trigger == SchemaResponseTriggers.APPROVE.db_name
+
+    def test_moderator_accept(self, moderated_response, admin_user, moderator):
+        moderated_response.submit(user=admin_user, required_approvers=[admin_user])
+        moderated_response.approve(user=admin_user)
+        moderated_response.accept(user=moderator)
+
+        assert moderated_response.state is ApprovalStates.APPROVED
+
+    def test_moderator_accept_writes_schema_response_action(
+            self, moderated_response, admin_user, moderator):
+        moderated_response.submit(user=admin_user, required_approvers=[admin_user])
+        moderated_response.approve(user=admin_user)
+        moderated_response.accept(user=moderator)
+
+        new_action = moderated_response.actions.last()
+        assert new_action.creator == moderator
+        assert new_action.from_state == ApprovalStates.PENDING_MODERATION.db_name
+        assert new_action.to_state == ApprovalStates.APPROVED.db_name
+        assert new_action.trigger == SchemaResponseTriggers.ACCEPT.db_name
+
+    def test_moderator_reject(self, moderated_response, admin_user, moderator):
+        moderated_response.submit(user=admin_user, required_approvers=[admin_user])
+        moderated_response.approve(user=admin_user)
+        moderated_response.reject(user=moderator)
+
+        assert moderated_response.state is ApprovalStates.IN_PROGRESS
+
+    def test_moderator_reject_writes_schema_response_action(
+            self, moderated_response, admin_user, moderator):
+        moderated_response.submit(user=admin_user, required_approvers=[admin_user])
+        moderated_response.approve(user=admin_user)
+        moderated_response.reject(user=moderator)
+
+        new_action = moderated_response.actions.last()
+        assert new_action.creator == moderator
+        assert new_action.from_state == ApprovalStates.PENDING_MODERATION.db_name
+        assert new_action.to_state == ApprovalStates.IN_PROGRESS.db_name
+        assert new_action.trigger == SchemaResponseTriggers.MODERATOR_REJECT.db_name
+
+    def test_moderator_cannot_submit(self, moderated_response, moderator):
+        with assert_raises(PermissionsError):
+            moderated_response.submit(user=moderator, required_approvers=[moderator])
+
+    def test_moderator_cannot_approve_in_unapproved_state(
+            self, moderated_response, admin_user, moderator):
+        moderated_response.submit(user=admin_user, required_approvers=[admin_user])
+        with assert_raises(PermissionsError):
+            moderated_response.approve(user=moderator)
+
+    def test_moderator_cannot_reject_in_unapproved_state(
+            self, moderated_response, admin_user, moderator):
+        moderated_response.submit(user=admin_user, required_approvers=[admin_user])
+        with assert_raises(PermissionsError):
+            moderated_response.reject(user=moderator)
+
+    def test_admin_cannot_accept_in_pending_moderation(self, moderated_response, admin_user):
+        moderated_response.submit(user=admin_user, required_approvers=[admin_user])
+        moderated_response.approve(user=admin_user)
+        with assert_raises(PermissionsError):
+            moderated_response.accept(user=admin_user)
+
+    def test_admin_cannot_reject_in_pending_moderation(self, moderated_response, admin_user):
+        moderated_response.submit(user=admin_user, required_approvers=[admin_user])
+        moderated_response.approve(user=admin_user)
+        with assert_raises(PermissionsError):
+            moderated_response.reject(user=admin_user)
+
+    def test_user_required_to_accept_in_pending_moderation(self, moderated_response, admin_user):
+        moderated_response.submit(user=admin_user, required_approvers=[admin_user])
+        moderated_response.approve(user=admin_user)
+        with assert_raises(ValueError):
+            moderated_response.accept()