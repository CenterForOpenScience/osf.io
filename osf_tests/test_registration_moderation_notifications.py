--- conflicted
+++ resolved
@@ -30,8 +30,6 @@
 from website.reviews import listeners
 
 
-<<<<<<< HEAD
-
 def get_moderator(provider):
     user = AuthUserFactory()
     provider.add_to_group(user, 'moderator')
@@ -47,11 +45,9 @@
     return user
 
 
-=======
 # Set USE_EMAIL to true and mock out the default mailer for consistency with other mocked settings
 @mock.patch('website.mails.settings.USE_EMAIL', True)
 @mock.patch('website.mails.tasks.send_email', mock.MagicMock())
->>>>>>> e2ad9e3c
 @pytest.mark.django_db
 class TestRegistrationMachineNotification:
 
@@ -545,14 +541,9 @@
     )
     def test_submissions_and_withdrawals_both_appear_in_moderator_digest(self, digest_type, expected_recipient, registration, admin, provider):
         # Invoke the fixture function to get the recipient because parametrize
-<<<<<<< HEAD
         expected_recipient = expected_recipient(provider)
         with mock.patch('website.reviews.listeners.mails.send_mail'):
             notify_submit(registration, admin)
-=======
-        expected_recipient = expected_recipient(self, provider)
-        notify_submit(registration, admin)
->>>>>>> e2ad9e3c
         notify_moderator_registration_requests_withdrawal(registration, admin)
 
         # One user, one provider => one email
