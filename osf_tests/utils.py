import contextlib
import datetime as dt
import functools
import mock

from framework.auth import Auth
from django.utils import timezone
from google.cloud.storage import Client, Bucket, Blob

import blinker
from website.signals import ALL_SIGNALS
from website.archiver import ARCHIVER_SUCCESS
from website.archiver import listeners as archiver_listeners

from osf.models import Sanction, RegistrationProvider, RegistrationSchema
from osf.utils.migrations import create_schema_blocks_for_atomic_schema

from osf_tests.default_test_schema import DEFAULT_TEST_SCHEMA_NAME, DEFAULT_TEST_SCHEMA

from .factories import (
    get_default_metaschema,
    RegistrationProviderFactory,
    DraftRegistrationFactory,
)

# From Flask-Security: https://github.com/mattupstate/flask-security/blob/develop/flask_security/utils.py
class CaptureSignals(object):
    """Testing utility for capturing blinker signals.

    Context manager which mocks out selected signals and registers which
    are `sent` on and what arguments were sent. Instantiate with a list of
    blinker `NamedSignals` to patch. Each signal has its `send` mocked out.

    """
    def __init__(self, signals):
        """Patch all given signals and make them available as attributes.

        :param signals: list of signals

        """
        self._records = {}
        self._receivers = {}
        for signal in signals:
            self._records[signal] = []
            self._receivers[signal] = functools.partial(self._record, signal)

    def __getitem__(self, signal):
        """All captured signals are available via `ctxt[signal]`.
        """
        if isinstance(signal, blinker.base.NamedSignal):
            return self._records[signal]
        else:
            super(CaptureSignals, self).__setitem__(signal)

    def _record(self, signal, *args, **kwargs):
        self._records[signal].append((args, kwargs))

    def __enter__(self):
        for signal, receiver in self._receivers.items():
            signal.connect(receiver)
        return self

    def __exit__(self, type, value, traceback):
        for signal, receiver in self._receivers.items():
            signal.disconnect(receiver)

    def signals_sent(self):
        """Return a set of the signals sent.
        :rtype: list of blinker `NamedSignals`.

        """
        return set([signal for signal, _ in self._records.items() if self._records[signal]])


def capture_signals():
    """Factory method that creates a ``CaptureSignals`` with all OSF signals."""
    return CaptureSignals(ALL_SIGNALS)

def assert_datetime_equal(dt1, dt2, allowance=500):
    """Assert that two datetimes are about equal."""

    assert abs(dt1 - dt2) < dt.timedelta(milliseconds=allowance)

@contextlib.contextmanager
def mock_archive(project, schema=None, auth=None, data=None, parent=None,
                 embargo=False, embargo_end_date=None,
                 retraction=False, justification=None, autoapprove_retraction=False,
                 autocomplete=True, autoapprove=False, provider=None):
    """ A context manager for registrations. When you want to call Node#register_node in
    a test but do not want to deal with any of this side effects of archiver, this
    helper allows for creating a registration in a safe fashion.

    :param bool embargo: embargo the registration (rather than RegistrationApproval)
    :param bool autocomplete: automatically finish archival?
    :param bool autoapprove: automatically approve registration approval?
    :param bool retraction: retract the registration?
    :param str justification: a justification for the retraction
    :param bool autoapprove_retraction: automatically approve retraction?
    :param RegistrationProvider provider: provider to put the registration in

    Example use:

    project = ProjectFactory()
    with mock_archive(project) as registration:
        assert_true(registration.is_registration)
        assert_true(registration.archiving)
        assert_true(registration.is_pending_registration)

    with mock_archive(project, autocomplete=True) as registration:
        assert_true(registration.is_registration)
        assert_false(registration.archiving)
        assert_true(registration.is_pending_registration)

    with mock_archive(project, autocomplete=True, autoapprove=True) as registration:
        assert_true(registration.is_registration)
        assert_false(registration.archiving)
        assert_false(registration.is_pending_registration)
    """
    schema = schema or get_default_metaschema()
    auth = auth or Auth(project.creator)
    data = data or ''
    provider = provider or RegistrationProvider.objects.first() or RegistrationProviderFactory(_id='osf')

    with mock.patch('framework.celery_tasks.handlers.enqueue_task'):
        draft_reg = DraftRegistrationFactory(branched_from=project)
        registration = project.register_node(
            schema=schema,
            auth=auth,
            draft_registration=draft_reg,
            parent=parent,
            provider=provider,
        )
    if embargo:
        embargo_end_date = embargo_end_date or (
            timezone.now() + dt.timedelta(days=20)
        )
        registration.embargo_registration(
            project.creator,
            embargo_end_date
        )
    else:
        registration.require_approval(project.creator)
    if autocomplete:
        root_job = registration.archive_job
        root_job.status = ARCHIVER_SUCCESS
        root_job.sent = False
        root_job.done = True
        root_job.save()
        sanction = registration.sanction
        mock.patch.object(root_job, 'archive_tree_finished', mock.Mock(return_value=True)),
        mock.patch('website.archiver.tasks.archive_success.delay', mock.Mock())
        archiver_listeners.archive_callback(registration)

    if autoapprove:
        sanction = registration.sanction
        sanction.mode = Sanction.ANY
        sanction.approve(
            user=project.creator,
            token=sanction.token_for_user(project.creator, 'approval')
        )

    if retraction:
        justification = justification or 'Because reasons'
        registration.refresh_from_db()
        retraction = registration.retract_registration(project.creator, justification=justification)
        if autoapprove_retraction:
            retraction.mode = Sanction.ANY
            retraction.approve(
                user=project.creator,
                token=retraction.token_for_user(project.creator, 'approval')
            )
        registration.save()
    yield registration

class MockShareResponse:
    def __init__(self, status_code):
        self.status_code = status_code
        self.content = 'data'
        self.text = 'text'
        self.json = {}

    def raise_for_status(self):
        if self.status_code >= 400:
            raise Exception

def create_mock_blob():
    mock_blob = mock.create_autospec(Blob)
    mock_blob.delete.return_value = None
    return mock_blob

def create_mock_bucket():
    mock_bucket = mock.create_autospec(Bucket)
    mock_bucket.get_blob.return_value = create_mock_blob()
    return mock_bucket

def create_mock_gcs_client():
    """
    Create a mock GCS client.
    """
    mock_client = mock.create_autospec(Client)
    mock_client.get_bucket.return_value = create_mock_bucket()
    return mock_client

<<<<<<< HEAD

=======
>>>>>>> 94a2ae95
def get_default_test_schema():
    try:
        test_schema = RegistrationSchema.objects.get(name=DEFAULT_TEST_SCHEMA_NAME)
    except RegistrationSchema.DoesNotExist:
        test_schema = RegistrationSchema.objects.create(
            name=DEFAULT_TEST_SCHEMA_NAME,
            schema_version=1,
            schema=DEFAULT_TEST_SCHEMA
        )
        create_schema_blocks_for_atomic_schema(test_schema)

    return test_schema<|MERGE_RESOLUTION|>--- conflicted
+++ resolved
@@ -201,10 +201,7 @@
     mock_client.get_bucket.return_value = create_mock_bucket()
     return mock_client
 
-<<<<<<< HEAD
-
-=======
->>>>>>> 94a2ae95
+
 def get_default_test_schema():
     try:
         test_schema = RegistrationSchema.objects.get(name=DEFAULT_TEST_SCHEMA_NAME)
