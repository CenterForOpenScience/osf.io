--- conflicted
+++ resolved
@@ -114,14 +114,10 @@
     dcterms:identifier "https://doi.org/10.$$$$" ;
     foaf:name "Mx. Moneypockets" .
 
-<<<<<<< HEAD
 <https://doi.org/10.$> a dcterms:Agent ;
     dcterms:identifier "https://doi.org/10.$" ;
     foaf:name "Caring Fan" .
 
-<http://localhost:8000/v2/subjects/subjwibbb/> a skos:Concept ;
-=======
 <http://localhost:8000/v2/subjects/subjwibbb> a skos:Concept ;
->>>>>>> 754e0627
     skos:inScheme <https://bepress.com/reference_guide_dc/disciplines/> ;
     skos:prefLabel "wibbble" .
