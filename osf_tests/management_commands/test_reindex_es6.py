--- conflicted
+++ resolved
@@ -45,13 +45,8 @@
     def url(self):
         return f'{settings.API_DOMAIN}_/metrics/preprints/downloads/'
 
-<<<<<<< HEAD
-    @pytest.mark.es_metrics
-    @pytest.mark.skipif(django_settings.TRAVIS_ENV, reason='Non-deterministic fails on travis')
-=======
     @pytest.mark.es
     @pytest.mark.skipif(django_settings.CI_ENV, reason='Non-deterministic fails on CI')
->>>>>>> 63d7f5f4
     def test_reindexing(self, app, url, preprint, user, admin, es6_client):
         preprint_download = PreprintDownload.record_for_preprint(
             preprint,
