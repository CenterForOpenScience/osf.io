--- conflicted
+++ resolved
@@ -1,8 +1,5 @@
 import logging
-<<<<<<< HEAD
-from unittest import mock
-=======
->>>>>>> 8a5eccd3
+
 import pytest
 from django.contrib.contenttypes.models import ContentType
 
