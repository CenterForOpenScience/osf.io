import datetime
import functools
import random
from contextlib import ExitStack, contextmanager

import responses
from unittest import mock
from django.utils import timezone
from django.db import IntegrityError
import pytest

from framework.auth import Auth
from framework.celery_tasks import handlers

from website.archiver import (
    ARCHIVER_INITIATED,
)
from website.archiver import utils as archiver_utils
from website.app import *  # noqa: F403
from website.archiver import listeners
from website.archiver.tasks import *   # noqa: F403

from osf.models import Guid, RegistrationSchema, Registration, NotificationType
from osf.models.archive import ArchiveTarget, ArchiveJob
from osf.models.base import generate_object_id
from osf.utils.migrations import map_schema_to_schemablocks
from addons.base.models import BaseStorageAddon
from api.base.utils import waterbutler_api_url_for

from osf_tests import factories
from tests.base import OsfTestCase, fake
from tests import utils as test_utils
<<<<<<< HEAD
from tests.utils import unique as _unique, capture_notifications
=======
from tests.utils import unique as _unique
from conftest import start_mock_send_grid
>>>>>>> 38bfb2a1

pytestmark = pytest.mark.django_db

SILENT_LOGGERS = (
    'framework.celery_tasks.utils',
    'website.app',
    'website.archiver.tasks',
)
for each in SILENT_LOGGERS:
    logging.getLogger(each).setLevel(logging.CRITICAL)

sha256_factory = _unique(fake.sha256)
id_factory = _unique(generate_object_id)

@contextmanager
def nested(*contexts):
    """
    Reimplementation of nested in python 3.
    """
    with ExitStack() as stack:
        for ctx in contexts:
            stack.enter_context(ctx)
        yield contexts

def file_factory(name=None, sha256=None):
    fname = name or fake.word()
    return {
        'path': '/' + id_factory(),
        'name': fname,
        'kind': 'file',
        'size': random.randint(4, 4000),
        'extra': {
            'hashes': {
                'sha256': sha256 or sha256_factory()
            }
        }
    }

def folder_factory(depth, num_files, num_folders, path_above):
    new_path = os.path.join(path_above.rstrip('/'), fake.word())
    return {
        'path': new_path,
        'kind': 'folder',
        'children': [
            file_factory()
            for i in range(num_files)
        ] + [
            folder_factory(depth - 1, num_files, num_folders, new_path)
        ] if depth > 0 else []
    }

def file_tree_factory(depth, num_files, num_folders):
    return {
        'path': '/',
        'kind': 'folder',
        'children': [
            file_factory()
            for i in range(num_files)
        ] + [
            folder_factory(depth - 1, num_files, num_folders, '/')
        ] if depth > 0 else []
    }

def select_files_from_tree(file_tree):
    """
    Select a file from every depth of a file_tree. This implementation relies on:
      - every folder has a subtree of equal depth (i.e. any folder selection is
      adequate to select a file from the maximum depth)
    The file_tree_factory fulfills this condition.
    """
    selected = {}
    stack = [file_tree]
    while len(stack):
        file_node = stack.pop(0)
        target_files = [f for f in file_node['children'] if f['kind'] == 'file']
        if target_files:
            target_file = target_files[0]
            selected[target_file['extra']['hashes']['sha256']] = target_file
        target_folders = [f for f in file_node['children'] if f['kind'] == 'folder']
        if target_folders:
            stack.append(target_folders[0])
    return selected

FILE_TREE = {
    'path': '/',
    'name': '',
    'kind': 'folder',
    'size': '100',
    'children': [
        {
            'path': '/1234567',
            'name': 'Afile.file',
            'kind': 'file',
            'size': '128',
        },
        {
            'path': '/qwerty',
            'name': 'A Folder',
            'kind': 'folder',
            'children': [
                {
                    'path': '/qwerty/asdfgh',
                    'name': 'coolphoto.png',
                    'kind': 'file',
                    'size': '256',
                }
            ],
        }
    ],
}

WB_FILE_TREE = {
    'attributes': {
        'path': '/',
        'name': '',
        'kind': 'folder',
        'size': '100',
        'children': [
            {
                'attributes': {
                    'path': '/1234567',
                    'name': 'Afile.file',
                    'kind': 'file',
                    'size': '128',
                }
            },
            {
                'attributes': {
                    'path': '/qwerty',
                    'name': 'A Folder',
                    'kind': 'folder',
                    'children': [
                        {
                            'attributes': {
                                'path': '/qwerty/asdfgh',
                                'name': 'coolphoto.png',
                                'kind': 'file',
                                'size': '256',
                            }
                        }
                    ],
                }
            }
        ],
    }
}


class MockAddon:

    complete = True
    config = mock.MagicMock()

    def __init__(self, **kwargs):
        self._id = fake.md5()

    def _get_file_tree(self, user, version):
        return FILE_TREE

    def after_register(self, *args):
        return None, None

    @property
    def archive_folder_name(self):
        return 'Some Archive'

    def archive_errors(self):
        return False

mock_osfstorage = MockAddon()
mock_osfstorage.config.short_name = 'osfstorage'
mock_dropbox = MockAddon()
mock_dropbox.config.short_name = 'dropbox'

active_addons = {'osfstorage', 'dropbox'}

def _mock_get_addon(name, *args, **kwargs):
    if name not in active_addons:
        return None
    if name == 'dropbox':
        return mock_dropbox
    if name == 'osfstorage':
        return mock_osfstorage

def _mock_delete_addon(name, *args, **kwargs):
    try:
        active_addons.remove(name)
    except ValueError:
        pass

def _mock_get_or_add(name, *args, **kwargs):
    active_addons.add(name)
    return _mock_get_addon(name)

def use_fake_addons(func):
    @functools.wraps(func)
    def wrapper(*args, **kwargs):
        with nested(
            mock.patch('osf.models.mixins.AddonModelMixin.add_addon', mock.Mock(side_effect=_mock_get_or_add)),
            mock.patch('osf.models.mixins.AddonModelMixin.get_addon', mock.Mock(side_effect=_mock_get_addon)),
            mock.patch('osf.models.mixins.AddonModelMixin.delete_addon', mock.Mock(side_effect=_mock_delete_addon)),
            mock.patch('osf.models.mixins.AddonModelMixin.get_or_add_addon', mock.Mock(side_effect=_mock_get_or_add))
        ):
            ret = func(*args, **kwargs)
            return ret
    return wrapper

def generate_file_tree(nodes):
    file_trees = {
        n._id: file_tree_factory(3, 3, 3)
        for n in nodes
    }

    selected_files = {}
    selected_file_node_index = {}
    for n in nodes:
        file_tree = file_trees[n._id]
        selected = select_files_from_tree(file_tree)
        selected_file_node_index.update({
            sha256: n._id
            for sha256 in selected.keys()
        })
        selected_files.update(selected)  # select files from each Node
    return file_trees, selected_files, selected_file_node_index

def generate_schema_from_data(data):
    def from_property(id, prop):
        if isinstance(prop.get('value'), dict):
            return {
                'id': id,
                'type': 'object',
                'properties': [
                    from_property(pid, sp)
                    for pid, sp in list(prop['value'].items())
                ]
            }
        else:
            return {
                'id': id,
                'type': 'osf-upload' if prop.get('extra') else 'string',
                'format': 'osf-upload-open' if prop.get('extra') else 'text'
            }

    def from_question(qid, question):
        if question.get('extra'):
            return {
                'qid': qid,
                'type': 'osf-upload',
                'format': 'osf-upload-open',
            }
        elif isinstance(question.get('value'), dict):
            return {
                'qid': qid,
                'type': 'object',
                'properties': [
                    from_property(id, value)
                    for id, value in list(question.get('value').items())
                ]
            }
        else:
            return {
                'qid': qid,
                'type': 'string',
                'format': 'text'
            }
    _schema = {
        'name': 'Test',
        'version': 2,
        'config': {
            'hasFiles': True
        },
        'pages': [{
            'id': 'page1',
            'questions': [
                from_question(qid, q)
                for qid, q in data.items()
            ]
        }]
    }
    schema = RegistrationSchema(
        name=_schema['name'],
        schema_version=_schema['version'],
        schema=_schema
    )
    try:
        schema.save()
    except IntegrityError:

        # Unfortunately, we don't have db isolation between test cases for some
        # reason. Update the doc currently in the db rather than saving a new
        # one.

        schema = RegistrationSchema.objects.get(name=_schema['name'], schema_version=_schema['version'])
        schema.schema = _schema
        schema.save()

    map_schema_to_schemablocks(schema)

    return schema

def generate_metadata(file_trees, selected_files, node_index):
    uploader_types = {
        ('q_' + selected_file['name']): {
            'extra': [{
                'sha256': sha256,
                'viewUrl': f"/project/{node_index[sha256]}/files/osfstorage{selected_file['path']}",
                'selectedFileName': selected_file['name'],
                'nodeId': node_index[sha256]
            }]
        }
        for sha256, selected_file in selected_files.items()
    }
    other_questions = {
        f'q{i}': {
            'value': fake.word()
        }
        for i in range(5)
    }
    return dict(**uploader_types, **other_questions)

class ArchiverTestCase(OsfTestCase):

    def setUp(self):
        super().setUp()

        handlers.celery_before_request()
        self.user = factories.UserFactory()
        self.auth = Auth(user=self.user)
        self.src = factories.NodeFactory(creator=self.user)
        self.dst = factories.RegistrationFactory(user=self.user, project=self.src, send_signals=False, archive=True)
        archiver_utils.before_archive(self.dst, self.user)
        self.archive_job = self.dst.archive_job

class TestStorageAddonBase(ArchiverTestCase):
    tree_root = WB_FILE_TREE['attributes']['children']
    tree_child = tree_root[0]
    tree_grandchild = tree_root[1]['attributes']['children']
    tree_great_grandchild = tree_grandchild[0]

    URLS = ['/', '/1234567', '/qwerty', '/qwerty/asdfgh']

    def get_resp(self, url):
        if '/qwerty/asdfgh' in url:
            return dict(data=self.tree_great_grandchild)
        if '/qwerty' in url:
            return dict(data=self.tree_grandchild)
        if '/1234567' in url:
            return dict(data=self.tree_child)
        return dict(data=self.tree_root)

    @responses.activate
    def _test__get_file_tree(self, addon_short_name):
        cookie = self.user.get_or_create_cookie().decode()
        for path in self.URLS:
            url = waterbutler_api_url_for(
                self.src._id,
                addon_short_name,
                path=path,
                user=self.user,
                view_only=True,
                _internal=True,
                cookie=cookie,
                base_url=self.src.osfstorage_region.waterbutler_url
            )
            responses.add(
                responses.Response(
                    method=responses.GET,
                    url=url,
                    json=self.get_resp(url),
                    content_type='applcation/json'
                )
            )
        addon = self.src.get_or_add_addon(addon_short_name, auth=self.auth)
        root = {
            'path': '/',
            'name': '',
            'kind': 'folder',
            # Regression test for OSF-8696 confirming that size attr does not stop folders from recursing
            'size': '100',
        }
        file_tree = addon._get_file_tree(root, self.user, cookie)
        assert FILE_TREE == file_tree
        assert len(responses.calls) == 2

        # Makes a request for folders ('/qwerty') but not files ('/1234567', '/qwerty/asdfgh')
        requests_made_urls = [call.request.url for call in responses.calls]
        assert any('/qwerty' in url for url in requests_made_urls)
        assert not any('/1234567' in url for url in requests_made_urls)
        assert not any('/qwerty/asdfgh' in url for url in requests_made_urls)

    def _test_addon(self, addon_short_name):
        self._test__get_file_tree(addon_short_name)

    # @pytest.mark.skip('Unskip when figshare addon is implemented')
    def test_addons(self):
        #  Test that each addon in settings.ADDONS_ARCHIVABLE other than wiki/forward implements the StorageAddonBase interface
        for addon in [a for a in settings.ADDONS_ARCHIVABLE if a not in ['wiki', 'forward']]:
            self._test_addon(addon)

class TestArchiverTasks(ArchiverTestCase):

    @mock.patch('framework.celery_tasks.handlers.enqueue_task')
    @mock.patch('celery.chain')
    def test_archive(self, mock_chain, mock_enqueue):
        archive(job_pk=self.archive_job._id)
        targets = [self.src.get_addon(name) for name in settings.ADDONS_ARCHIVABLE]
        target_addons = [addon for addon in targets if (addon and addon.complete and isinstance(addon, BaseStorageAddon))]
        assert self.dst.archiving
        mock_chain.assert_called_with(
            [
                celery.group(
                    stat_addon.si(
                        addon_short_name=addon.config.short_name,
                        job_pk=self.archive_job._id,
                    ) for addon in target_addons
                ),
                archive_node.s(job_pk=self.archive_job._id)
            ]
        )

    def test_stat_addon(self):
        with mock.patch.object(BaseStorageAddon, '_get_file_tree') as mock_file_tree:
            mock_file_tree.return_value = FILE_TREE
            res = stat_addon('osfstorage', self.archive_job._id)
        assert res.target_name == 'osfstorage'
        assert res.disk_usage == 128 + 256

    @mock.patch('website.archiver.tasks.archive_addon.delay')
    def test_archive_node_pass(self, mock_archive_addon):
        settings.MAX_ARCHIVE_SIZE = 1024 ** 3
        with mock.patch.object(BaseStorageAddon, '_get_file_tree') as mock_file_tree:
            mock_file_tree.return_value = FILE_TREE
            results = [stat_addon(addon, self.archive_job._id) for addon in ['osfstorage']]
        archive_node(results, self.archive_job._id)
        mock_archive_addon.assert_called_with(
            addon_short_name='osfstorage',
            job_pk=self.archive_job._id,
        )

    @use_fake_addons
    def test_archive_node_fail(self):
        settings.MAX_ARCHIVE_SIZE = 100
        results = [stat_addon(addon, self.archive_job._id) for addon in ['osfstorage', 'dropbox']]
        with pytest.raises(ArchiverSizeExceeded):  # Note: Requires task_eager_propagates = True in celery
            archive_node.apply(args=(results, self.archive_job._id))

    @mock.patch('website.project.signals.archive_callback.send')
    @mock.patch('website.archiver.tasks.archive_addon.delay')
    def test_archive_node_does_not_archive_empty_addons(self, mock_archive_addon, mock_send):
        with mock.patch('osf.models.mixins.AddonModelMixin.get_addon') as mock_get_addon:
            mock_addon = MockAddon()

            def empty_file_tree(user, version):
                return {
                    'path': '/',
                    'kind': 'folder',
                    'name': 'Fake',
                    'children': []
                }
            setattr(mock_addon, '_get_file_tree', empty_file_tree)
            mock_get_addon.return_value = mock_addon
            results = [stat_addon(addon, self.archive_job._id) for addon in ['osfstorage']]
            archive_node(results, job_pk=self.archive_job._id)
        assert not mock_archive_addon.called
        assert mock_send.called

    @use_fake_addons
    @mock.patch('website.archiver.tasks.archive_addon.delay')
    def test_archive_node_no_archive_size_limit(self, mock_archive_addon):
        settings.MAX_ARCHIVE_SIZE = 100
        self.archive_job.initiator.add_system_tag(NO_ARCHIVE_LIMIT)
        self.archive_job.initiator.save()
        with mock.patch.object(BaseStorageAddon, '_get_file_tree') as mock_file_tree:
            mock_file_tree.return_value = FILE_TREE
            results = [stat_addon(addon, self.archive_job._id) for addon in ['osfstorage', 'dropbox']]
        archive_node(results, self.archive_job._id)
        mock_archive_addon.assert_called_with(
            addon_short_name='dropbox',
            job_pk=self.archive_job._id,
        )

    @mock.patch('website.archiver.tasks.make_copy_request.delay')
    def test_archive_addon(self, mock_make_copy_request):
        archive_addon('osfstorage', self.archive_job._id)
        assert self.archive_job.get_target('osfstorage').status == ARCHIVER_INITIATED
        cookie = self.user.get_or_create_cookie()

        mock_make_copy_request.assert_called_with(
            job_pk=self.archive_job._id,
            url=f'{settings.WATERBUTLER_URL}/v1/resources/{self.src._id}/providers/osfstorage/?cookie={cookie.decode()}',
            data={
                'action': 'copy',
                'path': '/',
                'rename': 'Archive of OSF Storage',
                'resource': self.archive_job.info()[1]._id,
                'provider': 'osfstorage',
            }
        )

    @pytest.mark.usefixtures('mock_gravy_valet_get_verified_links')
    def test_archive_success(self):
        node = factories.NodeFactory(creator=self.user)
        file_trees, selected_files, node_index = generate_file_tree([node])
        data = generate_metadata(
            file_trees,
            selected_files,
            node_index
        )
        schema = generate_schema_from_data(data)
        draft_registration = factories.DraftRegistrationFactory(branched_from=node, registration_schema=schema, registration_metadata=data)
        registration_files = set()
        with test_utils.mock_archive(node, schema=schema, draft_registration=draft_registration, autocomplete=True, autoapprove=True) as registration:
            prearchive_responses = registration.registration_responses
            with mock.patch.object(BaseStorageAddon, '_get_file_tree', mock.Mock(return_value=file_trees[node._id])):
                job = factories.ArchiveJobFactory(initiator=registration.creator)
                archive_success(registration._id, job._id)

        registration.refresh_from_db()
        for response_block in registration.schema_responses.get().response_blocks.all():
            if response_block.block_type != 'file-input':
                assert response_block.response == prearchive_responses[response_block.schema_key]
                continue
            for file_response in response_block.response:
                file_sha = file_response['file_hashes']['sha256']
                originating_node = Guid.objects.get(_id=node_index[file_sha]).referent
                parent_registration = originating_node.registrations.get()
                assert originating_node._id not in file_response['file_urls']['html']
                assert parent_registration._id in file_response['file_urls']['html']
                registration_files.add(file_sha)

        assert registration_files == set(selected_files.keys())

    @pytest.mark.usefixtures('mock_gravy_valet_get_verified_links')
    def test_archive_success_escaped_file_names(self):
        file_tree = file_tree_factory(0, 0, 0)
        fake_file = file_factory(name='>and&and<')
        fake_file_name = normalize_unicode_filenames(fake_file['name'])[0]
        file_tree['children'] = [fake_file]

        node = factories.NodeFactory(creator=self.user)
        qid = 'q_' + fake_file_name
        data = {
            qid: {
                'extra': [{
                    'sha256': fake_file['extra']['hashes']['sha256'],
                    'viewUrl': f"/project/{node._id}/files/osfstorage{fake_file['path']}",
                    'selectedFileName': fake_file_name,
                    'nodeId': node._id
                }]
            }
        }
        schema = generate_schema_from_data(data)
        draft = factories.DraftRegistrationFactory(branched_from=node, registration_schema=schema, registration_metadata=data)
        with test_utils.mock_archive(node, schema=schema, draft_registration=draft, autocomplete=True, autoapprove=True) as registration:
            with mock.patch.object(BaseStorageAddon, '_get_file_tree', mock.Mock(return_value=file_tree)):
                job = factories.ArchiveJobFactory(initiator=registration.creator)
                archive_success(registration._id, job._id)
                registration.refresh_from_db()
                updated_response = registration.schema_responses.get().all_responses[qid]
                assert updated_response[0]['file_name'] == fake_file_name

    @pytest.mark.usefixtures('mock_gravy_valet_get_verified_links')
    def test_archive_success_with_components(self):
        node = factories.NodeFactory(creator=self.user)
        comp1 = factories.NodeFactory(parent=node, creator=self.user)
        factories.NodeFactory(parent=comp1, creator=self.user)
        factories.NodeFactory(parent=node, creator=self.user)
        nodes = [n for n in node.node_and_primary_descendants()]
        file_trees, selected_files, node_index = generate_file_tree(nodes)
        data = generate_metadata(
            file_trees,
            selected_files,
            node_index
        )
        schema = generate_schema_from_data(data)
        draft_registration = factories.DraftRegistrationFactory(registration_schema=schema, branched_from=node, registration_metadata=data)

        with test_utils.mock_archive(node, schema=schema, draft_registration=draft_registration, autocomplete=True, autoapprove=True) as registration:
            prearchive_responses = registration.registration_responses

            def mock_get_file_tree(self, *args, **kwargs):
                return file_trees[self.owner.registered_from._id]

            with mock.patch.object(BaseStorageAddon, '_get_file_tree', mock_get_file_tree):
                job = factories.ArchiveJobFactory(initiator=registration.creator)
                archive_success(registration._id, job._id)

        registration.refresh_from_db()
        registration_files = set()
        for response_block in registration.schema_responses.get().response_blocks.all():
            if response_block.block_type != 'file-input':
                assert response_block.response == prearchive_responses[response_block.schema_key]
                continue
            for file_response in response_block.response:
                file_sha = file_response['file_hashes']['sha256']
                originating_node = Guid.objects.get(_id=node_index[file_sha]).referent
                parent_registration = originating_node.registrations.get()
                assert originating_node._id not in file_response['file_urls']['html']
                assert parent_registration._id in file_response['file_urls']['html']
                registration_files.add(file_sha)

    @pytest.mark.usefixtures('mock_gravy_valet_get_verified_links')
    def test_archive_success_different_name_same_sha(self):
        file_tree = file_tree_factory(0, 0, 0)
        fake_file = file_factory()
        fake_file2 = file_factory(sha256=fake_file['extra']['hashes']['sha256'])
        file_tree['children'] = [fake_file, fake_file2]

        node = factories.NodeFactory(creator=self.user)
        data = {
            ('q_' + fake_file['name']): {
                'extra': [{
                    'sha256': fake_file['extra']['hashes']['sha256'],
                    'viewUrl': f"/project/{node._id}/files/osfstorage{fake_file['path']}",
                    'selectedFileName': fake_file['name'],
                    'nodeId': node._id
                }]
            }
        }
        schema = generate_schema_from_data(data)
        draft_registration = factories.DraftRegistrationFactory(registration_schema=schema, branched_from=node, registration_metadata=data)
        with test_utils.mock_archive(node, schema=schema, draft_registration=draft_registration, autocomplete=True, autoapprove=True) as registration:
            with mock.patch.object(BaseStorageAddon, '_get_file_tree', mock.Mock(return_value=file_tree)):
                job = factories.ArchiveJobFactory(initiator=registration.creator)
                archive_success(registration._id, job._id)
                for key, question in registration.registered_meta[schema._id].items():
                    assert question['extra'][0]['selectedFileName'] == fake_file['name']

    @pytest.mark.usefixtures('mock_gravy_valet_get_verified_links')
    def test_archive_failure_different_name_same_sha(self):
        file_tree = file_tree_factory(0, 0, 0)
        fake_file = file_factory()
        fake_file2 = file_factory(sha256=fake_file['extra']['hashes']['sha256'])
        file_tree['children'] = [fake_file2]

        node = factories.NodeFactory(creator=self.user)
        data = {
            ('q_' + fake_file['name']): {
                'extra': [{
                    'sha256': fake_file['extra']['hashes']['sha256'],
                    'viewUrl': f"/project/{node._id}/files/osfstorage{fake_file['path']}",
                    'selectedFileName': fake_file['name'],
                    'nodeId': node._id
                }]
            }
        }
        schema = generate_schema_from_data(data)
        draft = factories.DraftRegistrationFactory(branched_from=node, registration_schema=schema, registration_metadata=data)
        with test_utils.mock_archive(node, schema=schema, draft_registration=draft, autocomplete=True, autoapprove=True) as registration:
            with mock.patch.object(BaseStorageAddon, '_get_file_tree', mock.Mock(return_value=file_tree)):
                job = factories.ArchiveJobFactory(initiator=registration.creator)
                with pytest.raises(ArchivedFileNotFound):
                    archive_success(registration._id, job._id)

    @pytest.mark.usefixtures('mock_gravy_valet_get_verified_links')
    def test_archive_success_same_file_in_component(self):
        file_tree = file_tree_factory(3, 3, 3)
        selected = list(select_files_from_tree(file_tree).values())[0]

        child_file_tree = file_tree_factory(0, 0, 0)
        child_file_tree['children'] = [selected]

        node = factories.NodeFactory(creator=self.user)
        child = factories.NodeFactory(creator=self.user, parent=node)

        data = {
            ('q_' + selected['name']): {
                'extra': [{
                    'sha256': selected['extra']['hashes']['sha256'],
                    'viewUrl': f"/project/{child._id}/files/osfstorage{selected['path']}",
                    'selectedFileName': selected['name'],
                    'nodeId': child._id
                }]
            }
        }
        schema = generate_schema_from_data(data)
        draft_registration = factories.DraftRegistrationFactory(registration_schema=schema, branched_from=node, registration_metadata=data)
        with test_utils.mock_archive(node, schema=schema, draft_registration=draft_registration, autocomplete=True, autoapprove=True) as registration:
            with mock.patch.object(BaseStorageAddon, '_get_file_tree', mock.Mock(return_value=file_tree)):
                job = factories.ArchiveJobFactory(initiator=registration.creator)
                archive_success(registration._id, job._id)
                registration.reload()
                child_reg = registration.nodes[0]
                for key, question in registration.registered_meta[schema._id].items():
                    assert child_reg._id in question['extra'][0]['viewUrl']


@mock.patch('website.mails.settings.USE_EMAIL', True)
@mock.patch('website.mails.settings.USE_CELERY', False)
class TestArchiverUtils(ArchiverTestCase):

<<<<<<< HEAD
    def test_handle_archive_fail(self):
        with capture_notifications() as notifications:
            archiver_utils.handle_archive_fail(
                ARCHIVER_NETWORK_ERROR,
                self.src,
                self.dst,
                self.user,
                {}
            )
        assert len(notifications['emits']) == 2
        assert notifications['emits'][0]['type'] == NotificationType.Type.DESK_ARCHIVE_JOB_COPY_ERROR
        assert notifications['emits'][1]['type'] == NotificationType.Type.USER_ARCHIVE_JOB_COPY_ERROR
=======
    def setUp(self):
        super().setUp()
        self.mock_send_grid = start_mock_send_grid(self)

    def test_handle_archive_fail(self):
        archiver_utils.handle_archive_fail(
            ARCHIVER_NETWORK_ERROR,
            self.src,
            self.dst,
            self.user,
            {}
        )
        assert self.mock_send_grid.call_count == 2
>>>>>>> 38bfb2a1
        self.dst.reload()
        assert self.dst.is_deleted

    def test_handle_archive_fail_copy(self):
<<<<<<< HEAD
        with capture_notifications() as notifications:
            archiver_utils.handle_archive_fail(
                ARCHIVER_NETWORK_ERROR,
                self.src,
                self.dst,
                self.user,
                {}
            )
        assert len(notifications['emits']) == 2
        assert notifications['emits'][0]['type'] == NotificationType.Type.DESK_ARCHIVE_JOB_COPY_ERROR
        assert notifications['emits'][1]['type'] == NotificationType.Type.USER_ARCHIVE_JOB_COPY_ERROR

    def test_handle_archive_fail_size(self):
        with capture_notifications() as notifications:
            archiver_utils.handle_archive_fail(
                ARCHIVER_SIZE_EXCEEDED,
                self.src,
                self.dst,
                self.user,
                {}
            )
        assert len(notifications['emits']) == 2
        assert notifications['emits'][0]['type'] == NotificationType.Type.DESK_ARCHIVE_JOB_EXCEEDED
        assert notifications['emits'][1]['type'] == NotificationType.Type.USER_ARCHIVE_JOB_EXCEEDED
=======
        archiver_utils.handle_archive_fail(
            ARCHIVER_NETWORK_ERROR,
            self.src,
            self.dst,
            self.user,
            {}
        )
        assert self.mock_send_grid.call_count == 2

    def test_handle_archive_fail_size(self):
        archiver_utils.handle_archive_fail(
            ARCHIVER_SIZE_EXCEEDED,
            self.src,
            self.dst,
            self.user,
            {}
        )
        assert self.mock_send_grid.call_count == 2
>>>>>>> 38bfb2a1

    def test_aggregate_file_tree_metadata(self):
        a_stat_result = archiver_utils.aggregate_file_tree_metadata('dropbox', FILE_TREE, self.user)
        assert a_stat_result.disk_usage == 128 + 256
        assert a_stat_result.num_files == 2
        assert len(a_stat_result.targets) == 2

    @use_fake_addons
    def test_archive_provider_for(self):
        provider = self.src.get_addon(settings.ARCHIVE_PROVIDER)
        assert archiver_utils.archive_provider_for(self.src, self.user)._id == provider._id

    @use_fake_addons
    def test_has_archive_provider(self):
        assert archiver_utils.has_archive_provider(self.src, self.user)
        wo = factories.NodeFactory(creator=self.user)
        wo.delete_addon(settings.ARCHIVE_PROVIDER, auth=self.auth, _force=True)
        assert not archiver_utils.has_archive_provider(wo, self.user)

    @use_fake_addons
    def test_link_archive_provider(self):
        wo = factories.NodeFactory(creator=self.user)
        wo.delete_addon(settings.ARCHIVE_PROVIDER, auth=self.auth, _force=True)
        archiver_utils.link_archive_provider(wo, self.user)
        assert archiver_utils.has_archive_provider(wo, self.user)

    def test_get_file_map(self):
        node = factories.NodeFactory(creator=self.user)
        file_tree = file_tree_factory(3, 3, 3)
        with mock.patch.object(BaseStorageAddon, '_get_file_tree', mock.Mock(return_value=file_tree)):
            file_map = archiver_utils.get_file_map(node)
        stack = [file_tree]
        file_map = {
            sha256: value
            for sha256, value, _ in file_map
        }
        while len(stack):
            item = stack.pop(0)
            if item['kind'] == 'file':
                sha256 = item['extra']['hashes']['sha256']
                assert sha256 in file_map
                map_file = file_map[sha256]
                assert item == map_file
            else:
                stack = stack + item['children']

    def test_get_file_map_with_components(self):
        node = factories.NodeFactory()
        comp1 = factories.NodeFactory(parent=node)
        factories.NodeFactory(parent=comp1)
        factories.NodeFactory(parent=node)

        file_tree = file_tree_factory(3, 3, 3)
        with mock.patch.object(BaseStorageAddon, '_get_file_tree', mock.Mock(return_value=file_tree)):
            file_map = archiver_utils.get_file_map(node)
            stack = [file_tree]
            file_map = {
                sha256: value
                for sha256, value, _ in file_map
            }
            while len(stack):
                item = stack.pop(0)
                if item['kind'] == 'file':
                    sha256 = item['extra']['hashes']['sha256']
                    assert sha256 in file_map
                    map_file = file_map[sha256]
                    assert item == map_file
                else:
                    stack = stack + item['children']

    def test_get_file_map_memoization(self):
        node = factories.NodeFactory()
        comp1 = factories.NodeFactory(parent=node)
        factories.NodeFactory(parent=comp1)
        factories.NodeFactory(parent=node)

        with mock.patch.object(BaseStorageAddon, '_get_file_tree') as mock_get_file_tree:
            mock_get_file_tree.return_value = file_tree_factory(3, 3, 3)

            # first call
            archiver_utils.get_file_map(node)
            call_count = mock_get_file_tree.call_count
            # second call
            archiver_utils.get_file_map(node)
            assert mock_get_file_tree.call_count == call_count

<<<<<<< HEAD
=======
@mock.patch('website.mails.settings.USE_EMAIL', True)
@mock.patch('website.mails.settings.USE_CELERY', False)
>>>>>>> 38bfb2a1
class TestArchiverListeners(ArchiverTestCase):

    def setUp(self):
        super().setUp()
        self.mock_send_grid = start_mock_send_grid(self)

    @mock.patch('website.archiver.tasks.archive')
    @mock.patch('website.archiver.utils.before_archive')
    def test_after_register(self, mock_before_archive, mock_archive):
        listeners.after_register(self.src, self.dst, self.user)
        mock_before_archive.assert_called_with(self.dst, self.user)
        mock_archive.assert_called_with(job_pk=self.archive_job._id)

    @mock.patch('website.archiver.tasks.archive')
    @mock.patch('celery.chain')
    def test_after_register_archive_runs_only_for_root(self, mock_chain, mock_archive):
        proj = factories.ProjectFactory()
        c1 = factories.ProjectFactory(parent=proj)
        c2 = factories.ProjectFactory(parent=c1)
        reg = factories.RegistrationFactory(project=proj)
        rc1 = reg.nodes[0]
        rc2 = rc1.nodes[0]
        mock_chain.reset_mock()
        listeners.after_register(c1, rc1, self.user)
        assert not mock_chain.called
        listeners.after_register(c2, rc2, self.user)
        assert not mock_chain.called
        listeners.after_register(proj, reg, self.user)
        for kwargs in [dict(job_pk=n.archive_job._id,) for n in [reg, rc1, rc2]]:
            mock_archive.assert_any_call(**kwargs)

    @mock.patch('website.archiver.tasks.archive')
    @mock.patch('celery.chain')
    def test_after_register_does_not_archive_pointers(self, mock_chain, mock_archive):
        proj = factories.ProjectFactory(creator=self.user)
        c1 = factories.ProjectFactory(creator=self.user, parent=proj)
        other = factories.ProjectFactory(creator=self.user)
        reg = factories.RegistrationFactory(project=proj)
        r1 = reg._nodes.first()
        proj.add_pointer(other, auth=Auth(self.user))
        listeners.after_register(c1, r1, self.user)
        listeners.after_register(proj, reg, self.user)
        for kwargs in [dict(job_pk=n.archive_job._id,) for n in [reg, r1]]:
            mock_archive.assert_any_call(**kwargs)

    @mock.patch('website.archiver.tasks.archive_success.delay')
    def test_archive_callback_pending(self, mock_delay):
        self.archive_job.update_target(
            'osfstorage',
            ARCHIVER_INITIATED
        )
        self.dst.archive_job.update_target(
            'osfstorage',
            ARCHIVER_SUCCESS
        )
        self.dst.archive_job.save()
        with mock.patch('website.archiver.utils.handle_archive_fail') as mock_fail:
            listeners.archive_callback(self.dst)
<<<<<<< HEAD
=======
        assert not self.mock_send_grid.called
>>>>>>> 38bfb2a1
        assert not mock_fail.called
        assert mock_delay.called

    @mock.patch('website.archiver.tasks.archive_success.delay')
    def test_archive_callback_done_success(self, mock_archive_success):
        self.dst.archive_job.update_target('osfstorage', ARCHIVER_SUCCESS)
        self.dst.archive_job.save()
        listeners.archive_callback(self.dst)
<<<<<<< HEAD
=======
        assert self.mock_send_grid.call_count == 0
>>>>>>> 38bfb2a1

    @mock.patch('website.archiver.tasks.archive_success.delay')
    def test_archive_callback_done_embargoed(self, mock_archive_success):
        end_date = timezone.now() + datetime.timedelta(days=30)
        self.dst.archive_job.meta = {
            'embargo_urls': {
                contrib._id: None
                for contrib in self.dst.contributors
            }
        }
        self.dst.embargo_registration(self.user, end_date)
        self.dst.archive_job.update_target('osfstorage', ARCHIVER_SUCCESS)
        self.dst.save()
        listeners.archive_callback(self.dst)
<<<<<<< HEAD
=======
        assert self.mock_send_grid.call_count == 0
>>>>>>> 38bfb2a1

    def test_archive_callback_done_errors(self):
        self.dst.archive_job.update_target('osfstorage', ARCHIVER_FAILURE)
        self.dst.archive_job.save()
        with mock.patch('website.archiver.utils.handle_archive_fail') as mock_fail:
            listeners.archive_callback(self.dst)
        call_args = mock_fail.call_args[0]
        assert call_args[0] == ARCHIVER_UNCAUGHT_ERROR
        assert call_args[1] == self.src
        assert call_args[2] == self.dst
        assert call_args[3] == self.user
        assert call_args[3] == self.user
        assert list(call_args[4]) == list(self.dst.archive_job.target_addons.all())

    def test_archive_callback_updates_archiving_state_when_done(self):
        proj = factories.NodeFactory()
        factories.NodeFactory(parent=proj)
        reg = factories.RegistrationFactory(project=proj)
        reg.archive_job.update_target('osfstorage', ARCHIVER_INITIATED)
        child = reg.nodes[0]
        child.archive_job.update_target('osfstorage', ARCHIVER_SUCCESS)
        child.save()
        listeners.archive_callback(child)
        assert not child.archiving

    def test_archive_tree_finished_d1(self):
        self.dst.archive_job.update_target('osfstorage', ARCHIVER_SUCCESS)
        self.dst.save()
        assert self.dst.archive_job.archive_tree_finished()

    def test_archive_tree_finished_d3(self):
        proj = factories.NodeFactory()
        child = factories.NodeFactory(parent=proj)
        factories.NodeFactory(parent=child)
        reg = factories.RegistrationFactory(project=proj)
        rchild = reg._nodes.first()
        rchild2 = rchild._nodes.first()
        for node in [reg, rchild, rchild2]:
            node.archive_job._set_target('osfstorage')
        for node in [reg, rchild, rchild2]:
            node.archive_job.update_target('osfstorage', ARCHIVER_SUCCESS)
        for node in [reg, rchild, rchild2]:
            assert node.archive_job.archive_tree_finished()

    def test_archive_tree_finished_false(self):
        proj = factories.NodeFactory()
        child = factories.NodeFactory(parent=proj)
        factories.NodeFactory(parent=child)
        reg = factories.RegistrationFactory(project=proj)
        rchild = reg._nodes.first()
        rchild2 = rchild._nodes.first()
        for node in [reg, rchild, rchild2]:
            node.archive_job._set_target('osfstorage')
        for node in [reg, rchild]:
            node.archive_job.update_target('osfstorage', ARCHIVER_SUCCESS)
        rchild2.archive_job.update_target('osfstorage', ARCHIVER_INITIATED)
        rchild2.save()
        for node in [reg, rchild, rchild2]:
            assert not node.archive_job.archive_tree_finished()

    def test_archive_tree_finished_false_for_partial_archive(self):
        proj = factories.NodeFactory()
        factories.NodeFactory(parent=proj, title='child')
        factories.NodeFactory(parent=proj, title='sibling')

        reg = factories.RegistrationFactory(project=proj)
        rchild = reg._nodes.filter(title='child').get()
        rsibling = reg._nodes.filter(title='sibling').get()
        for node in [reg, rchild, rsibling]:
            node.archive_job._set_target('osfstorage')
        for node in [reg, rchild]:
            node.archive_job.update_target('osfstorage', ARCHIVER_SUCCESS)
        rsibling.archive_job.update_target('osfstorage', ARCHIVER_INITIATED)
        rsibling.save()
        assert not reg.archive_job.archive_tree_finished()

    @mock.patch('website.archiver.tasks.archive_success.delay')
    def test_archive_callback_on_tree_sends_only_one_email(self, mock_arhive_success):
        proj = factories.NodeFactory()
        child = factories.NodeFactory(parent=proj)
        factories.NodeFactory(parent=child)
        reg = factories.RegistrationFactory(project=proj)
        rchild = reg._nodes.first()
        rchild2 = rchild._nodes.first()
        for node in [reg, rchild, rchild2]:
            node.archive_job._set_target('osfstorage')
        for node in [reg, rchild, rchild2]:
            node.archive_job.update_target('osfstorage', ARCHIVER_INITIATED)
        rchild.archive_job.update_target('osfstorage', ARCHIVER_SUCCESS)
        rchild.save()
        listeners.archive_callback(rchild)
<<<<<<< HEAD
        reg.archive_job.update_target('osfstorage', ARCHIVER_SUCCESS)
        reg.save()
        listeners.archive_callback(reg)
        rchild2.archive_job.update_target('osfstorage', ARCHIVER_SUCCESS)
        rchild2.save()
        listeners.archive_callback(rchild2)
=======
        assert not self.mock_send_grid.called
        reg.archive_job.update_target('osfstorage', ARCHIVER_SUCCESS)
        reg.save()
        listeners.archive_callback(reg)
        assert not self.mock_send_grid.called
        rchild2.archive_job.update_target('osfstorage', ARCHIVER_SUCCESS)
        rchild2.save()
        listeners.archive_callback(rchild2)
        assert not self.mock_send_grid.called
>>>>>>> 38bfb2a1

class TestArchiverScripts(ArchiverTestCase):

    def test_find_failed_registrations(self):
        failures = []
        legacy = []
        delta = settings.ARCHIVE_TIMEOUT_TIMEDELTA + datetime.timedelta(hours=1)
        for i in range(5):
            reg = factories.RegistrationFactory()
            archive_job = reg.archive_job
            archive_job.datetime_initiated = timezone.now() - delta
            archive_job.save()
            reg.save()
            ArchiveJob.delete(archive_job)
            legacy.append(reg._id)
        for i in range(5):
            reg = factories.RegistrationFactory()
            datetime_initiated = timezone.now() - delta
            archive_job = reg.archive_job
            archive_job.datetime_initiated = datetime_initiated
            archive_job.status = ARCHIVER_INITIATED
            archive_job.save()
            reg.save()
            archive_job._set_target('osfstorage')
            archive_job.update_target('osfstorage', ARCHIVER_INITIATED)
            archive_job.sent = False
            archive_job.save()
            failures.append(reg._id)
        pending = []
        for i in range(5):
            reg = factories.RegistrationFactory()
            archive_job = reg.archive_job
            archive_job._set_target('osfstorage')
            archive_job.update_target('osfstorage', ARCHIVER_INITIATED)
            archive_job.save()
            pending.append(reg)
        failed = Registration.find_failed_registrations()
        assert len(failed) == 5
        failures = list(failures)
        failures.sort()
        failed = list([f._id for f in failed])
        failed.sort()
        assert failed == failures
        for pk in legacy:
            assert pk not in failed


@mock.patch('website.mails.settings.USE_EMAIL', True)
@mock.patch('website.mails.settings.USE_CELERY', False)
class TestArchiverBehavior(OsfTestCase):

    def setUp(self):
        super().setUp()
        self.mock_send_grid = start_mock_send_grid(self)

    @mock.patch('osf.models.AbstractNode.update_search')
    def test_archiving_registrations_not_added_to_search_before_archival(self, mock_update_search):
        proj = factories.ProjectFactory()
        reg = factories.RegistrationFactory(project=proj)
        reg.save()
        assert not mock_update_search.called

    @mock.patch('osf.models.AbstractNode.update_search')
    @mock.patch('website.archiver.tasks.archive_success.delay')
    def test_archiving_nodes_added_to_search_on_archive_success_if_public(self, mock_update_search, mock_archive_success):
        proj = factories.ProjectFactory()
        reg = factories.RegistrationFactory(project=proj)
        reg.save()
        with nested(
            mock.patch('osf.models.ArchiveJob.archive_tree_finished', mock.Mock(return_value=True)),
            mock.patch('osf.models.ArchiveJob.success', mock.PropertyMock(return_value=True))
        ) as (mock_finished, mock_success):
            listeners.archive_callback(reg)
        assert mock_update_search.call_count == 1

    @pytest.mark.enable_search
    @mock.patch('website.search.elastic_search.delete_doc')
    def test_archiving_nodes_not_added_to_search_on_archive_failure(self, mock_delete_index_node):
        proj = factories.ProjectFactory()
        reg = factories.RegistrationFactory(project=proj, archive=True)
        reg.save()
        with nested(
                mock.patch('osf.models.archive.ArchiveJob.archive_tree_finished', mock.Mock(return_value=True)),
                mock.patch('osf.models.archive.ArchiveJob.success', mock.PropertyMock(return_value=False))
        ) as (mock_finished, mock_success):
            listeners.archive_callback(reg)
        assert mock_delete_index_node.called

    @mock.patch('osf.models.AbstractNode.update_search')
    def test_archiving_nodes_not_added_to_search_on_archive_incomplete(self, mock_update_search):
        proj = factories.ProjectFactory()
        reg = factories.RegistrationFactory(project=proj)
        reg.save()
        with mock.patch('osf.models.ArchiveJob.archive_tree_finished', mock.Mock(return_value=False)):
            listeners.archive_callback(reg)
        assert not mock_update_search.called


class TestArchiveTarget(OsfTestCase):

    def test_repr(self):
        target = ArchiveTarget()
        result = repr(target)
        assert 'ArchiveTarget' in result
        assert str(target._id) in result


class TestArchiveJobModel(OsfTestCase):

    def tearDown(self, *args, **kwargs):
        super().tearDown(*args, **kwargs)
        with open(os.path.join(settings.ROOT, 'addons.json')) as fp:
            addon_settings = json.load(fp)
            settings.ADDONS_ARCHIVABLE = addon_settings['addons_archivable']

    def test_repr(self):
        job = ArchiveJob()
        result = repr(job)
        assert 'ArchiveJob' in result
        assert str(job.done) in result
        assert str(job._id) in result

    def test_target_info(self):
        target = ArchiveTarget(name='neon-archive')
        target.save()
        job = factories.ArchiveJobFactory()
        job.target_addons.add(target)

        result = job.target_info()
        assert len(result) == 1

        item = result[0]

        assert item['name'] == target.name
        assert item['status'] == target.status
        assert item['stat_result'] == target.stat_result
        assert item['errors'] == target.errors

    def test_get_target(self):
        proj = factories.ProjectFactory()
        reg = factories.RegistrationFactory(project=proj)
        job = ArchiveJob.objects.create(src_node=proj, dst_node=reg, initiator=proj.creator)
        job.set_targets()
        osfstorage = job.get_target('osfstorage')
        assert osfstorage
        none = job.get_target('fake')
        assert not none

    def test_set_targets(self):
        proj = factories.ProjectFactory()
        reg = factories.RegistrationFactory(project=proj)
        job = ArchiveJob(src_node=proj, dst_node=reg, initiator=proj.creator)
        job.save()
        job.set_targets()

        assert list(job.target_addons.values_list('name', flat=True)) == ['osfstorage']

    def test_archive_tree_finished_with_nodes(self):
        proj = factories.NodeFactory()
        factories.NodeFactory(parent=proj)
        comp2 = factories.NodeFactory(parent=proj)
        factories.NodeFactory(parent=comp2)
        reg = factories.RegistrationFactory(project=proj)
        rchild1 = reg._nodes.first()
        for node in reg.node_and_primary_descendants():
            assert not node.archive_job.archive_tree_finished()

        for target in rchild1.archive_job.target_addons.all():
            rchild1.archive_job.update_target(target.name, ARCHIVER_SUCCESS)
            rchild1.archive_job.save()

        assert not reg.archive_job.archive_tree_finished()

        for node in reg.node_and_primary_descendants():
            for target in node.archive_job.target_addons.all():
                node.archive_job.update_target(target.name, ARCHIVER_SUCCESS)
        for node in reg.node_and_primary_descendants():
            assert node.archive_job.archive_tree_finished()<|MERGE_RESOLUTION|>--- conflicted
+++ resolved
@@ -30,12 +30,7 @@
 from osf_tests import factories
 from tests.base import OsfTestCase, fake
 from tests import utils as test_utils
-<<<<<<< HEAD
 from tests.utils import unique as _unique, capture_notifications
-=======
-from tests.utils import unique as _unique
-from conftest import start_mock_send_grid
->>>>>>> 38bfb2a1
 
 pytestmark = pytest.mark.django_db
 
@@ -727,7 +722,6 @@
 @mock.patch('website.mails.settings.USE_CELERY', False)
 class TestArchiverUtils(ArchiverTestCase):
 
-<<<<<<< HEAD
     def test_handle_archive_fail(self):
         with capture_notifications() as notifications:
             archiver_utils.handle_archive_fail(
@@ -740,26 +734,10 @@
         assert len(notifications['emits']) == 2
         assert notifications['emits'][0]['type'] == NotificationType.Type.DESK_ARCHIVE_JOB_COPY_ERROR
         assert notifications['emits'][1]['type'] == NotificationType.Type.USER_ARCHIVE_JOB_COPY_ERROR
-=======
-    def setUp(self):
-        super().setUp()
-        self.mock_send_grid = start_mock_send_grid(self)
-
-    def test_handle_archive_fail(self):
-        archiver_utils.handle_archive_fail(
-            ARCHIVER_NETWORK_ERROR,
-            self.src,
-            self.dst,
-            self.user,
-            {}
-        )
-        assert self.mock_send_grid.call_count == 2
->>>>>>> 38bfb2a1
         self.dst.reload()
         assert self.dst.is_deleted
 
     def test_handle_archive_fail_copy(self):
-<<<<<<< HEAD
         with capture_notifications() as notifications:
             archiver_utils.handle_archive_fail(
                 ARCHIVER_NETWORK_ERROR,
@@ -784,26 +762,6 @@
         assert len(notifications['emits']) == 2
         assert notifications['emits'][0]['type'] == NotificationType.Type.DESK_ARCHIVE_JOB_EXCEEDED
         assert notifications['emits'][1]['type'] == NotificationType.Type.USER_ARCHIVE_JOB_EXCEEDED
-=======
-        archiver_utils.handle_archive_fail(
-            ARCHIVER_NETWORK_ERROR,
-            self.src,
-            self.dst,
-            self.user,
-            {}
-        )
-        assert self.mock_send_grid.call_count == 2
-
-    def test_handle_archive_fail_size(self):
-        archiver_utils.handle_archive_fail(
-            ARCHIVER_SIZE_EXCEEDED,
-            self.src,
-            self.dst,
-            self.user,
-            {}
-        )
-        assert self.mock_send_grid.call_count == 2
->>>>>>> 38bfb2a1
 
     def test_aggregate_file_tree_metadata(self):
         a_stat_result = archiver_utils.aggregate_file_tree_metadata('dropbox', FILE_TREE, self.user)
@@ -890,16 +848,7 @@
             archiver_utils.get_file_map(node)
             assert mock_get_file_tree.call_count == call_count
 
-<<<<<<< HEAD
-=======
-@mock.patch('website.mails.settings.USE_EMAIL', True)
-@mock.patch('website.mails.settings.USE_CELERY', False)
->>>>>>> 38bfb2a1
 class TestArchiverListeners(ArchiverTestCase):
-
-    def setUp(self):
-        super().setUp()
-        self.mock_send_grid = start_mock_send_grid(self)
 
     @mock.patch('website.archiver.tasks.archive')
     @mock.patch('website.archiver.utils.before_archive')
@@ -953,10 +902,6 @@
         self.dst.archive_job.save()
         with mock.patch('website.archiver.utils.handle_archive_fail') as mock_fail:
             listeners.archive_callback(self.dst)
-<<<<<<< HEAD
-=======
-        assert not self.mock_send_grid.called
->>>>>>> 38bfb2a1
         assert not mock_fail.called
         assert mock_delay.called
 
@@ -965,10 +910,6 @@
         self.dst.archive_job.update_target('osfstorage', ARCHIVER_SUCCESS)
         self.dst.archive_job.save()
         listeners.archive_callback(self.dst)
-<<<<<<< HEAD
-=======
-        assert self.mock_send_grid.call_count == 0
->>>>>>> 38bfb2a1
 
     @mock.patch('website.archiver.tasks.archive_success.delay')
     def test_archive_callback_done_embargoed(self, mock_archive_success):
@@ -983,10 +924,6 @@
         self.dst.archive_job.update_target('osfstorage', ARCHIVER_SUCCESS)
         self.dst.save()
         listeners.archive_callback(self.dst)
-<<<<<<< HEAD
-=======
-        assert self.mock_send_grid.call_count == 0
->>>>>>> 38bfb2a1
 
     def test_archive_callback_done_errors(self):
         self.dst.archive_job.update_target('osfstorage', ARCHIVER_FAILURE)
@@ -1078,24 +1015,12 @@
         rchild.archive_job.update_target('osfstorage', ARCHIVER_SUCCESS)
         rchild.save()
         listeners.archive_callback(rchild)
-<<<<<<< HEAD
         reg.archive_job.update_target('osfstorage', ARCHIVER_SUCCESS)
         reg.save()
         listeners.archive_callback(reg)
         rchild2.archive_job.update_target('osfstorage', ARCHIVER_SUCCESS)
         rchild2.save()
         listeners.archive_callback(rchild2)
-=======
-        assert not self.mock_send_grid.called
-        reg.archive_job.update_target('osfstorage', ARCHIVER_SUCCESS)
-        reg.save()
-        listeners.archive_callback(reg)
-        assert not self.mock_send_grid.called
-        rchild2.archive_job.update_target('osfstorage', ARCHIVER_SUCCESS)
-        rchild2.save()
-        listeners.archive_callback(rchild2)
-        assert not self.mock_send_grid.called
->>>>>>> 38bfb2a1
 
 class TestArchiverScripts(ArchiverTestCase):
 
@@ -1147,10 +1072,6 @@
 @mock.patch('website.mails.settings.USE_CELERY', False)
 class TestArchiverBehavior(OsfTestCase):
 
-    def setUp(self):
-        super().setUp()
-        self.mock_send_grid = start_mock_send_grid(self)
-
     @mock.patch('osf.models.AbstractNode.update_search')
     def test_archiving_registrations_not_added_to_search_before_archival(self, mock_update_search):
         proj = factories.ProjectFactory()
