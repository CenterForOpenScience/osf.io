#-*- coding: utf-8 -*-
import copy
import datetime
import functools
import json
import logging
import random
import re
from contextlib import nested

import celery
import httpretty
import mock  # noqa
from django.utils import timezone
from django.db import IntegrityError
from mock import call
import pytest
from nose.tools import *  # flake8: noqa

from scripts.stuck_registration_audit import find_failed_registrations

from framework.auth import Auth
from framework.celery_tasks import handlers

from website.archiver import (
    ARCHIVER_INITIATED,
    ARCHIVER_SUCCESS,
    ARCHIVER_FAILURE,
    ARCHIVER_NETWORK_ERROR,
    ARCHIVER_SIZE_EXCEEDED,
    NO_ARCHIVE_LIMIT,
)
from website.archiver import utils as archiver_utils
from website.archiver.tasks import ArchivedFileNotFound
from website.app import *  # noqa
from website.archiver import listeners
from website.archiver.tasks import *   # noqa
from osf.models.archive import ArchiveTarget, ArchiveJob
from website.archiver.decorators import fail_archive_on_error

from website import mails
from website import settings
from website.util import waterbutler_api_url_for
from website.util.sanitize import strip_html
from osf.models import MetaSchema
from addons.base.models import BaseStorageAddon

from osf_tests import factories
from tests.base import OsfTestCase, fake
from tests import utils as test_utils
from tests.utils import unique as _unique

pytestmark = pytest.mark.django_db

SILENT_LOGGERS = (
    'framework.celery_tasks.utils',
    'website.app',
    'website.archiver.tasks',
)
for each in SILENT_LOGGERS:
    logging.getLogger(each).setLevel(logging.CRITICAL)

sha256_factory = _unique(fake.sha256)
name_factory = _unique(fake.ean13)

def file_factory(name=None, sha256=None):
    fname = name or name_factory()
    return {
        'path': '/' + fname,
        'name': fname,
        'kind': 'file',
        'size': random.randint(4, 4000),
        'extra': {
            'hashes': {
                'sha256': sha256 or sha256_factory()
            }
        }
    }

def folder_factory(depth, num_files, num_folders, path_above):
    new_path = os.path.join(path_above.rstrip('/'), fake.word())
    return {
        'path': new_path,
        'kind': 'folder',
        'children': [
            file_factory()
            for i in range(num_files)
        ] + [
            folder_factory(depth - 1, num_files, num_folders, new_path)
        ] if depth > 0 else []
    }

def file_tree_factory(depth, num_files, num_folders):
    return {
        'path': '/',
        'kind': 'folder',
        'children': [
            file_factory()
            for i in range(num_files)
        ] + [
            folder_factory(depth - 1, num_files, num_folders, '/')
        ] if depth > 0 else []
    }

def select_files_from_tree(file_tree):
    """
    Select a file from every depth of a file_tree. This implementation relies on:
      - every folder has a subtree of equal depth (i.e. any folder selection is
      adequate to select a file from the maximum depth)
    The file_tree_factory fulfills this condition.
    """
    selected = {}
    stack = [file_tree]
    while len(stack):
        file_node = stack.pop(0)
        target_files = [f for f in file_node['children'] if f['kind'] == 'file']
        if target_files:
            target_file = target_files[0]
            selected[target_file['extra']['hashes']['sha256']] = target_file
        target_folders = [f for f in file_node['children'] if f['kind'] == 'folder']
        if target_folders:
            stack.append(target_folders[0])
    return selected

FILE_TREE = {
    'path': '/',
    'name': '',
    'kind': 'folder',
    'size': '100',
    'children': [
        {
            'path': '/1234567',
            'name': 'Afile.file',
            'kind': 'file',
            'size': '128',
        },
        {
            'path': '/qwerty',
            'name': 'A Folder',
            'kind': 'folder',
            'children': [
                {
                    'path': '/qwerty/asdfgh',
                    'name': 'coolphoto.png',
                    'kind': 'file',
                    'size': '256',
                }
            ],
        }
    ],
}

WB_FILE_TREE = {
    'attributes': {
        'path': '/',
        'name': '',
        'kind': 'folder',
<<<<<<< HEAD
=======
        'size': '100',
>>>>>>> 64b37933
        'children': [
            {
                'attributes': {
                    'path': '/1234567',
                    'name': 'Afile.file',
                    'kind': 'file',
                    'size': '128',
                }
            },
            {
                'attributes': {
                    'path': '/qwerty',
                    'name': 'A Folder',
                    'kind': 'folder',
                    'children': [
                        {
                            'attributes': {
                                'path': '/qwerty/asdfgh',
                                'name': 'coolphoto.png',
                                'kind': 'file',
                                'size': '256',
                            }
                        }
                    ],
                }
            }
       ],
    }
}


class MockAddon(object):

    complete = True
    config = mock.MagicMock()

    def __init__(self, **kwargs):
        self._id = fake.md5()

    def _get_file_tree(self, user, version):
        return FILE_TREE

    def after_register(self, *args):
        return None, None

    @property
    def archive_folder_name(self):
        return 'Some Archive'

    def archive_errors(self):
        return False

mock_osfstorage = MockAddon()
mock_osfstorage.config.short_name = 'osfstorage'
mock_dropbox = MockAddon()
mock_dropbox.config.short_name = 'dropbox'

active_addons = {'osfstorage', 'dropbox'}

def _mock_get_addon(name, *args, **kwargs):
    if name not in active_addons:
        return None
    if name == 'dropbox':
        return mock_dropbox
    if name == 'osfstorage':
        return mock_osfstorage

def _mock_delete_addon(name, *args, **kwargs):
    try:
        active_addons.remove(name)
    except ValueError:
        pass

def _mock_get_or_add(name, *args, **kwargs):
    active_addons.add(name)
    return _mock_get_addon(name)

def use_fake_addons(func):
    @functools.wraps(func)
    def wrapper(*args, **kwargs):
        with nested(
            mock.patch('osf.models.mixins.AddonModelMixin.add_addon', mock.Mock(side_effect=_mock_get_or_add)),
            mock.patch('osf.models.mixins.AddonModelMixin.get_addon', mock.Mock(side_effect=_mock_get_addon)),
            mock.patch('osf.models.mixins.AddonModelMixin.delete_addon', mock.Mock(side_effect=_mock_delete_addon)),
            mock.patch('osf.models.mixins.AddonModelMixin.get_or_add_addon', mock.Mock(side_effect=_mock_get_or_add))
        ):
            ret = func(*args, **kwargs)
            return ret
    return wrapper

def generate_file_tree(nodes):
    file_trees = {
        n._id: file_tree_factory(3, 3, 3)
        for n in nodes
    }

    selected_files = {}
    selected_file_node_index = {}
    for n in nodes:
        file_tree = file_trees[n._id]
        selected = select_files_from_tree(file_tree)
        selected_file_node_index.update({
            sha256: n._id
            for sha256 in selected.keys()
        })
        selected_files.update(selected)  # select files from each Node
    return file_trees, selected_files, selected_file_node_index

def generate_schema_from_data(data):
    def from_property(id, prop):
        if isinstance(prop.get('value'), dict):
            return {
                'id': id,
                'type': 'object',
                'properties': [
                    from_property(pid, sp)
                    for pid, sp in prop['value'].items()
                ]
            }
        else:
            return {
                'id': id,
                'type': 'osf-upload' if prop.get('extra') else 'string'
            }
    def from_question(qid, question):
        if q.get('extra'):
            return {
                'qid': qid,
                'type': 'osf-upload'
            }
        elif isinstance(q.get('value'), dict):
            return {
                'qid': qid,
                'type': 'object',
                'properties': [
                    from_property(id, value)
                    for id, value in question.get('value').items()
                ]
            }
        else:
            return {
                'qid': qid,
                'type': 'string'
            }
    _schema = {
        'name': 'Test',
        'version': 2,
        'config': {
            'hasFiles': True
        },
        'pages': [{
            'id': 'page1',
            'questions': [
                from_question(qid, q)
                for qid, q in data.items()
            ]
        }]
    }
    schema = MetaSchema(
        name=_schema['name'],
        schema_version=_schema['version'],
        schema=_schema
    )
    try:
        schema.save()
    except IntegrityError:

        # Unfortunately, we don't have db isolation between test cases for some
        # reason. Update the doc currently in the db rather than saving a new
        # one.

        schema = MetaSchema.objects.get(name=_schema['name'], schema_version=_schema['version'])
        schema.schema = _schema
        schema.save()

    return schema

def generate_metadata(file_trees, selected_files, node_index):
    data = {}
    uploader_types = {
        ('q_' + selected_file['name']): {
            'value': fake.word(),
            'extra': [{
                'sha256': sha256,
                'viewUrl': '/project/{0}/files/osfstorage{1}'.format(
                    node_index[sha256],
                    selected_file['path']
                ),
                'selectedFileName': selected_file['name'],
                'nodeId': node_index[sha256]
            }]
        }
        for sha256, selected_file in selected_files.items()
    }
    data.update(uploader_types)
    object_types = {
        ('q_' + selected_file['name'] + '_obj'): {
            'value': {
                name_factory(): {
                    'value': fake.word(),
                    'extra': [{
                        'sha256': sha256,
                        'viewUrl': '/project/{0}/files/osfstorage{1}'.format(
                            node_index[sha256],
                            selected_file['path']
                        ),
                        'selectedFileName': selected_file['name'],
                        'nodeId': node_index[sha256]
                    }]
                },
                name_factory(): {
                    'value': fake.word()
                }
            }
        }
        for sha256, selected_file in selected_files.items()
    }
    data.update(object_types)
    other_questions = {
        'q{}'.format(i): {
            'value': fake.word()
        }
        for i in range(5)
    }
    data.update(other_questions)
    return data

class ArchiverTestCase(OsfTestCase):

    def setUp(self):
        super(ArchiverTestCase, self).setUp()

        handlers.celery_before_request()
        self.user = factories.UserFactory()
        self.auth = Auth(user=self.user)
        self.src = factories.NodeFactory(creator=self.user)
        self.dst = factories.RegistrationFactory(user=self.user, project=self.src, send_signals=False, archive=True)
        archiver_utils.before_archive(self.dst, self.user)
        self.archive_job = self.dst.archive_job

class TestStorageAddonBase(ArchiverTestCase):
    tree_root = WB_FILE_TREE['attributes']['children']
    tree_child = tree_root[0]
    tree_grandchild = tree_root[1]['attributes']['children']
    tree_great_grandchild = tree_grandchild[0]

    URLS = ['/', '/1234567', '/qwerty', '/qwerty/asdfgh']

    def get_resp(self, url):
        if '/qwerty/asdfgh' in url:
            return dict(data=self.tree_great_grandchild)
        if '/qwerty' in url:
            return dict(data=self.tree_grandchild)
        if '/1234567' in url:
            return dict(data=self.tree_child)
        return dict(data=self.tree_root)
 
    @httpretty.activate
    def _test__get_file_tree(self, addon_short_name):
        requests_made = []
        # requests_to_make = []
        def callback(request, uri, headers):
            requests_made.append(uri)
            return (200, headers, json.dumps(self.get_resp(uri)))

        for path in self.URLS:
            url = waterbutler_api_url_for(
                self.src._id,
                addon_short_name,
                meta=True,
                path=path,
                user=self.user,
                view_only=True,
                _internal=True,
            )
            httpretty.register_uri(httpretty.GET,
                                   url,
                                   body=callback,
                                   content_type='applcation/json')
        addon = self.src.get_or_add_addon(addon_short_name, auth=self.auth)
        root = {
            'path': '/',
            'name': '',
            'kind': 'folder',
            # Regression test for OSF-8696 confirming that size attr does not stop folders from recursing
            'size': '100',
        }
        file_tree = addon._get_file_tree(root, self.user)
        assert_equal(FILE_TREE, file_tree)
        assert_equal(len(requests_made), 2) 

        # Makes a request for folders ('/qwerty') but not files ('/1234567', '/qwerty/asdfgh')
        assert_true(any('/qwerty' in url for url in requests_made))
        assert_false(any('/1234567' in url for url in requests_made))
        assert_false(any('/qwerty/asdfgh' in url for url in requests_made))

    def _test_addon(self, addon_short_name):
        self._test__get_file_tree(addon_short_name)

    # @pytest.mark.skip('Unskip when figshare addon is implemented')
    def test_addons(self):
        #  Test that each addon in settings.ADDONS_ARCHIVABLE other than wiki/forward implements the StorageAddonBase interface
        for addon in [a for a in settings.ADDONS_ARCHIVABLE if a not in ['wiki', 'forward']]:
            self._test_addon(addon)

class TestArchiverTasks(ArchiverTestCase):

    @mock.patch('framework.celery_tasks.handlers.enqueue_task')
    @mock.patch('celery.chain')
    def test_archive(self, mock_chain, mock_enqueue):
        archive(job_pk=self.archive_job._id)
        targets = [self.src.get_addon(name) for name in settings.ADDONS_ARCHIVABLE]
        target_addons = [addon for addon in targets if (addon and addon.complete and isinstance(addon, BaseStorageAddon))]
        assert_true(self.dst.archiving)
        mock_chain.assert_called_with(
            [
                celery.group(
                    stat_addon.si(
                        addon_short_name=addon.config.short_name,
                        job_pk=self.archive_job._id,
                    ) for addon in target_addons
                ),
                archive_node.s(job_pk=self.archive_job._id)
            ]
        )

    def test_stat_addon(self):
        with mock.patch.object(BaseStorageAddon, '_get_file_tree') as mock_file_tree:
            mock_file_tree.return_value = FILE_TREE
            res = stat_addon('osfstorage', self.archive_job._id)
        assert_equal(res.target_name, 'osfstorage')
        assert_equal(res.disk_usage, 128 + 256)

    @mock.patch('website.archiver.tasks.archive_addon.delay')
    def test_archive_node_pass(self, mock_archive_addon):
        settings.MAX_ARCHIVE_SIZE = 1024 ** 3
        with mock.patch.object(BaseStorageAddon, '_get_file_tree') as mock_file_tree:
            mock_file_tree.return_value = FILE_TREE
            results = [stat_addon(addon, self.archive_job._id) for addon in ['osfstorage']]
        with mock.patch.object(celery, 'group') as mock_group:
            archive_node(results, self.archive_job._id)
        archive_osfstorage_signature = archive_addon.si(
            'osfstorage',
            self.archive_job._id
        )
        assert(mock_group.called_with(archive_osfstorage_signature))

    @use_fake_addons
    def test_archive_node_fail(self):
        settings.MAX_ARCHIVE_SIZE = 100
        results = [stat_addon(addon, self.archive_job._id) for addon in ['osfstorage', 'dropbox']]
        with mock.patch('website.archiver.tasks.ArchiverTask.on_failure') as mock_fail:
            try:
                archive_node.apply(args=(results, self.archive_job._id))
            except:
                pass
        assert_true(isinstance(mock_fail.call_args[0][0], ArchiverSizeExceeded))

    @mock.patch('website.project.signals.archive_callback.send')
    @mock.patch('website.archiver.tasks.archive_addon.delay')
    def test_archive_node_does_not_archive_empty_addons(self, mock_archive_addon, mock_send):
        with mock.patch('osf.models.mixins.AddonModelMixin.get_addon') as mock_get_addon:
            mock_addon = MockAddon()
            def empty_file_tree(user, version):
                return {
                    'path': '/',
                    'kind': 'folder',
                    'name': 'Fake',
                    'children': []
                }
            setattr(mock_addon, '_get_file_tree', empty_file_tree)
            mock_get_addon.return_value = mock_addon
            results = [stat_addon(addon, self.archive_job._id) for addon in ['osfstorage']]
            archive_node(results, job_pk=self.archive_job._id)
        assert_false(mock_archive_addon.called)
        assert_true(mock_send.called)

    @use_fake_addons
    @mock.patch('website.archiver.tasks.archive_addon.delay')
    def test_archive_node_no_archive_size_limit(self, mock_archive_addon):
        settings.MAX_ARCHIVE_SIZE = 100
        self.archive_job.initiator.add_system_tag(NO_ARCHIVE_LIMIT)
        self.archive_job.initiator.save()
        with mock.patch.object(BaseStorageAddon, '_get_file_tree') as mock_file_tree:
            mock_file_tree.return_value = FILE_TREE
            results = [stat_addon(addon, self.archive_job._id) for addon in ['osfstorage', 'dropbox']]
        with mock.patch.object(celery, 'group') as mock_group:
            archive_node(results, self.archive_job._id)
        archive_dropbox_signature = archive_addon.si(
            'dropbox',
            self.archive_job._id
        )
        assert(mock_group.called_with(archive_dropbox_signature))

    @mock.patch('website.archiver.tasks.make_copy_request.delay')
    def test_archive_addon(self, mock_make_copy_request):
        archive_addon('osfstorage', self.archive_job._id)
        assert_equal(self.archive_job.get_target('osfstorage').status, ARCHIVER_INITIATED)
        cookie = self.user.get_or_create_cookie()
        assert(mock_make_copy_request.called_with(
            self.archive_job._id,
            settings.WATERBUTLER_URL + '/ops/copy',
            data=dict(
                source=dict(
                    cookie=cookie,
                    nid=self.src._id,
                    provider='osfstorage',
                    path='/',
                ),
                destination=dict(
                    cookie=cookie,
                    nid=self.dst._id,
                    provider=settings.ARCHIVE_PROVIDER,
                    path='/',
                ),
                rename='Archive of OSF Storage',
            )
        ))

    def test_archive_success(self):
        node = factories.NodeFactory(creator=self.user)
        file_trees, selected_files, node_index = generate_file_tree([node])
        data = generate_metadata(
            file_trees,
            selected_files,
            node_index
        )
        schema = generate_schema_from_data(data)
        with test_utils.mock_archive(node, schema=schema, data=data, autocomplete=True, autoapprove=True) as registration:
            with mock.patch.object(BaseStorageAddon, '_get_file_tree', mock.Mock(return_value=file_trees[node._id])):
                job = factories.ArchiveJobFactory(initiator=registration.creator)
                archive_success(registration._id, job._id)
                registration.reload()
                for key, question in registration.registered_meta[schema._id].items():
                    target = None
                    if isinstance(question.get('value'), dict):
                        target = [v for v in question['value'].values() if 'extra' in v and 'sha256' in v['extra'][0]][0]
                    elif 'extra' in question and 'hashes' in question['extra'][0]:
                        target = question
                    if target:
                        assert_in(registration._id, target['extra'][0]['viewUrl'])
                        assert_not_in(node._id, target['extra'][0]['viewUrl'])
                        del selected_files[target['extra'][0]['sha256']]
                    else:
                        # check non-file questions are unmodified
                        assert_equal(data[key]['value'], question['value'])
                assert_false(selected_files)

    def test_archive_success_escaped_file_names(self):
        file_tree = file_tree_factory(0, 0, 0)
        fake_file = file_factory(name='>and&and<')
        fake_file_name = strip_html(fake_file['name'])
        file_tree['children'] = [fake_file]

        node = factories.NodeFactory(creator=self.user)
        data = {
            ('q_' + fake_file_name): {
                'value': fake.word(),
                'extra': [{
                    'sha256': fake_file['extra']['hashes']['sha256'],
                    'viewUrl': '/project/{0}/files/osfstorage{1}'.format(
                        node._id,
                        fake_file['path']
                    ),
                    'selectedFileName': fake_file_name,
                    'nodeId': node._id
                }]
            }
        }
        schema = generate_schema_from_data(data)
        draft = factories.DraftRegistrationFactory(branched_from=node, registration_schema=schema, registered_metadata=data)

        with test_utils.mock_archive(node, schema=schema, data=data, autocomplete=True, autoapprove=True) as registration:
            with mock.patch.object(BaseStorageAddon, '_get_file_tree', mock.Mock(return_value=file_tree)):
                job = factories.ArchiveJobFactory(initiator=registration.creator)
                archive_success(registration._id, job._id)
                registration.reload()
                for key, question in registration.registered_meta[schema._id].items():
                    assert_equal(question['extra'][0]['selectedFileName'], fake_file_name)

    def test_archive_success_with_deeply_nested_schema(self):
        node = factories.NodeFactory(creator=self.user)
        file_trees, selected_files, node_index = generate_file_tree([node])
        data = {
            ('q_' + selected_file['name']): {
                'value': fake.word(),
                'extra': [{
                    'selectedFileName': selected_file['name'],
                    'nodeId': node._id,
                    'sha256': sha256,
                    'viewUrl': '/project/{0}/files/osfstorage{1}'.format(node._id, selected_file['path'])
                }]
            }
            for sha256, selected_file in selected_files.items()
        }
        schema = generate_schema_from_data(data)
        with test_utils.mock_archive(node, schema=schema, data=data, autocomplete=True, autoapprove=True) as registration:
            with mock.patch.object(BaseStorageAddon, '_get_file_tree', mock.Mock(return_value=file_trees[node._id])):
                job = factories.ArchiveJobFactory(initiator=registration.creator)
                archive_success(registration._id, job._id)
                registration.reload()
                for key, question in registration.registered_meta[schema._id].items():
                    target = None
                    if isinstance(question['value'], dict):
                        target = [v for v in question['value'].values() if 'extra' in v and 'sha256' in v['extra'][0]][0]
                    elif 'extra' in question and 'sha256' in question['extra'][0]:
                        target = question
                    if target:
                        assert_in(registration._id, target['extra'][0]['viewUrl'])
                        assert_not_in(node._id, target['extra'][0]['viewUrl'])
                        del selected_files[target['extra'][0]['sha256']]
                    else:
                        # check non-file questions are unmodified
                        assert_equal(data[key]['value'], question['value'])
                assert_false(selected_files)

    def test_archive_success_with_components(self):
        node = factories.NodeFactory(creator=self.user)
        comp1 = factories.NodeFactory(parent=node, creator=self.user)
        factories.NodeFactory(parent=comp1, creator=self.user)
        factories.NodeFactory(parent=node, creator=self.user)
        nodes = [n for n in node.node_and_primary_descendants()]
        file_trees, selected_files, node_index = generate_file_tree(nodes)
        data = generate_metadata(
            file_trees,
            selected_files,
            node_index
        )
        schema = generate_schema_from_data(data)

        with test_utils.mock_archive(node, schema=schema, data=copy.deepcopy(data), autocomplete=True, autoapprove=True) as registration:
            def mock_get_file_tree(self, *args, **kwargs):
                return file_trees[self.owner.registered_from._id]
            with mock.patch.object(BaseStorageAddon, '_get_file_tree', mock_get_file_tree):
                job = factories.ArchiveJobFactory(initiator=registration.creator)
                archive_success(registration._id, job._id)

            registration.reload()

            for key, question in registration.registered_meta[schema._id].items():
                target = None
                if isinstance(question['value'], dict):
                    target = [v for v in question['value'].values() if 'extra' in v and 'sha256' in v['extra'][0]]
                elif 'extra' in question and 'sha256' in question['extra']:
                    target = question

                if target:
                    node_id = re.search(
                        r'^/project/(?P<node_id>\w{5}).+$',
                        target[0]['extra'][0]['viewUrl']
                    ).groupdict()['node_id']
                    assert_in(
                        node_id,
                        [r._id for r in registration.node_and_primary_descendants()]
                    )
                    if target[0]['extra'][0]['sha256'] in selected_files:
                        del selected_files[target[0]['extra'][0]['sha256']]
                else:
                    # check non-file questions are unmodified
                    assert_equal(data[key]['value'], question['value'])
            # ensure each selected file was checked
            assert_false(selected_files)

    def test_archive_success_different_name_same_sha(self):
        file_tree = file_tree_factory(0, 0, 0)
        fake_file = file_factory()
        fake_file2 = file_factory(sha256=fake_file['extra']['hashes']['sha256'])
        file_tree['children'] = [fake_file, fake_file2]

        node = factories.NodeFactory(creator=self.user)
        data = {
            ('q_' + fake_file['name']): {
                'value': fake.word(),
                'extra': [{
                    'sha256': fake_file['extra']['hashes']['sha256'],
                    'viewUrl': '/project/{0}/files/osfstorage{1}'.format(
                        node._id,
                        fake_file['path']
                    ),
                    'selectedFileName': fake_file['name'],
                    'nodeId': node._id
                }]
            }
        }
        schema = generate_schema_from_data(data)

        with test_utils.mock_archive(node, schema=schema, data=data, autocomplete=True, autoapprove=True) as registration:
            with mock.patch.object(BaseStorageAddon, '_get_file_tree', mock.Mock(return_value=file_tree)):
                job = factories.ArchiveJobFactory(initiator=registration.creator)
                archive_success(registration._id, job._id)
                for key, question in registration.registered_meta[schema._id].items():
                    assert_equal(question['extra'][0]['selectedFileName'], fake_file['name'])

    def test_archive_failure_different_name_same_sha(self):
        file_tree = file_tree_factory(0, 0, 0)
        fake_file = file_factory()
        fake_file2 = file_factory(sha256=fake_file['extra']['hashes']['sha256'])
        file_tree['children'] = [fake_file2]

        node = factories.NodeFactory(creator=self.user)
        data = {
            ('q_' + fake_file['name']): {
                'value': fake.word(),
                'extra': [{
                    'sha256': fake_file['extra']['hashes']['sha256'],
                    'viewUrl': '/project/{0}/files/osfstorage{1}'.format(
                        node._id,
                        fake_file['path']
                    ),
                    'selectedFileName': fake_file['name'],
                    'nodeId': node._id
                }]
            }
        }
        schema = generate_schema_from_data(data)
        draft = factories.DraftRegistrationFactory(branched_from=node, registration_schema=schema, registered_metadata=data)

        with test_utils.mock_archive(node, schema=schema, data=data, autocomplete=True, autoapprove=True) as registration:
            with mock.patch.object(BaseStorageAddon, '_get_file_tree', mock.Mock(return_value=file_tree)):
                job = factories.ArchiveJobFactory(initiator=registration.creator)
                draft.registered_node = registration
                draft.save()
                with assert_raises(ArchivedFileNotFound):
                    archive_success(registration._id, job._id)

    def test_archive_success_same_file_in_component(self):
        file_tree = file_tree_factory(3, 3, 3)
        selected = select_files_from_tree(file_tree).values()[0]

        child_file_tree = file_tree_factory(0, 0, 0)
        child_file_tree['children'] = [selected]

        node = factories.NodeFactory(creator=self.user)
        child = factories.NodeFactory(creator=self.user, parent=node)

        data = {
            ('q_' + selected['name']): {
                'value': fake.word(),
                'extra': [{
                    'sha256': selected['extra']['hashes']['sha256'],
                    'viewUrl': '/project/{0}/files/osfstorage{1}'.format(
                        child._id,
                        selected['path']
                    ),
                    'selectedFileName': selected['name'],
                    'nodeId': child._id
                }]
            }
        }
        schema = generate_schema_from_data(data)

        with test_utils.mock_archive(node, schema=schema, data=data, autocomplete=True, autoapprove=True) as registration:
            with mock.patch.object(BaseStorageAddon, '_get_file_tree', mock.Mock(return_value=file_tree)):
                job = factories.ArchiveJobFactory(initiator=registration.creator)
                archive_success(registration._id, job._id)
                registration.reload()
                child_reg = registration.nodes[0]
                for key, question in registration.registered_meta[schema._id].items():
                    assert_in(child_reg._id, question['extra'][0]['viewUrl'])


class TestArchiverUtils(ArchiverTestCase):

    @mock.patch('website.mails.send_mail')
    def test_handle_archive_fail(self, mock_send_mail):
        archiver_utils.handle_archive_fail(
            ARCHIVER_NETWORK_ERROR,
            self.src,
            self.dst,
            self.user,
            {}
        )
        assert_equal(mock_send_mail.call_count, 2)
        assert_true(self.dst.is_deleted)

    @mock.patch('website.mails.send_mail')
    def test_handle_archive_fail_copy(self, mock_send_mail):
        url = settings.INTERNAL_DOMAIN + self.src._id
        archiver_utils.handle_archive_fail(
            ARCHIVER_NETWORK_ERROR,
            self.src,
            self.dst,
            self.user,
            {}
        )
        args_user = dict(
            to_addr=self.user.username,
            user=self.user,
            src=self.src,
            mail=mails.ARCHIVE_COPY_ERROR_USER,
            results={},
            can_change_preferences=False,
            mimetype='html',
        )
        args_desk = dict(
            to_addr=settings.OSF_SUPPORT_EMAIL,
            user=self.user,
            src=self.src,
            mail=mails.ARCHIVE_COPY_ERROR_DESK,
            results={},
            url=url,
        )
        mock_send_mail.assert_has_calls([
            call(**args_user),
            call(**args_desk),
        ], any_order=True)

    @mock.patch('website.mails.send_mail')
    def test_handle_archive_fail_size(self, mock_send_mail):
        url = settings.INTERNAL_DOMAIN + self.src._id
        archiver_utils.handle_archive_fail(
            ARCHIVER_SIZE_EXCEEDED,
            self.src,
            self.dst,
            self.user,
            {}
        )
        args_user = dict(
            to_addr=self.user.username,
            user=self.user,
            src=self.src,
            mail=mails.ARCHIVE_SIZE_EXCEEDED_USER,
            can_change_preferences=False,
            mimetype='html',
        )
        args_desk = dict(
            to_addr=settings.OSF_SUPPORT_EMAIL,
            user=self.user,
            src=self.src,
            mail=mails.ARCHIVE_SIZE_EXCEEDED_DESK,
            stat_result={},
            url=url,
        )
        mock_send_mail.assert_has_calls([
            call(**args_user),
            call(**args_desk),
        ], any_order=True)

    def test_aggregate_file_tree_metadata(self):
        a_stat_result = archiver_utils.aggregate_file_tree_metadata('dropbox', FILE_TREE, self.user)
        assert_equal(a_stat_result.disk_usage, 128 + 256)
        assert_equal(a_stat_result.num_files, 2)
        assert_equal(len(a_stat_result.targets), 2)

    @use_fake_addons
    def test_archive_provider_for(self):
        provider = self.src.get_addon(settings.ARCHIVE_PROVIDER)
        assert_equal(archiver_utils.archive_provider_for(self.src, self.user)._id, provider._id)

    @use_fake_addons
    def test_has_archive_provider(self):
        assert_true(archiver_utils.has_archive_provider(self.src, self.user))
        wo = factories.NodeFactory(creator=self.user)
        wo.delete_addon(settings.ARCHIVE_PROVIDER, auth=self.auth, _force=True)
        assert_false(archiver_utils.has_archive_provider(wo, self.user))

    @use_fake_addons
    def test_link_archive_provider(self):
        wo = factories.NodeFactory(creator=self.user)
        wo.delete_addon(settings.ARCHIVE_PROVIDER, auth=self.auth, _force=True)
        archiver_utils.link_archive_provider(wo, self.user)
        assert_true(archiver_utils.has_archive_provider(wo, self.user))

    def test_get_file_map(self):
        node = factories.NodeFactory(creator=self.user)
        file_tree = file_tree_factory(3, 3, 3)
        with mock.patch.object(BaseStorageAddon, '_get_file_tree', mock.Mock(return_value=file_tree)):
            file_map = archiver_utils.get_file_map(node)
        stack = [file_tree]
        file_map = {
            sha256: value
            for sha256, value, _ in file_map
        }
        while len(stack):
            item = stack.pop(0)
            if item['kind'] == 'file':
                sha256 = item['extra']['hashes']['sha256']
                assert_in(sha256, file_map)
                map_file = file_map[sha256]
                assert_equal(item, map_file)
            else:
                stack = stack + item['children']

    def test_get_file_map_with_components(self):
        node = factories.NodeFactory()
        comp1 = factories.NodeFactory(parent=node)
        factories.NodeFactory(parent=comp1)
        factories.NodeFactory(parent=node)

        file_tree = file_tree_factory(3, 3, 3)
        with mock.patch.object(BaseStorageAddon, '_get_file_tree', mock.Mock(return_value=file_tree)):
            file_map = archiver_utils.get_file_map(node)
            stack = [file_tree]
            file_map = {
                sha256: value
                for sha256, value, _ in file_map
            }
            while len(stack):
                item = stack.pop(0)
                if item['kind'] == 'file':
                    sha256 = item['extra']['hashes']['sha256']
                    assert_in(sha256, file_map)
                    map_file = file_map[sha256]
                    assert_equal(item, map_file)
                else:
                    stack = stack + item['children']

    def test_get_file_map_memoization(self):
        node = factories.NodeFactory()
        comp1 = factories.NodeFactory(parent=node)
        factories.NodeFactory(parent=comp1)
        factories.NodeFactory(parent=node)

        with mock.patch.object(BaseStorageAddon, '_get_file_tree') as mock_get_file_tree:
            mock_get_file_tree.return_value = file_tree_factory(3, 3, 3)

            # first call
            archiver_utils.get_file_map(node)
            call_count = mock_get_file_tree.call_count
            # second call
            archiver_utils.get_file_map(node)
            assert_equal(mock_get_file_tree.call_count, call_count)


class TestArchiverListeners(ArchiverTestCase):

    @mock.patch('website.archiver.tasks.archive')
    @mock.patch('website.archiver.utils.before_archive')
    def test_after_register(self, mock_before_archive, mock_archive):
        listeners.after_register(self.src, self.dst, self.user)
        mock_before_archive.assert_called_with(self.dst, self.user)
        mock_archive.assert_called_with(job_pk=self.archive_job._id)

    @mock.patch('website.archiver.tasks.archive')
    @mock.patch('celery.chain')
    def test_after_register_archive_runs_only_for_root(self, mock_chain, mock_archive):
        proj = factories.ProjectFactory()
        c1 = factories.ProjectFactory(parent=proj)
        c2 = factories.ProjectFactory(parent=c1)
        reg = factories.RegistrationFactory(project=proj)
        rc1 = reg.nodes[0]
        rc2 = rc1.nodes[0]
        mock_chain.reset_mock()
        listeners.after_register(c1, rc1, self.user)
        assert_false(mock_chain.called)
        listeners.after_register(c2, rc2, self.user)
        assert_false(mock_chain.called)
        listeners.after_register(proj, reg, self.user)
        for kwargs in [dict(job_pk=n.archive_job._id,) for n in [reg, rc1, rc2]]:
            mock_archive.assert_any_call(**kwargs)

    @mock.patch('website.archiver.tasks.archive')
    @mock.patch('celery.chain')
    def test_after_register_does_not_archive_pointers(self, mock_chain, mock_archive):
        proj = factories.ProjectFactory(creator=self.user)
        c1 = factories.ProjectFactory(creator=self.user, parent=proj)
        other = factories.ProjectFactory(creator=self.user)
        reg = factories.RegistrationFactory(project=proj)
        r1 = reg._nodes.first()
        proj.add_pointer(other, auth=Auth(self.user))
        listeners.after_register(c1, r1, self.user)
        listeners.after_register(proj, reg, self.user)
        for kwargs in [dict(job_pk=n.archive_job._id,) for n in [reg, r1]]:
            mock_archive.assert_any_call(**kwargs)

    @mock.patch('website.archiver.tasks.archive_success.delay')
    def test_archive_callback_pending(self, mock_delay):
        self.archive_job.update_target(
            'osfstorage',
            ARCHIVER_INITIATED
        )
        self.dst.archive_job.update_target(
            'osfstorage',
            ARCHIVER_SUCCESS
        )
        self.dst.archive_job.save()
        with mock.patch('website.mails.send_mail') as mock_send:
            with mock.patch('website.archiver.utils.handle_archive_fail') as mock_fail:
                listeners.archive_callback(self.dst)
        assert_false(mock_send.called)
        assert_false(mock_fail.called)
        assert_true(mock_delay.called)

    @mock.patch('website.mails.send_mail')
    @mock.patch('website.archiver.tasks.archive_success.delay')
    def test_archive_callback_done_success(self, mock_send, mock_archive_success):
        self.dst.archive_job.update_target('osfstorage', ARCHIVER_SUCCESS)
        self.dst.archive_job.save()
        listeners.archive_callback(self.dst)
        assert_equal(mock_send.call_count, 1)

    @mock.patch('website.mails.send_mail')
    @mock.patch('website.archiver.tasks.archive_success.delay')
    def test_archive_callback_done_embargoed(self, mock_send, mock_archive_success):
        end_date = timezone.now() + datetime.timedelta(days=30)
        self.dst.archive_job.meta = {
            'embargo_urls': {
                contrib._id: None
                for contrib in self.dst.contributors
            }
        }
        self.dst.embargo_registration(self.user, end_date)
        self.dst.archive_job.update_target('osfstorage', ARCHIVER_SUCCESS)
        self.dst.save()
        listeners.archive_callback(self.dst)
        assert_equal(mock_send.call_count, 1)

    def test_archive_callback_done_errors(self):
        self.dst.archive_job.update_target('osfstorage', ARCHIVER_FAILURE)
        self.dst.archive_job.save()
        with mock.patch('website.archiver.utils.handle_archive_fail') as mock_fail:
            listeners.archive_callback(self.dst)
        call_args = mock_fail.call_args[0]
        assert call_args[0] == ARCHIVER_UNCAUGHT_ERROR
        assert call_args[1] == self.src
        assert call_args[2] == self.dst
        assert call_args[3] == self.user
        assert call_args[3] == self.user
        assert list(call_args[4]) == list(self.dst.archive_job.target_addons.all())

    def test_archive_callback_updates_archiving_state_when_done(self):
        proj = factories.NodeFactory()
        factories.NodeFactory(parent=proj)
        reg = factories.RegistrationFactory(project=proj)
        reg.archive_job.update_target('osfstorage', ARCHIVER_INITIATED)
        child = reg.nodes[0]
        child.archive_job.update_target('osfstorage', ARCHIVER_SUCCESS)
        child.save()
        listeners.archive_callback(child)
        assert_false(child.archiving)

    def test_archive_tree_finished_d1(self):
        self.dst.archive_job.update_target('osfstorage', ARCHIVER_SUCCESS)
        self.dst.save()
        assert_true(self.dst.archive_job.archive_tree_finished())

    def test_archive_tree_finished_d3(self):
        proj = factories.NodeFactory()
        child = factories.NodeFactory(parent=proj)
        factories.NodeFactory(parent=child)
        reg = factories.RegistrationFactory(project=proj)
        rchild = reg._nodes.first()
        rchild2 = rchild._nodes.first()
        for node in [reg, rchild, rchild2]:
            node.archive_job._set_target('osfstorage')
        for node in [reg, rchild, rchild2]:
            node.archive_job.update_target('osfstorage', ARCHIVER_SUCCESS)
        for node in [reg, rchild, rchild2]:
            assert_true(node.archive_job.archive_tree_finished())

    def test_archive_tree_finished_false(self):
        proj = factories.NodeFactory()
        child = factories.NodeFactory(parent=proj)
        factories.NodeFactory(parent=child)
        reg = factories.RegistrationFactory(project=proj)
        rchild = reg._nodes.first()
        rchild2 = rchild._nodes.first()
        for node in [reg, rchild, rchild2]:
            node.archive_job._set_target('osfstorage')
        for node in [reg, rchild]:
            node.archive_job.update_target('osfstorage', ARCHIVER_SUCCESS)
        rchild2.archive_job.update_target('osfstorage', ARCHIVER_INITIATED)
        rchild2.save()
        for node in [reg, rchild, rchild2]:
            assert_false(node.archive_job.archive_tree_finished())

    def test_archive_tree_finished_false_for_partial_archive(self):
        proj = factories.NodeFactory()
        child = factories.NodeFactory(parent=proj, title='child')
        sibling = factories.NodeFactory(parent=proj, title='sibling')

        reg = factories.RegistrationFactory(project=proj)
        rchild = reg._nodes.filter(title='child').get()
        rsibling = reg._nodes.filter(title='sibling').get()
        for node in [reg, rchild, rsibling]:
            node.archive_job._set_target('osfstorage')
        for node in [reg, rchild]:
            node.archive_job.update_target('osfstorage', ARCHIVER_SUCCESS)
        rsibling.archive_job.update_target('osfstorage', ARCHIVER_INITIATED)
        rsibling.save()
        assert_false(reg.archive_job.archive_tree_finished())

    @mock.patch('website.mails.send_mail')
    @mock.patch('website.archiver.tasks.archive_success.delay')
    def test_archive_callback_on_tree_sends_only_one_email(self, mock_send_success, mock_arhive_success):
        proj = factories.NodeFactory()
        child = factories.NodeFactory(parent=proj)
        factories.NodeFactory(parent=child)
        reg = factories.RegistrationFactory(project=proj)
        rchild = reg._nodes.first()
        rchild2 = rchild._nodes.first()
        for node in [reg, rchild, rchild2]:
            node.archive_job._set_target('osfstorage')
        for node in [reg, rchild, rchild2]:
            node.archive_job.update_target('osfstorage', ARCHIVER_INITIATED)
        rchild.archive_job.update_target('osfstorage', ARCHIVER_SUCCESS)
        rchild.save()
        listeners.archive_callback(rchild)
        assert_false(mock_send_success.called)
        reg.archive_job.update_target('osfstorage', ARCHIVER_SUCCESS)
        reg.save()
        listeners.archive_callback(reg)
        assert_false(mock_send_success.called)
        rchild2.archive_job.update_target('osfstorage', ARCHIVER_SUCCESS)
        rchild2.save()
        listeners.archive_callback(rchild2)
        assert_equal(mock_send_success.call_count, 1)
        assert_true(mock_send_success.called)

class TestArchiverScripts(ArchiverTestCase):

    def test_find_failed_registrations(self):
        failures = []
        legacy = []
        delta = settings.ARCHIVE_TIMEOUT_TIMEDELTA + datetime.timedelta(hours=1)
        for i in range(5):
            reg = factories.RegistrationFactory()
            archive_job = reg.archive_job
            archive_job.datetime_initiated = timezone.now() - delta
            archive_job.save()
            reg.save()
            ArchiveJob.remove_one(archive_job)
            legacy.append(reg._id)
        for i in range(5):
            reg = factories.RegistrationFactory()
            datetime_initiated = timezone.now() - delta
            archive_job = reg.archive_job
            archive_job.datetime_initiated = datetime_initiated
            archive_job.status = ARCHIVER_INITIATED
            archive_job.save()
            reg.save()
            archive_job._set_target('osfstorage')
            archive_job.update_target('osfstorage', ARCHIVER_INITIATED)
            archive_job.sent = False
            archive_job.save()
            failures.append(reg._id)
        pending = []
        for i in range(5):
            reg = factories.RegistrationFactory()
            archive_job = reg.archive_job
            archive_job._set_target('osfstorage')
            archive_job.update_target('osfstorage', ARCHIVER_INITIATED)
            archive_job.save()
            pending.append(reg)
        failed = find_failed_registrations()
        assert_equal(len(failed), 5)
        assert_items_equal([f._id for f in failed], failures)
        for pk in legacy:
            assert_false(pk in failed)


class TestArchiverDecorators(ArchiverTestCase):

    @mock.patch('website.archiver.signals.archive_fail.send')
    def test_fail_archive_on_error(self, mock_fail):
        e = HTTPError(418)
        def error(*args, **kwargs):
            raise e

        func = fail_archive_on_error(error)
        func(node=self.dst)
        mock_fail.assert_called_with(
            self.dst,
            errors=[e.message]
        )

class TestArchiverBehavior(OsfTestCase):

    @mock.patch('osf.models.AbstractNode.update_search')
    def test_archiving_registrations_not_added_to_search_before_archival(self, mock_update_search):
        proj = factories.ProjectFactory()
        reg = factories.RegistrationFactory(project=proj)
        reg.save()
        assert_false(mock_update_search.called)

    @mock.patch('osf.models.AbstractNode.update_search')
    @mock.patch('website.mails.send_mail')
    @mock.patch('website.archiver.tasks.archive_success.delay')
    def test_archiving_nodes_added_to_search_on_archive_success_if_public(self, mock_update_search, mock_send, mock_archive_success):
        proj = factories.ProjectFactory()
        reg = factories.RegistrationFactory(project=proj)
        reg.save()
        with nested(
            mock.patch('osf.models.ArchiveJob.archive_tree_finished', mock.Mock(return_value=True)),
            mock.patch('osf.models.ArchiveJob.success', mock.PropertyMock(return_value=True))
        ) as (mock_finished, mock_success):
            listeners.archive_callback(reg)
        assert_equal(mock_update_search.call_count, 1)

    @mock.patch('website.search.elastic_search.delete_doc')
    @mock.patch('website.mails.send_mail')
    def test_archiving_nodes_not_added_to_search_on_archive_failure(self, mock_send, mock_delete_index_node):
        proj = factories.ProjectFactory()
        reg = factories.RegistrationFactory(project=proj, archive=True)
        reg.save()
        with nested(
                mock.patch('osf.models.archive.ArchiveJob.archive_tree_finished', mock.Mock(return_value=True)),
                mock.patch('osf.models.archive.ArchiveJob.success', mock.PropertyMock(return_value=False))
        ) as (mock_finished, mock_success):
            listeners.archive_callback(reg)
        assert_true(mock_delete_index_node.called)

    @mock.patch('osf.models.AbstractNode.update_search')
    @mock.patch('website.mails.send_mail')
    def test_archiving_nodes_not_added_to_search_on_archive_incomplete(self, mock_send, mock_update_search):
        proj = factories.ProjectFactory()
        reg = factories.RegistrationFactory(project=proj)
        reg.save()
        with mock.patch('osf.models.ArchiveJob.archive_tree_finished', mock.Mock(return_value=False)):
            listeners.archive_callback(reg)
        assert_false(mock_update_search.called)


class TestArchiveTarget(OsfTestCase):

    def test_repr(self):
        target = ArchiveTarget()
        result = repr(target)
        assert_in('ArchiveTarget', result)
        assert_in(str(target._id), result)


class TestArchiveJobModel(OsfTestCase):

    def tearDown(self, *args, **kwargs):
        super(TestArchiveJobModel, self).tearDown(*args, **kwargs)
        with open(os.path.join(settings.ROOT, 'addons.json')) as fp:
            addon_settings = json.load(fp)
            settings.ADDONS_ARCHIVABLE = addon_settings['addons_archivable']

    def test_repr(self):
        job = ArchiveJob()
        result = repr(job)
        assert_in('ArchiveJob', result)
        assert_in(str(job.done), result)
        assert_in(str(job._id), result)

    def test_target_info(self):
        target = ArchiveTarget(name='neon-archive')
        target.save()
        job = factories.ArchiveJobFactory()
        job.target_addons.add(target)

        result = job.target_info()
        assert_equal(len(result), 1)

        item = result[0]

        assert_equal(item['name'], target.name)
        assert_equal(item['status'], target.status)
        assert_equal(item['stat_result'], target.stat_result)
        assert_equal(item['errors'], target.errors)

    def test_get_target(self):
        proj = factories.ProjectFactory()
        reg = factories.RegistrationFactory(project=proj)
        job = ArchiveJob.objects.create(src_node=proj, dst_node=reg, initiator=proj.creator)
        job.set_targets()
        osfstorage = job.get_target('osfstorage')
        assert_false(not osfstorage)
        none = job.get_target('fake')
        assert_false(none)

    def test_set_targets(self):
        proj = factories.ProjectFactory()
        reg = factories.RegistrationFactory(project=proj)
        job = ArchiveJob(src_node=proj, dst_node=reg, initiator=proj.creator)
        job.save()
        job.set_targets()

        assert_equal(list(job.target_addons.values_list('name', flat=True)), ['osfstorage'])

    def test_archive_tree_finished_with_nodes(self):
        proj = factories.NodeFactory()
        factories.NodeFactory(parent=proj)
        comp2 = factories.NodeFactory(parent=proj)
        factories.NodeFactory(parent=comp2)
        reg = factories.RegistrationFactory(project=proj)
        rchild1 = reg._nodes.first()
        for node in reg.node_and_primary_descendants():
            assert_false(node.archive_job.archive_tree_finished())

        for target in rchild1.archive_job.target_addons.all():
            rchild1.archive_job.update_target(target.name, ARCHIVER_SUCCESS)
            rchild1.archive_job.save()

        assert_false(reg.archive_job.archive_tree_finished())

        for node in reg.node_and_primary_descendants():
            for target in node.archive_job.target_addons.all():
                node.archive_job.update_target(target.name, ARCHIVER_SUCCESS)
        for node in reg.node_and_primary_descendants():
            assert_true(node.archive_job.archive_tree_finished())

# Regression test for https://openscience.atlassian.net/browse/OSF-9085
def test_archiver_uncaught_error_mail_renders():
    src = factories.ProjectFactory()
    user = src.creator
    job = factories.ArchiveJobFactory()
    mail = mails.ARCHIVE_UNCAUGHT_ERROR_DESK
    assert mail.text(
        user=user,
        src=src,
        results=job.target_addons.all(),
        url=settings.INTERNAL_DOMAIN + src._id,
    )<|MERGE_RESOLUTION|>--- conflicted
+++ resolved
@@ -155,10 +155,7 @@
         'path': '/',
         'name': '',
         'kind': 'folder',
-<<<<<<< HEAD
-=======
         'size': '100',
->>>>>>> 64b37933
         'children': [
             {
                 'attributes': {
