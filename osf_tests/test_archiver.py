--- conflicted
+++ resolved
@@ -261,13 +261,8 @@
                 'type': 'object',
                 'properties': [
                     from_property(pid, sp)
-<<<<<<< HEAD
                     for pid, sp in prop['value'].items()
                 ],
-=======
-                    for pid, sp in list(prop['value'].items())
-                ]
->>>>>>> 78ccfa95
             }
         else:
             return {
@@ -287,13 +282,8 @@
                 'type': 'object',
                 'properties': [
                     from_property(id, value)
-<<<<<<< HEAD
                     for id, value in question.get('value').items()
                 ],
-=======
-                    for id, value in list(question.get('value').items())
-                ]
->>>>>>> 78ccfa95
             }
         else:
             return {
@@ -1227,11 +1217,7 @@
         func(node=self.dst)
         mock_fail.assert_called_with(
             self.dst,
-<<<<<<< HEAD
             errors=[e.message],
-=======
-            errors=[str(e)]
->>>>>>> 78ccfa95
         )
 
 class TestArchiverBehavior(OsfTestCase):
