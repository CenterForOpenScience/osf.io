import mock
import pytest
from future.moves.urllib.parse import quote
from django.utils import timezone
from django.core.exceptions import MultipleObjectsReturned

from osf.models import Guid, NodeLicenseRecord, OSFUser
from osf_tests.factories import AuthUserFactory, UserFactory, NodeFactory, NodeLicenseRecordFactory, \
    RegistrationFactory, PreprintFactory, PreprintProviderFactory
from tests.base import OsfTestCase
from tests.test_websitefiles import TestFile
from website.settings import MFR_SERVER_URL, WATERBUTLER_URL

@pytest.mark.django_db
class TestGuid:

    def test_long_id_gets_generated_on_creation(self):
        obj = NodeLicenseRecordFactory()
        assert obj._id
        assert len(obj._id) > 5

    def test_loading_by_object_id(self):
        obj = NodeLicenseRecordFactory()
        assert NodeLicenseRecord.load(obj._id) == obj

    def test_loading_by_short_guid(self):
        obj = UserFactory()
        assert OSFUser.load(obj._id) == obj

    @pytest.mark.parametrize('Factory',
    [
        UserFactory,
        NodeFactory,
        RegistrationFactory,
    ])
    def test_short_guid_gets_generated_on_creation(self, Factory):
        obj = Factory()
        assert obj._id
        assert len(obj._id) == 5

@pytest.mark.django_db
class TestReferent:

    @pytest.mark.parametrize('Factory',
    [
        UserFactory,
        NodeFactory
    ])
    def test_referent(self, Factory):
        obj = Factory()
        guid = Guid.objects.get(_id=obj._id)
        assert guid.referent == obj

    @pytest.mark.parametrize('Factory',
    [
        UserFactory,
        NodeFactory
    ])
    def test_referent_can_be_set(self, Factory):
        obj = Factory()
        obj1 = Factory()

        guid = Guid.load(obj._id)
        assert guid.referent == obj  # sanity check

        guid.referent = obj1
        assert guid.referent == obj1

    @pytest.mark.skip('I don\'t actually think we do this anywhere')
    def test_swapping_guids(self):
        user = UserFactory()
        node = NodeFactory()

        user_guid = user.guids[0]
        node_guid = node.guids[0]

        user._id = node_guid._id
        node._id = user_guid._id

        assert node_guid._id == user._id
        assert user_guid._id == node._id

    def test_id_matches(self):
        user = UserFactory()
        guid = Guid.objects.get(_id=user._id)

        assert user._id == guid._id

    @pytest.mark.skip('I don\'t actually think we do this anywhere')
    @pytest.mark.parametrize('Factory',
     [
         UserFactory,
         NodeFactory
     ])
    def test_nulling_out_guid(self, Factory):
        obj = Factory()

        guid = Guid.load(obj._id)

        obj.guid = None

        obj.save()
        obj.refresh_from_db()

        # queryset cache returns the old version
        guid.refresh_from_db()

        assert obj.guid != guid

        assert guid.guid != obj.guid.guid

    @pytest.mark.parametrize('Factory',
    [
        UserFactory,
        NodeFactory,
    ])
    def test_querying_with_multiple_guids(self, Factory):

        obj = Factory()
        guids = [obj.guids.first()]

        for i in range(0, 16):
            guids.append(Guid.objects.create(referent=obj))

        try:
            Factory._meta.model.objects.get(id=obj.id)
        except MultipleObjectsReturned as ex:
            pytest.fail('Multiple objects returned for {} with multiple guids. {}'.format(Factory._meta.model, ex))


@pytest.mark.enable_bookmark_creation
class TestResolveGuid(OsfTestCase):

    def setUp(self):
        super(TestResolveGuid, self).setUp()
        self.node = NodeFactory()

    def test_resolve_guid(self):
        res_guid = self.app.get(self.node.web_url_for('node_setting', _guid=True), auth=self.node.creator.auth)
        res_full = self.app.get(self.node.web_url_for('node_setting'), auth=self.node.creator.auth)
        assert res_guid.text == res_full.text

    def test_resolve_guid_no_referent(self):
        guid = Guid.load(self.node._id)
        guid.referent = None
        guid.save()
        res = self.app.get(
            self.node.web_url_for('node_setting', _guid=True),
            auth=self.node.creator.auth,
            expect_errors=True,
        )
        assert res.status_code == 404

    @mock.patch('osf.models.node.Node.deep_url', None)
    def test_resolve_guid_no_url(self):
        res = self.app.get(
            self.node.web_url_for('node_setting', _guid=True),
            auth=self.node.creator.auth,
            expect_errors=True,
        )
        assert res.status_code == 404

    def test_resolve_guid_download_file(self):
        pp = PreprintFactory(finish=True)

        res = self.app.get(pp.url + 'download')
        assert res.status_code == 302
        assert '{}/v1/resources/{}/providers/{}{}?action=download&direct&version=1'.format(WATERBUTLER_URL, pp._id, pp.primary_file.provider, pp.primary_file.path) in res.location

        res = self.app.get(pp.url + 'download/')
        assert res.status_code == 302
        assert '{}/v1/resources/{}/providers/{}{}?action=download&direct&version=1'.format(WATERBUTLER_URL, pp._id, pp.primary_file.provider, pp.primary_file.path) in res.location

        res = self.app.get('/{}/download'.format(pp.primary_file.get_guid(create=True)._id))
        assert res.status_code == 302
        assert '{}/v1/resources/{}/providers/{}{}?action=download&direct&version=1'.format(WATERBUTLER_URL, pp._id, pp.primary_file.provider, pp.primary_file.path) in res.location

        pp.primary_file.create_version(
            creator=pp.creator,
            location={u'folder': u'osf', u'object': u'deadbe', u'service': u'cloud'},
            metadata={u'contentType': u'img/png', u'size': 9001}
        )
        pp.primary_file.save()

        res = self.app.get(pp.url + 'download/')
        assert res.status_code == 302
        assert '{}/v1/resources/{}/providers/{}{}?action=download&direct&version=2'.format(WATERBUTLER_URL, pp._id, pp.primary_file.provider, pp.primary_file.path) in res.location

        res = self.app.get(pp.url + 'download/?version=1')
        assert res.status_code == 302
        assert '{}/v1/resources/{}/providers/{}{}?version=1&action=download&direct'.format(WATERBUTLER_URL, pp._id, pp.primary_file.provider, pp.primary_file.path) in res.location

        unpub_pp = PreprintFactory(project=self.node, is_published=False)
        res = self.app.get(unpub_pp.url + 'download/?version=1', auth=unpub_pp.creator.auth)
        assert res.status_code == 302
        assert '{}/v1/resources/{}/providers/{}{}?version=1&action=download&direct'.format(WATERBUTLER_URL, unpub_pp._id, unpub_pp.primary_file.provider, unpub_pp.primary_file.path) in res.location

    @mock.patch('website.settings.USE_EXTERNAL_EMBER', True)
    @mock.patch('website.settings.EXTERNAL_EMBER_APPS', {
        'preprints': {
            'server': 'http://localhost:4200',
            'path': '/preprints/'
        },
    })
    def test_resolve_guid_download_file_from_emberapp_preprints(self):
        provider = PreprintProviderFactory(_id='sockarxiv', name='Sockarxiv')
        pp = PreprintFactory(finish=True, provider=provider)
        assert pp.url.startswith('/preprints/sockarxiv')

        res = self.app.get(pp.url + 'download')
        assert res.status_code == 302
        assert '{}/v1/resources/{}/providers/{}{}?action=download&direct&version=1'.format(WATERBUTLER_URL, pp._id, pp.primary_file.provider, pp.primary_file.path) in res.location

        res = self.app.get(pp.url + 'download/')
        assert res.status_code == 302
        assert '{}/v1/resources/{}/providers/{}{}?action=download&direct&version=1'.format(WATERBUTLER_URL, pp._id, pp.primary_file.provider, pp.primary_file.path) in res.location

    @mock.patch('website.settings.USE_EXTERNAL_EMBER', True)
    @mock.patch('website.settings.EXTERNAL_EMBER_APPS', {
        'preprints': {
            'server': 'http://localhost:4200',
            'path': '/preprints/'
        },
    })
    def test_resolve_guid_download_file_from_emberapp_preprints_unpublished(self):
        # non-branded domains
        provider = PreprintProviderFactory(_id='sockarxiv', name='Sockarxiv', reviews_workflow='pre-moderation')

        # branded domains
        branded_provider = PreprintProviderFactory(_id='spot', name='Spotarxiv', reviews_workflow='pre-moderation')
        branded_provider.allow_submissions = False
        branded_provider.domain = 'https://www.spotarxiv.com'
        branded_provider.description = 'spots not dots'
        branded_provider.domain_redirect_enabled = True
        branded_provider.share_publish_type = 'Thesis'
        branded_provider.save()

        # test_provider_submitter_can_download_unpublished
        submitter = AuthUserFactory()
        pp = PreprintFactory(finish=True, provider=provider, is_published=False, creator=submitter)
        pp.run_submit(submitter)
        pp_branded = PreprintFactory(finish=True, provider=branded_provider, is_published=False, filename='preprint_file_two.txt', creator=submitter)
        pp_branded.run_submit(submitter)

        res = self.app.get('{}download'.format(pp.url), auth=submitter.auth)
        assert res.status_code == 302
        assert '{}/v1/resources/{}/providers/{}{}?action=download&direct&version=1'.format(WATERBUTLER_URL, pp._id, pp.primary_file.provider, pp.primary_file.path) in res.location

        res = self.app.get('{}download'.format(pp_branded.url), auth=submitter.auth)
        assert res.status_code == 302

        # test_provider_super_user_can_download_unpublished
        super_user = AuthUserFactory()
        super_user.is_superuser = True
        super_user.save()

        res = self.app.get('{}download'.format(pp.url), auth=super_user.auth)
        assert res.status_code == 302
        assert '{}/v1/resources/{}/providers/{}{}?action=download&direct&version=1'.format(WATERBUTLER_URL, pp._id, pp.primary_file.provider, pp.primary_file.path) in res.location

        res = self.app.get('{}download'.format(pp_branded.url), auth=super_user.auth)
        assert res.status_code == 302

        # test_provider_moderator_can_download_unpublished
        moderator = AuthUserFactory()
        provider.add_to_group(moderator, 'moderator')
        provider.save()

        res = self.app.get('{}download'.format(pp.url), auth=moderator.auth)
        assert res.status_code == 302
        assert '{}/v1/resources/{}/providers/{}{}?action=download&direct&version=1'.format(WATERBUTLER_URL, pp._id, pp.primary_file.provider, pp.primary_file.path) in res.location

        branded_provider.add_to_group(moderator, 'moderator')
        branded_provider.save()

        res = self.app.get('{}download'.format(pp_branded.url), auth=moderator.auth)
        assert res.status_code == 302

        # test_provider_admin_can_download_unpublished
        admin = AuthUserFactory()
        provider.add_to_group(admin, 'admin')
        provider.save()

        res = self.app.get('{}download'.format(pp.url), auth=admin.auth)
        assert res.status_code == 302
        assert '{}/v1/resources/{}/providers/{}{}?action=download&direct&version=1'.format(WATERBUTLER_URL, pp._id, pp.primary_file.provider, pp.primary_file.path) in res.location

        branded_provider.add_to_group(admin, 'admin')
        branded_provider.save()

        res = self.app.get('{}download'.format(pp_branded.url), auth=admin.auth)
        assert res.status_code == 302

    def test_resolve_guid_download_file_export(self):
        pp = PreprintFactory(finish=True)

        res = self.app.get(pp.url + 'download?format=asdf')
        assert res.status_code == 302
        assert '{}/export?format=asdf&url='.format(MFR_SERVER_URL) in res.location
<<<<<<< HEAD
        assert '{}/v1/resources/{}/providers/{}{}%3Fformat%3Dasdf%26action%3Ddownload%26direct%26version%3D1'.format(quote(WATERBUTLER_URL), pp._id, pp.primary_file.provider, pp.primary_file.path) in res.location
=======
        assert '{}/v1/resources/{}/providers/{}{}%3Faction%3Ddownload'.format(quote(WATERBUTLER_URL), pp._id, pp.primary_file.provider, pp.primary_file.path) in res.location
>>>>>>> effc6cf8

        res = self.app.get(pp.url + 'download/?format=asdf')
        assert res.status_code == 302
        assert '{}/export?format=asdf&url='.format(MFR_SERVER_URL) in res.location
<<<<<<< HEAD
        assert '{}/v1/resources/{}/providers/{}{}%3Fformat%3Dasdf%26action%3Ddownload%26direct%26version%3D1'.format(quote(WATERBUTLER_URL), pp._id, pp.primary_file.provider, pp.primary_file.path) in res.location
=======
        assert '{}/v1/resources/{}/providers/{}{}%3Faction%3Ddownload'.format(quote(WATERBUTLER_URL), pp._id, pp.primary_file.provider, pp.primary_file.path) in res.location
>>>>>>> effc6cf8

        res = self.app.get('/{}/download?format=asdf'.format(pp.primary_file.get_guid(create=True)._id))
        assert res.status_code == 302
        assert '{}/export?format=asdf&url='.format(MFR_SERVER_URL) in res.location
<<<<<<< HEAD
        assert '{}/v1/resources/{}/providers/{}{}%3Fformat%3Dasdf%26action%3Ddownload%26direct%26version%3D1'.format(quote(WATERBUTLER_URL), pp._id, pp.primary_file.provider, pp.primary_file.path) in res.location
=======
        assert '{}/v1/resources/{}/providers/{}{}%3Faction%3Ddownload'.format(quote(WATERBUTLER_URL), pp._id, pp.primary_file.provider, pp.primary_file.path) in res.location
>>>>>>> effc6cf8

        res = self.app.get('/{}/download/?format=asdf'.format(pp.primary_file.get_guid(create=True)._id))
        assert res.status_code == 302
        assert '{}/export?format=asdf&url='.format(MFR_SERVER_URL) in res.location
<<<<<<< HEAD
        assert '{}/v1/resources/{}/providers/{}{}%3Fformat%3Dasdf%26action%3Ddownload%26direct%26version%3D1'.format(quote(WATERBUTLER_URL), pp._id, pp.primary_file.provider, pp.primary_file.path) in res.location
=======
        assert '{}/v1/resources/{}/providers/{}{}%3Faction%3Ddownload'.format(quote(WATERBUTLER_URL), pp._id, pp.primary_file.provider, pp.primary_file.path) in res.location
>>>>>>> effc6cf8

        pp.primary_file.create_version(
            creator=pp.creator,
            location={u'folder': u'osf', u'object': u'deadbe', u'service': u'cloud'},
            metadata={u'contentType': u'img/png', u'size': 9001}
        )
        pp.primary_file.save()

        res = self.app.get(pp.url + 'download/?format=asdf')
        assert res.status_code == 302
        assert '{}/export?format=asdf&url='.format(MFR_SERVER_URL) in res.location
        assert '{}/v1/resources/{}/providers/{}{}%3F'.format(quote(WATERBUTLER_URL), pp._id, pp.primary_file.provider, pp.primary_file.path) in res.location
        quarams = res.location.split('%3F')[1].split('%26')
        assert 'action%3Ddownload' in quarams
        assert 'version%3D2' in quarams
        assert 'direct' in quarams

        res = self.app.get(pp.url + 'download/?format=asdf&version=1')
        assert res.status_code == 302
        assert '{}/export?format=asdf&url='.format(MFR_SERVER_URL) in res.location
        assert '{}/v1/resources/{}/providers/{}{}%3F'.format(quote(WATERBUTLER_URL), pp._id, pp.primary_file.provider, pp.primary_file.path) in res.location
        quarams = res.location.split('%3F')[1].split('%26')
        assert 'action%3Ddownload' in quarams
        assert 'version%3D1' in quarams
        assert 'direct' in quarams

        unpub_pp = PreprintFactory(project=self.node, is_published=False)
        res = self.app.get(unpub_pp.url + 'download?format=asdf', auth=unpub_pp.creator.auth)
        assert res.status_code == 302
        assert res.status_code == 302
        assert '{}/export?format=asdf&url='.format(MFR_SERVER_URL) in res.location
        assert '{}/v1/resources/{}/providers/{}{}%3F'.format(quote(WATERBUTLER_URL), unpub_pp._id, unpub_pp.primary_file.provider, unpub_pp.primary_file.path) in res.location
        quarams = res.location.split('%3F')[1].split('%26')
        assert 'action%3Ddownload' in quarams
        assert 'version%3D1' in quarams
        assert 'direct' in quarams

    def test_resolve_guid_download_file_export_same_format_optimization(self):
        pp = PreprintFactory(filename='test.pdf', finish=True)

        res = self.app.get(pp.url + 'download/?format=pdf')
        assert res.status_code == 302
        assert '{}/export?'.format(MFR_SERVER_URL) not in res.location
        assert '{}/v1/resources/{}/providers/{}{}?format=pdf&action=download&direct&version=1'.format(WATERBUTLER_URL, pp._id, pp.primary_file.provider, pp.primary_file.path) in res.location

    def test_resolve_guid_download_errors(self):
        testfile = TestFile.get_or_create(self.node, 'folder/path')
        testfile.name = 'asdf'
        testfile.materialized_path = '/folder/path'
        guid = testfile.get_guid(create=True)
        testfile.save()
        testfile.delete()
        res = self.app.get('/{}/download'.format(guid), expect_errors=True)
        assert res.status_code == 404

        pp = PreprintFactory(is_published=False)

        res = self.app.get(pp.url + 'download', expect_errors=True)
        assert res.status_code == 404

        pp.is_published = True
        pp.save()
        pp.is_public = False
        pp.save()

        non_contrib = AuthUserFactory()

        res = self.app.get(pp.url + 'download', auth=non_contrib.auth, expect_errors=True)
        assert res.status_code == 403

        pp.deleted = timezone.now()
        pp.save()

        res = self.app.get(pp.url + 'download', auth=non_contrib.auth, expect_errors=True)
        assert res.status_code == 410<|MERGE_RESOLUTION|>--- conflicted
+++ resolved
@@ -297,38 +297,24 @@
         res = self.app.get(pp.url + 'download?format=asdf')
         assert res.status_code == 302
         assert '{}/export?format=asdf&url='.format(MFR_SERVER_URL) in res.location
-<<<<<<< HEAD
         assert '{}/v1/resources/{}/providers/{}{}%3Fformat%3Dasdf%26action%3Ddownload%26direct%26version%3D1'.format(quote(WATERBUTLER_URL), pp._id, pp.primary_file.provider, pp.primary_file.path) in res.location
-=======
-        assert '{}/v1/resources/{}/providers/{}{}%3Faction%3Ddownload'.format(quote(WATERBUTLER_URL), pp._id, pp.primary_file.provider, pp.primary_file.path) in res.location
->>>>>>> effc6cf8
 
         res = self.app.get(pp.url + 'download/?format=asdf')
         assert res.status_code == 302
         assert '{}/export?format=asdf&url='.format(MFR_SERVER_URL) in res.location
-<<<<<<< HEAD
         assert '{}/v1/resources/{}/providers/{}{}%3Fformat%3Dasdf%26action%3Ddownload%26direct%26version%3D1'.format(quote(WATERBUTLER_URL), pp._id, pp.primary_file.provider, pp.primary_file.path) in res.location
-=======
-        assert '{}/v1/resources/{}/providers/{}{}%3Faction%3Ddownload'.format(quote(WATERBUTLER_URL), pp._id, pp.primary_file.provider, pp.primary_file.path) in res.location
->>>>>>> effc6cf8
 
         res = self.app.get('/{}/download?format=asdf'.format(pp.primary_file.get_guid(create=True)._id))
         assert res.status_code == 302
         assert '{}/export?format=asdf&url='.format(MFR_SERVER_URL) in res.location
-<<<<<<< HEAD
+
         assert '{}/v1/resources/{}/providers/{}{}%3Fformat%3Dasdf%26action%3Ddownload%26direct%26version%3D1'.format(quote(WATERBUTLER_URL), pp._id, pp.primary_file.provider, pp.primary_file.path) in res.location
-=======
-        assert '{}/v1/resources/{}/providers/{}{}%3Faction%3Ddownload'.format(quote(WATERBUTLER_URL), pp._id, pp.primary_file.provider, pp.primary_file.path) in res.location
->>>>>>> effc6cf8
 
         res = self.app.get('/{}/download/?format=asdf'.format(pp.primary_file.get_guid(create=True)._id))
         assert res.status_code == 302
         assert '{}/export?format=asdf&url='.format(MFR_SERVER_URL) in res.location
-<<<<<<< HEAD
+
         assert '{}/v1/resources/{}/providers/{}{}%3Fformat%3Dasdf%26action%3Ddownload%26direct%26version%3D1'.format(quote(WATERBUTLER_URL), pp._id, pp.primary_file.provider, pp.primary_file.path) in res.location
-=======
-        assert '{}/v1/resources/{}/providers/{}{}%3Faction%3Ddownload'.format(quote(WATERBUTLER_URL), pp._id, pp.primary_file.provider, pp.primary_file.path) in res.location
->>>>>>> effc6cf8
 
         pp.primary_file.create_version(
             creator=pp.creator,
