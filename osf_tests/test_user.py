# Tests ported from tests/test_models.py and tests/test_user.py
import datetime
import os
import json
import datetime as dt
from urllib.parse import urlparse, urljoin, parse_qs

from django.db import connection, transaction
from django.test.utils import CaptureQueriesContext
from django.utils import timezone
from django.conf import settings as django_conf_settings
from unittest import mock
import itsdangerous
import pytest
from importlib import import_module

from framework.auth.exceptions import ExpiredTokenError, InvalidTokenError, ChangePasswordError
from framework.auth.signals import user_account_merged
from framework.analytics import get_total_activity_count
from framework.exceptions import PermissionsError
from website import settings
from website import filters
from website.views import find_bookmark_collection

from osf.models import (
    AbstractNode,
    OSFUser,
    Tag,
    Contributor,
    NotableDomain,
    PreprintContributor,
    DraftRegistrationContributor,
<<<<<<< HEAD
    UserSessionMap, NotificationType,
=======
    DraftRegistration,
    DraftNode,
    UserSessionMap,
>>>>>>> a04d2c6e
)
from osf.models.institution_affiliation import get_user_by_institution_identity
from addons.github.tests.factories import GitHubAccountFactory
from addons.osfstorage.models import Region
from addons.osfstorage.settings import DEFAULT_REGION_ID
from framework.auth.core import Auth
from osf.utils.names import impute_names_model
from osf.utils import permissions
from osf.exceptions import ValidationError, BlockedEmailError, UserStateError, InstitutionAffiliationStateError

from .utils import capture_signals
from .factories import (
    fake,
    fake_email,
    AuthUserFactory,
    CollectionFactory,
    DraftRegistrationFactory,
    ExternalAccountFactory,
    InstitutionFactory,
    NodeFactory,
    PreprintProviderFactory,
    ProjectFactory,
    TagFactory,
    UnconfirmedUserFactory,
    UnregUserFactory,
    UserFactory,
    RegistrationFactory,
    PreprintFactory,
    DraftNodeFactory
)
from tests.base import OsfTestCase

SessionStore = import_module(django_conf_settings.SESSION_ENGINE).SessionStore

from osf.external.spam import tasks as spam_tasks


pytestmark = pytest.mark.django_db

def test_factory():
    user = UserFactory.build()
    user.save()

@pytest.fixture()
def user():
    return UserFactory()


@pytest.fixture()
def auth(user):
    return Auth(user)

# Tests copied from tests/test_models.py
@pytest.mark.enable_implicit_clean
class TestOSFUser:

    def test_create(self):
        name, email = fake.name(), fake_email()
        user = OSFUser.create(
            username=email, password='foobar', fullname=name
        )
        user.save()
        assert user.check_password('foobar') is True
        assert user._id
        assert user.given_name == impute_names_model(name)['given_name']

    def test_create_unconfirmed(self):
        name, email = fake.name(), fake_email()
        user = OSFUser.create_unconfirmed(
            username=email, password='foobar', fullname=name
        )
        assert user.is_registered is False
        assert len(user.email_verifications.keys()) == 1
        assert user.emails.count() == 0, 'primary email has not been added to emails list'

    def test_create_unconfirmed_with_campaign(self):
        name, email = fake.name(), fake_email()
        user = OSFUser.create_unconfirmed(
            username=email, password='foobar', fullname=name,
            campaign='institution'
        )
        assert 'institution_campaign' in user.system_tags

    def test_create_unconfirmed_from_external_service(self):
        name, email = fake.name(), fake_email()
        external_identity = {
            'ORCID': {
                fake.ean(): 'CREATE'
            }
        }
        user = OSFUser.create_unconfirmed(
            username=email,
            password=str(fake.password()),
            fullname=name,
            external_identity=external_identity,
        )
        user.save()
        assert user.is_registered is False
        assert len(user.email_verifications.keys()) == 1
        assert user.email_verifications.popitem()[1]['external_identity'] == external_identity
        assert user.emails.count() == 0, 'primary email has not been added to emails list'

    def test_create_confirmed(self):
        name, email = fake.name(), fake_email()
        user = OSFUser.create_confirmed(
            username=email, password='foobar', fullname=name
        )
        user.save()
        assert user.is_registered is True
        assert user.date_registered == user.date_confirmed

    def test_update_guessed_names(self):
        name = fake.name()
        u = OSFUser(fullname=name)
        u.update_guessed_names()

        parsed = impute_names_model(name)
        assert u.fullname == name
        assert u.given_name == parsed['given_name']
        assert u.middle_names == parsed['middle_names']
        assert u.family_name == parsed['family_name']
        assert u.suffix == parsed['suffix']

    def test_create_unregistered(self):
        name, email = fake.name(), fake_email()
        u = OSFUser.create_unregistered(email=email,
                                     fullname=name)
        # TODO: Remove post-migration
        u.date_registered = timezone.now()
        u.save()
        assert u.username == email
        assert u.is_registered is False
        assert u.is_invited is True
        assert not u.emails.filter(address=email).exists()
        parsed = impute_names_model(name)
        assert u.given_name == parsed['given_name']

    @mock.patch('osf.models.user.OSFUser.update_search')
    def test_search_not_updated_for_unreg_users(self, update_search):
        u = OSFUser.create_unregistered(fullname=fake.name(), email=fake_email())
        # TODO: Remove post-migration
        u.date_registered = timezone.now()
        u.save()
        assert not update_search.called

    @mock.patch('osf.models.OSFUser.update_search')
    def test_search_updated_for_registered_users(self, update_search):
        UserFactory(is_registered=True)
        assert update_search.called

    def test_create_unregistered_raises_error_if_already_in_db(self):
        u = UnregUserFactory()
        dupe = OSFUser.create_unregistered(fullname=fake.name(), email=u.username)
        with pytest.raises(ValidationError):
            dupe.save()

    def test_merged_user_is_not_active(self):
        master = UserFactory()
        dupe = UserFactory(merged_by=master)
        assert dupe.is_active is False

    def test_non_registered_user_is_not_active(self):
        u = OSFUser(username=fake_email(),
                 fullname='Freddie Mercury',
                 is_registered=False)
        u.set_password('killerqueen')
        u.save()
        assert u.is_active is False

    def test_user_with_no_password_is_invalid(self):
        u = OSFUser(
            username=fake_email(),
            fullname='Freddie Mercury',
            is_registered=True,
        )
        with pytest.raises(ValidationError):
            u.save()

    def test_merged_user_with_two_account_on_same_project_with_different_visibility_and_permissions(self, user):
        user2 = UserFactory.build()
        user2.save()

        project = ProjectFactory(is_public=True)
        # Both the master and dupe are contributors
        project.add_contributor(user2, log=False)
        project.add_contributor(user, log=False)
        project.set_permissions(user=user, permissions=permissions.READ)
        project.set_permissions(user=user2, permissions=permissions.ADMIN)
        project.set_visible(user=user, visible=False)
        project.set_visible(user=user2, visible=True)
        project.save()
        user.merge_user(user2)
        user.save()
        project.reload()

        assert project.has_permission(user, permissions.ADMIN) is True
        assert project.get_visible(user) is True
        assert project.is_contributor(user2) is False

    def test_merge_projects(self):
        user = AuthUserFactory()
        user2 = AuthUserFactory()

        project_one = ProjectFactory(creator=user, title='project_one')

        project_two = ProjectFactory(title='project_two')
        project_two.add_contributor(user2)

        project_three = ProjectFactory(title='project_three', creator=user2)
        project_three.add_contributor(user, visible=False)

        project_four = ProjectFactory(title='project_four')
        project_four.add_contributor(user2, permissions=permissions.READ, visible=False)

        project_five = ProjectFactory(title='project_five')
        project_five.add_contributor(user2, permissions=permissions.READ, visible=False)
        project_five.add_contributor(user, permissions=permissions.WRITE, visible=True)

        # two projects shared b/t user and user2
        assert user.nodes.filter(type='osf.node').count() == 3
        assert user2.nodes.filter(type='osf.node').count() == 4

        user.merge_user(user2)
        project_one.reload()
        project_two.reload()
        project_three.reload()
        project_four.reload()
        project_five.reload()

        assert user.nodes.filter(type='osf.node').count() == 5
        # one group for each node
        assert user.groups.count() == 5
        assert user2.nodes.filter(type='osf.node').count() == 0

        contrib_obj = Contributor.objects.get(user=user, node=project_one)
        assert contrib_obj.visible is True
        assert contrib_obj.permission == permissions.ADMIN
        assert project_one.creator == user
        assert not project_one.has_permission(user2, permissions.READ)
        assert not project_one.is_contributor(user2)

        contrib_obj = Contributor.objects.get(user=user, node=project_two)
        assert contrib_obj.visible is True
        assert contrib_obj.permission == permissions.WRITE
        assert project_two.creator != user
        assert not project_two.has_permission(user2, permissions.READ)
        assert not project_two.is_contributor(user2)

        contrib_obj = Contributor.objects.get(user=user, node=project_three)
        assert contrib_obj.visible is True
        assert contrib_obj.permission == permissions.ADMIN  # of the two users the highest perm wins out.
        assert project_three.creator == user
        assert not project_three.has_permission(user2, permissions.READ)
        assert not project_three.is_contributor(user2)

        contrib_obj = Contributor.objects.get(user=user, node=project_four)
        assert contrib_obj.visible is False
        assert contrib_obj.permission == permissions.READ
        assert project_four.creator != user
        assert not project_four.has_permission(user2, permissions.READ)
        assert not project_four.is_contributor(user2)

        contrib_obj = Contributor.objects.get(user=user, node=project_five)
        assert contrib_obj.visible is True
        assert contrib_obj.permission == permissions.WRITE
        assert project_five.creator != user
        assert not project_five.has_permission(user2, permissions.READ)
        assert not project_five.is_contributor(user2)

    def test_merge_preprints(self, user):
        user2 = AuthUserFactory()

        preprint_one = PreprintFactory(creator=user, title='preprint_one')

        preprint_two = PreprintFactory(title='preprint_two')
        preprint_two.add_contributor(user2)

        preprint_three = PreprintFactory(title='preprint_three', creator=user2)
        preprint_three.add_contributor(user, visible=False)

        preprint_four = PreprintFactory(title='preprint_four')
        preprint_four.add_contributor(user2, permissions=permissions.READ, visible=False)

        preprint_five = PreprintFactory(title='preprint_five')
        preprint_five.add_contributor(user2, permissions=permissions.READ, visible=False)
        preprint_five.add_contributor(user, permissions=permissions.WRITE, visible=True)

        # two preprints shared b/t user and user2
        assert user.preprints.count() == 3
        assert user2.preprints.count() == 4

        user.merge_user(user2)
        preprint_one.reload()
        preprint_two.reload()
        preprint_three.reload()
        preprint_four.reload()
        preprint_five.reload()

        assert user.preprints.count() == 5
        # one group for each preprint
        assert user.groups.filter(name__icontains='preprint').count() == 5
        assert user2.preprints.count() == 0
        assert not user2.groups.filter(name__icontains='preprint').all()

        contrib_obj = PreprintContributor.objects.get(user=user, preprint=preprint_one)
        assert contrib_obj.visible is True
        assert contrib_obj.permission == permissions.ADMIN
        assert preprint_one.creator == user
        assert not preprint_one.has_permission(user2, permissions.READ)
        assert not preprint_one.is_contributor(user2)

        contrib_obj = PreprintContributor.objects.get(user=user, preprint=preprint_two)
        assert contrib_obj.visible is True
        assert contrib_obj.permission == permissions.WRITE
        assert preprint_two.creator != user
        assert not preprint_two.has_permission(user2, permissions.READ)
        assert not preprint_two.is_contributor(user2)

        contrib_obj = PreprintContributor.objects.get(user=user, preprint=preprint_three)
        assert contrib_obj.visible is True
        assert contrib_obj.permission == permissions.ADMIN  # of the two users the highest perm wins out.
        assert preprint_three.creator == user
        assert not preprint_three.has_permission(user2, permissions.READ)
        assert not preprint_three.is_contributor(user2)

        contrib_obj = PreprintContributor.objects.get(user=user, preprint=preprint_four)
        assert contrib_obj.visible is False
        assert contrib_obj.permission == permissions.READ
        assert preprint_four.creator != user
        assert not preprint_four.has_permission(user2, permissions.READ)
        assert not preprint_four.is_contributor(user2)

        contrib_obj = PreprintContributor.objects.get(user=user, preprint=preprint_five)
        assert contrib_obj.visible is True
        assert contrib_obj.permission == permissions.WRITE
        assert preprint_five.creator != user
        assert not preprint_five.has_permission(user2, permissions.READ)
        assert not preprint_five.is_contributor(user2)

    def test_merge_drafts(self, user):
        user2 = AuthUserFactory()

        draft_one = DraftRegistrationFactory(creator=user, title='draft_one')

        draft_two = DraftRegistrationFactory(title='draft_two')
        draft_two.add_contributor(user2)

        draft_three = DraftRegistrationFactory(title='draft_three', creator=user2)
        draft_three.add_contributor(user, visible=False)

        draft_four = DraftRegistrationFactory(title='draft_four')
        draft_four.add_contributor(user2, permissions=permissions.READ, visible=False)

        draft_five = DraftRegistrationFactory(title='draft_five')
        draft_five.add_contributor(user2, permissions=permissions.READ, visible=False)
        draft_five.add_contributor(user, permissions=permissions.WRITE, visible=True)

        # two drafts shared b/t user and user2
        assert user.draft_registrations.count() == 3
        assert user2.draft_registrations.count() == 4

        user.merge_user(user2)
        draft_one.reload()
        draft_two.reload()
        draft_three.reload()
        draft_four.reload()
        draft_five.reload()

        assert user.draft_registrations.count() == 5
        # one group for each draft
        assert user.groups.filter(name__icontains='draft').count() == 5
        assert user2.draft_registrations.count() == 0
        assert not user2.groups.filter(name__icontains='draft').all()

        contrib_obj = DraftRegistrationContributor.objects.get(user=user, draft_registration=draft_one)
        assert contrib_obj.visible is True
        assert contrib_obj.permission == permissions.ADMIN
        assert draft_one.creator == user
        assert not draft_one.has_permission(user2, permissions.READ)
        assert not draft_one.is_contributor(user2)

        contrib_obj = DraftRegistrationContributor.objects.get(user=user, draft_registration=draft_two)
        assert contrib_obj.visible is True
        assert contrib_obj.permission == permissions.WRITE
        assert draft_two.creator != user
        assert not draft_two.has_permission(user2, permissions.READ)
        assert not draft_two.is_contributor(user2)

        contrib_obj = DraftRegistrationContributor.objects.get(user=user, draft_registration=draft_three)
        assert contrib_obj.visible is True
        assert contrib_obj.permission == permissions.ADMIN  # of the two users the highest perm wins out.
        assert draft_three.creator == user
        assert not draft_three.has_permission(user2, permissions.READ)
        assert not draft_three.is_contributor(user2)

        contrib_obj = DraftRegistrationContributor.objects.get(user=user, draft_registration=draft_four)
        assert contrib_obj.visible is False
        assert contrib_obj.permission == permissions.READ
        assert draft_four.creator != user
        assert not draft_four.has_permission(user2, permissions.READ)
        assert not draft_four.is_contributor(user2)

        contrib_obj = DraftRegistrationContributor.objects.get(user=user, draft_registration=draft_five)
        assert contrib_obj.visible is True
        assert contrib_obj.permission == permissions.WRITE
        assert draft_five.creator != user
        assert not draft_five.has_permission(user2, permissions.READ)
        assert not draft_five.is_contributor(user2)

    def test_cant_create_user_without_username(self):
        u = OSFUser()  # No username given
        with pytest.raises(ValidationError):
            u.save()

    def test_date_registered_upon_saving(self):
        u = OSFUser(username=fake_email(), fullname='Foo bar')
        u.set_unusable_password()
        u.save()
        assert bool(u.date_registered) is True
        assert u.date_registered.tzinfo == datetime.UTC

    def test_cant_create_user_without_full_name(self):
        u = OSFUser(username=fake_email())
        with pytest.raises(ValidationError):
            u.save()

    def test_add_blocked_domain_unconfirmed_email(self, user):
        NotableDomain.objects.get_or_create(
            domain='mailinator.com',
            note=NotableDomain.Note.EXCLUDE_FROM_ACCOUNT_CREATION_AND_CONTENT,
        )
        with pytest.raises(BlockedEmailError) as e:
            user.add_unconfirmed_email('kanye@mailinator.com')
        assert str(e.value) == 'Invalid Email'

    @mock.patch('website.security.random_string')
    def test_get_confirmation_url_for_external_service(self, random_string):
        random_string.return_value = 'abcde'
        u = UnconfirmedUserFactory()
        assert (u.get_confirmation_url(u.username, external_id_provider='service', destination='dashboard') ==
               f'{settings.DOMAIN}confirm/external/{u._id}/abcde/?destination=dashboard')

    @mock.patch('website.security.random_string')
    def test_get_confirmation_token(self, random_string):
        random_string.return_value = '12345'
        u = UserFactory.build()
        u.add_unconfirmed_email('foo@bar.com')
        u.save()
        assert u.get_confirmation_token('foo@bar.com') == '12345'
        assert u.get_confirmation_token('fOo@bar.com') == '12345'

    def test_get_confirmation_token_when_token_is_expired_raises_error(self):
        u = UserFactory()
        # Make sure token is already expired
        expiration = timezone.now() - dt.timedelta(seconds=1)
        u.add_unconfirmed_email('foo@bar.com', expiration=expiration)

        with pytest.raises(ExpiredTokenError):
            u.get_confirmation_token('foo@bar.com')

    @mock.patch('website.security.random_string')
    def test_get_confirmation_token_when_token_is_expired_force(self, random_string):
        random_string.return_value = '12345'
        u = UserFactory()
        # Make sure token is already expired
        expiration = timezone.now() - dt.timedelta(seconds=1)
        u.add_unconfirmed_email('foo@bar.com', expiration=expiration)

        # sanity check
        with pytest.raises(ExpiredTokenError):
            u.get_confirmation_token('foo@bar.com')

        random_string.return_value = '54321'

        token = u.get_confirmation_token('foo@bar.com', force=True)
        assert token == '54321'

    # Some old users will not have an 'expired' key in their email_verifications.
    # Assume the token in expired
    def test_get_confirmation_token_if_email_verification_doesnt_have_expiration(self):
        u = UserFactory()

        email = fake_email()
        u.add_unconfirmed_email(email)
        # manually remove 'expiration' key
        token = u.get_confirmation_token(email)
        del u.email_verifications[token]['expiration']
        u.save()

        with pytest.raises(ExpiredTokenError):
            u.get_confirmation_token(email)

    @mock.patch('website.security.random_string')
    def test_get_confirmation_url(self, random_string):
        random_string.return_value = 'abcde'
        u = UserFactory()
        u.add_unconfirmed_email('foo@bar.com')
        assert (
            u.get_confirmation_url('foo@bar.com') ==
            f'{settings.DOMAIN}confirm/{u._id}/abcde/'
        )

    def test_get_confirmation_url_when_token_is_expired_raises_error(self):
        u = UserFactory()
        # Make sure token is already expired
        expiration = timezone.now() - dt.timedelta(seconds=1)
        u.add_unconfirmed_email('foo@bar.com', expiration=expiration)

        with pytest.raises(ExpiredTokenError):
            u.get_confirmation_url('foo@bar.com')

    @mock.patch('website.security.random_string')
    def test_get_confirmation_url_when_token_is_expired_force(self, random_string):
        random_string.return_value = '12345'
        u = UserFactory()
        # Make sure token is already expired
        expiration = timezone.now() - dt.timedelta(seconds=1)
        u.add_unconfirmed_email('foo@bar.com', expiration=expiration)

        # sanity check
        with pytest.raises(ExpiredTokenError):
            u.get_confirmation_token('foo@bar.com')

        random_string.return_value = '54321'

        url = u.get_confirmation_url('foo@bar.com', force=True)
        expected = f'{settings.DOMAIN}confirm/{u._id}/54321/'
        assert url == expected

    def test_confirm_primary_email(self):
        u = UnconfirmedUserFactory()
        token = u.get_confirmation_token(u.username)
        confirmed = u.confirm_email(token)
        u.save()
        assert bool(confirmed) is True
        assert len(u.email_verifications.keys()) == 0
        assert u.emails.filter(address=u.username).exists()
        assert bool(u.is_registered) is True

    def test_confirm_email(self, user):
        token = user.add_unconfirmed_email('foo@bar.com')
        user.confirm_email(token)

        assert 'foo@bar.com' not in user.unconfirmed_emails
        assert user.emails.filter(address='foo@bar.com').exists()

    def test_confirm_email_merge_select_for_update(self, user):
        mergee = UserFactory(username='foo@bar.com')
        token = user.add_unconfirmed_email('foo@bar.com')

        with transaction.atomic(), CaptureQueriesContext(connection) as ctx:
            user.confirm_email(token, merge=True)

        mergee.reload()
        assert mergee.is_merged
        assert mergee.merged_by == user

        for_update_sql = connection.ops.for_update_sql()
        assert any(for_update_sql in query['sql'] for query in ctx.captured_queries)

    @mock.patch('osf.utils.requests.settings.SELECT_FOR_UPDATE_ENABLED', False)
    def test_confirm_email_merge_select_for_update_disabled(self, user):
        mergee = UserFactory(username='foo@bar.com')
        token = user.add_unconfirmed_email('foo@bar.com')

        with transaction.atomic(), CaptureQueriesContext(connection) as ctx:
            user.confirm_email(token, merge=True)

        mergee.reload()
        assert mergee.is_merged
        assert mergee.merged_by == user

        for_update_sql = connection.ops.for_update_sql()
        assert not any(for_update_sql in query['sql'] for query in ctx.captured_queries)

    def test_confirm_email_comparison_is_case_insensitive(self):
        u = UnconfirmedUserFactory.build(
            username='letsgettacos@lgt.com'
        )
        u.add_unconfirmed_email('LetsGetTacos@LGT.com')
        u.save()
        assert bool(u.is_confirmed) is False  # sanity check

        token = u.get_confirmation_token('LetsGetTacos@LGT.com')

        confirmed = u.confirm_email(token)
        assert confirmed is True
        assert u.is_confirmed is True

    def test_verify_confirmation_token(self):
        u = UserFactory.build()
        u.add_unconfirmed_email('foo@bar.com')
        u.save()

        with pytest.raises(InvalidTokenError):
            u.get_unconfirmed_email_for_token('badtoken')

        valid_token = u.get_confirmation_token('foo@bar.com')
        assert bool(u.get_unconfirmed_email_for_token(valid_token)) is True
        manual_expiration = timezone.now() - dt.timedelta(0, 10)
        u.email_verifications[valid_token]['expiration'] = manual_expiration

        with pytest.raises(ExpiredTokenError):
            u.get_unconfirmed_email_for_token(valid_token)

    def test_verify_confirmation_token_when_token_has_no_expiration(self):
        # A user verification token may not have an expiration
        email = fake_email()
        u = UserFactory.build()
        u.add_unconfirmed_email(email)
        token = u.get_confirmation_token(email)
        # manually remove expiration to simulate legacy user
        del u.email_verifications[token]['expiration']
        u.save()

        assert bool(u.get_unconfirmed_email_for_token(token)) is True

    def test_format_surname(self):
        user = UserFactory(fullname='Duane Johnson')
        summary = user.get_summary(formatter='surname')
        assert summary['user_display_name'] == 'Johnson'

    def test_format_surname_one_name(self):
        user = UserFactory(fullname='Rock')
        summary = user.get_summary(formatter='surname')
        assert summary['user_display_name'] == 'Rock'

    def test_url(self, user):
        assert user.url == f'/{user._id}/'

    def test_absolute_url(self, user):
        assert (
            user.absolute_url ==
            urljoin(settings.DOMAIN, f'/{user._id}/')
        )

    def test_profile_image_url(self, user):
        expected = filters.profile_image_url(settings.PROFILE_IMAGE_PROVIDER,
                                         user,
                                         use_ssl=True,
                                         size=settings.PROFILE_IMAGE_MEDIUM)
        assert user.profile_image_url(settings.PROFILE_IMAGE_MEDIUM) == expected

    def test_set_unusable_username_for_unsaved_user(self):
        user = UserFactory.build()
        user.set_unusable_username()
        assert user.username is not None
        user.save()
        assert user.has_usable_username() is False

    def test_set_unusable_username_for_saved_user(self):
        user = UserFactory()
        user.set_unusable_username()
        assert user.username == user._id

    def test_has_usable_username(self):
        user = UserFactory()
        assert user.has_usable_username() is True
        user.username = user._id
        assert user.has_usable_username() is False

    def test_profile_image_url_has_no_default_size(self, user):
        expected = filters.profile_image_url(settings.PROFILE_IMAGE_PROVIDER,
                                         user,
                                         use_ssl=True)
        assert user.profile_image_url() == expected
        size = parse_qs(urlparse(user.profile_image_url()).query).get('size')
        assert size is None

    def test_activity_points(self, user):
        assert user.get_activity_points() == get_total_activity_count(user._primary_key)

    def test_contributed_property(self):
        user = UserFactory()
        node = NodeFactory()
        node2 = NodeFactory()
        # TODO: Use Node.add_contributor when it's implemented
        Contributor.objects.create(user=user, node=node)
        projects_contributed_to = AbstractNode.objects.filter(_contributors=user)
        assert list(user.contributed) == list(projects_contributed_to)
        assert node2 not in user.contributed

    # copied from tests/test_views.py
    def test_clean_email_verifications(self, user):
        # Do not return bad token and removes it from user.email_verifications
        email = 'test@example.com'
        token = 'blahblahblah'
        user.email_verifications[token] = {'expiration': (timezone.now() + dt.timedelta(days=1)),
                                                'email': email,
                                                'confirmed': False}
        user.save()
        assert user.email_verifications[token]['email'] == email
        user.clean_email_verifications(given_token=token)
        unconfirmed_emails = user.unconfirmed_email_info
        assert unconfirmed_emails == []
        assert user.email_verifications == {}

    def test_display_full_name_registered(self):
        u = UserFactory()
        assert u.display_full_name() == u.fullname

    def test_display_full_name_unregistered(self):
        name = fake.name()
        u = UnregUserFactory()
        project = NodeFactory()
        project.add_unregistered_contributor(
            fullname=name, email=u.username,
            auth=Auth(project.creator)
        )
        project.save()
        u.reload()
        assert u.display_full_name(node=project) == name

    def test_repeat_add_same_unreg_user_with_diff_name(self):
        unreg_user = UnregUserFactory()
        project = NodeFactory()
        old_name = unreg_user.fullname
        project.add_unregistered_contributor(
            fullname=old_name, email=unreg_user.username,
            auth=Auth(project.creator)
        )
        project.save()
        unreg_user.reload()
        name_list = [contrib.fullname for contrib in project.contributors]
        assert unreg_user.fullname in name_list
        project.remove_contributor(contributor=unreg_user, auth=Auth(project.creator))
        project.save()
        project.reload()
        assert unreg_user not in project.contributors
        new_name = fake.name()
        project.add_unregistered_contributor(
            fullname=new_name, email=unreg_user.username,
            auth=Auth(project.creator)
        )
        project.save()
        unreg_user.reload()
        project.reload()
        unregistered_name = unreg_user.unclaimed_records[project._id].get('name', None)
        assert new_name == unregistered_name

    def test_username_is_automatically_lowercased(self):
        user = UserFactory(username='nEoNiCon@bet.com')
        assert user.username == 'neonicon@bet.com'

    def test_update_affiliated_institutions_by_email_domains(self):
        institution = InstitutionFactory()
        email_domain = institution.email_domains[0]

        user_email = f'{fake.domain_word()}@{email_domain}'
        user = UserFactory(username=user_email)
        user.update_affiliated_institutions_by_email_domain()

        assert user.get_affiliated_institutions().count() == 1
        assert user.is_affiliated_with_institution(institution) is True

        user.update_affiliated_institutions_by_email_domain()

        assert user.get_affiliated_institutions().count() == 1

    def test_is_affiliated_with_institution(self, user):
        institution1, institution2 = InstitutionFactory(), InstitutionFactory()

        user.add_or_update_affiliated_institution(institution1)
        user.save()

        assert user.is_affiliated_with_institution(institution1) is True
        assert user.is_affiliated_with_institution(institution2) is False

    def test_has_osfstorage_usersettings(self, user):
        addon = user.get_addon('osfstorage')
        default_region = Region.objects.get(_id=DEFAULT_REGION_ID)

        assert addon
        assert addon.default_region == default_region

class TestProjectsInCommon:

    def test_n_projects_in_common(self, user, auth):
        user2 = UserFactory()
        user3 = UserFactory()
        project = NodeFactory(creator=user)

        project.add_contributor(contributor=user2, auth=auth)
        project.save()

        project.add_contributor(contributor=user, auth=auth)
        project.save()

        assert user.n_projects_in_common(user2) == 1
        assert user.n_projects_in_common(user3) == 0


class TestCookieMethods:

    def test_user_get_cookie(self):
        user = UserFactory()
        super_secret_key = 'children need maps'
        signer = itsdangerous.Signer(super_secret_key)
        session = SessionStore()
        session['auth_user_id'] = user._id
        session['auth_user_username'] = user.username
        session['auth_user_fullname'] = user.fullname
        session.create()
        UserSessionMap.objects.create(user=user, session_key=session.session_key)

        assert signer.unsign(user.get_or_create_cookie(super_secret_key)).decode() == session.session_key

    def test_user_get_cookie_no_session(self):
        user = UserFactory()
        super_secret_key = 'children need maps'
        signer = itsdangerous.Signer(super_secret_key)
        assert UserSessionMap.objects.filter(user=user).count() == 0

        cookie = user.get_or_create_cookie(super_secret_key)

        session_map = UserSessionMap.objects.filter(user=user).first()
        session = SessionStore(session_key=session_map.session_key)

        assert session.session_key == signer.unsign(cookie).decode()
        assert session['auth_user_id'] == user._id
        assert session['auth_user_username'] == user.username
        assert session['auth_user_fullname'] == user.fullname

    def test_get_user_by_cookie(self):
        user = UserFactory()
        cookie = user.get_or_create_cookie()
        assert user == OSFUser.from_cookie(cookie)

    def test_get_user_by_cookie_returns_none(self):
        assert OSFUser.from_cookie('') is None

    def test_get_user_by_cookie_bad_cookie(self):
        assert OSFUser.from_cookie('foobar') is None

    def test_get_user_by_cookie_no_user_id(self):
        user = UserFactory()
        cookie = user.get_or_create_cookie()
        session_map = UserSessionMap.objects.filter(user=user).first()
        session = SessionStore(session_key=session_map.session_key)
        del session['auth_user_id']
        session.save()
        assert OSFUser.from_cookie(cookie) is None

    def test_get_user_by_cookie_no_session(self):
        user = UserFactory()
        cookie = user.get_or_create_cookie()
        session_map = UserSessionMap.objects.filter(user=user).first()
        session = SessionStore(session_key=session_map.session_key)
        session.flush()
        assert OSFUser.from_cookie(cookie) is None


@pytest.mark.usefixtures('mock_send_grid')
class TestChangePassword:

    def test_change_password(self, user):
        old_password = 'password'
        new_password = 'new password'
        confirm_password = new_password
        user.set_password(old_password)
        user.save()
        user.change_password(old_password, new_password, confirm_password)
        assert bool(user.check_password(new_password)) is True

    def test_set_password_notify_default(self, mock_send_grid, user):
        old_password = 'password'
        user.set_password(old_password)
        user.save()
        assert mock_send_grid.called is True

    def test_set_password_no_notify(self, mock_send_grid, user):
        old_password = 'password'
        user.set_password(old_password, notify=False)
        user.save()
        assert mock_send_grid.called is False

    def test_check_password_upgrade_hasher_no_notify(self, mock_send_grid, user, settings):
        # NOTE: settings fixture comes from pytest-django.
        # changes get reverted after tests run
        settings.PASSWORD_HASHERS = (
            'django.contrib.auth.hashers.MD5PasswordHasher',
            'django.contrib.auth.hashers.SHA1PasswordHasher',
        )
        raw_password = 'password'
        user.password = 'sha1$lNb72DKWDv6P$e6ae16dada9303ae0084e14fc96659da4332bb05'
        user.check_password(raw_password)
        assert user.password.startswith('md5$')
        assert mock_send_grid.called is False

    def test_change_password_invalid(self, old_password=None, new_password=None, confirm_password=None,
                                     error_message='Old password is invalid'):
        user = UserFactory()
        user.set_password('password')
        user.save()
        with pytest.raises(ChangePasswordError, match=error_message):
            user.change_password(old_password, new_password, confirm_password)
            user.save()

        assert bool(user.check_password(new_password)) is False

    def test_change_password_invalid_old_password(self):
        self.test_change_password_invalid(
            'invalid old password',
            'new password',
            'new password',
            'Old password is invalid',
        )

    def test_change_password_invalid_too_short(self):
        self.test_change_password_invalid(
            'password',
            '12345',
            '12345',
            'Password should be at least eight characters',
        )

    def test_change_password_invalid_too_long(self):
        too_long = 'X' * 257
        self.test_change_password_invalid(
            'password',
            too_long,
            too_long,
            'Password should not be longer than 256 characters',
        )

    def test_change_password_invalid_confirm_password(self):
        self.test_change_password_invalid(
            'password',
            'new password',
            'invalid confirm password',
            'Password does not match the confirmation',
        )

    def test_change_password_invalid_blank_password(self, old_password='', new_password='', confirm_password=''):
        self.test_change_password_invalid(
            old_password,
            new_password,
            confirm_password,
            'Passwords cannot be blank',
        )

    def test_change_password_invalid_blank_new_password(self):
        for password in (None, '', '      '):
            self.test_change_password_invalid_blank_password('password', password, 'new password')

    def test_change_password_invalid_blank_confirm_password(self):
        for password in (None, '', '      '):
            self.test_change_password_invalid_blank_password('password', 'new password', password)


class TestIsActive:

    @pytest.fixture()
    def make_user(self):
        def func(**attrs):
            # By default, return an active user
            user = UserFactory.build(
                is_registered=True,
                merged_by=None,
                is_disabled=False,
                date_confirmed=timezone.now(),
            )
            user.set_password('secret')
            for attr, value in attrs.items():
                setattr(user, attr, value)
            return user
        return func

    def test_is_active_is_set_to_true_under_correct_conditions(self, make_user):
        user = make_user()
        user.save()
        assert user.is_active is True

    def test_is_active_is_false_if_not_registered(self, make_user):
        user = make_user(is_registered=False)
        user.save()
        assert user.is_active is False

    def test_user_with_unusable_password_but_verified_orcid_is_active(self, make_user):
        user = make_user()
        user.set_unusable_password()
        user.save()
        assert user.is_active is False
        user.external_identity = {'ORCID': {'fake-orcid': 'VERIFIED'}}
        user.save()
        assert user.is_active is True

    def test_is_active_is_false_if_not_confirmed(self, make_user):
        user = make_user(date_confirmed=None)
        user.save()
        assert user.is_active is False

    def test_is_active_is_false_if_password_unset(self, make_user):
        user = make_user()
        user.set_unusable_password()
        user.save()
        assert user.is_active is False

    def test_is_active_is_false_if_merged(self, make_user):
        merger = UserFactory()
        user = make_user(merged_by=merger)
        user.save()
        assert user.is_active is False

    def test_is_active_is_false_if_disabled(self, make_user):
        user = make_user(date_disabled=timezone.now())
        user.save()
        assert user.is_active is False


class TestAddUnconfirmedEmail:

    @mock.patch('website.security.random_string')
    def test_add_unconfirmed_email(self, random_string):
        token = fake.lexify('???????')
        random_string.return_value = token
        u = UserFactory()
        assert len(u.email_verifications.keys()) == 0
        u.add_unconfirmed_email('foo@bar.com')
        assert len(u.email_verifications.keys()) == 1
        assert u.email_verifications[token]['email'] == 'foo@bar.com'

    @mock.patch('website.security.random_string')
    def test_add_unconfirmed_email_adds_expiration_date(self, random_string):
        token = fake.lexify('???????')
        random_string.return_value = token
        u = UserFactory()
        u.add_unconfirmed_email('test@osf.io')
        assert isinstance(u.email_verifications[token]['expiration'], dt.datetime)

    def test_add_blank_unconfirmed_email(self):
        user = UserFactory()
        with pytest.raises(ValidationError) as exc_info:
            user.add_unconfirmed_email('')
        assert exc_info.value.message == 'Enter a valid email address.'

# Copied from tests/test_models.TestUnregisteredUser

class TestUnregisteredUser:

    @pytest.fixture()
    def referrer(self):
        return UserFactory()

    @pytest.fixture()
    def email(self):
        return fake_email()

    @pytest.fixture()
    def unreg_user(self, referrer, project, email):
        user = UnregUserFactory()
        given_name = 'Fredd Merkury'
        user.add_unclaimed_record(project,
            given_name=given_name, referrer=referrer,
            email=email)
        user.save()
        return user

    @pytest.fixture()
    def provider(self, referrer):
        provider = PreprintProviderFactory()
        provider.add_to_group(referrer, 'moderator')
        provider.save()
        return provider

    @pytest.fixture()
    def unreg_moderator(self, referrer, provider, email):
        user = UnregUserFactory()
        given_name = 'Freddie Merkkury'
        user.add_unclaimed_record(provider,
            given_name=given_name, referrer=referrer,
            email=email)
        user.save()
        return user

    @pytest.fixture()
    def project(self, referrer):
        return NodeFactory(creator=referrer)

    def test_unregistered_factory(self):
        u1 = UnregUserFactory()
        assert bool(u1.is_registered) is False
        assert u1.has_usable_password() is False
        assert bool(u1.fullname) is True

    def test_unconfirmed_factory(self):
        u = UnconfirmedUserFactory()
        assert bool(u.is_registered) is False
        assert bool(u.username) is True
        assert bool(u.fullname) is True
        assert bool(u.password) is True
        assert len(u.email_verifications.keys()) == 1

    def test_add_unclaimed_record(self, unreg_user, unreg_moderator, email, referrer, provider, project):
        # test_unreg_contrib
        data = unreg_user.unclaimed_records[project._primary_key]
        assert data['name'] == 'Fredd Merkury'
        assert data['referrer_id'] == referrer._id
        assert 'token' in data
        assert data['email'] == email
        assert data == unreg_user.get_unclaimed_record(project._primary_key)
        assert f'source:unregistered_created|{referrer._id}' in unreg_user.system_tags

        # test_unreg_moderator
        data = unreg_moderator.unclaimed_records[provider._id]
        assert data['name'] == 'Freddie Merkkury'
        assert data['referrer_id'] == referrer._id
        assert 'token' in data
        assert data['email'] == email
        assert data == unreg_moderator.get_unclaimed_record(provider._id)
        assert f'source:unregistered_created|{referrer._id}' in unreg_user.system_tags

    def test_get_claim_url(self, unreg_user, unreg_moderator, project, provider):
        # test_unreg_contrib
        uid = unreg_user._primary_key
        pid = project._primary_key
        token = unreg_user.get_unclaimed_record(pid)['token']
        domain = settings.DOMAIN
        assert (
            unreg_user.get_claim_url(pid, external=True) ==
            f'{domain}user/{uid}/{pid}/claim/?token={token}'
        )

        # test_unreg_moderator
        uid = unreg_moderator._id
        pid = provider._id
        token = unreg_moderator.get_unclaimed_record(pid)['token']
        domain = settings.DOMAIN
        assert (
            unreg_moderator.get_claim_url(pid, external=True) ==
            f'{domain}user/{uid}/{pid}/claim/?token={token}'
        )

    def test_get_claim_url_raises_value_error_if_not_valid_pid(self, unreg_user, unreg_moderator):
        with pytest.raises(ValueError):
            unreg_user.get_claim_url('invalidinput')
            unreg_moderator.get_claim_url('invalidinput')

    def test_cant_add_unclaimed_record_if_referrer_has_no_permissions(self, referrer, unreg_moderator, unreg_user, provider):
        # test_referrer_is_not_contrib
        project = NodeFactory()
        with pytest.raises(PermissionsError) as e:
            unreg_user.add_unclaimed_record(project,
                given_name='fred m', referrer=referrer)
            unreg_user.save()
        assert str(e.value) == f'Referrer does not have permission to add a contributor to {project._primary_key}'

        # test_referrer_is_not_admin_or_moderator
        referrer = UserFactory()
        with pytest.raises(PermissionsError) as e:
            unreg_moderator.add_unclaimed_record(provider,
                given_name='hodor', referrer=referrer)
            unreg_user.save()
        assert str(e.value) == f'Referrer does not have permission to add a moderator to provider {provider._id}'

    @mock.patch('osf.models.OSFUser.update_search_nodes')
    @mock.patch('osf.models.OSFUser.update_search')
    def test_register(self, mock_search, mock_search_nodes):
        user = UnregUserFactory()
        assert user.is_registered is False  # sanity check
        email = fake_email()
        user.register(username=email, password='killerqueen')
        user.save()
        assert user.is_registered is True
        assert user.check_password('killerqueen') is True
        assert user.username == email

    @mock.patch('osf.models.OSFUser.update_search_nodes')
    @mock.patch('osf.models.OSFUser.update_search')
    def test_registering_with_a_different_email_adds_to_emails_list(self, mock_search, mock_search_nodes):
        user = UnregUserFactory()
        assert user.has_usable_password() is False  # sanity check
        email = fake_email()
        user.register(username=email, password='killerqueen')
        assert user.emails.filter(address=email).exists()

    def test_verify_claim_token(self, unreg_user, unreg_moderator, project, provider):
        # test_unreg_contrib
        valid = unreg_user.get_unclaimed_record(project._primary_key)['token']
        assert bool(unreg_user.verify_claim_token(valid, project_id=project._primary_key)) is True
        assert bool(unreg_user.verify_claim_token('invalidtoken', project_id=project._primary_key)) is False

        # test_unreg_moderator
        valid = unreg_moderator.get_unclaimed_record(provider._id)['token']
        assert bool(unreg_moderator.verify_claim_token(valid, project_id=provider._id)) is True
        assert bool(unreg_moderator.verify_claim_token('invalidtoken', project_id=provider._id)) is False

    def test_verify_claim_token_with_no_expiration_date(self, unreg_user, project):
        # Legacy records may not have an 'expires' key
        #self.add_unclaimed_record()
        record = unreg_user.get_unclaimed_record(project._primary_key)
        del record['expires']
        unreg_user.save()
        token = record['token']
        assert unreg_user.verify_claim_token(token, project_id=project._primary_key) is True


# Copied from tests/test_models.py
class TestRecentlyAdded:

    def test_recently_added(self, user, auth):
        # Project created
        project = NodeFactory()

        assert hasattr(user, 'recently_added') is True

        # Two users added as contributors
        user2 = UserFactory()
        user3 = UserFactory()
        project.add_contributor(contributor=user2, auth=auth)
        project.add_contributor(contributor=user3, auth=auth)
        recently_added = list(user.get_recently_added())
        assert user3 == recently_added[0]
        assert user2 == recently_added[1]
        assert len(list(recently_added)) == 2

    def test_recently_added_multi_project(self, user, auth):
        # Three users are created
        user2 = UserFactory()
        user3 = UserFactory()
        user4 = UserFactory()

        # 2 projects created
        project = NodeFactory()
        project2 = NodeFactory()

        # Users 2 and 3 are added to original project
        project.add_contributor(contributor=user2, auth=auth)
        project.add_contributor(contributor=user3, auth=auth)

        # Users 2 and 3 are added to another project
        project2.add_contributor(contributor=user2, auth=auth)
        project2.add_contributor(contributor=user4, auth=auth)

        recently_added = list(user.get_recently_added())
        assert user4 == recently_added[0]
        assert user2 == recently_added[1]
        assert user3 == recently_added[2]
        assert len(recently_added) == 3

    def test_recently_added_length(self, user, auth):
        # Project created
        project = NodeFactory()

        assert len(list(user.get_recently_added())) == 0
        # Add 17 users
        for _ in range(17):
            project.add_contributor(
                contributor=UserFactory(),
                auth=auth
            )

        assert len(list(user.get_recently_added())) == 15


@pytest.mark.enable_implicit_clean
class TestTagging:

    def test_add_system_tag(self, user):
        tag_name = fake.word()
        user.add_system_tag(tag_name)
        user.save()

        assert len(user.system_tags) == 1

        tag = Tag.all_tags.get(name=tag_name, system=True)
        assert tag in user.all_tags.all()

    def test_add_system_tag_instance(self, user):
        tag = TagFactory(system=True)
        user.add_system_tag(tag)
        assert tag in user.all_tags.all()

    def test_add_system_tag_with_non_system_instance(self, user):
        tag = TagFactory(system=False)
        with pytest.raises(ValueError):
            user.add_system_tag(tag)
        assert tag not in user.all_tags.all()

    def test_tags_get_lowercased(self, user):
        tag_name = 'NeOn'
        user.add_system_tag(tag_name)
        user.save()

        tag = Tag.all_tags.get(name=tag_name.lower(), system=True)
        assert tag in user.all_tags.all()

    def test_system_tags_property(self, user):
        tag_name = fake.word()
        user.add_system_tag(tag_name)

        assert tag_name.lower() in user.system_tags

class TestCitationProperties:

    @pytest.fixture()
    def referrer(self):
        return UserFactory()

    @pytest.fixture()
    def email(self):
        return fake_email()

    @pytest.fixture()
    def unreg_user(self, referrer, project, email):
        user = UnregUserFactory()
        user.add_unclaimed_record(project,
            given_name=user.fullname, referrer=referrer,
            email=email)
        user.save()
        return user

    @pytest.fixture()
    def project(self, referrer):
        return NodeFactory(creator=referrer)

    def test_registered_user_csl(self, user):
        # Tests the csl name for a registered user
        if user.is_registered:
            assert bool(
                user.csl_name() ==
                {
                    'given': user.csl_given_name,
                    'family': user.family_name,
                }
            )

    def test_unregistered_user_csl(self, unreg_user, project, referrer):
        # Tests the csl name for an unregistered user
        name = unreg_user.unclaimed_records[project._primary_key]['name'].split(' ')
        family_name = name[-1]
        given_name = ' '.join(name[:-1])
        assert bool(
            unreg_user.csl_name(project._id) ==
            {
                'given': given_name,
                'family': family_name,
            }
        )
        # Tests the csl name for a user with different names across unclaimed_records
        project_2 = NodeFactory(creator=referrer)
        unreg_user.add_unclaimed_record(
            project_2,
            given_name='Bob Bobson',
            referrer=referrer,
            email=unreg_user.username
        )
        assert bool(
            unreg_user.csl_name(project_2._id) ==
            {
                'given': 'Bob',
                'family': 'Bobson'
            }
        )

# copied from tests/test_models.py
@pytest.mark.enable_bookmark_creation
@pytest.mark.enable_implicit_clean
class TestMergingUsers:

    @pytest.fixture()
    def email_subscriptions_enabled(self):
        settings.ENABLE_EMAIL_SUBSCRIPTIONS = True
        yield
        settings.ENABLE_EMAIL_SUBSCRIPTIONS = False

    @pytest.fixture()
    def master(self):
        return UserFactory(
            fullname='Joe Shmo',
            is_registered=True,
            emails=['joe@mail.com'],
        )

    @pytest.fixture()
    def dupe(self):
        return UserFactory(
            fullname='Joseph Shmo',
            emails=['joseph123@hotmail.com']
        )

    @pytest.fixture()
    def merge_dupe(self, master, dupe):
        def f():
            """Do the actual merge."""
            master.merge_user(dupe)
            master.save()
        return f

    def test_bookmark_collection_nodes_arent_merged(self, dupe, master, merge_dupe):
        dashnode = find_bookmark_collection(dupe)
        assert dupe.collection_set.filter(id=dashnode.id).exists()
        merge_dupe()
        assert not master.collection_set.filter(id=dashnode.id).exists()

    def test_dupe_is_merged(self, dupe, master, merge_dupe):
        merge_dupe()
        assert dupe.is_merged
        assert dupe.merged_by == master

    def test_dupe_email_is_appended(self, master, merge_dupe):
        merge_dupe()
        assert master.emails.filter(address='joseph123@hotmail.com').exists()

    @mock.patch('website.mailchimp_utils.get_mailchimp_api')
    def test_send_user_merged_signal(self, mock_get_mailchimp_api, dupe, merge_dupe):
        dupe.mailchimp_mailing_lists['foo'] = True
        dupe.save()

        with capture_signals() as mock_signals:
            merge_dupe()
            assert mock_signals.signals_sent() == {user_account_merged}

    @pytest.mark.enable_enqueue_task
    @mock.patch('website.mailchimp_utils.unsubscribe_mailchimp_async')
    @mock.patch('website.mailchimp_utils.get_mailchimp_api')
    def test_merged_user_unsubscribed_from_mailing_lists(self, mock_mailchimp_api, mock_unsubscribe, dupe, merge_dupe, email_subscriptions_enabled):
        list_name = settings.MAILCHIMP_GENERAL_LIST
        dupe.mailchimp_mailing_lists[list_name] = True
        dupe.save()
        merge_dupe()
        assert mock_unsubscribe.called

    def test_inherits_projects_contributed_by_dupe(self, dupe, master, merge_dupe):
        project = ProjectFactory()
        project.add_contributor(dupe)
        project.save()
        merge_dupe()
        project.reload()
        assert project.is_contributor(master) is True
        assert project.is_contributor(dupe) is False

    def test_inherits_projects_created_by_dupe(self, dupe, master, merge_dupe):
        project = ProjectFactory(creator=dupe)
        merge_dupe()
        project.reload()
        assert project.creator == master

    def test_adding_merged_user_as_contributor_adds_master(self, dupe, master, merge_dupe):
        project = ProjectFactory(creator=UserFactory())
        merge_dupe()
        project.add_contributor(contributor=dupe)
        assert project.is_contributor(master) is True
        assert project.is_contributor(dupe) is False

    def test_merging_dupe_who_is_contributor_on_same_projects(self, master, dupe, merge_dupe):
        # Both master and dupe are contributors on the same project
        project = ProjectFactory()
        project.add_contributor(contributor=master, visible=True)
        project.add_contributor(contributor=dupe, visible=True)
        project.save()
        merge_dupe()  # perform the merge
        project.reload()
        assert project.is_contributor(master)
        assert project.is_contributor(dupe) is False
        assert len(project.contributors) == 2   # creator and master are the only contribs
        assert project.contributor_set.get(user=master).visible is True

    def test_merging_dupe_who_has_different_visibility_from_master(self, master, dupe, merge_dupe):
        # Both master and dupe are contributors on the same project
        project = ProjectFactory()
        project.add_contributor(contributor=master, visible=False)
        project.add_contributor(contributor=dupe, visible=True)

        project.save()
        merge_dupe()  # perform the merge
        project.reload()

        assert project.contributor_set.get(user=master).visible is True

    def test_merging_dupe_who_is_a_non_bib_contrib_and_so_is_the_master(self, master, dupe, merge_dupe):
        # Both master and dupe are contributors on the same project
        project = ProjectFactory()
        project.add_contributor(contributor=master, visible=False)
        project.add_contributor(contributor=dupe, visible=False)

        project.save()
        merge_dupe()  # perform the merge
        project.reload()

        assert project.contributor_set.get(user=master).visible is False

    def test_merge_user_with_higher_permissions_on_project(self, master, dupe, merge_dupe):
        # Both master and dupe are contributors on the same project
        project = ProjectFactory()
        project.add_contributor(contributor=master, permissions=permissions.WRITE)
        project.add_contributor(contributor=dupe, permissions=permissions.ADMIN)

        project.save()
        merge_dupe()  # perform the merge

        assert project.get_permissions(master) == [permissions.READ, permissions.WRITE, permissions.ADMIN]

    def test_merge_user_with_lower_permissions_on_project(self, master, dupe, merge_dupe):
        # Both master and dupe are contributors on the same project
        project = ProjectFactory()
        project.add_contributor(contributor=master, permissions=permissions.ADMIN)
        project.add_contributor(contributor=dupe, permissions=permissions.WRITE)

        project.save()
        merge_dupe()  # perform the merge

        assert project.get_permissions(master) == [permissions.READ, permissions.WRITE, permissions.ADMIN]

    def test_merge_user_into_self_fails(self, master):
        with pytest.raises(ValueError):
            master.merge_user(master)

    def test_merging_user_moves_all_institution_affiliations(self):
        user_1 = UserFactory()
        institution_1 = InstitutionFactory()
        user_1.add_or_update_affiliated_institution(institution_1, sso_identity=f'{user_1._id}@{institution_1._id}', sso_mail=user_1.username)
        user_2 = UserFactory()
        institution_2 = InstitutionFactory()
        institution_3 = InstitutionFactory()
        user_2.add_or_update_affiliated_institution(institution_2, sso_identity=f'{user_2._id}@{institution_2._id}', sso_mail=user_2.username)
        user_2.add_or_update_affiliated_institution(institution_3, sso_identity=None, sso_mail=user_2.username)
        user_1.merge_user(user_2)
        user_1.reload()
        # Verify that the main user has the dupe user's institution affiliations
        assert user_1.is_affiliated_with_institution(institution_2)
        assert user_1.is_affiliated_with_institution(institution_3)
        user_2.reload()
        # Verify that the dupe user no longer has any institution affiliations
        assert not user_2.is_affiliated_with_institution(institution_2)
        assert not user_2.is_affiliated_with_institution(institution_3)
        # Verify that only one user is found when identity is present
        try:
            user_by_identity, is_identity_eligible = get_user_by_institution_identity(institution_2, f'{user_2._id}@{institution_2._id}')
            assert user_by_identity == user_1
            assert is_identity_eligible is True
        except InstitutionAffiliationStateError:
            pytest.fail('get_user_by_institution_identity() failed with InstitutionAffiliationStateError')
        # Verify that user is not found when identity is empty
        user_by_identity, is_identity_eligible = get_user_by_institution_identity(institution_2, None)
        assert user_by_identity is None
        assert is_identity_eligible is False


class TestDisablingUsers(OsfTestCase):
    def setUp(self):
        super().setUp()
        self.user = UserFactory()

    def test_user_enabled_by_default(self):
        assert self.user.is_disabled is False

    def test_disabled_user(self):
        """Ensure disabling a user sets date_disabled"""
        self.user.is_disabled = True
        self.user.save()

        assert isinstance(self.user.date_disabled, dt.datetime)
        assert self.user.is_disabled is True
        assert self.user.is_active is False

    def test_reenabled_user(self):
        """Ensure restoring a disabled user unsets date_disabled"""
        self.user.is_disabled = True
        self.user.save()

        self.user.is_disabled = False
        self.user.save()

        assert self.user.date_disabled is None
        assert self.user.is_disabled is False
        assert self.user.is_active is True

    def test_is_disabled_idempotency(self):
        self.user.is_disabled = True
        self.user.save()

        old_date_disabled = self.user.date_disabled

        self.user.is_disabled = True
        self.user.save()

        new_date_disabled = self.user.date_disabled

        assert new_date_disabled == old_date_disabled

    @mock.patch('website.mailchimp_utils.get_mailchimp_api')
    def test_deactivate_account_and_remove_sessions(self, mock_mail):
        session1 = SessionStore()
        session1.create()
        UserSessionMap.objects.create(user=self.user, session_key=session1.session_key)

        session2 = SessionStore()
        session2.create()
        UserSessionMap.objects.create(user=self.user, session_key=session2.session_key)

        self.user.mailchimp_mailing_lists[settings.MAILCHIMP_GENERAL_LIST] = True
        self.user.save()
        self.user.deactivate_account()

        assert self.user.is_disabled is True
        assert isinstance(self.user.date_disabled, dt.datetime)
        assert self.user.mailchimp_mailing_lists[settings.MAILCHIMP_GENERAL_LIST] is False

        assert not SessionStore().exists(session_key=session1.session_key)
        assert not SessionStore().exists(session_key=session2.session_key)


# Copied from tests/modes/test_user.py
@pytest.mark.enable_bookmark_creation
class TestUser(OsfTestCase):
    def setUp(self):
        super().setUp()
        self.user = AuthUserFactory()

    # Regression test for https://github.com/CenterForOpenScience/osf.io/issues/2454
    def test_add_unconfirmed_email_when_email_verifications_is_empty(self):
        self.user.email_verifications = []
        self.user.save()
        email = fake_email()
        self.user.add_unconfirmed_email(email)
        self.user.save()
        assert email in self.user.unconfirmed_emails

    def test_unconfirmed_emails(self):
        assert self.user.unconfirmed_emails == []
        self.user.add_unconfirmed_email('foo@bar.com')
        assert self.user.unconfirmed_emails == ['foo@bar.com']

        # email_verifications field may NOT be None
        self.user.email_verifications = []
        self.user.save()
        assert self.user.unconfirmed_emails == []

    def test_unconfirmed_emails_unregistered_user(self):
        assert UnregUserFactory().unconfirmed_emails == []

    def test_unconfirmed_emails_unconfirmed_user(self):
        user = UnconfirmedUserFactory()

        assert user.unconfirmed_emails == [user.username]

    # regression test for https://sentry.cos.io/sentry/osf/issues/6510/
    def test_unconfirmed_email_info_when_email_verifications_is_empty(self):
        user = UserFactory()
        user.email_verifications = []
        assert user.unconfirmed_email_info == []

    def test_remove_unconfirmed_email(self):
        self.user.add_unconfirmed_email('foo@bar.com')
        self.user.save()

        assert 'foo@bar.com' in self.user.unconfirmed_emails  # sanity check

        self.user.remove_unconfirmed_email('foo@bar.com')
        self.user.save()

        assert 'foo@bar.com' not in self.user.unconfirmed_emails

    def test_confirm_email(self):
        token = self.user.add_unconfirmed_email('foo@bar.com')
        self.user.confirm_email(token)

        assert 'foo@bar.com' not in self.user.unconfirmed_emails
        assert self.user.emails.filter(address='foo@bar.com').exists()

    def test_confirm_email_comparison_is_case_insensitive(self):
        u = UnconfirmedUserFactory.build(
            username='letsgettacos@lgt.com'
        )
        u.add_unconfirmed_email('LetsGetTacos@LGT.com')
        u.save()
        assert u.is_confirmed is False  # sanity check

        token = u.get_confirmation_token('LetsGetTacos@LGT.com')

        confirmed = u.confirm_email(token)
        assert confirmed is True
        assert u.is_confirmed is True

    def test_cannot_remove_primary_email_from_email_list(self):
        with pytest.raises(PermissionsError) as e:
            self.user.remove_email(self.user.username)
        assert str(e.value) == 'Can\'t remove primary email'

    def test_add_same_unconfirmed_email_twice(self):
        email = 'test@mail.com'
        token1 = self.user.add_unconfirmed_email(email)
        self.user.save()
        self.user.reload()
        assert token1 == self.user.get_confirmation_token(email)
        assert email == self.user.get_unconfirmed_email_for_token(token1)

        token2 = self.user.add_unconfirmed_email(email)
        self.user.save()
        self.user.reload()
        assert token1 != self.user.get_confirmation_token(email)
        assert token2 == self.user.get_confirmation_token(email)
        assert email == self.user.get_unconfirmed_email_for_token(token2)
        with pytest.raises(InvalidTokenError):
            self.user.get_unconfirmed_email_for_token(token1)

    def test_contributed_property(self):
        projects_contributed_to = self.user.nodes.all()
        assert list(self.user.contributed.all()) == list(projects_contributed_to)

    def test_contributor_to_property(self):
        normal_node = ProjectFactory(creator=self.user)
        normal_contributed_node = ProjectFactory()
        normal_contributed_node.add_contributor(self.user)
        normal_contributed_node.save()
        deleted_node = ProjectFactory(creator=self.user, is_deleted=True)
        bookmark_collection_node = find_bookmark_collection(self.user)
        collection_node = CollectionFactory(creator=self.user)
        project_to_be_invisible_on = ProjectFactory()
        project_to_be_invisible_on.add_contributor(self.user, visible=False)
        project_to_be_invisible_on.save()

        contributor_to_nodes = [node._id for node in self.user.contributor_to]

        assert normal_node._id in contributor_to_nodes
        assert normal_contributed_node._id in contributor_to_nodes
        assert project_to_be_invisible_on._id in contributor_to_nodes
        assert deleted_node._id not in contributor_to_nodes
        assert bookmark_collection_node._id not in contributor_to_nodes
        assert collection_node._id not in contributor_to_nodes

    def test_contributor_or_group_member_to_property(self):
        normal_node = ProjectFactory(creator=self.user)
        normal_contributed_node = ProjectFactory()
        normal_contributed_node.add_contributor(self.user)
        normal_contributed_node.save()
        deleted_node = ProjectFactory(creator=self.user, is_deleted=True)
        bookmark_collection_node = find_bookmark_collection(self.user)
        collection_node = CollectionFactory(creator=self.user)
        project_to_be_invisible_on = ProjectFactory()
        project_to_be_invisible_on.add_contributor(self.user, visible=False)
        project_to_be_invisible_on.save()
        registration = RegistrationFactory(creator=self.user)

        contributor_to_or_group_member_nodes = [node._id for node in self.user.contributor_or_group_member_to]

        assert normal_node._id in contributor_to_or_group_member_nodes
        assert normal_contributed_node._id in contributor_to_or_group_member_nodes
        assert project_to_be_invisible_on._id in contributor_to_or_group_member_nodes
        assert deleted_node._id not in contributor_to_or_group_member_nodes
        assert bookmark_collection_node._id not in contributor_to_or_group_member_nodes
        assert collection_node._id not in contributor_to_or_group_member_nodes
        assert registration._id in contributor_to_or_group_member_nodes

    def test_all_nodes_property(self):
        project = ProjectFactory(creator=self.user)

        project_three = ProjectFactory()
        project_three.save()

        user_nodes = self.user.all_nodes
        assert user_nodes.count() == 1
        assert project in user_nodes
        assert project_three not in user_nodes

    def test_visible_contributor_to_property(self):
        invisible_contributor = UserFactory()
        normal_node = ProjectFactory(creator=invisible_contributor)
        deleted_node = ProjectFactory(creator=invisible_contributor, is_deleted=True)
        bookmark_collection_node = find_bookmark_collection(invisible_contributor)
        collection_node = CollectionFactory(creator=invisible_contributor)
        project_to_be_invisible_on = ProjectFactory()
        project_to_be_invisible_on.add_contributor(invisible_contributor, visible=False)
        project_to_be_invisible_on.save()
        visible_contributor_to_nodes = [node._id for node in invisible_contributor.visible_contributor_to]

        assert normal_node._id in visible_contributor_to_nodes
        assert deleted_node._id not in visible_contributor_to_nodes
        assert bookmark_collection_node._id not in visible_contributor_to_nodes
        assert collection_node._id not in visible_contributor_to_nodes
        assert project_to_be_invisible_on._id not in visible_contributor_to_nodes

    def test_created_property(self):
        # make sure there's at least one project
        ProjectFactory(creator=self.user)
        projects_created_by_user = AbstractNode.objects.filter(creator=self.user)
        assert list(self.user.nodes_created.all()) == list(projects_created_by_user)

    def test_remove_all_affiliated_institutions(self):
        user = UserFactory()
        for institution in [InstitutionFactory(), InstitutionFactory(), InstitutionFactory()]:
            user.add_or_update_affiliated_institution(institution, sso_identity=f'{user._id}@{institution._id}', sso_mail=user.username)
        assert user.get_affiliated_institutions().count() == 3
        user.remove_all_affiliated_institutions()
        user.reload()
        assert user.get_affiliated_institutions().count() == 0


@pytest.mark.enable_implicit_clean
class TestUserValidation(OsfTestCase):

    def setUp(self):
        super().setUp()
        self.user = AuthUserFactory()

    def test_validate_fullname_none(self):
        self.user.fullname = None
        with pytest.raises(ValidationError):
            self.user.save()

    def test_validate_fullname_empty(self):
        self.user.fullname = ''
        with pytest.raises(ValidationError):
            self.user.save()

    def test_validate_social_profile_websites_empty(self):
        self.user.social = {'profileWebsites': []}
        self.user.save()
        assert self.user.social['profileWebsites'] == []

    def test_validate_social_profile_website_many_different(self):
        basepath = os.path.dirname(__file__)
        url_data_path = os.path.join(basepath, '../website/static/urlValidatorTest.json')
        with open(url_data_path) as url_test_data:
            data = json.load(url_test_data)

        previous_number_of_domains = NotableDomain.objects.all().count()
        fails_at_end = False
        for should_pass in data['testsPositive']:
            try:
                self.user.social = {'profileWebsites': [should_pass]}
                with mock.patch.object(spam_tasks.requests, 'head'):
                    self.user.save()
                assert self.user.social['profileWebsites'] == [should_pass]
            except ValidationError:
                fails_at_end = True
                print('\"' + should_pass + '\" failed but should have passed while testing that the validator ' + data['testsPositive'][should_pass])

        for should_fail in data['testsNegative']:
            self.user.social = {'profileWebsites': [should_fail]}
            try:
                with pytest.raises(ValidationError):
                    with mock.patch.object(spam_tasks.requests, 'head'):
                        self.user.save()
            except AssertionError:
                fails_at_end = True
                print('\"' + should_fail + '\" passed but should have failed while testing that the validator ' + data['testsNegative'][should_fail])
        if fails_at_end:
            raise

        # Not all domains that are permissable are possible to use as spam,
        # some are correctly not extracted and not kept in notable domain so spot
        # check some, not all, because not all `testsPositive` urls should be in
        # NotableDomains
        assert NotableDomain.objects.all().count() == previous_number_of_domains + 12
        assert NotableDomain.objects.get(domain='definitelyawebsite.com')
        assert NotableDomain.objects.get(domain='a.b-c.de')

    def test_validate_multiple_profile_websites_valid(self):
        self.user.social = {'profileWebsites': ['http://cos.io/', 'http://thebuckstopshere.com', 'http://dinosaurs.com']}
        with mock.patch.object(spam_tasks.requests, 'head'):
            self.user.save()
        assert self.user.social['profileWebsites'] == ['http://cos.io/', 'http://thebuckstopshere.com', 'http://dinosaurs.com']

    def test_validate_social_profile_websites_invalid(self):
        self.user.social = {'profileWebsites': ['help computer']}
        with pytest.raises(ValidationError):
            self.user.save()

    def test_validate_multiple_profile_social_profile_websites_invalid(self):
        self.user.social = {'profileWebsites': ['http://cos.io/', 'help computer', 'http://dinosaurs.com']}
        with pytest.raises(ValidationError):
            self.user.save()

    def test_empty_social_links(self):
        assert self.user.social_links == {}
        assert len(self.user.social_links) == 0

    def test_profile_website_unchanged(self):
        self.user.social = {'profileWebsites': ['http://cos.io/']}
        with mock.patch.object(spam_tasks.requests, 'head'):
            self.user.save()
        assert self.user.social_links['profileWebsites'] == ['http://cos.io/']
        assert len(self.user.social_links) == 1

    def test_various_social_handles(self):
        self.user.social = {
            'profileWebsites': ['http://cos.io/'],
            'twitter': ['OSFramework'],
            'github': ['CenterForOpenScience'],
            'scholar': 'ztt_j28AAAAJ'
        }
        with mock.patch.object(spam_tasks.requests, 'head'):
            self.user.save()
        assert self.user.social_links == {
            'profileWebsites': ['http://cos.io/'],
            'twitter': 'http://twitter.com/OSFramework',
            'github': 'http://github.com/CenterForOpenScience',
            'scholar': 'http://scholar.google.com/citations?user=ztt_j28AAAAJ'
        }

    def test_multiple_profile_websites(self):
        self.user.social = {
            'profileWebsites': ['http://cos.io/', 'http://thebuckstopshere.com', 'http://dinosaurs.com'],
            'twitter': ['OSFramework'],
            'github': ['CenterForOpenScience']
        }
        with mock.patch.object(spam_tasks.requests, 'head'):
            self.user.save()
        assert self.user.social_links == {
            'profileWebsites': ['http://cos.io/', 'http://thebuckstopshere.com', 'http://dinosaurs.com'],
            'twitter': 'http://twitter.com/OSFramework',
            'github': 'http://github.com/CenterForOpenScience'
        }

    def test_nonsocial_ignored(self):
        self.user.social = {
            'foo': 'bar',
        }
        with pytest.raises(ValidationError) as exc_info:
            self.user.save()
        assert isinstance(exc_info.value.args[0], dict)
        assert self.user.social_links == {}

    def test_validate_jobs_valid(self):
        self.user.jobs = [{
            'institution': 'School of Lover Boys',
            'department': 'Fancy Patter',
            'title': 'Lover Boy',
            'startMonth': 1,
            'startYear': '1970',
            'endMonth': 1,
            'endYear': '1980',
        }]
        self.user.save()

    def test_validate_jobs_institution_empty(self):
        self.user.jobs = [{'institution': ''}]
        with pytest.raises(ValidationError):
            self.user.save()

    def test_validate_jobs_bad_end_date(self):
        # end year is < start year
        self.user.jobs = [{
            'institution': fake.company(),
            'department': fake.bs(),
            'position': fake.catch_phrase(),
            'startMonth': 1,
            'startYear': '1970',
            'endMonth': 1,
            'endYear': '1960',
        }]
        with pytest.raises(ValidationError):
            self.user.save()

    def test_validate_schools_bad_end_date(self):
        # end year is < start year
        self.user.schools = [{
            'degree': fake.catch_phrase(),
            'institution': fake.company(),
            'department': fake.bs(),
            'startMonth': 1,
            'startYear': '1970',
            'endMonth': 1,
            'endYear': '1960',
        }]
        with pytest.raises(ValidationError):
            self.user.save()

    def test_validate_jobs_bad_year(self):
        start_year = ['hi', '20507', '99', '67.34']
        for year in start_year:
            self.user.jobs = [{
                'institution': fake.company(),
                'department': fake.bs(),
                'position': fake.catch_phrase(),
                'startMonth': 1,
                'startYear': year,
                'endMonth': 1,
                'endYear': '1960',
            }]
            with pytest.raises(ValidationError):
                self.user.save()

    def test_validate_schools_bad_year(self):
        start_year = ['hi', '20507', '99', '67.34']
        for year in start_year:
            self.user.schools = [{
                'degree': fake.catch_phrase(),
                'institution': fake.company(),
                'department': fake.bs(),
                'startMonth': 1,
                'startYear': year,
                'endMonth': 1,
                'endYear': '1960',
            }]
            with pytest.raises(ValidationError):
                self.user.save()


class TestUserGdprDelete:

    @pytest.fixture()
    def user(self):
        return AuthUserFactory()

    @pytest.fixture()
    def project_with_two_admins(self, user):
        second_admin_contrib = UserFactory()
        project = ProjectFactory(creator=user)
        project.add_contributor(second_admin_contrib)
        project.set_permissions(user=second_admin_contrib, permissions=permissions.ADMIN)
        project.save()
        return project

    @pytest.fixture()
    def project_with_two_admins_and_addon_credentials(self, user):
        second_admin_contrib = UserFactory()
        project = ProjectFactory(creator=user)
        project.add_contributor(second_admin_contrib)
        project.set_permissions(user=second_admin_contrib, permissions=permissions.ADMIN)
        user = project.creator

        node_settings = project.add_addon('github', auth=None)
        user_settings = user.add_addon('github')
        node_settings.user_settings = user_settings
        github_account = GitHubAccountFactory()
        github_account.save()
        node_settings.external_account = github_account
        node_settings.save()
        user.save()
        project.save()
        return project

    @pytest.fixture()
    def registration(self, user):
        registration = RegistrationFactory(creator=user)
        registration.save()
        return registration

    @pytest.fixture()
    def registration_with_draft_node(self, user, registration):
        registration.branched_from = DraftNodeFactory(creator=user)
        registration.save()
        return registration

    @pytest.fixture()
    def project(self, user):
        project = ProjectFactory(creator=user)
        project.save()
        return project

    @pytest.fixture()
    def preprint(self, user):
        preprint = PreprintFactory(creator=user)
        preprint.save()
        return preprint

    @pytest.fixture()
    def project_user_is_only_admin(self, user):
        non_admin_contrib = UserFactory()
        project = ProjectFactory(creator=user)
        project.add_contributor(non_admin_contrib)
        project.add_unregistered_contributor('lisa', 'lisafrank@cos.io', permissions=permissions.ADMIN, auth=Auth(user))
        project.save()
        return project

    def test_can_gdpr_delete(self, user):
        user.social = ['fake social']
        user.schools = ['fake schools']
        user.jobs = ['fake jobs']
        user.external_identity = ['fake external identity']
        user.external_accounts.add(ExternalAccountFactory())

        user.gdpr_delete()

        assert user.fullname == 'Deleted user'
        assert user.suffix == ''
        assert user.social == {}
        assert user.schools == []
        assert user.jobs == []
        assert user.external_identity == {}
        assert not user.emails.exists()
        assert not user.external_accounts.exists()
        assert user.is_disabled
        assert user.deleted is not None

    def test_can_gdpr_delete_personal_nodes(self, user):

        user.gdpr_delete()
        assert user.nodes.exclude(is_deleted=True).count() == 0

    def test_can_gdpr_delete_shared_nodes_with_multiple_admins(self, user, project_with_two_admins):

        user.gdpr_delete()
        assert user.nodes.all().count() == 0

    def test_can_gdpr_delete_shared_draft_registration_with_multiple_admins(self, user, registration):
        other_admin = AuthUserFactory()
        draft_registrations = user.draft_registrations.get()
        draft_registrations.add_contributor(other_admin, auth=Auth(user), permissions='admin')
        assert draft_registrations.contributors.all().count() == 2
        registration.delete_registration_tree(save=True)

        user.gdpr_delete()
        assert draft_registrations.contributors.get() == other_admin
        assert user.nodes.filter(deleted__isnull=True).count() == 0

    def test_cant_gdpr_delete_multiple_contributors_registrations(self, user, registration):
        registration.is_public = True
        other_user = AuthUserFactory()
        registration.add_contributor(other_user, auth=Auth(user), permissions='admin')
        registration.save()

        assert registration.contributors.count() == 2

        with pytest.raises(UserStateError) as exc_info:
            user.gdpr_delete()

        assert exc_info.value.args[0] == 'You cannot delete this user because they have one or more registrations.'

    def test_cant_gdpr_delete_multiple_contributors_preprints(self, user, preprint):
        other_user = AuthUserFactory()
        preprint.add_contributor(other_user, auth=Auth(user), permissions='admin')
        preprint.save()

        with pytest.raises(UserStateError) as exc_info:
            user.gdpr_delete()

        assert exc_info.value.args[0] == 'You cannot delete this user because they have one or more preprints.'

    def test_can_gdpr_delete_sole_contributor_registration(self, user):
        registration = RegistrationFactory(creator=user)
        registration.save()

        assert registration.contributors.count() == 1
        assert registration.contributors.first() == user

        user.gdpr_delete()

        assert user.fullname == 'Deleted user'
        assert user.deleted is not None

    def test_can_gdpr_delete_sole_contributor_preprint(self, user):
        preprint = PreprintFactory(creator=user)
        preprint.save()

        assert preprint.contributors.count() == 1
        assert preprint.contributors.first() == user

        user.gdpr_delete()

        assert user.fullname == 'Deleted user'
        assert user.deleted is not None

    def test_cant_gdpr_delete_shared_node_if_only_admin(self, user, project_user_is_only_admin):

        with pytest.raises(UserStateError) as exc_info:
            user.gdpr_delete()

        assert exc_info.value.args[0] == 'You cannot delete Node {} because it would' \
                                         ' be a Node with contributors, but with no admin.'.format(project_user_is_only_admin._id)

    def test_cant_gdpr_delete_with_addon_credentials(self, user, project_with_two_admins_and_addon_credentials):

        with pytest.raises(UserStateError) as exc_info:
            user.gdpr_delete()
        assert exc_info.value.args[0] == 'You cannot delete this user because they have an external account for' \
                                         ' github attached to Node {}, which has other contributors.'.format(project_with_two_admins_and_addon_credentials._id)<|MERGE_RESOLUTION|>--- conflicted
+++ resolved
@@ -30,13 +30,7 @@
     NotableDomain,
     PreprintContributor,
     DraftRegistrationContributor,
-<<<<<<< HEAD
-    UserSessionMap, NotificationType,
-=======
-    DraftRegistration,
-    DraftNode,
     UserSessionMap,
->>>>>>> a04d2c6e
 )
 from osf.models.institution_affiliation import get_user_by_institution_identity
 from addons.github.tests.factories import GitHubAccountFactory
