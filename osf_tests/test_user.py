# -*- coding: utf-8 -*-
# Tests ported from tests/test_models.py and tests/test_user.py
import os
import json
import datetime as dt
from future.moves.urllib.parse import urlparse, urljoin, parse_qs

from django.db import connection, transaction
from django.contrib.auth.models import Group
from django.test.utils import CaptureQueriesContext
from django.utils import timezone
import mock
import itsdangerous
import pytest
import pytz

from framework.auth.exceptions import ExpiredTokenError, InvalidTokenError, ChangePasswordError
from framework.auth.signals import user_merged
from framework.analytics import get_total_activity_count
from framework.exceptions import PermissionsError
from framework.celery_tasks import handlers
from website import settings
from website import filters
from website import mailchimp_utils
from website.project.signals import contributor_added
from website.project.views.contributor import notify_added_contributor
from website.views import find_bookmark_collection

<<<<<<< HEAD
from osf.models import AbstractNode, OSFUser, OSFGroup, Tag, Contributor, Session, BlacklistedEmailDomain, PreprintContributor
=======
from osf.models import (
    AbstractNode,
    OSFUser,
    OSFGroup,
    Tag,
    Contributor,
    Session,
    BlacklistedEmailDomain,
    QuickFilesNode,
    PreprintContributor,
    DraftRegistrationContributor,
)
>>>>>>> 70a4303b
from addons.github.tests.factories import GitHubAccountFactory
from addons.osfstorage.models import Region
from addons.osfstorage.settings import DEFAULT_REGION_ID
from framework.auth.core import Auth
from osf.utils.names import impute_names_model
from osf.utils import permissions
from osf.exceptions import ValidationError, BlacklistedEmailError, UserStateError

from .utils import capture_signals
from .factories import (
    fake,
    fake_email,
    AuthUserFactory,
    CollectionFactory,
    DraftRegistrationFactory,
    ExternalAccountFactory,
    InstitutionFactory,
    NodeFactory,
    OSFGroupFactory,
    PreprintProviderFactory,
    ProjectFactory,
    SessionFactory,
    TagFactory,
    UnconfirmedUserFactory,
    UnregUserFactory,
    UserFactory,
    RegistrationFactory,
    PreprintFactory,
    UserLogFactory
)
from tests.base import OsfTestCase
from tests.utils import run_celery_tasks


pytestmark = pytest.mark.django_db

def test_factory():
    user = UserFactory.build()
    user.save()

@pytest.fixture()
def user():
    return UserFactory()


@pytest.fixture()
def auth(user):
    return Auth(user)

# Tests copied from tests/test_models.py
@pytest.mark.enable_implicit_clean
@pytest.mark.enable_quickfiles_creation
class TestOSFUser:

    def test_create(self):
        name, email = fake.name(), fake_email()
        user = OSFUser.create(
            username=email, password='foobar', fullname=name
        )
        user.save()
        assert user.check_password('foobar') is True
        assert user._id
        assert user.given_name == impute_names_model(name)['given_name']

    def test_create_unconfirmed(self):
        name, email = fake.name(), fake_email()
        user = OSFUser.create_unconfirmed(
            username=email, password='foobar', fullname=name
        )
        assert user.is_registered is False
        assert len(user.email_verifications.keys()) == 1
        assert user.emails.count() == 0, 'primary email has not been added to emails list'

    def test_create_unconfirmed_with_campaign(self):
        name, email = fake.name(), fake_email()
        user = OSFUser.create_unconfirmed(
            username=email, password='foobar', fullname=name,
            campaign='institution'
        )
        assert 'institution_campaign' in user.system_tags

    def test_create_unconfirmed_from_external_service(self):
        name, email = fake.name(), fake_email()
        external_identity = {
            'ORCID': {
                fake.ean(): 'CREATE'
            }
        }
        user = OSFUser.create_unconfirmed(
            username=email,
            password=str(fake.password()),
            fullname=name,
            external_identity=external_identity,
        )
        user.save()
        assert user.is_registered is False
        assert len(user.email_verifications.keys()) == 1
        assert user.email_verifications.popitem()[1]['external_identity'] == external_identity
        assert user.emails.count() == 0, 'primary email has not been added to emails list'

    def test_create_confirmed(self):
        name, email = fake.name(), fake_email()
        user = OSFUser.create_confirmed(
            username=email, password='foobar', fullname=name
        )
        user.save()
        assert user.is_registered is True
        assert user.date_registered == user.date_confirmed

    def test_update_guessed_names(self):
        name = fake.name()
        u = OSFUser(fullname=name)
        u.update_guessed_names()

        parsed = impute_names_model(name)
        assert u.fullname == name
        assert u.given_name == parsed['given_name']
        assert u.middle_names == parsed['middle_names']
        assert u.family_name == parsed['family_name']
        assert u.suffix == parsed['suffix']

    def test_create_unregistered(self):
        name, email = fake.name(), fake_email()
        u = OSFUser.create_unregistered(email=email,
                                     fullname=name)
        # TODO: Remove post-migration
        u.date_registered = timezone.now()
        u.save()
        assert u.username == email
        assert u.is_registered is False
        assert u.is_invited is True
        assert not u.emails.filter(address=email).exists()
        parsed = impute_names_model(name)
        assert u.given_name == parsed['given_name']

    @mock.patch('osf.models.user.OSFUser.update_search')
    def test_search_not_updated_for_unreg_users(self, update_search):
        u = OSFUser.create_unregistered(fullname=fake.name(), email=fake_email())
        # TODO: Remove post-migration
        u.date_registered = timezone.now()
        u.save()
        assert not update_search.called

    @mock.patch('osf.models.OSFUser.update_search')
    def test_search_updated_for_registered_users(self, update_search):
        UserFactory(is_registered=True)
        assert update_search.called

    def test_create_unregistered_raises_error_if_already_in_db(self):
        u = UnregUserFactory()
        dupe = OSFUser.create_unregistered(fullname=fake.name(), email=u.username)
        with pytest.raises(ValidationError):
            dupe.save()

    def test_merged_user_is_not_active(self):
        master = UserFactory()
        dupe = UserFactory(merged_by=master)
        assert dupe.is_active is False

    def test_non_registered_user_is_not_active(self):
        u = OSFUser(username=fake_email(),
                 fullname='Freddie Mercury',
                 is_registered=False)
        u.set_password('killerqueen')
        u.save()
        assert u.is_active is False

    def test_user_with_no_password_is_invalid(self):
        u = OSFUser(
            username=fake_email(),
            fullname='Freddie Mercury',
            is_registered=True,
        )
        with pytest.raises(ValidationError):
            u.save()

    def test_merged_user_with_two_account_on_same_project_with_different_visibility_and_permissions(self, user):
        user2 = UserFactory.build()
        user2.save()

        project = ProjectFactory(is_public=True)
        # Both the master and dupe are contributors
        project.add_contributor(user2, log=False)
        project.add_contributor(user, log=False)
        project.set_permissions(user=user, permissions=permissions.READ)
        project.set_permissions(user=user2, permissions=permissions.ADMIN)
        project.set_visible(user=user, visible=False)
        project.set_visible(user=user2, visible=True)
        project.save()
        user.merge_user(user2)
        user.save()
        project.reload()

        assert project.has_permission(user, permissions.ADMIN) is True
        assert project.get_visible(user) is True
        assert project.is_contributor(user2) is False

    def test_merged_user_group_member_permissions_are_ignored(self, user):
        user2 = UserFactory.build()
        user2.save()
        group = OSFGroupFactory(creator=user2)

        project = ProjectFactory(is_public=True)
        project.add_osf_group(group, permissions.ADMIN)
        assert project.has_permission(user2, permissions.ADMIN)
        # Both the master and dupe are contributors
        project.add_contributor(user2, log=False)
        project.add_contributor(user, log=False)
        project.set_permissions(user=user, permissions=permissions.READ)
        project.set_permissions(user=user2, permissions=permissions.WRITE)
        project.save()
        user.merge_user(user2)
        user.save()
        project.reload()

        assert project.has_permission(user, permissions.ADMIN) is True
        assert project.is_admin_contributor(user) is False
        assert project.is_contributor(user2) is False
        assert group.is_member(user) is True
        assert group.is_member(user2) is False

    def test_merge_projects(self):
        user = AuthUserFactory()
        user2 = AuthUserFactory()

        project_one = ProjectFactory(creator=user, title='project_one')

        project_two = ProjectFactory(title='project_two')
        project_two.add_contributor(user2)

        project_three = ProjectFactory(title='project_three', creator=user2)
        project_three.add_contributor(user, visible=False)

        project_four = ProjectFactory(title='project_four')
        project_four.add_contributor(user2, permissions=permissions.READ, visible=False)

        project_five = ProjectFactory(title='project_five')
        project_five.add_contributor(user2, permissions=permissions.READ, visible=False)
        project_five.add_contributor(user, permissions=permissions.WRITE, visible=True)

        # two projects shared b/t user and user2
        assert user.nodes.filter(type='osf.node').count() == 3
        assert user2.nodes.filter(type='osf.node').count() == 4

        user.merge_user(user2)
        project_one.reload()
        project_two.reload()
        project_three.reload()
        project_four.reload()
        project_five.reload()

        assert user.nodes.filter(type='osf.node').count() == 5
        # one group for each node
        assert user.groups.count() == 5
        assert user2.nodes.filter(type='osf.node').count() == 0
        assert user2.groups.count() == 0

        contrib_obj = Contributor.objects.get(user=user, node=project_one)
        assert contrib_obj.visible is True
        assert contrib_obj.permission == permissions.ADMIN
        assert project_one.creator == user
        assert not project_one.has_permission(user2, permissions.READ)
        assert not project_one.is_contributor(user2)

        contrib_obj = Contributor.objects.get(user=user, node=project_two)
        assert contrib_obj.visible is True
        assert contrib_obj.permission == permissions.WRITE
        assert project_two.creator != user
        assert not project_two.has_permission(user2, permissions.READ)
        assert not project_two.is_contributor(user2)

        contrib_obj = Contributor.objects.get(user=user, node=project_three)
        assert contrib_obj.visible is True
        assert contrib_obj.permission == permissions.ADMIN  # of the two users the highest perm wins out.
        assert project_three.creator == user
        assert not project_three.has_permission(user2, permissions.READ)
        assert not project_three.is_contributor(user2)

        contrib_obj = Contributor.objects.get(user=user, node=project_four)
        assert contrib_obj.visible is False
        assert contrib_obj.permission == permissions.READ
        assert project_four.creator != user
        assert not project_four.has_permission(user2, permissions.READ)
        assert not project_four.is_contributor(user2)

        contrib_obj = Contributor.objects.get(user=user, node=project_five)
        assert contrib_obj.visible is True
        assert contrib_obj.permission == permissions.WRITE
        assert project_five.creator != user
        assert not project_five.has_permission(user2, permissions.READ)
        assert not project_five.is_contributor(user2)

    def test_merge_preprints(self, user):
        user2 = AuthUserFactory()

        preprint_one = PreprintFactory(creator=user, title='preprint_one')

        preprint_two = PreprintFactory(title='preprint_two')
        preprint_two.add_contributor(user2)

        preprint_three = PreprintFactory(title='preprint_three', creator=user2)
        preprint_three.add_contributor(user, visible=False)

        preprint_four = PreprintFactory(title='preprint_four')
        preprint_four.add_contributor(user2, permissions=permissions.READ, visible=False)

        preprint_five = PreprintFactory(title='preprint_five')
        preprint_five.add_contributor(user2, permissions=permissions.READ, visible=False)
        preprint_five.add_contributor(user, permissions=permissions.WRITE, visible=True)

        # two preprints shared b/t user and user2
        assert user.preprints.count() == 3
        assert user2.preprints.count() == 4

        user.merge_user(user2)
        preprint_one.reload()
        preprint_two.reload()
        preprint_three.reload()
        preprint_four.reload()
        preprint_five.reload()

        assert user.preprints.count() == 5
        # one group for each preprint
        assert user.groups.filter(name__icontains='preprint').count() == 5
        assert user2.preprints.count() == 0
        assert not user2.groups.filter(name__icontains='preprint').all()

        contrib_obj = PreprintContributor.objects.get(user=user, preprint=preprint_one)
        assert contrib_obj.visible is True
        assert contrib_obj.permission == permissions.ADMIN
        assert preprint_one.creator == user
        assert not preprint_one.has_permission(user2, permissions.READ)
        assert not preprint_one.is_contributor(user2)

        contrib_obj = PreprintContributor.objects.get(user=user, preprint=preprint_two)
        assert contrib_obj.visible is True
        assert contrib_obj.permission == permissions.WRITE
        assert preprint_two.creator != user
        assert not preprint_two.has_permission(user2, permissions.READ)
        assert not preprint_two.is_contributor(user2)

        contrib_obj = PreprintContributor.objects.get(user=user, preprint=preprint_three)
        assert contrib_obj.visible is True
        assert contrib_obj.permission == permissions.ADMIN  # of the two users the highest perm wins out.
        assert preprint_three.creator == user
        assert not preprint_three.has_permission(user2, permissions.READ)
        assert not preprint_three.is_contributor(user2)

        contrib_obj = PreprintContributor.objects.get(user=user, preprint=preprint_four)
        assert contrib_obj.visible is False
        assert contrib_obj.permission == permissions.READ
        assert preprint_four.creator != user
        assert not preprint_four.has_permission(user2, permissions.READ)
        assert not preprint_four.is_contributor(user2)

        contrib_obj = PreprintContributor.objects.get(user=user, preprint=preprint_five)
        assert contrib_obj.visible is True
        assert contrib_obj.permission == permissions.WRITE
        assert preprint_five.creator != user
        assert not preprint_five.has_permission(user2, permissions.READ)
        assert not preprint_five.is_contributor(user2)

    def test_merge_drafts(self, user):
        user2 = AuthUserFactory()

        draft_one = DraftRegistrationFactory(creator=user, title='draft_one')

        draft_two = DraftRegistrationFactory(title='draft_two')
        draft_two.add_contributor(user2)

        draft_three = DraftRegistrationFactory(title='draft_three', creator=user2)
        draft_three.add_contributor(user, visible=False)

        draft_four = DraftRegistrationFactory(title='draft_four')
        draft_four.add_contributor(user2, permissions=permissions.READ, visible=False)

        draft_five = DraftRegistrationFactory(title='draft_five')
        draft_five.add_contributor(user2, permissions=permissions.READ, visible=False)
        draft_five.add_contributor(user, permissions=permissions.WRITE, visible=True)

        # two drafts shared b/t user and user2
        assert user.draft_registrations.count() == 3
        assert user2.draft_registrations.count() == 4

        user.merge_user(user2)
        draft_one.reload()
        draft_two.reload()
        draft_three.reload()
        draft_four.reload()
        draft_five.reload()

        assert user.draft_registrations.count() == 5
        # one group for each draft
        assert user.groups.filter(name__icontains='draft').count() == 5
        assert user2.draft_registrations.count() == 0
        assert not user2.groups.filter(name__icontains='draft').all()

        contrib_obj = DraftRegistrationContributor.objects.get(user=user, draft_registration=draft_one)
        assert contrib_obj.visible is True
        assert contrib_obj.permission == permissions.ADMIN
        assert draft_one.creator == user
        assert not draft_one.has_permission(user2, permissions.READ)
        assert not draft_one.is_contributor(user2)

        contrib_obj = DraftRegistrationContributor.objects.get(user=user, draft_registration=draft_two)
        assert contrib_obj.visible is True
        assert contrib_obj.permission == permissions.WRITE
        assert draft_two.creator != user
        assert not draft_two.has_permission(user2, permissions.READ)
        assert not draft_two.is_contributor(user2)

        contrib_obj = DraftRegistrationContributor.objects.get(user=user, draft_registration=draft_three)
        assert contrib_obj.visible is True
        assert contrib_obj.permission == permissions.ADMIN  # of the two users the highest perm wins out.
        assert draft_three.creator == user
        assert not draft_three.has_permission(user2, permissions.READ)
        assert not draft_three.is_contributor(user2)

        contrib_obj = DraftRegistrationContributor.objects.get(user=user, draft_registration=draft_four)
        assert contrib_obj.visible is False
        assert contrib_obj.permission == permissions.READ
        assert draft_four.creator != user
        assert not draft_four.has_permission(user2, permissions.READ)
        assert not draft_four.is_contributor(user2)

        contrib_obj = DraftRegistrationContributor.objects.get(user=user, draft_registration=draft_five)
        assert contrib_obj.visible is True
        assert contrib_obj.permission == permissions.WRITE
        assert draft_five.creator != user
        assert not draft_five.has_permission(user2, permissions.READ)
        assert not draft_five.is_contributor(user2)

    def test_cant_create_user_without_username(self):
        u = OSFUser()  # No username given
        with pytest.raises(ValidationError):
            u.save()

    def test_date_registered_upon_saving(self):
        u = OSFUser(username=fake_email(), fullname='Foo bar')
        u.set_unusable_password()
        u.save()
        assert bool(u.date_registered) is True
        assert u.date_registered.tzinfo == pytz.utc

    def test_cant_create_user_without_full_name(self):
        u = OSFUser(username=fake_email())
        with pytest.raises(ValidationError):
            u.save()

    def test_add_blacklisted_domain_unconfirmed_email(self, user):
        BlacklistedEmailDomain.objects.get_or_create(domain='mailinator.com')
        with pytest.raises(BlacklistedEmailError) as e:
            user.add_unconfirmed_email('kanye@mailinator.com')
        assert str(e.value) == 'Invalid Email'

    @mock.patch('website.security.random_string')
    def test_get_confirmation_url_for_external_service(self, random_string):
        random_string.return_value = 'abcde'
        u = UnconfirmedUserFactory()
        assert (u.get_confirmation_url(u.username, external_id_provider='service', destination='dashboard') ==
                '{0}confirm/external/{1}/{2}/?destination={3}'.format(settings.DOMAIN, u._id, 'abcde', 'dashboard'))

    @mock.patch('website.security.random_string')
    def test_get_confirmation_token(self, random_string):
        random_string.return_value = '12345'
        u = UserFactory.build()
        u.add_unconfirmed_email('foo@bar.com')
        u.save()
        assert u.get_confirmation_token('foo@bar.com') == '12345'
        assert u.get_confirmation_token('fOo@bar.com') == '12345'

    def test_get_confirmation_token_when_token_is_expired_raises_error(self):
        u = UserFactory()
        # Make sure token is already expired
        expiration = timezone.now() - dt.timedelta(seconds=1)
        u.add_unconfirmed_email('foo@bar.com', expiration=expiration)

        with pytest.raises(ExpiredTokenError):
            u.get_confirmation_token('foo@bar.com')

    @mock.patch('website.security.random_string')
    def test_get_confirmation_token_when_token_is_expired_force(self, random_string):
        random_string.return_value = '12345'
        u = UserFactory()
        # Make sure token is already expired
        expiration = timezone.now() - dt.timedelta(seconds=1)
        u.add_unconfirmed_email('foo@bar.com', expiration=expiration)

        # sanity check
        with pytest.raises(ExpiredTokenError):
            u.get_confirmation_token('foo@bar.com')

        random_string.return_value = '54321'

        token = u.get_confirmation_token('foo@bar.com', force=True)
        assert token == '54321'

    # Some old users will not have an 'expired' key in their email_verifications.
    # Assume the token in expired
    def test_get_confirmation_token_if_email_verification_doesnt_have_expiration(self):
        u = UserFactory()

        email = fake_email()
        u.add_unconfirmed_email(email)
        # manually remove 'expiration' key
        token = u.get_confirmation_token(email)
        del u.email_verifications[token]['expiration']
        u.save()

        with pytest.raises(ExpiredTokenError):
            u.get_confirmation_token(email)

    @mock.patch('website.security.random_string')
    def test_get_confirmation_url(self, random_string):
        random_string.return_value = 'abcde'
        u = UserFactory()
        u.add_unconfirmed_email('foo@bar.com')
        assert(
            u.get_confirmation_url('foo@bar.com') ==
            '{0}confirm/{1}/{2}/'.format(settings.DOMAIN, u._id, 'abcde')
        )

    def test_get_confirmation_url_when_token_is_expired_raises_error(self):
        u = UserFactory()
        # Make sure token is already expired
        expiration = timezone.now() - dt.timedelta(seconds=1)
        u.add_unconfirmed_email('foo@bar.com', expiration=expiration)

        with pytest.raises(ExpiredTokenError):
            u.get_confirmation_url('foo@bar.com')

    @mock.patch('website.security.random_string')
    def test_get_confirmation_url_when_token_is_expired_force(self, random_string):
        random_string.return_value = '12345'
        u = UserFactory()
        # Make sure token is already expired
        expiration = timezone.now() - dt.timedelta(seconds=1)
        u.add_unconfirmed_email('foo@bar.com', expiration=expiration)

        # sanity check
        with pytest.raises(ExpiredTokenError):
            u.get_confirmation_token('foo@bar.com')

        random_string.return_value = '54321'

        url = u.get_confirmation_url('foo@bar.com', force=True)
        expected = '{0}confirm/{1}/{2}/'.format(settings.DOMAIN, u._id, '54321')
        assert url == expected

    def test_confirm_primary_email(self):
        u = UnconfirmedUserFactory()
        token = u.get_confirmation_token(u.username)
        confirmed = u.confirm_email(token)
        u.save()
        assert bool(confirmed) is True
        assert len(u.email_verifications.keys()) == 0
        assert u.emails.filter(address=u.username).exists()
        assert bool(u.is_registered) is True

    def test_confirm_email(self, user):
        token = user.add_unconfirmed_email('foo@bar.com')
        user.confirm_email(token)

        assert 'foo@bar.com' not in user.unconfirmed_emails
        assert user.emails.filter(address='foo@bar.com').exists()

    @pytest.mark.enable_quickfiles_creation
    def test_confirm_email_merge_select_for_update(self, user):
        mergee = UserFactory(username='foo@bar.com')
        token = user.add_unconfirmed_email('foo@bar.com')

        with transaction.atomic(), CaptureQueriesContext(connection) as ctx:
            user.confirm_email(token, merge=True)

        mergee.reload()
        assert mergee.is_merged
        assert mergee.merged_by == user

        for_update_sql = connection.ops.for_update_sql()
        assert any(for_update_sql in query['sql'] for query in ctx.captured_queries)

    @pytest.mark.enable_quickfiles_creation
    @mock.patch('osf.utils.requests.settings.SELECT_FOR_UPDATE_ENABLED', False)
    def test_confirm_email_merge_select_for_update_disabled(self, user):
        mergee = UserFactory(username='foo@bar.com')
        token = user.add_unconfirmed_email('foo@bar.com')

        with transaction.atomic(), CaptureQueriesContext(connection) as ctx:
            user.confirm_email(token, merge=True)

        mergee.reload()
        assert mergee.is_merged
        assert mergee.merged_by == user

        for_update_sql = connection.ops.for_update_sql()
        assert not any(for_update_sql in query['sql'] for query in ctx.captured_queries)

    def test_confirm_email_comparison_is_case_insensitive(self):
        u = UnconfirmedUserFactory.build(
            username='letsgettacos@lgt.com'
        )
        u.add_unconfirmed_email('LetsGetTacos@LGT.com')
        u.save()
        assert bool(u.is_confirmed) is False  # sanity check

        token = u.get_confirmation_token('LetsGetTacos@LGT.com')

        confirmed = u.confirm_email(token)
        assert confirmed is True
        assert u.is_confirmed is True

    def test_verify_confirmation_token(self):
        u = UserFactory.build()
        u.add_unconfirmed_email('foo@bar.com')
        u.save()

        with pytest.raises(InvalidTokenError):
            u.get_unconfirmed_email_for_token('badtoken')

        valid_token = u.get_confirmation_token('foo@bar.com')
        assert bool(u.get_unconfirmed_email_for_token(valid_token)) is True
        manual_expiration = timezone.now() - dt.timedelta(0, 10)
        u.email_verifications[valid_token]['expiration'] = manual_expiration

        with pytest.raises(ExpiredTokenError):
            u.get_unconfirmed_email_for_token(valid_token)

    def test_verify_confirmation_token_when_token_has_no_expiration(self):
        # A user verification token may not have an expiration
        email = fake_email()
        u = UserFactory.build()
        u.add_unconfirmed_email(email)
        token = u.get_confirmation_token(email)
        # manually remove expiration to simulate legacy user
        del u.email_verifications[token]['expiration']
        u.save()

        assert bool(u.get_unconfirmed_email_for_token(token)) is True

    def test_format_surname(self):
        user = UserFactory(fullname='Duane Johnson')
        summary = user.get_summary(formatter='surname')
        assert(
            summary['user_display_name'] ==
            'Johnson'
        )

    def test_format_surname_one_name(self):
        user = UserFactory(fullname='Rock')
        summary = user.get_summary(formatter='surname')
        assert(
            summary['user_display_name'] ==
            'Rock'
        )

    def test_url(self, user):
        assert user.url == '/{0}/'.format(user._id)

    def test_absolute_url(self, user):
        assert(
            user.absolute_url ==
            urljoin(settings.DOMAIN, '/{0}/'.format(user._id))
        )

    def test_profile_image_url(self, user):
        expected = filters.profile_image_url(settings.PROFILE_IMAGE_PROVIDER,
                                         user,
                                         use_ssl=True,
                                         size=settings.PROFILE_IMAGE_MEDIUM)
        assert user.profile_image_url(settings.PROFILE_IMAGE_MEDIUM) == expected

    def test_set_unusable_username_for_unsaved_user(self):
        user = UserFactory.build()
        user.set_unusable_username()
        assert user.username is not None
        user.save()
        assert user.has_usable_username() is False

    def test_set_unusable_username_for_saved_user(self):
        user = UserFactory()
        user.set_unusable_username()
        assert user.username == user._id

    def test_has_usable_username(self):
        user = UserFactory()
        assert user.has_usable_username() is True
        user.username = user._id
        assert user.has_usable_username() is False

    def test_profile_image_url_has_no_default_size(self, user):
        expected = filters.profile_image_url(settings.PROFILE_IMAGE_PROVIDER,
                                         user,
                                         use_ssl=True)
        assert user.profile_image_url() == expected
        size = parse_qs(urlparse(user.profile_image_url()).query).get('size')
        assert size is None

    def test_activity_points(self, user):
        assert(
            user.get_activity_points() == get_total_activity_count(user._primary_key)
        )

    def test_contributed_property(self):
        user = UserFactory()
        node = NodeFactory()
        node2 = NodeFactory()
        # TODO: Use Node.add_contributor when it's implemented
        Contributor.objects.create(user=user, node=node)
        projects_contributed_to = AbstractNode.objects.filter(_contributors=user)
        assert list(user.contributed) == list(projects_contributed_to)
        assert node2 not in user.contributed

    # copied from tests/test_views.py
    def test_clean_email_verifications(self, user):
        # Do not return bad token and removes it from user.email_verifications
        email = 'test@example.com'
        token = 'blahblahblah'
        user.email_verifications[token] = {'expiration': (timezone.now() + dt.timedelta(days=1)),
                                                'email': email,
                                                'confirmed': False}
        user.save()
        assert user.email_verifications[token]['email'] == email
        user.clean_email_verifications(given_token=token)
        unconfirmed_emails = user.unconfirmed_email_info
        assert unconfirmed_emails == []
        assert user.email_verifications == {}

    def test_display_full_name_registered(self):
        u = UserFactory()
        assert u.display_full_name() == u.fullname

    def test_display_full_name_unregistered(self):
        name = fake.name()
        u = UnregUserFactory()
        project = NodeFactory()
        project.add_unregistered_contributor(
            fullname=name, email=u.username,
            auth=Auth(project.creator)
        )
        project.save()
        u.reload()
        assert u.display_full_name(node=project) == name

    def test_repeat_add_same_unreg_user_with_diff_name(self):
        unreg_user = UnregUserFactory()
        project = NodeFactory()
        old_name = unreg_user.fullname
        project.add_unregistered_contributor(
            fullname=old_name, email=unreg_user.username,
            auth=Auth(project.creator)
        )
        project.save()
        unreg_user.reload()
        name_list = [contrib.fullname for contrib in project.contributors]
        assert unreg_user.fullname in name_list
        project.remove_contributor(contributor=unreg_user, auth=Auth(project.creator))
        project.save()
        project.reload()
        assert unreg_user not in project.contributors
        new_name = fake.name()
        project.add_unregistered_contributor(
            fullname=new_name, email=unreg_user.username,
            auth=Auth(project.creator)
        )
        project.save()
        unreg_user.reload()
        project.reload()
        unregistered_name = unreg_user.unclaimed_records[project._id].get('name', None)
        assert new_name == unregistered_name

    def test_username_is_automatically_lowercased(self):
        user = UserFactory(username='nEoNiCon@bet.com')
        assert user.username == 'neonicon@bet.com'

    def test_update_affiliated_institutions_by_email_domains(self):
        institution = InstitutionFactory()
        email_domain = institution.email_domains[0]

        user_email = '{}@{}'.format(fake.domain_word(), email_domain)
        user = UserFactory(username=user_email)
        user.update_affiliated_institutions_by_email_domain()

        assert user.affiliated_institutions.count() == 1
        assert user.is_affiliated_with_institution(institution) is True

        user.update_affiliated_institutions_by_email_domain()

        assert user.affiliated_institutions.count() == 1

    def test_is_affiliated_with_institution(self, user):
        institution1, institution2 = InstitutionFactory(), InstitutionFactory()

        user.affiliated_institutions.add(institution1)
        user.save()

        assert user.is_affiliated_with_institution(institution1) is True
        assert user.is_affiliated_with_institution(institution2) is False

    def test_has_osfstorage_usersettings(self, user):
        addon = user.get_addon('osfstorage')
        default_region = Region.objects.get(_id=DEFAULT_REGION_ID)

        assert addon
        assert addon.default_region == default_region

class TestProjectsInCommon:

    def test_get_projects_in_common(self, user, auth):
        user2 = UserFactory()
        project = NodeFactory(creator=user)
        project.add_contributor(contributor=user2, auth=auth)
        project.save()

        group = OSFGroupFactory(creator=user, name='Platform')
        group.make_member(user2)
        group_project = ProjectFactory()
        group_project.add_osf_group(group)
        group_project.save()

        project_keys = set([node._id for node in user.all_nodes])
        projects = set(user.all_nodes)
        user2_project_keys = set([node._id for node in user2.all_nodes])

        assert set(n._id for n in user.get_projects_in_common(user2)) == project_keys.intersection(user2_project_keys)
        assert user.get_projects_in_common(user2) == projects.intersection(user2.all_nodes)

    def test_n_projects_in_common(self, user, auth):
        user2 = UserFactory()
        user3 = UserFactory()
        project = NodeFactory(creator=user)

        project.add_contributor(contributor=user2, auth=auth)
        project.save()

        group = OSFGroupFactory(name='Platform', creator=user)
        group.make_member(user3)
        project.add_osf_group(group)
        project.save()

        assert user.n_projects_in_common(user2) == 1
        assert user.n_projects_in_common(user3) == 1


class TestCookieMethods:

    def test_user_get_cookie(self):
        user = UserFactory()
        super_secret_key = 'children need maps'
        signer = itsdangerous.Signer(super_secret_key)
        session = Session(data={
            'auth_user_id': user._id,
            'auth_user_username': user.username,
            'auth_user_fullname': user.fullname,
        })
        session.save()

        assert signer.unsign(user.get_or_create_cookie(super_secret_key)).decode() == session._id

    def test_user_get_cookie_no_session(self):
        user = UserFactory()
        super_secret_key = 'children need maps'
        signer = itsdangerous.Signer(super_secret_key)
        assert(
            Session.objects.filter(data__auth_user_id=user._id).count() == 0
        )

        cookie = user.get_or_create_cookie(super_secret_key)

        session = Session.objects.filter(data__auth_user_id=user._id).first()

        assert session._id == signer.unsign(cookie).decode()
        assert session.data['auth_user_id'] == user._id
        assert session.data['auth_user_username'] == user.username
        assert session.data['auth_user_fullname'] == user.fullname

    def test_get_user_by_cookie(self):
        user = UserFactory()
        cookie = user.get_or_create_cookie()
        assert user == OSFUser.from_cookie(cookie)

    def test_get_user_by_cookie_returns_none(self):
        assert OSFUser.from_cookie('') is None

    def test_get_user_by_cookie_bad_cookie(self):
        assert OSFUser.from_cookie('foobar') is None

    def test_get_user_by_cookie_no_user_id(self):
        user = UserFactory()
        cookie = user.get_or_create_cookie()
        session = Session.objects.get(data__auth_user_id=user._id)
        del session.data['auth_user_id']
        session.save()
        assert OSFUser.from_cookie(cookie) is None

    def test_get_user_by_cookie_no_session(self):
        user = UserFactory()
        cookie = user.get_or_create_cookie()
        Session.objects.all().delete()
        assert OSFUser.from_cookie(cookie) is None


class TestChangePassword:

    def test_change_password(self, user):
        old_password = 'password'
        new_password = 'new password'
        confirm_password = new_password
        user.set_password(old_password)
        user.save()
        user.change_password(old_password, new_password, confirm_password)
        assert bool(user.check_password(new_password)) is True

    @mock.patch('website.mails.send_mail')
    def test_set_password_notify_default(self, mock_send_mail, user):
        old_password = 'password'
        user.set_password(old_password)
        user.save()
        assert mock_send_mail.called is True

    @mock.patch('website.mails.send_mail')
    def test_set_password_no_notify(self, mock_send_mail, user):
        old_password = 'password'
        user.set_password(old_password, notify=False)
        user.save()
        assert mock_send_mail.called is False

    @mock.patch('website.mails.send_mail')
    def test_check_password_upgrade_hasher_no_notify(self, mock_send_mail, user, settings):
        # NOTE: settings fixture comes from pytest-django.
        # changes get reverted after tests run
        settings.PASSWORD_HASHERS = (
            'django.contrib.auth.hashers.MD5PasswordHasher',
            'django.contrib.auth.hashers.SHA1PasswordHasher',
        )
        raw_password = 'password'
        user.password = 'sha1$lNb72DKWDv6P$e6ae16dada9303ae0084e14fc96659da4332bb05'
        user.check_password(raw_password)
        assert user.password.startswith('md5$')
        assert mock_send_mail.called is False

    def test_change_password_invalid(self, old_password=None, new_password=None, confirm_password=None,
                                     error_message='Old password is invalid'):
        user = UserFactory()
        user.set_password('password')
        user.save()
        with pytest.raises(ChangePasswordError) as excinfo:
            user.change_password(old_password, new_password, confirm_password)
            user.save()
        assert error_message in str(excinfo)
        assert bool(user.check_password(new_password)) is False

    def test_change_password_invalid_old_password(self):
        self.test_change_password_invalid(
            'invalid old password',
            'new password',
            'new password',
            'Old password is invalid',
        )

    def test_change_password_invalid_too_short(self):
        self.test_change_password_invalid(
            'password',
            '12345',
            '12345',
            'Password should be at least eight characters',
        )

    def test_change_password_invalid_too_long(self):
        too_long = 'X' * 257
        self.test_change_password_invalid(
            'password',
            too_long,
            too_long,
            'Password should not be longer than 256 characters',
        )

    def test_change_password_invalid_confirm_password(self):
        self.test_change_password_invalid(
            'password',
            'new password',
            'invalid confirm password',
            'Password does not match the confirmation',
        )

    def test_change_password_invalid_blank_password(self, old_password='', new_password='', confirm_password=''):
        self.test_change_password_invalid(
            old_password,
            new_password,
            confirm_password,
            'Passwords cannot be blank',
        )

    def test_change_password_invalid_blank_new_password(self):
        for password in (None, '', '      '):
            self.test_change_password_invalid_blank_password('password', password, 'new password')

    def test_change_password_invalid_blank_confirm_password(self):
        for password in (None, '', '      '):
            self.test_change_password_invalid_blank_password('password', 'new password', password)


class TestIsActive:

    @pytest.fixture()
    def make_user(self):
        def func(**attrs):
            # By default, return an active user
            user = UserFactory.build(
                is_registered=True,
                merged_by=None,
                is_disabled=False,
                date_confirmed=timezone.now(),
            )
            user.set_password('secret')
            for attr, value in attrs.items():
                setattr(user, attr, value)
            return user
        return func

    def test_is_active_is_set_to_true_under_correct_conditions(self, make_user):
        user = make_user()
        user.save()
        assert user.is_active is True

    def test_is_active_is_false_if_not_registered(self, make_user):
        user = make_user(is_registered=False)
        user.save()
        assert user.is_active is False

    def test_user_with_unusable_password_but_verified_orcid_is_active(self, make_user):
        user = make_user()
        user.set_unusable_password()
        user.save()
        assert user.is_active is False
        user.external_identity = {'ORCID': {'fake-orcid': 'VERIFIED'}}
        user.save()
        assert user.is_active is True

    def test_is_active_is_false_if_not_confirmed(self, make_user):
        user = make_user(date_confirmed=None)
        user.save()
        assert user.is_active is False

    def test_is_active_is_false_if_password_unset(self, make_user):
        user = make_user()
        user.set_unusable_password()
        user.save()
        assert user.is_active is False

    def test_is_active_is_false_if_merged(self, make_user):
        merger = UserFactory()
        user = make_user(merged_by=merger)
        user.save()
        assert user.is_active is False

    def test_is_active_is_false_if_disabled(self, make_user):
        user = make_user(date_disabled=timezone.now())
        user.save()
        assert user.is_active is False


class TestAddUnconfirmedEmail:

    @mock.patch('website.security.random_string')
    def test_add_unconfirmed_email(self, random_string):
        token = fake.lexify('???????')
        random_string.return_value = token
        u = UserFactory()
        assert len(u.email_verifications.keys()) == 0
        u.add_unconfirmed_email('foo@bar.com')
        assert len(u.email_verifications.keys()) == 1
        assert u.email_verifications[token]['email'] == 'foo@bar.com'

    @mock.patch('website.security.random_string')
    def test_add_unconfirmed_email_adds_expiration_date(self, random_string):
        token = fake.lexify('???????')
        random_string.return_value = token
        u = UserFactory()
        u.add_unconfirmed_email('test@osf.io')
        assert isinstance(u.email_verifications[token]['expiration'], dt.datetime)

    def test_add_blank_unconfirmed_email(self):
        user = UserFactory()
        with pytest.raises(ValidationError) as exc_info:
            user.add_unconfirmed_email('')
        assert exc_info.value.message == 'Enter a valid email address.'

# Copied from tests/test_models.TestUnregisteredUser

class TestUnregisteredUser:

    @pytest.fixture()
    def referrer(self):
        return UserFactory()

    @pytest.fixture()
    def email(self):
        return fake_email()

    @pytest.fixture()
    def unreg_user(self, referrer, project, email):
        user = UnregUserFactory()
        given_name = 'Fredd Merkury'
        user.add_unclaimed_record(project,
            given_name=given_name, referrer=referrer,
            email=email)
        user.save()
        return user

    @pytest.fixture()
    def provider(self, referrer):
        provider = PreprintProviderFactory()
        provider.add_to_group(referrer, 'moderator')
        provider.save()
        return provider

    @pytest.fixture()
    def unreg_moderator(self, referrer, provider, email):
        user = UnregUserFactory()
        given_name = 'Freddie Merkkury'
        user.add_unclaimed_record(provider,
            given_name=given_name, referrer=referrer,
            email=email)
        user.save()
        return user

    @pytest.fixture()
    def project(self, referrer):
        return NodeFactory(creator=referrer)

    def test_unregistered_factory(self):
        u1 = UnregUserFactory()
        assert bool(u1.is_registered) is False
        assert u1.has_usable_password() is False
        assert bool(u1.fullname) is True

    def test_unconfirmed_factory(self):
        u = UnconfirmedUserFactory()
        assert bool(u.is_registered) is False
        assert bool(u.username) is True
        assert bool(u.fullname) is True
        assert bool(u.password) is True
        assert len(u.email_verifications.keys()) == 1

    def test_add_unclaimed_record(self, unreg_user, unreg_moderator, email, referrer, provider, project):
        # test_unreg_contrib
        data = unreg_user.unclaimed_records[project._primary_key]
        assert data['name'] == 'Fredd Merkury'
        assert data['referrer_id'] == referrer._id
        assert 'token' in data
        assert data['email'] == email
        assert data == unreg_user.get_unclaimed_record(project._primary_key)

        # test_unreg_moderator
        data = unreg_moderator.unclaimed_records[provider._id]
        assert data['name'] == 'Freddie Merkkury'
        assert data['referrer_id'] == referrer._id
        assert 'token' in data
        assert data['email'] == email
        assert data == unreg_moderator.get_unclaimed_record(provider._id)

    def test_get_claim_url(self, unreg_user, unreg_moderator, project, provider):
        # test_unreg_contrib
        uid = unreg_user._primary_key
        pid = project._primary_key
        token = unreg_user.get_unclaimed_record(pid)['token']
        domain = settings.DOMAIN
        assert (
            unreg_user.get_claim_url(pid, external=True) ==
            '{domain}user/{uid}/{pid}/claim/?token={token}'.format(**locals())
        )

        # test_unreg_moderator
        uid = unreg_moderator._id
        pid = provider._id
        token = unreg_moderator.get_unclaimed_record(pid)['token']
        domain = settings.DOMAIN
        assert (
            unreg_moderator.get_claim_url(pid, external=True) ==
            '{domain}user/{uid}/{pid}/claim/?token={token}'.format(**locals())
        )

    def test_get_claim_url_raises_value_error_if_not_valid_pid(self, unreg_user, unreg_moderator):
        with pytest.raises(ValueError):
            unreg_user.get_claim_url('invalidinput')
            unreg_moderator.get_claim_url('invalidinput')

    def test_cant_add_unclaimed_record_if_referrer_has_no_permissions(self, referrer, unreg_moderator, unreg_user, provider):
        # test_referrer_is_not_contrib
        project = NodeFactory()
        with pytest.raises(PermissionsError) as e:
            unreg_user.add_unclaimed_record(project,
                given_name='fred m', referrer=referrer)
            unreg_user.save()
        assert str(e.value) == 'Referrer does not have permission to add a contributor to {}'.format(project._primary_key)

        # test_referrer_is_not_admin_or_moderator
        referrer = UserFactory()
        with pytest.raises(PermissionsError) as e:
            unreg_moderator.add_unclaimed_record(provider,
                given_name='hodor', referrer=referrer)
            unreg_user.save()
        assert str(e.value) == 'Referrer does not have permission to add a moderator to provider {}'.format(provider._id)

    @mock.patch('osf.models.OSFUser.update_search_nodes')
    @mock.patch('osf.models.OSFUser.update_search')
    def test_register(self, mock_search, mock_search_nodes):
        user = UnregUserFactory()
        assert user.is_registered is False  # sanity check
        email = fake_email()
        user.register(username=email, password='killerqueen')
        user.save()
        assert user.is_registered is True
        assert user.check_password('killerqueen') is True
        assert user.username == email

    @mock.patch('osf.models.OSFUser.update_search_nodes')
    @mock.patch('osf.models.OSFUser.update_search')
    def test_registering_with_a_different_email_adds_to_emails_list(self, mock_search, mock_search_nodes):
        user = UnregUserFactory()
        assert user.has_usable_password() is False  # sanity check
        email = fake_email()
        user.register(username=email, password='killerqueen')
        assert user.emails.filter(address=email).exists()

    def test_verify_claim_token(self, unreg_user, unreg_moderator, project, provider):
        # test_unreg_contrib
        valid = unreg_user.get_unclaimed_record(project._primary_key)['token']
        assert bool(unreg_user.verify_claim_token(valid, project_id=project._primary_key)) is True
        assert bool(unreg_user.verify_claim_token('invalidtoken', project_id=project._primary_key)) is False

        # test_unreg_moderator
        valid = unreg_moderator.get_unclaimed_record(provider._id)['token']
        assert bool(unreg_moderator.verify_claim_token(valid, project_id=provider._id)) is True
        assert bool(unreg_moderator.verify_claim_token('invalidtoken', project_id=provider._id)) is False

    def test_verify_claim_token_with_no_expiration_date(self, unreg_user, project):
        # Legacy records may not have an 'expires' key
        #self.add_unclaimed_record()
        record = unreg_user.get_unclaimed_record(project._primary_key)
        del record['expires']
        unreg_user.save()
        token = record['token']
        assert unreg_user.verify_claim_token(token, project_id=project._primary_key) is True


# Copied from tests/test_models.py
class TestRecentlyAdded:

    def test_recently_added(self, user, auth):
        # Project created
        project = NodeFactory()

        assert hasattr(user, 'recently_added') is True

        # Two users added as contributors
        user2 = UserFactory()
        user3 = UserFactory()
        project.add_contributor(contributor=user2, auth=auth)
        project.add_contributor(contributor=user3, auth=auth)
        recently_added = list(user.get_recently_added())
        assert user3 == recently_added[0]
        assert user2 == recently_added[1]
        assert len(list(recently_added)) == 2

    def test_recently_added_multi_project(self, user, auth):
        # Three users are created
        user2 = UserFactory()
        user3 = UserFactory()
        user4 = UserFactory()

        # 2 projects created
        project = NodeFactory()
        project2 = NodeFactory()

        # Users 2 and 3 are added to original project
        project.add_contributor(contributor=user2, auth=auth)
        project.add_contributor(contributor=user3, auth=auth)

        # Users 2 and 3 are added to another project
        project2.add_contributor(contributor=user2, auth=auth)
        project2.add_contributor(contributor=user4, auth=auth)

        recently_added = list(user.get_recently_added())
        assert user4 == recently_added[0]
        assert user2 == recently_added[1]
        assert user3 == recently_added[2]
        assert len(recently_added) == 3

    def test_recently_added_length(self, user, auth):
        # Project created
        project = NodeFactory()

        assert len(list(user.get_recently_added())) == 0
        # Add 17 users
        for _ in range(17):
            project.add_contributor(
                contributor=UserFactory(),
                auth=auth
            )

        assert len(list(user.get_recently_added())) == 15

# New tests
class TestTagging:
    def test_add_system_tag(self, user):
        tag_name = 'DJaxs is back!'
        user.add_system_tag(tag_name)
        user.save()

        assert len(user.system_tags) == 1

        tag = Tag.all_tags.get(name=tag_name, system=True)
        assert tag in user.all_tags.all()

    def test_add_system_tag_instance(self, user):
        tag = TagFactory(system=True)
        user.add_system_tag(tag)
        assert tag in user.all_tags.all()

    def test_add_system_tag_with_non_system_instance(self, user):
        tag = TagFactory(system=False)
        with pytest.raises(ValueError):
            user.add_system_tag(tag)
        assert tag not in user.all_tags.all()

    def test_tags_get_lowercased(self, user):
        tag_name = 'NeOn'
        user.add_system_tag(tag_name)
        user.save()

        tag = Tag.all_tags.get(name=tag_name.lower(), system=True)
        assert tag in user.all_tags.all()

    def test_system_tags_property(self, user):
        tag_name = fake.word()
        user.add_system_tag(tag_name)

        assert tag_name.lower() in user.system_tags

class TestCitationProperties:

    @pytest.fixture()
    def referrer(self):
        return UserFactory()

    @pytest.fixture()
    def email(self):
        return fake_email()

    @pytest.fixture()
    def unreg_user(self, referrer, project, email):
        user = UnregUserFactory()
        user.add_unclaimed_record(project,
            given_name=user.fullname, referrer=referrer,
            email=email)
        user.save()
        return user

    @pytest.fixture()
    def project(self, referrer):
        return NodeFactory(creator=referrer)

    def test_registered_user_csl(self, user):
        # Tests the csl name for a registered user
        if user.is_registered:
            assert bool(
                user.csl_name() ==
                {
                    'given': user.csl_given_name,
                    'family': user.family_name,
                }
            )

    def test_unregistered_user_csl(self, unreg_user, project):
        # Tests the csl name for an unregistered user
        name = unreg_user.unclaimed_records[project._primary_key]['name'].split(' ')
        family_name = name[-1]
        given_name = ' '.join(name[:-1])
        assert bool(
            unreg_user.csl_name(project._id) ==
            {
                'given': given_name,
                'family': family_name,
            }
        )

# copied from tests/test_models.py
@pytest.mark.enable_bookmark_creation
@pytest.mark.enable_implicit_clean
@pytest.mark.enable_quickfiles_creation
class TestMergingUsers:

    @pytest.yield_fixture()
    def email_subscriptions_enabled(self):
        settings.ENABLE_EMAIL_SUBSCRIPTIONS = True
        yield
        settings.ENABLE_EMAIL_SUBSCRIPTIONS = False

    @pytest.fixture()
    def master(self):
        return UserFactory(
            fullname='Joe Shmo',
            is_registered=True,
            emails=['joe@mail.com'],
        )

    @pytest.fixture()
    def dupe(self):
        return UserFactory(
            fullname='Joseph Shmo',
            emails=['joseph123@hotmail.com']
        )

    @pytest.fixture()
    def merge_dupe(self, master, dupe):
        def f():
            """Do the actual merge."""
            master.merge_user(dupe)
            master.save()
        return f

    def test_bookmark_collection_nodes_arent_merged(self, dupe, master, merge_dupe):
        dashnode = find_bookmark_collection(dupe)
        assert dupe.collection_set.filter(id=dashnode.id).exists()
        merge_dupe()
        assert not master.collection_set.filter(id=dashnode.id).exists()

    # Note the files are merged, but the actual node stays with the dupe user
    @pytest.mark.skip(reason='QuickfilesNode is deprecated this should be removed after migrations are run.')
    def test_quickfiles_node_arent_merged(self, dupe, master, merge_dupe):
        assert master.nodes.filter(type='osf.quickfilesnode').count() == 1
        assert dupe.nodes.filter(type='osf.quickfilesnode').count() == 1

        merge_dupe()
        master.refresh_from_db()
        dupe.refresh_from_db()
        assert master.nodes.filter(type='osf.quickfilesnode').count() == 1
        assert dupe.nodes.filter(type='osf.quickfilesnode').count() == 1

    def test_dupe_is_merged(self, dupe, master, merge_dupe):
        merge_dupe()
        assert dupe.is_merged
        assert dupe.merged_by == master

    def test_dupe_email_is_appended(self, master, merge_dupe):
        merge_dupe()
        assert master.emails.filter(address='joseph123@hotmail.com').exists()

    @mock.patch('website.mailchimp_utils.get_mailchimp_api')
    def test_send_user_merged_signal(self, mock_get_mailchimp_api, dupe, merge_dupe):
        dupe.mailchimp_mailing_lists['foo'] = True
        dupe.save()

        with capture_signals() as mock_signals:
            merge_dupe()
            assert mock_signals.signals_sent() == set([user_merged])

    @pytest.mark.enable_enqueue_task
    @mock.patch('website.mailchimp_utils.unsubscribe_mailchimp_async')
    def test_merged_user_unsubscribed_from_mailing_lists(self, mock_unsubscribe, dupe, merge_dupe, email_subscriptions_enabled):
        list_name = 'foo'
        dupe.mailchimp_mailing_lists[list_name] = True
        dupe.save()
        merge_dupe()
        assert mock_unsubscribe.called

    def test_inherits_projects_contributed_by_dupe(self, dupe, master, merge_dupe):
        project = ProjectFactory()
        project.add_contributor(dupe)
        project.save()
        merge_dupe()
        project.reload()
        assert project.is_contributor(master) is True
        assert project.is_contributor(dupe) is False

    def test_inherits_projects_created_by_dupe(self, dupe, master, merge_dupe):
        project = ProjectFactory(creator=dupe)
        merge_dupe()
        project.reload()
        assert project.creator == master

    def test_adding_merged_user_as_contributor_adds_master(self, dupe, master, merge_dupe):
        project = ProjectFactory(creator=UserFactory())
        merge_dupe()
        project.add_contributor(contributor=dupe)
        assert project.is_contributor(master) is True
        assert project.is_contributor(dupe) is False

    def test_merging_dupe_who_is_contributor_on_same_projects(self, master, dupe, merge_dupe):
        # Both master and dupe are contributors on the same project
        project = ProjectFactory()
        project.add_contributor(contributor=master, visible=True)
        project.add_contributor(contributor=dupe, visible=True)
        project.save()
        merge_dupe()  # perform the merge
        project.reload()
        assert project.is_contributor(master)
        assert project.is_contributor(dupe) is False
        assert len(project.contributors) == 2   # creator and master are the only contribs
        assert project.contributor_set.get(user=master).visible is True

    def test_merging_dupe_who_has_different_visibility_from_master(self, master, dupe, merge_dupe):
        # Both master and dupe are contributors on the same project
        project = ProjectFactory()
        project.add_contributor(contributor=master, visible=False)
        project.add_contributor(contributor=dupe, visible=True)

        project.save()
        merge_dupe()  # perform the merge
        project.reload()

        assert project.contributor_set.get(user=master).visible is True

    def test_merging_dupe_who_is_a_non_bib_contrib_and_so_is_the_master(self, master, dupe, merge_dupe):
        # Both master and dupe are contributors on the same project
        project = ProjectFactory()
        project.add_contributor(contributor=master, visible=False)
        project.add_contributor(contributor=dupe, visible=False)

        project.save()
        merge_dupe()  # perform the merge
        project.reload()

        assert project.contributor_set.get(user=master).visible is False

    def test_merge_user_with_higher_permissions_on_project(self, master, dupe, merge_dupe):
        # Both master and dupe are contributors on the same project
        project = ProjectFactory()
        project.add_contributor(contributor=master, permissions=permissions.WRITE)
        project.add_contributor(contributor=dupe, permissions=permissions.ADMIN)

        project.save()
        merge_dupe()  # perform the merge

        assert project.get_permissions(master) == [permissions.READ, permissions.WRITE, permissions.ADMIN]

    def test_merge_user_with_lower_permissions_on_project(self, master, dupe, merge_dupe):
        # Both master and dupe are contributors on the same project
        project = ProjectFactory()
        project.add_contributor(contributor=master, permissions=permissions.ADMIN)
        project.add_contributor(contributor=dupe, permissions=permissions.WRITE)

        project.save()
        merge_dupe()  # perform the merge

        assert project.get_permissions(master) == [permissions.READ, permissions.WRITE, permissions.ADMIN]

    def test_merge_user_into_self_fails(self, master):
        with pytest.raises(ValueError):
            master.merge_user(master)


class TestDisablingUsers(OsfTestCase):
    def setUp(self):
        super(TestDisablingUsers, self).setUp()
        self.user = UserFactory()

    def test_user_enabled_by_default(self):
        assert self.user.is_disabled is False

    def test_disabled_user(self):
        """Ensure disabling a user sets date_disabled"""
        self.user.is_disabled = True
        self.user.save()

        assert isinstance(self.user.date_disabled, dt.datetime)
        assert self.user.is_disabled is True
        assert self.user.is_active is False

    def test_reenabled_user(self):
        """Ensure restoring a disabled user unsets date_disabled"""
        self.user.is_disabled = True
        self.user.save()

        self.user.is_disabled = False
        self.user.save()

        assert self.user.date_disabled is None
        assert self.user.is_disabled is False
        assert self.user.is_active is True

    def test_is_disabled_idempotency(self):
        self.user.is_disabled = True
        self.user.save()

        old_date_disabled = self.user.date_disabled

        self.user.is_disabled = True
        self.user.save()

        new_date_disabled = self.user.date_disabled

        assert new_date_disabled == old_date_disabled

    @mock.patch('website.mailchimp_utils.get_mailchimp_api')
    def test_disable_account_and_remove_sessions(self, mock_mail):
        session1 = SessionFactory(user=self.user, created=(timezone.now() - dt.timedelta(seconds=settings.OSF_SESSION_TIMEOUT)))
        session2 = SessionFactory(user=self.user, created=(timezone.now() - dt.timedelta(seconds=settings.OSF_SESSION_TIMEOUT)))

        self.user.mailchimp_mailing_lists[settings.MAILCHIMP_GENERAL_LIST] = True
        self.user.save()
        self.user.disable_account()

        assert self.user.is_disabled is True
        assert isinstance(self.user.date_disabled, dt.datetime)
        assert self.user.mailchimp_mailing_lists[settings.MAILCHIMP_GENERAL_LIST] is False

        assert not Session.load(session1._id)
        assert not Session.load(session2._id)

    def test_disable_account_api(self):
        settings.ENABLE_EMAIL_SUBSCRIPTIONS = True
        with pytest.raises(mailchimp_utils.mailchimp.InvalidApiKeyError):
            self.user.disable_account()

# Copied from tests/modes/test_user.py
@pytest.mark.enable_quickfiles_creation
class TestUser(OsfTestCase):
    def setUp(self):
        super(TestUser, self).setUp()
        self.user = AuthUserFactory()

    # Regression test for https://github.com/CenterForOpenScience/osf.io/issues/2454
    def test_add_unconfirmed_email_when_email_verifications_is_empty(self):
        self.user.email_verifications = []
        self.user.save()
        email = fake_email()
        self.user.add_unconfirmed_email(email)
        self.user.save()
        assert email in self.user.unconfirmed_emails

    def test_unconfirmed_emails(self):
        assert self.user.unconfirmed_emails == []
        self.user.add_unconfirmed_email('foo@bar.com')
        assert self.user.unconfirmed_emails == ['foo@bar.com']

        # email_verifications field may NOT be None
        self.user.email_verifications = []
        self.user.save()
        assert self.user.unconfirmed_emails == []

    def test_unconfirmed_emails_unregistered_user(self):
        assert UnregUserFactory().unconfirmed_emails == []

    def test_unconfirmed_emails_unconfirmed_user(self):
        user = UnconfirmedUserFactory()

        assert user.unconfirmed_emails == [user.username]

    # regression test for https://sentry.cos.io/sentry/osf/issues/6510/
    def test_unconfirmed_email_info_when_email_verifications_is_empty(self):
        user = UserFactory()
        user.email_verifications = []
        assert user.unconfirmed_email_info == []

    def test_remove_unconfirmed_email(self):
        self.user.add_unconfirmed_email('foo@bar.com')
        self.user.save()

        assert 'foo@bar.com' in self.user.unconfirmed_emails  # sanity check

        self.user.remove_unconfirmed_email('foo@bar.com')
        self.user.save()

        assert 'foo@bar.com' not in self.user.unconfirmed_emails

    def test_confirm_email(self):
        token = self.user.add_unconfirmed_email('foo@bar.com')
        self.user.confirm_email(token)

        assert 'foo@bar.com' not in self.user.unconfirmed_emails
        assert self.user.emails.filter(address='foo@bar.com').exists()

    def test_confirm_email_comparison_is_case_insensitive(self):
        u = UnconfirmedUserFactory.build(
            username='letsgettacos@lgt.com'
        )
        u.add_unconfirmed_email('LetsGetTacos@LGT.com')
        u.save()
        assert u.is_confirmed is False  # sanity check

        token = u.get_confirmation_token('LetsGetTacos@LGT.com')

        confirmed = u.confirm_email(token)
        assert confirmed is True
        assert u.is_confirmed is True

    def test_cannot_remove_primary_email_from_email_list(self):
        with pytest.raises(PermissionsError) as e:
            self.user.remove_email(self.user.username)
        assert str(e.value) == 'Can\'t remove primary email'

    def test_add_same_unconfirmed_email_twice(self):
        email = 'test@mail.com'
        token1 = self.user.add_unconfirmed_email(email)
        self.user.save()
        self.user.reload()
        assert token1 == self.user.get_confirmation_token(email)
        assert email == self.user.get_unconfirmed_email_for_token(token1)

        token2 = self.user.add_unconfirmed_email(email)
        self.user.save()
        self.user.reload()
        assert token1 != self.user.get_confirmation_token(email)
        assert token2 == self.user.get_confirmation_token(email)
        assert email == self.user.get_unconfirmed_email_for_token(token2)
        with pytest.raises(InvalidTokenError):
            self.user.get_unconfirmed_email_for_token(token1)

    def test_contributed_property(self):
        projects_contributed_to = self.user.nodes.all()
        assert list(self.user.contributed.all()) == list(projects_contributed_to)

    @pytest.mark.enable_bookmark_creation
    def test_contributor_to_property(self):
        normal_node = ProjectFactory(creator=self.user)
        normal_contributed_node = ProjectFactory()
        normal_contributed_node.add_contributor(self.user)
        normal_contributed_node.save()
        deleted_node = ProjectFactory(creator=self.user, is_deleted=True)
        bookmark_collection_node = find_bookmark_collection(self.user)
        collection_node = CollectionFactory(creator=self.user)
        project_to_be_invisible_on = ProjectFactory()
        project_to_be_invisible_on.add_contributor(self.user, visible=False)
        project_to_be_invisible_on.save()
        group = OSFGroupFactory(creator=self.user, name='Platform')
        group_project = ProjectFactory()
        group_project.add_osf_group(group, permissions.READ)

        contributor_to_nodes = [node._id for node in self.user.contributor_to]

        assert normal_node._id in contributor_to_nodes
        assert normal_contributed_node._id in contributor_to_nodes
        assert project_to_be_invisible_on._id in contributor_to_nodes
        assert deleted_node._id not in contributor_to_nodes
        assert bookmark_collection_node._id not in contributor_to_nodes
        assert collection_node._id not in contributor_to_nodes
        assert group_project._id not in contributor_to_nodes

    @pytest.mark.enable_bookmark_creation
    def test_contributor_or_group_member_to_property(self):
        normal_node = ProjectFactory(creator=self.user)
        normal_contributed_node = ProjectFactory()
        normal_contributed_node.add_contributor(self.user)
        normal_contributed_node.save()
        deleted_node = ProjectFactory(creator=self.user, is_deleted=True)
        bookmark_collection_node = find_bookmark_collection(self.user)
        collection_node = CollectionFactory(creator=self.user)
        project_to_be_invisible_on = ProjectFactory()
        project_to_be_invisible_on.add_contributor(self.user, visible=False)
        project_to_be_invisible_on.save()
        group = OSFGroupFactory(creator=self.user, name='Platform')
        group_project = ProjectFactory()
        group_project.add_osf_group(group, permissions.READ)
        registration = RegistrationFactory(creator=self.user)

        contributor_to_or_group_member_nodes = [node._id for node in self.user.contributor_or_group_member_to]

        assert normal_node._id in contributor_to_or_group_member_nodes
        assert normal_contributed_node._id in contributor_to_or_group_member_nodes
        assert project_to_be_invisible_on._id in contributor_to_or_group_member_nodes
        assert deleted_node._id not in contributor_to_or_group_member_nodes
        assert bookmark_collection_node._id not in contributor_to_or_group_member_nodes
        assert collection_node._id not in contributor_to_or_group_member_nodes
        assert group_project._id in contributor_to_or_group_member_nodes
        assert registration._id in contributor_to_or_group_member_nodes

    def test_all_nodes_property(self):
        project = ProjectFactory(creator=self.user)
        project_two = ProjectFactory()

        group = OSFGroupFactory(creator=self.user)
        project_two.add_osf_group(group)
        project_two.save()

        project_three = ProjectFactory()
        project_three.save()

        user_nodes = self.user.all_nodes
        assert user_nodes.count() == 2
        assert project in user_nodes
        assert project_two in user_nodes
        assert project_three not in user_nodes

    @pytest.mark.enable_bookmark_creation
    def test_visible_contributor_to_property(self):
        invisible_contributor = UserFactory()
        normal_node = ProjectFactory(creator=invisible_contributor)
        deleted_node = ProjectFactory(creator=invisible_contributor, is_deleted=True)
        bookmark_collection_node = find_bookmark_collection(invisible_contributor)
        collection_node = CollectionFactory(creator=invisible_contributor)
        project_to_be_invisible_on = ProjectFactory()
        project_to_be_invisible_on.add_contributor(invisible_contributor, visible=False)
        project_to_be_invisible_on.save()
        visible_contributor_to_nodes = [node._id for node in invisible_contributor.visible_contributor_to]

        assert normal_node._id in visible_contributor_to_nodes
        assert deleted_node._id not in visible_contributor_to_nodes
        assert bookmark_collection_node._id not in visible_contributor_to_nodes
        assert collection_node._id not in visible_contributor_to_nodes
        assert project_to_be_invisible_on._id not in visible_contributor_to_nodes

    def test_created_property(self):
        # make sure there's at least one project
        ProjectFactory(creator=self.user)
        projects_created_by_user = AbstractNode.objects.filter(creator=self.user)
        assert list(self.user.nodes_created.all()) == list(projects_created_by_user)


# Copied from tests/models/test_user.py
@pytest.mark.enable_implicit_clean
@pytest.mark.enable_bookmark_creation
@pytest.mark.enable_quickfiles_creation
class TestUserMerging(OsfTestCase):
    def setUp(self):
        super(TestUserMerging, self).setUp()
        self.user = UserFactory()
        with self.context:
            handlers.celery_before_request()

    def _add_unconfirmed_user(self):
        self.unconfirmed = UnconfirmedUserFactory()

        self.user.add_system_tag('user')
        self.user.add_system_tag('shared')
        self.unconfirmed.add_system_tag('unconfirmed')
        self.unconfirmed.add_system_tag('shared')

    def _add_unregistered_user(self):
        self.unregistered = UnregUserFactory()

        self.project_with_unreg_contrib = ProjectFactory()
        self.project_with_unreg_contrib.add_unregistered_contributor(
            fullname='Unreg',
            email=self.unregistered.username,
            auth=Auth(self.project_with_unreg_contrib.creator)
        )
        self.project_with_unreg_contrib.save()

    @pytest.mark.enable_enqueue_task
    @mock.patch('website.mailchimp_utils.get_mailchimp_api')
    def test_merge(self, mock_get_mailchimp_api):
        def is_mrm_field(value):
            return 'RelatedManager' in str(value.__class__)

        other_user = UserFactory()
        other_user.save()

        # define values for users' fields
        today = timezone.now()
        yesterday = today - dt.timedelta(days=1)

        self.user.comments_viewed_timestamp['shared_gt'] = today
        other_user.comments_viewed_timestamp['shared_gt'] = yesterday
        self.user.comments_viewed_timestamp['shared_lt'] = yesterday
        other_user.comments_viewed_timestamp['shared_lt'] = today
        self.user.comments_viewed_timestamp['user'] = yesterday
        other_user.comments_viewed_timestamp['other'] = yesterday

        self.user.email_verifications = {'user': {'email': 'a'}}
        other_user.email_verifications = {'other': {'email': 'b'}}

        self.user.notifications_configured = {'abc12': True}
        other_user.notifications_configured = {'123ab': True}

        self.user.external_accounts = [ExternalAccountFactory()]
        other_user.external_accounts = [ExternalAccountFactory()]

        self.user.mailchimp_mailing_lists = {
            'user': True,
            'shared_gt': True,
            'shared_lt': False,
        }
        other_user.mailchimp_mailing_lists = {
            'other': True,
            'shared_gt': False,
            'shared_lt': True,
        }

        self.user.security_messages = {
            'user': today,
            'shared': today,
        }
        other_user.security_messages = {
            'other': today,
            'shared': today,
        }

        self.user.add_system_tag('user')
        self.user.add_system_tag('shared')
        other_user.add_system_tag('other')
        other_user.add_system_tag('shared')

        self.user.save()
        other_user.save()

        # define expected behavior for ALL FIELDS of the User object
        default_to_master_user_fields = [
            'id',
            'date_confirmed',
            'date_disabled',
            'date_last_login',
            'date_registered',
            'email_last_sent',
            'external_identity',
            'family_name',
            'fullname',
            'given_name',
            'is_invited',
            'is_registered',
            'jobs',
            'locale',
            'merged_by',
            'middle_names',
            'password',
            'schools',
            'social',
            'suffix',
            'timezone',
            'username',
            'verification_key',
            'verification_key_v2',
            'affiliated_institutions',
            'contributor_added_email_records',
            'requested_deactivation',
        ]

        calculated_fields = {
            'comments_viewed_timestamp': {
                'user': yesterday,
                'other': yesterday,
                'shared_gt': today,
                'shared_lt': today,
            },
            'email_verifications': {
                'user': {'email': 'a'},
                'other': {'email': 'b'},
            },
            'notifications_configured': {
                '123ab': True, 'abc12': True,
            },
            'emails': set([
                other_user.emails.first().id,
                self.user.emails.first().id,
            ]),
            'external_accounts': set([
                self.user.external_accounts.first().id,
                other_user.external_accounts.first().id,
            ]),
            'recently_added': set(),
            'mailchimp_mailing_lists': {
                'user': True,
                'other': True,
                'shared_gt': True,
                'shared_lt': True,
            },
            'osf_mailing_lists': {
                'Open Science Framework Help': True
            },
            'security_messages': {
                'user': today,
                'other': today,
                'shared': today,
            },
            'unclaimed_records': {},
        }

        # from the explicit rules above, compile expected field/value pairs
        expected = {}
        expected.update(calculated_fields)
        for key in default_to_master_user_fields:
            if is_mrm_field(getattr(self.user, key)):
                expected[key] = set(list(getattr(self.user, key).all().values_list('id', flat=True)))
            else:
                expected[key] = getattr(self.user, key)

        # ensure all fields of the user object have an explicit expectation
        all_field_names = {each.name for each in self.user._meta.get_fields()}
        assert set(expected.keys()).issubset(all_field_names)

        # mock mailchimp
        mock_client = mock.MagicMock()
        mock_get_mailchimp_api.return_value = mock_client
        mock_client.lists.list.return_value = {'data': [{'id': x, 'list_name': list_name} for x, list_name in enumerate(self.user.mailchimp_mailing_lists)]}

        with run_celery_tasks():
            # perform the merge
            self.user.merge_user(other_user)
            self.user.save()

        self.user.reload()

        # check each field/value pair
        for k, v in expected.items():
            if is_mrm_field(getattr(self.user, k)):
                assert set(list(getattr(self.user, k).all().values_list('id', flat=True))) == v, '{} doesn\'t match expectations'.format(k)
            else:
                assert getattr(self.user, k) == v, '{} doesn\'t match expectation'.format(k)

        assert sorted(self.user.system_tags) == ['other', 'shared', 'user']

        # check fields set on merged user
        assert other_user.merged_by == self.user

        assert not Session.objects.filter(data__auth_user_id=other_user._id).exists()

    def test_merge_unconfirmed(self):
        self._add_unconfirmed_user()
        unconfirmed_username = self.unconfirmed.username
        self.user.merge_user(self.unconfirmed)

        assert self.unconfirmed.is_merged is True
        assert self.unconfirmed.merged_by == self.user

        assert self.user.is_registered is True
        assert self.user.is_invited is False

        # TODO: test profile fields - jobs, schools, social
        # TODO: test security_messages
        # TODO: test mailing_lists

        assert sorted(self.user.system_tags) == sorted(['shared', 'user', 'unconfirmed'])

        # TODO: test emails
        # TODO: test external_accounts

        assert self.unconfirmed.email_verifications == {}
        assert self.unconfirmed.password[0] == '!'
        assert self.unconfirmed.verification_key is None
        # The mergee's email no longer needs to be confirmed by merger
        unconfirmed_emails = [record['email'] for record in self.user.email_verifications.values()]
        assert unconfirmed_username not in unconfirmed_emails

    def test_merge_preserves_external_identity(self):
        verified_user = UserFactory(external_identity={'ORCID': {'1234-1234-1234-1234': 'VERIFIED'}})
        linking_user = UserFactory(external_identity={'ORCID': {'1234-1234-1234-1234': 'LINK'}})
        creating_user = UserFactory(external_identity={'ORCID': {'1234-1234-1234-1234': 'CREATE'}})
        different_id_user = UserFactory(external_identity={'ORCID': {'4321-4321-4321-4321': 'VERIFIED'}})
        no_id_user = UserFactory(external_identity={'ORCID': {}})
        no_provider_user = UserFactory(external_identity={})

        linking_user.merge_user(creating_user)
        assert linking_user.external_identity == {'ORCID': {'1234-1234-1234-1234': 'LINK'}}
        linking_user.merge_user(verified_user)
        assert linking_user.external_identity == {'ORCID': {'1234-1234-1234-1234': 'VERIFIED'}}
        linking_user.merge_user(no_id_user)
        assert linking_user.external_identity == {'ORCID': {'1234-1234-1234-1234': 'VERIFIED'}}
        linking_user.merge_user(no_provider_user)
        assert linking_user.external_identity == {'ORCID': {'1234-1234-1234-1234': 'VERIFIED'}}
        linking_user.merge_user(different_id_user)
        assert linking_user.external_identity == {'ORCID': {'1234-1234-1234-1234': 'VERIFIED', '4321-4321-4321-4321': 'VERIFIED'}}

        assert creating_user.external_identity == {}
        assert verified_user.external_identity == {}
        assert no_id_user.external_identity == {}
        assert no_provider_user.external_identity == {}

        no_provider_user.merge_user(linking_user)
        assert linking_user.external_identity == {}
        assert no_provider_user.external_identity == {'ORCID': {'1234-1234-1234-1234': 'VERIFIED', '4321-4321-4321-4321': 'VERIFIED'}}

    def test_merge_unregistered(self):
        # test only those behaviors that are not tested with unconfirmed users
        self._add_unregistered_user()

        self.user.merge_user(self.unregistered)

        self.project_with_unreg_contrib.reload()
        assert self.user.is_invited is True
        assert self.user in self.project_with_unreg_contrib.contributors

    @mock.patch('website.project.views.contributor.mails.send_mail')
    def test_merge_doesnt_send_signal(self, mock_notify):
        #Explictly reconnect signal as it is disconnected by default for test
        contributor_added.connect(notify_added_contributor)
        other_user = UserFactory()
        self.user.merge_user(other_user)
        assert other_user.merged_by._id == self.user._id
        assert mock_notify.called is False

    def test_merge_user_logs(self):
        other_user = UserFactory()
        user_log = UserLogFactory(user=other_user)
        user_log.save()

        self.user.merge_user(other_user)
        assert user_log in self.user.user_logs.all()


@pytest.mark.enable_implicit_clean
class TestUserValidation(OsfTestCase):

    def setUp(self):
        super(TestUserValidation, self).setUp()
        self.user = AuthUserFactory()

    def test_validate_fullname_none(self):
        self.user.fullname = None
        with pytest.raises(ValidationError):
            self.user.save()

    def test_validate_fullname_empty(self):
        self.user.fullname = ''
        with pytest.raises(ValidationError):
            self.user.save()

    def test_validate_social_profile_websites_empty(self):
        self.user.social = {'profileWebsites': []}
        self.user.save()
        assert self.user.social['profileWebsites'] == []

    def test_validate_social_profile_website_many_different(self):
        basepath = os.path.dirname(__file__)
        url_data_path = os.path.join(basepath, '../website/static/urlValidatorTest.json')
        with open(url_data_path) as url_test_data:
            data = json.load(url_test_data)

        fails_at_end = False
        for should_pass in data['testsPositive']:
            try:
                self.user.social = {'profileWebsites': [should_pass]}
                self.user.save()
                assert self.user.social['profileWebsites'] == [should_pass]
            except ValidationError:
                fails_at_end = True
                print('\"' + should_pass + '\" failed but should have passed while testing that the validator ' + data['testsPositive'][should_pass])

        for should_fail in data['testsNegative']:
            self.user.social = {'profileWebsites': [should_fail]}
            try:
                with pytest.raises(ValidationError):
                    self.user.save()
            except AssertionError:
                fails_at_end = True
                print('\"' + should_fail + '\" passed but should have failed while testing that the validator ' + data['testsNegative'][should_fail])
        if fails_at_end:
            raise

    def test_validate_multiple_profile_websites_valid(self):
        self.user.social = {'profileWebsites': ['http://cos.io/', 'http://thebuckstopshere.com', 'http://dinosaurs.com']}
        self.user.save()
        assert self.user.social['profileWebsites'] == ['http://cos.io/', 'http://thebuckstopshere.com', 'http://dinosaurs.com']

    def test_validate_social_profile_websites_invalid(self):
        self.user.social = {'profileWebsites': ['help computer']}
        with pytest.raises(ValidationError):
            self.user.save()

    def test_validate_multiple_profile_social_profile_websites_invalid(self):
        self.user.social = {'profileWebsites': ['http://cos.io/', 'help computer', 'http://dinosaurs.com']}
        with pytest.raises(ValidationError):
            self.user.save()

    def test_empty_social_links(self):
        assert self.user.social_links == {}
        assert len(self.user.social_links) == 0

    def test_profile_website_unchanged(self):
        self.user.social = {'profileWebsites': ['http://cos.io/']}
        self.user.save()
        assert self.user.social_links['profileWebsites'] == ['http://cos.io/']
        assert len(self.user.social_links) == 1

    def test_various_social_handles(self):
        self.user.social = {
            'profileWebsites': ['http://cos.io/'],
            'twitter': ['OSFramework'],
            'github': ['CenterForOpenScience'],
            'scholar': 'ztt_j28AAAAJ'
        }
        self.user.save()
        assert self.user.social_links == {
            'profileWebsites': ['http://cos.io/'],
            'twitter': 'http://twitter.com/OSFramework',
            'github': 'http://github.com/CenterForOpenScience',
            'scholar': 'http://scholar.google.com/citations?user=ztt_j28AAAAJ'
        }

    def test_multiple_profile_websites(self):
        self.user.social = {
            'profileWebsites': ['http://cos.io/', 'http://thebuckstopshere.com', 'http://dinosaurs.com'],
            'twitter': ['OSFramework'],
            'github': ['CenterForOpenScience']
        }
        self.user.save()
        assert self.user.social_links == {
            'profileWebsites': ['http://cos.io/', 'http://thebuckstopshere.com', 'http://dinosaurs.com'],
            'twitter': 'http://twitter.com/OSFramework',
            'github': 'http://github.com/CenterForOpenScience'
        }

    def test_nonsocial_ignored(self):
        self.user.social = {
            'foo': 'bar',
        }
        with pytest.raises(ValidationError) as exc_info:
            self.user.save()
        assert isinstance(exc_info.value.args[0], dict)
        assert self.user.social_links == {}

    def test_validate_jobs_valid(self):
        self.user.jobs = [{
            'institution': 'School of Lover Boys',
            'department': 'Fancy Patter',
            'title': 'Lover Boy',
            'startMonth': 1,
            'startYear': '1970',
            'endMonth': 1,
            'endYear': '1980',
        }]
        self.user.save()

    def test_validate_jobs_institution_empty(self):
        self.user.jobs = [{'institution': ''}]
        with pytest.raises(ValidationError):
            self.user.save()

    def test_validate_jobs_bad_end_date(self):
        # end year is < start year
        self.user.jobs = [{
            'institution': fake.company(),
            'department': fake.bs(),
            'position': fake.catch_phrase(),
            'startMonth': 1,
            'startYear': '1970',
            'endMonth': 1,
            'endYear': '1960',
        }]
        with pytest.raises(ValidationError):
            self.user.save()

    def test_validate_schools_bad_end_date(self):
        # end year is < start year
        self.user.schools = [{
            'degree': fake.catch_phrase(),
            'institution': fake.company(),
            'department': fake.bs(),
            'startMonth': 1,
            'startYear': '1970',
            'endMonth': 1,
            'endYear': '1960',
        }]
        with pytest.raises(ValidationError):
            self.user.save()

    def test_validate_jobs_bad_year(self):
        start_year = ['hi', '20507', '99', '67.34']
        for year in start_year:
            self.user.jobs = [{
                'institution': fake.company(),
                'department': fake.bs(),
                'position': fake.catch_phrase(),
                'startMonth': 1,
                'startYear': year,
                'endMonth': 1,
                'endYear': '1960',
            }]
            with pytest.raises(ValidationError):
                self.user.save()

    def test_validate_schools_bad_year(self):
        start_year = ['hi', '20507', '99', '67.34']
        for year in start_year:
            self.user.schools = [{
                'degree': fake.catch_phrase(),
                'institution': fake.company(),
                'department': fake.bs(),
                'startMonth': 1,
                'startYear': year,
                'endMonth': 1,
                'endYear': '1960',
            }]
            with pytest.raises(ValidationError):
                self.user.save()


class TestUserGdprDelete:

    @pytest.fixture()
    def user(self):
        return AuthUserFactory()

    @pytest.fixture()
    def project_with_two_admins(self, user):
        second_admin_contrib = UserFactory()
        project = ProjectFactory(creator=user)
        project.add_contributor(second_admin_contrib)
        project.set_permissions(user=second_admin_contrib, permissions=permissions.ADMIN)
        project.save()
        return project

    @pytest.fixture()
    def project_with_two_admins_and_addon_credentials(self, user):
        second_admin_contrib = UserFactory()
        project = ProjectFactory(creator=user)
        project.add_contributor(second_admin_contrib)
        project.set_permissions(user=second_admin_contrib, permissions=permissions.ADMIN)
        user = project.creator

        node_settings = project.add_addon('github', auth=None)
        user_settings = user.add_addon('github')
        node_settings.user_settings = user_settings
        github_account = GitHubAccountFactory()
        github_account.save()
        node_settings.external_account = github_account
        node_settings.save()
        user.save()
        project.save()
        return project

    @pytest.fixture()
    def registration(self, user):
        registration = RegistrationFactory(creator=user)
        registration.save()
        return registration

    @pytest.fixture()
    def project(self, user):
        project = ProjectFactory(creator=user)
        project.save()
        return project

    @pytest.fixture()
    def preprint(self, user):
        preprint = PreprintFactory(creator=user)
        preprint.save()
        return preprint

    @pytest.fixture()
    def project_user_is_only_admin(self, user):
        non_admin_contrib = UserFactory()
        project = ProjectFactory(creator=user)
        project.add_contributor(non_admin_contrib)
        project.add_unregistered_contributor('lisa', 'lisafrank@cos.io', permissions=permissions.ADMIN, auth=Auth(user))
        project.save()
        return project

    def test_can_gdpr_delete(self, user):
        user.social = ['fake social']
        user.schools = ['fake schools']
        user.jobs = ['fake jobs']
        user.external_identity = ['fake external identity']
        user.external_accounts.add(ExternalAccountFactory())

        user.gdpr_delete()

        assert user.fullname == 'Deleted user'
        assert user.suffix == ''
        assert user.social == {}
        assert user.schools == []
        assert user.jobs == []
        assert user.external_identity == {}
        assert not user.emails.exists()
        assert not user.external_accounts.exists()
        assert user.is_disabled
        assert user.deleted is not None

    def test_can_gdpr_delete_personal_nodes(self, user, project):

        user.gdpr_delete()

        # user still has nodes because we did a soft delete
        assert user.nodes.all().count()
        # but they're all deleted
        assert user.nodes.exclude(is_deleted=True).count() == 0

    def test_can_gdpr_delete_shared_nodes_with_multiple_admins(self, user, project_with_two_admins):

        user.gdpr_delete()

        # The deleted user is no longer associated with the node, though their name still appears in logs ect as
        # 'Deleted User'
        assert user.nodes.all().count() == 0

    def test_cant_gdpr_delete_registrations(self, user, registration):

        with pytest.raises(UserStateError) as exc_info:
            user.gdpr_delete()

        assert exc_info.value.args[0] == 'You cannot delete this user because they have one or more registrations.'

    def test_cant_gdpr_delete_preprints(self, user, preprint):

        with pytest.raises(UserStateError) as exc_info:
            user.gdpr_delete()

        assert exc_info.value.args[0] == 'You cannot delete this user because they have one or more preprints.'

    def test_cant_gdpr_delete_shared_node_if_only_admin(self, user, project_user_is_only_admin):

        with pytest.raises(UserStateError) as exc_info:
            user.gdpr_delete()

        assert exc_info.value.args[0] == 'You cannot delete node {} because it would' \
                                         ' be a node with contributors, but with no admin.'.format(project_user_is_only_admin._id)

    def test_cant_gdpr_delete_osf_group_if_only_manager(self, user):
        group = OSFGroupFactory(name='My Group', creator=user)
        osf_group_name = group.name
        manager_group_name = group.manager_group.name
        member_group_name = group.member_group.name
        member = AuthUserFactory()
        group.make_member(member)

        with pytest.raises(UserStateError) as exc_info:
            user.gdpr_delete()

        assert exc_info.value.args[0] == 'You cannot delete this user because ' \
                                        'they are the only registered manager of OSFGroup ' \
                                        '{} that contains other members.'.format(group._id)

        unregistered = group.add_unregistered_member('fake_user', 'fake_email@cos.io', Auth(user), 'manager')
        assert len(group.managers) == 2

        with pytest.raises(UserStateError) as exc_info:
            user.gdpr_delete()

        assert exc_info.value.args[0] == 'You cannot delete this user because ' \
                                        'they are the only registered manager of OSFGroup ' \
                                        '{} that contains other members.'.format(group._id)

        group.remove_member(member)
        member.gdpr_delete()
        # User is not the last member in the group, so they are just removed
        assert OSFGroup.objects.filter(name=osf_group_name).exists()
        assert Group.objects.filter(name=manager_group_name).exists()
        assert Group.objects.filter(name=member_group_name).exists()
        assert group.is_member(member) is False
        assert group.is_manager(member) is False

        group.remove_member(unregistered)
        user.gdpr_delete()
        # Group was deleted because user was the only member
        assert not OSFGroup.objects.filter(name=osf_group_name).exists()
        assert not Group.objects.filter(name=manager_group_name).exists()
        assert not Group.objects.filter(name=member_group_name).exists()

    def test_cant_gdpr_delete_with_addon_credentials(self, user, project_with_two_admins_and_addon_credentials):

        with pytest.raises(UserStateError) as exc_info:
            user.gdpr_delete()
        assert exc_info.value.args[0] == 'You cannot delete this user because they have an external account for' \
                                         ' github attached to Node {}, which has other contributors.'.format(project_with_two_admins_and_addon_credentials._id)


class TestUserSpam:

    @pytest.fixture
    def user(self):
        return AuthUserFactory()

    def test_get_spam_content(self, user):
        schools_list = []
        expected_content = ''

        for _ in range(2):
            institution = fake.company()
            degree = fake.catch_phrase()
            schools_list.append({
                'degree': degree,
                'institution': institution
            })
            expected_content += '{} {} '.format(degree, institution)
        saved_fields = {'schools': schools_list}

        spam_content = user._get_spam_content(saved_fields)
        assert spam_content == expected_content.strip()

    @mock.patch.object(settings, 'SPAM_CHECK_ENABLED', True)
    @mock.patch('osf.models.spam._get_client')
    def test_do_check_spam(self, mock_get_client, user):
        new_mock = mock.MagicMock()
        new_mock.check_comment = mock.MagicMock(return_value=(True, None))
        mock_get_client.return_value = new_mock

        suspicious_content = 'spam eggs sausage and spam'
        with mock.patch('osf.models.user.OSFUser._get_spam_content', mock.Mock(return_value=suspicious_content)):
            user.do_check_spam(
                author=user.fullname,
                author_email=user.username,
                content=suspicious_content,
                request_headers={'Referrer': 'Woo', 'User-Agent': 'yay', 'Remote-Addr': 'ok'}
            )
        user.save()
        assert user.spam_data['content'] == suspicious_content
        assert user.spam_data['author'] == user.fullname
        assert user.spam_data['author_email'] == user.username

        # test do_check_spam for ham user
        user.confirm_ham()
        assert user.do_check_spam(None, None, None, None) is False

    @mock.patch.object(settings, 'SPAM_CHECK_ENABLED', True)
    @mock.patch('osf.models.OSFUser.do_check_spam')
    def test_check_spam(self, mock_do_check_spam, user):

        # test check_spam for other saved fields
        with mock.patch('osf.models.OSFUser._get_spam_content', mock.Mock(return_value='some content!')):
            assert user.check_spam(saved_fields={'fullname': 'Dusty Rhodes'}, request_headers=None) is False
            assert mock_do_check_spam.call_count == 0

        # test check spam for correct saved_fields
        with mock.patch('osf.models.OSFUser._get_spam_content', mock.Mock(return_value='some content!')):
            user.check_spam(saved_fields={'schools': ['one']}, request_headers=None)
            assert mock_do_check_spam.call_count == 1<|MERGE_RESOLUTION|>--- conflicted
+++ resolved
@@ -26,9 +26,6 @@
 from website.project.views.contributor import notify_added_contributor
 from website.views import find_bookmark_collection
 
-<<<<<<< HEAD
-from osf.models import AbstractNode, OSFUser, OSFGroup, Tag, Contributor, Session, BlacklistedEmailDomain, PreprintContributor
-=======
 from osf.models import (
     AbstractNode,
     OSFUser,
@@ -41,7 +38,6 @@
     PreprintContributor,
     DraftRegistrationContributor,
 )
->>>>>>> 70a4303b
 from addons.github.tests.factories import GitHubAccountFactory
 from addons.osfstorage.models import Region
 from addons.osfstorage.settings import DEFAULT_REGION_ID
