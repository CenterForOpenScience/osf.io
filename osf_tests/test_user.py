# Tests ported from tests/test_models.py and tests/test_user.py
import os
import json
import datetime as dt
from urllib.parse import urlparse, urljoin, parse_qs

from django.db import connection, transaction
from django.contrib.auth.models import Group
from django.test.utils import CaptureQueriesContext
from django.utils import timezone
from django.conf import settings as django_conf_settings
from unittest import mock
import itsdangerous
import pytest
import pytz
from importlib import import_module

from framework.auth.exceptions import ExpiredTokenError, InvalidTokenError, ChangePasswordError
from framework.auth.signals import user_account_merged
from framework.analytics import get_total_activity_count
from framework.exceptions import PermissionsError
from framework.celery_tasks import handlers
from website import settings
from website import filters
from website.project.signals import contributor_added
from website.project.views.contributor import notify_added_contributor
from website.views import find_bookmark_collection
from website.util.metrics import OsfSourceTags

from osf.models import (
    AbstractNode,
    OSFUser,
    OSFGroup,
    Tag,
    Contributor,
    NotableDomain,
    PreprintContributor,
    DraftRegistrationContributor,
    DraftRegistration,
    DraftNode,
    UserSessionMap,
)
from osf.models.institution_affiliation import get_user_by_institution_identity
from addons.github.tests.factories import GitHubAccountFactory
from addons.osfstorage.models import Region
from addons.osfstorage.settings import DEFAULT_REGION_ID
from framework.auth.core import Auth
from osf.utils.names import impute_names_model
from osf.utils import permissions
from osf.exceptions import ValidationError, BlockedEmailError, UserStateError, InstitutionAffiliationStateError

from .utils import capture_signals
from .factories import (
    fake,
    fake_email,
    AuthUserFactory,
    CollectionFactory,
    DraftRegistrationFactory,
    ExternalAccountFactory,
    InstitutionFactory,
    NodeFactory,
    OSFGroupFactory,
    PreprintProviderFactory,
    ProjectFactory,
    TagFactory,
    UnconfirmedUserFactory,
    UnregUserFactory,
    UserFactory,
    RegistrationFactory,
    PreprintFactory,
    DraftNodeFactory
)
from tests.base import OsfTestCase
from tests.utils import run_celery_tasks

SessionStore = import_module(django_conf_settings.SESSION_ENGINE).SessionStore

from osf.external.spam import tasks as spam_tasks


pytestmark = pytest.mark.django_db

def test_factory():
    user = UserFactory.build()
    user.save()

@pytest.fixture()
def user():
    return UserFactory()


@pytest.fixture()
def auth(user):
    return Auth(user)

# Tests copied from tests/test_models.py
@pytest.mark.enable_implicit_clean
class TestOSFUser:

    def test_create(self):
        name, email = fake.name(), fake_email()
        user = OSFUser.create(
            username=email, password='foobar', fullname=name
        )
        user.save()
        assert user.check_password('foobar') is True
        assert user._id
        assert user.given_name == impute_names_model(name)['given_name']

    def test_create_unconfirmed(self):
        name, email = fake.name(), fake_email()
        user = OSFUser.create_unconfirmed(
            username=email, password='foobar', fullname=name
        )
        assert user.is_registered is False
        assert len(user.email_verifications.keys()) == 1
        assert user.emails.count() == 0, 'primary email has not been added to emails list'

    def test_create_unconfirmed_with_campaign(self):
        name, email = fake.name(), fake_email()
        user = OSFUser.create_unconfirmed(
            username=email, password='foobar', fullname=name,
            campaign='institution'
        )
        assert 'institution_campaign' in user.system_tags

    def test_create_unconfirmed_from_external_service(self):
        name, email = fake.name(), fake_email()
        external_identity = {
            'ORCID': {
                fake.ean(): 'CREATE'
            }
        }
        user = OSFUser.create_unconfirmed(
            username=email,
            password=str(fake.password()),
            fullname=name,
            external_identity=external_identity,
        )
        user.save()
        assert user.is_registered is False
        assert len(user.email_verifications.keys()) == 1
        assert user.email_verifications.popitem()[1]['external_identity'] == external_identity
        assert user.emails.count() == 0, 'primary email has not been added to emails list'

    def test_create_confirmed(self):
        name, email = fake.name(), fake_email()
        user = OSFUser.create_confirmed(
            username=email, password='foobar', fullname=name
        )
        user.save()
        assert user.is_registered is True
        assert user.date_registered == user.date_confirmed

    def test_update_guessed_names(self):
        name = fake.name()
        u = OSFUser(fullname=name)
        u.update_guessed_names()

        parsed = impute_names_model(name)
        assert u.fullname == name
        assert u.given_name == parsed['given_name']
        assert u.middle_names == parsed['middle_names']
        assert u.family_name == parsed['family_name']
        assert u.suffix == parsed['suffix']

    def test_create_unregistered(self):
        name, email = fake.name(), fake_email()
        u = OSFUser.create_unregistered(email=email,
                                     fullname=name)
        # TODO: Remove post-migration
        u.date_registered = timezone.now()
        u.save()
        assert u.username == email
        assert u.is_registered is False
        assert u.is_invited is True
        assert not u.emails.filter(address=email).exists()
        parsed = impute_names_model(name)
        assert u.given_name == parsed['given_name']

    @mock.patch('osf.models.user.OSFUser.update_search')
    def test_search_not_updated_for_unreg_users(self, update_search):
        u = OSFUser.create_unregistered(fullname=fake.name(), email=fake_email())
        # TODO: Remove post-migration
        u.date_registered = timezone.now()
        u.save()
        assert not update_search.called

    @mock.patch('osf.models.OSFUser.update_search')
    def test_search_updated_for_registered_users(self, update_search):
        UserFactory(is_registered=True)
        assert update_search.called

    def test_create_unregistered_raises_error_if_already_in_db(self):
        u = UnregUserFactory()
        dupe = OSFUser.create_unregistered(fullname=fake.name(), email=u.username)
        with pytest.raises(ValidationError):
            dupe.save()

    def test_merged_user_is_not_active(self):
        master = UserFactory()
        dupe = UserFactory(merged_by=master)
        assert dupe.is_active is False

    def test_non_registered_user_is_not_active(self):
        u = OSFUser(username=fake_email(),
                 fullname='Freddie Mercury',
                 is_registered=False)
        u.set_password('killerqueen')
        u.save()
        assert u.is_active is False

    def test_user_with_no_password_is_invalid(self):
        u = OSFUser(
            username=fake_email(),
            fullname='Freddie Mercury',
            is_registered=True,
        )
        with pytest.raises(ValidationError):
            u.save()

    def test_merged_user_with_two_account_on_same_project_with_different_visibility_and_permissions(self, user):
        user2 = UserFactory.build()
        user2.save()

        project = ProjectFactory(is_public=True)
        # Both the master and dupe are contributors
        project.add_contributor(user2, log=False)
        project.add_contributor(user, log=False)
        project.set_permissions(user=user, permissions=permissions.READ)
        project.set_permissions(user=user2, permissions=permissions.ADMIN)
        project.set_visible(user=user, visible=False)
        project.set_visible(user=user2, visible=True)
        project.save()
        user.merge_user(user2)
        user.save()
        project.reload()

        assert project.has_permission(user, permissions.ADMIN) is True
        assert project.get_visible(user) is True
        assert project.is_contributor(user2) is False

    def test_merged_user_group_member_permissions_are_ignored(self, user):
        user2 = UserFactory.build()
        user2.save()
        group = OSFGroupFactory(creator=user2)

        project = ProjectFactory(is_public=True)
        project.add_osf_group(group, permissions.ADMIN)
        assert project.has_permission(user2, permissions.ADMIN)
        # Both the master and dupe are contributors
        project.add_contributor(user2, log=False)
        project.add_contributor(user, log=False)
        project.set_permissions(user=user, permissions=permissions.READ)
        project.set_permissions(user=user2, permissions=permissions.WRITE)
        project.save()
        user.merge_user(user2)
        user.save()
        project.reload()

        assert project.has_permission(user, permissions.ADMIN) is True
        assert project.is_admin_contributor(user) is False
        assert project.is_contributor(user2) is False
        assert group.is_member(user) is True
        assert group.is_member(user2) is False

    def test_merge_projects(self):
        user = AuthUserFactory()
        user2 = AuthUserFactory()

        project_one = ProjectFactory(creator=user, title='project_one')

        project_two = ProjectFactory(title='project_two')
        project_two.add_contributor(user2)

        project_three = ProjectFactory(title='project_three', creator=user2)
        project_three.add_contributor(user, visible=False)

        project_four = ProjectFactory(title='project_four')
        project_four.add_contributor(user2, permissions=permissions.READ, visible=False)

        project_five = ProjectFactory(title='project_five')
        project_five.add_contributor(user2, permissions=permissions.READ, visible=False)
        project_five.add_contributor(user, permissions=permissions.WRITE, visible=True)

        # two projects shared b/t user and user2
        assert user.nodes.filter(type='osf.node').count() == 3
        assert user2.nodes.filter(type='osf.node').count() == 4

        user.merge_user(user2)
        project_one.reload()
        project_two.reload()
        project_three.reload()
        project_four.reload()
        project_five.reload()

        assert user.nodes.filter(type='osf.node').count() == 5
        # one group for each node
        assert user.groups.count() == 5
        assert user2.nodes.filter(type='osf.node').count() == 0

        contrib_obj = Contributor.objects.get(user=user, node=project_one)
        assert contrib_obj.visible is True
        assert contrib_obj.permission == permissions.ADMIN
        assert project_one.creator == user
        assert not project_one.has_permission(user2, permissions.READ)
        assert not project_one.is_contributor(user2)

        contrib_obj = Contributor.objects.get(user=user, node=project_two)
        assert contrib_obj.visible is True
        assert contrib_obj.permission == permissions.WRITE
        assert project_two.creator != user
        assert not project_two.has_permission(user2, permissions.READ)
        assert not project_two.is_contributor(user2)

        contrib_obj = Contributor.objects.get(user=user, node=project_three)
        assert contrib_obj.visible is True
        assert contrib_obj.permission == permissions.ADMIN  # of the two users the highest perm wins out.
        assert project_three.creator == user
        assert not project_three.has_permission(user2, permissions.READ)
        assert not project_three.is_contributor(user2)

        contrib_obj = Contributor.objects.get(user=user, node=project_four)
        assert contrib_obj.visible is False
        assert contrib_obj.permission == permissions.READ
        assert project_four.creator != user
        assert not project_four.has_permission(user2, permissions.READ)
        assert not project_four.is_contributor(user2)

        contrib_obj = Contributor.objects.get(user=user, node=project_five)
        assert contrib_obj.visible is True
        assert contrib_obj.permission == permissions.WRITE
        assert project_five.creator != user
        assert not project_five.has_permission(user2, permissions.READ)
        assert not project_five.is_contributor(user2)

    def test_merge_preprints(self, user):
        user2 = AuthUserFactory()

        preprint_one = PreprintFactory(creator=user, title='preprint_one')

        preprint_two = PreprintFactory(title='preprint_two')
        preprint_two.add_contributor(user2)

        preprint_three = PreprintFactory(title='preprint_three', creator=user2)
        preprint_three.add_contributor(user, visible=False)

        preprint_four = PreprintFactory(title='preprint_four')
        preprint_four.add_contributor(user2, permissions=permissions.READ, visible=False)

        preprint_five = PreprintFactory(title='preprint_five')
        preprint_five.add_contributor(user2, permissions=permissions.READ, visible=False)
        preprint_five.add_contributor(user, permissions=permissions.WRITE, visible=True)

        # two preprints shared b/t user and user2
        assert user.preprints.count() == 3
        assert user2.preprints.count() == 4

        user.merge_user(user2)
        preprint_one.reload()
        preprint_two.reload()
        preprint_three.reload()
        preprint_four.reload()
        preprint_five.reload()

        assert user.preprints.count() == 5
        # one group for each preprint
        assert user.groups.filter(name__icontains='preprint').count() == 5
        assert user2.preprints.count() == 0
        assert not user2.groups.filter(name__icontains='preprint').all()

        contrib_obj = PreprintContributor.objects.get(user=user, preprint=preprint_one)
        assert contrib_obj.visible is True
        assert contrib_obj.permission == permissions.ADMIN
        assert preprint_one.creator == user
        assert not preprint_one.has_permission(user2, permissions.READ)
        assert not preprint_one.is_contributor(user2)

        contrib_obj = PreprintContributor.objects.get(user=user, preprint=preprint_two)
        assert contrib_obj.visible is True
        assert contrib_obj.permission == permissions.WRITE
        assert preprint_two.creator != user
        assert not preprint_two.has_permission(user2, permissions.READ)
        assert not preprint_two.is_contributor(user2)

        contrib_obj = PreprintContributor.objects.get(user=user, preprint=preprint_three)
        assert contrib_obj.visible is True
        assert contrib_obj.permission == permissions.ADMIN  # of the two users the highest perm wins out.
        assert preprint_three.creator == user
        assert not preprint_three.has_permission(user2, permissions.READ)
        assert not preprint_three.is_contributor(user2)

        contrib_obj = PreprintContributor.objects.get(user=user, preprint=preprint_four)
        assert contrib_obj.visible is False
        assert contrib_obj.permission == permissions.READ
        assert preprint_four.creator != user
        assert not preprint_four.has_permission(user2, permissions.READ)
        assert not preprint_four.is_contributor(user2)

        contrib_obj = PreprintContributor.objects.get(user=user, preprint=preprint_five)
        assert contrib_obj.visible is True
        assert contrib_obj.permission == permissions.WRITE
        assert preprint_five.creator != user
        assert not preprint_five.has_permission(user2, permissions.READ)
        assert not preprint_five.is_contributor(user2)

    def test_merge_drafts(self, user):
        user2 = AuthUserFactory()

        draft_one = DraftRegistrationFactory(creator=user, title='draft_one')

        draft_two = DraftRegistrationFactory(title='draft_two')
        draft_two.add_contributor(user2)

        draft_three = DraftRegistrationFactory(title='draft_three', creator=user2)
        draft_three.add_contributor(user, visible=False)

        draft_four = DraftRegistrationFactory(title='draft_four')
        draft_four.add_contributor(user2, permissions=permissions.READ, visible=False)

        draft_five = DraftRegistrationFactory(title='draft_five')
        draft_five.add_contributor(user2, permissions=permissions.READ, visible=False)
        draft_five.add_contributor(user, permissions=permissions.WRITE, visible=True)

        # two drafts shared b/t user and user2
        assert user.draft_registrations.count() == 3
        assert user2.draft_registrations.count() == 4

        user.merge_user(user2)
        draft_one.reload()
        draft_two.reload()
        draft_three.reload()
        draft_four.reload()
        draft_five.reload()

        assert user.draft_registrations.count() == 5
        # one group for each draft
        assert user.groups.filter(name__icontains='draft').count() == 5
        assert user2.draft_registrations.count() == 0
        assert not user2.groups.filter(name__icontains='draft').all()

        contrib_obj = DraftRegistrationContributor.objects.get(user=user, draft_registration=draft_one)
        assert contrib_obj.visible is True
        assert contrib_obj.permission == permissions.ADMIN
        assert draft_one.creator == user
        assert not draft_one.has_permission(user2, permissions.READ)
        assert not draft_one.is_contributor(user2)

        contrib_obj = DraftRegistrationContributor.objects.get(user=user, draft_registration=draft_two)
        assert contrib_obj.visible is True
        assert contrib_obj.permission == permissions.WRITE
        assert draft_two.creator != user
        assert not draft_two.has_permission(user2, permissions.READ)
        assert not draft_two.is_contributor(user2)

        contrib_obj = DraftRegistrationContributor.objects.get(user=user, draft_registration=draft_three)
        assert contrib_obj.visible is True
        assert contrib_obj.permission == permissions.ADMIN  # of the two users the highest perm wins out.
        assert draft_three.creator == user
        assert not draft_three.has_permission(user2, permissions.READ)
        assert not draft_three.is_contributor(user2)

        contrib_obj = DraftRegistrationContributor.objects.get(user=user, draft_registration=draft_four)
        assert contrib_obj.visible is False
        assert contrib_obj.permission == permissions.READ
        assert draft_four.creator != user
        assert not draft_four.has_permission(user2, permissions.READ)
        assert not draft_four.is_contributor(user2)

        contrib_obj = DraftRegistrationContributor.objects.get(user=user, draft_registration=draft_five)
        assert contrib_obj.visible is True
        assert contrib_obj.permission == permissions.WRITE
        assert draft_five.creator != user
        assert not draft_five.has_permission(user2, permissions.READ)
        assert not draft_five.is_contributor(user2)

    def test_cant_create_user_without_username(self):
        u = OSFUser()  # No username given
        with pytest.raises(ValidationError):
            u.save()

    def test_date_registered_upon_saving(self):
        u = OSFUser(username=fake_email(), fullname='Foo bar')
        u.set_unusable_password()
        u.save()
        assert bool(u.date_registered) is True
        assert u.date_registered.tzinfo == pytz.utc

    def test_cant_create_user_without_full_name(self):
        u = OSFUser(username=fake_email())
        with pytest.raises(ValidationError):
            u.save()

    def test_add_blocked_domain_unconfirmed_email(self, user):
        NotableDomain.objects.get_or_create(
            domain='mailinator.com',
            note=NotableDomain.Note.EXCLUDE_FROM_ACCOUNT_CREATION_AND_CONTENT,
        )
        with pytest.raises(BlockedEmailError) as e:
            user.add_unconfirmed_email('kanye@mailinator.com')
        assert str(e.value) == 'Invalid Email'

    @mock.patch('website.security.random_string')
    def test_get_confirmation_url_for_external_service(self, random_string):
        random_string.return_value = 'abcde'
        u = UnconfirmedUserFactory()
        assert (u.get_confirmation_url(u.username, external_id_provider='service', destination='dashboard') ==
                '{}confirm/external/{}/{}/?destination={}'.format(settings.DOMAIN, u._id, 'abcde', 'dashboard'))

    @mock.patch('website.security.random_string')
    def test_get_confirmation_token(self, random_string):
        random_string.return_value = '12345'
        u = UserFactory.build()
        u.add_unconfirmed_email('foo@bar.com')
        u.save()
        assert u.get_confirmation_token('foo@bar.com') == '12345'
        assert u.get_confirmation_token('fOo@bar.com') == '12345'

    def test_get_confirmation_token_when_token_is_expired_raises_error(self):
        u = UserFactory()
        # Make sure token is already expired
        expiration = timezone.now() - dt.timedelta(seconds=1)
        u.add_unconfirmed_email('foo@bar.com', expiration=expiration)

        with pytest.raises(ExpiredTokenError):
            u.get_confirmation_token('foo@bar.com')

    @mock.patch('website.security.random_string')
    def test_get_confirmation_token_when_token_is_expired_force(self, random_string):
        random_string.return_value = '12345'
        u = UserFactory()
        # Make sure token is already expired
        expiration = timezone.now() - dt.timedelta(seconds=1)
        u.add_unconfirmed_email('foo@bar.com', expiration=expiration)

        # sanity check
        with pytest.raises(ExpiredTokenError):
            u.get_confirmation_token('foo@bar.com')

        random_string.return_value = '54321'

        token = u.get_confirmation_token('foo@bar.com', force=True)
        assert token == '54321'

    # Some old users will not have an 'expired' key in their email_verifications.
    # Assume the token in expired
    def test_get_confirmation_token_if_email_verification_doesnt_have_expiration(self):
        u = UserFactory()

        email = fake_email()
        u.add_unconfirmed_email(email)
        # manually remove 'expiration' key
        token = u.get_confirmation_token(email)
        del u.email_verifications[token]['expiration']
        u.save()

        with pytest.raises(ExpiredTokenError):
            u.get_confirmation_token(email)

    @mock.patch('website.security.random_string')
    def test_get_confirmation_url(self, random_string):
        random_string.return_value = 'abcde'
        u = UserFactory()
        u.add_unconfirmed_email('foo@bar.com')
        assert (
            u.get_confirmation_url('foo@bar.com') ==
            '{}confirm/{}/{}/'.format(settings.DOMAIN, u._id, 'abcde')
        )

    def test_get_confirmation_url_when_token_is_expired_raises_error(self):
        u = UserFactory()
        # Make sure token is already expired
        expiration = timezone.now() - dt.timedelta(seconds=1)
        u.add_unconfirmed_email('foo@bar.com', expiration=expiration)

        with pytest.raises(ExpiredTokenError):
            u.get_confirmation_url('foo@bar.com')

    @mock.patch('website.security.random_string')
    def test_get_confirmation_url_when_token_is_expired_force(self, random_string):
        random_string.return_value = '12345'
        u = UserFactory()
        # Make sure token is already expired
        expiration = timezone.now() - dt.timedelta(seconds=1)
        u.add_unconfirmed_email('foo@bar.com', expiration=expiration)

        # sanity check
        with pytest.raises(ExpiredTokenError):
            u.get_confirmation_token('foo@bar.com')

        random_string.return_value = '54321'

        url = u.get_confirmation_url('foo@bar.com', force=True)
        expected = '{}confirm/{}/{}/'.format(settings.DOMAIN, u._id, '54321')
        assert url == expected

    def test_confirm_primary_email(self):
        u = UnconfirmedUserFactory()
        token = u.get_confirmation_token(u.username)
        confirmed = u.confirm_email(token)
        u.save()
        assert bool(confirmed) is True
        assert len(u.email_verifications.keys()) == 0
        assert u.emails.filter(address=u.username).exists()
        assert bool(u.is_registered) is True

    def test_confirm_email(self, user):
        token = user.add_unconfirmed_email('foo@bar.com')
        user.confirm_email(token)

        assert 'foo@bar.com' not in user.unconfirmed_emails
        assert user.emails.filter(address='foo@bar.com').exists()

    def test_confirm_email_merge_select_for_update(self, user):
        mergee = UserFactory(username='foo@bar.com')
        token = user.add_unconfirmed_email('foo@bar.com')

        with transaction.atomic(), CaptureQueriesContext(connection) as ctx:
            user.confirm_email(token, merge=True)

        mergee.reload()
        assert mergee.is_merged
        assert mergee.merged_by == user

        for_update_sql = connection.ops.for_update_sql()
        assert any(for_update_sql in query['sql'] for query in ctx.captured_queries)

    @mock.patch('osf.utils.requests.settings.SELECT_FOR_UPDATE_ENABLED', False)
    def test_confirm_email_merge_select_for_update_disabled(self, user):
        mergee = UserFactory(username='foo@bar.com')
        token = user.add_unconfirmed_email('foo@bar.com')

        with transaction.atomic(), CaptureQueriesContext(connection) as ctx:
            user.confirm_email(token, merge=True)

        mergee.reload()
        assert mergee.is_merged
        assert mergee.merged_by == user

        for_update_sql = connection.ops.for_update_sql()
        assert not any(for_update_sql in query['sql'] for query in ctx.captured_queries)

    def test_confirm_email_comparison_is_case_insensitive(self):
        u = UnconfirmedUserFactory.build(
            username='letsgettacos@lgt.com'
        )
        u.add_unconfirmed_email('LetsGetTacos@LGT.com')
        u.save()
        assert bool(u.is_confirmed) is False  # sanity check

        token = u.get_confirmation_token('LetsGetTacos@LGT.com')

        confirmed = u.confirm_email(token)
        assert confirmed is True
        assert u.is_confirmed is True

    def test_verify_confirmation_token(self):
        u = UserFactory.build()
        u.add_unconfirmed_email('foo@bar.com')
        u.save()

        with pytest.raises(InvalidTokenError):
            u.get_unconfirmed_email_for_token('badtoken')

        valid_token = u.get_confirmation_token('foo@bar.com')
        assert bool(u.get_unconfirmed_email_for_token(valid_token)) is True
        manual_expiration = timezone.now() - dt.timedelta(0, 10)
        u.email_verifications[valid_token]['expiration'] = manual_expiration

        with pytest.raises(ExpiredTokenError):
            u.get_unconfirmed_email_for_token(valid_token)

    def test_verify_confirmation_token_when_token_has_no_expiration(self):
        # A user verification token may not have an expiration
        email = fake_email()
        u = UserFactory.build()
        u.add_unconfirmed_email(email)
        token = u.get_confirmation_token(email)
        # manually remove expiration to simulate legacy user
        del u.email_verifications[token]['expiration']
        u.save()

        assert bool(u.get_unconfirmed_email_for_token(token)) is True

    def test_format_surname(self):
        user = UserFactory(fullname='Duane Johnson')
        summary = user.get_summary(formatter='surname')
        assert (
            summary['user_display_name'] ==
            'Johnson'
        )

    def test_format_surname_one_name(self):
        user = UserFactory(fullname='Rock')
        summary = user.get_summary(formatter='surname')
        assert (
            summary['user_display_name'] ==
            'Rock'
        )

    def test_url(self, user):
        assert user.url == f'/{user._id}/'

    def test_absolute_url(self, user):
        assert (
            user.absolute_url ==
            urljoin(settings.DOMAIN, f'/{user._id}/')
        )

    def test_profile_image_url(self, user):
        expected = filters.profile_image_url(settings.PROFILE_IMAGE_PROVIDER,
                                         user,
                                         use_ssl=True,
                                         size=settings.PROFILE_IMAGE_MEDIUM)
        assert user.profile_image_url(settings.PROFILE_IMAGE_MEDIUM) == expected

    def test_set_unusable_username_for_unsaved_user(self):
        user = UserFactory.build()
        user.set_unusable_username()
        assert user.username is not None
        user.save()
        assert user.has_usable_username() is False

    def test_set_unusable_username_for_saved_user(self):
        user = UserFactory()
        user.set_unusable_username()
        assert user.username == user._id

    def test_has_usable_username(self):
        user = UserFactory()
        assert user.has_usable_username() is True
        user.username = user._id
        assert user.has_usable_username() is False

    def test_profile_image_url_has_no_default_size(self, user):
        expected = filters.profile_image_url(settings.PROFILE_IMAGE_PROVIDER,
                                         user,
                                         use_ssl=True)
        assert user.profile_image_url() == expected
        size = parse_qs(urlparse(user.profile_image_url()).query).get('size')
        assert size is None

    def test_activity_points(self, user):
        assert (
            user.get_activity_points() == get_total_activity_count(user._primary_key)
        )

    def test_contributed_property(self):
        user = UserFactory()
        node = NodeFactory()
        node2 = NodeFactory()
        # TODO: Use Node.add_contributor when it's implemented
        Contributor.objects.create(user=user, node=node)
        projects_contributed_to = AbstractNode.objects.filter(_contributors=user)
        assert list(user.contributed) == list(projects_contributed_to)
        assert node2 not in user.contributed

    # copied from tests/test_views.py
    def test_clean_email_verifications(self, user):
        # Do not return bad token and removes it from user.email_verifications
        email = 'test@example.com'
        token = 'blahblahblah'
        user.email_verifications[token] = {'expiration': (timezone.now() + dt.timedelta(days=1)),
                                                'email': email,
                                                'confirmed': False}
        user.save()
        assert user.email_verifications[token]['email'] == email
        user.clean_email_verifications(given_token=token)
        unconfirmed_emails = user.unconfirmed_email_info
        assert unconfirmed_emails == []
        assert user.email_verifications == {}

    def test_display_full_name_registered(self):
        u = UserFactory()
        assert u.display_full_name() == u.fullname

    def test_display_full_name_unregistered(self):
        name = fake.name()
        u = UnregUserFactory()
        project = NodeFactory()
        project.add_unregistered_contributor(
            fullname=name, email=u.username,
            auth=Auth(project.creator)
        )
        project.save()
        u.reload()
        assert u.display_full_name(node=project) == name

    def test_repeat_add_same_unreg_user_with_diff_name(self):
        unreg_user = UnregUserFactory()
        project = NodeFactory()
        old_name = unreg_user.fullname
        project.add_unregistered_contributor(
            fullname=old_name, email=unreg_user.username,
            auth=Auth(project.creator)
        )
        project.save()
        unreg_user.reload()
        name_list = [contrib.fullname for contrib in project.contributors]
        assert unreg_user.fullname in name_list
        project.remove_contributor(contributor=unreg_user, auth=Auth(project.creator))
        project.save()
        project.reload()
        assert unreg_user not in project.contributors
        new_name = fake.name()
        project.add_unregistered_contributor(
            fullname=new_name, email=unreg_user.username,
            auth=Auth(project.creator)
        )
        project.save()
        unreg_user.reload()
        project.reload()
        unregistered_name = unreg_user.unclaimed_records[project._id].get('name', None)
        assert new_name == unregistered_name

    def test_username_is_automatically_lowercased(self):
        user = UserFactory(username='nEoNiCon@bet.com')
        assert user.username == 'neonicon@bet.com'

    def test_update_affiliated_institutions_by_email_domains(self):
        institution = InstitutionFactory()
        email_domain = institution.email_domains[0]

        user_email = f'{fake.domain_word()}@{email_domain}'
        user = UserFactory(username=user_email)
        user.update_affiliated_institutions_by_email_domain()

        assert user.get_affiliated_institutions().count() == 1
        assert user.is_affiliated_with_institution(institution) is True

        user.update_affiliated_institutions_by_email_domain()

        assert user.get_affiliated_institutions().count() == 1

    def test_is_affiliated_with_institution(self, user):
        institution1, institution2 = InstitutionFactory(), InstitutionFactory()

        user.add_or_update_affiliated_institution(institution1)
        user.save()

        assert user.is_affiliated_with_institution(institution1) is True
        assert user.is_affiliated_with_institution(institution2) is False

    def test_has_osfstorage_usersettings(self, user):
        addon = user.get_addon('osfstorage')
        default_region = Region.objects.get(_id=DEFAULT_REGION_ID)

        assert addon
        assert addon.default_region == default_region

class TestProjectsInCommon:

    def test_get_projects_in_common(self, user, auth):
        user2 = UserFactory()
        project = NodeFactory(creator=user)
        project.add_contributor(contributor=user2, auth=auth)
        project.save()

        group = OSFGroupFactory(creator=user, name='Platform')
        group.make_member(user2)
        group_project = ProjectFactory()
        group_project.add_osf_group(group)
        group_project.save()

        project_keys = {node._id for node in user.all_nodes}
        projects = set(user.all_nodes)
        user2_project_keys = {node._id for node in user2.all_nodes}

        assert {n._id for n in user.get_projects_in_common(user2)} == project_keys.intersection(user2_project_keys)
        assert user.get_projects_in_common(user2) == projects.intersection(user2.all_nodes)

    def test_n_projects_in_common(self, user, auth):
        user2 = UserFactory()
        user3 = UserFactory()
        project = NodeFactory(creator=user)

        project.add_contributor(contributor=user2, auth=auth)
        project.save()

        group = OSFGroupFactory(name='Platform', creator=user)
        group.make_member(user3)
        project.add_osf_group(group)
        project.save()

        assert user.n_projects_in_common(user2) == 1
        assert user.n_projects_in_common(user3) == 1


class TestCookieMethods:

    def test_user_get_cookie(self):
        user = UserFactory()
        super_secret_key = 'children need maps'
        signer = itsdangerous.Signer(super_secret_key)
        session = SessionStore()
        session['auth_user_id'] = user._id
        session['auth_user_username'] = user.username
        session['auth_user_fullname'] = user.fullname
        session.create()
        UserSessionMap.objects.create(user=user, session_key=session.session_key)

        assert signer.unsign(user.get_or_create_cookie(super_secret_key)).decode() == session.session_key

    def test_user_get_cookie_no_session(self):
        user = UserFactory()
        super_secret_key = 'children need maps'
        signer = itsdangerous.Signer(super_secret_key)
        assert (
            UserSessionMap.objects.filter(user=user).count() == 0
        )

        cookie = user.get_or_create_cookie(super_secret_key)

        session_map = UserSessionMap.objects.filter(user=user).first()
        session = SessionStore(session_key=session_map.session_key)

        assert session.session_key == signer.unsign(cookie).decode()
        assert session['auth_user_id'] == user._id
        assert session['auth_user_username'] == user.username
        assert session['auth_user_fullname'] == user.fullname

    def test_get_user_by_cookie(self):
        user = UserFactory()
        cookie = user.get_or_create_cookie()
        assert user == OSFUser.from_cookie(cookie)

    def test_get_user_by_cookie_returns_none(self):
        assert OSFUser.from_cookie('') is None

    def test_get_user_by_cookie_bad_cookie(self):
        assert OSFUser.from_cookie('foobar') is None

    def test_get_user_by_cookie_no_user_id(self):
        user = UserFactory()
        cookie = user.get_or_create_cookie()
        session_map = UserSessionMap.objects.filter(user=user).first()
        session = SessionStore(session_key=session_map.session_key)
        del session['auth_user_id']
        session.save()
        assert OSFUser.from_cookie(cookie) is None

    def test_get_user_by_cookie_no_session(self):
        user = UserFactory()
        cookie = user.get_or_create_cookie()
        session_map = UserSessionMap.objects.filter(user=user).first()
        session = SessionStore(session_key=session_map.session_key)
        session.flush()
        assert OSFUser.from_cookie(cookie) is None


class TestChangePassword:

    def test_change_password(self, user):
        old_password = 'password'
        new_password = 'new password'
        confirm_password = new_password
        user.set_password(old_password)
        user.save()
        user.change_password(old_password, new_password, confirm_password)
        assert bool(user.check_password(new_password)) is True

    @mock.patch('website.mails.send_mail')
    def test_set_password_notify_default(self, mock_send_mail, user):
        old_password = 'password'
        user.set_password(old_password)
        user.save()
        assert mock_send_mail.called is True

    @mock.patch('website.mails.send_mail')
    def test_set_password_no_notify(self, mock_send_mail, user):
        old_password = 'password'
        user.set_password(old_password, notify=False)
        user.save()
        assert mock_send_mail.called is False

    @mock.patch('website.mails.send_mail')
    def test_check_password_upgrade_hasher_no_notify(self, mock_send_mail, user, settings):
        # NOTE: settings fixture comes from pytest-django.
        # changes get reverted after tests run
        settings.PASSWORD_HASHERS = (
            'django.contrib.auth.hashers.MD5PasswordHasher',
            'django.contrib.auth.hashers.SHA1PasswordHasher',
        )
        raw_password = 'password'
        user.password = 'sha1$lNb72DKWDv6P$e6ae16dada9303ae0084e14fc96659da4332bb05'
        user.check_password(raw_password)
        assert user.password.startswith('md5$')
        assert mock_send_mail.called is False

    def test_change_password_invalid(self, old_password=None, new_password=None, confirm_password=None,
                                     error_message='Old password is invalid'):
        user = UserFactory()
        user.set_password('password')
        user.save()
        with pytest.raises(ChangePasswordError, match=error_message):
            user.change_password(old_password, new_password, confirm_password)
            user.save()

        assert bool(user.check_password(new_password)) is False

    def test_change_password_invalid_old_password(self):
        self.test_change_password_invalid(
            'invalid old password',
            'new password',
            'new password',
            'Old password is invalid',
        )

    def test_change_password_invalid_too_short(self):
        self.test_change_password_invalid(
            'password',
            '12345',
            '12345',
            'Password should be at least eight characters',
        )

    def test_change_password_invalid_too_long(self):
        too_long = 'X' * 257
        self.test_change_password_invalid(
            'password',
            too_long,
            too_long,
            'Password should not be longer than 256 characters',
        )

    def test_change_password_invalid_confirm_password(self):
        self.test_change_password_invalid(
            'password',
            'new password',
            'invalid confirm password',
            'Password does not match the confirmation',
        )

    def test_change_password_invalid_blank_password(self, old_password='', new_password='', confirm_password=''):
        self.test_change_password_invalid(
            old_password,
            new_password,
            confirm_password,
            'Passwords cannot be blank',
        )

    def test_change_password_invalid_blank_new_password(self):
        for password in (None, '', '      '):
            self.test_change_password_invalid_blank_password('password', password, 'new password')

    def test_change_password_invalid_blank_confirm_password(self):
        for password in (None, '', '      '):
            self.test_change_password_invalid_blank_password('password', 'new password', password)


class TestIsActive:

    @pytest.fixture()
    def make_user(self):
        def func(**attrs):
            # By default, return an active user
            user = UserFactory.build(
                is_registered=True,
                merged_by=None,
                is_disabled=False,
                date_confirmed=timezone.now(),
            )
            user.set_password('secret')
            for attr, value in attrs.items():
                setattr(user, attr, value)
            return user
        return func

    def test_is_active_is_set_to_true_under_correct_conditions(self, make_user):
        user = make_user()
        user.save()
        assert user.is_active is True

    def test_is_active_is_false_if_not_registered(self, make_user):
        user = make_user(is_registered=False)
        user.save()
        assert user.is_active is False

    def test_user_with_unusable_password_but_verified_orcid_is_active(self, make_user):
        user = make_user()
        user.set_unusable_password()
        user.save()
        assert user.is_active is False
        user.external_identity = {'ORCID': {'fake-orcid': 'VERIFIED'}}
        user.save()
        assert user.is_active is True

    def test_is_active_is_false_if_not_confirmed(self, make_user):
        user = make_user(date_confirmed=None)
        user.save()
        assert user.is_active is False

    def test_is_active_is_false_if_password_unset(self, make_user):
        user = make_user()
        user.set_unusable_password()
        user.save()
        assert user.is_active is False

    def test_is_active_is_false_if_merged(self, make_user):
        merger = UserFactory()
        user = make_user(merged_by=merger)
        user.save()
        assert user.is_active is False

    def test_is_active_is_false_if_disabled(self, make_user):
        user = make_user(date_disabled=timezone.now())
        user.save()
        assert user.is_active is False


class TestAddUnconfirmedEmail:

    @mock.patch('website.security.random_string')
    def test_add_unconfirmed_email(self, random_string):
        token = fake.lexify('???????')
        random_string.return_value = token
        u = UserFactory()
        assert len(u.email_verifications.keys()) == 0
        u.add_unconfirmed_email('foo@bar.com')
        assert len(u.email_verifications.keys()) == 1
        assert u.email_verifications[token]['email'] == 'foo@bar.com'

    @mock.patch('website.security.random_string')
    def test_add_unconfirmed_email_adds_expiration_date(self, random_string):
        token = fake.lexify('???????')
        random_string.return_value = token
        u = UserFactory()
        u.add_unconfirmed_email('test@osf.io')
        assert isinstance(u.email_verifications[token]['expiration'], dt.datetime)

    def test_add_blank_unconfirmed_email(self):
        user = UserFactory()
        with pytest.raises(ValidationError) as exc_info:
            user.add_unconfirmed_email('')
        assert exc_info.value.message == 'Enter a valid email address.'

# Copied from tests/test_models.TestUnregisteredUser

class TestUnregisteredUser:

    @pytest.fixture()
    def referrer(self):
        return UserFactory()

    @pytest.fixture()
    def email(self):
        return fake_email()

    @pytest.fixture()
    def unreg_user(self, referrer, project, email):
        user = UnregUserFactory()
        given_name = 'Fredd Merkury'
        user.add_unclaimed_record(project,
            given_name=given_name, referrer=referrer,
            email=email)
        user.save()
        return user

    @pytest.fixture()
    def provider(self, referrer):
        provider = PreprintProviderFactory()
        provider.add_to_group(referrer, 'moderator')
        provider.save()
        return provider

    @pytest.fixture()
    def unreg_moderator(self, referrer, provider, email):
        user = UnregUserFactory()
        given_name = 'Freddie Merkkury'
        user.add_unclaimed_record(provider,
            given_name=given_name, referrer=referrer,
            email=email)
        user.save()
        return user

    @pytest.fixture()
    def project(self, referrer):
        return NodeFactory(creator=referrer)

    def test_unregistered_factory(self):
        u1 = UnregUserFactory()
        assert bool(u1.is_registered) is False
        assert u1.has_usable_password() is False
        assert bool(u1.fullname) is True

    def test_unconfirmed_factory(self):
        u = UnconfirmedUserFactory()
        assert bool(u.is_registered) is False
        assert bool(u.username) is True
        assert bool(u.fullname) is True
        assert bool(u.password) is True
        assert len(u.email_verifications.keys()) == 1

    def test_add_unclaimed_record(self, unreg_user, unreg_moderator, email, referrer, provider, project):
        # test_unreg_contrib
        data = unreg_user.unclaimed_records[project._primary_key]
        assert data['name'] == 'Fredd Merkury'
        assert data['referrer_id'] == referrer._id
        assert 'token' in data
        assert data['email'] == email
        assert data == unreg_user.get_unclaimed_record(project._primary_key)

        # test_unreg_moderator
        data = unreg_moderator.unclaimed_records[provider._id]
        assert data['name'] == 'Freddie Merkkury'
        assert data['referrer_id'] == referrer._id
        assert 'token' in data
        assert data['email'] == email
        assert data == unreg_moderator.get_unclaimed_record(provider._id)

    def test_get_claim_url(self, unreg_user, unreg_moderator, project, provider):
        # test_unreg_contrib
        uid = unreg_user._primary_key
        pid = project._primary_key
        token = unreg_user.get_unclaimed_record(pid)['token']
        domain = settings.DOMAIN
        assert (
            unreg_user.get_claim_url(pid, external=True) ==
            f'{domain}user/{uid}/{pid}/claim/?token={token}'
        )

        # test_unreg_moderator
        uid = unreg_moderator._id
        pid = provider._id
        token = unreg_moderator.get_unclaimed_record(pid)['token']
        domain = settings.DOMAIN
        assert (
            unreg_moderator.get_claim_url(pid, external=True) ==
            f'{domain}user/{uid}/{pid}/claim/?token={token}'
        )

    def test_get_claim_url_raises_value_error_if_not_valid_pid(self, unreg_user, unreg_moderator):
        with pytest.raises(ValueError):
            unreg_user.get_claim_url('invalidinput')
            unreg_moderator.get_claim_url('invalidinput')

    def test_cant_add_unclaimed_record_if_referrer_has_no_permissions(self, referrer, unreg_moderator, unreg_user, provider):
        # test_referrer_is_not_contrib
        project = NodeFactory()
        with pytest.raises(PermissionsError) as e:
            unreg_user.add_unclaimed_record(project,
                given_name='fred m', referrer=referrer)
            unreg_user.save()
        assert str(e.value) == f'Referrer does not have permission to add a contributor to {project._primary_key}'

        # test_referrer_is_not_admin_or_moderator
        referrer = UserFactory()
        with pytest.raises(PermissionsError) as e:
            unreg_moderator.add_unclaimed_record(provider,
                given_name='hodor', referrer=referrer)
            unreg_user.save()
        assert str(e.value) == f'Referrer does not have permission to add a moderator to provider {provider._id}'

    @mock.patch('osf.models.OSFUser.update_search_nodes')
    @mock.patch('osf.models.OSFUser.update_search')
    def test_register(self, mock_search, mock_search_nodes):
        user = UnregUserFactory()
        assert user.is_registered is False  # sanity check
        email = fake_email()
        user.register(username=email, password='killerqueen')
        user.save()
        assert user.is_registered is True
        assert user.check_password('killerqueen') is True
        assert user.username == email

    @mock.patch('osf.models.OSFUser.update_search_nodes')
    @mock.patch('osf.models.OSFUser.update_search')
    def test_registering_with_a_different_email_adds_to_emails_list(self, mock_search, mock_search_nodes):
        user = UnregUserFactory()
        assert user.has_usable_password() is False  # sanity check
        email = fake_email()
        user.register(username=email, password='killerqueen')
        assert user.emails.filter(address=email).exists()

    def test_verify_claim_token(self, unreg_user, unreg_moderator, project, provider):
        # test_unreg_contrib
        valid = unreg_user.get_unclaimed_record(project._primary_key)['token']
        assert bool(unreg_user.verify_claim_token(valid, project_id=project._primary_key)) is True
        assert bool(unreg_user.verify_claim_token('invalidtoken', project_id=project._primary_key)) is False

        # test_unreg_moderator
        valid = unreg_moderator.get_unclaimed_record(provider._id)['token']
        assert bool(unreg_moderator.verify_claim_token(valid, project_id=provider._id)) is True
        assert bool(unreg_moderator.verify_claim_token('invalidtoken', project_id=provider._id)) is False

    def test_verify_claim_token_with_no_expiration_date(self, unreg_user, project):
        # Legacy records may not have an 'expires' key
        #self.add_unclaimed_record()
        record = unreg_user.get_unclaimed_record(project._primary_key)
        del record['expires']
        unreg_user.save()
        token = record['token']
        assert unreg_user.verify_claim_token(token, project_id=project._primary_key) is True


# Copied from tests/test_models.py
class TestRecentlyAdded:

    def test_recently_added(self, user, auth):
        # Project created
        project = NodeFactory()

        assert hasattr(user, 'recently_added') is True

        # Two users added as contributors
        user2 = UserFactory()
        user3 = UserFactory()
        project.add_contributor(contributor=user2, auth=auth)
        project.add_contributor(contributor=user3, auth=auth)
        recently_added = list(user.get_recently_added())
        assert user3 == recently_added[0]
        assert user2 == recently_added[1]
        assert len(list(recently_added)) == 2

    def test_recently_added_multi_project(self, user, auth):
        # Three users are created
        user2 = UserFactory()
        user3 = UserFactory()
        user4 = UserFactory()

        # 2 projects created
        project = NodeFactory()
        project2 = NodeFactory()

        # Users 2 and 3 are added to original project
        project.add_contributor(contributor=user2, auth=auth)
        project.add_contributor(contributor=user3, auth=auth)

        # Users 2 and 3 are added to another project
        project2.add_contributor(contributor=user2, auth=auth)
        project2.add_contributor(contributor=user4, auth=auth)

        recently_added = list(user.get_recently_added())
        assert user4 == recently_added[0]
        assert user2 == recently_added[1]
        assert user3 == recently_added[2]
        assert len(recently_added) == 3

    def test_recently_added_length(self, user, auth):
        # Project created
        project = NodeFactory()

        assert len(list(user.get_recently_added())) == 0
        # Add 17 users
        for _ in range(17):
            project.add_contributor(
                contributor=UserFactory(),
                auth=auth
            )

        assert len(list(user.get_recently_added())) == 15


@pytest.mark.enable_implicit_clean
class TestTagging:
    def test_add_system_tag(self, user):
        tag_name = fake.word()
        user.add_system_tag(tag_name)
        user.save()

        assert len(user.system_tags) == 1

        tag = Tag.all_tags.get(name=tag_name, system=True)
        assert tag in user.all_tags.all()

    def test_add_system_tag_instance(self, user):
        tag = TagFactory(system=True)
        user.add_system_tag(tag)
        assert tag in user.all_tags.all()

    def test_add_system_tag_with_non_system_instance(self, user):
        tag = TagFactory(system=False)
        with pytest.raises(ValueError):
            user.add_system_tag(tag)
        assert tag not in user.all_tags.all()

    def test_tags_get_lowercased(self, user):
        tag_name = 'NeOn'
        user.add_system_tag(tag_name)
        user.save()

        tag = Tag.all_tags.get(name=tag_name.lower(), system=True)
        assert tag in user.all_tags.all()

    def test_system_tags_property(self, user):
        tag_name = fake.word()
        user.add_system_tag(tag_name)

        assert tag_name.lower() in user.system_tags

class TestCitationProperties:

    @pytest.fixture()
    def referrer(self):
        return UserFactory()

    @pytest.fixture()
    def email(self):
        return fake_email()

    @pytest.fixture()
    def unreg_user(self, referrer, project, email):
        user = UnregUserFactory()
        user.add_unclaimed_record(project,
            given_name=user.fullname, referrer=referrer,
            email=email)
        user.save()
        return user

    @pytest.fixture()
    def project(self, referrer):
        return NodeFactory(creator=referrer)

    def test_registered_user_csl(self, user):
        # Tests the csl name for a registered user
        if user.is_registered:
            assert bool(
                user.csl_name() ==
                {
                    'given': user.csl_given_name,
                    'family': user.family_name,
                }
            )

    def test_unregistered_user_csl(self, unreg_user, project, referrer):
        # Tests the csl name for an unregistered user
        name = unreg_user.unclaimed_records[project._primary_key]['name'].split(' ')
        family_name = name[-1]
        given_name = ' '.join(name[:-1])
        assert bool(
            unreg_user.csl_name(project._id) ==
            {
                'given': given_name,
                'family': family_name,
            }
        )
        # Tests the csl name for a user with different names across unclaimed_records
        project_2 = NodeFactory(creator=referrer)
        unreg_user.add_unclaimed_record(
            project_2,
            given_name='Bob Bobson',
            referrer=referrer,
            email=unreg_user.username
        )
        assert bool(
            unreg_user.csl_name(project_2._id) ==
            {
                'given': 'Bob',
                'family': 'Bobson'
            }
        )

# copied from tests/test_models.py
@pytest.mark.enable_bookmark_creation
@pytest.mark.enable_implicit_clean
class TestMergingUsers:

    @pytest.yield_fixture()
    def email_subscriptions_enabled(self):
        settings.ENABLE_EMAIL_SUBSCRIPTIONS = True
        yield
        settings.ENABLE_EMAIL_SUBSCRIPTIONS = False

    @pytest.fixture()
    def master(self):
        return UserFactory(
            fullname='Joe Shmo',
            is_registered=True,
            emails=['joe@mail.com'],
        )

    @pytest.fixture()
    def dupe(self):
        return UserFactory(
            fullname='Joseph Shmo',
            emails=['joseph123@hotmail.com']
        )

    @pytest.fixture()
    def merge_dupe(self, master, dupe):
        def f():
            """Do the actual merge."""
            master.merge_user(dupe)
            master.save()
        return f

    def test_bookmark_collection_nodes_arent_merged(self, dupe, master, merge_dupe):
        dashnode = find_bookmark_collection(dupe)
        assert dupe.collection_set.filter(id=dashnode.id).exists()
        merge_dupe()
        assert not master.collection_set.filter(id=dashnode.id).exists()

    def test_dupe_is_merged(self, dupe, master, merge_dupe):
        merge_dupe()
        assert dupe.is_merged
        assert dupe.merged_by == master

    def test_dupe_email_is_appended(self, master, merge_dupe):
        merge_dupe()
        assert master.emails.filter(address='joseph123@hotmail.com').exists()

    @mock.patch('website.mailchimp_utils.get_mailchimp_api')
    def test_send_user_merged_signal(self, mock_get_mailchimp_api, dupe, merge_dupe):
        dupe.mailchimp_mailing_lists['foo'] = True
        dupe.save()

        with capture_signals() as mock_signals:
            merge_dupe()
<<<<<<< HEAD
            assert mock_signals.signals_sent() == {user_merged}
=======
            assert mock_signals.signals_sent() == set([user_account_merged])
>>>>>>> fb266c66

    @pytest.mark.enable_enqueue_task
    @mock.patch('website.mailchimp_utils.unsubscribe_mailchimp_async')
    @mock.patch('website.mailchimp_utils.get_mailchimp_api')
    def test_merged_user_unsubscribed_from_mailing_lists(self, mock_mailchimp_api, mock_unsubscribe, dupe, merge_dupe, email_subscriptions_enabled):
        list_name = settings.MAILCHIMP_GENERAL_LIST
        dupe.mailchimp_mailing_lists[list_name] = True
        dupe.save()
        merge_dupe()
        assert mock_unsubscribe.called

    def test_inherits_projects_contributed_by_dupe(self, dupe, master, merge_dupe):
        project = ProjectFactory()
        project.add_contributor(dupe)
        project.save()
        merge_dupe()
        project.reload()
        assert project.is_contributor(master) is True
        assert project.is_contributor(dupe) is False

    def test_inherits_projects_created_by_dupe(self, dupe, master, merge_dupe):
        project = ProjectFactory(creator=dupe)
        merge_dupe()
        project.reload()
        assert project.creator == master

    def test_adding_merged_user_as_contributor_adds_master(self, dupe, master, merge_dupe):
        project = ProjectFactory(creator=UserFactory())
        merge_dupe()
        project.add_contributor(contributor=dupe)
        assert project.is_contributor(master) is True
        assert project.is_contributor(dupe) is False

    def test_merging_dupe_who_is_contributor_on_same_projects(self, master, dupe, merge_dupe):
        # Both master and dupe are contributors on the same project
        project = ProjectFactory()
        project.add_contributor(contributor=master, visible=True)
        project.add_contributor(contributor=dupe, visible=True)
        project.save()
        merge_dupe()  # perform the merge
        project.reload()
        assert project.is_contributor(master)
        assert project.is_contributor(dupe) is False
        assert len(project.contributors) == 2   # creator and master are the only contribs
        assert project.contributor_set.get(user=master).visible is True

    def test_merging_dupe_who_has_different_visibility_from_master(self, master, dupe, merge_dupe):
        # Both master and dupe are contributors on the same project
        project = ProjectFactory()
        project.add_contributor(contributor=master, visible=False)
        project.add_contributor(contributor=dupe, visible=True)

        project.save()
        merge_dupe()  # perform the merge
        project.reload()

        assert project.contributor_set.get(user=master).visible is True

    def test_merging_dupe_who_is_a_non_bib_contrib_and_so_is_the_master(self, master, dupe, merge_dupe):
        # Both master and dupe are contributors on the same project
        project = ProjectFactory()
        project.add_contributor(contributor=master, visible=False)
        project.add_contributor(contributor=dupe, visible=False)

        project.save()
        merge_dupe()  # perform the merge
        project.reload()

        assert project.contributor_set.get(user=master).visible is False

    def test_merge_user_with_higher_permissions_on_project(self, master, dupe, merge_dupe):
        # Both master and dupe are contributors on the same project
        project = ProjectFactory()
        project.add_contributor(contributor=master, permissions=permissions.WRITE)
        project.add_contributor(contributor=dupe, permissions=permissions.ADMIN)

        project.save()
        merge_dupe()  # perform the merge

        assert project.get_permissions(master) == [permissions.READ, permissions.WRITE, permissions.ADMIN]

    def test_merge_user_with_lower_permissions_on_project(self, master, dupe, merge_dupe):
        # Both master and dupe are contributors on the same project
        project = ProjectFactory()
        project.add_contributor(contributor=master, permissions=permissions.ADMIN)
        project.add_contributor(contributor=dupe, permissions=permissions.WRITE)

        project.save()
        merge_dupe()  # perform the merge

        assert project.get_permissions(master) == [permissions.READ, permissions.WRITE, permissions.ADMIN]

    def test_merge_user_into_self_fails(self, master):
        with pytest.raises(ValueError):
            master.merge_user(master)

    def test_merging_user_moves_all_institution_affiliations(self):
        user_1 = UserFactory()
        institution_1 = InstitutionFactory()
        user_1.add_or_update_affiliated_institution(institution_1, sso_identity=f'{user_1._id}@{institution_1._id}', sso_mail=user_1.username)
        user_2 = UserFactory()
        institution_2 = InstitutionFactory()
        institution_3 = InstitutionFactory()
        user_2.add_or_update_affiliated_institution(institution_2, sso_identity=f'{user_2._id}@{institution_2._id}', sso_mail=user_2.username)
        user_2.add_or_update_affiliated_institution(institution_3, sso_identity=None, sso_mail=user_2.username)
        user_1.merge_user(user_2)
        user_1.reload()
        # Verify that the main user has the dupe user's institution affiliations
        assert user_1.is_affiliated_with_institution(institution_2)
        assert user_1.is_affiliated_with_institution(institution_3)
        user_2.reload()
        # Verify that the dupe user no longer has any institution affiliations
        assert not user_2.is_affiliated_with_institution(institution_2)
        assert not user_2.is_affiliated_with_institution(institution_3)
        # Verify that only one user is found when identity is present
        try:
            user_by_identity, is_identity_eligible = get_user_by_institution_identity(institution_2, f'{user_2._id}@{institution_2._id}')
            assert user_by_identity == user_1
            assert is_identity_eligible is True
        except InstitutionAffiliationStateError:
            pytest.fail('get_user_by_institution_identity() failed with InstitutionAffiliationStateError')
        # Verify that user is not found when identity is empty
        user_by_identity, is_identity_eligible = get_user_by_institution_identity(institution_2, None)
        assert user_by_identity is None
        assert is_identity_eligible is False


class TestDisablingUsers(OsfTestCase):
    def setUp(self):
        super().setUp()
        self.user = UserFactory()

    def test_user_enabled_by_default(self):
        assert self.user.is_disabled is False

    def test_disabled_user(self):
        """Ensure disabling a user sets date_disabled"""
        self.user.is_disabled = True
        self.user.save()

        assert isinstance(self.user.date_disabled, dt.datetime)
        assert self.user.is_disabled is True
        assert self.user.is_active is False

    def test_reenabled_user(self):
        """Ensure restoring a disabled user unsets date_disabled"""
        self.user.is_disabled = True
        self.user.save()

        self.user.is_disabled = False
        self.user.save()

        assert self.user.date_disabled is None
        assert self.user.is_disabled is False
        assert self.user.is_active is True

    def test_is_disabled_idempotency(self):
        self.user.is_disabled = True
        self.user.save()

        old_date_disabled = self.user.date_disabled

        self.user.is_disabled = True
        self.user.save()

        new_date_disabled = self.user.date_disabled

        assert new_date_disabled == old_date_disabled

    @mock.patch('website.mailchimp_utils.get_mailchimp_api')
    def test_deactivate_account_and_remove_sessions(self, mock_mail):
        session1 = SessionStore()
        session1.create()
        UserSessionMap.objects.create(user=self.user, session_key=session1.session_key)

        session2 = SessionStore()
        session2.create()
        UserSessionMap.objects.create(user=self.user, session_key=session2.session_key)

        self.user.mailchimp_mailing_lists[settings.MAILCHIMP_GENERAL_LIST] = True
        self.user.save()
        self.user.deactivate_account()

        assert self.user.is_disabled is True
        assert isinstance(self.user.date_disabled, dt.datetime)
        assert self.user.mailchimp_mailing_lists[settings.MAILCHIMP_GENERAL_LIST] is False

        assert not SessionStore().exists(session_key=session1.session_key)
        assert not SessionStore().exists(session_key=session2.session_key)


# Copied from tests/modes/test_user.py
@pytest.mark.enable_bookmark_creation
class TestUser(OsfTestCase):
    def setUp(self):
        super().setUp()
        self.user = AuthUserFactory()

    # Regression test for https://github.com/CenterForOpenScience/osf.io/issues/2454
    def test_add_unconfirmed_email_when_email_verifications_is_empty(self):
        self.user.email_verifications = []
        self.user.save()
        email = fake_email()
        self.user.add_unconfirmed_email(email)
        self.user.save()
        assert email in self.user.unconfirmed_emails

    def test_unconfirmed_emails(self):
        assert self.user.unconfirmed_emails == []
        self.user.add_unconfirmed_email('foo@bar.com')
        assert self.user.unconfirmed_emails == ['foo@bar.com']

        # email_verifications field may NOT be None
        self.user.email_verifications = []
        self.user.save()
        assert self.user.unconfirmed_emails == []

    def test_unconfirmed_emails_unregistered_user(self):
        assert UnregUserFactory().unconfirmed_emails == []

    def test_unconfirmed_emails_unconfirmed_user(self):
        user = UnconfirmedUserFactory()

        assert user.unconfirmed_emails == [user.username]

    # regression test for https://sentry.cos.io/sentry/osf/issues/6510/
    def test_unconfirmed_email_info_when_email_verifications_is_empty(self):
        user = UserFactory()
        user.email_verifications = []
        assert user.unconfirmed_email_info == []

    def test_remove_unconfirmed_email(self):
        self.user.add_unconfirmed_email('foo@bar.com')
        self.user.save()

        assert 'foo@bar.com' in self.user.unconfirmed_emails  # sanity check

        self.user.remove_unconfirmed_email('foo@bar.com')
        self.user.save()

        assert 'foo@bar.com' not in self.user.unconfirmed_emails

    def test_confirm_email(self):
        token = self.user.add_unconfirmed_email('foo@bar.com')
        self.user.confirm_email(token)

        assert 'foo@bar.com' not in self.user.unconfirmed_emails
        assert self.user.emails.filter(address='foo@bar.com').exists()

    def test_confirm_email_comparison_is_case_insensitive(self):
        u = UnconfirmedUserFactory.build(
            username='letsgettacos@lgt.com'
        )
        u.add_unconfirmed_email('LetsGetTacos@LGT.com')
        u.save()
        assert u.is_confirmed is False  # sanity check

        token = u.get_confirmation_token('LetsGetTacos@LGT.com')

        confirmed = u.confirm_email(token)
        assert confirmed is True
        assert u.is_confirmed is True

    def test_cannot_remove_primary_email_from_email_list(self):
        with pytest.raises(PermissionsError) as e:
            self.user.remove_email(self.user.username)
        assert str(e.value) == 'Can\'t remove primary email'

    def test_add_same_unconfirmed_email_twice(self):
        email = 'test@mail.com'
        token1 = self.user.add_unconfirmed_email(email)
        self.user.save()
        self.user.reload()
        assert token1 == self.user.get_confirmation_token(email)
        assert email == self.user.get_unconfirmed_email_for_token(token1)

        token2 = self.user.add_unconfirmed_email(email)
        self.user.save()
        self.user.reload()
        assert token1 != self.user.get_confirmation_token(email)
        assert token2 == self.user.get_confirmation_token(email)
        assert email == self.user.get_unconfirmed_email_for_token(token2)
        with pytest.raises(InvalidTokenError):
            self.user.get_unconfirmed_email_for_token(token1)

    def test_contributed_property(self):
        projects_contributed_to = self.user.nodes.all()
        assert list(self.user.contributed.all()) == list(projects_contributed_to)

    def test_contributor_to_property(self):
        normal_node = ProjectFactory(creator=self.user)
        normal_contributed_node = ProjectFactory()
        normal_contributed_node.add_contributor(self.user)
        normal_contributed_node.save()
        deleted_node = ProjectFactory(creator=self.user, is_deleted=True)
        bookmark_collection_node = find_bookmark_collection(self.user)
        collection_node = CollectionFactory(creator=self.user)
        project_to_be_invisible_on = ProjectFactory()
        project_to_be_invisible_on.add_contributor(self.user, visible=False)
        project_to_be_invisible_on.save()
        group = OSFGroupFactory(creator=self.user, name='Platform')
        group_project = ProjectFactory()
        group_project.add_osf_group(group, permissions.READ)

        contributor_to_nodes = [node._id for node in self.user.contributor_to]

        assert normal_node._id in contributor_to_nodes
        assert normal_contributed_node._id in contributor_to_nodes
        assert project_to_be_invisible_on._id in contributor_to_nodes
        assert deleted_node._id not in contributor_to_nodes
        assert bookmark_collection_node._id not in contributor_to_nodes
        assert collection_node._id not in contributor_to_nodes
        assert group_project._id not in contributor_to_nodes

    def test_contributor_or_group_member_to_property(self):
        normal_node = ProjectFactory(creator=self.user)
        normal_contributed_node = ProjectFactory()
        normal_contributed_node.add_contributor(self.user)
        normal_contributed_node.save()
        deleted_node = ProjectFactory(creator=self.user, is_deleted=True)
        bookmark_collection_node = find_bookmark_collection(self.user)
        collection_node = CollectionFactory(creator=self.user)
        project_to_be_invisible_on = ProjectFactory()
        project_to_be_invisible_on.add_contributor(self.user, visible=False)
        project_to_be_invisible_on.save()
        group = OSFGroupFactory(creator=self.user, name='Platform')
        group_project = ProjectFactory()
        group_project.add_osf_group(group, permissions.READ)
        registration = RegistrationFactory(creator=self.user)

        contributor_to_or_group_member_nodes = [node._id for node in self.user.contributor_or_group_member_to]

        assert normal_node._id in contributor_to_or_group_member_nodes
        assert normal_contributed_node._id in contributor_to_or_group_member_nodes
        assert project_to_be_invisible_on._id in contributor_to_or_group_member_nodes
        assert deleted_node._id not in contributor_to_or_group_member_nodes
        assert bookmark_collection_node._id not in contributor_to_or_group_member_nodes
        assert collection_node._id not in contributor_to_or_group_member_nodes
        assert group_project._id in contributor_to_or_group_member_nodes
        assert registration._id in contributor_to_or_group_member_nodes

    def test_all_nodes_property(self):
        project = ProjectFactory(creator=self.user)
        project_two = ProjectFactory()

        group = OSFGroupFactory(creator=self.user)
        project_two.add_osf_group(group)
        project_two.save()

        project_three = ProjectFactory()
        project_three.save()

        user_nodes = self.user.all_nodes
        assert user_nodes.count() == 2
        assert project in user_nodes
        assert project_two in user_nodes
        assert project_three not in user_nodes

    def test_visible_contributor_to_property(self):
        invisible_contributor = UserFactory()
        normal_node = ProjectFactory(creator=invisible_contributor)
        deleted_node = ProjectFactory(creator=invisible_contributor, is_deleted=True)
        bookmark_collection_node = find_bookmark_collection(invisible_contributor)
        collection_node = CollectionFactory(creator=invisible_contributor)
        project_to_be_invisible_on = ProjectFactory()
        project_to_be_invisible_on.add_contributor(invisible_contributor, visible=False)
        project_to_be_invisible_on.save()
        visible_contributor_to_nodes = [node._id for node in invisible_contributor.visible_contributor_to]

        assert normal_node._id in visible_contributor_to_nodes
        assert deleted_node._id not in visible_contributor_to_nodes
        assert bookmark_collection_node._id not in visible_contributor_to_nodes
        assert collection_node._id not in visible_contributor_to_nodes
        assert project_to_be_invisible_on._id not in visible_contributor_to_nodes

    def test_created_property(self):
        # make sure there's at least one project
        ProjectFactory(creator=self.user)
        projects_created_by_user = AbstractNode.objects.filter(creator=self.user)
        assert list(self.user.nodes_created.all()) == list(projects_created_by_user)

    def test_remove_all_affiliated_institutions(self):
        user = UserFactory()
        for institution in [InstitutionFactory(), InstitutionFactory(), InstitutionFactory()]:
            user.add_or_update_affiliated_institution(institution, sso_identity=f'{user._id}@{institution._id}', sso_mail=user.username)
        assert user.get_affiliated_institutions().count() == 3
        user.remove_all_affiliated_institutions()
        user.reload()
        assert user.get_affiliated_institutions().count() == 0


# Copied from tests/models/test_user.py
@pytest.mark.enable_implicit_clean
@pytest.mark.enable_bookmark_creation
class TestUserMerging(OsfTestCase):
    def setUp(self):
        super().setUp()
        self.user = UserFactory()
        with self.context:
            handlers.celery_before_request()

    def _add_unconfirmed_user(self):
        self.unconfirmed = UnconfirmedUserFactory()

        self.user.add_system_tag('user')
        self.user.add_system_tag('shared')
        self.unconfirmed.add_system_tag('unconfirmed')
        self.unconfirmed.add_system_tag('shared')

    def _add_unregistered_user(self):
        self.unregistered = UnregUserFactory()

        self.project_with_unreg_contrib = ProjectFactory()
        self.project_with_unreg_contrib.add_unregistered_contributor(
            fullname='Unreg',
            email=self.unregistered.username,
            auth=Auth(self.project_with_unreg_contrib.creator)
        )
        self.project_with_unreg_contrib.save()

    @pytest.mark.enable_enqueue_task
    @mock.patch('website.mailchimp_utils.get_mailchimp_api')
    def test_merge(self, mock_get_mailchimp_api):
        def is_mrm_field(value):
            return 'RelatedManager' in str(value.__class__)

        other_user = UserFactory()
        other_user.save()

        # create session for other_user
        other_user_session = SessionStore()
        other_user_session.create()
        UserSessionMap.objects.create(user=other_user, session_key=other_user_session.session_key)

        # define values for users' fields
        today = timezone.now()
        yesterday = today - dt.timedelta(days=1)

        self.user.comments_viewed_timestamp['shared_gt'] = today
        other_user.comments_viewed_timestamp['shared_gt'] = yesterday
        self.user.comments_viewed_timestamp['shared_lt'] = yesterday
        other_user.comments_viewed_timestamp['shared_lt'] = today
        self.user.comments_viewed_timestamp['user'] = yesterday
        other_user.comments_viewed_timestamp['other'] = yesterday

        self.user.email_verifications = {'user': {'email': 'a'}}
        other_user.email_verifications = {'other': {'email': 'b'}}

        self.user.notifications_configured = {'abc12': True}
        other_user.notifications_configured = {'123ab': True}

        self.user.external_accounts.add(ExternalAccountFactory())
        other_user.external_accounts.add(ExternalAccountFactory())

        self.user.mailchimp_mailing_lists = {
        }
        other_user.mailchimp_mailing_lists = {
            settings.MAILCHIMP_GENERAL_LIST: True
        }

        self.user.security_messages = {
            'user': today,
            'shared': today,
        }
        other_user.security_messages = {
            'other': today,
            'shared': today,
        }

        self.user.add_system_tag('user')
        self.user.add_system_tag('shared')
        other_user.add_system_tag('other')
        other_user.add_system_tag('shared')

        self.user.save()
        other_user.save()

        # define expected behavior for ALL FIELDS of the User object
        default_to_master_user_fields = [
            'id',
            'date_confirmed',
            'date_disabled',
            'date_last_login',
            'date_registered',
            'email_last_sent',
            'external_identity',
            'family_name',
            'fullname',
            'given_name',
            'is_invited',
            'is_registered',
            'jobs',
            'locale',
            'merged_by',
            'middle_names',
            'password',
            'schools',
            'social',
            'suffix',
            'timezone',
            'username',
            'verification_key',
            'verification_key_v2',
            'contributor_added_email_records',
            'requested_deactivation',
        ]

        calculated_fields = {
            'comments_viewed_timestamp': {
                'user': yesterday,
                'other': yesterday,
                'shared_gt': today,
                'shared_lt': today,
            },
            'email_verifications': {
                'user': {'email': 'a'},
                'other': {'email': 'b'},
            },
            'notifications_configured': {
                '123ab': True, 'abc12': True,
            },
            'emails': {
                other_user.emails.first().id,
                self.user.emails.first().id,
            },
            'external_accounts': {
                self.user.external_accounts.first().id,
                other_user.external_accounts.first().id,
            },
            'recently_added': set(),
            'mailchimp_mailing_lists': {
                settings.MAILCHIMP_GENERAL_LIST: True
            },
            'osf_mailing_lists': {
                'Open Science Framework Help': True
            },
            'security_messages': {
                'user': today,
                'other': today,
                'shared': today,
            },
            'unclaimed_records': {},
        }

        # from the explicit rules above, compile expected field/value pairs
        expected = {}
        expected.update(calculated_fields)
        for key in default_to_master_user_fields:
            if is_mrm_field(getattr(self.user, key)):
                expected[key] = set(list(getattr(self.user, key).all().values_list('id', flat=True)))
            else:
                expected[key] = getattr(self.user, key)

        # ensure all fields of the user object have an explicit expectation
        all_field_names = {each.name for each in self.user._meta.get_fields()}
        assert set(expected.keys()).issubset(all_field_names)

        # mock mailchimp
        mock_client = mock.MagicMock()
        mock_get_mailchimp_api.return_value = mock_client

        with run_celery_tasks():
            # perform the merge
            self.user.merge_user(other_user)
            self.user.save()

        self.user.reload()

        # check each field/value pair
        for k, v in expected.items():
            if is_mrm_field(getattr(self.user, k)):
                assert set(list(getattr(self.user, k).all().values_list('id', flat=True))) == v, f'{k} doesn\'t match expectations'
            else:
                assert getattr(self.user, k) == v, f'{k} doesn\'t match expectation'

        assert sorted(self.user.system_tags) == ['other', 'shared', 'user']

        # check fields set on merged user
        assert other_user.merged_by == self.user

        assert not SessionStore().exists(session_key=other_user_session.session_key)

    def test_merge_unconfirmed(self):
        self._add_unconfirmed_user()
        unconfirmed_username = self.unconfirmed.username
        self.user.merge_user(self.unconfirmed)

        assert self.unconfirmed.is_merged is True
        assert self.unconfirmed.merged_by == self.user

        assert self.user.is_registered is True
        assert self.user.is_invited is False

        # TODO: test profile fields - jobs, schools, social
        # TODO: test security_messages
        # TODO: test mailing_lists

        assert sorted(self.user.system_tags) == sorted(['shared', 'user', 'unconfirmed', OsfSourceTags.Osf.value])

        # TODO: test emails
        # TODO: test external_accounts

        assert self.unconfirmed.email_verifications == {}
        assert self.unconfirmed.password[0] == '!'
        assert self.unconfirmed.verification_key is None
        # The mergee's email no longer needs to be confirmed by merger
        unconfirmed_emails = [record['email'] for record in self.user.email_verifications.values()]
        assert unconfirmed_username not in unconfirmed_emails

    def test_merge_preserves_external_identity(self):
        verified_user = UserFactory(external_identity={'ORCID': {'1234-1234-1234-1234': 'VERIFIED'}})
        linking_user = UserFactory(external_identity={'ORCID': {'1234-1234-1234-1234': 'LINK'}})
        creating_user = UserFactory(external_identity={'ORCID': {'1234-1234-1234-1234': 'CREATE'}})
        different_id_user = UserFactory(external_identity={'ORCID': {'4321-4321-4321-4321': 'VERIFIED'}})
        no_id_user = UserFactory(external_identity={'ORCID': {}})
        no_provider_user = UserFactory(external_identity={})

        linking_user.merge_user(creating_user)
        assert linking_user.external_identity == {'ORCID': {'1234-1234-1234-1234': 'LINK'}}
        linking_user.merge_user(verified_user)
        assert linking_user.external_identity == {'ORCID': {'1234-1234-1234-1234': 'VERIFIED'}}
        linking_user.merge_user(no_id_user)
        assert linking_user.external_identity == {'ORCID': {'1234-1234-1234-1234': 'VERIFIED'}}
        linking_user.merge_user(no_provider_user)
        assert linking_user.external_identity == {'ORCID': {'1234-1234-1234-1234': 'VERIFIED'}}
        linking_user.merge_user(different_id_user)
        assert linking_user.external_identity == {'ORCID': {'1234-1234-1234-1234': 'VERIFIED', '4321-4321-4321-4321': 'VERIFIED'}}

        assert creating_user.external_identity == {}
        assert verified_user.external_identity == {}
        assert no_id_user.external_identity == {}
        assert no_provider_user.external_identity == {}

        no_provider_user.merge_user(linking_user)
        assert linking_user.external_identity == {}
        assert no_provider_user.external_identity == {'ORCID': {'1234-1234-1234-1234': 'VERIFIED', '4321-4321-4321-4321': 'VERIFIED'}}

    def test_merge_unregistered(self):
        # test only those behaviors that are not tested with unconfirmed users
        self._add_unregistered_user()

        self.user.merge_user(self.unregistered)

        self.project_with_unreg_contrib.reload()
        assert self.user.is_invited is True
        assert self.user in self.project_with_unreg_contrib.contributors

    @mock.patch('website.project.views.contributor.mails.send_mail')
    def test_merge_doesnt_send_signal(self, mock_notify):
        #Explictly reconnect signal as it is disconnected by default for test
        contributor_added.connect(notify_added_contributor)
        other_user = UserFactory()
        self.user.merge_user(other_user)
        assert other_user.merged_by._id == self.user._id
        assert mock_notify.called is False


@pytest.mark.enable_implicit_clean
class TestUserValidation(OsfTestCase):

    def setUp(self):
        super().setUp()
        self.user = AuthUserFactory()

    def test_validate_fullname_none(self):
        self.user.fullname = None
        with pytest.raises(ValidationError):
            self.user.save()

    def test_validate_fullname_empty(self):
        self.user.fullname = ''
        with pytest.raises(ValidationError):
            self.user.save()

    def test_validate_social_profile_websites_empty(self):
        self.user.social = {'profileWebsites': []}
        self.user.save()
        assert self.user.social['profileWebsites'] == []

    def test_validate_social_profile_website_many_different(self):
        basepath = os.path.dirname(__file__)
        url_data_path = os.path.join(basepath, '../website/static/urlValidatorTest.json')
        with open(url_data_path) as url_test_data:
            data = json.load(url_test_data)

        previous_number_of_domains = NotableDomain.objects.all().count()
        fails_at_end = False
        for should_pass in data['testsPositive']:
            try:
                self.user.social = {'profileWebsites': [should_pass]}
                with mock.patch.object(spam_tasks.requests, 'head'):
                    self.user.save()
                assert self.user.social['profileWebsites'] == [should_pass]
            except ValidationError:
                fails_at_end = True
                print('\"' + should_pass + '\" failed but should have passed while testing that the validator ' + data['testsPositive'][should_pass])

        for should_fail in data['testsNegative']:
            self.user.social = {'profileWebsites': [should_fail]}
            try:
                with pytest.raises(ValidationError):
                    with mock.patch.object(spam_tasks.requests, 'head'):
                        self.user.save()
            except AssertionError:
                fails_at_end = True
                print('\"' + should_fail + '\" passed but should have failed while testing that the validator ' + data['testsNegative'][should_fail])
        if fails_at_end:
            raise

        # Not all domains that are permissable are possible to use as spam,
        # some are correctly not extracted and not kept in notable domain so spot
        # check some, not all, because not all `testsPositive` urls should be in
        # NotableDomains
        assert NotableDomain.objects.all().count() == previous_number_of_domains + 12
        assert NotableDomain.objects.get(domain='definitelyawebsite.com')
        assert NotableDomain.objects.get(domain='a.b-c.de')

    def test_validate_multiple_profile_websites_valid(self):
        self.user.social = {'profileWebsites': ['http://cos.io/', 'http://thebuckstopshere.com', 'http://dinosaurs.com']}
        with mock.patch.object(spam_tasks.requests, 'head'):
            self.user.save()
        assert self.user.social['profileWebsites'] == ['http://cos.io/', 'http://thebuckstopshere.com', 'http://dinosaurs.com']

    def test_validate_social_profile_websites_invalid(self):
        self.user.social = {'profileWebsites': ['help computer']}
        with pytest.raises(ValidationError):
            self.user.save()

    def test_validate_multiple_profile_social_profile_websites_invalid(self):
        self.user.social = {'profileWebsites': ['http://cos.io/', 'help computer', 'http://dinosaurs.com']}
        with pytest.raises(ValidationError):
            self.user.save()

    def test_empty_social_links(self):
        assert self.user.social_links == {}
        assert len(self.user.social_links) == 0

    def test_profile_website_unchanged(self):
        self.user.social = {'profileWebsites': ['http://cos.io/']}
        with mock.patch.object(spam_tasks.requests, 'head'):
            self.user.save()
        assert self.user.social_links['profileWebsites'] == ['http://cos.io/']
        assert len(self.user.social_links) == 1

    def test_various_social_handles(self):
        self.user.social = {
            'profileWebsites': ['http://cos.io/'],
            'twitter': ['OSFramework'],
            'github': ['CenterForOpenScience'],
            'scholar': 'ztt_j28AAAAJ'
        }
        with mock.patch.object(spam_tasks.requests, 'head'):
            self.user.save()
        assert self.user.social_links == {
            'profileWebsites': ['http://cos.io/'],
            'twitter': 'http://twitter.com/OSFramework',
            'github': 'http://github.com/CenterForOpenScience',
            'scholar': 'http://scholar.google.com/citations?user=ztt_j28AAAAJ'
        }

    def test_multiple_profile_websites(self):
        self.user.social = {
            'profileWebsites': ['http://cos.io/', 'http://thebuckstopshere.com', 'http://dinosaurs.com'],
            'twitter': ['OSFramework'],
            'github': ['CenterForOpenScience']
        }
        with mock.patch.object(spam_tasks.requests, 'head'):
            self.user.save()
        assert self.user.social_links == {
            'profileWebsites': ['http://cos.io/', 'http://thebuckstopshere.com', 'http://dinosaurs.com'],
            'twitter': 'http://twitter.com/OSFramework',
            'github': 'http://github.com/CenterForOpenScience'
        }

    def test_nonsocial_ignored(self):
        self.user.social = {
            'foo': 'bar',
        }
        with pytest.raises(ValidationError) as exc_info:
            self.user.save()
        assert isinstance(exc_info.value.args[0], dict)
        assert self.user.social_links == {}

    def test_validate_jobs_valid(self):
        self.user.jobs = [{
            'institution': 'School of Lover Boys',
            'department': 'Fancy Patter',
            'title': 'Lover Boy',
            'startMonth': 1,
            'startYear': '1970',
            'endMonth': 1,
            'endYear': '1980',
        }]
        self.user.save()

    def test_validate_jobs_institution_empty(self):
        self.user.jobs = [{'institution': ''}]
        with pytest.raises(ValidationError):
            self.user.save()

    def test_validate_jobs_bad_end_date(self):
        # end year is < start year
        self.user.jobs = [{
            'institution': fake.company(),
            'department': fake.bs(),
            'position': fake.catch_phrase(),
            'startMonth': 1,
            'startYear': '1970',
            'endMonth': 1,
            'endYear': '1960',
        }]
        with pytest.raises(ValidationError):
            self.user.save()

    def test_validate_schools_bad_end_date(self):
        # end year is < start year
        self.user.schools = [{
            'degree': fake.catch_phrase(),
            'institution': fake.company(),
            'department': fake.bs(),
            'startMonth': 1,
            'startYear': '1970',
            'endMonth': 1,
            'endYear': '1960',
        }]
        with pytest.raises(ValidationError):
            self.user.save()

    def test_validate_jobs_bad_year(self):
        start_year = ['hi', '20507', '99', '67.34']
        for year in start_year:
            self.user.jobs = [{
                'institution': fake.company(),
                'department': fake.bs(),
                'position': fake.catch_phrase(),
                'startMonth': 1,
                'startYear': year,
                'endMonth': 1,
                'endYear': '1960',
            }]
            with pytest.raises(ValidationError):
                self.user.save()

    def test_validate_schools_bad_year(self):
        start_year = ['hi', '20507', '99', '67.34']
        for year in start_year:
            self.user.schools = [{
                'degree': fake.catch_phrase(),
                'institution': fake.company(),
                'department': fake.bs(),
                'startMonth': 1,
                'startYear': year,
                'endMonth': 1,
                'endYear': '1960',
            }]
            with pytest.raises(ValidationError):
                self.user.save()


class TestUserGdprDelete:

    @pytest.fixture()
    def user(self):
        return AuthUserFactory()

    @pytest.fixture()
    def project_with_two_admins(self, user):
        second_admin_contrib = UserFactory()
        project = ProjectFactory(creator=user)
        project.add_contributor(second_admin_contrib)
        project.set_permissions(user=second_admin_contrib, permissions=permissions.ADMIN)
        project.save()
        return project

    @pytest.fixture()
    def project_with_two_admins_and_addon_credentials(self, user):
        second_admin_contrib = UserFactory()
        project = ProjectFactory(creator=user)
        project.add_contributor(second_admin_contrib)
        project.set_permissions(user=second_admin_contrib, permissions=permissions.ADMIN)
        user = project.creator

        node_settings = project.add_addon('github', auth=None)
        user_settings = user.add_addon('github')
        node_settings.user_settings = user_settings
        github_account = GitHubAccountFactory()
        github_account.save()
        node_settings.external_account = github_account
        node_settings.save()
        user.save()
        project.save()
        return project

    @pytest.fixture()
    def registration(self, user):
        registration = RegistrationFactory(creator=user)
        registration.save()
        return registration

    @pytest.fixture()
    def registration_with_draft_node(self, user, registration):
        registration.branched_from = DraftNodeFactory(creator=user)
        registration.save()
        return registration

    @pytest.fixture()
    def project(self, user):
        project = ProjectFactory(creator=user)
        project.save()
        return project

    @pytest.fixture()
    def preprint(self, user):
        preprint = PreprintFactory(creator=user)
        preprint.save()
        return preprint

    @pytest.fixture()
    def project_user_is_only_admin(self, user):
        non_admin_contrib = UserFactory()
        project = ProjectFactory(creator=user)
        project.add_contributor(non_admin_contrib)
        project.add_unregistered_contributor('lisa', 'lisafrank@cos.io', permissions=permissions.ADMIN, auth=Auth(user))
        project.save()
        return project

    def test_can_gdpr_delete(self, user):
        user.social = ['fake social']
        user.schools = ['fake schools']
        user.jobs = ['fake jobs']
        user.external_identity = ['fake external identity']
        user.external_accounts.add(ExternalAccountFactory())

        user.gdpr_delete()

        assert user.fullname == 'Deleted user'
        assert user.suffix == ''
        assert user.social == {}
        assert user.schools == []
        assert user.jobs == []
        assert user.external_identity == {}
        assert not user.emails.exists()
        assert not user.external_accounts.exists()
        assert user.is_disabled
        assert user.deleted is not None

    def test_can_gdpr_delete_personal_nodes(self, user):

        user.gdpr_delete()
        assert user.nodes.exclude(is_deleted=True).count() == 0

    def test_can_gdpr_delete_personal_registrations(self, user, registration_with_draft_node):
        assert DraftRegistration.objects.all().count() == 1
        assert DraftNode.objects.all().count() == 1

        with pytest.raises(UserStateError) as exc_info:
            user.gdpr_delete()

        assert exc_info.value.args[0] == 'You cannot delete this user because they have one or more registrations.'
        assert DraftRegistration.objects.all().count() == 1
        assert DraftNode.objects.all().count() == 1

        registration_with_draft_node.remove_node(Auth(user))
        assert DraftRegistration.objects.all().count() == 1
        assert DraftNode.objects.all().count() == 1
        user.gdpr_delete()

        # DraftNodes soft-deleted, DraftRegistions hard-deleted
        assert user.nodes.exclude(is_deleted=True).count() == 0
        assert DraftRegistration.objects.all().count() == 0

    def test_can_gdpr_delete_shared_nodes_with_multiple_admins(self, user, project_with_two_admins):

        user.gdpr_delete()
        assert user.nodes.all().count() == 0

    def test_can_gdpr_delete_shared_draft_registration_with_multiple_admins(self, user, registration):
        other_admin = AuthUserFactory()
        draft_registrations = user.draft_registrations.get()
        draft_registrations.add_contributor(other_admin, permissions='admin')
        assert draft_registrations.contributors.all().count() == 2
        registration.delete_registration_tree(save=True)

        user.gdpr_delete()
        assert draft_registrations.contributors.get() == other_admin
        assert user.nodes.filter(deleted__isnull=True).count() == 0

    def test_cant_gdpr_delete_registrations(self, user, registration):

        with pytest.raises(UserStateError) as exc_info:
            user.gdpr_delete()

        assert exc_info.value.args[0] == 'You cannot delete this user because they have one or more registrations.'

    def test_cant_gdpr_delete_preprints(self, user, preprint):

        with pytest.raises(UserStateError) as exc_info:
            user.gdpr_delete()

        assert exc_info.value.args[0] == 'You cannot delete this user because they have one or more preprints.'

    def test_cant_gdpr_delete_shared_node_if_only_admin(self, user, project_user_is_only_admin):

        with pytest.raises(UserStateError) as exc_info:
            user.gdpr_delete()

        assert exc_info.value.args[0] == 'You cannot delete Node {} because it would' \
                                         ' be a Node with contributors, but with no admin.'.format(project_user_is_only_admin._id)

    def test_cant_gdpr_delete_osf_group_if_only_manager(self, user):
        group = OSFGroupFactory(name='My Group', creator=user)
        osf_group_name = group.name
        manager_group_name = group.manager_group.name
        member_group_name = group.member_group.name
        member = AuthUserFactory()
        group.make_member(member)

        with pytest.raises(UserStateError) as exc_info:
            user.gdpr_delete()

        assert exc_info.value.args[0] == 'You cannot delete this user because ' \
                                        'they are the only registered manager of OSFGroup ' \
                                        '{} that contains other members.'.format(group._id)

        unregistered = group.add_unregistered_member('fake_user', 'fake_email@cos.io', Auth(user), 'manager')
        assert len(group.managers) == 2

        with pytest.raises(UserStateError) as exc_info:
            user.gdpr_delete()

        assert exc_info.value.args[0] == 'You cannot delete this user because ' \
                                        'they are the only registered manager of OSFGroup ' \
                                        '{} that contains other members.'.format(group._id)

        group.remove_member(member)
        member.gdpr_delete()
        # User is not the last member in the group, so they are just removed
        assert OSFGroup.objects.filter(name=osf_group_name).exists()
        assert Group.objects.filter(name=manager_group_name).exists()
        assert Group.objects.filter(name=member_group_name).exists()
        assert group.is_member(member) is False
        assert group.is_manager(member) is False

        group.remove_member(unregistered)
        user.gdpr_delete()
        # Group was deleted because user was the only member
        assert not OSFGroup.objects.filter(name=osf_group_name).exists()
        assert not Group.objects.filter(name=manager_group_name).exists()
        assert not Group.objects.filter(name=member_group_name).exists()

    def test_cant_gdpr_delete_with_addon_credentials(self, user, project_with_two_admins_and_addon_credentials):

        with pytest.raises(UserStateError) as exc_info:
            user.gdpr_delete()
        assert exc_info.value.args[0] == 'You cannot delete this user because they have an external account for' \
                                         ' github attached to Node {}, which has other contributors.'.format(project_with_two_admins_and_addon_credentials._id)<|MERGE_RESOLUTION|>--- conflicted
+++ resolved
@@ -1506,11 +1506,7 @@
 
         with capture_signals() as mock_signals:
             merge_dupe()
-<<<<<<< HEAD
-            assert mock_signals.signals_sent() == {user_merged}
-=======
-            assert mock_signals.signals_sent() == set([user_account_merged])
->>>>>>> fb266c66
+            assert mock_signals.signals_sent() == {user_account_merged}
 
     @pytest.mark.enable_enqueue_task
     @mock.patch('website.mailchimp_utils.unsubscribe_mailchimp_async')
