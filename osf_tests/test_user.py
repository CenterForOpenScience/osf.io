--- conflicted
+++ resolved
@@ -2132,36 +2132,23 @@
     def test_various_social_handles(self):
         self.user.social = {
             'profileWebsites': ['http://cos.io/'],
-<<<<<<< HEAD
-            'twitter': 'OSFramework',
-            'github': 'CenterForOpenScience',
-=======
             'twitter': ['OSFramework'],
             'github': ['CenterForOpenScience'],
-            'scholar': 'ztt_j28AAAAJ'
->>>>>>> 064c48b4
+            'scholar': 'ztt_j28AAAAJ',
         }
         self.user.save()
         assert self.user.social_links == {
             'profileWebsites': ['http://cos.io/'],
             'twitter': 'http://twitter.com/OSFramework',
             'github': 'http://github.com/CenterForOpenScience',
-<<<<<<< HEAD
-=======
-            'scholar': 'http://scholar.google.com/citations?user=ztt_j28AAAAJ'
->>>>>>> 064c48b4
+            'scholar': 'http://scholar.google.com/citations?user=ztt_j28AAAAJ',
         }
 
     def test_multiple_profile_websites(self):
         self.user.social = {
             'profileWebsites': ['http://cos.io/', 'http://thebuckstopshere.com', 'http://dinosaurs.com'],
-<<<<<<< HEAD
-            'twitter': 'OSFramework',
-            'github': 'CenterForOpenScience',
-=======
             'twitter': ['OSFramework'],
-            'github': ['CenterForOpenScience']
->>>>>>> 064c48b4
+            'github': ['CenterForOpenScience'],
         }
         self.user.save()
         assert self.user.social_links == {
