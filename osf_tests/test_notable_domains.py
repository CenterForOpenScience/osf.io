import mock
import pytest
from types import SimpleNamespace

from urllib.parse import urlparse

from osf_tests.factories import (
    CommentFactory,
    PreprintFactory,
    RegistrationFactory,
)
from osf.models import (
    NotableDomain,
    DomainReference,
    SpamStatus
)

<<<<<<< HEAD
from osf.spam.tasks import check_resource_for_domains
=======
from osf.external.spam import tasks as spam_tasks
>>>>>>> 0106c61d
from osf_tests.factories import SessionFactory, NodeFactory
from framework.sessions import set_session
from osf.utils.workflows import DefaultStates
from django.contrib.contenttypes.models import ContentType

from website import settings


class TestDomainExtraction:

    @pytest.mark.parametrize('protocol_component', ['', 'http://', 'https://', 'ftp://'])
    @pytest.mark.parametrize('www_component', ['', 'www.'])
    def test_extract_domains__optional_components(self, protocol_component, www_component):
        test_url = f'{protocol_component}{www_component}osf.io'
        sample_text = f'This is a link: {test_url}'
        with mock.patch.object(spam_tasks.requests, 'head'):
            domains = list(spam_tasks._extract_domains(sample_text))
        assert domains == ['osf.io']

    def test_extract_domains__url_in_quotes(self):
        sample_text = '"osf.io"'
        with mock.patch.object(spam_tasks.requests, 'head'):
            domains = list(spam_tasks._extract_domains(sample_text))
        assert domains == ['osf.io']

    def test_extract_domains__url_in_parens(self):
        sample_text = '(osf.io)'
        with mock.patch.object(spam_tasks.requests, 'head'):
            domains = list(spam_tasks._extract_domains(sample_text))
        assert domains == ['osf.io']

    def test_extract_domains__captures_domain_with_multiple_subdomains(self):
        sample_text = 'This is a link: https://api.test.osf.io'
        with mock.patch.object(spam_tasks.requests, 'head'):
            domains = list(spam_tasks._extract_domains(sample_text))
        assert domains == ['api.test.osf.io']

    def test_extract_domains__captures_multiple_domains(self):
        sample_text = 'This is a domain: http://osf.io. This is another domain: www.cos.io'
        with mock.patch.object(spam_tasks.requests, 'head'):
            domains = set(spam_tasks._extract_domains(sample_text))
        assert domains == {'osf.io', 'cos.io'}

    def test_extract_domains__no_domains(self):
        sample_text = 'http://fakeout!'
        with mock.patch.object(spam_tasks.requests, 'head') as mock_head:
            domains = set(spam_tasks._extract_domains(sample_text))
        assert not domains
        mock_head.assert_not_called()

    def test_extract_domains__ignored_if_does_not_resolve(self):
        sample_text = 'This.will.not.connect'
        with mock.patch.object(spam_tasks.requests, 'head') as mock_head:
            mock_head.side_effect = spam_tasks.requests.exceptions.ConnectionError
            domains = set(spam_tasks._extract_domains(sample_text))
        assert not domains
        mock_head.assert_called()

    def test_actract_domains__returned_on_error(self):
        sample_text = 'This.will.timeout'
        with mock.patch.object(spam_tasks.requests, 'head') as mock_head:
            mock_head.side_effect = spam_tasks.requests.exceptions.Timeout
            domains = set(spam_tasks._extract_domains(sample_text))
        assert domains == {sample_text}

    @pytest.mark.parametrize('status_code', [301, 302, 303, 307, 308])
    def test_extract_domains__follows_redirect(self, status_code):
        mock_response = SimpleNamespace()
        mock_response.status_code = status_code
        mock_response.headers = {'location': 'redirected.com'}
        sample_text = 'redirect.me'
        with mock.patch.object(spam_tasks.requests, 'head', return_value=mock_response):
            domains = list(spam_tasks._extract_domains(sample_text))
        assert domains == ['redirected.com']

    def test_extract_domains__redirect_code_no_location(self):
        mock_response = SimpleNamespace()
        mock_response.status_code = 301
        mock_response.headers = {}
        sample_text = 'redirect.me'
        with mock.patch.object(spam_tasks.requests, 'head', return_value=mock_response):
            domains = list(spam_tasks._extract_domains(sample_text))
        assert domains == ['redirect.me']

    def test_extract_domains__deduplicates(self):
        sample_text = 'osf.io osf.io osf.io and, oh, yeah, osf.io'
        with mock.patch.object(spam_tasks.requests, 'head'):
            domains = list(spam_tasks._extract_domains(sample_text))
        assert domains == ['osf.io']

@pytest.mark.django_db
class TestNotableDomain:

    @pytest.fixture()
    def spam_domain(self):
        return urlparse('http://i-am-a-domain.io/with-a-path/?and=&query=parms')

    @pytest.fixture()
    def marked_as_spam_domain(self):
        return NotableDomain.objects.create(
            domain='i-am-a-domain.io',
            note=NotableDomain.Note.EXCLUDE_FROM_ACCOUNT_CREATION_AND_CONTENT,
        )

    @pytest.mark.enable_enqueue_task
    @pytest.mark.parametrize('factory', [NodeFactory, CommentFactory, PreprintFactory, RegistrationFactory])
    def test_check_resource_for_domains_moderation_queue(self, spam_domain, factory):
        obj = factory()
        with mock.patch.object(spam_tasks.requests, 'head'):
            spam_tasks.check_resource_for_domains.apply_async(
                kwargs=dict(
                    guid=obj.guids.first()._id,
                    content=spam_domain.geturl(),
                )
            )

        obj.reload()
        assert NotableDomain.objects.filter(
            domain=spam_domain.netloc,
            note=NotableDomain.Note.UNKNOWN
        ).count() == 1
        obj.reload()
        assert obj.spam_status == SpamStatus.UNKNOWN

    @pytest.mark.enable_enqueue_task
    @pytest.mark.parametrize('factory', [NodeFactory, CommentFactory, PreprintFactory, RegistrationFactory])
    def test_check_resource_for_domains_spam(self, spam_domain, marked_as_spam_domain, factory):
        obj = factory()
        with mock.patch.object(spam_tasks.requests, 'head'):
            spam_tasks.check_resource_for_domains.apply_async(
                kwargs=dict(
                    guid=obj.guids.first()._id,
                    content=spam_domain.geturl(),
                )
            )

        obj.reload()
        assert NotableDomain.objects.filter(
            domain=spam_domain.netloc,
            note=NotableDomain.Note.EXCLUDE_FROM_ACCOUNT_CREATION_AND_CONTENT
        ).count() == 1
        obj.reload()
        assert obj.spam_status == SpamStatus.SPAM
        assert obj.spam_data['domains'] == [spam_domain.netloc]
        assert DomainReference.objects.filter(
            referrer_object_id=obj.id,
            referrer_content_type=ContentType.objects.get_for_model(obj),
            domain__domain=spam_domain.netloc
        ).count() == 1

    @pytest.mark.enable_enqueue_task
    @pytest.mark.parametrize('factory', [NodeFactory, RegistrationFactory, PreprintFactory])
    @mock.patch.object(settings, 'SPAM_CHECK_ENABLED', True)
    def test_spam_check(self, app, factory, spam_domain, marked_as_spam_domain, request_context):
        obj = factory()
        obj.is_public = True
        obj.is_published = True
        obj.machine_state = DefaultStates.PENDING.value
        obj.description = f'I\'m spam: {spam_domain.geturl()} me too: {spam_domain.geturl()}' \
                          f' iamNOTspam.org i-am-a-ham.io  https://stillNotspam.io'
        creator = getattr(obj, 'creator', None) or getattr(obj.node, 'creator')
        s = SessionFactory(user=creator)
        set_session(s)
        with mock.patch.object(spam_tasks.requests, 'head'):
            obj.save()

        assert NotableDomain.objects.filter(
            domain=spam_domain.netloc,
            note=NotableDomain.Note.EXCLUDE_FROM_ACCOUNT_CREATION_AND_CONTENT
        ).count() == 1
        assert NotableDomain.objects.filter(
            domain='iamNOTspam.org',
            note=NotableDomain.Note.UNKNOWN
        ).count() == 1
        assert DomainReference.objects.filter(
            referrer_object_id=obj.id,
            referrer_content_type=ContentType.objects.get_for_model(obj),
            domain__domain='iamNOTspam.org'
        ).count() == 1
        assert NotableDomain.objects.filter(
            domain='stillNotspam.io',
            note=NotableDomain.Note.UNKNOWN
        ).count() == 1
        assert DomainReference.objects.filter(
            referrer_object_id=obj.id,
            referrer_content_type=ContentType.objects.get_for_model(obj),
            domain__domain='stillNotspam.io'
        ).count() == 1
        obj.reload()
        assert obj.spam_status == SpamStatus.SPAM

    @pytest.mark.enable_enqueue_task
    @pytest.mark.parametrize('factory', [NodeFactory, CommentFactory, PreprintFactory, RegistrationFactory])
    def test_check_resource_for_duplicate_spam_domains(self, factory, spam_domain, marked_as_spam_domain):
        obj = factory()
        obj.spam_data['domains'] = [spam_domain.netloc]
        obj.save()
        with mock.patch.object(spam_tasks.requests, 'head'):
            spam_tasks.check_resource_for_domains.apply_async(
                kwargs=dict(
                    guid=obj.guids.first()._id,
                    content=f'{spam_domain.geturl()}',
                )
            )

        obj.reload()
        assert NotableDomain.objects.filter(
            domain=spam_domain.netloc,
            note=NotableDomain.Note.EXCLUDE_FROM_ACCOUNT_CREATION_AND_CONTENT
        ).count() == 1
        obj.reload()
        assert obj.spam_status == SpamStatus.SPAM
        assert obj.spam_data['domains'] == [spam_domain.netloc]
        assert DomainReference.objects.filter(
            referrer_object_id=obj.id,
            referrer_content_type=ContentType.objects.get_for_model(obj),
            domain__domain=spam_domain.netloc
        ).count() == 1

@pytest.mark.django_db
@pytest.mark.enable_enqueue_task
class TestNotableDomainReclassification:
    spam_domain_one = urlparse('http://spammy-domain.io')
    spam_domain_two = urlparse('http://prosciutto-crudo.io')
    unknown_domain = urlparse('https://unknown-domain.io')
    ignored_domain = urlparse('https://cos.io')

    @pytest.fixture()
    def spam_notable_domain_one(self):
        return NotableDomain.objects.create(
            domain=self.spam_domain_one.netloc,
            note=NotableDomain.Note.EXCLUDE_FROM_ACCOUNT_CREATION_AND_CONTENT,
        )

    @pytest.fixture()
    def spam_notable_domain_two(self):
        return NotableDomain.objects.create(
            domain=self.spam_domain_two.netloc,
            note=NotableDomain.Note.EXCLUDE_FROM_ACCOUNT_CREATION_AND_CONTENT,
        )

    @pytest.fixture()
    def unknown_notable_domain(self):
        return NotableDomain.objects.create(
            domain=self.unknown_domain.netloc,
            note=NotableDomain.Note.UNKNOWN,
        )

    @pytest.fixture()
    def ignored_notable_domain(self):
        return NotableDomain.objects.create(
            domain=self.ignored_domain.netloc,
            note=NotableDomain.Note.IGNORED,
        )

    @pytest.mark.parametrize('factory', [NodeFactory, CommentFactory, PreprintFactory, RegistrationFactory])
    def test_from_spam_to_unknown_one_spam_domain(self, factory, spam_notable_domain_one, spam_notable_domain_two, unknown_notable_domain, ignored_notable_domain):
        obj_one = factory()
        with mock.patch.object(spam_tasks.requests, 'head'):
            spam_tasks.check_resource_for_domains.apply_async(
                kwargs=dict(
                    guid=obj_one.guids.first()._id,
                    content=f'{self.spam_domain_one.geturl()} {self.unknown_domain.geturl()} {self.ignored_domain.geturl()}',
                )
            )

        obj_one.reload()
        assert obj_one.spam_status == SpamStatus.SPAM
        assert set(obj_one.spam_data['domains']) == set([self.spam_domain_one.netloc])
        spam_notable_domain_one.note = NotableDomain.Note.UNKNOWN
        spam_notable_domain_one.save()
        obj_one.reload()
        assert obj_one.spam_status == SpamStatus.UNKNOWN
        assert len(obj_one.spam_data['domains']) == 0

    @pytest.mark.parametrize('factory', [NodeFactory, CommentFactory, PreprintFactory, RegistrationFactory])
    def test_from_spam_to_unknown_two_spam_domains(self, factory, spam_notable_domain_one, spam_notable_domain_two, unknown_notable_domain, ignored_notable_domain):
        obj_two = factory()
        with mock.patch.object(spam_tasks.requests, 'head'):
            spam_tasks.check_resource_for_domains.apply_async(
                kwargs=dict(
                    guid=obj_two.guids.first()._id,
                    content=f'{self.spam_domain_one.geturl()} {self.spam_domain_two.geturl()} {self.unknown_domain.geturl()} {self.ignored_domain.geturl()}',
                )
            )

        obj_two.reload()
        assert obj_two.spam_status == SpamStatus.SPAM
        assert set(obj_two.spam_data['domains']) == set([self.spam_domain_one.netloc, self.spam_domain_two.netloc])
        spam_notable_domain_one.note = NotableDomain.Note.UNKNOWN
        spam_notable_domain_one.save()
        obj_two.reload()
        assert obj_two.spam_status == SpamStatus.SPAM
        assert set(obj_two.spam_data['domains']) == set([self.spam_domain_two.netloc])

    @pytest.mark.parametrize('factory', [NodeFactory, CommentFactory, PreprintFactory, RegistrationFactory])
    def test_from_spam_to_unknown_marked_by_external(self, factory, spam_notable_domain_one, spam_notable_domain_two, unknown_notable_domain, ignored_notable_domain):
        obj_three = factory()
        obj_three.spam_data['who_flagged'] = 'some external spam checker'
        obj_three.save()
        with mock.patch.object(spam_tasks.requests, 'head'):
            spam_tasks.check_resource_for_domains.apply_async(
                kwargs=dict(
                    guid=obj_three.guids.first()._id,
                    content=f'{self.spam_domain_one.geturl()} {self.unknown_domain.geturl()} {self.ignored_domain.geturl()}',
                )
            )

        obj_three.reload()
        assert obj_three.spam_status == SpamStatus.SPAM
        assert set(obj_three.spam_data['domains']) == set([self.spam_domain_one.netloc])
        spam_notable_domain_one.note = NotableDomain.Note.UNKNOWN
        spam_notable_domain_one.save()
        obj_three.reload()
        assert obj_three.spam_status == SpamStatus.SPAM
        assert len(obj_three.spam_data['domains']) == 0

    @pytest.mark.parametrize('factory', [NodeFactory, CommentFactory, PreprintFactory, RegistrationFactory])
    def test_from_spam_to_ignored_one_spam_domain(self, factory, spam_notable_domain_one, spam_notable_domain_two, unknown_notable_domain, ignored_notable_domain):
        obj_one = factory()
        with mock.patch.object(spam_tasks.requests, 'head'):
            spam_tasks.check_resource_for_domains.apply_async(
                kwargs=dict(
                    guid=obj_one.guids.first()._id,
                    content=f'{self.spam_domain_one.geturl()} {self.unknown_domain.geturl()} {self.ignored_domain.geturl()}',
                )
            )

        obj_one.reload()
        assert obj_one.spam_status == SpamStatus.SPAM
        assert set(obj_one.spam_data['domains']) == set([self.spam_domain_one.netloc])
        spam_notable_domain_one.note = NotableDomain.Note.IGNORED
        spam_notable_domain_one.save()
        obj_one.reload()
        assert obj_one.spam_status == SpamStatus.UNKNOWN
        assert len(obj_one.spam_data['domains']) == 0

    @pytest.mark.parametrize('factory', [NodeFactory, CommentFactory, PreprintFactory, RegistrationFactory])
    def test_from_spam_to_ignored_two_spam_domains(self, factory, spam_notable_domain_one, spam_notable_domain_two, unknown_notable_domain, ignored_notable_domain):
        obj_two = factory()
        with mock.patch.object(spam_tasks.requests, 'head'):
            spam_tasks.check_resource_for_domains.apply_async(
                kwargs=dict(
                    guid=obj_two.guids.first()._id,
                    content=f'{self.spam_domain_one.geturl()} {self.spam_domain_two.geturl()} {self.unknown_domain.geturl()} {self.ignored_domain.geturl()}',
                )
            )

        obj_two.reload()
        assert obj_two.spam_status == SpamStatus.SPAM
        assert set(obj_two.spam_data['domains']) == set([self.spam_domain_one.netloc, self.spam_domain_two.netloc])
        spam_notable_domain_one.note = NotableDomain.Note.IGNORED
        spam_notable_domain_one.save()
        obj_two.reload()
        assert obj_two.spam_status == SpamStatus.SPAM
        assert set(obj_two.spam_data['domains']) == set([self.spam_domain_two.netloc])

    @pytest.mark.parametrize('factory', [NodeFactory, CommentFactory, PreprintFactory, RegistrationFactory])
    def test_from_spam_to_ignored_makred_by_external(self, factory, spam_notable_domain_one, spam_notable_domain_two, unknown_notable_domain, ignored_notable_domain):
        obj_three = factory()
        obj_three.spam_data['who_flagged'] = 'some external spam checker'
        obj_three.save()
        with mock.patch.object(spam_tasks.requests, 'head'):
            spam_tasks.check_resource_for_domains.apply_async(
                kwargs=dict(
                    guid=obj_three.guids.first()._id,
                    content=f'{self.spam_domain_one.geturl()} {self.unknown_domain.geturl()} {self.ignored_domain.geturl()}',
                )
            )

        obj_three.reload()
        assert obj_three.spam_status == SpamStatus.SPAM
        assert set(obj_three.spam_data['domains']) == set([self.spam_domain_one.netloc])
        spam_notable_domain_one.note = NotableDomain.Note.IGNORED
        spam_notable_domain_one.save()
        obj_three.reload()
        assert obj_three.spam_status == SpamStatus.SPAM
        assert len(obj_three.spam_data['domains']) == 0

    @pytest.mark.parametrize('factory', [NodeFactory, CommentFactory, PreprintFactory, RegistrationFactory])
    def test_from_unknown_to_spam_unknown_plus_ignored(self, factory, unknown_notable_domain, ignored_notable_domain):
        obj_one = factory()
        with mock.patch.object(spam_tasks.requests, 'head'):
            spam_tasks.check_resource_for_domains.apply_async(
                kwargs=dict(
                    guid=obj_one.guids.first()._id,
                    content=f'{self.unknown_domain.geturl()} {self.ignored_domain.geturl()}',
                )
            )

        obj_one.reload()
        assert obj_one.spam_status == SpamStatus.UNKNOWN
        assert 'domains' not in obj_one.spam_data
        unknown_notable_domain.note = NotableDomain.Note.EXCLUDE_FROM_ACCOUNT_CREATION_AND_CONTENT
        unknown_notable_domain.save()
        obj_one.reload()
        assert obj_one.spam_status == SpamStatus.SPAM
        assert set(obj_one.spam_data['domains']) == set([self.unknown_domain.netloc])

    @pytest.mark.parametrize('factory', [NodeFactory, CommentFactory, PreprintFactory, RegistrationFactory])
    def test_from_unknown_to_spam_unknown_only(self, factory, unknown_notable_domain, ignored_notable_domain):
        obj_two = factory()
        with mock.patch.object(spam_tasks.requests, 'head'):
            spam_tasks.check_resource_for_domains.apply_async(
                kwargs=dict(
                    guid=obj_two.guids.first()._id,
                    content=f'{self.unknown_domain.geturl()}',
                )
            )

        obj_two.reload()
        assert obj_two.spam_status == SpamStatus.UNKNOWN
        assert 'domains' not in obj_two.spam_data
        unknown_notable_domain.note = NotableDomain.Note.EXCLUDE_FROM_ACCOUNT_CREATION_AND_CONTENT
        unknown_notable_domain.save()
        obj_two.reload()
        assert obj_two.spam_status == SpamStatus.SPAM
        assert set(obj_two.spam_data['domains']) == set([self.unknown_domain.netloc])

    @pytest.mark.parametrize('factory', [NodeFactory, CommentFactory, PreprintFactory, RegistrationFactory])
    def test_from_ignored_to_spam_unknown_plus_ignored(self, factory, unknown_notable_domain, ignored_notable_domain):
        obj_one = factory()
        with mock.patch.object(spam_tasks.requests, 'head'):
            spam_tasks.check_resource_for_domains.apply_async(
                kwargs=dict(
                    guid=obj_one.guids.first()._id,
                    content=f'{self.unknown_domain.geturl()} {self.ignored_domain.geturl()}',
                )
            )

        obj_one.reload()
        assert obj_one.spam_status == SpamStatus.UNKNOWN
        assert 'domains' not in obj_one.spam_data
        ignored_notable_domain.note = NotableDomain.Note.EXCLUDE_FROM_ACCOUNT_CREATION_AND_CONTENT
        ignored_notable_domain.save()
        obj_one.reload()
        assert obj_one.spam_status == SpamStatus.SPAM
        assert set(obj_one.spam_data['domains']) == set([self.ignored_domain.netloc])

    @pytest.mark.parametrize('factory', [NodeFactory, CommentFactory, PreprintFactory, RegistrationFactory])
    def test_from_ignored_to_spam_ignored_only(self, factory, unknown_notable_domain, ignored_notable_domain):
        obj_two = factory()
        with mock.patch.object(spam_tasks.requests, 'head'):
            spam_tasks.check_resource_for_domains.apply_async(
                kwargs=dict(
                    guid=obj_two.guids.first()._id,
                    content=f'{self.ignored_domain.geturl()}',
                )
            )

        obj_two.reload()
        assert obj_two.spam_status == SpamStatus.UNKNOWN
        assert 'domains' not in obj_two.spam_data
        ignored_notable_domain.note = NotableDomain.Note.EXCLUDE_FROM_ACCOUNT_CREATION_AND_CONTENT
        ignored_notable_domain.save()
        obj_two.reload()
        assert obj_two.spam_status == SpamStatus.SPAM
        assert set(obj_two.spam_data['domains']) == set([self.ignored_domain.netloc])<|MERGE_RESOLUTION|>--- conflicted
+++ resolved
@@ -15,11 +15,7 @@
     SpamStatus
 )
 
-<<<<<<< HEAD
-from osf.spam.tasks import check_resource_for_domains
-=======
-from osf.external.spam import tasks as spam_tasks
->>>>>>> 0106c61d
+from osf.spam import tasks as spam_tasks
 from osf_tests.factories import SessionFactory, NodeFactory
 from framework.sessions import set_session
 from osf.utils.workflows import DefaultStates
