--- conflicted
+++ resolved
@@ -1,10 +1,5 @@
-<<<<<<< HEAD
-=======
-# -*- coding: utf-8 -*-
-from __future__ import absolute_import, division, print_function, unicode_literals
-
-import mock
->>>>>>> 8a5eccd3
+from unittest import mock
+
 import pytest
 
 from osf_tests import factories
