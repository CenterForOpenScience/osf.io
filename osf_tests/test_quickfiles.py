import mock
import pytest

from addons.osfstorage.models import OsfStorageFile
<<<<<<< HEAD
from osf.exceptions import MaxRetriesError
from api_tests.utils import create_test_quickfile, create_test_file, create_test_folder
=======
from osf.exceptions import DraftRegistrationStateError, MaxRetriesError, NodeStateError
from api_tests.utils import create_test_file
from tests.utils import assert_equals
from tests.base import get_default_metaschema
>>>>>>> 70a4303b

from django.contrib.contenttypes.models import ContentType

from osf.exceptions import UserStateError
from osf_tests.factories import AuthUserFactory, ProjectFactory


def bad_content_type():
    return ContentType.objects.get_for_model(OsfStorageFile)


def bad_file_node():
    node = ProjectFactory()
    return create_test_file(node, node.creator)


def bad_node():
    return ProjectFactory()


@pytest.mark.django_db
@pytest.mark.enable_quickfiles_creation
@pytest.mark.enable_implicit_clean
class TestQuickFolder:

    @pytest.fixture()
    def user(self):
        return AuthUserFactory()

    @pytest.fixture()
    def user2(self):
        return AuthUserFactory()

    @pytest.fixture()
    def user3(self):
        return AuthUserFactory()

    @pytest.fixture()
    def project(self):
        return ProjectFactory()

    @pytest.fixture()
    def file_node(self, user, project):
        return create_test_file(project, user, 'test file')

<<<<<<< HEAD
    @pytest.fixture()
    def folder_node(self, user, project):
        return create_test_folder(project, 'test folder')
=======
    def test_quickfiles_cannot_be_registered(self, quickfiles, auth):
        with pytest.raises(DraftRegistrationStateError):
            quickfiles.register_node(get_default_metaschema(), auth, factories.DraftRegistrationFactory(branched_from=quickfiles), None)
>>>>>>> 70a4303b

    def test_new_user_has_quickfolder(self, user):
        assert getattr(user, 'quickfolder', False)
        assert user.quickfolder.is_root
        assert user.quickfiles.count() == 0

        # No QuickFolders in nodes
        assert user.nodes.filter(type='osf.quickfolder').count() == 0

        # No old QuickFilesNode in nodes
        assert user.nodes.filter(type='osf.quickfilesnode').count() == 0

    def test_quickfiles_title_has_users_fullname(self):
        plain_user = AuthUserFactory(fullname='Kenny Omega')
        s_user = AuthUserFactory(fullname='Cody Runnels')

        assert plain_user.quickfolder.title == "Kenny Omega's Quick Files"
        assert s_user.quickfolder.title == "Cody Runnels' Quick Files"

    def test_quickfiles_add_file(self, user, file_node):
        file = user.quickfolder.append_file('test')
        assert user.quickfolder.children.count() == 1
        assert user.quickfolder.children.get(name='test') == file

        with pytest.raises(NotImplementedError):
            user.quickfolder.append_folder('test')

    def test_quickfiles_title_updates_when_fullname_updated(self, user):
        new_name = 'Hiroshi Tanahashi'
        user.fullname = new_name
        user.save()

        assert new_name in user.quickfolder.title

    def test_quickfiles_moves_files_on_merge(self, user, user2):
        create_test_quickfile(user, filename='Guerrillas_of_Destiny.pdf')
        create_test_quickfile(user2, filename='Young_Bucks.pdf')

        user.merge_user(user2)
        user.save()

        stored_files = OsfStorageFile.objects.all()
        assert stored_files.count() == 2
        for stored_file in stored_files:
            assert stored_file.target == user
            assert stored_file.parent == user.quickfolder

    def test_quickfiles_moves_files_on_triple_merge_with_name_conflict(self, user, user2, user3):
        name = 'Woo.pdf'

        create_test_quickfile(user, filename=name)
        create_test_quickfile(user2, filename=name)
        create_test_quickfile(user3, filename=name)

        user.merge_user(user2)
        user.save()

        user.merge_user(user3)
        user.save()

        actual_filenames = set(OsfStorageFile.objects.all().values_list('name', flat=True))
        expected_filenames = {'Woo.pdf', 'Woo (1).pdf', 'Woo (2).pdf'}
        assert actual_filenames == expected_filenames

<<<<<<< HEAD
    def test_quickfiles_moves_files_on_triple_merge_with_name_conflict_with_digit(self, user, user2, user3):
=======
        assert_equals(actual_filenames, expected_filenames)

    def test_quickfiles_moves_files_on_triple_merge_with_name_conflict_with_digit(self, user, quickfiles):
>>>>>>> 70a4303b
        name = 'Woo (1).pdf'

        create_test_quickfile(user, filename=name)
        create_test_quickfile(user2, filename=name)
        create_test_quickfile(user3, filename=name)

        user.merge_user(user2)
        user.save()

        user.merge_user(user3)
        user.save()

<<<<<<< HEAD
        actual_filenames = set(OsfStorageFile.objects.all().values_list('name', flat=True))
        expected_filenames = {'Woo (1).pdf', 'Woo (2).pdf', 'Woo (3).pdf'}
        assert actual_filenames == expected_filenames
=======
        actual_filenames = list(OsfStorageFile.objects.all().values_list('name', flat=True))
        expected_filenames = ['Woo (1).pdf', 'Woo (2).pdf', 'Woo (3).pdf']
        assert_equals(actual_filenames, expected_filenames)
>>>>>>> 70a4303b

    def test_quickfiles_moves_destination_quickfiles_has_weird_numbers(self, user, user2, user3):

        create_test_quickfile(user, filename='Woo (1).pdf')
        create_test_quickfile(user, filename='Woo (3).pdf')

        create_test_quickfile(user2, filename='Woo.pdf')
        create_test_quickfile(user3, filename='Woo.pdf')

        user.merge_user(user2)
        user.save()

        user.merge_user(user3)
        user.save()

        actual_filenames = set(user.quickfiles.all().values_list('name', flat=True))
        expected_filenames = {'Woo.pdf', 'Woo (1).pdf', 'Woo (2).pdf', 'Woo (3).pdf'}

<<<<<<< HEAD
        assert actual_filenames == expected_filenames
=======
        assert_equals(actual_filenames, expected_filenames)
>>>>>>> 70a4303b

    @mock.patch('osf.models.user.MAX_QUICKFILES_MERGE_RENAME_ATTEMPTS', 1)
    def test_quickfiles_moves_errors_after_max_renames(self, user, user2):
        create_test_quickfile(user, filename='Woo (1).pdf')
        create_test_quickfile(user, filename='Woo (2).pdf')

        create_test_quickfile(user2, filename='Woo (1).pdf')

        with pytest.raises(MaxRetriesError):
            user.merge_user(user2)

    def test_quickfiles_cannot_be_deleted(self, user):
        with pytest.raises(UserStateError):
            user.quickfolder.delete()
        assert not user.quickfolder.is_deleted<|MERGE_RESOLUTION|>--- conflicted
+++ resolved
@@ -2,15 +2,10 @@
 import pytest
 
 from addons.osfstorage.models import OsfStorageFile
-<<<<<<< HEAD
-from osf.exceptions import MaxRetriesError
+from osf.exceptions import DraftRegistrationStateError, MaxRetriesError, NodeStateError, MaxRetriesError
 from api_tests.utils import create_test_quickfile, create_test_file, create_test_folder
-=======
-from osf.exceptions import DraftRegistrationStateError, MaxRetriesError, NodeStateError
-from api_tests.utils import create_test_file
 from tests.utils import assert_equals
 from tests.base import get_default_metaschema
->>>>>>> 70a4303b
 
 from django.contrib.contenttypes.models import ContentType
 
@@ -56,15 +51,13 @@
     def file_node(self, user, project):
         return create_test_file(project, user, 'test file')
 
-<<<<<<< HEAD
     @pytest.fixture()
     def folder_node(self, user, project):
         return create_test_folder(project, 'test folder')
-=======
+
     def test_quickfiles_cannot_be_registered(self, quickfiles, auth):
         with pytest.raises(DraftRegistrationStateError):
             quickfiles.register_node(get_default_metaschema(), auth, factories.DraftRegistrationFactory(branched_from=quickfiles), None)
->>>>>>> 70a4303b
 
     def test_new_user_has_quickfolder(self, user):
         assert getattr(user, 'quickfolder', False)
@@ -129,13 +122,7 @@
         expected_filenames = {'Woo.pdf', 'Woo (1).pdf', 'Woo (2).pdf'}
         assert actual_filenames == expected_filenames
 
-<<<<<<< HEAD
     def test_quickfiles_moves_files_on_triple_merge_with_name_conflict_with_digit(self, user, user2, user3):
-=======
-        assert_equals(actual_filenames, expected_filenames)
-
-    def test_quickfiles_moves_files_on_triple_merge_with_name_conflict_with_digit(self, user, quickfiles):
->>>>>>> 70a4303b
         name = 'Woo (1).pdf'
 
         create_test_quickfile(user, filename=name)
@@ -148,15 +135,9 @@
         user.merge_user(user3)
         user.save()
 
-<<<<<<< HEAD
         actual_filenames = set(OsfStorageFile.objects.all().values_list('name', flat=True))
         expected_filenames = {'Woo (1).pdf', 'Woo (2).pdf', 'Woo (3).pdf'}
         assert actual_filenames == expected_filenames
-=======
-        actual_filenames = list(OsfStorageFile.objects.all().values_list('name', flat=True))
-        expected_filenames = ['Woo (1).pdf', 'Woo (2).pdf', 'Woo (3).pdf']
-        assert_equals(actual_filenames, expected_filenames)
->>>>>>> 70a4303b
 
     def test_quickfiles_moves_destination_quickfiles_has_weird_numbers(self, user, user2, user3):
 
@@ -175,11 +156,7 @@
         actual_filenames = set(user.quickfiles.all().values_list('name', flat=True))
         expected_filenames = {'Woo.pdf', 'Woo (1).pdf', 'Woo (2).pdf', 'Woo (3).pdf'}
 
-<<<<<<< HEAD
         assert actual_filenames == expected_filenames
-=======
-        assert_equals(actual_filenames, expected_filenames)
->>>>>>> 70a4303b
 
     @mock.patch('osf.models.user.MAX_QUICKFILES_MERGE_RENAME_ATTEMPTS', 1)
     def test_quickfiles_moves_errors_after_max_renames(self, user, user2):
