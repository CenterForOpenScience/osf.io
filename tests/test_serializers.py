--- conflicted
+++ resolved
@@ -234,7 +234,6 @@
         assert_equal(d['is_public'], node.is_public)
         assert_equal(d['is_registration'], node.is_registration)
 
-<<<<<<< HEAD
     def test_serialize_logs_sanitize_params_admin(self):
         admin = UserFactory()
         project = NodeFactory(creator=admin)
@@ -301,8 +300,7 @@
         new_params = sanitize_params(Auth(non_contrib), log)
         assert_equal(new_params, safe_params)
 
-=======
->>>>>>> 643bb278
+
 
 class TestAddContributorJson(OsfTestCase):
 
