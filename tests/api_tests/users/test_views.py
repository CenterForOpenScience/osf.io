--- conflicted
+++ resolved
@@ -2,16 +2,12 @@
 from nose.tools import *  # flake8: noqa
 
 from website.models import Node
+from website.util.sanitize import strip_html
 
 from tests.base import ApiTestCase
 from tests.factories import AuthUserFactory, DashboardFactory, FolderFactory, ProjectFactory
 
 from api.base.settings.defaults import API_BASE
-<<<<<<< HEAD
-=======
-from tests.factories import ProjectFactory, FolderFactory, DashboardFactory, AuthUserFactory
-from website.util.sanitize import strip_html
->>>>>>> 43bbfde6
 
 
 class TestUsers(ApiTestCase):
