# -*- coding: utf-8 -*-
from nose.tools import *  # flake8: noqa

from website.models import Node
from tests.base import ApiTestCase
from api.base.settings.defaults import API_BASE
from tests.factories import ProjectFactory, FolderFactory, DashboardFactory, AuthUserFactory
from website.util.sanitize import strip_html


class TestUsers(ApiTestCase):

    def setUp(self):
        super(TestUsers, self).setUp()
        self.user_one = AuthUserFactory()
        self.user_two = AuthUserFactory()

    def tearDown(self):
        super(TestUsers, self).tearDown()

    def test_returns_200(self):
        res = self.app.get('/{}users/'.format(API_BASE))
        assert_equal(res.status_code, 200)
        assert_equal(res.content_type, 'application/vnd.api+json')

    def test_find_user_in_users(self):
        url = "/{}users/".format(API_BASE)

        res = self.app.get(url)
        user_son = res.json['data']

        ids = [each['id'] for each in user_son]
        assert_in(self.user_two._id, ids)

    def test_all_users_in_users(self):
        url = "/{}users/".format(API_BASE)

        res = self.app.get(url)
        user_son = res.json['data']

        ids = [each['id'] for each in user_son]
        assert_in(self.user_one._id, ids)
        assert_in(self.user_two._id, ids)

    def test_find_multiple_in_users(self):
        url = "/{}users/?filter[fullname]=fred".format(API_BASE)

        res = self.app.get(url)
        user_json = res.json['data']
        ids = [each['id'] for each in user_json]
        assert_in(self.user_one._id, ids)
        assert_in(self.user_two._id, ids)

    def test_find_single_user_in_users(self):
        url = "/{}users/?filter[fullname]=my".format(API_BASE)
        self.user_one.fullname = 'My Mom'
        self.user_one.save()
        res = self.app.get(url)
        user_json = res.json['data']
        ids = [each['id'] for each in user_json]
        assert_in(self.user_one._id, ids)
        assert_not_in(self.user_two._id, ids)

    def test_find_no_user_in_users(self):
        url = "/{}users/?filter[fullname]=NotMyMom".format(API_BASE)
        res = self.app.get(url)
        user_json = res.json['data']
        ids = [each['id'] for each in user_json]
        assert_not_in(self.user_one._id, ids)
        assert_not_in(self.user_two._id, ids)


class TestUserDetail(ApiTestCase):

    def setUp(self):
        super(TestUserDetail, self).setUp()
        self.user_one = AuthUserFactory()
        self.user_one.social['twitter'] = 'howtopizza'
        self.user_one.save()

        self.user_two = AuthUserFactory()

    def tearDown(self):
        super(TestUserDetail, self).tearDown()

    def test_gets_200(self):
        url = "/{}users/{}/".format(API_BASE, self.user_one._id)
        res = self.app.get(url)
        assert_equal(res.status_code, 200)
        assert_equal(res.content_type, 'application/vnd.api+json')

    def test_get_correct_pk_user(self):
        url = "/{}users/{}/".format(API_BASE, self.user_one._id)
        res = self.app.get(url)
        user_json = res.json['data']
        assert_equal(user_json['attributes']['fullname'], self.user_one.fullname)
<<<<<<< HEAD
        assert_equal(user_json['attributes']['social_accounts']['twitter'], 'howtopizza')
=======
        assert_equal(user_json['attributes']['twitter'], 'howtopizza')
>>>>>>> f1ad524c

    def test_get_incorrect_pk_user_logged_in(self):
        url = "/{}users/{}/".format(API_BASE, self.user_two._id)
        res = self.app.get(url)
        user_json = res.json['data']
        assert_not_equal(user_json['attributes']['fullname'], self.user_one.fullname)

    def test_get_incorrect_pk_user_not_logged_in(self):
        url = "/{}users/{}/".format(API_BASE, self.user_two._id)
        res = self.app.get(url, auth=self.user_one.auth)
        user_json = res.json['data']
        assert_not_equal(user_json['attributes']['fullname'], self.user_one.fullname)
        assert_equal(user_json['attributes']['fullname'], self.user_two.fullname)


class TestUserNodes(ApiTestCase):

    def setUp(self):
        super(TestUserNodes, self).setUp()
        self.user_one = AuthUserFactory()
        self.user_one.social['twitter'] = 'howtopizza'
        self.user_one.save()

        self.user_two = AuthUserFactory()
        self.public_project_user_one = ProjectFactory(title="Public Project User One",
                                                      is_public=True,
                                                      creator=self.user_one)
        self.private_project_user_one = ProjectFactory(title="Private Project User One",
                                                       is_public=False,
                                                       creator=self.user_one)
        self.public_project_user_two = ProjectFactory(title="Public Project User Two",
                                                      is_public=True,
                                                      creator=self.user_two)
        self.private_project_user_two = ProjectFactory(title="Private Project User Two",
                                                       is_public=False,
                                                       creator=self.user_two)
        self.deleted_project_user_one = FolderFactory(title="Deleted Project User One",
                                                      is_public=False,
                                                      creator=self.user_one,
                                                      is_deleted=True)
        self.folder = FolderFactory()
        self.deleted_folder = FolderFactory(title="Deleted Folder User One",
                                            is_public=False,
                                            creator=self.user_one,
                                            is_deleted=True)
        self.dashboard = DashboardFactory()

    def tearDown(self):
        super(TestUserNodes, self).tearDown()

    def test_authorized_in_gets_200(self):
        url = "/{}users/{}/nodes/".format(API_BASE, self.user_one._id)
        res = self.app.get(url, auth=self.user_one.auth)
        assert_equal(res.status_code, 200)
        assert_equal(res.content_type, 'application/vnd.api+json')

    def test_anonymous_gets_200(self):
        url = "/{}users/{}/nodes/".format(API_BASE, self.user_one._id)
        res = self.app.get(url)
        assert_equal(res.status_code, 200)
        assert_equal(res.content_type, 'application/vnd.api+json')

    def test_get_projects_logged_in(self):
        url = "/{}users/{}/nodes/".format(API_BASE, self.user_one._id)
        res = self.app.get(url, auth=self.user_one.auth)
        node_json = res.json['data']

        ids = [each['id'] for each in node_json]
        assert_in(self.public_project_user_one._id, ids)
        assert_in(self.private_project_user_one._id, ids)
        assert_not_in(self.public_project_user_two._id, ids)
        assert_not_in(self.private_project_user_two._id, ids)
        assert_not_in(self.folder._id, ids)
        assert_not_in(self.deleted_folder._id, ids)
        assert_not_in(self.deleted_project_user_one._id, ids)

    def test_get_projects_not_logged_in(self):
        url = "/{}users/{}/nodes/".format(API_BASE, self.user_one._id)
        res = self.app.get(url)
        node_json = res.json['data']

        ids = [each['id'] for each in node_json]
        assert_in(self.public_project_user_one._id, ids)
        assert_not_in(self.private_project_user_one._id, ids)
        assert_not_in(self.public_project_user_two._id, ids)
        assert_not_in(self.private_project_user_two._id, ids)
        assert_not_in(self.folder._id, ids)
        assert_not_in(self.deleted_project_user_one._id, ids)

    def test_get_projects_logged_in_as_different_user(self):
        url = "/{}users/{}/nodes/".format(API_BASE, self.user_two._id)
        res = self.app.get(url, auth=self.user_one.auth)
        node_json = res.json['data']

        ids = [each['id'] for each in node_json]
        assert_in(self.public_project_user_two._id, ids)
        assert_not_in(self.public_project_user_one._id, ids)
        assert_not_in(self.private_project_user_one._id, ids)
        assert_not_in(self.private_project_user_two._id, ids)
        assert_not_in(self.folder._id, ids)
        assert_not_in(self.deleted_project_user_one._id, ids)


class TestUserRoutesNodeRoutes(ApiTestCase):

    def setUp(self):
        super(TestUserRoutesNodeRoutes, self).setUp()
        self.user_one = AuthUserFactory()
        self.user_one.social['twitter'] = 'howtopizza'
        self.user_two = AuthUserFactory()
        self.public_project_user_one = ProjectFactory(title="Public Project User One", is_public=True, creator=self.user_one)
        self.private_project_user_one = ProjectFactory(title="Private Project User One", is_public=False, creator=self.user_one)
        self.public_project_user_two = ProjectFactory(title="Public Project User Two", is_public=True, creator=self.user_two)
        self.private_project_user_two = ProjectFactory(title="Private Project User Two", is_public=False, creator=self.user_two)
        self.deleted_project_user_one = FolderFactory(title="Deleted Project User One", is_public=False, creator=self.user_one, is_deleted=True)

        self.folder = FolderFactory()
        self.deleted_folder = FolderFactory(title="Deleted Folder User One", is_public=False, creator=self.user_one, is_deleted=True)
        self.dashboard = DashboardFactory()

    def tearDown(self):
        super(TestUserRoutesNodeRoutes, self).tearDown()
        Node.remove()

    def test_get_200_path_users_me_userone_logged_in(self):
        url = "/{}users/me/".format(API_BASE)
        res = self.app.get(url, auth=self.user_one.auth)
        assert_equal(res.status_code, 200)

    def test_get_200_path_users_me_usertwo_logged_in(self):
        url = "/{}users/me/".format(API_BASE)
        res = self.app.get(url, auth=self.user_two.auth)
        assert_equal(res.status_code, 200)

    def test_get_403_path_users_me_no_user(self):
        # TODO: change expected exception from 403 to 401 for unauthorized users

        url = "/{}users/me/".format(API_BASE)
        res = self.app.get(url, expect_errors=True)
        # This is 403 instead of 401 because basic authentication is only for unit tests and, in order to keep from
        # presenting a basic authentication dialog box in the front end. We may change this as we understand CAS
        # a little better
        assert_equal(res.status_code, 403)

    def test_get_404_path_users_user_id_me_user_logged_in(self):
        url = "/{}users/{}/me/".format(API_BASE, self.user_one._id)
        res = self.app.get(url, auth=self.user_one.auth, expect_errors=True)
        assert_equal(res.status_code, 404)

    def test_get_404_path_users_user_id_me_no_user(self):
        url = "/{}users/{}/me/".format(API_BASE, self.user_one._id)
        res = self.app.get(url, expect_errors=True)
        assert_equal(res.status_code, 404)

    def test_get_404_path_users_user_id_me_unauthorized_user(self):
        url = "/{}users/{}/me/".format(API_BASE, self.user_one._id)
        res = self.app.get(url, auth=self.user_two.auth, expect_errors=True)
        assert_equal(res.status_code, 404)

    def test_get_200_path_users_user_id_user_logged_in(self):
        url = "/{}users/{}/".format(API_BASE, self.user_one._id)
        res = self.app.get(url, auth=self.user_one.auth)
        assert_equal(res.status_code, 200)

    def test_get_200_path_users_user_id_no_user(self):
        url = "/{}users/{}/".format(API_BASE, self.user_two._id)
        res = self.app.get(url)
        assert_equal(res.status_code, 200)

    def test_get_200_path_users_user_id_unauthorized_user(self):
        url = "/{}users/{}/".format(API_BASE, self.user_two._id)
        res = self.app.get(url, auth=self.user_one.auth)
        assert_equal(res.status_code, 200)
        assert_equal(res.json['data']['id'], self.user_two._id)

    def test_get_200_path_users_me_nodes_user_logged_in(self):
        url = "/{}users/me/nodes/".format(API_BASE, self.user_one._id)
        res = self.app.get(url, auth=self.user_one.auth)
        assert_equal(res.status_code, 200)

        ids = {each['id'] for each in res.json['data']}
        assert_in(self.public_project_user_one._id, ids)
        assert_in(self.private_project_user_one._id, ids)
        assert_not_in(self.public_project_user_two._id, ids)
        assert_not_in(self.private_project_user_two._id, ids)
        assert_not_in(self.folder._id, ids)
        assert_not_in(self.deleted_folder._id, ids)
        assert_not_in(self.deleted_project_user_one._id, ids)

    def test_get_403_path_users_me_nodes_no_user(self):
        # TODO: change expected exception from 403 to 401 for unauthorized users

        url = "/{}users/me/nodes/".format(API_BASE)
        res = self.app.get(url, expect_errors=True)
        # This is 403 instead of 401 because basic authentication is only for unit tests and, in order to keep from
        # presenting a basic authentication dialog box in the front end. We may change this as we understand CAS
        # a little better
        assert_equal(res.status_code, 403)

    def test_get_200_path_users_user_id_nodes_user_logged_in(self):
        url = "/{}users/{}/nodes/".format(API_BASE, self.user_one._id)
        res = self.app.get(url, auth=self.user_one.auth)
        assert_equal(res.status_code, 200)

        ids = {each['id'] for each in res.json['data']}
        assert_in(self.public_project_user_one._id, ids)
        assert_in(self.private_project_user_one._id, ids)
        assert_not_in(self.public_project_user_two._id, ids)
        assert_not_in(self.private_project_user_two._id, ids)
        assert_not_in(self.folder._id, ids)
        assert_not_in(self.deleted_folder._id, ids)
        assert_not_in(self.deleted_project_user_one._id, ids)

    def test_get_200_path_users_user_id_nodes_no_user(self):
        url = "/{}users/{}/nodes/".format(API_BASE, self.user_one._id)
        res = self.app.get(url)
        assert_equal(res.status_code, 200)

        # an anonymous/unauthorized user can only see the public projects user_one contributes to.
        ids = {each['id'] for each in res.json['data']}
        assert_in(self.public_project_user_one._id, ids)
        assert_not_in(self.private_project_user_one._id, ids)
        assert_not_in(self.public_project_user_two._id, ids)
        assert_not_in(self.private_project_user_two._id, ids)
        assert_not_in(self.folder._id, ids)
        assert_not_in(self.deleted_folder._id, ids)
        assert_not_in(self.deleted_project_user_one._id, ids)

    def test_get_200_path_users_user_id_nodes_unauthorized_user(self):
        url = "/{}users/{}/nodes/".format(API_BASE, self.user_one._id)
        res = self.app.get(url, auth=self.user_two.auth)
        assert_equal(res.status_code, 200)

        # an anonymous/unauthorized user can only see the public projects user_one contributes to.
        ids = {each['id'] for each in res.json['data']}
        assert_in(self.public_project_user_one._id, ids)
        assert_not_in(self.private_project_user_one._id, ids)
        assert_not_in(self.public_project_user_two._id, ids)
        assert_not_in(self.private_project_user_two._id, ids)
        assert_not_in(self.folder._id, ids)
        assert_not_in(self.deleted_folder._id, ids)
        assert_not_in(self.deleted_project_user_one._id, ids)

    def test_get_404_path_users_user_id_nodes_me_user_logged_in(self):
        url = "/{}users/{}/nodes/me/".format(API_BASE, self.user_one._id)
        res = self.app.get(url, auth=self.user_one.auth, expect_errors=True)
        assert_equal(res.status_code, 404)

    def test_get_404_path_users_user_id_nodes_me_unauthorized_user(self):
        url = "/{}users/{}/nodes/me/".format(API_BASE, self.user_one._id)
        res = self.app.get(url, auth=self.user_two.auth, expect_errors=True)
        assert_equal(res.status_code, 404)

    def test_get_404_path_users_user_id_nodes_me_no_user(self):
        url = "/{}users/{}/nodes/me/".format(API_BASE, self.user_one._id)
        res = self.app.get(url, expect_errors=True)
        assert_equal(res.status_code, 404)

    def test_get_404_path_nodes_me_user_logged_in(self):
        url = "/{}nodes/me/".format(API_BASE)
        res = self.app.get(url, auth=self.user_one.auth, expect_errors=True)
        assert_equal(res.status_code, 404)

    def test_get_404_path_nodes_me_no_user(self):
        url = "/{}nodes/me/".format(API_BASE)
        res = self.app.get(url, expect_errors=True)
        assert_equal(res.status_code, 404)

    def test_get_404_path_nodes_user_id_user_logged_in(self):
        url = "/{}nodes/{}/".format(API_BASE, self.user_one._id)
        res = self.app.get(url, auth=self.user_one.auth, expect_errors=True)
        assert_equal(res.status_code, 404)

    def test_get_404_path_nodes_user_id_unauthorized_user(self):
        url = "/{}nodes/{}/".format(API_BASE, self.user_one._id)
        res = self.app.get(url, auth=self.user_two.auth, expect_errors=True)
        assert_equal(res.status_code, 404)

    def test_get_404_path_nodes_user_id_no_user(self):
        url = "/{}nodes/{}/".format(API_BASE, self.user_one._id)
        res = self.app.get(url, expect_errors=True)
        assert_equal(res.status_code, 404)


class TestUserUpdate(ApiTestCase):

    def setUp(self):
        super(TestUserUpdate, self).setUp()

        self.user_one = AuthUserFactory.build(
            fullname='Martin Luther King Jr.',
            given_name='Martin',
            family_name='King',
            suffix='Jr.',
            social=dict(
                github='userOneGithub',
                scholar='userOneScholar',
                personal='http://www.useronepersonalwebsite.com',
                twitter='userOneTwitter',
                linkedIn='userOneLinkedIn',
                impactStory='userOneImpactStory',
                orcid='userOneOrcid',
                researcherId='userOneResearcherId'
            )
        )
        self.user_one.save()

        self.user_one_url = "/v2/users/{}/".format(self.user_one._id)

        self.user_two = AuthUserFactory()
        self.user_two.save()

        self.new_user_one_data = {
            'id': self.user_one._id,
            'fullname': 'el-Hajj Malik el-Shabazz',
            'given_name': 'Malcolm',
            'middle_names': 'Malik el-Shabazz',
            'family_name': 'X',
            'suffix': 'Sr.',
            'gitHub': 'newGitHub',
            'scholar': 'newScholar',
            'personal_website': 'http://www.newpersonalwebsite.com',
            'twitter': 'http://www.newpersonalwebsite.com',
            'linkedIn': 'newLinkedIn',
            'impactStory': 'newImpactStory',
            'orcid': 'newOrcid',
            'researcherId': 'newResearcherId',
        }

    def tearDown(self):
        super(TestUserUpdate, self).tearDown()

    def test_patch_user_logged_out(self):
        res = self.app.patch_json_api(self.user_one_url, {
            'fullname': self.new_user_one_data['fullname'],
        }, expect_errors=True)
        # This is 403 instead of 401 because basic authentication is only for unit tests and, in order to keep from
        # presenting a basic authentication dialog box in the front end. We may change this as we understand CAS
        # a little better
        assert_equal(res.status_code, 403)

    def test_patch_user_without_required_field(self):
        # PATCH does not require required fields
        res = self.app.patch_json_api(self.user_one_url, {
            'family_name': self.new_user_one_data['family_name'],
        }, auth=self.user_one.auth)
        assert_equal(res.status_code, 200)
        assert_equal(res.json['data']['attributes']['family_name'], self.new_user_one_data['family_name'])
        self.user_one.reload()
        assert_equal(self.user_one.family_name, self.new_user_one_data['family_name'])

    def test_put_user_without_required_field(self):
        # PUT requires all required fields
        res = self.app.put_json_api(self.user_one_url, {
            'family_name': self.new_user_one_data['family_name'],
        }, auth=self.user_one.auth, expect_errors=True)
        assert_equal(res.status_code, 400)

    def test_partial_patch_user_logged_in(self):
        # Test to make sure new fields are patched and old fields stay the same
        res = self.app.patch_json_api(self.user_one_url, {
            'id': self.user_one._id,
            'fullname': 'new_fullname',
            'gitHub': 'even_newer_github',
            'suffix': 'The Millionth'
        }, auth=self.user_one.auth)
        self.user_one.reload()
        assert_equal(res.status_code, 200)
        assert_equal(res.json['data']['fullname'], 'new_fullname')
        assert_equal(res.json['data']['suffix'], 'The Millionth')
        assert_equal(res.json['data']['gitHub'], 'even_newer_github')
        assert_equal(res.json['data']['given_name'], self.user_one.given_name)
        assert_equal(res.json['data']['middle_names'], self.user_one.middle_names)
        assert_equal(res.json['data']['family_name'], self.user_one.family_name)
        assert_equal(res.json['data']['personal_website'], self.user_one.social['personal'])
        assert_equal(res.json['data']['twitter'], self.user_one.social['twitter'])
        assert_equal(res.json['data']['linkedIn'], self.user_one.social['linkedIn'])
        assert_equal(res.json['data']['impactStory'], self.user_one.social['impactStory'])
        assert_equal(res.json['data']['orcid'], self.user_one.social['orcid'])
        assert_equal(res.json['data']['researcherId'], self.user_one.social['researcherId'])
        assert_equal(self.user_one.fullname, 'new_fullname')
        assert_equal(self.user_one.suffix, 'The Millionth')
        assert_equal(self.user_one.social['github'], 'even_newer_github')

    def test_partial_patch_user_logged_in(self):
        # Test to make sure new fields are patched and old fields stay the same
        res = self.app.patch_json_api(self.user_one_url, {
            'id': self.user_one._id,
            'fullname': 'new_fullname',
            'suffix': 'The Millionth'
        }, auth=self.user_one.auth)
        self.user_one.reload()
        assert_equal(res.status_code, 200)
        assert_equal(res.json['data']['attributes']['fullname'], 'new_fullname')
        assert_equal(res.json['data']['attributes']['suffix'], 'The Millionth')
        assert_equal(res.json['data']['attributes']['gitHub'], self.user_one.social['github'])
        assert_equal(res.json['data']['attributes']['given_name'], self.user_one.given_name)
        assert_equal(res.json['data']['attributes']['middle_names'], self.user_one.middle_names)
        assert_equal(res.json['data']['attributes']['family_name'], self.user_one.family_name)
        assert_equal(res.json['data']['attributes']['personal_website'], self.user_one.social['personal'])
        assert_equal(res.json['data']['attributes']['twitter'], self.user_one.social['twitter'])
        assert_equal(res.json['data']['attributes']['linkedIn'], self.user_one.social['linkedIn'])
        assert_equal(res.json['data']['attributes']['impactStory'], self.user_one.social['impactStory'])
        assert_equal(res.json['data']['attributes']['orcid'], self.user_one.social['orcid'])
        assert_equal(res.json['data']['attributes']['researcherId'], self.user_one.social['researcherId'])
        assert_equal(self.user_one.fullname, 'new_fullname')
        assert_equal(self.user_one.suffix, 'The Millionth')
        assert_equal(self.user_one.social['github'], self.user_one.social['github'])

    def test_partial_put_user_logged_in(self):
        # Test to make sure new fields are patched and old fields stay the same
        res = self.app.put_json_api(self.user_one_url, {
            'id': self.user_one._id,
            'fullname': 'new_fullname',
            'gitHub': 'even_newer_github',
            'suffix': 'The Millionth'
        }, auth=self.user_one.auth)
        self.user_one.reload()
        assert_equal(res.status_code, 200)
        assert_equal(res.json['data']['attributes']['fullname'], 'new_fullname')
        assert_equal(res.json['data']['attributes']['suffix'], 'The Millionth')
        assert_equal(res.json['data']['attributes']['gitHub'], 'even_newer_github')
        assert_equal(res.json['data']['attributes']['given_name'], self.user_one.given_name)
        assert_equal(res.json['data']['attributes']['middle_names'], self.user_one.middle_names)
        assert_equal(res.json['data']['attributes']['family_name'], self.user_one.family_name)
        assert_equal(self.user_one.fullname, 'new_fullname')
        assert_equal(self.user_one.suffix, 'The Millionth')
        assert_equal(self.user_one.social['github'], 'even_newer_github')

    def test_put_user_logged_in(self):
        # Logged in user updates their user information via put
        res = self.app.put_json_api(self.user_one_url, self.new_user_one_data, auth=self.user_one.auth)
        assert_equal(res.status_code, 200)
        assert_equal(res.json['data']['attributes']['fullname'], self.new_user_one_data['fullname'])
        assert_equal(res.json['data']['attributes']['given_name'], self.new_user_one_data['given_name'])
        assert_equal(res.json['data']['attributes']['middle_names'], self.new_user_one_data['middle_names'])
        assert_equal(res.json['data']['attributes']['family_name'], self.new_user_one_data['family_name'])
        assert_equal(res.json['data']['attributes']['suffix'], self.new_user_one_data['suffix'])
        assert_equal(res.json['data']['attributes']['gitHub'], self.new_user_one_data['gitHub'])
        assert_equal(res.json['data']['attributes']['personal_website'], self.new_user_one_data['personal_website'])
        assert_equal(res.json['data']['attributes']['twitter'], self.new_user_one_data['twitter'])
        assert_equal(res.json['data']['attributes']['linkedIn'], self.new_user_one_data['linkedIn'])
        assert_equal(res.json['data']['attributes']['impactStory'], self.new_user_one_data['impactStory'])
        assert_equal(res.json['data']['attributes']['orcid'], self.new_user_one_data['orcid'])
        assert_equal(res.json['data']['attributes']['researcherId'], self.new_user_one_data['researcherId'])
        self.user_one.reload()
        assert_equal(self.user_one.fullname, self.new_user_one_data['fullname'])
        assert_equal(self.user_one.given_name, self.new_user_one_data['given_name'])
        assert_equal(self.user_one.middle_names, self.new_user_one_data['middle_names'])
        assert_equal(self.user_one.family_name, self.new_user_one_data['family_name'])
        assert_equal(self.user_one.suffix, self.new_user_one_data['suffix'])
        assert_equal(self.user_one.social['github'], self.new_user_one_data['gitHub'])
        assert_equal(self.user_one.social['personal'], self.new_user_one_data['personal_website'])
        assert_equal(self.user_one.social['twitter'], self.new_user_one_data['twitter'])
        assert_equal(self.user_one.social['linkedIn'], self.new_user_one_data['linkedIn'])
        assert_equal(self.user_one.social['impactStory'], self.new_user_one_data['impactStory'])
        assert_equal(self.user_one.social['orcid'], self.new_user_one_data['orcid'])
        assert_equal(self.user_one.social['researcherId'], self.new_user_one_data['researcherId'])

    def test_put_user_logged_out(self):
        res = self.app.put_json_api(self.user_one_url, self.new_user_one_data, expect_errors=True)
        # This is 403 instead of 401 because basic authentication is only for unit tests and, in order to keep from
        # presenting a basic authentication dialog box in the front end. We may change this as we understand CAS
        # a little better
        assert_equal(res.status_code, 403)

    def test_put_wrong_user(self):
        # User tries to update someone else's user information via put
        res = self.app.put_json_api(self.user_one_url, self.new_user_one_data, auth=self.user_two.auth, expect_errors=True)
        # This is 403 instead of 401 because basic authentication is only for unit tests and, in order to keep from
        # presenting a basic authentication dialog box in the front end. We may change this as we understand CAS
        # a little better
        assert_equal(res.status_code, 403)

    def test_patch_wrong_user(self):
        # User tries to update someone else's user information via patch
        res = self.app.patch_json_api(self.user_one_url, {
            'fullname': self.new_user_one_data['fullname'],
        }, auth=self.user_two.auth, expect_errors=True)
        # This is 403 instead of 401 because basic authentication is only for unit tests and, in order to keep from
        # presenting a basic authentication dialog box in the front end. We may change this as we understand CAS
        # a little better
        assert_equal(res.status_code, 403)
        self.user_one.reload()
        assert_not_equal(self.user_one.fullname, self.new_user_one_data['fullname'])

    def test_update_user_sanitizes_html_properly(self):
        """Post request should update resource, and any HTML in fields should be stripped"""
        bad_fullname = 'Malcolm <strong>X</strong>'
        bad_family_name = 'X <script>alert("is")</script> a cool name'
        res = self.app.patch_json_api(self.user_one_url, {
            'fullname': bad_fullname,
            'family_name': bad_family_name,
        }, auth=self.user_one.auth)
        assert_equal(res.status_code, 200)
        assert_equal(res.json['data']['attributes']['fullname'], strip_html(bad_fullname))
        assert_equal(res.json['data']['attributes']['family_name'], strip_html(bad_family_name))


class TestDeactivatedUser(ApiTestCase):

    def setUp(self):
        super(TestDeactivatedUser, self).setUp()
        self.user = AuthUserFactory()

    def test_deactivated_user_returns_410_response(self):
        url = '/{}users/{}/'.format(API_BASE, self.user._id)
        res = self.app.get(url, auth=self.user.auth , expect_errors=False)
        assert_equal(res.status_code, 200)
        self.user.is_disabled = True
        self.user.save()
        res = self.app.get(url, auth=self.user.auth , expect_errors=True)
        assert_equal(res.status_code, 410)

class TestExceptionFormatting(ApiTestCase):
    def setUp(self):

        super(TestExceptionFormatting, self).setUp()

        self.user = AuthUserFactory.build(
            fullname='Martin Luther King Jr.',
            given_name='Martin',
            family_name='King',
            suffix='Jr.',
            social=dict(
                github='userOneGithub',
                scholar='userOneScholar',
                personal='http://www.useronepersonalwebsite.com',
                twitter='userOneTwitter',
                linkedIn='userOneLinkedIn',
                impactStory='userOneImpactStory',
                orcid='userOneOrcid',
                researcherId='userOneResearcherId'
            )
        )
        self.url = '/{}users/{}/'.format(API_BASE, self.user._id)

        self.user_two = AuthUserFactory()

    def test_updates_user_with_no_fullname(self):
        res = self.app.put_json_api(self.url, auth=self.user.auth, expect_errors=True)
        errors = res.json['errors']
        assert(isinstance(errors, list))
        assert('fullname' in res.json['errors'][0]['detail'])

    def test_updates_user_unauthorized(self):
        res = self.app.put_json_api(self.url, expect_errors=True)
        errors = res.json['errors']
        assert(isinstance(errors, list))
        assert_equal(errors[0], {'detail': "Authentication credentials were not provided."})

    def test_updates_user_forbidden(self):
        res = self.app.put_json_api(self.url, auth=self.user_two.auth, expect_errors=True)
        errors = res.json['errors']
        assert(isinstance(errors, list))
        assert_equal(errors[0], {'detail': 'You do not have permission to perform this action.'})

    def test_user_does_not_exist_formatting(self):
        url = '/{}users/{}/'.format(API_BASE, '12345')
        res = self.app.get(url, auth=self.user.auth, expect_errors=True)
        errors = res.json['errors']
        assert(isinstance(errors, list))
        assert_equal(errors[0], {'detail': 'Not found.'})<|MERGE_RESOLUTION|>--- conflicted
+++ resolved
@@ -94,11 +94,7 @@
         res = self.app.get(url)
         user_json = res.json['data']
         assert_equal(user_json['attributes']['fullname'], self.user_one.fullname)
-<<<<<<< HEAD
-        assert_equal(user_json['attributes']['social_accounts']['twitter'], 'howtopizza')
-=======
         assert_equal(user_json['attributes']['twitter'], 'howtopizza')
->>>>>>> f1ad524c
 
     def test_get_incorrect_pk_user_logged_in(self):
         url = "/{}users/{}/".format(API_BASE, self.user_two._id)
