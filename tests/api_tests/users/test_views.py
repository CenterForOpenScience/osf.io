--- conflicted
+++ resolved
@@ -4,9 +4,7 @@
 from website.models import Node
 from tests.base import ApiTestCase
 from api.base.settings.defaults import API_BASE
-
 from tests.factories import UserFactory, ProjectFactory, FolderFactory, DashboardFactory
-from website.util.sanitize import strip_html
 
 
 class TestUsers(ApiTestCase):
@@ -41,7 +39,6 @@
             },
         ]
         self.user_one.save()
-
         self.user_two = UserFactory.build()
         self.user_two.set_password('justapoorboy')
         self.user_two.fullname = 'Martin Lawrence'
@@ -189,7 +186,7 @@
             },
         ]
         self.user_one.save()
-
+        self.auth_one = (self.user_one.username, 'justapoorboy')
         self.user_two = UserFactory.build()
         self.user_two.set_password('justapoorboy')
         self.user_two.fullname = 'Martin Lawrence'
@@ -229,7 +226,6 @@
         ]
 
         self.user_two.save()
-
         self.auth_one = (self.user_one.username, 'justapoorboy')
         self.auth_two = (self.user_two.username, 'justapoorboy')
 
@@ -277,15 +273,6 @@
         self.user_two.set_password('justapoorboy')
         self.user_two.save()
         self.auth_two = (self.user_two.username, 'justapoorboy')
-<<<<<<< HEAD
-        self.user_one_url = '/v2/users/{}/'.format(self.user_one._id)
-        self.user_two_url = '/v2/users/{}/'.format(self.user_two._id)
-        self.public_project_user_one = ProjectFactory(title="Public Project User One", is_public=True, creator=self.user_one)
-        self.private_project_user_one = ProjectFactory(title="Private Project User One", is_public=False, creator=self.user_one)
-        self.public_project_user_two = ProjectFactory(title="Public Project User Two", is_public=True, creator=self.user_two)
-        self.private_project_user_two = ProjectFactory(title="Private Project User Two", is_public=False, creator=self.user_two)
-        self.deleted_project_user_one = FolderFactory(title="Deleted Project User One", is_public=False, creator=self.user_one, is_deleted=True)
-=======
         self.public_project_user_one = ProjectFactory(title="Public Project User One",
                                                       is_public=True,
                                                       creator=self.user_one)
@@ -302,13 +289,14 @@
                                                       is_public=False,
                                                       creator=self.user_one,
                                                       is_deleted=True)
->>>>>>> 79412f2d
         self.folder = FolderFactory()
         self.deleted_folder = FolderFactory(title="Deleted Folder User One",
                                             is_public=False,
                                             creator=self.user_one,
                                             is_deleted=True)
         self.dashboard = DashboardFactory()
+        self.user_one_url = '/v2/users/{}/'.format(self.user_one._id)
+        self.user_two_url = '/v2/users/{}/'.format(self.user_two._id)
 
     def tearDown(self):
         super(TestUserNodes, self).tearDown()
@@ -362,200 +350,4 @@
         assert_not_in(self.private_project_user_one._id, ids)
         assert_not_in(self.private_project_user_two._id, ids)
         assert_not_in(self.folder._id, ids)
-        assert_not_in(self.deleted_project_user_one._id, ids)
-
-
-class TestUserUpdate(ApiTestCase):
-
-    def setUp(self):
-        ApiTestCase.setUp(self)
-        self.user_one = UserFactory.build()
-        self.user_one.set_password('justapoorboy')
-        self.user_one.fullname = 'Martin Luther King Jr.'
-        self.user_one.given_name = 'Martin'
-        self.user_one.family_name = 'King'
-        self.user_one.suffix = 'Jr.'
-        self.user_one.github = 'userOneGithub'
-        self.user_one.scholar = 'userOneScholar'
-        self.user_one.personal_website = 'http://www.useronepersonalwebsite.com'
-        self.user_one.twitter = 'userOneTwitter'
-        self.user_one.linkedIn = 'userOneLinkedIn'
-        self.user_one.impactStory = 'userOneImpactStory'
-        self.user_one.orcid = 'userOneOrcid'
-        self.user_one.researcherId = 'userOneResearcherId'
-
-        self.user_one.employment_institutions = [
-            {
-                'startYear': '1995',
-                'title': '',
-                'startMonth': 1,
-                'endMonth': None,
-                'endYear': None,
-                'ongoing': False,
-                'department': '',
-                'institution': 'Waffle House'
-            }
-        ]
-        self.user_one.save()
-        self.auth_one = (self.user_one.username, 'justapoorboy')
-        self.user_one_url = "/v2/users/{}/".format(self.user_one._id)
-
-        self.user_two = UserFactory.build()
-        self.user_two.set_password('justapoorboy')
-        self.user_two.save()
-        self.auth_two = (self.user_two.username, 'justapoorboy')
-
-        self.new_fullname = 'el-Hajj Malik el-Shabazz'
-        self.new_given_name = 'Malcolm'
-        self.new_family_name = 'X'
-        self.new_suffix = 'Sr.'
-        self.new_employment_institutions = [
-            {
-                'startYear': '1982',
-                'title': '',
-                'startMonth': 1,
-                'endMonth': 4,
-                'endYear': 1999,
-                'ongoing': True,
-                'department': 'department of revolution',
-                'institution': 'IHop'
-            }
-        ]
-
-        self.new_educational_institutions = [
-            {
-                "startYear": '',
-                "degree": '',
-                "startMonth": None,
-                "endMonth": None,
-                "endYear": '2000',
-                "ongoing": False,
-                "department": 'Mom',
-                "institution": 'Heeyyyy'
-            }
-        ]
-
-        self.newGithub = 'newGithub'
-        self.newScholar = 'newScholar'
-        self.newPersonal_website = 'http://www.newpersonalwebsite.com'
-        self.newTwitter = 'newTwitter'
-        self.newLinkedIn = 'newLinkedIn'
-        self.newImpactStory = 'newImpactStory'
-        self.newOrcid = 'newOrcid'
-        self.newResearcherId = 'newResearcherId'
-
-    def test_patch_user_logged_out(self):
-        res = self.app.patch_json(self.user_one_url, {
-            'fullname': self.new_fullname,
-        }, expect_errors=True)
-        # This is 403 instead of 401 because basic authentication is only for unit tests and, in order to keep from
-        # presenting a basic authentication dialog box in the front end. We may change this as we understand CAS
-        # a little better
-        assert_equal(res.status_code, 403)
-
-    def test_patch_user_read_only_field(self):
-        # Logged in user updates their user information via patch
-        res = self.app.patch_json(self.user_one_url, {
-            'employment_institutions': self.new_employment_institutions,
-            'educational_institutions': self.new_educational_institutions,
-            'fullname': self.new_fullname,
-
-        }, auth=self.auth_one)
-        print res
-        assert_equal(res.status_code, 200)
-        assert_not_equal(res.json['data']['employment_institutions'], self.new_employment_institutions)
-        assert_not_equal(res.json['data']['educational_institutions'], self.new_educational_institutions)
-        # assert_equal(res.json['data']['employment_institutions'], self.user_one.employment_institutions)
-        assert_equal(res.json['data']['fullname'], self.new_fullname)
-
-    def test_put_user_logged_in(self):
-        # Logged in user updates their user information via patch
-        res = self.app.put_json(self.user_one_url, {
-            'id': self.user_one._id,
-            'fullname': self.new_fullname,
-            'given_name': self.new_given_name,
-            'family_name': self.new_family_name,
-            'suffix': self.new_suffix,
-            'github': self.newGithub,
-            'personal_website': self.newPersonal_website,
-            'twitter': self.newTwitter,
-            'linkedIn': self.newLinkedIn,
-            'impactStory': self.newImpactStory,
-            'orcid': self.newOrcid,
-            'researcherId': self.newResearcherId,
-        }, auth=self.auth_one)
-        assert_equal(res.status_code, 200)
-        assert_equal(res.json['data']['fullname'], self.new_fullname)
-        assert_equal(res.json['data']['given_name'], self.new_given_name)
-        assert_equal(res.json['data']['family_name'], self.new_family_name)
-        assert_equal(res.json['data']['suffix'], self.new_suffix)
-        assert_equal(res.json['data']['github'], self.newGithub)
-        assert_equal(res.json['data']['personal_website'], self.newPersonal_website)
-        assert_equal(res.json['data']['twitter'], self.newTwitter)
-        assert_equal(res.json['data']['linkedIn'], self.newLinkedIn)
-        assert_equal(res.json['data']['impactStory'], self.newImpactStory)
-        assert_equal(res.json['data']['orcid'], self.newOrcid)
-        assert_equal(res.json['data']['researcherId'], self.newResearcherId)
-
-    def test_put_user_logged_out(self):
-        res = self.app.put_json(self.user_one_url, {
-            'id': self.user_one._id,
-            'fullname': self.new_fullname,
-            'given_name': self.new_given_name,
-            'family_name': self.new_family_name,
-            'suffix': self.new_suffix,
-            'github': self.newGithub,
-            'personal_website': self.newPersonal_website,
-            'twitter': self.newTwitter,
-            'linkedIn': self.newLinkedIn,
-            'impactStory': self.newImpactStory,
-            'orcid': self.newOrcid,
-            'researcherId': self.newResearcherId,
-        }, expect_errors=True)
-        # This is 403 instead of 401 because basic authentication is only for unit tests and, in order to keep from
-        # presenting a basic authentication dialog box in the front end. We may change this as we understand CAS
-        # a little better
-        assert_equal(res.status_code, 403)
-
-    def test_put_user_not_logged_in(self):
-        # User tries to update someone else's user information via put
-        res = self.app.put_json(self.user_one_url, {
-            'id': self.user_one._id,
-            'fullname': self.new_fullname,
-            'given_name': self.new_given_name,
-            'family_name': self.new_family_name,
-            'suffix': self.new_suffix,
-            'github': self.newGithub,
-            'personal_website': self.newPersonal_website,
-            'twitter': self.newTwitter,
-            'linkedIn': self.newLinkedIn,
-            'impactStory': self.newImpactStory,
-            'orcid': self.newOrcid,
-            'researcherId': self.newResearcherId,
-        }, auth=self.auth_two, expect_errors=True)
-        # This is 403 instead of 401 because basic authentication is only for unit tests and, in order to keep from
-        # presenting a basic authentication dialog box in the front end. We may change this as we understand CAS
-        # a little better
-        assert_equal(res.status_code, 403)
-
-    def test_patch_wrong_user(self):
-        # User tries to update someone else's user information via patch
-        res = self.app.patch_json(self.user_one_url, {
-            'fullname': self.new_fullname,
-        }, auth=self.auth_two, expect_errors=True)
-        # This is 403 instead of 401 because basic authentication is only for unit tests and, in order to keep from
-        # presenting a basic authentication dialog box in the front end. We may change this as we understand CAS
-        # a little better
-        assert_equal(res.status_code, 403)
-
-    def test_update_user_sanitizes_html_properly(self):
-        """Post request should update resource, and any HTML in fields should be stripped"""
-        bad_fullname = 'Malcolm <strong>X</strong>'
-        bad_family_name = 'X <script>alert("is")</script> a cool name'
-        res = self.app.patch_json(self.user_one_url, {
-            'fullname': bad_fullname,
-            'family_name': bad_family_name,
-        }, auth=self.auth_one)
-        assert_equal(res.status_code, 200)
-        assert_equal(res.json['data']['fullname'], strip_html(bad_fullname))
-        assert_equal(res.json['data']['family_name'], strip_html(bad_family_name))+        assert_not_in(self.deleted_project_user_one._id, ids)