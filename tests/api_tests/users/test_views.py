# -*- coding: utf-8 -*-
from nose.tools import *  # flake8: noqa

from website.models import Node
from tests.base import ApiTestCase
from api.base.settings.defaults import API_BASE
from tests.factories import UserFactory, ProjectFactory, FolderFactory, DashboardFactory


class TestUsers(ApiTestCase):

    def setUp(self):
        super(TestUsers, self).setUp()
        self.user_one = UserFactory.build()
        self.user_one.save()
        self.user_two = UserFactory.build()
        self.user_two.save()

    def tearDown(self):
        super(TestUsers, self).tearDown()

    def test_returns_200(self):
        res = self.app.get('/{}users/'.format(API_BASE))
        assert_equal(res.status_code, 200)

    def test_find_user_in_users(self):
        url = "/{}users/".format(API_BASE)

        res = self.app.get(url)
        user_son = res.json['data']

        ids = [each['id'] for each in user_son]
        assert_in(self.user_two._id, ids)

    def test_all_users_in_users(self):
        url = "/{}users/".format(API_BASE)

        res = self.app.get(url)
        user_son = res.json['data']

        ids = [each['id'] for each in user_son]
        assert_in(self.user_one._id, ids)
        assert_in(self.user_two._id, ids)

    def test_find_multiple_in_users(self):
        url = "/{}users/?filter[fullname]=fred".format(API_BASE)

        res = self.app.get(url)
        user_json = res.json['data']
        ids = [each['id'] for each in user_json]
        assert_in(self.user_one._id, ids)
        assert_in(self.user_two._id, ids)

    def test_find_single_user_in_users(self):
        url = "/{}users/?filter[fullname]=my".format(API_BASE)
        self.user_one.fullname = 'My Mom'
        self.user_one.save()
        res = self.app.get(url)
        user_json = res.json['data']
        ids = [each['id'] for each in user_json]
        assert_in(self.user_one._id, ids)
        assert_not_in(self.user_two._id, ids)

    def test_find_no_user_in_users(self):
        url = "/{}users/?filter[fullname]=NotMyMom".format(API_BASE)
        res = self.app.get(url)
        user_json = res.json['data']
        ids = [each['id'] for each in user_json]
        assert_not_in(self.user_one._id, ids)
        assert_not_in(self.user_two._id, ids)


class TestUserDetail(ApiTestCase):

    def setUp(self):
        super(TestUserDetail, self).setUp()
        self.user_one = UserFactory.build()
        self.user_one.set_password('justapoorboy')
        self.user_one.social['twitter'] = 'howtopizza'
        self.user_one.save()
        self.auth_one = (self.user_one.username, 'justapoorboy')
        self.user_two = UserFactory.build()
        self.user_two.set_password('justapoorboy')
        self.user_two.save()
        self.auth_two = (self.user_two.username, 'justapoorboy')

    def tearDown(self):
        super(TestUserDetail, self).tearDown()

    def test_gets_200(self):
        url = "/{}users/{}/".format(API_BASE, self.user_one._id)
        res = self.app.get(url)
        assert_equal(res.status_code, 200)

    def test_get_correct_pk_user(self):
        url = "/{}users/{}/".format(API_BASE, self.user_one._id)
        res = self.app.get(url)
        user_json = res.json['data']
        assert_equal(user_json['fullname'], self.user_one.fullname)
        assert_equal(user_json['social_accounts']['twitter'], 'howtopizza')

    def test_get_incorrect_pk_user_logged_in(self):
        url = "/{}users/{}/".format(API_BASE, self.user_two._id)
        res = self.app.get(url)
        user_json = res.json['data']
        assert_not_equal(user_json['fullname'], self.user_one.fullname)

    def test_get_incorrect_pk_user_not_logged_in(self):
        url = "/{}users/{}/".format(API_BASE, self.user_two._id)
        res = self.app.get(url, auth=self.auth_one)
        user_json = res.json['data']
        assert_not_equal(user_json['fullname'], self.user_one.fullname)
        assert_equal(user_json['fullname'], self.user_two.fullname)


class TestUserNodes(ApiTestCase):

    def setUp(self):
        super(TestUserNodes, self).setUp()
        self.user_one = UserFactory.build()
        self.user_one.set_password('justapoorboy')
        self.user_one.social['twitter'] = 'howtopizza'
        self.user_one.save()
        self.auth_one = (self.user_one.username, 'justapoorboy')
        self.user_two = UserFactory.build()
        self.user_two.set_password('justapoorboy')
        self.user_two.save()
        self.auth_two = (self.user_two.username, 'justapoorboy')
        self.public_project_user_one = ProjectFactory(title="Public Project User One",
                                                      is_public=True,
                                                      creator=self.user_one)
        self.private_project_user_one = ProjectFactory(title="Private Project User One",
                                                       is_public=False,
                                                       creator=self.user_one)
        self.public_project_user_two = ProjectFactory(title="Public Project User Two",
                                                      is_public=True,
                                                      creator=self.user_two)
        self.private_project_user_two = ProjectFactory(title="Private Project User Two",
                                                       is_public=False,
                                                       creator=self.user_two)
        self.deleted_project_user_one = FolderFactory(title="Deleted Project User One",
                                                      is_public=False,
                                                      creator=self.user_one,
                                                      is_deleted=True)
        self.folder = FolderFactory()
        self.deleted_folder = FolderFactory(title="Deleted Folder User One",
                                            is_public=False,
                                            creator=self.user_one,
                                            is_deleted=True)
        self.dashboard = DashboardFactory()

    def tearDown(self):
        super(TestUserNodes, self).tearDown()

    def test_authorized_in_gets_200(self):
        url = "/{}users/{}/nodes/".format(API_BASE, self.user_one._id)
        res = self.app.get(url, auth=self.auth_one)
        assert_equal(res.status_code, 200)

    def test_anonymous_gets_200(self):
        url = "/{}users/{}/nodes/".format(API_BASE, self.user_one._id)
        res = self.app.get(url)
        assert_equal(res.status_code, 200)

    def test_get_projects_logged_in(self):
        url = "/{}users/{}/nodes/".format(API_BASE, self.user_one._id)
        res = self.app.get(url, auth=self.auth_one)
        node_json = res.json['data']

        ids = [each['id'] for each in node_json]
        assert_in(self.public_project_user_one._id, ids)
        assert_in(self.private_project_user_one._id, ids)
        assert_not_in(self.public_project_user_two._id, ids)
        assert_not_in(self.private_project_user_two._id, ids)
        assert_not_in(self.folder._id, ids)
        assert_not_in(self.deleted_folder._id, ids)
        assert_not_in(self.deleted_project_user_one._id, ids)

    def test_get_projects_not_logged_in(self):
        url = "/{}users/{}/nodes/".format(API_BASE, self.user_one._id)
        res = self.app.get(url)
        node_json = res.json['data']

        ids = [each['id'] for each in node_json]
        assert_in(self.public_project_user_one._id, ids)
        assert_not_in(self.private_project_user_one._id, ids)
        assert_not_in(self.public_project_user_two._id, ids)
        assert_not_in(self.private_project_user_two._id, ids)
        assert_not_in(self.folder._id, ids)
        assert_not_in(self.deleted_project_user_one._id, ids)

    def test_get_projects_logged_in_as_different_user(self):
        url = "/{}users/{}/nodes/".format(API_BASE, self.user_two._id)
        res = self.app.get(url, auth=self.auth_one)
        node_json = res.json['data']

        ids = [each['id'] for each in node_json]
        assert_in(self.public_project_user_two._id, ids)
        assert_not_in(self.public_project_user_one._id, ids)
        assert_not_in(self.private_project_user_one._id, ids)
        assert_not_in(self.private_project_user_two._id, ids)
        assert_not_in(self.folder._id, ids)
        assert_not_in(self.deleted_project_user_one._id, ids)


class TestUserRoutesNodeRoutes(ApiTestCase):

    def setUp(self):
        super(TestUserRoutesNodeRoutes, self).setUp()
        self.user_one = UserFactory.build()
        self.user_one.set_password('justapoorboy')
        self.user_one.social['twitter'] = 'howtopizza'
        self.user_one.save()
        self.auth_one = (self.user_one.username, 'justapoorboy')

        self.user_two = UserFactory.build()
        self.user_two.set_password('justapoorboy')
        self.user_two.save()
        self.auth_two = (self.user_two.username, 'justapoorboy')

        self.public_project_user_one = ProjectFactory(title="Public Project User One", is_public=True, creator=self.user_one)
        self.private_project_user_one = ProjectFactory(title="Private Project User One", is_public=False, creator=self.user_one)
        self.public_project_user_two = ProjectFactory(title="Public Project User Two", is_public=True, creator=self.user_two)
        self.private_project_user_two = ProjectFactory(title="Private Project User Two", is_public=False, creator=self.user_two)
        self.deleted_project_user_one = FolderFactory(title="Deleted Project User One", is_public=False, creator=self.user_one, is_deleted=True)

        self.folder = FolderFactory()
        self.deleted_folder = FolderFactory(title="Deleted Folder User One", is_public=False, creator=self.user_one, is_deleted=True)
        self.dashboard = DashboardFactory()

    def tearDown(self):
        super(TestUserRoutesNodeRoutes, self).tearDown()
        Node.remove()

    def test_get_200_path_users_me_userone_logged_in(self):
        url = "/{}users/me/".format(API_BASE)
        res = self.app.get(url, auth=self.auth_one)
        assert_equal(res.status_code, 200)

    def test_get_200_path_users_me_usertwo_logged_in(self):
        url = "/{}users/me/".format(API_BASE)
        res = self.app.get(url, auth=self.auth_two)
        assert_equal(res.status_code, 200)

    def test_get_403_path_users_me_no_user(self):
        # TODO: change expected exception from 403 to 401 for unauthorized users

        url = "/{}users/me/".format(API_BASE)
        res = self.app.get(url, expect_errors=True)
        # This is 403 instead of 401 because basic authentication is only for unit tests and, in order to keep from
        # presenting a basic authentication dialog box in the front end. We may change this as we understand CAS
        # a little better
        assert_equal(res.status_code, 403)

    def test_get_404_path_users_user_id_me_user_logged_in(self):
        url = "/{}users/{}/me/".format(API_BASE, self.user_one._id)
        res = self.app.get(url, auth=self.auth_one, expect_errors=True)
        assert_equal(res.status_code, 404)

<<<<<<< HEAD
    def test_get_404_path_nodes_me_user_logged_in(self):
        url = "/{}nodes/me/".format(API_BASE)
        res = self.app.get(url, auth=self.auth_one, expect_errors=True)
=======
    def test_get_404_path_users_user_id_me_no_user(self):
        url = "/{}users/{}/me/".format(API_BASE, self.user_one._id)
        res = self.app.get(url, expect_errors=True)
        assert_equal(res.status_code, 404)

    def test_get_404_path_users_user_id_me_unauthorized_user(self):
        url = "/{}users/{}/me/".format(API_BASE, self.user_one._id)
        res = self.app.get(url, auth= self.auth_two, expect_errors=True)
>>>>>>> 1ee85631
        assert_equal(res.status_code, 404)

    def test_get_200_path_users_user_id_user_logged_in(self):
        url = "/{}users/{}/".format(API_BASE, self.user_one._id)
        res = self.app.get(url, auth=self.auth_one)
        assert_equal(res.status_code, 200)

    def test_get_200_path_users_user_id_no_user(self):
        url = "/{}users/{}/".format(API_BASE, self.user_two._id)
        res = self.app.get(url)
        assert_equal(res.status_code, 200)

    def test_get_200_path_users_user_id_unauthorized_user(self):
        url = "/{}users/{}/".format(API_BASE, self.user_two._id)
        res = self.app.get(url, auth=self.auth_one)
        assert_equal(res.status_code, 200)

        ids = {each['id'] for each in res.json['data']}
        assert_in(self.public_project_user_one._id, ids)
        assert_in(self.private_project_user_one._id, ids)
        assert_not_in(self.public_project_user_two._id, ids)
        assert_not_in(self.private_project_user_two._id, ids)
        assert_not_in(self.folder._id, ids)
        assert_not_in(self.deleted_folder._id, ids)
        assert_not_in(self.deleted_project_user_one._id, ids)

    def test_get_200_path_users_me_nodes_user_logged_in(self):
        url = "/{}users/me/nodes/".format(API_BASE, self.user_one._id)
        res = self.app.get(url, auth=self.auth_one)
        assert_equal(res.status_code, 200)

        ids = {each['id'] for each in res.json['data']}
        assert_in(self.public_project_user_one._id, ids)
        assert_in(self.private_project_user_one._id, ids)
        assert_not_in(self.public_project_user_two._id, ids)
        assert_not_in(self.private_project_user_two._id, ids)
        assert_not_in(self.folder._id, ids)
        assert_not_in(self.deleted_folder._id, ids)
        assert_not_in(self.deleted_project_user_one._id, ids)

    def test_get_403_path_users_me_nodes_no_user(self):
        # TODO: change expected exception from 403 to 401 for unauthorized users

        url = "/{}users/me/nodes/".format(API_BASE)
        res = self.app.get(url, expect_errors=True)
        # This is 403 instead of 401 because basic authentication is only for unit tests and, in order to keep from
        # presenting a basic authentication dialog box in the front end. We may change this as we understand CAS
        # a little better
        assert_equal(res.status_code, 403)

    def test_get_200_path_users_user_id_nodes_user_logged_in(self):
        url = "/{}users/{}/nodes/".format(API_BASE, self.user_one._id)
        res = self.app.get(url, auth= self.auth_one)
        assert_equal(res.status_code, 200)

        ids = {each['id'] for each in res.json['data']}
        assert_in(self.public_project_user_one._id, ids)
        assert_in(self.private_project_user_one._id, ids)
        assert_not_in(self.public_project_user_two._id, ids)
        assert_not_in(self.private_project_user_two._id, ids)
        assert_not_in(self.folder._id, ids)
        assert_not_in(self.deleted_folder._id, ids)
        assert_not_in(self.deleted_project_user_one._id, ids)

    def test_get_200_path_users_user_id_nodes_no_user(self):
        url = "/{}users/{}/nodes/".format(API_BASE, self.user_one._id)
        res = self.app.get(url)
        assert_equal(res.status_code, 200)

        # an anonymous/unauthorized user can only see the public projects user_one contributes to.
        ids = {each['id'] for each in res.json['data']}
        assert_in(self.public_project_user_one._id, ids)
        assert_not_in(self.private_project_user_one._id, ids)
        assert_not_in(self.public_project_user_two._id, ids)
        assert_not_in(self.private_project_user_two._id, ids)
        assert_not_in(self.folder._id, ids)
        assert_not_in(self.deleted_folder._id, ids)
        assert_not_in(self.deleted_project_user_one._id, ids)

    def test_get_200_path_users_user_id_unauthorized_user(self):
        url = "/{}users/{}/nodes/".format(API_BASE, self.user_one._id)
        res = self.app.get(url, auth=self.auth_two)
        assert_equal(res.status_code, 200)

        # an anonymous/unauthorized user can only see the public projects user_one contributes to.
        ids = {each['id'] for each in res.json['data']}
        assert_in(self.public_project_user_one._id, ids)
        assert_not_in(self.private_project_user_one._id, ids)
        assert_not_in(self.public_project_user_two._id, ids)
        assert_not_in(self.private_project_user_two._id, ids)
        assert_not_in(self.folder._id, ids)
        assert_not_in(self.deleted_folder._id, ids)
        assert_not_in(self.deleted_project_user_one._id, ids)

    def test_get_404_path_users_user_id_nodes_me_user_logged_in(self):
        url = "/{}users/{}/nodes/me/".format(API_BASE, self.user_one._id)
        res = self.app.get(url, auth=self.auth_one, expect_errors=True)
        assert_equal(res.status_code, 404)

    def test_get_404_path_users_user_id_nodes_me_unauthorized_user(self):
        url = "/{}users/{}/nodes/me/".format(API_BASE, self.user_one._id)
        res = self.app.get(url, auth=self.auth_two, expect_errors=True)
        assert_equal(res.status_code, 404)

    def test_get_404_path_users_user_id_nodes_me_no_user(self):
        url = "/{}users/{}/nodes/me/".format(API_BASE, self.user_one._id)
        res = self.app.get(url, expect_errors=True)
        assert_equal(res.status_code, 404)

    def test_get_404_path_nodes_me_user_logged_in(self):
        url = "/{}nodes/me/".format(API_BASE)
        res = self.app.get(url, auth=self.auth_one, expect_errors=True)
        assert_equal(res.status_code, 404)

    def test_get_404_path_nodes_me_no_user(self):
        url = "/{}nodes/me/".format(API_BASE)
        res = self.app.get(url, expect_errors=True)
        assert_equal(res.status_code, 404)

    def test_get_404_path_nodes_user_id_user_logged_in(self):
        url = "/{}nodes/{}/".format(API_BASE, self.user_one._id)
        res = self.app.get(url, auth=self.auth_one, expect_errors=True)
        assert_equal(res.status_code, 404)

    def test_get_404_path_nodes_user_id_unauthorized_user(self):
        url = "/{}nodes/{}/".format(API_BASE, self.user_one._id)
        res = self.app.get(url, auth=self.auth_two, expect_errors=True)
        assert_equal(res.status_code, 404)

    def test_get_404_path_nodes_user_id_no_user(self):
        url = "/{}nodes/{}/".format(API_BASE, self.user_one._id)
        res = self.app.get(url, expect_errors=True)
        assert_equal(res.status_code, 404)<|MERGE_RESOLUTION|>--- conflicted
+++ resolved
@@ -257,11 +257,11 @@
         res = self.app.get(url, auth=self.auth_one, expect_errors=True)
         assert_equal(res.status_code, 404)
 
-<<<<<<< HEAD
     def test_get_404_path_nodes_me_user_logged_in(self):
         url = "/{}nodes/me/".format(API_BASE)
         res = self.app.get(url, auth=self.auth_one, expect_errors=True)
-=======
+        assert_equal(res.status_code, 404)
+
     def test_get_404_path_users_user_id_me_no_user(self):
         url = "/{}users/{}/me/".format(API_BASE, self.user_one._id)
         res = self.app.get(url, expect_errors=True)
@@ -270,7 +270,6 @@
     def test_get_404_path_users_user_id_me_unauthorized_user(self):
         url = "/{}users/{}/me/".format(API_BASE, self.user_one._id)
         res = self.app.get(url, auth= self.auth_two, expect_errors=True)
->>>>>>> 1ee85631
         assert_equal(res.status_code, 404)
 
     def test_get_200_path_users_user_id_user_logged_in(self):
