--- conflicted
+++ resolved
@@ -1335,10 +1335,7 @@
         assert_equal(self.public_project.is_deleted, False)
         assert 'detail' in res.json['errors'][0]
 
-<<<<<<< HEAD
-=======
     @assert_logs(NodeLog.PROJECT_DELETED, 'public_project')
->>>>>>> ca8b8c6d
     def test_deletes_public_node_succeeds_as_owner(self):
         res = self.app.delete_json_api(self.public_url, auth=self.user.auth, expect_errors=True)
         self.public_project.reload()
@@ -1405,12 +1402,9 @@
         # Dashboards are a folder, so a 404 is returned
         assert_equal(res.status_code, 404)
 
-
-<<<<<<< HEAD
 class TestNodeContributorList(ApiTestCase):
-=======
+
 class TestNodeContributorList(NodeCRUDTestCase):
->>>>>>> ca8b8c6d
 
     def setUp(self):
         super(TestNodeContributorList, self).setUp()
@@ -2202,6 +2196,7 @@
         assert_in(component._id, ids)
         assert_not_in(component2._id, ids)
 
+
 class TestNodeChildCreate(ApiTestCase):
 
     def setUp(self):
@@ -2463,12 +2458,8 @@
         assert_equal(len(res.json['data']['attributes']['tags']), 0)
 
 
-<<<<<<< HEAD
-class TestCreateNodeLink(ApiTestCase):
-=======
 class TestNodeLinkCreate(ApiTestCase):
 
->>>>>>> ca8b8c6d
     def setUp(self):
         super(TestNodeLinkCreate, self).setUp()
         self.user = AuthUserFactory()
