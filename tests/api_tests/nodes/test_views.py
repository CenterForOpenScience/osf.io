# -*- coding: utf-8 -*-
import mock
from nose.tools import *  # flake8: noqa

from website.models import Node
from framework.auth.core import Auth
from website.util.sanitize import strip_html
from api.base.settings.defaults import API_BASE

from tests.base import ApiTestCase, fake
from tests.factories import UserFactory, ProjectFactory, FolderFactory, RegistrationFactory, DashboardFactory, NodeFactory

class TestWelcomeToApi(ApiTestCase):
    def setUp(self):
        ApiTestCase.setUp(self)
        self.user = UserFactory.build()
        self.user.set_password('justapoorboy')
        self.user.save()
        self.basic_auth = (self.user.username, 'justapoorboy')
        self.url = '/{}'.format(API_BASE)

    def test_returns_200_for_logged_out_user(self):
        res = self.app.get(self.url)
        assert_equal(res.status_code, 200)
        assert_equal(res.json['meta']['current_user'], None)

    def test_returns_current_user_info_when_logged_in(self):
        res = self.app.get(self.url, auth=self.basic_auth)
        assert_equal(res.status_code, 200)
        assert_equal(res.json['meta']['current_user']['data']['given_name'], self.user.given_name)


class TestNodeList(ApiTestCase):
    def setUp(self):
        ApiTestCase.setUp(self)
        self.user = UserFactory.build()
        self.user.set_password('justapoorboy')
        self.user.save()
        self.basic_auth = (self.user.username, 'justapoorboy')

        self.non_contrib = UserFactory.build()
        self.non_contrib.set_password('justapoorboy')
        self.non_contrib.save()
        self.basic_non_contrib_auth = (self.non_contrib.username, 'justapoorboy')

        self.deleted = ProjectFactory(is_deleted=True)
        self.private = ProjectFactory(is_public=False, creator=self.user)
        self.public = ProjectFactory(is_public=True, creator=self.user)

        self.url = '/{}nodes/'.format(API_BASE)

    def test_only_returns_non_deleted_public_projects(self):
        res = self.app.get(self.url)
        node_json = res.json['data']

        ids = [each['id'] for each in node_json]
        assert_in(self.public._id, ids)
        assert_not_in(self.deleted._id, ids)
        assert_not_in(self.private._id, ids)

    def test_return_public_node_list_logged_out_user(self):
        res = self.app.get(self.url)
        assert_equal(res.status_code, 200)
        ids = [each['id'] for each in res.json['data']]
        assert_in(self.public._id, ids)
        assert_not_in(self.private._id, ids)

    def test_return_public_node_list_logged_in_user(self):
        res = self.app.get(self.url, auth=self.non_contrib)
        assert_equal(res.status_code, 200)
        ids = [each['id'] for each in res.json['data']]
        assert_in(self.public._id, ids)
        assert_not_in(self.private._id, ids)

    def test_return_private_node_list_logged_out_user(self):
        res = self.app.get(self.url)
        ids = [each['id'] for each in res.json['data']]
        assert_in(self.public._id, ids)
        assert_not_in(self.private._id, ids)

    def test_return_private_node_list_logged_in_contributor(self):
        res = self.app.get(self.url, auth=self.basic_auth)
        assert_equal(res.status_code, 200)
        ids = [each['id'] for each in res.json['data']]
        assert_in(self.public._id, ids)
        assert_in(self.private._id, ids)

    def test_return_private_node_list_logged_in_non_contributor(self):
        res = self.app.get(self.url, auth=self.basic_non_contrib_auth)
        ids = [each['id'] for each in res.json['data']]
        assert_in(self.public._id, ids)
        assert_not_in(self.private._id, ids)

        Node.remove()


class TestNodeFiltering(ApiTestCase):

    def setUp(self):
        ApiTestCase.setUp(self)
        self.user_one = UserFactory.build()
        self.user_one.set_password('justapoorboy')
        self.user_one.save()
        self.basic_auth_one = (self.user_one.username, 'justapoorboy')
        self.user_two = UserFactory.build()
        self.user_two.set_password('justapoorboy')
        self.user_two.save()
        self.basic_auth_two = (self.user_two.username, 'justapoorboy')
        self.project_one = ProjectFactory(title="Project One", is_public=True)
        self.project_two = ProjectFactory(title="Project Two", description="One Three", is_public=True)
        self.project_three = ProjectFactory(title="Three", is_public=True)
        self.private_project_user_one = ProjectFactory(title="Private Project User One", is_public=False, creator=self.user_one)
        self.private_project_user_two = ProjectFactory(title="Private Project User Two", is_public=False, creator=self.user_two)
        self.folder = FolderFactory()
        self.dashboard = DashboardFactory()

        self.url = "/{}nodes/".format(API_BASE)

    def tearDown(self):
        ApiTestCase.tearDown(self)
        Node.remove()

    def test_get_all_projects_with_no_filter_logged_in(self):
        res = self.app.get(self.url, auth=self.basic_auth_one)
        node_json = res.json['data']

        ids = [each['id'] for each in node_json]
        assert_in(self.project_one._id, ids)
        assert_in(self.project_two._id, ids)
        assert_in(self.project_three._id, ids)
        assert_in(self.private_project_user_one._id, ids)
        assert_not_in(self.private_project_user_two._id, ids)
        assert_not_in(self.folder._id, ids)
        assert_not_in(self.dashboard._id, ids)

    def test_get_all_projects_with_no_filter_not_logged_in(self):
        res = self.app.get(self.url)
        node_json = res.json['data']
        ids = [each['id'] for each in node_json]
        assert_in(self.project_one._id, ids)
        assert_in(self.project_two._id, ids)
        assert_in(self.project_three._id, ids)
        assert_not_in(self.private_project_user_one._id, ids)
        assert_not_in(self.private_project_user_two._id, ids)
        assert_not_in(self.folder._id, ids)
        assert_not_in(self.dashboard._id, ids)

    def test_get_one_project_with_exact_filter_logged_in(self):
        url = "/{}nodes/?filter[title]=Project%20One".format(API_BASE)

        res = self.app.get(url, auth=self.basic_auth_one)
        node_json = res.json['data']

        ids = [each['id'] for each in node_json]
        assert_in(self.project_one._id, ids)
        assert_not_in(self.project_two._id, ids)
        assert_not_in(self.project_three._id, ids)
        assert_not_in(self.private_project_user_one._id, ids)
        assert_not_in(self.private_project_user_two._id, ids)
        assert_not_in(self.folder._id, ids)
        assert_not_in(self.dashboard._id, ids)

    def test_get_one_project_with_exact_filter_not_logged_in(self):
        url = "/{}nodes/?filter[title]=Project%20One".format(API_BASE)

        res = self.app.get(url)
        node_json = res.json['data']

        ids = [each['id'] for each in node_json]
        assert_in(self.project_one._id, ids)
        assert_not_in(self.project_two._id, ids)
        assert_not_in(self.project_three._id, ids)
        assert_not_in(self.private_project_user_one._id, ids)
        assert_not_in(self.private_project_user_two._id, ids)
        assert_not_in(self.folder._id, ids)
        assert_not_in(self.dashboard._id, ids)

    def test_get_some_projects_with_substring_logged_in(self):
        url = "/{}nodes/?filter[title]=Two".format(API_BASE)

        res = self.app.get(url, auth=self.basic_auth_one)
        node_json = res.json['data']

        ids = [each['id'] for each in node_json]
        assert_not_in(self.project_one._id, ids)
        assert_in(self.project_two._id, ids)
        assert_not_in(self.project_three._id, ids)
        assert_not_in(self.private_project_user_one._id, ids)
        assert_not_in(self.private_project_user_two._id, ids)
        assert_not_in(self.folder._id, ids)
        assert_not_in(self.dashboard._id, ids)

    def test_get_some_projects_with_substring_not_logged_in(self):
        url = "/{}nodes/?filter[title]=Two".format(API_BASE)

        res = self.app.get(url, auth=self.basic_auth_one)
        node_json = res.json['data']

        ids = [each['id'] for each in node_json]
        assert_not_in(self.project_one._id, ids)
        assert_in(self.project_two._id, ids)
        assert_not_in(self.project_three._id, ids)
        assert_not_in(self.private_project_user_one._id, ids)
        assert_not_in(self.private_project_user_two._id, ids)
        assert_not_in(self.folder._id, ids)
        assert_not_in(self.dashboard._id, ids)

    def test_get_only_public_or_my_projects_with_filter_logged_in(self):
        url = "/{}nodes/?filter[title]=Project".format(API_BASE)

        res = self.app.get(url, auth=self.basic_auth_one)
        node_json = res.json['data']

        ids = [each['id'] for each in node_json]
        assert_in(self.project_one._id, ids)
        assert_in(self.project_two._id, ids)
        assert_not_in(self.project_three._id, ids)
        assert_in(self.private_project_user_one._id, ids)
        assert_not_in(self.private_project_user_two._id, ids)
        assert_not_in(self.folder._id, ids)
        assert_not_in(self.dashboard._id, ids)

    def test_get_only_public_projects_with_filter_not_logged_in(self):
        url = "/{}nodes/?filter[title]=Project".format(API_BASE)

        res = self.app.get(url)
        node_json = res.json['data']

        ids = [each['id'] for each in node_json]
        assert_in(self.project_one._id, ids)
        assert_in(self.project_two._id, ids)
        assert_not_in(self.project_three._id, ids)
        assert_not_in(self.private_project_user_one._id, ids)
        assert_not_in(self.private_project_user_two._id, ids)
        assert_not_in(self.folder._id, ids)
        assert_not_in(self.dashboard._id, ids)

    def test_alternate_filtering_field_logged_in(self):
        url = "/{}nodes/?filter[description]=Three".format(API_BASE)

        res = self.app.get(url, auth=self.basic_auth_one)
        node_json = res.json['data']

        ids = [each['id'] for each in node_json]
        assert_not_in(self.project_one._id, ids)
        assert_in(self.project_two._id, ids)
        assert_not_in(self.project_three._id, ids)
        assert_not_in(self.private_project_user_one._id, ids)
        assert_not_in(self.private_project_user_two._id, ids)
        assert_not_in(self.folder._id, ids)
        assert_not_in(self.dashboard._id, ids)

    def test_alternate_filtering_field_not_logged_in(self):
        url = "/{}nodes/?filter[description]=Three".format(API_BASE)

        res = self.app.get(url)
        node_json = res.json['data']

        ids = [each['id'] for each in node_json]
        assert_not_in(self.project_one._id, ids)
        assert_in(self.project_two._id, ids)
        assert_not_in(self.project_three._id, ids)
        assert_not_in(self.private_project_user_one._id, ids)
        assert_not_in(self.private_project_user_two._id, ids)
        assert_not_in(self.folder._id, ids)
        assert_not_in(self.dashboard._id, ids)

    def test_incorrect_filtering_field_logged_in(self):
        # TODO Change to check for error when the functionality changes. Currently acts as though it doesn't exist
        url = '/{}nodes/?filter[notafield]=bogus'.format(API_BASE)

        res = self.app.get(url, auth=self.basic_auth_one)
        node_json = res.json['data']

        ids = [each['id'] for each in node_json]
        assert_in(self.project_one._id, ids)
        assert_in(self.project_two._id, ids)
        assert_in(self.project_three._id, ids)
        assert_in(self.private_project_user_one._id, ids)
        assert_not_in(self.private_project_user_two._id, ids)
        assert_not_in(self.folder._id, ids)
        assert_not_in(self.dashboard._id, ids)

    def test_incorrect_filtering_field_not_logged_in(self):
        # TODO Change to check for error when the functionality changes. Currently acts as though it doesn't exist
        url = '/{}nodes/?filter[notafield]=bogus'.format(API_BASE)

        res = self.app.get(url)
        node_json = res.json['data']

        ids = [each['id'] for each in node_json]
        assert_in(self.project_one._id, ids)
        assert_in(self.project_two._id, ids)
        assert_in(self.project_three._id, ids)
        assert_not_in(self.private_project_user_one._id, ids)
        assert_not_in(self.private_project_user_two._id, ids)
        assert_not_in(self.folder._id, ids)
        assert_not_in(self.dashboard._id, ids)


class TestNodeCreate(ApiTestCase):

    def setUp(self):
        ApiTestCase.setUp(self)
        self.user = UserFactory.build()
        self.user.set_password('justapoorboy')
        self.user.save()
        self.basic_auth = (self.user.username, 'justapoorboy')

        self.url = '/{}nodes/'.format(API_BASE)

        self.title = 'Cool Project'
        self.description = 'A Properly Cool Project'
        self.category = 'data'

        self.user_two = UserFactory.build()
        self.user_two.set_password('justapoorboy')
        self.user_two.save()
        self.basic_auth_two = (self.user_two.username, 'justapoorboy')

        self.public_project = {'title': self.title, 'description': self.description, 'category' : self.category,
                          'public': True }
        self.private_project =  {'title': self.title, 'description': self.description, 'category' : self.category,
                          'public': False }

    def test_creates_public_project_logged_out(self):
        res = self.app.post_json(self.url, self.public_project, expect_errors=True)
        # This is 403 instead of 401 because basic authentication is only for unit tests and, in order to keep from
        # presenting a basic authentication dialog box in the front end. We may change this as we understand CAS
        # a little better
        assert_equal(res.status_code, 403)

    def test_creates_public_project_logged_in(self):
        res = self.app.post_json(self.url, self.public_project, auth=self.basic_auth)
        assert_equal(res.status_code, 201)
        assert_equal(res.json['data']['title'], self.public_project['title'])
        assert_equal(res.json['data']['description'], self.public_project['description'])
        assert_equal(res.json['data']['category'], self.public_project['category'])

    def test_creates_private_project_logged_out(self):
        res = self.app.post_json(self.url, self.private_project, expect_errors=True)
        # This is 403 instead of 401 because basic authentication is only for unit tests and, in order to keep from
        # presenting a basic authentication dialog box in the front end. We may change this as we understand CAS
        # a little better
        assert_equal(res.status_code, 403)

    def test_creates_private_project_logged_in_contributor(self):
        res = self.app.post_json(self.url, self.private_project, auth=self.basic_auth)
        assert_equal(res.status_code, 201)
        assert_equal(res.json['data']['title'], self.private_project['title'])
        assert_equal(res.json['data']['description'], self.private_project['description'])
        assert_equal(res.json['data']['category'], self.private_project['category'])

    def test_creates_project_creates_project_and_sanitizes_html(self):
        title = '<em>Cool</em> <strong>Project</strong>'
        description = 'An <script>alert("even cooler")</script> project'

        res = self.app.post_json(self.url, {
            'title': title,
            'description': description,
            'category': self.category,
            'public': True,
        }, auth=self.basic_auth)
        project_id = res.json['data']['id']
        assert_equal(res.status_code, 201)
        url = '/{}nodes/{}/'.format(API_BASE, project_id)
        res = self.app.get(url, auth=self.basic_auth)
        assert_equal(res.json['data']['title'], strip_html(title))
        assert_equal(res.json['data']['description'], strip_html(description))
        assert_equal(res.json['data']['category'], self.category)


class TestNodeDetail(ApiTestCase):
    def setUp(self):
        ApiTestCase.setUp(self)
        self.user = UserFactory.build()
        self.user.set_password('justapoorboy')
        self.user.save()
        self.basic_auth = (self.user.username, 'justapoorboy')

        self.user_two = UserFactory.build()
        self.user_two.set_password('justapoorboy')
        self.user_two.save()
        self.basic_auth_two = (self.user_two.username, 'justapoorboy')

        self.public_project = ProjectFactory(title="Project One", is_public=True, creator=self.user)
        self.private_project = ProjectFactory(title="Project Two", is_public=False, creator=self.user)
        self.public_url = '/{}nodes/{}/'.format(API_BASE, self.public_project._id)
        self.private_url = '/{}nodes/{}/'.format(API_BASE, self.private_project._id)

    def test_return_public_project_details_logged_out(self):
        res = self.app.get(self.public_url)
        assert_equal(res.status_code, 200)
        assert_equal(res.json['data']['title'], self.public_project.title)
        assert_equal(res.json['data']['description'], self.public_project.description)
        assert_equal(res.json['data']['category'], self.public_project.category)

    def test_return_public_project_details_logged_in(self):
        res = self.app.get(self.public_url, auth=self.basic_auth)
        assert_equal(res.status_code, 200)
        assert_equal(res.json['data']['title'], self.public_project.title)
        assert_equal(res.json['data']['description'], self.public_project.description)
        assert_equal(res.json['data']['category'], self.public_project.category)

    def test_return_private_project_details_logged_out(self):
        res = self.app.get(self.private_url, expect_errors=True)
        # This is 403 instead of 401 because basic authentication is only for unit tests and, in order to keep from
        # presenting a basic authentication dialog box in the front end. We may change this as we understand CAS
        # a little better
        assert_equal(res.status_code, 403)

    def test_return_private_project_details_logged_in_contributor(self):
        res = self.app.get(self.private_url, auth=self.basic_auth)
        assert_equal(res.status_code, 200)
        assert_equal(res.json['data']['title'], self.private_project.title)
        assert_equal(res.json['data']['description'], self.private_project.description)
        assert_equal(res.json['data']['category'], self.private_project.category)

    def test_return_private_project_details_logged_in_non_contributor(self):
        res = self.app.get(self.private_url, auth=self.basic_auth_two, expect_errors=True)
        assert_equal(res.status_code, 403)


class TestNodeUpdate(ApiTestCase):

    def setUp(self):
        ApiTestCase.setUp(self)
        self.user = UserFactory.build()
        self.user.set_password('justapoorboy')
        self.user.save()
        self.basic_auth = (self.user.username, 'justapoorboy')

        self.title = 'Cool Project'
        self.new_title = 'Super Cool Project'
        self.description = 'A Properly Cool Project'
        self.new_description = 'An even cooler project'
        self.category = 'data'
        self.new_category = 'project'

        self.user_two = UserFactory.build()
        self.user_two.set_password('justapoorboy')
        self.user_two.save()
        self.basic_auth_two = (self.user_two.username, 'justapoorboy')

        self.public_project = ProjectFactory(title=self.title, description=self.description, category=self.category, is_public=True, creator=self.user)
        self.public_url = '/{}nodes/{}/'.format(API_BASE, self.public_project._id)

        self.private_project = ProjectFactory(title=self.title, description=self.description, category=self.category, is_public=False, creator=self.user)
        self.private_url = '/{}nodes/{}/'.format(API_BASE, self.private_project._id)

    def test_update_public_project_logged_out(self):
        res = self.app.put_json(self.public_url, {
            'title': self.new_title,
            'description': self.new_description,
            'category': self.new_category,
            'public': True,
        }, expect_errors=True)
        # This is 403 instead of 401 because basic authentication is only for unit tests and, in order to keep from
        # presenting a basic authentication dialog box in the front end. We may change this as we understand CAS
        # a little better
        assert_equal(res.status_code, 403)

    def test_update_public_project_logged_in(self):
        # Public project, logged in, contrib
        res = self.app.put_json(self.public_url, {
            'title': self.new_title,
            'description': self.new_description,
            'category': self.new_category,
            'public': True,
        }, auth=self.basic_auth)
        assert_equal(res.status_code, 200)
        assert_equal(res.json['data']['title'], self.new_title)
        assert_equal(res.json['data']['description'], self.new_description)
        assert_equal(res.json['data']['category'], self.new_category)

        # Public project, logged in, unauthorized
        res = self.app.put_json(self.public_url, {
            'title': self.new_title,
            'description': self.new_description,
            'category': self.new_category,
            'public': True,
        }, auth=self.basic_auth_two, expect_errors=True)
        assert_equal(res.status_code, 403)

    def test_update_private_project_logged_out(self):
        res = self.app.put_json(self.private_url, {
            'title': self.new_title,
            'description': self.new_description,
            'category': self.new_category,
            'public': False,
        }, expect_errors=True)
        # This is 403 instead of 401 because basic authentication is only for unit tests and, in order to keep from
        # presenting a basic authentication dialog box in the front end. We may change this as we understand CAS
        # a little better
        assert_equal(res.status_code, 403)

    def test_update_private_project_logged_in_contributor(self):
        res = self.app.put_json(self.private_url, {
            'title': self.new_title,
            'description': self.new_description,
            'category': self.new_category,
            'public': False,
        }, auth=self.basic_auth)
        assert_equal(res.status_code, 200)
        assert_equal(res.json['data']['title'], self.new_title)
        assert_equal(res.json['data']['description'], self.new_description)
        assert_equal(res.json['data']['category'], self.new_category)

    def test_update_private_project_logged_in_non_contributor(self):
        res = self.app.put_json(self.private_url, {
            'title': self.new_title,
            'description': self.new_description,
            'category': self.new_category,
            'public': False,
        }, auth=self.basic_auth_two, expect_errors=True)
        assert_equal(res.status_code, 403)

    def test_update_project_sanitizes_html_properly(self):
        """Post request should update resource, and any HTML in fields should be stripped"""
        new_title = '<strong>Super</strong> Cool Project'
        new_description = 'An <script>alert("even cooler")</script> project'
        project = self.project = ProjectFactory(
            title=self.title, description=self.description, category=self.category, is_public=True, creator=self.user)

        url = '/{}nodes/{}/'.format(API_BASE, project._id)
        res = self.app.put_json(url, {
            'title': new_title,
            'description': new_description,
            'category': self.new_category,
            'public': True,
        }, auth=self.basic_auth)
        assert_equal(res.status_code, 200)
        assert_equal(res.json['data']['title'], strip_html(new_title))
        assert_equal(res.json['data']['description'], strip_html(new_description))

    def test_partial_update_project_updates_project_correctly_and_sanitizes_html(self):
        new_title = 'An <script>alert("even cooler")</script> project'
        project = self.project = ProjectFactory(
            title=self.title, description=self.description, category=self.category, is_public=True, creator=self.user)

        url = '/{}nodes/{}/'.format(API_BASE, project._id)
        res = self.app.patch_json(url, {
            'title': new_title,
        }, auth=self.basic_auth)
        assert_equal(res.status_code, 200)
        res = self.app.get(url)
        assert_equal(res.status_code, 200)
        assert_equal(res.json['data']['title'], strip_html(new_title))
        assert_equal(res.json['data']['description'], self.description)
        assert_equal(res.json['data']['category'], self.category)

    def test_writing_to_public_field(self):
        title = "Cool project"
        description = 'A Properly Cool Project'
        category = 'data'
        project = self.project = ProjectFactory(
            title=title, description=description, category=category, is_public=True, creator=self.user)
        # Test non-contrib writing to public field
        url = '/{}nodes/{}/'.format(API_BASE, project._id)
        res = self.app.patch_json(url, {
            'is_public': False,
        }, auth=self.basic_auth_two, expect_errors=True)
        assert_equal(res.status_code, 403)
        # Test creator writing to public field (supposed to be read-only)
        res = self.app.patch_json(url, {
            'is_public': False,
        }, auth=self.basic_auth, expect_errors=True)
        assert_true(res.json['data']['public'])
        # TODO: Figure out why the validator isn't raising when attempting to write to a read-only field
        # assert_equal(res.status_code, 403)

    def test_partial_update_public_project_logged_out(self):
        res = self.app.patch_json(self.public_url, {'title': self.new_title}, expect_errors=True)
        # This is 403 instead of 401 because basic authentication is only for unit tests and, in order to keep from
        # presenting a basic authentication dialog box in the front end. We may change this as we understand CAS
        # a little better
        assert_equal(res.status_code, 403)

    def test_partial_update_public_project_logged_in(self):
        res = self.app.patch_json(self.public_url, {
            'title': self.new_title,
        }, auth=self.basic_auth)
        assert_equal(res.status_code, 200)
        assert_equal(res.json['data']['title'], self.new_title)
        assert_equal(res.json['data']['description'], self.description)
        assert_equal(res.json['data']['category'], self.category)

        # Public resource, logged in, unauthorized
        res = self.app.patch_json(self.public_url, {
            'title': self.new_title,
        }, auth=self.basic_auth_two, expect_errors=True)
        assert_equal(res.status_code, 403)

    def test_partial_update_private_project_logged_out(self):
        res = self.app.patch_json(self.private_url, {'title': self.new_title}, expect_errors=True)
        # This is 403 instead of 401 because basic authentication is only for unit tests and, in order to keep from
        # presenting a basic authentication dialog box in the front end. We may change this as we understand CAS
        # a little better
        assert_equal(res.status_code, 403)

    def test_partial_update_private_project_logged_in_contributor(self):
        res = self.app.patch_json(self.private_url, {'title': self.new_title}, auth=self.basic_auth)
        assert_equal(res.status_code, 200)
        assert_equal(res.json['data']['title'], self.new_title)
        assert_equal(res.json['data']['description'], self.description)
        assert_equal(res.json['data']['category'], self.category)

    def test_partial_update_private_project_logged_in_non_contributor(self):
        res = self.app.patch_json(self.private_url, {'title': self.new_title}, auth=self.basic_auth_two, expect_errors=True)
        assert_equal(res.status_code, 403)


class TestNodeDelete(ApiTestCase):

    def setUp(self):
        ApiTestCase.setUp(self)
        self.user = UserFactory.build()
        self.user.set_password('password')
        self.user.save()
        self.basic_auth = (self.user.username, 'password')

        self.project = ProjectFactory(creator=self.user, is_public=False)
        self.private_url = '/{}nodes/{}/'.format(API_BASE, self.project._id)

        self.user_two = UserFactory.build()
        self.user_two.set_password('password')
        self.user_two.save()
        self.basic_auth_two = (self.user_two.username, 'password')

        self.public_project = ProjectFactory(is_public=True, creator=self.user)
        self.public_url = '/{}nodes/{}/'.format(API_BASE, self.public_project._id)

        self.fake_url = '/{}nodes/{}/'.format(API_BASE, '12345')

    def test_deletes_public_node_logged_out(self):
        res = self.app.delete(self.public_url, expect_errors=True)
        # This is 403 instead of 401 because basic authentication is only for unit tests and, in order to keep from
        # presenting a basic authentication dialog box in the front end. We may change this as we understand CAS
        # a little better
        assert_equal(res.status_code, 403)

    def test_deletes_public_node_logged_in(self):
        res = self.app.delete_json(self.public_url, auth=self.basic_auth_two, expect_errors=True)
        assert_equal(res.status_code, 403)
        assert_equal(self.public_project.is_deleted, False)

        res = self.app.delete_json(self.public_url, auth=self.basic_auth, expect_errors=True)
        assert_equal(res.status_code, 204)
        assert_equal(self.public_project.is_deleted, True)

    def test_deletes_private_node_logged_out(self):
        res = self.app.delete(self.private_url, expect_errors=True)
        # This is 403 instead of 401 because basic authentication is only for unit tests and, in order to keep from
        # presenting a basic authentication dialog box in the front end. We may change this as we understand CAS
        # a little better
        assert_equal(res.status_code, 403)

    def test_deletes_private_node_logged_in_contributor(self):
        res = self.app.delete(self.private_url, auth=self.basic_auth, expect_errors=True)
        assert_equal(res.status_code, 204)
        assert_equal(self.project.is_deleted, True)

    def test_deletes_private_node_logged_in_non_contributor(self):
        res = self.app.delete(self.private_url, auth=self.basic_auth_two, expect_errors=True)
        assert_equal(res.status_code, 403)
        assert_equal(self.project.is_deleted, False)

    def test_deletes_private_node_logged_in_read_only_contributor(self):
        self.project.add_contributor(self.user_two, permissions=['read'])
        self.project.save()
        res = self.app.delete(self.private_url, auth=self.basic_auth_two, expect_errors=True)
        assert_equal(res.status_code, 403)
        assert_equal(self.project.is_deleted, False)

    def test_deletes_invalid_node(self):
        res = self.app.delete(self.fake_url, auth=self.basic_auth, expect_errors=True)
        assert_equal(res.status_code, 404)


class TestNodeContributorList(ApiTestCase):

    def setUp(self):
        ApiTestCase.setUp(self)
        self.user = UserFactory.build()
        password = fake.password()
        self.password = password
        self.user.set_password(password)
        self.user.save()
        self.basic_auth = (self.user.username, password)
        self.post_data = {'id': self.user._id}

        self.user_two = UserFactory.build()
        self.user_two.set_password(self.password)
        self.user_two.save()
        self.basic_auth_two = (self.user_two.username, self.password)

        self.private_project = ProjectFactory(is_public=False, creator=self.user)
        self.private_url = '/{}nodes/{}/contributors/'.format(API_BASE, self.private_project._id)
        self.public_project = ProjectFactory(is_public=True, creator=self.user)
        self.public_url = '/{}nodes/{}/contributors/'.format(API_BASE, self.public_project._id)

    def test_return_public_contributor_list_logged_out(self):
        self.public_project.add_contributor(self.user_two)
        res = self.app.get(self.public_url)
        assert_equal(res.status_code, 200)
        assert_equal(len(res.json['data']), 2)
        assert_equal(res.json['data'][0]['id'], self.user._id)
        assert_equal(res.json['data'][1]['id'], self.user_two._id)

    def test_return_public_contributor_list_logged_in(self):
         res = self.app.get(self.public_url, auth=self.basic_auth_two)
         assert_equal(res.status_code, 200)
         assert_equal(len(res.json['data']), 1)
         assert_equal(res.json['data'][0]['id'], self.user._id)

    def test_return_private_contributor_list_logged_out(self):
        res = self.app.get(self.private_url, expect_errors=True)
        # This is 403 instead of 401 because basic authentication is only for unit tests and, in order to keep from
        # presenting a basic authentication dialog box in the front end. We may change this as we understand CAS
        # a little better
        assert_equal(res.status_code, 403)

    def test_return_private_contributor_list_logged_in_contributor(self):
        self.private_project.add_contributor(self.user_two)
        res = self.app.get(self.private_url, auth=self.basic_auth)
        assert_equal(res.status_code, 200)
        assert_equal(len(res.json['data']), 2)
        assert_equal(res.json['data'][0]['id'], self.user._id)
        assert_equal(res.json['data'][1]['id'], self.admin._id)

    def test_return_private_contributor_list_logged_in_non_contributor(self):
         res = self.app.get(self.private_url, auth=self.basic_auth_two, expect_errors=True)
         assert_equal(res.status_code, 403)


<<<<<<< HEAD
class TestAddNodeContributor(ApiTestCase):

    def setUp(self):
        ApiTestCase.setUp(self)
        self.creator = UserFactory.build()
        self.password = fake.password()
        self.creator.set_password(self.password)
        self.creator.save()
        self.creator_auth = (self.creator.username, self.password)

        self.user = UserFactory.build()
        self.user.set_password(self.password)
        self.user.save()

        self.user_data = { 'id': self.user._id}
        self.project = ProjectFactory(is_public=True, creator=self.creator)
        self.url = '/{}nodes/{}/contributors/'.format(API_BASE, self.project._id)

    def test_creator_add_contributor(self):
        res = self.app.post(self.url, self.user_data, auth=self.creator_auth, expect_errors=False)
        assert_equal(res.status_code, 201)
        assert_in(self.user, self.project.contributors)

    def test_creator_add_already_existing_contributor(self):
        self.project.add_contributor(self.user)
        res = self.app.post(self.url, self.user_data, auth=self.creator_auth, expect_errors=True)
        assert_equal(res.status_code, 400)

    def test_creator_add_non_existing_contributor(self):
        data = {'id': 'non_existent'}
        res = self.app.post(self.url, data, auth=self.creator_auth, expect_errors=True)
        assert_equal(res.status_code, 404)
        assert_not_in(self.user, self.project.contributors)

    def test_non_contributor_add_contributor(self):
        user_two = UserFactory.build()
        user_two.set_password(self.password)
        user_two.save()
        data = {'id': user_two._id}

        non_contributor_auth = (self.user.username, self.password)
        res = self.app.post(self.url, data, auth=non_contributor_auth, expect_errors=True)
        assert_equal(res.status_code, 403)
        assert_not_in(user_two, self.project.contributors)

    def test_non_logged_in_user_add_contributor(self):
        res = self.app.post(self.url, self.user_data, expect_errors=True)
        assert_equal(res.status_code, 403)
        assert_not_in(self.user, self.project.contributors)


class TestRemoveNodeContributor(ApiTestCase):

    def setUp(self):
        ApiTestCase.setUp(self)
        self.admin = UserFactory.build()
        self.password = fake.password()
        self.admin.set_password(self.password)
        self.admin.save()
        self.admin_auth = (self.admin.username, self.password)

        self.user = UserFactory.build()
        self.user.set_password(self.password)
        self.user.save()
        self.user_auth = (self.user.username, self.user.password)

        self.project = ProjectFactory(is_public=True, creator=self.admin)
        self.project.add_contributor(self.user, permissions=['read', 'write'])
        self.url_contributor = '/{}nodes/{}/contributors/{}/'.format(API_BASE, self.project._id, self.user._id)

    def test_admin_remove_contributor(self):
        res = self.app.delete(self.url_contributor, auth=self.admin_auth, expect_errors=False)
        assert_equal(res.status_code, 204)
        assert_not_in(self.user, self.project.contributors)

    def test_admin_remove_self(self):
        url_admin = '/{}nodes/{}/contributors/{}/'.format(API_BASE, self.project._id, self.admin._id)
        res = self.app.delete(url_admin, auth=self.admin_auth, expect_errors=False)
        assert_equal(res.status_code, 204)
        assert_not_in(self.admin, self.project.contributors)

    def test_admin_remove_all_contributors(self):
        res = self.app.delete(self.url_contributor, auth=self.admin_auth, expect_errors=False)
        assert_equal(res.status_code, 204)

        url_admin = '/{}nodes/{}/contributors/{}/'.format(API_BASE, self.project._id, self.admin._id)
        res = self.app.delete(url_admin, auth=self.admin_auth, expect_errors=True)
        assert_equal(res.status_code, 403)
        assert_in(self.admin, self.project.contributors)

    def test_admin_remove_non_contributor(self):
        self.non_admin = UserFactory.build()
        self.non_admin.set_password(self.password)
        self.user.save()
        self.url_non_contributor = '/{}nodes/{}/contributors/{}/'.format(API_BASE, self.project._id, self.non_admin._id)
        res = self.app.delete(self.url_non_contributor, auth=self.admin_auth, expect_errors=True)
        assert_equal(res.status_code, 404)

    def test_non_admin_remove_contributor(self):
        res = self.app.delete(self.url_contributor, auth=self.user_auth, expect_errors=True)
        assert_equal(res.status_code, 403)
        assert_in(self.user, self.project.contributors)

    def test_not_logged_in_remove_contributor(self):
        res = self.app.delete(self.url_contributor, expect_errors=True)
        # This is 403 instead of 401 because basic authentication is only for unit tests and, in order to keep from
        # presenting a basic authentication dialog box in the front end. We may change this as we understand CAS
        # a little better
        assert_equal(res.status_code, 403)
        assert_in(self.user, self.project.contributors)


class TestEditNodeContributor(ApiTestCase):

    def setUp(self):
        ApiTestCase.setUp(self)
        self.admin = UserFactory.build()
        self.password = fake.password()
        self.admin.set_password(self.password)
        self.admin.save()
        self.admin_auth = (self.admin.username, self.password)

        self.user = UserFactory.build()
        self.user.set_password(self.password)
        self.user.save()
        self.user_auth = (self.user.username, self.user.password)

        self.project = ProjectFactory(is_public=True, creator=self.admin)
        self.project.add_contributor(self.user, permissions=['read', 'write'])
        self.url_contributor = '/{}nodes/{}/contributors/{}/'.format(API_BASE, self.project._id, self.user._id)

    def test_admin_change_contributor_admin_status(self):
        res = self.app.put(self.url_contributor, {'admin': True}, auth=self.admin_auth, expect_errors=False)
        assert_equal(res.status_code, 200)
        assert_true(self.project.has_permission(self.user, 'admin'))
        res = self.app.put(self.url_contributor, {'admin': False}, auth=self.admin_auth, expect_errors=False)
        assert_equal(res.status_code, 200)
        assert_false(self.project.has_permission(self.user, 'admin'))

    def test_admin_change_contributor_bibliographic_status(self):
        res = self.app.put(self.url_contributor, {'bibliographic': False}, auth=self.admin_auth, expect_errors=False)
        assert_equal(res.status_code, 200)
        assert_false(self.project.get_visible(self.user))
        res = self.app.put(self.url_contributor, {'bibliographic': True}, auth=self.admin_auth, expect_errors=False)
        assert_equal(res.status_code, 200)
        assert_true(self.project.get_visible(self.user))

    def test_admin_change_contributor_admin_and_bibliographic_status(self):
        data = {
            'admin': True,
            'bibliographic': False
        }
        res = self.app.put(self.url_contributor, data, auth=self.admin_auth, expect_errors=False)
        assert_equal(res.status_code, 200)
        assert_true(self.project.has_permission(self.user, 'admin'))
        assert_false(self.project.get_visible(self.user))

    def test_admin_not_changing_contributor_admin_status(self):
        res = self.app.put(self.url_contributor, {'admin': False}, auth=self.admin_auth, expect_errors=False)
        assert_equal(res.status_code, 200)
        assert_false(self.project.has_permission(self.user, 'admin'))

    def test_admin_not_changing_contributor_bibliographic_status(self):
        res = self.app.put(self.url_contributor, {'bibliographic': True}, auth=self.admin_auth, expect_errors=False)
        assert_equal(res.status_code, 200)
        assert_true(self.project.get_visible(self.user))

    def test_admin_not_changing_contributor_admin_or_bibliographic_status(self):
        data = {
            'admin': False,
            'bibliographic': True
        }
        res = self.app.put(self.url_contributor, data, auth=self.admin_auth, expect_errors=False)
        assert_equal(res.status_code, 200)
        assert_false(self.project.has_permission(self.user, 'admin'))
        assert_true(self.project.get_visible(self.user))

    def test_unique_admin_changing_self_admin_status(self):
        url_admin = '/{}nodes/{}/contributors/{}/'.format(API_BASE, self.project._id, self.admin._id)
        res = self.app.put(url_admin, {'admin': False}, auth=self.admin_auth, expect_errors=True)
        assert_equal(res.status_code, 403)
        assert_in(self.admin, self.project.admin_contributors)

    def test_admin_change_non_contributor_admin_status(self):
        non_contributor = UserFactory.build()
        non_contributor.set_password(self.password)
        non_contributor.save()
        self.url_non_contributor = '/{}nodes/{}/contributors/{}/'.format(API_BASE, self.project._id, non_contributor._id)
        res = self.app.put(self.url_non_contributor, {'admin': True}, auth=self.admin_auth, expect_errors=True)
        assert_equal(res.status_code, 404)

    def test_admin_change_non_contributor_bibliographic_status(self):
        non_contributor = UserFactory.build()
        non_contributor.set_password(self.password)
        non_contributor.save()
        self.url_non_contributor = '/{}nodes/{}/contributors/{}/'.format(API_BASE, self.project._id, non_contributor._id)
        res = self.app.put(self.url_non_contributor, {'bibliographic': False}, auth=self.admin_auth, expect_errors=True)
        assert_equal(res.status_code, 404)

    def test_non_admin_change_contributor_admin_status(self):
        res = self.app.put(self.url_contributor, {'admin': True}, auth=self.user_auth, expect_errors=True)
        # This is 403 instead of 401 because basic authentication is only for unit tests and, in order to keep from
        # presenting a basic authentication dialog box in the front end. We may change this as we understand CAS
        # a little better
        assert_equal(res.status_code, 403)
        assert_false(self.project.has_permission(self.user, 'admin'))

    def test_non_admin_change_contributor_bibliographic_status(self):
        res = self.app.put(self.url_contributor, {'bibliographic': False}, auth=self.user_auth, expect_errors=True)
        # This is 403 instead of 401 because basic authentication is only for unit tests and, in order to keep from
        # presenting a basic authentication dialog box in the front end. We may change this as we understand CAS
        # a little better
        assert_equal(res.status_code, 403)
        assert_true(self.project.get_visible(self.user))

    def test_not_logged_in_change_contributor_admin_status(self):
        res = self.app.put(self.url_contributor, {'admin': True}, expect_errors=True)
        assert_equal(res.status_code, 403)
        assert_false(self.project.has_permission(self.user, 'admin'))

    def test_non_logged_in_change_contributor_bibliographic_status(self):
        res = self.app.put(self.url_contributor, {'bibliographic': False}, expect_errors=True)
        assert_equal(res.status_code, 403)
        assert_true(self.project.get_visible(self.user))


=======
>>>>>>> d952a11a
class TestNodeContributorFiltering(ApiTestCase):

    def setUp(self):
        ApiTestCase.setUp(self)
        self.project = ProjectFactory()
        self.password = fake.password()
        self.project.creator.set_password(self.password)
        self.project.creator.save()
        self.basic_auth = (self.project.creator.username, self.password)

    def test_filtering_node_with_only_bibliographic_contributors(self):

        base_url = '/{}nodes/{}/contributors/'.format(API_BASE, self.project._id)
        # no filter
        res = self.app.get(base_url, auth=self.basic_auth)
        assert_equal(len(res.json['data']), 1)

        # filter for bibliographic contributors
        url = base_url + '?filter[bibliographic]=True'
        res = self.app.get(url, auth=self.basic_auth)
        assert_equal(len(res.json['data']), 1)
        assert_true(res.json['data'][0].get('bibliographic', None))

        # filter for non-bibliographic contributors
        url = base_url + '?filter[bibliographic]=False'
        res = self.app.get(url, auth=self.basic_auth)
        assert_equal(len(res.json['data']), 0)

    def test_filtering_node_with_non_bibliographic_contributor(self):
        non_bibliographic_contrib = UserFactory()
        self.project.add_contributor(non_bibliographic_contrib, visible=False)
        self.project.save()

        base_url = base_url = '/{}nodes/{}/contributors/'.format(API_BASE, self.project._id)

        # no filter
        res = self.app.get(base_url, auth=self.basic_auth)
        assert_equal(len(res.json['data']), 2)

        # filter for bibliographic contributors
        url = base_url + '?filter[bibliographic]=True'
        res = self.app.get(url, auth=self.basic_auth)
        assert_equal(len(res.json['data']), 1)
        assert_true(res.json['data'][0].get('bibliographic', None))

        # filter for non-bibliographic contributors
        url = base_url + '?filter[bibliographic]=False'
        res = self.app.get(url, auth=self.basic_auth)
        assert_equal(len(res.json['data']), 1)
        assert_false(res.json['data'][0].get('bibliographic', None))


class TestNodeRegistrationList(ApiTestCase):
    def setUp(self):
        ApiTestCase.setUp(self)
        self.user = UserFactory.build()
        password = fake.password()
        self.password = password
        self.user.set_password(password)
        self.user.save()
        self.basic_auth = (self.user.username, password)
        self.project = ProjectFactory(is_public=False, creator=self.user)
        self.registration_project = RegistrationFactory(creator=self.user, project=self.project)
        self.project.save()
        self.private_url = '/{}nodes/{}/registrations/'.format(API_BASE, self.project._id)

        self.public_project = ProjectFactory(is_public=True, creator=self.user)
        self.public_registration_project = RegistrationFactory(creator=self.user, project=self.public_project)
        self.public_project.save()
        self.public_url = '/{}nodes/{}/registrations/'.format(API_BASE, self.public_project._id)

        self.user_two = UserFactory.build()
        self.user_two.set_password(password)
        self.user_two.save()
        self.basic_auth_two = (self.user_two.username, password)

    def test_return_public_registrations_logged_out(self):
        res = self.app.get(self.public_url)
        assert_equal(res.status_code, 200)
        assert_equal(res.json['data'][0]['title'], self.public_project.title)

    def test_return_public_registrations_logged_in(self):
        res = self.app.get(self.public_url, auth=self.basic_auth)
        assert_equal(res.status_code, 200)
        assert_equal(res.json['data'][0]['category'], self.public_project.category)

    def test_return_private_registrations_logged_out(self):
        res = self.app.get(self.private_url, expect_errors=True)
        # This is 403 instead of 401 because basic authentication is only for unit tests and, in order to keep from
        # presenting a basic authentication dialog box in the front end. We may change this as we understand CAS
        # a little better
        assert_equal(res.status_code, 403)

    def test_return_private_registrations_logged_in_contributor(self):
        res = self.app.get(self.private_url, auth=self.basic_auth)
        assert_equal(res.status_code, 200)
        assert_equal(res.json['data'][0]['category'], self.project.category)

    def test_return_private_registrations_logged_in_non_contributor(self):
        res = self.app.get(self.private_url, auth=self.basic_auth_two, expect_errors=True)
        assert_equal(res.status_code, 403)


class TestNodeChildrenList(ApiTestCase):
    def setUp(self):
        ApiTestCase.setUp(self)
        self.user = UserFactory.build()
        password = fake.password()
        self.password = password
        self.user.set_password(password)
        self.user.save()
        self.basic_auth = (self.user.username, password)
        self.project = ProjectFactory()
        self.project.add_contributor(self.user, permissions=['read', 'write'])
        self.project.save()
        self.component = NodeFactory(parent=self.project, creator=self.user)
        self.pointer = ProjectFactory()
        self.project.add_pointer(self.pointer, auth=Auth(self.user), save=True)
        self.private_project_url = '/{}nodes/{}/children/'.format(API_BASE, self.project._id)

        self.public_project = ProjectFactory(is_public=True, creator=self.user)
        self.public_project.save()
        self.public_component = NodeFactory(parent=self.public_project, creator=self.user, is_public=True)
        self.public_project_url = '/{}nodes/{}/children/'.format(API_BASE, self.public_project._id)

        self.user_two = UserFactory.build()
        self.user_two.set_password(password)
        self.user_two.save()
        self.basic_auth_two = (self.user_two.username, password)

    def test_node_children_list_does_not_include_pointers(self):
        res = self.app.get(self.private_project_url, auth=self.basic_auth)
        assert_equal(len(res.json['data']), 1)

    def test_return_public_node_children_list_logged_out(self):
        res = self.app.get(self.public_project_url)
        assert_equal(res.status_code, 200)
        assert_equal(len(res.json['data']), 1)
        assert_equal(res.json['data'][0]['id'], self.public_component._id)

    def test_return_public_node_children_list_logged_in(self):
        res = self.app.get(self.public_project_url, auth=self.basic_auth_two)
        assert_equal(res.status_code, 200)
        assert_equal(len(res.json['data']), 1)
        assert_equal(res.json['data'][0]['id'], self.public_component._id)

    def test_return_private_node_children_list_logged_out(self):
        res = self.app.get(self.private_project_url, expect_errors=True)
        # This is 403 instead of 401 because basic authentication is only for unit tests and, in order to keep from
        # presenting a basic authentication dialog box in the front end. We may change this as we understand CAS
        # a little better
        assert_equal(res.status_code, 403)

    def test_return_private_node_children_list_logged_in_contributor(self):
        res = self.app.get(self.private_project_url, auth=self.basic_auth)
        assert_equal(res.status_code, 200)
        assert_equal(len(res.json['data']), 1)
        assert_equal(res.json['data'][0]['id'], self.component._id)

    def test_return_private_node_children_list_logged_in_non_contributor(self):
        res = self.app.get(self.private_project_url, auth=self.basic_auth_two, expect_errors=True)
        assert_equal(res.status_code, 403)

    def test_node_children_list_does_not_include_unauthorized_projects(self):
        private_component = NodeFactory(parent=self.project)
        res = self.app.get(self.private_project_url, auth=self.basic_auth)
        assert_equal(len(res.json['data']), 1)

        Node.remove()


class TestNodePointersList(ApiTestCase):

    def setUp(self):
        ApiTestCase.setUp(self)
        self.user = UserFactory.build()
        self.user.set_password('password')
        self.user.save()
        self.basic_auth = (self.user.username, 'password')
        self.project = ProjectFactory(is_public=False, creator=self.user)
        self.pointer_project = ProjectFactory(is_public=False, creator=self.user)
        self.project.add_pointer(self.pointer_project, auth=Auth(self.user))
        self.private_url = '/{}nodes/{}/pointers/'.format(API_BASE, self.project._id)

        self.public_project = ProjectFactory(is_public=True, creator=self.user)
        self.public_pointer_project = ProjectFactory(is_public=True, creator=self.user)
        self.public_project.add_pointer(self.public_pointer_project, auth=Auth(self.user))
        self.public_url = '/{}nodes/{}/pointers/'.format(API_BASE, self.public_project._id)

        self.user_two = UserFactory.build()
        self.user_two.set_password('password')
        self.user_two.save()
        self.basic_auth_two = (self.user_two.username, 'password')

    def test_return_public_node_pointers_logged_out(self):
        res = self.app.get(self.public_url)
        res_json = res.json['data']
        assert_equal(len(res_json), 1)
        assert_equal(res.status_code, 200)
        assert_in(res_json[0]['node_id'], self.public_pointer_project._id)

    def test_return_public_node_pointers_logged_in(self):
        res = self.app.get(self.public_url, auth=self.basic_auth_two)
        res_json = res.json['data']
        assert_equal(len(res_json), 1)
        assert_equal(res.status_code, 200)
        assert_in(res_json[0]['node_id'], self.public_pointer_project._id)

    def test_return_private_node_pointers_logged_out(self):
        res = self.app.get(self.private_url, expect_errors=True)
        # This is 403 instead of 401 because basic authentication is only for unit tests and, in order to keep from
        # presenting a basic authentication dialog box in the front end. We may change this as we understand CAS
        # a little better
        assert_equal(res.status_code, 403)

    def test_return_private_node_pointers_logged_in_contributor(self):
        res = self.app.get(self.private_url, auth=self.basic_auth)
        res_json = res.json['data']
        assert_equal(res.status_code, 200)
        assert_equal(len(res_json), 1)
        assert_in(res_json[0]['node_id'], self.pointer_project._id)

    def test_return_private_node_pointers_logged_in_non_contributor(self):
        res = self.app.get(self.private_url, auth=self.basic_auth_two, expect_errors=True)
        assert_equal(res.status_code, 403)


class TestCreateNodePointer(ApiTestCase):
    def setUp(self):
        ApiTestCase.setUp(self)
        self.user = UserFactory.build()
        self.user.set_password('password')
        self.user.save()
        self.basic_auth = (self.user.username, 'password')
        self.project = ProjectFactory(is_public=False, creator=self.user)
        self.pointer_project = ProjectFactory(is_public=False, creator=self.user)
        self.private_url = '/{}nodes/{}/pointers/'.format(API_BASE, self.project._id)
        self.private_payload = {'node_id': self.pointer_project._id}

        self.public_project = ProjectFactory(is_public=True, creator=self.user)
        self.public_pointer_project = ProjectFactory(is_public=True, creator=self.user)
        self.public_url = '/{}nodes/{}/pointers/'.format(API_BASE, self.public_project._id)
        self.public_payload = {'node_id': self.public_pointer_project._id}
        self.fake_url = '/{}nodes/{}/pointers/'.format(API_BASE, 'fdxlq')
        self.fake_payload = {'node_id': 'fdxlq'}
        self.point_to_itself_payload = {'node_id': self.public_project._id }

        self.user_two = UserFactory.build()
        self.user_two.set_password('password')
        self.user_two.save()
        self.basic_auth_two = (self.user_two.username, 'password')

        self.user_two_project = ProjectFactory(is_public=True, creator=self.user_two)
        self.user_two_url = '/{}nodes/{}/pointers/'.format(API_BASE, self.user_two_project._id)
        self.user_two_payload = {'node_id': self.user_two_project._id}

    def test_creates_public_node_pointer_logged_out(self):
        res = self.app.post(self.public_url, self.public_payload, expect_errors = True)
        # This is 403 instead of 401 because basic authentication is only for unit tests and, in order to keep from
        # presenting a basic authentication dialog box in the front end. We may change this as we understand CAS
        # a little better
        assert_equal(res.status_code, 403)

    def test_creates_public_node_pointer_logged_in(self):
        res = self.app.post(self.public_url, self.public_payload, auth = self.basic_auth_two, expect_errors=True)
        assert_equal(res.status_code, 403)

        res = self.app.post(self.public_url, self.public_payload, auth = self.basic_auth)
        assert_equal(res.status_code, 201)
        assert_equal(res.json['data']['node_id'], self.public_pointer_project._id)

    def test_creates_private_node_pointer_logged_out(self):
        res = self.app.post(self.private_url, self.private_payload, expect_errors=True)
        # This is 403 instead of 401 because basic authentication is only for unit tests and, in order to keep from
        # presenting a basic authentication dialog box in the front end. We may change this as we understand CAS
        # a little better
        assert_equal(res.status_code, 403)

    def test_creates_private_node_pointer_logged_in_contributor(self):
        res = self.app.post(self.private_url, self.private_payload, auth=self.basic_auth)
        assert_equal(res.status_code, 201)
        assert_equal(res.json['data']['node_id'], self.pointer_project._id)

    def test_creates_private_node_pointer_logged_in_non_contributor(self):
        res = self.app.post(self.private_url, self.private_payload, auth=self.basic_auth_two, expect_errors=True)
        assert_equal(res.status_code, 403)

    def test_create_node_pointer_non_contributing_node_to_contributing_node(self):
        res = self.app.post(self.private_url, self.user_two_payload, auth=self.basic_auth_two, expect_errors=True)
        assert_equal(res.status_code, 403)

    def test_create_node_pointer_contributing_node_to_non_contributing_node(self):
        res = self.app.post(self.private_url, self.user_two_payload, auth=self.basic_auth)
        assert_equal(res.status_code, 201)
        assert_equal(res.json['data']['node_id'], self.user_two_project._id)

    def test_create_pointer_non_contributing_node_to_fake_node(self):
        res = self.app.post(self.private_url, self.fake_payload, auth=self.basic_auth_two, expect_errors=True)
        assert_equal(res.status_code, 403)

    def test_create_pointer_contributing_node_to_fake_node(self):
        res = self.app.post(self.private_url, self.fake_payload, auth=self.basic_auth, expect_errors=True)
        assert_equal(res.status_code, 404)

    def test_create_fake_node_pointing_to_contributing_node(self):
        res = self.app.post(self.fake_url, self.private_payload, auth=self.basic_auth, expect_errors=True)
        assert_equal(res.status_code, 404)

        res = self.app.post(self.fake_url, self.private_payload, auth=self.basic_auth_two, expect_errors=True)
        assert_equal(res.status_code, 404)

    def test_create_node_pointer_to_itself(self):
        res = self.app.post(self.public_url, self.point_to_itself_payload, auth=self.basic_auth_two, expect_errors=True)
        assert_equal(res.status_code, 403)

        res = self.app.post(self.public_url, self.point_to_itself_payload, auth=self.basic_auth)
        assert_equal(res.status_code, 201)
        assert_equal(res.json['data']['node_id'], self.public_project._id)

    def test_create_node_pointer_already_connected(self):
        res = self.app.post(self.public_url, self.public_payload, auth=self.basic_auth)
        assert_equal(res.status_code, 201)
        assert_equal(res.json['data']['node_id'], self.public_pointer_project._id)

        res = self.app.post(self.public_url, self.public_payload, auth=self.basic_auth, expect_errors=True)
        assert_equal(res.status_code, 400)


class TestNodeFilesList(ApiTestCase):

    def setUp(self):
        ApiTestCase.setUp(self)
        self.user = UserFactory.build()
        self.user.set_password('justapoorboy')
        self.user.save()
        self.basic_auth = (self.user.username, 'justapoorboy')
        self.project = ProjectFactory(creator=self.user)
        self.private_url ='/{}nodes/{}/files/'.format(API_BASE, self.project._id)

        self.user_two = UserFactory.build()
        self.user_two.set_password('justapoorboy')
        self.user_two.save()
        self.basic_auth_two = (self.user_two.username, 'justapoorboy')

        self.public_project = ProjectFactory(creator=self.user, is_public=True)
        self.public_url = '/{}nodes/{}/files/'.format(API_BASE, self.public_project._id)

    def test_returns_public_files_logged_out(self):
        res = self.app.get(self.public_url, expect_errors=True)
        assert_equal(res.status_code, 200)
        assert_equal(res.json['data'][0]['provider'], 'osfstorage')

    def test_returns_public_files_logged_in(self):
        res = self.app.get(self.public_url, auth=self.basic_auth)
        assert_equal(res.status_code, 200)
        assert_equal(res.json['data'][0]['provider'], 'osfstorage')

    def test_returns_private_files_logged_out(self):
        res = self.app.get(self.private_url, expect_errors=True)
        # This is 403 instead of 401 because basic authentication is only for unit tests and, in order to keep from
        # presenting a basic authentication dialog box in the front end. We may change this as we understand CAS
        # a little better
        assert_equal(res.status_code, 403)

    def test_returns_private_files_logged_in_contributor(self):
        res = self.app.get(self.private_url, auth=self.basic_auth)
        assert_equal(res.status_code, 200)
        assert_equal(len(res.json['data']), 1)
        assert_equal(res.json['data'][0]['provider'], 'osfstorage')

    def test_returns_private_files_logged_in_non_contributor(self):
        res = self.app.get(self.private_url, auth=self.basic_auth_two, expect_errors=True)
        assert_equal(res.status_code, 403)

    def test_returns_addon_folders(self):
        user_auth = Auth(self.user)
        res = self.app.get(self.private_url, auth=self.basic_auth)
        assert_equal(len(res.json['data']), 1)
        assert_equal(res.json['data'][0]['provider'], 'osfstorage')

        self.project.add_addon('github', auth=user_auth)
        self.project.save()
        res = self.app.get(self.private_url, auth=self.basic_auth)
        data = res.json['data']
        providers = [item['provider'] for item in data]
        assert_equal(len(data), 2)
        assert_in('github', providers)
        assert_in('osfstorage', providers)

    @mock.patch('api.nodes.views.requests.get')
    def test_returns_node_files_list(self, mock_waterbutler_request):
        mock_res = mock.MagicMock()
        mock_res.status_code = 200
        mock_res.json.return_value = {
            u'data': [{
                u'contentType': None,
                u'extra': {u'downloads': 0, u'version': 1},
                u'kind': u'file',
                u'modified': None,
                u'name': u'NewFile',
                u'path': u'/',
                u'provider': u'osfstorage',
                u'size': None
            }]
        }
        mock_waterbutler_request.return_value = mock_res
        url = '/{}nodes/{}/files/?path=%2F&provider=osfstorage'.format(API_BASE, self.project._id)
        res = self.app.get(url, auth=self.basic_auth)
        assert_equal(res.json['data'][0]['name'], 'NewFile')
        assert_equal(res.json['data'][0]['provider'], 'osfstorage')

    @mock.patch('api.nodes.views.requests.get')
    def test_handles_unauthenticated_waterbutler_request(self, mock_waterbutler_request):
        url = '/{}nodes/{}/files/?path=%2F&provider=osfstorage'.format(API_BASE, self.project._id)
        mock_res = mock.MagicMock()
        mock_res.status_code = 401
        mock_waterbutler_request.return_value = mock_res
        res = self.app.get(url, auth=self.basic_auth, expect_errors=True)
        assert_equal(res.status_code, 403)

    @mock.patch('api.nodes.views.requests.get')
    def test_handles_bad_waterbutler_request(self, mock_waterbutler_request):
        url = '/{}nodes/{}/files/?path=%2F&provider=osfstorage'.format(API_BASE, self.project._id)
        mock_res = mock.MagicMock()
        mock_res.status_code = 418
        mock_res.json.return_value = {}
        mock_waterbutler_request.return_value = mock_res
        res = self.app.get(url, auth=self.basic_auth, expect_errors=True)
        assert_equal(res.status_code, 400)


class TestNodePointerDetail(ApiTestCase):

    def setUp(self):
        ApiTestCase.setUp(self)
        self.user = UserFactory.build()
        self.user.set_password('password')
        self.user.save()
        self.basic_auth = (self.user.username, 'password')
        self.private_project = ProjectFactory(creator=self.user, is_public=False)
        self.pointer_project = ProjectFactory(creator=self.user, is_public=False)
        self.pointer = self.private_project.add_pointer(self.pointer_project, auth=Auth(self.user), save=True)
        self.private_url = '/{}nodes/{}/pointers/{}'.format(API_BASE, self.private_project._id, self.pointer._id)

        self.user_two = UserFactory.build()
        self.user_two.set_password('password')
        self.user_two.save()
        self.basic_auth_two = (self.user_two.username, 'password')

        self.public_project = ProjectFactory(is_public=True)
        self.public_pointer_project = ProjectFactory(is_public=True)
        self.public_pointer = self.public_project.add_pointer(self.public_pointer_project, auth= Auth(self.user), save=True)
        self.public_url = '/{}nodes/{}/pointers/{}'.format(API_BASE, self.public_project._id, self.public_pointer._id)

    def test_returns_public_node_pointer_detail_logged_out(self):
        res = self.app.get(self.public_url)
        assert_equal(res.status_code, 200)
        res_json = res.json['data']
        assert_equal(res_json['node_id'], self.public_pointer_project._id)

    def test_returns_public_node_pointer_detail_logged_in(self):
        res = self.app.get(self.public_url, auth=self.basic_auth)
        res_json = res.json['data']
        assert_equal(res.status_code, 200)
        assert_equal(res_json['node_id'], self.public_pointer_project._id)

    def test_returns_private_node_pointer_detail_logged_out(self):
        res = self.app.get(self.private_url, expect_errors=True)
        # This is 403 instead of 401 because basic authentication is only for unit tests and, in order to keep from
        # presenting a basic authentication dialog box in the front end. We may change this as we understand CAS
        # a little better
        assert_equal(res.status_code, 403)

    def test_returns_private_node_pointer_detail_logged_in_contributor(self):
        res = self.app.get(self.private_url, auth=self.basic_auth)
        res_json = res.json['data']
        assert_equal(res.status_code, 200)
        assert_equal(res_json['node_id'], self.pointer_project._id)

    def returns_private_node_pointer_detail_logged_in_non_contributor(self):
        res = self.app.get(self.private_url, auth=self.basic_auth_two, expect_errors=True)
        assert_equal(res.status_code, 403)


class TestDeleteNodePointer(ApiTestCase):

    def setUp(self):
        ApiTestCase.setUp(self)
        self.user = UserFactory.build()
        self.user.set_password('password')
        self.user.save()
        self.basic_auth = (self.user.username, 'password')
        self.project = ProjectFactory(creator=self.user, is_public=False)
        self.pointer_project = ProjectFactory(creator=self.user, is_public=True)
        self.pointer = self.project.add_pointer(self.pointer_project, auth=Auth(self.user), save=True)
        self.private_url = '/{}nodes/{}/pointers/{}'.format(API_BASE, self.project._id, self.pointer._id)

        self.user_two = UserFactory.build()
        self.user_two.set_password('password')
        self.user_two.save()
        self.basic_auth_two = (self.user_two.username, 'password')

        self.public_project = ProjectFactory(is_public=True, creator=self.user)
        self.public_pointer_project = ProjectFactory(is_public=True, creator=self.user)
        self.public_pointer = self.public_project.add_pointer(self.public_pointer_project, auth= Auth(self.user), save=True)
        self.public_url = '/{}nodes/{}/pointers/{}'.format(API_BASE, self.public_project._id, self.public_pointer._id)

    def test_deletes_public_node_pointer_logged_out(self):
        res = self.app.delete(self.public_url, expect_errors=True)
        # This is 403 instead of 401 because basic authentication is only for unit tests and, in order to keep from
        # presenting a basic authentication dialog box in the front end. We may change this as we understand CAS
        # a little better
        assert_equal(res.status_code, 403)

    def test_deletes_public_node_pointer_logged_in(self):
        res = self.app.delete(self.public_url, auth = self.basic_auth_two, expect_errors=True)
        node_count_before = len(self.public_project.nodes_pointer)
        # This is could arguably be a 405, but we don't need to go crazy with status codes
        assert_equal(res.status_code, 403)
        assert_equal(node_count_before, len(self.public_project.nodes_pointer))

        res = self.app.delete(self.public_url, auth = self.basic_auth)
        assert_equal(res.status_code, 204)
        assert_equal(node_count_before-1, len(self.public_project.nodes_pointer))

    def test_deletes_private_node_pointer_logged_out(self):
        res = self.app.delete(self.private_url, expect_errors=True)
        # This is 403 instead of 401 because basic authentication is only for unit tests and, in order to keep from
        # presenting a basic authentication dialog box in the front end. We may change this as we understand CAS
        # a little better
        assert_equal(res.status_code, 403)

    def test_deletes_private_node_pointer_logged_in_contributor(self):
        res = self.app.delete(self.private_url, auth=self.basic_auth)
        assert_equal(res.status_code, 204)
        assert_equal(len(self.project.nodes_pointer), 0)

    def test_deletes_private_node_pointer_logged_in_non_contributor(self):
        res = self.app.delete(self.private_url, auth=self.basic_auth_two, expect_errors=True)
        assert_equal(res.status_code, 403)<|MERGE_RESOLUTION|>--- conflicted
+++ resolved
@@ -733,7 +733,6 @@
          assert_equal(res.status_code, 403)
 
 
-<<<<<<< HEAD
 class TestAddNodeContributor(ApiTestCase):
 
     def setUp(self):
@@ -960,8 +959,7 @@
         assert_true(self.project.get_visible(self.user))
 
 
-=======
->>>>>>> d952a11a
+
 class TestNodeContributorFiltering(ApiTestCase):
 
     def setUp(self):
@@ -1063,6 +1061,7 @@
     def test_return_private_registrations_logged_in_non_contributor(self):
         res = self.app.get(self.private_url, auth=self.basic_auth_two, expect_errors=True)
         assert_equal(res.status_code, 403)
+
 
 
 class TestNodeChildrenList(ApiTestCase):
