# -*- coding: utf-8 -*-
import mock
from urlparse import urlparse
from nose.tools import *  # flake8: noqa

from website.models import Node
from framework.auth.core import Auth
from website.util.sanitize import strip_html
from api.base.settings.defaults import API_BASE

from tests.base import ApiTestCase, fake
from tests.factories import (
    DashboardFactory,
    FolderFactory,
    NodeFactory,
    ProjectFactory,
    RegistrationFactory,
    UserFactory,
    AuthUserFactory
)

class TestWelcomeToApi(ApiTestCase):
    def setUp(self):
        super(TestWelcomeToApi, self).setUp()
        self.user = AuthUserFactory()
        self.url = '/{}'.format(API_BASE)

    def test_returns_200_for_logged_out_user(self):
        res = self.app.get(self.url)
        assert_equal(res.status_code, 200)
        assert_equal(res.content_type, 'application/vnd.api+json')
        assert_equal(res.json['meta']['current_user'], None)

    def test_returns_current_user_info_when_logged_in(self):
        res = self.app.get(self.url, auth=self.user.auth)
        assert_equal(res.status_code, 200)
        assert_equal(res.content_type, 'application/vnd.api+json')
        assert_equal(res.json['meta']['current_user']['data']['attributes']['given_name'], self.user.given_name)


class TestNodeList(ApiTestCase):
    def setUp(self):
        super(TestNodeList, self).setUp()
        self.user = AuthUserFactory()

        self.non_contrib = AuthUserFactory()

        self.deleted = ProjectFactory(is_deleted=True)
        self.private = ProjectFactory(is_public=False, creator=self.user)
        self.public = ProjectFactory(is_public=True, creator=self.user)

        self.url = '/{}nodes/'.format(API_BASE)

    def test_only_returns_non_deleted_public_projects(self):
        res = self.app.get(self.url)
        node_json = res.json['data']

        ids = [each['id'] for each in node_json]
        assert_in(self.public._id, ids)
        assert_not_in(self.deleted._id, ids)
        assert_not_in(self.private._id, ids)

    def test_return_public_node_list_logged_out_user(self):
        res = self.app.get(self.url)
        assert_equal(res.status_code, 200)
        assert_equal(res.content_type, 'application/vnd.api+json')
        ids = [each['id'] for each in res.json['data']]
        assert_in(self.public._id, ids)
        assert_not_in(self.private._id, ids)

    def test_return_public_node_list_logged_in_user(self):
        res = self.app.get(self.url, auth=self.non_contrib)
        assert_equal(res.status_code, 200)
        assert_equal(res.content_type, 'application/vnd.api+json')
        ids = [each['id'] for each in res.json['data']]
        assert_in(self.public._id, ids)
        assert_not_in(self.private._id, ids)

    def test_return_private_node_list_logged_out_user(self):
        res = self.app.get(self.url)
        ids = [each['id'] for each in res.json['data']]
        assert_in(self.public._id, ids)
        assert_not_in(self.private._id, ids)

    def test_return_private_node_list_logged_in_contributor(self):
        res = self.app.get(self.url, auth=self.user.auth)
        assert_equal(res.status_code, 200)
        assert_equal(res.content_type, 'application/vnd.api+json')
        ids = [each['id'] for each in res.json['data']]
        assert_in(self.public._id, ids)
        assert_in(self.private._id, ids)

    def test_return_private_node_list_logged_in_non_contributor(self):
        res = self.app.get(self.url, auth=self.non_contrib.auth)
        ids = [each['id'] for each in res.json['data']]
        assert_in(self.public._id, ids)
        assert_not_in(self.private._id, ids)



class TestNodeFiltering(ApiTestCase):

    def setUp(self):
        super(TestNodeFiltering, self).setUp()
        self.user_one = AuthUserFactory()
        self.user_two = AuthUserFactory()
        self.project_one = ProjectFactory(title="Project One", is_public=True)
        self.project_two = ProjectFactory(title="Project Two", description="One Three", is_public=True)
        self.project_three = ProjectFactory(title="Three", is_public=True)
        self.private_project_user_one = ProjectFactory(title="Private Project User One",
                                                       is_public=False,
                                                       creator=self.user_one)
        self.private_project_user_two = ProjectFactory(title="Private Project User Two",
                                                       is_public=False,
                                                       creator=self.user_two)
        self.folder = FolderFactory()
        self.dashboard = DashboardFactory()

        self.url = "/{}nodes/".format(API_BASE)

    def tearDown(self):
        super(TestNodeFiltering, self).tearDown()
        Node.remove()

    def test_get_all_projects_with_no_filter_logged_in(self):
        res = self.app.get(self.url, auth=self.user_one.auth)
        node_json = res.json['data']

        ids = [each['id'] for each in node_json]
        assert_in(self.project_one._id, ids)
        assert_in(self.project_two._id, ids)
        assert_in(self.project_three._id, ids)
        assert_in(self.private_project_user_one._id, ids)
        assert_not_in(self.private_project_user_two._id, ids)
        assert_not_in(self.folder._id, ids)
        assert_not_in(self.dashboard._id, ids)

    def test_get_all_projects_with_no_filter_not_logged_in(self):
        res = self.app.get(self.url)
        node_json = res.json['data']
        ids = [each['id'] for each in node_json]
        assert_in(self.project_one._id, ids)
        assert_in(self.project_two._id, ids)
        assert_in(self.project_three._id, ids)
        assert_not_in(self.private_project_user_one._id, ids)
        assert_not_in(self.private_project_user_two._id, ids)
        assert_not_in(self.folder._id, ids)
        assert_not_in(self.dashboard._id, ids)

    def test_get_one_project_with_exact_filter_logged_in(self):
        url = "/{}nodes/?filter[title]=Project%20One".format(API_BASE)

        res = self.app.get(url, auth=self.user_one.auth)
        node_json = res.json['data']

        ids = [each['id'] for each in node_json]
        assert_in(self.project_one._id, ids)
        assert_not_in(self.project_two._id, ids)
        assert_not_in(self.project_three._id, ids)
        assert_not_in(self.private_project_user_one._id, ids)
        assert_not_in(self.private_project_user_two._id, ids)
        assert_not_in(self.folder._id, ids)
        assert_not_in(self.dashboard._id, ids)

    def test_get_one_project_with_exact_filter_not_logged_in(self):
        url = "/{}nodes/?filter[title]=Project%20One".format(API_BASE)

        res = self.app.get(url)
        node_json = res.json['data']

        ids = [each['id'] for each in node_json]
        assert_in(self.project_one._id, ids)
        assert_not_in(self.project_two._id, ids)
        assert_not_in(self.project_three._id, ids)
        assert_not_in(self.private_project_user_one._id, ids)
        assert_not_in(self.private_project_user_two._id, ids)
        assert_not_in(self.folder._id, ids)
        assert_not_in(self.dashboard._id, ids)

    def test_get_some_projects_with_substring_logged_in(self):
        url = "/{}nodes/?filter[title]=Two".format(API_BASE)

        res = self.app.get(url, auth=self.user_one.auth)
        node_json = res.json['data']

        ids = [each['id'] for each in node_json]
        assert_not_in(self.project_one._id, ids)
        assert_in(self.project_two._id, ids)
        assert_not_in(self.project_three._id, ids)
        assert_not_in(self.private_project_user_one._id, ids)
        assert_not_in(self.private_project_user_two._id, ids)
        assert_not_in(self.folder._id, ids)
        assert_not_in(self.dashboard._id, ids)

    def test_get_some_projects_with_substring_not_logged_in(self):
        url = "/{}nodes/?filter[title]=Two".format(API_BASE)

        res = self.app.get(url, auth=self.user_one.auth)
        node_json = res.json['data']

        ids = [each['id'] for each in node_json]
        assert_not_in(self.project_one._id, ids)
        assert_in(self.project_two._id, ids)
        assert_not_in(self.project_three._id, ids)
        assert_not_in(self.private_project_user_one._id, ids)
        assert_not_in(self.private_project_user_two._id, ids)
        assert_not_in(self.folder._id, ids)
        assert_not_in(self.dashboard._id, ids)

    def test_get_only_public_or_my_projects_with_filter_logged_in(self):
        url = "/{}nodes/?filter[title]=Project".format(API_BASE)

        res = self.app.get(url, auth=self.user_one.auth)
        node_json = res.json['data']

        ids = [each['id'] for each in node_json]
        assert_in(self.project_one._id, ids)
        assert_in(self.project_two._id, ids)
        assert_not_in(self.project_three._id, ids)
        assert_in(self.private_project_user_one._id, ids)
        assert_not_in(self.private_project_user_two._id, ids)
        assert_not_in(self.folder._id, ids)
        assert_not_in(self.dashboard._id, ids)

    def test_get_only_public_projects_with_filter_not_logged_in(self):
        url = "/{}nodes/?filter[title]=Project".format(API_BASE)

        res = self.app.get(url)
        node_json = res.json['data']

        ids = [each['id'] for each in node_json]
        assert_in(self.project_one._id, ids)
        assert_in(self.project_two._id, ids)
        assert_not_in(self.project_three._id, ids)
        assert_not_in(self.private_project_user_one._id, ids)
        assert_not_in(self.private_project_user_two._id, ids)
        assert_not_in(self.folder._id, ids)
        assert_not_in(self.dashboard._id, ids)

    def test_alternate_filtering_field_logged_in(self):
        url = "/{}nodes/?filter[description]=Three".format(API_BASE)

        res = self.app.get(url, auth=self.user_one.auth)
        node_json = res.json['data']

        ids = [each['id'] for each in node_json]
        assert_not_in(self.project_one._id, ids)
        assert_in(self.project_two._id, ids)
        assert_not_in(self.project_three._id, ids)
        assert_not_in(self.private_project_user_one._id, ids)
        assert_not_in(self.private_project_user_two._id, ids)
        assert_not_in(self.folder._id, ids)
        assert_not_in(self.dashboard._id, ids)

    def test_alternate_filtering_field_not_logged_in(self):
        url = "/{}nodes/?filter[description]=Three".format(API_BASE)

        res = self.app.get(url)
        node_json = res.json['data']

        ids = [each['id'] for each in node_json]
        assert_not_in(self.project_one._id, ids)
        assert_in(self.project_two._id, ids)
        assert_not_in(self.project_three._id, ids)
        assert_not_in(self.private_project_user_one._id, ids)
        assert_not_in(self.private_project_user_two._id, ids)
        assert_not_in(self.folder._id, ids)
        assert_not_in(self.dashboard._id, ids)

    def test_incorrect_filtering_field_logged_in(self):
        # TODO Change to check for error when the functionality changes. Currently acts as though it doesn't exist
        url = '/{}nodes/?filter[notafield]=bogus'.format(API_BASE)

        res = self.app.get(url, auth=self.user_one.auth)
        node_json = res.json['data']

        ids = [each['id'] for each in node_json]
        assert_in(self.project_one._id, ids)
        assert_in(self.project_two._id, ids)
        assert_in(self.project_three._id, ids)
        assert_in(self.private_project_user_one._id, ids)
        assert_not_in(self.private_project_user_two._id, ids)
        assert_not_in(self.folder._id, ids)
        assert_not_in(self.dashboard._id, ids)

    def test_incorrect_filtering_field_not_logged_in(self):
        # TODO Change to check for error when the functionality changes. Currently acts as though it doesn't exist
        url = '/{}nodes/?filter[notafield]=bogus'.format(API_BASE)

        res = self.app.get(url)
        node_json = res.json['data']

        ids = [each['id'] for each in node_json]
        assert_in(self.project_one._id, ids)
        assert_in(self.project_two._id, ids)
        assert_in(self.project_three._id, ids)
        assert_not_in(self.private_project_user_one._id, ids)
        assert_not_in(self.private_project_user_two._id, ids)
        assert_not_in(self.folder._id, ids)
        assert_not_in(self.dashboard._id, ids)


class TestNodeCreate(ApiTestCase):

    def setUp(self):
        super(TestNodeCreate, self).setUp()
        self.user_one = AuthUserFactory()
        self.url = '/{}nodes/'.format(API_BASE)

        self.title = 'Cool Project'
        self.description = 'A Properly Cool Project'
        self.category = 'data'

        self.user_two = AuthUserFactory()

        self.public_project = {'title': self.title,
                               'description': self.description,
                               'category': self.category,
                               'public': True}
        self.private_project = {'title': self.title,
                                'description': self.description,
                                'category': self.category,
                                'public': False}

    def test_creates_public_project_logged_out(self):
        res = self.app.post_json_api(self.url, self.public_project, expect_errors=True)
<<<<<<< HEAD
        assert_equal(res.status_code, 401)
=======
        # This is 403 instead of 401 because basic authentication is only for unit tests and, in order to keep from
        # presenting a basic authentication dialog box in the front end. We may change this as we understand CAS
        # a little better
        assert_equal(res.status_code, 403)
>>>>>>> 9e93af0e
        assert 'detail' in res.json['errors'][0]

    def test_creates_public_project_logged_in(self):
        res = self.app.post_json_api(self.url, self.public_project, auth=self.user_one.auth)
        assert_equal(res.status_code, 201)
        assert_equal(res.json['data']['attributes']['title'], self.public_project['title'])
        assert_equal(res.json['data']['attributes']['description'], self.public_project['description'])
        assert_equal(res.json['data']['attributes']['category'], self.public_project['category'])
        assert_equal(res.content_type, 'application/vnd.api+json')

    def test_creates_private_project_logged_out(self):
        res = self.app.post_json_api(self.url, self.private_project, expect_errors=True)
<<<<<<< HEAD
        assert_equal(res.status_code, 401)
=======
        # This is 403 instead of 401 because basic authentication is only for unit tests and, in order to keep from
        # presenting a basic authentication dialog box in the front end. We may change this as we understand CAS
        # a little better
        assert_equal(res.status_code, 403)
>>>>>>> 9e93af0e
        assert 'detail' in res.json['errors'][0]

    def test_creates_private_project_logged_in_contributor(self):
        res = self.app.post_json_api(self.url, self.private_project, auth=self.user_one.auth)
        assert_equal(res.status_code, 201)
        assert_equal(res.content_type, 'application/vnd.api+json')
        assert_equal(res.json['data']['attributes']['title'], self.private_project['title'])
        assert_equal(res.json['data']['attributes']['description'], self.private_project['description'])
        assert_equal(res.json['data']['attributes']['category'], self.private_project['category'])

    def test_creates_project_creates_project_and_sanitizes_html(self):
        title = '<em>Cool</em> <strong>Project</strong>'
        description = 'An <script>alert("even cooler")</script> project'

        res = self.app.post_json_api(self.url, {
            'title': title,
            'description': description,
            'category': self.category,
            'public': True,
        }, auth=self.user_one.auth)
        project_id = res.json['data']['id']
        assert_equal(res.status_code, 201)
        assert_equal(res.content_type, 'application/vnd.api+json')
        url = '/{}nodes/{}/'.format(API_BASE, project_id)

        res = self.app.get(url, auth=self.user_one.auth)
        assert_equal(res.json['data']['attributes']['title'], strip_html(title))
        assert_equal(res.json['data']['attributes']['description'], strip_html(description))
        assert_equal(res.json['data']['attributes']['category'], self.category)


class TestNodeDetail(ApiTestCase):
    def setUp(self):
        super(TestNodeDetail, self).setUp()
        self.user = AuthUserFactory()

        self.user_two = AuthUserFactory()

        self.public_project = ProjectFactory(title="Project One", is_public=True, creator=self.user)
        self.private_project = ProjectFactory(title="Project Two", is_public=False, creator=self.user)
        self.public_url = '/{}nodes/{}/'.format(API_BASE, self.public_project._id)
        self.private_url = '/{}nodes/{}/'.format(API_BASE, self.private_project._id)

        self.public_component = NodeFactory(parent=self.public_project, creator=self.user, is_public=True)
        self.public_component_url = '/{}nodes/{}/'.format(API_BASE, self.public_component._id)

    def test_return_public_project_details_logged_out(self):
        res = self.app.get(self.public_url)
        assert_equal(res.status_code, 200)
        assert_equal(res.content_type, 'application/vnd.api+json')
        assert_equal(res.json['data']['attributes']['title'], self.public_project.title)
        assert_equal(res.json['data']['attributes']['description'], self.public_project.description)
        assert_equal(res.json['data']['attributes']['category'], self.public_project.category)

    def test_return_public_project_details_logged_in(self):
        res = self.app.get(self.public_url, auth=self.user.auth)
        assert_equal(res.status_code, 200)
        assert_equal(res.content_type, 'application/vnd.api+json')
        assert_equal(res.json['data']['attributes']['title'], self.public_project.title)
        assert_equal(res.json['data']['attributes']['description'], self.public_project.description)
        assert_equal(res.json['data']['attributes']['category'], self.public_project.category)

    def test_return_private_project_details_logged_out(self):
        res = self.app.get(self.private_url, expect_errors=True)
<<<<<<< HEAD
        assert_equal(res.status_code, 401)
=======
        # This is 403 instead of 401 because basic authentication is only for unit tests and, in order to keep from
        # presenting a basic authentication dialog box in the front end. We may change this as we understand CAS
        # a little better
        assert_equal(res.status_code, 403)
>>>>>>> 9e93af0e
        assert 'detail' in res.json['errors'][0]


    def test_return_private_project_details_logged_in_contributor(self):
        res = self.app.get(self.private_url, auth=self.user.auth)
        assert_equal(res.status_code, 200)
        assert_equal(res.content_type, 'application/vnd.api+json')
        assert_equal(res.json['data']['attributes']['title'], self.private_project.title)
        assert_equal(res.json['data']['attributes']['description'], self.private_project.description)
        assert_equal(res.json['data']['attributes']['category'], self.private_project.category)

    def test_return_private_project_details_logged_in_non_contributor(self):
        res = self.app.get(self.private_url, auth=self.user_two.auth, expect_errors=True)
        assert_equal(res.status_code, 403)
        assert 'detail' in res.json['errors'][0]

    def test_top_level_project_has_no_parent(self):
        res = self.app.get(self.public_url)
        assert_equal(res.status_code, 200)
        assert_equal(res.json['data']['relationships']['parent']['links']['self'], None)
        assert_equal(res.content_type, 'application/vnd.api+json')

    def test_child_project_has_parent(self):
        public_component = NodeFactory(parent=self.public_project, creator=self.user, is_public=True)
        public_component_url = '/{}nodes/{}/'.format(API_BASE, public_component._id)
        res = self.app.get(public_component_url)
        assert_equal(res.status_code, 200)
        url = res.json['data']['relationships']['parent']['links']['self']
        assert_equal(urlparse(url).path, self.public_url)

    def test_node_has_children_link(self):
        res = self.app.get(self.public_url)
        url = res.json['data']['relationships']['children']['links']['related']['href']
        expected_url = self.public_url + 'children/'
        assert_equal(urlparse(url).path, expected_url)

    def test_node_has_contributors_link(self):
        res = self.app.get(self.public_url)
        url = res.json['data']['relationships']['contributors']['links']['related']['href']
        expected_url = self.public_url + 'contributors/'
        assert_equal(urlparse(url).path, expected_url)

    def test_node_has_pointers_link(self):
        res = self.app.get(self.public_url)
        url = res.json['data']['relationships']['node_links']['links']['related']['href']
        expected_url = self.public_url + 'node_links/'
        assert_equal(urlparse(url).path, expected_url)

    def test_node_has_registrations_link(self):
        res = self.app.get(self.public_url)
        url = res.json['data']['relationships']['registrations']['links']['related']['href']
        expected_url = self.public_url + 'registrations/'
        assert_equal(urlparse(url).path, expected_url)

    def test_node_has_files_link(self):
        res = self.app.get(self.public_url)
        url = res.json['data']['relationships']['files']['links']['related']
        expected_url = self.public_url + 'files/'
        assert_equal(urlparse(url).path, expected_url)

    def test_node_properties(self):
        res = self.app.get(self.public_url)
        assert_equal(res.json['data']['attributes']['public'], True)
        assert_equal(res.json['data']['attributes']['registration'], False)
        assert_equal(res.json['data']['attributes']['collection'], False)
        assert_equal(res.json['data']['attributes']['dashboard'], False)
        assert_equal(res.json['data']['attributes']['tags'], [])


class TestNodeUpdate(ApiTestCase):

    def setUp(self):
        super(TestNodeUpdate, self).setUp()
        self.user = AuthUserFactory()

        self.title = 'Cool Project'
        self.new_title = 'Super Cool Project'
        self.description = 'A Properly Cool Project'
        self.new_description = 'An even cooler project'
        self.category = 'data'
        self.new_category = 'project'

        self.user_two = AuthUserFactory()

        self.public_project = ProjectFactory(title=self.title,
                                             description=self.description,
                                             category=self.category,
                                             is_public=True,
                                             creator=self.user)
        self.public_url = '/{}nodes/{}/'.format(API_BASE, self.public_project._id)

        self.private_project = ProjectFactory(title=self.title,
                                              description=self.description,
                                              category=self.category,
                                              is_public=False,
                                              creator=self.user)
        self.private_url = '/{}nodes/{}/'.format(API_BASE, self.private_project._id)

    def test_update_public_project_logged_out(self):
        res = self.app.put_json_api(self.public_url, {
            'title': self.new_title,
            'description': self.new_description,
            'category': self.new_category,
            'public': True,
        }, expect_errors=True)
<<<<<<< HEAD
        assert_equal(res.status_code, 401)
=======
        # This is 403 instead of 401 because basic authentication is only for unit tests and, in order to keep from
        # presenting a basic authentication dialog box in the front end. We may change this as we understand CAS
        # a little better
        assert_equal(res.status_code, 403)
>>>>>>> 9e93af0e
        assert 'detail' in res.json['errors'][0]


    def test_update_public_project_logged_in(self):
        # Public project, logged in, contrib
        res = self.app.put_json_api(self.public_url, {
            'title': self.new_title,
            'description': self.new_description,
            'category': self.new_category,
            'public': True,
        }, auth=self.user.auth)
        assert_equal(res.status_code, 200)
        assert_equal(res.content_type, 'application/vnd.api+json')
        assert_equal(res.json['data']['attributes']['title'], self.new_title)
        assert_equal(res.json['data']['attributes']['description'], self.new_description)
        assert_equal(res.json['data']['attributes']['category'], self.new_category)

        # Public project, logged in, unauthorized
        res = self.app.put_json_api(self.public_url, {
            'title': self.new_title,
            'description': self.new_description,
            'category': self.new_category,
            'public': True,
        }, auth=self.user_two.auth, expect_errors=True)
        assert_equal(res.status_code, 403)
        assert 'detail' in res.json['errors'][0]

    def test_update_private_project_logged_out(self):
        res = self.app.put_json_api(self.private_url, {
            'title': self.new_title,
            'description': self.new_description,
            'category': self.new_category,
            'public': False,
        }, expect_errors=True)
<<<<<<< HEAD
        assert_equal(res.status_code, 401)
=======
        # This is 403 instead of 401 because basic authentication is only for unit tests and, in order to keep from
        # presenting a basic authentication dialog box in the front end. We may change this as we understand CAS
        # a little better
        assert_equal(res.status_code, 403)
>>>>>>> 9e93af0e
        assert 'detail' in res.json['errors'][0]

    def test_update_private_project_logged_in_contributor(self):
        res = self.app.put_json_api(self.private_url, {
            'title': self.new_title,
            'description': self.new_description,
            'category': self.new_category,
            'public': False,
        }, auth=self.user.auth)
        assert_equal(res.status_code, 200)
        assert_equal(res.content_type, 'application/vnd.api+json')
        assert_equal(res.json['data']['attributes']['title'], self.new_title)
        assert_equal(res.json['data']['attributes']['description'], self.new_description)
        assert_equal(res.json['data']['attributes']['category'], self.new_category)

    def test_update_private_project_logged_in_non_contributor(self):
        res = self.app.put_json_api(self.private_url, {
            'title': self.new_title,
            'description': self.new_description,
            'category': self.new_category,
            'public': False,
        }, auth=self.user_two.auth, expect_errors=True)
        assert_equal(res.status_code, 403)
        assert 'detail' in res.json['errors'][0]

    def test_update_project_sanitizes_html_properly(self):
        """Post request should update resource, and any HTML in fields should be stripped"""
        new_title = '<strong>Super</strong> Cool Project'
        new_description = 'An <script>alert("even cooler")</script> project'
        project = self.project = ProjectFactory(
            title=self.title, description=self.description, category=self.category, is_public=True, creator=self.user)

        url = '/{}nodes/{}/'.format(API_BASE, project._id)
        res = self.app.put_json_api(url, {
            'title': new_title,
            'description': new_description,
            'category': self.new_category,
            'public': True,
        }, auth=self.user.auth)
        assert_equal(res.status_code, 200)
        assert_equal(res.content_type, 'application/vnd.api+json')
        assert_equal(res.json['data']['attributes']['title'], strip_html(new_title))
        assert_equal(res.json['data']['attributes']['description'], strip_html(new_description))

    def test_partial_update_project_updates_project_correctly_and_sanitizes_html(self):
        new_title = 'An <script>alert("even cooler")</script> project'
        project = self.project = ProjectFactory(
            title=self.title, description=self.description, category=self.category, is_public=True, creator=self.user)

        url = '/{}nodes/{}/'.format(API_BASE, project._id)
        res = self.app.patch_json_api(url, {
            'title': new_title,
        }, auth=self.user.auth)
        assert_equal(res.status_code, 200)
        assert_equal(res.content_type, 'application/vnd.api+json')

        res = self.app.get(url)
        assert_equal(res.status_code, 200)
        assert_equal(res.content_type, 'application/vnd.api+json')
        assert_equal(res.json['data']['attributes']['title'], strip_html(new_title))
        assert_equal(res.json['data']['attributes']['description'], self.description)
        assert_equal(res.json['data']['attributes']['category'], self.category)

    def test_writing_to_public_field(self):
        title = "Cool project"
        description = 'A Properly Cool Project'
        category = 'data'
        project = self.project = ProjectFactory(
            title=title, description=description, category=category, is_public=True, creator=self.user)
        # Test non-contrib writing to public field
        url = '/{}nodes/{}/'.format(API_BASE, project._id)
        res = self.app.patch_json_api(url, {
            'is_public': False,
        }, auth=self.user_two.auth, expect_errors=True)
        assert_equal(res.status_code, 403)
        assert 'detail' in res.json['errors'][0]

        # Test creator writing to public field (supposed to be read-only)
        res = self.app.patch_json_api(url, {
            'is_public': False,
        }, auth=self.user.auth, expect_errors=True)
        assert_true(res.json['data']['attributes']['public'])
        # TODO: Figure out why the validator isn't raising when attempting to write to a read-only field
        # assert_equal(res.status_code, 403)

    def test_partial_update_public_project_logged_out(self):
        res = self.app.patch_json_api(self.public_url, {'title': self.new_title}, expect_errors=True)
<<<<<<< HEAD
        assert_equal(res.status_code, 401)
=======
        # This is 403 instead of 401 because basic authentication is only for unit tests and, in order to keep from
        # presenting a basic authentication dialog box in the front end. We may change this as we understand CAS
        # a little better
        assert_equal(res.status_code, 403)
>>>>>>> 9e93af0e
        assert 'detail' in res.json['errors'][0]

    def test_partial_update_public_project_logged_in(self):
        res = self.app.patch_json_api(self.public_url, {
            'title': self.new_title,
        }, auth=self.user.auth)
        assert_equal(res.status_code, 200)
        assert_equal(res.content_type, 'application/vnd.api+json')
        assert_equal(res.json['data']['attributes']['title'], self.new_title)
        assert_equal(res.json['data']['attributes']['description'], self.description)
        assert_equal(res.json['data']['attributes']['category'], self.category)

        # Public resource, logged in, unauthorized
        res = self.app.patch_json_api(self.public_url, {
            'title': self.new_title,
        }, auth=self.user_two.auth, expect_errors=True)
        assert_equal(res.status_code, 403)
        assert 'detail' in res.json['errors'][0]

    def test_partial_update_private_project_logged_out(self):
        res = self.app.patch_json_api(self.private_url, {'title': self.new_title}, expect_errors=True)
<<<<<<< HEAD
        assert_equal(res.status_code, 401)
=======
        # This is 403 instead of 401 because basic authentication is only for unit tests and, in order to keep from
        # presenting a basic authentication dialog box in the front end. We may change this as we understand CAS
        # a little better
        assert_equal(res.status_code, 403)
>>>>>>> 9e93af0e
        assert 'detail' in res.json['errors'][0]

    def test_partial_update_private_project_logged_in_contributor(self):
        res = self.app.patch_json_api(self.private_url, {'title': self.new_title}, auth=self.user.auth)
        assert_equal(res.status_code, 200)
        assert_equal(res.content_type, 'application/vnd.api+json')
        assert_equal(res.json['data']['attributes']['title'], self.new_title)
        assert_equal(res.json['data']['attributes']['description'], self.description)
        assert_equal(res.json['data']['attributes']['category'], self.category)

    def test_partial_update_private_project_logged_in_non_contributor(self):
        res = self.app.patch_json_api(self.private_url,
                                  {'title': self.new_title},
                                  auth=self.user_two.auth,
                                  expect_errors=True)
        assert_equal(res.status_code, 403)
        assert 'detail' in res.json['errors'][0]


class TestNodeDelete(ApiTestCase):

    def setUp(self):
        super(TestNodeDelete, self).setUp()
        self.user = AuthUserFactory()

        self.project = ProjectFactory(creator=self.user, is_public=False)
        self.private_url = '/{}nodes/{}/'.format(API_BASE, self.project._id)

        self.user_two = AuthUserFactory()

        self.public_project = ProjectFactory(is_public=True, creator=self.user)
        self.public_url = '/{}nodes/{}/'.format(API_BASE, self.public_project._id)

        self.fake_url = '/{}nodes/{}/'.format(API_BASE, '12345')

    def test_deletes_public_node_logged_out(self):
        res = self.app.delete(self.public_url, expect_errors=True)
<<<<<<< HEAD
        assert_equal(res.status_code, 401)
=======
        # This is 403 instead of 401 because basic authentication is only for unit tests and, in order to keep from
        # presenting a basic authentication dialog box in the front end. We may change this as we understand CAS
        # a little better
        assert_equal(res.status_code, 403)
>>>>>>> 9e93af0e
        assert 'detail' in res.json['errors'][0]


    def test_deletes_public_node_fails_if_bad_auth(self):
        res = self.app.delete_json_api(self.public_url, auth=self.user_two.auth, expect_errors=True)
        self.public_project.reload()
        assert_equal(res.status_code, 403)
        assert_equal(self.public_project.is_deleted, False)
        assert 'detail' in res.json['errors'][0]


    def test_deletes_public_node_succeeds_as_owner(self):
        res = self.app.delete_json_api(self.public_url, auth=self.user.auth, expect_errors=True)
        self.public_project.reload()
        assert_equal(res.status_code, 204)
        assert_equal(self.public_project.is_deleted, True)

    def test_deletes_private_node_logged_out(self):
        res = self.app.delete(self.private_url, expect_errors=True)
<<<<<<< HEAD
        assert_equal(res.status_code, 401)
=======
        # This is 403 instead of 401 because basic authentication is only for unit tests and, in order to keep from
        # presenting a basic authentication dialog box in the front end. We may change this as we understand CAS
        # a little better
        assert_equal(res.status_code, 403)
>>>>>>> 9e93af0e
        assert 'detail' in res.json['errors'][0]


    def test_deletes_private_node_logged_in_contributor(self):
        res = self.app.delete(self.private_url, auth=self.user.auth, expect_errors=True)
        self.project.reload()
        assert_equal(res.status_code, 204)
        assert_equal(self.project.is_deleted, True)

    def test_deletes_private_node_logged_in_non_contributor(self):
        res = self.app.delete(self.private_url, auth=self.user_two.auth, expect_errors=True)
        self.project.reload()
        assert_equal(res.status_code, 403)
        assert_equal(self.project.is_deleted, False)
        assert 'detail' in res.json['errors'][0]


    def test_deletes_private_node_logged_in_read_only_contributor(self):
        self.project.add_contributor(self.user_two, permissions=['read'])
        self.project.save()
        res = self.app.delete(self.private_url, auth=self.user_two.auth, expect_errors=True)
        self.project.reload()
        assert_equal(res.status_code, 403)
        assert_equal(self.project.is_deleted, False)
        assert 'detail' in res.json['errors'][0]


    def test_deletes_invalid_node(self):
        res = self.app.delete(self.fake_url, auth=self.user.auth, expect_errors=True)
        assert_equal(res.status_code, 404)
        assert 'detail' in res.json['errors'][0]


class TestNodeContributorList(ApiTestCase):

    def setUp(self):
        super(TestNodeContributorList, self).setUp()
        self.user = AuthUserFactory()

        self.user_two = AuthUserFactory()

        self.private_project = ProjectFactory(is_public=False, creator=self.user)
        self.private_url = '/{}nodes/{}/contributors/'.format(API_BASE, self.private_project._id)
        self.public_project = ProjectFactory(is_public=True, creator=self.user)
        self.public_url = '/{}nodes/{}/contributors/'.format(API_BASE, self.public_project._id)

    def test_return_public_contributor_list_logged_out(self):
        self.public_project.add_contributor(self.user_two)
        self.public_project.save()

        res = self.app.get(self.public_url)
        assert_equal(res.status_code, 200)
        assert_equal(res.content_type, 'application/vnd.api+json')
        assert_equal(len(res.json['data']), 2)
        assert_equal(res.json['data'][0]['id'], self.user._id)
        assert_equal(res.json['data'][1]['id'], self.user_two._id)

    def test_return_public_contributor_list_logged_in(self):
        res = self.app.get(self.public_url, auth=self.user_two.auth)
        assert_equal(res.status_code, 200)
        assert_equal(res.content_type, 'application/vnd.api+json')
        assert_equal(len(res.json['data']), 1)
        assert_equal(res.json['data'][0]['id'], self.user._id)

    def test_return_private_contributor_list_logged_out(self):
        res = self.app.get(self.private_url, expect_errors=True)
<<<<<<< HEAD
        assert_equal(res.status_code, 401)
=======
        # This is 403 instead of 401 because basic authentication is only for unit tests and, in order to keep from
        # presenting a basic authentication dialog box in the front end. We may change this as we understand CAS
        # a little better
        assert_equal(res.status_code, 403)
>>>>>>> 9e93af0e
        assert 'detail' in res.json['errors'][0]


    def test_return_private_contributor_list_logged_in_contributor(self):
        self.private_project.add_contributor(self.user_two)
        self.private_project.save()

        res = self.app.get(self.private_url, auth=self.user.auth)
        assert_equal(res.status_code, 200)
        assert_equal(res.content_type, 'application/vnd.api+json')
        assert_equal(len(res.json['data']), 2)
        assert_equal(res.json['data'][0]['id'], self.user._id)
        assert_equal(res.json['data'][1]['id'], self.user_two._id)

    def test_return_private_contributor_list_logged_in_non_contributor(self):
        res = self.app.get(self.private_url, auth=self.user_two.auth, expect_errors=True)
        assert_equal(res.status_code, 403)
        assert 'detail' in res.json['errors'][0]

class TestNodeContributorFiltering(ApiTestCase):

    def setUp(self):
        super(TestNodeContributorFiltering, self).setUp()
        self.project = ProjectFactory()
        self.password = fake.password()
        self.project.creator.set_password(self.password)
        self.project.creator.save()
        self.basic_auth = (self.project.creator.username, self.password)

    def test_filtering_node_with_only_bibliographic_contributors(self):

        base_url = '/{}nodes/{}/contributors/'.format(API_BASE, self.project._id)
        # no filter
        res = self.app.get(base_url, auth=self.basic_auth)
        assert_equal(len(res.json['data']), 1)

        # filter for bibliographic contributors
        url = base_url + '?filter[bibliographic]=True'
        res = self.app.get(url, auth=self.basic_auth, expect_errors=True)
        assert_equal(len(res.json['data']), 1)
        assert_true(res.json['data'][0]['attributes'].get('bibliographic', None))

        # filter for non-bibliographic contributors
        url = base_url + '?filter[bibliographic]=False'
        res = self.app.get(url, auth=self.basic_auth)
        assert_equal(len(res.json['data']), 0)

    def test_filtering_node_with_non_bibliographic_contributor(self):
        non_bibliographic_contrib = UserFactory()
        self.project.add_contributor(non_bibliographic_contrib, visible=False)
        self.project.save()

        base_url = '/{}nodes/{}/contributors/'.format(API_BASE, self.project._id)

        # no filter
        res = self.app.get(base_url, auth=self.basic_auth)
        assert_equal(len(res.json['data']), 2)

        # filter for bibliographic contributors
        url = base_url + '?filter[bibliographic]=True'
        res = self.app.get(url, auth=self.basic_auth)
        assert_equal(len(res.json['data']), 1)
        assert_true(res.json['data'][0]['attributes'].get('bibliographic', None))

        # filter for non-bibliographic contributors
        url = base_url + '?filter[bibliographic]=False'
        res = self.app.get(url, auth=self.basic_auth)
        assert_equal(len(res.json['data']), 1)
        assert_false(res.json['data'][0]['attributes'].get('bibliographic', None))

class TestNodeRegistrationList(ApiTestCase):
    def setUp(self):
        super(TestNodeRegistrationList, self).setUp()
        self.user = AuthUserFactory()

        self.project = ProjectFactory(is_public=False, creator=self.user)
        self.registration_project = RegistrationFactory(creator=self.user, project=self.project)
        self.project.save()
        self.private_url = '/{}nodes/{}/registrations/'.format(API_BASE, self.project._id)

        self.public_project = ProjectFactory(is_public=True, creator=self.user)
        self.public_registration_project = RegistrationFactory(creator=self.user, project=self.public_project)
        self.public_project.save()
        self.public_url = '/{}nodes/{}/registrations/'.format(API_BASE, self.public_project._id)

        self.user_two = AuthUserFactory()

    def test_return_public_registrations_logged_out(self):
        res = self.app.get(self.public_url)
        assert_equal(res.status_code, 200)
        assert_equal(res.content_type, 'application/vnd.api+json')
        assert_equal(res.json['data'][0]['attributes']['title'], self.public_project.title)

    def test_return_public_registrations_logged_in(self):
        res = self.app.get(self.public_url, auth=self.user.auth)
        assert_equal(res.status_code, 200)
        assert_equal(res.json['data'][0]['attributes']['category'], self.public_project.category)
        assert_equal(res.content_type, 'application/vnd.api+json')

    def test_return_private_registrations_logged_out(self):
        res = self.app.get(self.private_url, expect_errors=True)
<<<<<<< HEAD
        assert_equal(res.status_code, 401)
=======
        # This is 403 instead of 401 because basic authentication is only for unit tests and, in order to keep from
        # presenting a basic authentication dialog box in the front end. We may change this as we understand CAS
        # a little better
        assert_equal(res.status_code, 403)
>>>>>>> 9e93af0e
        assert 'detail' in res.json['errors'][0]

    def test_return_private_registrations_logged_in_contributor(self):
        res = self.app.get(self.private_url, auth=self.user.auth)
        assert_equal(res.status_code, 200)
        assert_equal(res.json['data'][0]['attributes']['category'], self.project.category)
        assert_equal(res.content_type, 'application/vnd.api+json')

    def test_return_private_registrations_logged_in_non_contributor(self):
        res = self.app.get(self.private_url, auth=self.user_two.auth, expect_errors=True)
        assert_equal(res.status_code, 403)
        assert 'detail' in res.json['errors'][0]


class TestNodeChildrenList(ApiTestCase):
    def setUp(self):
        super(TestNodeChildrenList, self).setUp()
        self.user = AuthUserFactory()
        self.project = ProjectFactory()
        self.project.add_contributor(self.user, permissions=['read', 'write'])
        self.project.save()
        self.component = NodeFactory(parent=self.project, creator=self.user)
        self.pointer = ProjectFactory()
        self.project.add_pointer(self.pointer, auth=Auth(self.user), save=True)
        self.private_project_url = '/{}nodes/{}/children/'.format(API_BASE, self.project._id)

        self.public_project = ProjectFactory(is_public=True, creator=self.user)
        self.public_project.save()
        self.public_component = NodeFactory(parent=self.public_project, creator=self.user, is_public=True)
        self.public_project_url = '/{}nodes/{}/children/'.format(API_BASE, self.public_project._id)

        self.user_two = AuthUserFactory()

    def test_node_children_list_does_not_include_pointers(self):
        res = self.app.get(self.private_project_url, auth=self.user.auth)
        assert_equal(len(res.json['data']), 1)

    def test_return_public_node_children_list_logged_out(self):
        res = self.app.get(self.public_project_url)
        assert_equal(res.status_code, 200)
        assert_equal(res.content_type, 'application/vnd.api+json')
        assert_equal(len(res.json['data']), 1)
        assert_equal(res.json['data'][0]['id'], self.public_component._id)

    def test_return_public_node_children_list_logged_in(self):
        res = self.app.get(self.public_project_url, auth=self.user_two.auth)
        assert_equal(res.status_code, 200)
        assert_equal(res.content_type, 'application/vnd.api+json')
        assert_equal(len(res.json['data']), 1)
        assert_equal(res.json['data'][0]['id'], self.public_component._id)

    def test_return_private_node_children_list_logged_out(self):
        res = self.app.get(self.private_project_url, expect_errors=True)
<<<<<<< HEAD
        assert_equal(res.status_code, 401)
=======
        # This is 403 instead of 401 because basic authentication is only for unit tests and, in order to keep from
        # presenting a basic authentication dialog box in the front end. We may change this as we understand CAS
        # a little better
        assert_equal(res.status_code, 403)
>>>>>>> 9e93af0e
        assert 'detail' in res.json['errors'][0]


    def test_return_private_node_children_list_logged_in_contributor(self):
        res = self.app.get(self.private_project_url, auth=self.user.auth)
        assert_equal(res.status_code, 200)
        assert_equal(res.content_type, 'application/vnd.api+json')
        assert_equal(len(res.json['data']), 1)
        assert_equal(res.json['data'][0]['id'], self.component._id)

    def test_return_private_node_children_list_logged_in_non_contributor(self):
        res = self.app.get(self.private_project_url, auth=self.user_two.auth, expect_errors=True)
        assert_equal(res.status_code, 403)
        assert 'detail' in res.json['errors'][0]

    def test_node_children_list_does_not_include_unauthorized_projects(self):
        private_component = NodeFactory(parent=self.project)
        res = self.app.get(self.private_project_url, auth=self.user.auth)
        assert_equal(len(res.json['data']), 1)

    def test_node_children_list_does_not_include_deleted(self):
        child_project = NodeFactory(parent=self.public_project, creator=self.user)
        child_project.save()

        res = self.app.get(self.public_project_url, auth=self.user.auth)
        assert_equal(res.status_code, 200)
        ids = [node['id'] for node in res.json['data']]
        assert_in(child_project._id, ids)
        assert_equal(2, len(ids))

        child_project.is_deleted = True
        child_project.save()

        res = self.app.get(self.public_project_url, auth=self.user.auth)
        assert_equal(res.status_code, 200)
        ids = [node['id'] for node in res.json['data']]
        assert_not_in(child_project._id, ids)
        assert_equal(1, len(ids))



class TestNodeChildCreate(ApiTestCase):

    def setUp(self):
        super(TestNodeChildCreate, self).setUp()

        self.user = AuthUserFactory()
        self.user_two = AuthUserFactory()

        self.project = ProjectFactory(creator=self.user, is_publc=True)

        self.url = '/{}nodes/{}/children/'.format(API_BASE, self.project._id)
        self.child = {
            'title': 'child',
            'description': 'this is a child project',
            'category': 'project',
        }

    def test_creates_child_logged_out_user(self):
        res = self.app.post_json_api(self.url, self.child, expect_errors=True)
<<<<<<< HEAD
        assert_equal(res.status_code, 401)
=======
        # This is 403 instead of 401 because basic authentication is only for unit tests and, in order to keep from
        # presenting a basic authentication dialog box in the front end. We may change this as we understand CAS
        # a little better
        assert_equal(res.status_code, 403)
>>>>>>> 9e93af0e

        self.project.reload()
        assert_equal(len(self.project.nodes), 0)

    def test_creates_child_logged_in_owner(self):
        res = self.app.post_json_api(self.url, self.child, auth=self.user.auth)
        assert_equal(res.status_code, 201)
        assert_equal(res.json['data']['attributes']['title'], self.child['title'])
        assert_equal(res.json['data']['attributes']['description'], self.child['description'])
        assert_equal(res.json['data']['attributes']['category'], self.child['category'])

        self.project.reload()
        assert_equal(res.json['data']['id'], self.project.nodes[0]._id)

    def test_creates_child_logged_in_write_contributor(self):
        self.project.add_contributor(self.user_two, permissions=['read', 'write'], auth=Auth(self.user), save=True)

        res = self.app.post_json_api(self.url, self.child, auth=self.user_two.auth)
        assert_equal(res.status_code, 201)
        assert_equal(res.json['data']['attributes']['title'], self.child['title'])
        assert_equal(res.json['data']['attributes']['description'], self.child['description'])
        assert_equal(res.json['data']['attributes']['category'], self.child['category'])

        self.project.reload()
        assert_equal(res.json['data']['id'], self.project.nodes[0]._id)

    def test_creates_child_logged_in_read_contributor(self):
        self.project.add_contributor(self.user_two, permissions=['read'], auth=Auth(self.user), save=True)
        self.project.reload()

        res = self.app.post_json_api(self.url, self.child, auth=self.user_two.auth, expect_errors=True)
        assert_equal(res.status_code, 403)

        self.project.reload()
        assert_equal(len(self.project.nodes), 0)

    def test_creates_child_logged_in_non_contributor(self):
        res = self.app.post_json_api(self.url, self.child, auth=self.user_two.auth, expect_errors=True)
        assert_equal(res.status_code, 403)

        self.project.reload()
        assert_equal(len(self.project.nodes), 0)

    def test_creates_child_creates_child_and_sanitizes_html_logged_in_owner(self):
        title = '<em>Cool</em> <strong>Project</strong>'
        description = 'An <script>alert("even cooler")</script> child'

        res = self.app.post_json_api(self.url, {
            'title': title,
            'description': description,
            'category': 'project',
            'public': True,
        }, auth=self.user.auth)
        child_id = res.json['data']['id']
        assert_equal(res.status_code, 201)
        url = '/{}nodes/{}/'.format(API_BASE, child_id)

        res = self.app.get(url, auth=self.user.auth)
        assert_equal(res.json['data']['attributes']['title'], strip_html(title))
        assert_equal(res.json['data']['attributes']['description'], strip_html(description))
        assert_equal(res.json['data']['attributes']['category'], 'project')

        self.project.reload()
        assert_equal(res.json['data']['id'], self.project.nodes[0]._id)


class TestNodePointersList(ApiTestCase):

    def setUp(self):
        super(TestNodePointersList, self).setUp()
        self.user = AuthUserFactory()
        self.project = ProjectFactory(is_public=False, creator=self.user)
        self.pointer_project = ProjectFactory(is_public=False, creator=self.user)
        self.project.add_pointer(self.pointer_project, auth=Auth(self.user))
        self.private_url = '/{}nodes/{}/node_links/'.format(API_BASE, self.project._id)

        self.public_project = ProjectFactory(is_public=True, creator=self.user)
        self.public_pointer_project = ProjectFactory(is_public=True, creator=self.user)
        self.public_project.add_pointer(self.public_pointer_project, auth=Auth(self.user))
        self.public_url = '/{}nodes/{}/node_links/'.format(API_BASE, self.public_project._id)

        self.user_two = AuthUserFactory()

    def test_return_public_node_pointers_logged_out(self):
        res = self.app.get(self.public_url)
        res_json = res.json['data']
        assert_equal(len(res_json), 1)
        assert_equal(res.status_code, 200)
        assert_in(res_json[0]['attributes']['target_node_id'], self.public_pointer_project._id)
        assert_equal(res.content_type, 'application/vnd.api+json')

    def test_return_public_node_pointers_logged_in(self):
        res = self.app.get(self.public_url, auth=self.user_two.auth)
        res_json = res.json['data']
        assert_equal(len(res_json), 1)
        assert_equal(res.status_code, 200)
        assert_equal(res.content_type, 'application/vnd.api+json')
        assert_in(res_json[0]['attributes']['target_node_id'], self.public_pointer_project._id)

    def test_return_private_node_pointers_logged_out(self):
        res = self.app.get(self.private_url, expect_errors=True)
<<<<<<< HEAD
        assert_equal(res.status_code, 401)
=======
        # This is 403 instead of 401 because basic authentication is only for unit tests and, in order to keep from
        # presenting a basic authentication dialog box in the front end. We may change this as we understand CAS
        # a little better
        assert_equal(res.status_code, 403)
>>>>>>> 9e93af0e
        assert 'detail' in res.json['errors'][0]


    def test_return_private_node_pointers_logged_in_contributor(self):
        res = self.app.get(self.private_url, auth=self.user.auth)
        res_json = res.json['data']
        assert_equal(res.status_code, 200)
        assert_equal(res.content_type, 'application/vnd.api+json')
        assert_equal(len(res_json), 1)
        assert_in(res_json[0]['attributes']['target_node_id'], self.pointer_project._id)

    def test_return_private_node_pointers_logged_in_non_contributor(self):
        res = self.app.get(self.private_url, auth=self.user_two.auth, expect_errors=True)
        assert_equal(res.status_code, 403)
        assert 'detail' in res.json['errors'][0]


class TestNodeTags(ApiTestCase):
    def setUp(self):
        super(TestNodeTags, self).setUp()
        self.user = AuthUserFactory()
        self.user_two = AuthUserFactory()
        self.read_only_contributor = AuthUserFactory()
        self.one_new_tag_json = {'tags': ['new-tag']}

        self.public_project = ProjectFactory(title="Project One", is_public=True, creator=self.user)
        self.public_project.add_contributor(self.user, permissions=['read'])
        self.private_project = ProjectFactory(title="Project Two", is_public=False, creator=self.user)
        self.private_project.add_contributor(self.user, permissions=['read'])
        self.public_url = '/{}nodes/{}/'.format(API_BASE, self.public_project._id)
        self.private_url = '/{}nodes/{}/'.format(API_BASE, self.private_project._id)

    def test_public_project_starts_with_no_tags(self):
        res = self.app.get(self.public_url)
        assert_equal(res.status_code, 200)
        assert_equal(len(res.json['data']['attributes']['tags']), 0)

    def test_contributor_can_add_tag_to_public_project(self):
        res = self.app.patch_json(self.public_url, self.one_new_tag_json, auth=self.user.auth)
        assert_equal(res.status_code, 200)
        # Ensure data is correct from the PATCH response
        assert_equal(len(res.json['data']['attributes']['tags']), 1)
        assert_equal(res.json['data']['attributes']['tags'][0], 'new-tag')
        # Ensure data is correct in the database
        self.public_project.reload()
        assert_equal(len(self.public_project.tags), 1)
        assert_equal(self.public_project.tags[0]._id, 'new-tag')
        # Ensure data is correct when GETting the resource again
        reload_res = self.app.get(self.public_url)
        assert_equal(len(reload_res.json['data']['attributes']['tags']), 1)
        assert_equal(reload_res.json['data']['attributes']['tags'][0], 'new-tag')

    def test_contributor_can_add_tag_to_private_project(self):
        res = self.app.patch_json(self.private_url, self.one_new_tag_json, auth=self.user.auth)
        assert_equal(res.status_code, 200)
        # Ensure data is correct from the PATCH response
        assert_equal(len(res.json['data']['attributes']['tags']), 1)
        assert_equal(res.json['data']['attributes']['tags'][0], 'new-tag')
        # Ensure data is correct in the database
        self.private_project.reload()
        assert_equal(len(self.private_project.tags), 1)
        assert_equal(self.private_project.tags[0]._id, 'new-tag')
        # Ensure data is correct when GETting the resource again
        reload_res = self.app.get(self.private_url, auth=self.user.auth)
        assert_equal(len(reload_res.json['data']['attributes']['tags']), 1)
        assert_equal(reload_res.json['data']['attributes']['tags'][0], 'new-tag')

    def test_non_authenticated_user_cannot_add_tag_to_public_project(self):
        res = self.app.patch_json(self.public_url, self.one_new_tag_json, expect_errors=True, auth=None)
        assert_equal(res.status_code, 401)

    def test_non_authenticated_user_cannot_add_tag_to_private_project(self):
        res = self.app.patch_json(self.private_url, self.one_new_tag_json, expect_errors=True, auth=None)
        assert_equal(res.status_code, 401)

    def test_non_contributor_cannot_add_tag_to_public_project(self):
        res = self.app.patch_json(self.public_url, self.one_new_tag_json, expect_errors=True, auth=self.user_two.auth)
        assert_equal(res.status_code, 403)

    def test_non_contributor_cannot_add_tag_to_private_project(self):
        res = self.app.patch_json(self.private_url, self.one_new_tag_json, expect_errors=True, auth=self.user_two.auth)
        assert_equal(res.status_code, 403)

    def test_read_only_contributor_cannot_add_tag_to_public_project(self):
        res = self.app.patch_json(self.public_url, self.one_new_tag_json, expect_errors=True, auth=self.read_only_contributor.auth)
        assert_equal(res.status_code, 403)

    def test_read_only_contributor_cannot_add_tag_to_private_project(self):
        res = self.app.patch_json(self.private_url, self.one_new_tag_json, expect_errors=True, auth=self.read_only_contributor.auth)
        assert_equal(res.status_code, 403)

    def test_tags_add_and_remove_properly(self):
        res = self.app.patch_json(self.private_url, self.one_new_tag_json, auth=self.user.auth)
        assert_equal(res.status_code, 200)
        # Ensure adding tag data is correct from the PATCH response
        assert_equal(len(res.json['data']['attributes']['tags']), 1)
        assert_equal(res.json['data']['attributes']['tags'][0], 'new-tag')
        # Ensure removing and adding tag data is correct from the PATCH response
        res = self.app.patch_json(self.private_url, {'tags': ['newer-tag']}, auth=self.user.auth)
        assert_equal(res.status_code, 200)
        assert_equal(len(res.json['data']['attributes']['tags']), 1)
        assert_equal(res.json['data']['attributes']['tags'][0], 'newer-tag')
        # Ensure removing tag data is correct from the PATCH response
        res = self.app.patch_json(self.private_url, {'tags': []}, auth=self.user.auth)
        assert_equal(res.status_code, 200)
        assert_equal(len(res.json['data']['attributes']['tags']), 0)

class TestCreateNodePointer(ApiTestCase):
    def setUp(self):
        super(TestCreateNodePointer, self).setUp()
        self.user = AuthUserFactory()
        self.project = ProjectFactory(is_public=False, creator=self.user)
        self.pointer_project = ProjectFactory(is_public=False, creator=self.user)
        self.private_url = '/{}nodes/{}/node_links/'.format(API_BASE, self.project._id)
        self.private_payload = {'target_node_id': self.pointer_project._id}
        self.public_project = ProjectFactory(is_public=True, creator=self.user)
        self.public_pointer_project = ProjectFactory(is_public=True, creator=self.user)
        self.public_url = '/{}nodes/{}/node_links/'.format(API_BASE, self.public_project._id)
        self.public_payload = {'target_node_id': self.public_pointer_project._id}
        self.fake_url = '/{}nodes/{}/node_links/'.format(API_BASE, 'fdxlq')
        self.fake_payload = {'target_node_id': 'fdxlq'}
        self.point_to_itself_payload = {'target_node_id': self.public_project._id}

        self.user_two = AuthUserFactory()
        self.user_two_project = ProjectFactory(is_public=True, creator=self.user_two)
        self.user_two_url = '/{}nodes/{}/node_links/'.format(API_BASE, self.user_two_project._id)
        self.user_two_payload = {'target_node_id': self.user_two_project._id}

    def test_creates_public_node_pointer_logged_out(self):
        res = self.app.post(self.public_url, self.public_payload, expect_errors=True)
<<<<<<< HEAD
        assert_equal(res.status_code, 401)
=======
        # This is 403 instead of 401 because basic authentication is only for unit tests and, in order to keep from
        # presenting a basic authentication dialog box in the front end. We may change this as we understand CAS
        # a little better
        assert_equal(res.status_code, 403)
>>>>>>> 9e93af0e
        assert 'detail' in res.json['errors'][0]


    def test_creates_public_node_pointer_logged_in(self):
        res = self.app.post(self.public_url, self.public_payload, auth=self.user_two.auth, expect_errors=True)
        assert_equal(res.status_code, 403)
        assert 'detail' in res.json['errors'][0]

        res = self.app.post(self.public_url, self.public_payload, auth=self.user.auth)
        assert_equal(res.status_code, 201)
        assert_equal(res.content_type, 'application/vnd.api+json')
        assert_equal(res.json['data']['attributes']['target_node_id'], self.public_pointer_project._id)

    def test_creates_private_node_pointer_logged_out(self):
        res = self.app.post(self.private_url, self.private_payload, expect_errors=True)
<<<<<<< HEAD
        assert_equal(res.status_code, 401)
=======
        # This is 403 instead of 401 because basic authentication is only for unit tests and, in order to keep from
        # presenting a basic authentication dialog box in the front end. We may change this as we understand CAS
        # a little better
        assert_equal(res.status_code, 403)
>>>>>>> 9e93af0e
        assert 'detail' in res.json['errors'][0]


    def test_creates_private_node_pointer_logged_in_contributor(self):
        res = self.app.post(self.private_url, self.private_payload, auth=self.user.auth)
        assert_equal(res.status_code, 201)
        assert_equal(res.json['data']['attributes']['target_node_id'], self.pointer_project._id)
        assert_equal(res.content_type, 'application/vnd.api+json')

    def test_creates_private_node_pointer_logged_in_non_contributor(self):
        res = self.app.post(self.private_url, self.private_payload, auth=self.user_two.auth, expect_errors=True)
        assert_equal(res.status_code, 403)
        assert 'detail' in res.json['errors'][0]

    def test_create_node_pointer_non_contributing_node_to_contributing_node(self):
        res = self.app.post(self.private_url, self.user_two_payload, auth=self.user_two.auth, expect_errors=True)
        assert_equal(res.status_code, 403)
        assert 'detail' in res.json['errors'][0]

    def test_create_node_pointer_contributing_node_to_non_contributing_node(self):
        res = self.app.post(self.private_url, self.user_two_payload, auth=self.user.auth)
        assert_equal(res.status_code, 201)
        assert_equal(res.content_type, 'application/vnd.api+json')
        assert_equal(res.json['data']['attributes']['target_node_id'], self.user_two_project._id)

    def test_create_pointer_non_contributing_node_to_fake_node(self):
        res = self.app.post(self.private_url, self.fake_payload, auth=self.user_two.auth, expect_errors=True)
        assert_equal(res.status_code, 403)
        assert 'detail' in res.json['errors'][0]

    def test_create_pointer_contributing_node_to_fake_node(self):
        res = self.app.post(self.private_url, self.fake_payload, auth=self.user.auth, expect_errors=True)
        assert_equal(res.status_code, 404)
        assert 'detail' in res.json['errors'][0]

    def test_create_fake_node_pointing_to_contributing_node(self):
        res = self.app.post(self.fake_url, self.private_payload, auth=self.user.auth, expect_errors=True)
        assert_equal(res.status_code, 404)
        assert 'detail' in res.json['errors'][0]

        res = self.app.post(self.fake_url, self.private_payload, auth=self.user_two.auth, expect_errors=True)
        assert_equal(res.status_code, 404)
        assert 'detail' in res.json['errors'][0]

    def test_create_node_pointer_to_itself(self):
        res = self.app.post(self.public_url, self.point_to_itself_payload, auth=self.user_two.auth, expect_errors=True)
        assert_equal(res.status_code, 403)
        assert 'detail' in res.json['errors'][0]

        res = self.app.post(self.public_url, self.point_to_itself_payload, auth=self.user.auth)
        assert_equal(res.status_code, 201)
        assert_equal(res.content_type, 'application/vnd.api+json')
        assert_equal(res.json['data']['attributes']['target_node_id'], self.public_project._id)

    def test_create_node_pointer_already_connected(self):
        res = self.app.post(self.public_url, self.public_payload, auth=self.user.auth)
        assert_equal(res.status_code, 201)
        assert_equal(res.content_type, 'application/vnd.api+json')
        assert_equal(res.json['data']['attributes']['target_node_id'], self.public_pointer_project._id)

        res = self.app.post(self.public_url, self.public_payload, auth=self.user.auth, expect_errors=True)
        assert_equal(res.status_code, 400)
        assert 'detail' in res.json['errors'][0]


class TestNodeFilesList(ApiTestCase):

    def setUp(self):
        super(TestNodeFilesList, self).setUp()
        self.user = AuthUserFactory()
        self.project = ProjectFactory(creator=self.user)
        self.private_url = '/{}nodes/{}/files/'.format(API_BASE, self.project._id)

        self.user_two = AuthUserFactory()

        self.public_project = ProjectFactory(creator=self.user, is_public=True)
        self.public_url = '/{}nodes/{}/files/'.format(API_BASE, self.public_project._id)

    def test_returns_public_files_logged_out(self):
        res = self.app.get(self.public_url, expect_errors=True)
        assert_equal(res.status_code, 200)
        assert_equal(res.json['data'][0]['attributes']['provider'], 'osfstorage')
        assert_equal(res.content_type, 'application/vnd.api+json')

    def test_returns_public_files_logged_in(self):
        res = self.app.get(self.public_url, auth=self.user.auth)
        assert_equal(res.status_code, 200)
        assert_equal(res.content_type, 'application/vnd.api+json')
        assert_equal(res.json['data'][0]['attributes']['provider'], 'osfstorage')

    def test_returns_private_files_logged_out(self):
        res = self.app.get(self.private_url, expect_errors=True)
<<<<<<< HEAD
        assert_equal(res.status_code, 401)
=======
        # This is 403 instead of 401 because basic authentication is only for unit tests and, in order to keep from
        # presenting a basic authentication dialog box in the front end. We may change this as we understand CAS
        # a little better
        assert_equal(res.status_code, 403)
>>>>>>> 9e93af0e
        assert 'detail' in res.json['errors'][0]


    def test_returns_private_files_logged_in_contributor(self):
        res = self.app.get(self.private_url, auth=self.user.auth)
        assert_equal(res.status_code, 200)
        assert_equal(res.content_type, 'application/vnd.api+json')
        assert_equal(len(res.json['data']), 1)
        assert_equal(res.json['data'][0]['attributes']['provider'], 'osfstorage')

    def test_returns_private_files_logged_in_non_contributor(self):
        res = self.app.get(self.private_url, auth=self.user_two.auth, expect_errors=True)
        assert_equal(res.status_code, 403)
        assert 'detail' in res.json['errors'][0]


    def test_returns_addon_folders(self):
        user_auth = Auth(self.user)
        res = self.app.get(self.private_url, auth=self.user.auth)
        assert_equal(len(res.json['data']), 1)
        assert_equal(res.json['data'][0]['attributes']['provider'], 'osfstorage')

        self.project.add_addon('github', auth=user_auth)
        self.project.save()
        res = self.app.get(self.private_url, auth=self.user.auth)
        data = res.json['data']
        providers = [item['attributes']['provider'] for item in data]
        assert_equal(len(data), 2)
        assert_in('github', providers)
        assert_in('osfstorage', providers)

    @mock.patch('api.nodes.views.requests.get')
    def test_returns_node_files_list(self, mock_waterbutler_request):
        mock_res = mock.MagicMock()
        mock_res.status_code = 200
        mock_res.json.return_value = {
            u'data': [{
                u'contentType': None,
                u'extra': {u'downloads': 0, u'version': 1},
                u'kind': u'file',
                u'modified': None,
                u'name': u'NewFile',
                u'path': u'/',
                u'provider': u'osfstorage',
                u'size': None
            }]
        }
        mock_waterbutler_request.return_value = mock_res

        url = '/{}nodes/{}/files/?path=%2F&provider=osfstorage'.format(API_BASE, self.project._id)
        res = self.app.get(url, auth=self.user.auth)
        assert_equal(res.json['data'][0]['attributes']['name'], 'NewFile')
        assert_equal(res.json['data'][0]['attributes']['provider'], 'osfstorage')

    @mock.patch('api.nodes.views.requests.get')
    def test_handles_unauthenticated_waterbutler_request(self, mock_waterbutler_request):
        url = '/{}nodes/{}/files/?path=%2F&provider=osfstorage'.format(API_BASE, self.project._id)
        mock_res = mock.MagicMock()
        mock_res.status_code = 401
        mock_waterbutler_request.return_value = mock_res
        res = self.app.get(url, auth=self.user.auth, expect_errors=True)
        assert_equal(res.status_code, 403)
        assert 'detail' in res.json['errors'][0]


    @mock.patch('api.nodes.views.requests.get')
    def test_handles_bad_waterbutler_request(self, mock_waterbutler_request):
        url = '/{}nodes/{}/files/?path=%2F&provider=osfstorage'.format(API_BASE, self.project._id)
        mock_res = mock.MagicMock()
        mock_res.status_code = 418
        mock_res.json.return_value = {}
        mock_waterbutler_request.return_value = mock_res
        res = self.app.get(url, auth=self.user.auth, expect_errors=True)
        assert_equal(res.status_code, 400)
        assert 'detail' in res.json['errors'][0]


class TestNodePointerDetail(ApiTestCase):

    def setUp(self):
        super(TestNodePointerDetail, self).setUp()
        self.user = AuthUserFactory()
        self.private_project = ProjectFactory(creator=self.user, is_public=False)
        self.pointer_project = ProjectFactory(creator=self.user, is_public=False)
        self.pointer = self.private_project.add_pointer(self.pointer_project, auth=Auth(self.user), save=True)
        self.private_url = '/{}nodes/{}/node_links/{}/'.format(API_BASE, self.private_project._id, self.pointer._id)

        self.user_two = AuthUserFactory()

        self.public_project = ProjectFactory(is_public=True)
        self.public_pointer_project = ProjectFactory(is_public=True)
        self.public_pointer = self.public_project.add_pointer(self.public_pointer_project,
                                                              auth=Auth(self.user),
                                                              save=True)
        self.public_url = '/{}nodes/{}/node_links/{}/'.format(API_BASE, self.public_project._id, self.public_pointer._id)

    def test_returns_public_node_pointer_detail_logged_out(self):
        res = self.app.get(self.public_url)
        assert_equal(res.status_code, 200)
        assert_equal(res.content_type, 'application/vnd.api+json')
        res_json = res.json['data']
        assert_equal(res_json['attributes']['target_node_id'], self.public_pointer_project._id)

    def test_returns_public_node_pointer_detail_logged_in(self):
        res = self.app.get(self.public_url, auth=self.user.auth)
        res_json = res.json['data']
        assert_equal(res.status_code, 200)
        assert_equal(res.content_type, 'application/vnd.api+json')
        assert_equal(res_json['attributes']['target_node_id'], self.public_pointer_project._id)

    def test_returns_private_node_pointer_detail_logged_out(self):
        res = self.app.get(self.private_url, expect_errors=True)
<<<<<<< HEAD
        assert_equal(res.status_code, 401)
=======
        # This is 403 instead of 401 because basic authentication is only for unit tests and, in order to keep from
        # presenting a basic authentication dialog box in the front end. We may change this as we understand CAS
        # a little better
        assert_equal(res.status_code, 403)
>>>>>>> 9e93af0e
        assert 'detail' in res.json['errors'][0]


    def test_returns_private_node_pointer_detail_logged_in_contributor(self):
        res = self.app.get(self.private_url, auth=self.user.auth)
        res_json = res.json['data']
        assert_equal(res.status_code, 200)
        assert_equal(res.content_type, 'application/vnd.api+json')
        assert_equal(res_json['attributes']['target_node_id'], self.pointer_project._id)

    def returns_private_node_pointer_detail_logged_in_non_contributor(self):
        res = self.app.get(self.private_url, auth=self.user_two.auth, expect_errors=True)
        assert_equal(res.status_code, 403)
        assert 'detail' in res.json['errors'][0]


class TestDeleteNodePointer(ApiTestCase):

    def setUp(self):
        super(TestDeleteNodePointer, self).setUp()
        self.user = AuthUserFactory()
        self.project = ProjectFactory(creator=self.user, is_public=False)
        self.pointer_project = ProjectFactory(creator=self.user, is_public=True)
        self.pointer = self.project.add_pointer(self.pointer_project, auth=Auth(self.user), save=True)
        self.private_url = '/{}nodes/{}/node_links/{}'.format(API_BASE, self.project._id, self.pointer._id)

        self.user_two = AuthUserFactory()

        self.public_project = ProjectFactory(is_public=True, creator=self.user)
        self.public_pointer_project = ProjectFactory(is_public=True, creator=self.user)
        self.public_pointer = self.public_project.add_pointer(self.public_pointer_project,
                                                              auth=Auth(self.user),
                                                              save=True)
        self.public_url = '/{}nodes/{}/node_links/{}'.format(API_BASE, self.public_project._id, self.public_pointer._id)

    def test_deletes_public_node_pointer_logged_out(self):
        res = self.app.delete(self.public_url, expect_errors=True)
<<<<<<< HEAD
        assert_equal(res.status_code, 401)
        assert 'detail' in res.json['errors'][0].keys()
=======
        # This is 403 instead of 401 because basic authentication is only for unit tests and, in order to keep from
        # presenting a basic authentication dialog box in the front end. We may change this as we understand CAS
        # a little better
        assert_equal(res.status_code, 403)
        assert 'detail' in res.json['errors'][0]
>>>>>>> 9e93af0e


    def test_deletes_public_node_pointer_fails_if_bad_auth(self):
        node_count_before = len(self.public_project.nodes_pointer)
        res = self.app.delete(self.public_url, auth=self.user_two.auth, expect_errors=True)
        self.public_project.reload()
        # This is could arguably be a 405, but we don't need to go crazy with status codes
        assert_equal(res.status_code, 403)
        assert 'detail' in res.json['errors'][0]

        assert_equal(node_count_before, len(self.public_project.nodes_pointer))

    def test_deletes_public_node_pointer_succeeds_as_owner(self):
        node_count_before = len(self.public_project.nodes_pointer)
        res = self.app.delete(self.public_url, auth=self.user.auth)
        self.public_project.reload()
        assert_equal(res.status_code, 204)
        assert_equal(node_count_before - 1, len(self.public_project.nodes_pointer))

    def test_deletes_private_node_pointer_logged_out(self):
        res = self.app.delete(self.private_url, expect_errors=True)
<<<<<<< HEAD
        assert_equal(res.status_code, 401)
=======
        # This is 403 instead of 401 because basic authentication is only for unit tests and, in order to keep from
        # presenting a basic authentication dialog box in the front end. We may change this as we understand CAS
        # a little better
        assert_equal(res.status_code, 403)
>>>>>>> 9e93af0e
        assert 'detail' in res.json['errors'][0]


    def test_deletes_private_node_pointer_logged_in_contributor(self):
        res = self.app.delete(self.private_url, auth=self.user.auth)
        self.project.reload()  # Update the model to reflect changes made by post request
        assert_equal(res.status_code, 204)
        assert_equal(len(self.project.nodes_pointer), 0)

    def test_deletes_private_node_pointer_logged_in_non_contributor(self):
        res = self.app.delete(self.private_url, auth=self.user_two.auth, expect_errors=True)
        assert_equal(res.status_code, 403)
        assert 'detail' in res.json['errors'][0]


    def test_return_deleted_public_node_pointer(self):
        res = self.app.delete(self.public_url, auth=self.user.auth)
        self.public_project.reload() # Update the model to reflect changes made by post request
        assert_equal(res.status_code, 204)

        #check that deleted pointer can not be returned
        res = self.app.get(self.public_url, auth=self.user.auth, expect_errors=True)
        assert_equal(res.status_code, 404)

    def test_return_deleted_private_node_pointer(self):
        res = self.app.delete(self.private_url, auth=self.user.auth)
        self.project.reload()  # Update the model to reflect changes made by post request
        assert_equal(res.status_code, 204)

        #check that deleted pointer can not be returned
        res = self.app.get(self.private_url, auth=self.user.auth, expect_errors=True)
        assert_equal(res.status_code, 404)


class TestReturnDeletedNode(ApiTestCase):
    def setUp(self):

        super(TestReturnDeletedNode, self).setUp()
        self.user = AuthUserFactory()
        self.non_contrib = AuthUserFactory()

        self.public_deleted = ProjectFactory(is_deleted=True, creator=self.user,
                                             title='This public project has been deleted', category='project',
                                             is_public=True)
        self.private_deleted = ProjectFactory(is_deleted=True, creator=self.user,
                                              title='This private project has been deleted', category='project',
                                              is_public=False)
        self.private = ProjectFactory(is_public=False, creator=self.user, title='A boring project', category='project')
        self.public = ProjectFactory(is_public=True, creator=self.user, title='A fun project', category='project')

        self.new_title = 'This deleted node has been edited'

        self.public_url = '/{}nodes/{}/'.format(API_BASE, self.public_deleted._id)
        self.private_url = '/{}nodes/{}/'.format(API_BASE, self.private_deleted._id)

    def test_return_deleted_public_node(self):
        res = self.app.get(self.public_url, expect_errors=True)
        assert_equal(res.status_code, 410)

    def test_return_deleted_private_node(self):
        res = self.app.get(self.private_url, auth=self.user.auth, expect_errors=True)
        assert_equal(res.status_code, 410)

    def test_edit_deleted_public_node(self):
        res = self.app.put(self.public_url, params={'title': self.new_title,
                                                    'node_id': self.public_deleted._id,
                                                    'category': self.public_deleted.category},
                           auth=self.user.auth, expect_errors=True)
        assert_equal(res.status_code, 410)

    def test_edit_deleted_private_node(self):
        res = self.app.put(self.private_url, params={'title': self.new_title,
                                                     'node_id': self.private_deleted._id,
                                                     'category': self.private_deleted.category},
                           auth=self.user.auth, expect_errors=True)
        assert_equal(res.status_code, 410)

    def test_delete_deleted_public_node(self):
        res = self.app.delete(self.public_url, auth=self.user.auth, expect_errors=True)
        assert_equal(res.status_code, 410)

    def test_delete_deleted_private_node(self):
        res = self.app.delete(self.private_url, auth=self.user.auth, expect_errors=True)
        assert_equal(res.status_code, 410)


class TestExceptionFormatting(ApiTestCase):
    def setUp(self):

        super(TestExceptionFormatting, self).setUp()
        self.user = AuthUserFactory()
        self.non_contrib = AuthUserFactory()

        self.title = 'Cool Project'
        self.description = 'A Properly Cool Project'
        self.category = 'data'

        self.project_no_title = {'description': self.description,
                                 'category': self.category,
                                 }

        self.private_project = ProjectFactory(is_public=False, creator=self.user)
<<<<<<< HEAD
=======
        self.public_project = ProjectFactory(is_public=True, creator=self.user)
>>>>>>> 9e93af0e
        self.private_url = '/{}nodes/{}/'.format(API_BASE, self.private_project._id)

    def test_creates_project_with_no_title_formatting(self):
        url = '/{}nodes/'.format(API_BASE)
        res = self.app.post_json_api(url, self.project_no_title, auth=self.user.auth, expect_errors=True)
        errors = res.json['errors']
        assert(isinstance(errors, list))
        assert('title' in res.json['errors'][0]['detail'])

    def test_node_does_not_exist_formatting(self):
        url = '/{}nodes/{}/'.format(API_BASE, '12345')
        res = self.app.get(url, auth=self.user.auth, expect_errors=True)
        errors = res.json['errors']
        assert(isinstance(errors, list))
        assert_equal(errors[0], {'detail': 'Not found.'})

    def test_forbidden_formatting(self):
        res = self.app.get(self.private_url, auth=self.non_contrib.auth, expect_errors=True)
        errors = res.json['errors']
        assert(isinstance(errors, list))
        assert_equal(errors[0], {'detail': 'You do not have permission to perform this action.'})

    def test_not_authorized_formatting(self):
        res = self.app.get(self.private_url, expect_errors=True)
        errors = res.json['errors']
        assert(isinstance(errors, list))
        assert_equal(errors[0], {'detail': "Authentication credentials were not provided."})

    def test_update_project_with_no_title_or_category_formatting(self):
        res = self.app.put_json_api(self.private_url, {'description': 'New description'}, auth=self.user.auth, expect_errors=True)
        errors = res.json['errors']
        assert(isinstance(errors, list))
        assert_equal(len(errors), 2)
        assert('category' in errors[0]['detail'].keys())
        assert('title' in errors[1]['detail'].keys())

    def test_create_node_link_no_target_formatting(self):
        url = self.private_url + 'node_links/'
        res = self.app.post_json_api(url, auth=self.user.auth, expect_errors=True)
        errors = res.json['errors']
        assert(isinstance(errors, list))
<<<<<<< HEAD
        assert('target_node_id' in res.json['errors'][0]['detail'])
=======
        assert('target_node_id' in res.json['errors'][0]['detail'])

    def test_node_link_already_exists(self):
        url = self.private_url + 'node_links/'
        res = self.app.post_json_api(url, {'target_node_id': self.public_project._id}, auth=self.user.auth, expect_errors=True)
        assert_equal(res.status_code, 201)
        res = self.app.post_json_api(url, {'target_node_id': self.public_project._id}, auth=self.user.auth, expect_errors=True)
        errors = res.json['errors']
        assert(isinstance(errors, list))
        assert(self.public_project._id in res.json['errors'][0]['detail'])
>>>>>>> 9e93af0e
<|MERGE_RESOLUTION|>--- conflicted
+++ resolved
@@ -324,14 +324,7 @@
 
     def test_creates_public_project_logged_out(self):
         res = self.app.post_json_api(self.url, self.public_project, expect_errors=True)
-<<<<<<< HEAD
-        assert_equal(res.status_code, 401)
-=======
-        # This is 403 instead of 401 because basic authentication is only for unit tests and, in order to keep from
-        # presenting a basic authentication dialog box in the front end. We may change this as we understand CAS
-        # a little better
-        assert_equal(res.status_code, 403)
->>>>>>> 9e93af0e
+        assert_equal(res.status_code, 401)
         assert 'detail' in res.json['errors'][0]
 
     def test_creates_public_project_logged_in(self):
@@ -344,14 +337,7 @@
 
     def test_creates_private_project_logged_out(self):
         res = self.app.post_json_api(self.url, self.private_project, expect_errors=True)
-<<<<<<< HEAD
-        assert_equal(res.status_code, 401)
-=======
-        # This is 403 instead of 401 because basic authentication is only for unit tests and, in order to keep from
-        # presenting a basic authentication dialog box in the front end. We may change this as we understand CAS
-        # a little better
-        assert_equal(res.status_code, 403)
->>>>>>> 9e93af0e
+        assert_equal(res.status_code, 401)
         assert 'detail' in res.json['errors'][0]
 
     def test_creates_private_project_logged_in_contributor(self):
@@ -416,14 +402,7 @@
 
     def test_return_private_project_details_logged_out(self):
         res = self.app.get(self.private_url, expect_errors=True)
-<<<<<<< HEAD
-        assert_equal(res.status_code, 401)
-=======
-        # This is 403 instead of 401 because basic authentication is only for unit tests and, in order to keep from
-        # presenting a basic authentication dialog box in the front end. We may change this as we understand CAS
-        # a little better
-        assert_equal(res.status_code, 403)
->>>>>>> 9e93af0e
+        assert_equal(res.status_code, 401)
         assert 'detail' in res.json['errors'][0]
 
 
@@ -529,14 +508,7 @@
             'category': self.new_category,
             'public': True,
         }, expect_errors=True)
-<<<<<<< HEAD
-        assert_equal(res.status_code, 401)
-=======
-        # This is 403 instead of 401 because basic authentication is only for unit tests and, in order to keep from
-        # presenting a basic authentication dialog box in the front end. We may change this as we understand CAS
-        # a little better
-        assert_equal(res.status_code, 403)
->>>>>>> 9e93af0e
+        assert_equal(res.status_code, 401)
         assert 'detail' in res.json['errors'][0]
 
 
@@ -571,14 +543,7 @@
             'category': self.new_category,
             'public': False,
         }, expect_errors=True)
-<<<<<<< HEAD
-        assert_equal(res.status_code, 401)
-=======
-        # This is 403 instead of 401 because basic authentication is only for unit tests and, in order to keep from
-        # presenting a basic authentication dialog box in the front end. We may change this as we understand CAS
-        # a little better
-        assert_equal(res.status_code, 403)
->>>>>>> 9e93af0e
+        assert_equal(res.status_code, 401)
         assert 'detail' in res.json['errors'][0]
 
     def test_update_private_project_logged_in_contributor(self):
@@ -666,14 +631,7 @@
 
     def test_partial_update_public_project_logged_out(self):
         res = self.app.patch_json_api(self.public_url, {'title': self.new_title}, expect_errors=True)
-<<<<<<< HEAD
-        assert_equal(res.status_code, 401)
-=======
-        # This is 403 instead of 401 because basic authentication is only for unit tests and, in order to keep from
-        # presenting a basic authentication dialog box in the front end. We may change this as we understand CAS
-        # a little better
-        assert_equal(res.status_code, 403)
->>>>>>> 9e93af0e
+        assert_equal(res.status_code, 401)
         assert 'detail' in res.json['errors'][0]
 
     def test_partial_update_public_project_logged_in(self):
@@ -695,14 +653,7 @@
 
     def test_partial_update_private_project_logged_out(self):
         res = self.app.patch_json_api(self.private_url, {'title': self.new_title}, expect_errors=True)
-<<<<<<< HEAD
-        assert_equal(res.status_code, 401)
-=======
-        # This is 403 instead of 401 because basic authentication is only for unit tests and, in order to keep from
-        # presenting a basic authentication dialog box in the front end. We may change this as we understand CAS
-        # a little better
-        assert_equal(res.status_code, 403)
->>>>>>> 9e93af0e
+        assert_equal(res.status_code, 401)
         assert 'detail' in res.json['errors'][0]
 
     def test_partial_update_private_project_logged_in_contributor(self):
@@ -740,14 +691,7 @@
 
     def test_deletes_public_node_logged_out(self):
         res = self.app.delete(self.public_url, expect_errors=True)
-<<<<<<< HEAD
-        assert_equal(res.status_code, 401)
-=======
-        # This is 403 instead of 401 because basic authentication is only for unit tests and, in order to keep from
-        # presenting a basic authentication dialog box in the front end. We may change this as we understand CAS
-        # a little better
-        assert_equal(res.status_code, 403)
->>>>>>> 9e93af0e
+        assert_equal(res.status_code, 401)
         assert 'detail' in res.json['errors'][0]
 
 
@@ -767,14 +711,7 @@
 
     def test_deletes_private_node_logged_out(self):
         res = self.app.delete(self.private_url, expect_errors=True)
-<<<<<<< HEAD
-        assert_equal(res.status_code, 401)
-=======
-        # This is 403 instead of 401 because basic authentication is only for unit tests and, in order to keep from
-        # presenting a basic authentication dialog box in the front end. We may change this as we understand CAS
-        # a little better
-        assert_equal(res.status_code, 403)
->>>>>>> 9e93af0e
+        assert_equal(res.status_code, 401)
         assert 'detail' in res.json['errors'][0]
 
 
@@ -841,14 +778,7 @@
 
     def test_return_private_contributor_list_logged_out(self):
         res = self.app.get(self.private_url, expect_errors=True)
-<<<<<<< HEAD
-        assert_equal(res.status_code, 401)
-=======
-        # This is 403 instead of 401 because basic authentication is only for unit tests and, in order to keep from
-        # presenting a basic authentication dialog box in the front end. We may change this as we understand CAS
-        # a little better
-        assert_equal(res.status_code, 403)
->>>>>>> 9e93af0e
+        assert_equal(res.status_code, 401)
         assert 'detail' in res.json['errors'][0]
 
 
@@ -950,14 +880,7 @@
 
     def test_return_private_registrations_logged_out(self):
         res = self.app.get(self.private_url, expect_errors=True)
-<<<<<<< HEAD
-        assert_equal(res.status_code, 401)
-=======
-        # This is 403 instead of 401 because basic authentication is only for unit tests and, in order to keep from
-        # presenting a basic authentication dialog box in the front end. We may change this as we understand CAS
-        # a little better
-        assert_equal(res.status_code, 403)
->>>>>>> 9e93af0e
+        assert_equal(res.status_code, 401)
         assert 'detail' in res.json['errors'][0]
 
     def test_return_private_registrations_logged_in_contributor(self):
@@ -1011,14 +934,7 @@
 
     def test_return_private_node_children_list_logged_out(self):
         res = self.app.get(self.private_project_url, expect_errors=True)
-<<<<<<< HEAD
-        assert_equal(res.status_code, 401)
-=======
-        # This is 403 instead of 401 because basic authentication is only for unit tests and, in order to keep from
-        # presenting a basic authentication dialog box in the front end. We may change this as we understand CAS
-        # a little better
-        assert_equal(res.status_code, 403)
->>>>>>> 9e93af0e
+        assert_equal(res.status_code, 401)
         assert 'detail' in res.json['errors'][0]
 
 
@@ -1079,14 +995,7 @@
 
     def test_creates_child_logged_out_user(self):
         res = self.app.post_json_api(self.url, self.child, expect_errors=True)
-<<<<<<< HEAD
-        assert_equal(res.status_code, 401)
-=======
-        # This is 403 instead of 401 because basic authentication is only for unit tests and, in order to keep from
-        # presenting a basic authentication dialog box in the front end. We may change this as we understand CAS
-        # a little better
-        assert_equal(res.status_code, 403)
->>>>>>> 9e93af0e
+        assert_equal(res.status_code, 401)
 
         self.project.reload()
         assert_equal(len(self.project.nodes), 0)
@@ -1188,14 +1097,7 @@
 
     def test_return_private_node_pointers_logged_out(self):
         res = self.app.get(self.private_url, expect_errors=True)
-<<<<<<< HEAD
-        assert_equal(res.status_code, 401)
-=======
-        # This is 403 instead of 401 because basic authentication is only for unit tests and, in order to keep from
-        # presenting a basic authentication dialog box in the front end. We may change this as we understand CAS
-        # a little better
-        assert_equal(res.status_code, 403)
->>>>>>> 9e93af0e
+        assert_equal(res.status_code, 401)
         assert 'detail' in res.json['errors'][0]
 
 
@@ -1326,14 +1228,7 @@
 
     def test_creates_public_node_pointer_logged_out(self):
         res = self.app.post(self.public_url, self.public_payload, expect_errors=True)
-<<<<<<< HEAD
-        assert_equal(res.status_code, 401)
-=======
-        # This is 403 instead of 401 because basic authentication is only for unit tests and, in order to keep from
-        # presenting a basic authentication dialog box in the front end. We may change this as we understand CAS
-        # a little better
-        assert_equal(res.status_code, 403)
->>>>>>> 9e93af0e
+        assert_equal(res.status_code, 401)
         assert 'detail' in res.json['errors'][0]
 
 
@@ -1349,14 +1244,7 @@
 
     def test_creates_private_node_pointer_logged_out(self):
         res = self.app.post(self.private_url, self.private_payload, expect_errors=True)
-<<<<<<< HEAD
-        assert_equal(res.status_code, 401)
-=======
-        # This is 403 instead of 401 because basic authentication is only for unit tests and, in order to keep from
-        # presenting a basic authentication dialog box in the front end. We may change this as we understand CAS
-        # a little better
-        assert_equal(res.status_code, 403)
->>>>>>> 9e93af0e
+        assert_equal(res.status_code, 401)
         assert 'detail' in res.json['errors'][0]
 
 
@@ -1449,14 +1337,7 @@
 
     def test_returns_private_files_logged_out(self):
         res = self.app.get(self.private_url, expect_errors=True)
-<<<<<<< HEAD
-        assert_equal(res.status_code, 401)
-=======
-        # This is 403 instead of 401 because basic authentication is only for unit tests and, in order to keep from
-        # presenting a basic authentication dialog box in the front end. We may change this as we understand CAS
-        # a little better
-        assert_equal(res.status_code, 403)
->>>>>>> 9e93af0e
+        assert_equal(res.status_code, 401)
         assert 'detail' in res.json['errors'][0]
 
 
@@ -1569,14 +1450,7 @@
 
     def test_returns_private_node_pointer_detail_logged_out(self):
         res = self.app.get(self.private_url, expect_errors=True)
-<<<<<<< HEAD
-        assert_equal(res.status_code, 401)
-=======
-        # This is 403 instead of 401 because basic authentication is only for unit tests and, in order to keep from
-        # presenting a basic authentication dialog box in the front end. We may change this as we understand CAS
-        # a little better
-        assert_equal(res.status_code, 403)
->>>>>>> 9e93af0e
+        assert_equal(res.status_code, 401)
         assert 'detail' in res.json['errors'][0]
 
 
@@ -1614,16 +1488,8 @@
 
     def test_deletes_public_node_pointer_logged_out(self):
         res = self.app.delete(self.public_url, expect_errors=True)
-<<<<<<< HEAD
         assert_equal(res.status_code, 401)
         assert 'detail' in res.json['errors'][0].keys()
-=======
-        # This is 403 instead of 401 because basic authentication is only for unit tests and, in order to keep from
-        # presenting a basic authentication dialog box in the front end. We may change this as we understand CAS
-        # a little better
-        assert_equal(res.status_code, 403)
-        assert 'detail' in res.json['errors'][0]
->>>>>>> 9e93af0e
 
 
     def test_deletes_public_node_pointer_fails_if_bad_auth(self):
@@ -1645,14 +1511,7 @@
 
     def test_deletes_private_node_pointer_logged_out(self):
         res = self.app.delete(self.private_url, expect_errors=True)
-<<<<<<< HEAD
-        assert_equal(res.status_code, 401)
-=======
-        # This is 403 instead of 401 because basic authentication is only for unit tests and, in order to keep from
-        # presenting a basic authentication dialog box in the front end. We may change this as we understand CAS
-        # a little better
-        assert_equal(res.status_code, 403)
->>>>>>> 9e93af0e
+        assert_equal(res.status_code, 401)
         assert 'detail' in res.json['errors'][0]
 
 
@@ -1755,10 +1614,7 @@
                                  }
 
         self.private_project = ProjectFactory(is_public=False, creator=self.user)
-<<<<<<< HEAD
-=======
         self.public_project = ProjectFactory(is_public=True, creator=self.user)
->>>>>>> 9e93af0e
         self.private_url = '/{}nodes/{}/'.format(API_BASE, self.private_project._id)
 
     def test_creates_project_with_no_title_formatting(self):
@@ -1800,9 +1656,6 @@
         res = self.app.post_json_api(url, auth=self.user.auth, expect_errors=True)
         errors = res.json['errors']
         assert(isinstance(errors, list))
-<<<<<<< HEAD
-        assert('target_node_id' in res.json['errors'][0]['detail'])
-=======
         assert('target_node_id' in res.json['errors'][0]['detail'])
 
     def test_node_link_already_exists(self):
@@ -1812,5 +1665,4 @@
         res = self.app.post_json_api(url, {'target_node_id': self.public_project._id}, auth=self.user.auth, expect_errors=True)
         errors = res.json['errors']
         assert(isinstance(errors, list))
-        assert(self.public_project._id in res.json['errors'][0]['detail'])
->>>>>>> 9e93af0e
+        assert(self.public_project._id in res.json['errors'][0]['detail'])