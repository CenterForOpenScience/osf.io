# -*- coding: utf-8 -*-
import mock
import urlparse
from nose.tools import *  # flake8: noqa

from website.models import Node
from framework.auth.core import Auth
from website.util.sanitize import strip_html
from api.base.settings.defaults import API_BASE
from website.settings import API_DOMAIN

from tests.base import ApiTestCase, fake
from tests.factories import (
    DashboardFactory,
    FolderFactory,
    NodeFactory,
    ProjectFactory,
    RegistrationFactory,
    UserFactory
)

class TestWelcomeToApi(ApiTestCase):
    def setUp(self):
        super(TestWelcomeToApi, self).setUp()
        self.user = UserFactory.build()
        self.user.set_password('justapoorboy')
        self.user.save()
        self.basic_auth = (self.user.username, 'justapoorboy')
        self.url = '/{}'.format(API_BASE)

    def test_returns_200_for_logged_out_user(self):
        res = self.app.get(self.url)
        assert_equal(res.status_code, 200)
        assert_equal(res.json['meta']['current_user'], None)

    def test_returns_current_user_info_when_logged_in(self):
        res = self.app.get(self.url, auth=self.basic_auth)
        assert_equal(res.status_code, 200)
        assert_equal(res.json['meta']['current_user']['data']['given_name'], self.user.given_name)


class TestNodeList(ApiTestCase):
    def setUp(self):
        super(TestNodeList, self).setUp()
        self.user = UserFactory.build()
        self.user.set_password('justapoorboy')
        self.user.save()
        self.basic_auth = (self.user.username, 'justapoorboy')

        self.non_contrib = UserFactory.build()
        self.non_contrib.set_password('justapoorboy')
        self.non_contrib.save()
        self.basic_non_contrib_auth = (self.non_contrib.username, 'justapoorboy')

        self.deleted = ProjectFactory(is_deleted=True)
        self.private = ProjectFactory(is_public=False, creator=self.user)
        self.public = ProjectFactory(is_public=True, creator=self.user)

        self.url = '/{}nodes/'.format(API_BASE)

    def test_only_returns_non_deleted_public_projects(self):
        res = self.app.get(self.url)
        node_json = res.json['data']

        ids = [each['id'] for each in node_json]
        assert_in(self.public._id, ids)
        assert_not_in(self.deleted._id, ids)
        assert_not_in(self.private._id, ids)

    def test_return_public_node_list_logged_out_user(self):
        res = self.app.get(self.url)
        assert_equal(res.status_code, 200)
        ids = [each['id'] for each in res.json['data']]
        assert_in(self.public._id, ids)
        assert_not_in(self.private._id, ids)

    def test_return_public_node_list_logged_in_user(self):
        res = self.app.get(self.url, auth=self.non_contrib)
        assert_equal(res.status_code, 200)
        ids = [each['id'] for each in res.json['data']]
        assert_in(self.public._id, ids)
        assert_not_in(self.private._id, ids)

    def test_return_private_node_list_logged_out_user(self):
        res = self.app.get(self.url)
        ids = [each['id'] for each in res.json['data']]
        assert_in(self.public._id, ids)
        assert_not_in(self.private._id, ids)

    def test_return_private_node_list_logged_in_contributor(self):
        res = self.app.get(self.url, auth=self.basic_auth)
        assert_equal(res.status_code, 200)
        ids = [each['id'] for each in res.json['data']]
        assert_in(self.public._id, ids)
        assert_in(self.private._id, ids)

    def test_return_private_node_list_logged_in_non_contributor(self):
        res = self.app.get(self.url, auth=self.basic_non_contrib_auth)
        ids = [each['id'] for each in res.json['data']]
        assert_in(self.public._id, ids)
        assert_not_in(self.private._id, ids)



class TestNodeFiltering(ApiTestCase):

    def setUp(self):
        super(TestNodeFiltering, self).setUp()
        self.user_one = UserFactory.build()
        self.user_one.set_password('justapoorboy')
        self.user_one.save()
        self.basic_auth_one = (self.user_one.username, 'justapoorboy')
        self.user_two = UserFactory.build()
        self.user_two.set_password('justapoorboy')
        self.user_two.save()
        self.basic_auth_two = (self.user_two.username, 'justapoorboy')
        self.project_one = ProjectFactory(title="Project One", is_public=True)
        self.project_two = ProjectFactory(title="Project Two", description="One Three", is_public=True)
        self.project_three = ProjectFactory(title="Three", is_public=True)
        self.private_project_user_one = ProjectFactory(title="Private Project User One",
                                                       is_public=False,
                                                       creator=self.user_one)
        self.private_project_user_two = ProjectFactory(title="Private Project User Two",
                                                       is_public=False,
                                                       creator=self.user_two)
        self.folder = FolderFactory()
        self.dashboard = DashboardFactory()

        self.url = "/{}nodes/".format(API_BASE)

    def tearDown(self):
        super(TestNodeFiltering, self).tearDown()
        Node.remove()

    def test_get_all_projects_with_no_filter_logged_in(self):
        res = self.app.get(self.url, auth=self.basic_auth_one)
        node_json = res.json['data']

        ids = [each['id'] for each in node_json]
        assert_in(self.project_one._id, ids)
        assert_in(self.project_two._id, ids)
        assert_in(self.project_three._id, ids)
        assert_in(self.private_project_user_one._id, ids)
        assert_not_in(self.private_project_user_two._id, ids)
        assert_not_in(self.folder._id, ids)
        assert_not_in(self.dashboard._id, ids)

    def test_get_all_projects_with_no_filter_not_logged_in(self):
        res = self.app.get(self.url)
        node_json = res.json['data']
        ids = [each['id'] for each in node_json]
        assert_in(self.project_one._id, ids)
        assert_in(self.project_two._id, ids)
        assert_in(self.project_three._id, ids)
        assert_not_in(self.private_project_user_one._id, ids)
        assert_not_in(self.private_project_user_two._id, ids)
        assert_not_in(self.folder._id, ids)
        assert_not_in(self.dashboard._id, ids)

    def test_get_one_project_with_exact_filter_logged_in(self):
        url = "/{}nodes/?filter[title]=Project%20One".format(API_BASE)

        res = self.app.get(url, auth=self.basic_auth_one)
        node_json = res.json['data']

        ids = [each['id'] for each in node_json]
        assert_in(self.project_one._id, ids)
        assert_not_in(self.project_two._id, ids)
        assert_not_in(self.project_three._id, ids)
        assert_not_in(self.private_project_user_one._id, ids)
        assert_not_in(self.private_project_user_two._id, ids)
        assert_not_in(self.folder._id, ids)
        assert_not_in(self.dashboard._id, ids)

    def test_get_one_project_with_exact_filter_not_logged_in(self):
        url = "/{}nodes/?filter[title]=Project%20One".format(API_BASE)

        res = self.app.get(url)
        node_json = res.json['data']

        ids = [each['id'] for each in node_json]
        assert_in(self.project_one._id, ids)
        assert_not_in(self.project_two._id, ids)
        assert_not_in(self.project_three._id, ids)
        assert_not_in(self.private_project_user_one._id, ids)
        assert_not_in(self.private_project_user_two._id, ids)
        assert_not_in(self.folder._id, ids)
        assert_not_in(self.dashboard._id, ids)

    def test_get_some_projects_with_substring_logged_in(self):
        url = "/{}nodes/?filter[title]=Two".format(API_BASE)

        res = self.app.get(url, auth=self.basic_auth_one)
        node_json = res.json['data']

        ids = [each['id'] for each in node_json]
        assert_not_in(self.project_one._id, ids)
        assert_in(self.project_two._id, ids)
        assert_not_in(self.project_three._id, ids)
        assert_not_in(self.private_project_user_one._id, ids)
        assert_not_in(self.private_project_user_two._id, ids)
        assert_not_in(self.folder._id, ids)
        assert_not_in(self.dashboard._id, ids)

    def test_get_some_projects_with_substring_not_logged_in(self):
        url = "/{}nodes/?filter[title]=Two".format(API_BASE)

        res = self.app.get(url, auth=self.basic_auth_one)
        node_json = res.json['data']

        ids = [each['id'] for each in node_json]
        assert_not_in(self.project_one._id, ids)
        assert_in(self.project_two._id, ids)
        assert_not_in(self.project_three._id, ids)
        assert_not_in(self.private_project_user_one._id, ids)
        assert_not_in(self.private_project_user_two._id, ids)
        assert_not_in(self.folder._id, ids)
        assert_not_in(self.dashboard._id, ids)

    def test_get_only_public_or_my_projects_with_filter_logged_in(self):
        url = "/{}nodes/?filter[title]=Project".format(API_BASE)

        res = self.app.get(url, auth=self.basic_auth_one)
        node_json = res.json['data']

        ids = [each['id'] for each in node_json]
        assert_in(self.project_one._id, ids)
        assert_in(self.project_two._id, ids)
        assert_not_in(self.project_three._id, ids)
        assert_in(self.private_project_user_one._id, ids)
        assert_not_in(self.private_project_user_two._id, ids)
        assert_not_in(self.folder._id, ids)
        assert_not_in(self.dashboard._id, ids)

    def test_get_only_public_projects_with_filter_not_logged_in(self):
        url = "/{}nodes/?filter[title]=Project".format(API_BASE)

        res = self.app.get(url)
        node_json = res.json['data']

        ids = [each['id'] for each in node_json]
        assert_in(self.project_one._id, ids)
        assert_in(self.project_two._id, ids)
        assert_not_in(self.project_three._id, ids)
        assert_not_in(self.private_project_user_one._id, ids)
        assert_not_in(self.private_project_user_two._id, ids)
        assert_not_in(self.folder._id, ids)
        assert_not_in(self.dashboard._id, ids)

    def test_alternate_filtering_field_logged_in(self):
        url = "/{}nodes/?filter[description]=Three".format(API_BASE)

        res = self.app.get(url, auth=self.basic_auth_one)
        node_json = res.json['data']

        ids = [each['id'] for each in node_json]
        assert_not_in(self.project_one._id, ids)
        assert_in(self.project_two._id, ids)
        assert_not_in(self.project_three._id, ids)
        assert_not_in(self.private_project_user_one._id, ids)
        assert_not_in(self.private_project_user_two._id, ids)
        assert_not_in(self.folder._id, ids)
        assert_not_in(self.dashboard._id, ids)

    def test_alternate_filtering_field_not_logged_in(self):
        url = "/{}nodes/?filter[description]=Three".format(API_BASE)

        res = self.app.get(url)
        node_json = res.json['data']

        ids = [each['id'] for each in node_json]
        assert_not_in(self.project_one._id, ids)
        assert_in(self.project_two._id, ids)
        assert_not_in(self.project_three._id, ids)
        assert_not_in(self.private_project_user_one._id, ids)
        assert_not_in(self.private_project_user_two._id, ids)
        assert_not_in(self.folder._id, ids)
        assert_not_in(self.dashboard._id, ids)

    def test_incorrect_filtering_field_logged_in(self):
        # TODO Change to check for error when the functionality changes. Currently acts as though it doesn't exist
        url = '/{}nodes/?filter[notafield]=bogus'.format(API_BASE)

        res = self.app.get(url, auth=self.basic_auth_one)
        node_json = res.json['data']

        ids = [each['id'] for each in node_json]
        assert_in(self.project_one._id, ids)
        assert_in(self.project_two._id, ids)
        assert_in(self.project_three._id, ids)
        assert_in(self.private_project_user_one._id, ids)
        assert_not_in(self.private_project_user_two._id, ids)
        assert_not_in(self.folder._id, ids)
        assert_not_in(self.dashboard._id, ids)

    def test_incorrect_filtering_field_not_logged_in(self):
        # TODO Change to check for error when the functionality changes. Currently acts as though it doesn't exist
        url = '/{}nodes/?filter[notafield]=bogus'.format(API_BASE)

        res = self.app.get(url)
        node_json = res.json['data']

        ids = [each['id'] for each in node_json]
        assert_in(self.project_one._id, ids)
        assert_in(self.project_two._id, ids)
        assert_in(self.project_three._id, ids)
        assert_not_in(self.private_project_user_one._id, ids)
        assert_not_in(self.private_project_user_two._id, ids)
        assert_not_in(self.folder._id, ids)
        assert_not_in(self.dashboard._id, ids)


class TestNodeCreate(ApiTestCase):

    def setUp(self):
        super(TestNodeCreate, self).setUp()
        self.user = UserFactory.build()
        self.user.set_password('justapoorboy')
        self.user.save()
        self.basic_auth = (self.user.username, 'justapoorboy')

        self.url = '/{}nodes/'.format(API_BASE)

        self.title = 'Cool Project'
        self.description = 'A Properly Cool Project'
        self.category = 'data'

        self.user_two = UserFactory.build()
        self.user_two.set_password('justapoorboy')
        self.user_two.save()
        self.basic_auth_two = (self.user_two.username, 'justapoorboy')

        self.public_project = {'title': self.title,
                               'description': self.description,
                               'category': self.category,
                               'public': True}
        self.private_project = {'title': self.title,
                                'description': self.description,
                                'category': self.category,
                                'public': False}

    def test_creates_public_project_logged_out(self):
        res = self.app.post_json(self.url, self.public_project, expect_errors=True)
        # This is 403 instead of 401 because basic authentication is only for unit tests and, in order to keep from
        # presenting a basic authentication dialog box in the front end. We may change this as we understand CAS
        # a little better
        assert_equal(res.status_code, 403)

    def test_creates_public_project_logged_in(self):
        res = self.app.post_json(self.url, self.public_project, auth=self.basic_auth)
        assert_equal(res.status_code, 201)
        assert_equal(res.json['data']['title'], self.public_project['title'])
        assert_equal(res.json['data']['description'], self.public_project['description'])
        assert_equal(res.json['data']['category'], self.public_project['category'])

    def test_creates_private_project_logged_out(self):
        res = self.app.post_json(self.url, self.private_project, expect_errors=True)
        # This is 403 instead of 401 because basic authentication is only for unit tests and, in order to keep from
        # presenting a basic authentication dialog box in the front end. We may change this as we understand CAS
        # a little better
        assert_equal(res.status_code, 403)

    def test_creates_private_project_logged_in_contributor(self):
        res = self.app.post_json(self.url, self.private_project, auth=self.basic_auth)
        assert_equal(res.status_code, 201)
        assert_equal(res.json['data']['title'], self.private_project['title'])
        assert_equal(res.json['data']['description'], self.private_project['description'])
        assert_equal(res.json['data']['category'], self.private_project['category'])

    def test_creates_project_creates_project_and_sanitizes_html(self):
        title = '<em>Cool</em> <strong>Project</strong>'
        description = 'An <script>alert("even cooler")</script> project'

        res = self.app.post_json(self.url, {
            'title': title,
            'description': description,
            'category': self.category,
            'public': True,
        }, auth=self.basic_auth)
        project_id = res.json['data']['id']
        assert_equal(res.status_code, 201)
        url = '/{}nodes/{}/'.format(API_BASE, project_id)

        res = self.app.get(url, auth=self.basic_auth)
        assert_equal(res.json['data']['title'], strip_html(title))
        assert_equal(res.json['data']['description'], strip_html(description))
        assert_equal(res.json['data']['category'], self.category)


class TestNodeDetail(ApiTestCase):
    def setUp(self):
        super(TestNodeDetail, self).setUp()
        self.user = UserFactory.build()
        self.user.set_password('justapoorboy')
        self.user.save()
        self.basic_auth = (self.user.username, 'justapoorboy')

        self.user_two = UserFactory.build()
        self.user_two.set_password('justapoorboy')
        self.user_two.save()
        self.basic_auth_two = (self.user_two.username, 'justapoorboy')

        self.public_project = ProjectFactory(title="Project One", is_public=True, creator=self.user)
        self.private_project = ProjectFactory(title="Project Two", is_public=False, creator=self.user)
        self.public_url = '/{}nodes/{}/'.format(API_BASE, self.public_project._id)
        self.private_url = '/{}nodes/{}/'.format(API_BASE, self.private_project._id)

    def test_return_public_project_details_logged_out(self):
        res = self.app.get(self.public_url)
        assert_equal(res.status_code, 200)
        assert_equal(res.json['data']['title'], self.public_project.title)
        assert_equal(res.json['data']['description'], self.public_project.description)
        assert_equal(res.json['data']['category'], self.public_project.category)

    def test_return_public_project_details_logged_in(self):
        res = self.app.get(self.public_url, auth=self.basic_auth)
        assert_equal(res.status_code, 200)
        assert_equal(res.json['data']['title'], self.public_project.title)
        assert_equal(res.json['data']['description'], self.public_project.description)
        assert_equal(res.json['data']['category'], self.public_project.category)

    def test_return_private_project_details_logged_out(self):
        res = self.app.get(self.private_url, expect_errors=True)
        # This is 403 instead of 401 because basic authentication is only for unit tests and, in order to keep from
        # presenting a basic authentication dialog box in the front end. We may change this as we understand CAS
        # a little better
        assert_equal(res.status_code, 403)

    def test_return_private_project_details_logged_in_contributor(self):
        res = self.app.get(self.private_url, auth=self.basic_auth)
        assert_equal(res.status_code, 200)
        assert_equal(res.json['data']['title'], self.private_project.title)
        assert_equal(res.json['data']['description'], self.private_project.description)
        assert_equal(res.json['data']['category'], self.private_project.category)

    def test_return_private_project_details_logged_in_non_contributor(self):
        res = self.app.get(self.private_url, auth=self.basic_auth_two, expect_errors=True)
        assert_equal(res.status_code, 403)

    def test_top_level_project_has_no_parent(self):
        res = self.app.get(self.public_url)
        assert_equal(res.status_code, 200)
        assert_equal(res.json['data']['links']['parent']['self'], None)

    def test_child_project_has_parent(self):
        public_component = NodeFactory(parent=self.public_project, creator=self.user, is_public=True)
        public_component_url = '/{}nodes/{}/'.format(API_BASE, public_component._id)
        res = self.app.get(public_component_url)
        assert_equal(res.status_code, 200)
        assert_equal(res.json['data']['links']['parent']['self'], urlparse.urljoin(API_DOMAIN, self.public_url))

class TestNodeUpdate(ApiTestCase):

    def setUp(self):
        super(TestNodeUpdate, self).setUp()
        self.user = UserFactory.build()
        self.user.set_password('justapoorboy')
        self.user.save()
        self.basic_auth = (self.user.username, 'justapoorboy')

        self.title = 'Cool Project'
        self.new_title = 'Super Cool Project'
        self.description = 'A Properly Cool Project'
        self.new_description = 'An even cooler project'
        self.category = 'data'
        self.new_category = 'project'

        self.user_two = UserFactory.build()
        self.user_two.set_password('justapoorboy')
        self.user_two.save()
        self.basic_auth_two = (self.user_two.username, 'justapoorboy')

        self.public_project = ProjectFactory(title=self.title,
                                             description=self.description,
                                             category=self.category,
                                             is_public=True,
                                             creator=self.user)
        self.public_url = '/{}nodes/{}/'.format(API_BASE, self.public_project._id)

        self.private_project = ProjectFactory(title=self.title,
                                              description=self.description,
                                              category=self.category,
                                              is_public=False,
                                              creator=self.user)
        self.private_url = '/{}nodes/{}/'.format(API_BASE, self.private_project._id)

    def test_update_public_project_logged_out(self):
        res = self.app.put_json(self.public_url, {
            'title': self.new_title,
            'description': self.new_description,
            'category': self.new_category,
            'public': True,
        }, expect_errors=True)
        # This is 403 instead of 401 because basic authentication is only for unit tests and, in order to keep from
        # presenting a basic authentication dialog box in the front end. We may change this as we understand CAS
        # a little better
        assert_equal(res.status_code, 403)

    def test_update_public_project_logged_in(self):
        # Public project, logged in, contrib
        res = self.app.put_json(self.public_url, {
            'title': self.new_title,
            'description': self.new_description,
            'category': self.new_category,
            'public': True,
        }, auth=self.basic_auth)
        assert_equal(res.status_code, 200)
        assert_equal(res.json['data']['title'], self.new_title)
        assert_equal(res.json['data']['description'], self.new_description)
        assert_equal(res.json['data']['category'], self.new_category)

        # Public project, logged in, unauthorized
        res = self.app.put_json(self.public_url, {
            'title': self.new_title,
            'description': self.new_description,
            'category': self.new_category,
            'public': True,
        }, auth=self.basic_auth_two, expect_errors=True)
        assert_equal(res.status_code, 403)

    def test_update_private_project_logged_out(self):
        res = self.app.put_json(self.private_url, {
            'title': self.new_title,
            'description': self.new_description,
            'category': self.new_category,
            'public': False,
        }, expect_errors=True)
        # This is 403 instead of 401 because basic authentication is only for unit tests and, in order to keep from
        # presenting a basic authentication dialog box in the front end. We may change this as we understand CAS
        # a little better
        assert_equal(res.status_code, 403)

    def test_update_private_project_logged_in_contributor(self):
        res = self.app.put_json(self.private_url, {
            'title': self.new_title,
            'description': self.new_description,
            'category': self.new_category,
            'public': False,
        }, auth=self.basic_auth)
        assert_equal(res.status_code, 200)
        assert_equal(res.json['data']['title'], self.new_title)
        assert_equal(res.json['data']['description'], self.new_description)
        assert_equal(res.json['data']['category'], self.new_category)

    def test_update_private_project_logged_in_non_contributor(self):
        res = self.app.put_json(self.private_url, {
            'title': self.new_title,
            'description': self.new_description,
            'category': self.new_category,
            'public': False,
        }, auth=self.basic_auth_two, expect_errors=True)
        assert_equal(res.status_code, 403)

    def test_update_project_sanitizes_html_properly(self):
        """Post request should update resource, and any HTML in fields should be stripped"""
        new_title = '<strong>Super</strong> Cool Project'
        new_description = 'An <script>alert("even cooler")</script> project'
        project = self.project = ProjectFactory(
            title=self.title, description=self.description, category=self.category, is_public=True, creator=self.user)

        url = '/{}nodes/{}/'.format(API_BASE, project._id)
        res = self.app.put_json(url, {
            'title': new_title,
            'description': new_description,
            'category': self.new_category,
            'public': True,
        }, auth=self.basic_auth)
        assert_equal(res.status_code, 200)
        assert_equal(res.json['data']['title'], strip_html(new_title))
        assert_equal(res.json['data']['description'], strip_html(new_description))

    def test_partial_update_project_updates_project_correctly_and_sanitizes_html(self):
        new_title = 'An <script>alert("even cooler")</script> project'
        project = self.project = ProjectFactory(
            title=self.title, description=self.description, category=self.category, is_public=True, creator=self.user)

        url = '/{}nodes/{}/'.format(API_BASE, project._id)
        res = self.app.patch_json(url, {
            'title': new_title,
        }, auth=self.basic_auth)
        assert_equal(res.status_code, 200)

        res = self.app.get(url)
        assert_equal(res.status_code, 200)
        assert_equal(res.json['data']['title'], strip_html(new_title))
        assert_equal(res.json['data']['description'], self.description)
        assert_equal(res.json['data']['category'], self.category)

    def test_writing_to_public_field(self):
        title = "Cool project"
        description = 'A Properly Cool Project'
        category = 'data'
        project = self.project = ProjectFactory(
            title=title, description=description, category=category, is_public=True, creator=self.user)
        # Test non-contrib writing to public field
        url = '/{}nodes/{}/'.format(API_BASE, project._id)
        res = self.app.patch_json(url, {
            'is_public': False,
        }, auth=self.basic_auth_two, expect_errors=True)
        assert_equal(res.status_code, 403)
        # Test creator writing to public field (supposed to be read-only)
        res = self.app.patch_json(url, {
            'is_public': False,
        }, auth=self.basic_auth, expect_errors=True)
        assert_true(res.json['data']['public'])
        # TODO: Figure out why the validator isn't raising when attempting to write to a read-only field
        # assert_equal(res.status_code, 403)

    def test_partial_update_public_project_logged_out(self):
        res = self.app.patch_json(self.public_url, {'title': self.new_title}, expect_errors=True)
        # This is 403 instead of 401 because basic authentication is only for unit tests and, in order to keep from
        # presenting a basic authentication dialog box in the front end. We may change this as we understand CAS
        # a little better
        assert_equal(res.status_code, 403)

    def test_partial_update_public_project_logged_in(self):
        res = self.app.patch_json(self.public_url, {
            'title': self.new_title,
        }, auth=self.basic_auth)
        assert_equal(res.status_code, 200)
        assert_equal(res.json['data']['title'], self.new_title)
        assert_equal(res.json['data']['description'], self.description)
        assert_equal(res.json['data']['category'], self.category)

        # Public resource, logged in, unauthorized
        res = self.app.patch_json(self.public_url, {
            'title': self.new_title,
        }, auth=self.basic_auth_two, expect_errors=True)
        assert_equal(res.status_code, 403)

    def test_partial_update_private_project_logged_out(self):
        res = self.app.patch_json(self.private_url, {'title': self.new_title}, expect_errors=True)
        # This is 403 instead of 401 because basic authentication is only for unit tests and, in order to keep from
        # presenting a basic authentication dialog box in the front end. We may change this as we understand CAS
        # a little better
        assert_equal(res.status_code, 403)

    def test_partial_update_private_project_logged_in_contributor(self):
        res = self.app.patch_json(self.private_url, {'title': self.new_title}, auth=self.basic_auth)
        assert_equal(res.status_code, 200)
        assert_equal(res.json['data']['title'], self.new_title)
        assert_equal(res.json['data']['description'], self.description)
        assert_equal(res.json['data']['category'], self.category)

    def test_partial_update_private_project_logged_in_non_contributor(self):
        res = self.app.patch_json(self.private_url,
                                  {'title': self.new_title},
                                  auth=self.basic_auth_two,
                                  expect_errors=True)
        assert_equal(res.status_code, 403)


class TestNodeDelete(ApiTestCase):

    def setUp(self):
        super(TestNodeDelete, self).setUp()
        self.user = UserFactory.build()
        self.user.set_password('password')
        self.user.save()
        self.basic_auth = (self.user.username, 'password')

        self.project = ProjectFactory(creator=self.user, is_public=False)
        self.private_url = '/{}nodes/{}/'.format(API_BASE, self.project._id)

        self.user_two = UserFactory.build()
        self.user_two.set_password('password')
        self.user_two.save()
        self.basic_auth_two = (self.user_two.username, 'password')

        self.public_project = ProjectFactory(is_public=True, creator=self.user)
        self.public_url = '/{}nodes/{}/'.format(API_BASE, self.public_project._id)

        self.fake_url = '/{}nodes/{}/'.format(API_BASE, '12345')

    def test_deletes_public_node_logged_out(self):
        res = self.app.delete(self.public_url, expect_errors=True)
        # This is 403 instead of 401 because basic authentication is only for unit tests and, in order to keep from
        # presenting a basic authentication dialog box in the front end. We may change this as we understand CAS
        # a little better
        assert_equal(res.status_code, 403)

    def test_deletes_public_node_fails_if_bad_auth(self):
        res = self.app.delete_json(self.public_url, auth=self.basic_auth_two, expect_errors=True)
        self.public_project.reload()
        assert_equal(res.status_code, 403)
        assert_equal(self.public_project.is_deleted, False)

    def test_deletes_public_node_succeeds_as_owner(self):
        res = self.app.delete_json(self.public_url, auth=self.basic_auth, expect_errors=True)
        self.public_project.reload()
        assert_equal(res.status_code, 204)
        assert_equal(self.public_project.is_deleted, True)

    def test_deletes_private_node_logged_out(self):
        res = self.app.delete(self.private_url, expect_errors=True)
        # This is 403 instead of 401 because basic authentication is only for unit tests and, in order to keep from
        # presenting a basic authentication dialog box in the front end. We may change this as we understand CAS
        # a little better
        assert_equal(res.status_code, 403)

    def test_deletes_private_node_logged_in_contributor(self):
        res = self.app.delete(self.private_url, auth=self.basic_auth, expect_errors=True)
        self.project.reload()
        assert_equal(res.status_code, 204)
        assert_equal(self.project.is_deleted, True)

    def test_deletes_private_node_logged_in_non_contributor(self):
        res = self.app.delete(self.private_url, auth=self.basic_auth_two, expect_errors=True)
        self.project.reload()
        assert_equal(res.status_code, 403)
        assert_equal(self.project.is_deleted, False)

    def test_deletes_private_node_logged_in_read_only_contributor(self):
        self.project.add_contributor(self.user_two, permissions=['read'])
        self.project.save()
        res = self.app.delete(self.private_url, auth=self.basic_auth_two, expect_errors=True)
        self.project.reload()
        assert_equal(res.status_code, 403)
        assert_equal(self.project.is_deleted, False)

    def test_deletes_invalid_node(self):
        res = self.app.delete(self.fake_url, auth=self.basic_auth, expect_errors=True)
        assert_equal(res.status_code, 404)


class TestNodeContributorList(ApiTestCase):

    def setUp(self):
        super(TestNodeContributorList, self).setUp()
        self.user = UserFactory.build()
        password = fake.password()
        self.password = password
        self.user.set_password(password)
        self.user.save()
        self.basic_auth = (self.user.username, password)

        self.user_two = UserFactory.build()
        self.user_two.set_password(self.password)
        self.user_two.save()
        self.basic_auth_two = (self.user_two.username, self.password)

        self.private_project = ProjectFactory(is_public=False, creator=self.user)
        self.private_url = '/{}nodes/{}/contributors/'.format(API_BASE, self.private_project._id)
        self.public_project = ProjectFactory(is_public=True, creator=self.user)
        self.public_url = '/{}nodes/{}/contributors/'.format(API_BASE, self.public_project._id)

    def test_return_public_contributor_list_logged_out(self):
        self.public_project.add_contributor(self.user_two)
        self.public_project.save()

        res = self.app.get(self.public_url)
        assert_equal(res.status_code, 200)
        assert_equal(len(res.json['data']), 2)
        assert_equal(res.json['data'][0]['id'], self.user._id)
        assert_equal(res.json['data'][1]['id'], self.user_two._id)

    def test_return_public_contributor_list_logged_in(self):
        res = self.app.get(self.public_url, auth=self.basic_auth_two)
        assert_equal(res.status_code, 200)
        assert_equal(len(res.json['data']), 1)
        assert_equal(res.json['data'][0]['id'], self.user._id)

    def test_return_private_contributor_list_logged_out(self):
        res = self.app.get(self.private_url, expect_errors=True)
        # This is 403 instead of 401 because basic authentication is only for unit tests and, in order to keep from
        # presenting a basic authentication dialog box in the front end. We may change this as we understand CAS
        # a little better
        assert_equal(res.status_code, 403)

    def test_return_private_contributor_list_logged_in_contributor(self):
        self.private_project.add_contributor(self.user_two)
        self.private_project.save()

        res = self.app.get(self.private_url, auth=self.basic_auth)
        assert_equal(res.status_code, 200)
        assert_equal(len(res.json['data']), 2)
        assert_equal(res.json['data'][0]['id'], self.user._id)
        assert_equal(res.json['data'][1]['id'], self.user_two._id)

    def test_return_private_contributor_list_logged_in_non_contributor(self):
        res = self.app.get(self.private_url, auth=self.basic_auth_two, expect_errors=True)
        assert_equal(res.status_code, 403)


class TestNodeContributorFiltering(ApiTestCase):

    def setUp(self):
        super(TestNodeContributorFiltering, self).setUp()
        self.project = ProjectFactory()
        self.password = fake.password()
        self.project.creator.set_password(self.password)
        self.project.creator.save()
        self.basic_auth = (self.project.creator.username, self.password)

    def test_filtering_node_with_only_bibliographic_contributors(self):

        base_url = '/{}nodes/{}/contributors/'.format(API_BASE, self.project._id)
        # no filter
        res = self.app.get(base_url, auth=self.basic_auth)
        assert_equal(len(res.json['data']), 1)

        # filter for bibliographic contributors
        url = base_url + '?filter[bibliographic]=True'
        res = self.app.get(url, auth=self.basic_auth)
        assert_equal(len(res.json['data']), 1)
        assert_true(res.json['data'][0].get('bibliographic', None))

        # filter for non-bibliographic contributors
        url = base_url + '?filter[bibliographic]=False'
        res = self.app.get(url, auth=self.basic_auth)
        assert_equal(len(res.json['data']), 0)

    def test_filtering_node_with_non_bibliographic_contributor(self):
        non_bibliographic_contrib = UserFactory()
        self.project.add_contributor(non_bibliographic_contrib, visible=False)
        self.project.save()

        base_url = '/{}nodes/{}/contributors/'.format(API_BASE, self.project._id)

        # no filter
        res = self.app.get(base_url, auth=self.basic_auth)
        assert_equal(len(res.json['data']), 2)

        # filter for bibliographic contributors
        url = base_url + '?filter[bibliographic]=True'
        res = self.app.get(url, auth=self.basic_auth)
        assert_equal(len(res.json['data']), 1)
        assert_true(res.json['data'][0].get('bibliographic', None))

        # filter for non-bibliographic contributors
        url = base_url + '?filter[bibliographic]=False'
        res = self.app.get(url, auth=self.basic_auth)
        assert_equal(len(res.json['data']), 1)
        assert_false(res.json['data'][0].get('bibliographic', None))


class TestNodeRegistrationList(ApiTestCase):
    def setUp(self):
        super(TestNodeRegistrationList, self).setUp()
        self.user = UserFactory.build()
        password = fake.password()
        self.password = password
        self.user.set_password(password)
        self.user.save()
        self.basic_auth = (self.user.username, password)
        self.project = ProjectFactory(is_public=False, creator=self.user)
        self.registration_project = RegistrationFactory(creator=self.user, project=self.project)
        self.project.save()
        self.private_url = '/{}nodes/{}/registrations/'.format(API_BASE, self.project._id)

        self.public_project = ProjectFactory(is_public=True, creator=self.user)
        self.public_registration_project = RegistrationFactory(creator=self.user, project=self.public_project)
        self.public_project.save()
        self.public_url = '/{}nodes/{}/registrations/'.format(API_BASE, self.public_project._id)

        self.user_two = UserFactory.build()
        self.user_two.set_password(password)
        self.user_two.save()
        self.basic_auth_two = (self.user_two.username, password)

    def test_return_public_registrations_logged_out(self):
        res = self.app.get(self.public_url)
        assert_equal(res.status_code, 200)
        assert_equal(res.json['data'][0]['title'], self.public_project.title)

    def test_return_public_registrations_logged_in(self):
        res = self.app.get(self.public_url, auth=self.basic_auth)
        assert_equal(res.status_code, 200)
        assert_equal(res.json['data'][0]['category'], self.public_project.category)

    def test_return_private_registrations_logged_out(self):
        res = self.app.get(self.private_url, expect_errors=True)
        # This is 403 instead of 401 because basic authentication is only for unit tests and, in order to keep from
        # presenting a basic authentication dialog box in the front end. We may change this as we understand CAS
        # a little better
        assert_equal(res.status_code, 403)

    def test_return_private_registrations_logged_in_contributor(self):
        res = self.app.get(self.private_url, auth=self.basic_auth)
        assert_equal(res.status_code, 200)
        assert_equal(res.json['data'][0]['category'], self.project.category)

    def test_return_private_registrations_logged_in_non_contributor(self):
        res = self.app.get(self.private_url, auth=self.basic_auth_two, expect_errors=True)
        assert_equal(res.status_code, 403)


class TestNodeChildrenList(ApiTestCase):
    def setUp(self):
        super(TestNodeChildrenList, self).setUp()
        self.user = UserFactory.build()
        password = fake.password()
        self.password = password
        self.user.set_password(password)
        self.user.save()
        self.basic_auth = (self.user.username, password)
        self.project = ProjectFactory()
        self.project.add_contributor(self.user, permissions=['read', 'write'])
        self.project.save()
        self.component = NodeFactory(parent=self.project, creator=self.user)
        self.pointer = ProjectFactory()
        self.project.add_pointer(self.pointer, auth=Auth(self.user), save=True)
        self.private_project_url = '/{}nodes/{}/children/'.format(API_BASE, self.project._id)

        self.public_project = ProjectFactory(is_public=True, creator=self.user)
        self.public_project.save()
        self.public_component = NodeFactory(parent=self.public_project, creator=self.user, is_public=True)
        self.public_project_url = '/{}nodes/{}/children/'.format(API_BASE, self.public_project._id)

        self.user_two = UserFactory.build()
        self.user_two.set_password(password)
        self.user_two.save()
        self.basic_auth_two = (self.user_two.username, password)

    def test_node_children_list_does_not_include_pointers(self):
        res = self.app.get(self.private_project_url, auth=self.basic_auth)
        assert_equal(len(res.json['data']), 1)

    def test_return_public_node_children_list_logged_out(self):
        res = self.app.get(self.public_project_url)
        assert_equal(res.status_code, 200)
        assert_equal(len(res.json['data']), 1)
        assert_equal(res.json['data'][0]['id'], self.public_component._id)

    def test_return_public_node_children_list_logged_in(self):
        res = self.app.get(self.public_project_url, auth=self.basic_auth_two)
        assert_equal(res.status_code, 200)
        assert_equal(len(res.json['data']), 1)
        assert_equal(res.json['data'][0]['id'], self.public_component._id)

    def test_return_private_node_children_list_logged_out(self):
        res = self.app.get(self.private_project_url, expect_errors=True)
        # This is 403 instead of 401 because basic authentication is only for unit tests and, in order to keep from
        # presenting a basic authentication dialog box in the front end. We may change this as we understand CAS
        # a little better
        assert_equal(res.status_code, 403)

    def test_return_private_node_children_list_logged_in_contributor(self):
        res = self.app.get(self.private_project_url, auth=self.basic_auth)
        assert_equal(res.status_code, 200)
        assert_equal(len(res.json['data']), 1)
        assert_equal(res.json['data'][0]['id'], self.component._id)

    def test_return_private_node_children_list_logged_in_non_contributor(self):
        res = self.app.get(self.private_project_url, auth=self.basic_auth_two, expect_errors=True)
        assert_equal(res.status_code, 403)

    def test_node_children_list_does_not_include_unauthorized_projects(self):
        private_component = NodeFactory(parent=self.project)
        res = self.app.get(self.private_project_url, auth=self.basic_auth)
        assert_equal(len(res.json['data']), 1)


class TestNodePointersList(ApiTestCase):

    def setUp(self):
        super(TestNodePointersList, self).setUp()
        self.user = UserFactory.build()
        self.user.set_password('password')
        self.user.save()
        self.basic_auth = (self.user.username, 'password')
        self.project = ProjectFactory(is_public=False, creator=self.user)
        self.pointer_project = ProjectFactory(is_public=False, creator=self.user)
        self.project.add_pointer(self.pointer_project, auth=Auth(self.user))
        self.private_url = '/{}nodes/{}/pointers/'.format(API_BASE, self.project._id)

        self.public_project = ProjectFactory(is_public=True, creator=self.user)
        self.public_pointer_project = ProjectFactory(is_public=True, creator=self.user)
        self.public_project.add_pointer(self.public_pointer_project, auth=Auth(self.user))
        self.public_url = '/{}nodes/{}/pointers/'.format(API_BASE, self.public_project._id)

        self.user_two = UserFactory.build()
        self.user_two.set_password('password')
        self.user_two.save()
        self.basic_auth_two = (self.user_two.username, 'password')

    def test_return_public_node_pointers_logged_out(self):
        res = self.app.get(self.public_url)
        res_json = res.json['data']
        assert_equal(len(res_json), 1)
        assert_equal(res.status_code, 200)
        assert_in(res_json[0]['target_node_id'], self.public_pointer_project._id)

    def test_return_public_node_pointers_logged_in(self):
        res = self.app.get(self.public_url, auth=self.basic_auth_two)
        res_json = res.json['data']
        assert_equal(len(res_json), 1)
        assert_equal(res.status_code, 200)
        assert_in(res_json[0]['target_node_id'], self.public_pointer_project._id)

    def test_return_private_node_pointers_logged_out(self):
        res = self.app.get(self.private_url, expect_errors=True)
        # This is 403 instead of 401 because basic authentication is only for unit tests and, in order to keep from
        # presenting a basic authentication dialog box in the front end. We may change this as we understand CAS
        # a little better
        assert_equal(res.status_code, 403)

    def test_return_private_node_pointers_logged_in_contributor(self):
        res = self.app.get(self.private_url, auth=self.basic_auth)
        res_json = res.json['data']
        assert_equal(res.status_code, 200)
        assert_equal(len(res_json), 1)
        assert_in(res_json[0]['target_node_id'], self.pointer_project._id)

    def test_return_private_node_pointers_logged_in_non_contributor(self):
        res = self.app.get(self.private_url, auth=self.basic_auth_two, expect_errors=True)
        assert_equal(res.status_code, 403)


class TestCreateNodePointer(ApiTestCase):
    def setUp(self):
        super(TestCreateNodePointer, self).setUp()
        self.user = UserFactory.build()
        self.user.set_password('password')
        self.user.save()
        self.basic_auth = (self.user.username, 'password')
        self.project = ProjectFactory(is_public=False, creator=self.user)
        self.pointer_project = ProjectFactory(is_public=False, creator=self.user)
        self.private_url = '/{}nodes/{}/pointers/'.format(API_BASE, self.project._id)
        self.private_payload = {'target_node_id': self.pointer_project._id}

        self.public_project = ProjectFactory(is_public=True, creator=self.user)
        self.public_pointer_project = ProjectFactory(is_public=True, creator=self.user)
        self.public_url = '/{}nodes/{}/pointers/'.format(API_BASE, self.public_project._id)
        self.public_payload = {'target_node_id': self.public_pointer_project._id}
        self.fake_url = '/{}nodes/{}/pointers/'.format(API_BASE, 'fdxlq')
        self.fake_payload = {'target_node_id': 'fdxlq'}
        self.point_to_itself_payload = {'target_node_id': self.public_project._id}

        self.user_two = UserFactory.build()
        self.user_two.set_password('password')
        self.user_two.save()
        self.basic_auth_two = (self.user_two.username, 'password')

        self.user_two_project = ProjectFactory(is_public=True, creator=self.user_two)
        self.user_two_url = '/{}nodes/{}/pointers/'.format(API_BASE, self.user_two_project._id)
        self.user_two_payload = {'target_node_id': self.user_two_project._id}

    def test_creates_public_node_pointer_logged_out(self):
        res = self.app.post(self.public_url, self.public_payload, expect_errors=True)
        # This is 403 instead of 401 because basic authentication is only for unit tests and, in order to keep from
        # presenting a basic authentication dialog box in the front end. We may change this as we understand CAS
        # a little better
        assert_equal(res.status_code, 403)

    def test_creates_public_node_pointer_logged_in(self):
        res = self.app.post(self.public_url, self.public_payload, auth=self.basic_auth_two, expect_errors=True)
        assert_equal(res.status_code, 403)

        res = self.app.post(self.public_url, self.public_payload, auth=self.basic_auth)
        assert_equal(res.status_code, 201)
        assert_equal(res.json['data']['target_node_id'], self.public_pointer_project._id)

    def test_creates_private_node_pointer_logged_out(self):
        res = self.app.post(self.private_url, self.private_payload, expect_errors=True)
        # This is 403 instead of 401 because basic authentication is only for unit tests and, in order to keep from
        # presenting a basic authentication dialog box in the front end. We may change this as we understand CAS
        # a little better
        assert_equal(res.status_code, 403)

    def test_creates_private_node_pointer_logged_in_contributor(self):
        res = self.app.post(self.private_url, self.private_payload, auth=self.basic_auth)
        assert_equal(res.status_code, 201)
        assert_equal(res.json['data']['target_node_id'], self.pointer_project._id)

    def test_creates_private_node_pointer_logged_in_non_contributor(self):
        res = self.app.post(self.private_url, self.private_payload, auth=self.basic_auth_two, expect_errors=True)
        assert_equal(res.status_code, 403)

    def test_create_node_pointer_non_contributing_node_to_contributing_node(self):
        res = self.app.post(self.private_url, self.user_two_payload, auth=self.basic_auth_two, expect_errors=True)
        assert_equal(res.status_code, 403)

    def test_create_node_pointer_contributing_node_to_non_contributing_node(self):
        res = self.app.post(self.private_url, self.user_two_payload, auth=self.basic_auth)
        assert_equal(res.status_code, 201)
        assert_equal(res.json['data']['target_node_id'], self.user_two_project._id)

    def test_create_pointer_non_contributing_node_to_fake_node(self):
        res = self.app.post(self.private_url, self.fake_payload, auth=self.basic_auth_two, expect_errors=True)
        assert_equal(res.status_code, 403)

    def test_create_pointer_contributing_node_to_fake_node(self):
        res = self.app.post(self.private_url, self.fake_payload, auth=self.basic_auth, expect_errors=True)
        assert_equal(res.status_code, 404)

    def test_create_fake_node_pointing_to_contributing_node(self):
        res = self.app.post(self.fake_url, self.private_payload, auth=self.basic_auth, expect_errors=True)
        assert_equal(res.status_code, 404)

        res = self.app.post(self.fake_url, self.private_payload, auth=self.basic_auth_two, expect_errors=True)
        assert_equal(res.status_code, 404)

    def test_create_node_pointer_to_itself(self):
        res = self.app.post(self.public_url, self.point_to_itself_payload, auth=self.basic_auth_two, expect_errors=True)
        assert_equal(res.status_code, 403)

        res = self.app.post(self.public_url, self.point_to_itself_payload, auth=self.basic_auth)
        assert_equal(res.status_code, 201)
        assert_equal(res.json['data']['target_node_id'], self.public_project._id)

    def test_create_node_pointer_already_connected(self):
        res = self.app.post(self.public_url, self.public_payload, auth=self.basic_auth)
        assert_equal(res.status_code, 201)
        assert_equal(res.json['data']['target_node_id'], self.public_pointer_project._id)

        res = self.app.post(self.public_url, self.public_payload, auth=self.basic_auth, expect_errors=True)
        assert_equal(res.status_code, 400)


class TestNodeFilesList(ApiTestCase):

    def setUp(self):
        super(TestNodeFilesList, self).setUp()
        self.user = UserFactory.build()
        self.user.set_password('justapoorboy')
        self.user.save()
        self.basic_auth = (self.user.username, 'justapoorboy')
        self.project = ProjectFactory(creator=self.user)
        self.private_url = '/{}nodes/{}/files/'.format(API_BASE, self.project._id)

        self.user_two = UserFactory.build()
        self.user_two.set_password('justapoorboy')
        self.user_two.save()
        self.basic_auth_two = (self.user_two.username, 'justapoorboy')

        self.public_project = ProjectFactory(creator=self.user, is_public=True)
        self.public_url = '/{}nodes/{}/files/'.format(API_BASE, self.public_project._id)

    def test_returns_public_files_logged_out(self):
        res = self.app.get(self.public_url, expect_errors=True)
        assert_equal(res.status_code, 200)
        assert_equal(res.json['data'][0]['provider'], 'osfstorage')

    def test_returns_public_files_logged_in(self):
        res = self.app.get(self.public_url, auth=self.basic_auth)
        assert_equal(res.status_code, 200)
        assert_equal(res.json['data'][0]['provider'], 'osfstorage')

    def test_returns_private_files_logged_out(self):
        res = self.app.get(self.private_url, expect_errors=True)
        # This is 403 instead of 401 because basic authentication is only for unit tests and, in order to keep from
        # presenting a basic authentication dialog box in the front end. We may change this as we understand CAS
        # a little better
        assert_equal(res.status_code, 403)

    def test_returns_private_files_logged_in_contributor(self):
        res = self.app.get(self.private_url, auth=self.basic_auth)
        assert_equal(res.status_code, 200)
        assert_equal(len(res.json['data']), 1)
        assert_equal(res.json['data'][0]['provider'], 'osfstorage')

    def test_returns_private_files_logged_in_non_contributor(self):
        res = self.app.get(self.private_url, auth=self.basic_auth_two, expect_errors=True)
        assert_equal(res.status_code, 403)

    def test_returns_addon_folders(self):
        user_auth = Auth(self.user)
        res = self.app.get(self.private_url, auth=self.basic_auth)
        assert_equal(len(res.json['data']), 1)
        assert_equal(res.json['data'][0]['provider'], 'osfstorage')

        self.project.add_addon('github', auth=user_auth)
        self.project.save()
        res = self.app.get(self.private_url, auth=self.basic_auth)
        data = res.json['data']
        providers = [item['provider'] for item in data]
        assert_equal(len(data), 2)
        assert_in('github', providers)
        assert_in('osfstorage', providers)

    @mock.patch('api.nodes.views.requests.get')
    def test_returns_node_files_list(self, mock_waterbutler_request):
        mock_res = mock.MagicMock()
        mock_res.status_code = 200
        mock_res.json.return_value = {
            u'data': [{
                u'contentType': None,
                u'extra': {u'downloads': 0, u'version': 1},
                u'kind': u'file',
                u'modified': None,
                u'name': u'NewFile',
                u'path': u'/',
                u'provider': u'osfstorage',
                u'size': None
            }]
        }
        mock_waterbutler_request.return_value = mock_res

        url = '/{}nodes/{}/files/?path=%2F&provider=osfstorage'.format(API_BASE, self.project._id)
        res = self.app.get(url, auth=self.basic_auth)
        assert_equal(res.json['data'][0]['name'], 'NewFile')
        assert_equal(res.json['data'][0]['provider'], 'osfstorage')

    @mock.patch('api.nodes.views.requests.get')
    def test_handles_unauthenticated_waterbutler_request(self, mock_waterbutler_request):
        url = '/{}nodes/{}/files/?path=%2F&provider=osfstorage'.format(API_BASE, self.project._id)
        mock_res = mock.MagicMock()
        mock_res.status_code = 401
        mock_waterbutler_request.return_value = mock_res
        res = self.app.get(url, auth=self.basic_auth, expect_errors=True)
        assert_equal(res.status_code, 403)

    @mock.patch('api.nodes.views.requests.get')
    def test_handles_bad_waterbutler_request(self, mock_waterbutler_request):
        url = '/{}nodes/{}/files/?path=%2F&provider=osfstorage'.format(API_BASE, self.project._id)
        mock_res = mock.MagicMock()
        mock_res.status_code = 418
        mock_res.json.return_value = {}
        mock_waterbutler_request.return_value = mock_res
        res = self.app.get(url, auth=self.basic_auth, expect_errors=True)
        assert_equal(res.status_code, 400)


class TestNodePointerDetail(ApiTestCase):

    def setUp(self):
        super(TestNodePointerDetail, self).setUp()
        self.user = UserFactory.build()
        self.user.set_password('password')
        self.user.save()
        self.basic_auth = (self.user.username, 'password')
        self.private_project = ProjectFactory(creator=self.user, is_public=False)
        self.pointer_project = ProjectFactory(creator=self.user, is_public=False)
        self.pointer = self.private_project.add_pointer(self.pointer_project, auth=Auth(self.user), save=True)
        self.private_url = '/{}nodes/{}/pointers/{}/'.format(API_BASE, self.private_project._id, self.pointer._id)

        self.user_two = UserFactory.build()
        self.user_two.set_password('password')
        self.user_two.save()
        self.basic_auth_two = (self.user_two.username, 'password')

        self.public_project = ProjectFactory(is_public=True)
        self.public_pointer_project = ProjectFactory(is_public=True)
<<<<<<< HEAD
        self.public_pointer = self.public_project.add_pointer(self.public_pointer_project, auth= Auth(self.user), save=True)
=======
        self.public_pointer = self.public_project.add_pointer(self.public_pointer_project,
                                                              auth=Auth(self.user),
                                                              save=True)
>>>>>>> 0fea25a5
        self.public_url = '/{}nodes/{}/pointers/{}/'.format(API_BASE, self.public_project._id, self.public_pointer._id)

    def test_returns_public_node_pointer_detail_logged_out(self):
        res = self.app.get(self.public_url)
        assert_equal(res.status_code, 200)
        res_json = res.json['data']
        assert_equal(res_json['target_node_id'], self.public_pointer_project._id)

    def test_returns_public_node_pointer_detail_logged_in(self):
        res = self.app.get(self.public_url, auth=self.basic_auth)
        res_json = res.json['data']
        assert_equal(res.status_code, 200)
        assert_equal(res_json['target_node_id'], self.public_pointer_project._id)

    def test_returns_private_node_pointer_detail_logged_out(self):
        res = self.app.get(self.private_url, expect_errors=True)
        # This is 403 instead of 401 because basic authentication is only for unit tests and, in order to keep from
        # presenting a basic authentication dialog box in the front end. We may change this as we understand CAS
        # a little better
        assert_equal(res.status_code, 403)

    def test_returns_private_node_pointer_detail_logged_in_contributor(self):
        res = self.app.get(self.private_url, auth=self.basic_auth)
        res_json = res.json['data']
        assert_equal(res.status_code, 200)
        assert_equal(res_json['target_node_id'], self.pointer_project._id)

    def returns_private_node_pointer_detail_logged_in_non_contributor(self):
        res = self.app.get(self.private_url, auth=self.basic_auth_two, expect_errors=True)
        assert_equal(res.status_code, 403)


class TestDeleteNodePointer(ApiTestCase):

    def setUp(self):
        super(TestDeleteNodePointer, self).setUp()
        self.user = UserFactory.build()
        self.user.set_password('password')
        self.user.save()
        self.basic_auth = (self.user.username, 'password')
        self.project = ProjectFactory(creator=self.user, is_public=False)
        self.pointer_project = ProjectFactory(creator=self.user, is_public=True)
        self.pointer = self.project.add_pointer(self.pointer_project, auth=Auth(self.user), save=True)
        self.private_url = '/{}nodes/{}/pointers/{}/'.format(API_BASE, self.project._id, self.pointer._id)

        self.user_two = UserFactory.build()
        self.user_two.set_password('password')
        self.user_two.save()
        self.basic_auth_two = (self.user_two.username, 'password')

        self.public_project = ProjectFactory(is_public=True, creator=self.user)
        self.public_pointer_project = ProjectFactory(is_public=True, creator=self.user)
<<<<<<< HEAD
        self.public_pointer = self.public_project.add_pointer(self.public_pointer_project, auth= Auth(self.user), save=True)
        self.public_url = '/{}nodes/{}/pointers/{}/'.format(API_BASE, self.public_project._id, self.public_pointer._id)
=======
        self.public_pointer = self.public_project.add_pointer(self.public_pointer_project,
                                                              auth=Auth(self.user),
                                                              save=True)
        self.public_url = '/{}nodes/{}/pointers/{}'.format(API_BASE, self.public_project._id, self.public_pointer._id)
>>>>>>> 0fea25a5

    def test_deletes_public_node_pointer_logged_out(self):
        res = self.app.delete(self.public_url, expect_errors=True)
        # This is 403 instead of 401 because basic authentication is only for unit tests and, in order to keep from
        # presenting a basic authentication dialog box in the front end. We may change this as we understand CAS
        # a little better
        assert_equal(res.status_code, 403)

    def test_deletes_public_node_pointer_fails_if_bad_auth(self):
        node_count_before = len(self.public_project.nodes_pointer)
        res = self.app.delete(self.public_url, auth=self.basic_auth_two, expect_errors=True)
        self.public_project.reload()
        # This is could arguably be a 405, but we don't need to go crazy with status codes
        assert_equal(res.status_code, 403)
        assert_equal(node_count_before, len(self.public_project.nodes_pointer))

    def test_deletes_public_node_pointer_succeeds_as_owner(self):
        node_count_before = len(self.public_project.nodes_pointer)
        res = self.app.delete(self.public_url, auth=self.basic_auth)
        self.public_project.reload()
        assert_equal(res.status_code, 204)
        assert_equal(node_count_before - 1, len(self.public_project.nodes_pointer))

    def test_deletes_private_node_pointer_logged_out(self):
        res = self.app.delete(self.private_url, expect_errors=True)
        # This is 403 instead of 401 because basic authentication is only for unit tests and, in order to keep from
        # presenting a basic authentication dialog box in the front end. We may change this as we understand CAS
        # a little better
        assert_equal(res.status_code, 403)

    def test_deletes_private_node_pointer_logged_in_contributor(self):
        res = self.app.delete(self.private_url, auth=self.basic_auth)
        self.project.reload()  # Update the model to reflect changes made by post request
        assert_equal(res.status_code, 204)
        assert_equal(len(self.project.nodes_pointer), 0)

    def test_deletes_private_node_pointer_logged_in_non_contributor(self):
        res = self.app.delete(self.private_url, auth=self.basic_auth_two, expect_errors=True)
        assert_equal(res.status_code, 403)


    def test_return_deleted_public_node_pointer(self):
        res = self.app.delete(self.public_url, auth=self.basic_auth)
        self.public_project.reload() # Update the model to reflect changes made by post request
        assert_equal(res.status_code, 204)

        #check that deleted pointer can not be returned
        res = self.app.get(self.public_url, auth=self.basic_auth, expect_errors=True)
        assert_equal(res.status_code, 404)

    def test_return_deleted_private_node_pointer(self):
        res = self.app.delete(self.private_url, auth=self.basic_auth)
        self.project.reload()  # Update the model to reflect changes made by post request
        assert_equal(res.status_code, 204)

        #check that deleted pointer can not be returned
        res = self.app.get(self.private_url, auth=self.basic_auth, expect_errors=True)
        assert_equal(res.status_code, 404)<|MERGE_RESOLUTION|>--- conflicted
+++ resolved
@@ -1232,13 +1232,9 @@
 
         self.public_project = ProjectFactory(is_public=True)
         self.public_pointer_project = ProjectFactory(is_public=True)
-<<<<<<< HEAD
-        self.public_pointer = self.public_project.add_pointer(self.public_pointer_project, auth= Auth(self.user), save=True)
-=======
         self.public_pointer = self.public_project.add_pointer(self.public_pointer_project,
                                                               auth=Auth(self.user),
                                                               save=True)
->>>>>>> 0fea25a5
         self.public_url = '/{}nodes/{}/pointers/{}/'.format(API_BASE, self.public_project._id, self.public_pointer._id)
 
     def test_returns_public_node_pointer_detail_logged_out(self):
@@ -1291,15 +1287,10 @@
 
         self.public_project = ProjectFactory(is_public=True, creator=self.user)
         self.public_pointer_project = ProjectFactory(is_public=True, creator=self.user)
-<<<<<<< HEAD
-        self.public_pointer = self.public_project.add_pointer(self.public_pointer_project, auth= Auth(self.user), save=True)
-        self.public_url = '/{}nodes/{}/pointers/{}/'.format(API_BASE, self.public_project._id, self.public_pointer._id)
-=======
         self.public_pointer = self.public_project.add_pointer(self.public_pointer_project,
                                                               auth=Auth(self.user),
                                                               save=True)
         self.public_url = '/{}nodes/{}/pointers/{}'.format(API_BASE, self.public_project._id, self.public_pointer._id)
->>>>>>> 0fea25a5
 
     def test_deletes_public_node_pointer_logged_out(self):
         res = self.app.delete(self.public_url, expect_errors=True)
