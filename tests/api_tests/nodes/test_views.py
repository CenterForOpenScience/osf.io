--- conflicted
+++ resolved
@@ -545,7 +545,7 @@
 class NodeCRUDTestCase(ApiTestCase):
 
     def setUp(self):
-        super(NodeCRUDTestCase, self).setUp()        
+        super(NodeCRUDTestCase, self).setUp()
         self.user = AuthUserFactory()
         self.user_two = AuthUserFactory()
 
@@ -712,7 +712,7 @@
         assert_true(res.json['data']['attributes']['public'])
         # django returns a 200 on PATCH to read only field, even though it does not update the field.
         assert_equal(res.status_code, 200)
-        
+
     def test_partial_update_public_project_logged_out(self):
         res = self.app.patch_json_api(self.public_url, {'title': self.new_title}, expect_errors=True)
         assert_equal(res.status_code, 401)
@@ -840,12 +840,8 @@
         # Dashboards are a folder, so a 404 is returned
         assert_equal(res.status_code, 404)
 
-<<<<<<< HEAD
+
 class TestNodeContributorList(NodeCRUDTestCase):
-=======
-
-class TestNodeContributorList(ApiTestCase):
->>>>>>> c6a7aa07
 
     def setUp(self):
         super(TestNodeContributorList, self).setUp()
@@ -948,7 +944,6 @@
         assert_equal(errors[0]['detail'], 'Querystring contains an invalid filter.')
 
 
-<<<<<<< HEAD
 class TestNodeContributorAdd(NodeCRUDTestCase):
 
     def setUp(self):
@@ -957,7 +952,7 @@
         self.private_url = '/{}nodes/{}/contributors/'.format(API_BASE, self.private_project._id)
         self.public_url = '/{}nodes/{}/contributors/'.format(API_BASE, self.public_project._id)
 
-        self.user_three = AuthUserFactory()        
+        self.user_three = AuthUserFactory()
         self.data_user_two = {
             'id': self.user_two._id,
             'bibliographic': True
@@ -1260,7 +1255,7 @@
         data = {
             'bibliographic': True
         }
-        res = self.app.put_json(self.url_contributor, data, auth=self.user.auth)        
+        res = self.app.put_json(self.url_contributor, data, auth=self.user.auth)
         assert_equal(res.status_code, 200)
         attributes = res.json['data']['attributes']
         assert_equal(attributes['bibliographic'], True)
@@ -1339,7 +1334,7 @@
 
     def test_remove_all_bibliographic_statuses_contributors(self):
         self.project.set_visible(self.user_two, False, save=True)
-        
+
         data = {
             'bibliographic': False
         }
@@ -1477,8 +1472,6 @@
         assert_in(self.user, self.project.contributors)
 
 
-=======
->>>>>>> c6a7aa07
 class TestNodeRegistrationList(ApiTestCase):
     def setUp(self):
         super(TestNodeRegistrationList, self).setUp()
@@ -1672,7 +1665,7 @@
         self.project.reload()
         assert_equal(res.json['data']['id'], self.project.nodes[0]._id)
         assert_equal(self.project.nodes[0].logs[0].action, NodeLog.PROJECT_CREATED)
-        
+
     def test_creates_child_logged_in_write_contributor(self):
         self.project.add_contributor(self.user_two, permissions=[permissions.READ, permissions.WRITE], auth=Auth(self.user), save=True)
 
@@ -1897,12 +1890,8 @@
         assert_equal(len(res.json['data']['attributes']['tags']), 0)
 
 
-<<<<<<< HEAD
 class TestNodeLinkCreate(ApiTestCase):
 
-=======
-class TestCreateNodeLink(ApiTestCase):
->>>>>>> c6a7aa07
     def setUp(self):
         super(TestNodeLinkCreate, self).setUp()
         self.user = AuthUserFactory()
