--- conflicted
+++ resolved
@@ -5,14 +5,11 @@
 from nose.tools import *  # flake8: noqa
 
 from framework.auth.core import Auth
-<<<<<<< HEAD
+
 from website.addons.github import model
-=======
-
 from website.models import Node, NodeLog
 from website.views import find_dashboard
 from website.util import permissions
->>>>>>> 16d88446
 from website.util.sanitize import strip_html
 
 from api.base.settings.defaults import API_BASE
