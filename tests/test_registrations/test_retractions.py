--- conflicted
+++ resolved
@@ -909,15 +909,7 @@
         assert self.registration.is_pending_retraction
         assert not self.registration.is_retracted
 
-<<<<<<< HEAD
-    def test_non_contributor_GET_disapproval_returns_HTTPError_UNAUTHORIZED(self):
-=======
-        # group admin on node fails disapproval GET
-        res = self.app.get(approval_url, auth=self.group_mem.auth)
-        assert res.status_code == http_status.HTTP_403_FORBIDDEN
-
     def test_non_contributor_GET_disapproval_returns_HTTPError_FORBIDDEN(self):
->>>>>>> dc09e8aa
         non_contributor = AuthUserFactory()
         self.registration.retract_registration(self.user)
         rejection_token = self.registration.retraction.approval_state[self.user._id]['rejection_token']
@@ -926,12 +918,4 @@
         res = self.app.get(disapproval_url, auth=non_contributor.auth)
         assert res.status_code == http_status.HTTP_403_FORBIDDEN
         assert self.registration.is_pending_retraction
-<<<<<<< HEAD
-        assert not self.registration.is_retracted
-=======
-        assert not self.registration.is_retracted
-
-        # group admin on node fails disapproval GET
-        res = self.app.get(disapproval_url, auth=self.group_mem.auth)
-        assert res.status_code == http_status.HTTP_403_FORBIDDEN
->>>>>>> dc09e8aa
+        assert not self.registration.is_retracted