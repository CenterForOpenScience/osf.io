--- conflicted
+++ resolved
@@ -25,10 +25,7 @@
 from osf.models import Contributor, Retraction
 from osf.utils import permissions
 from conftest import start_mock_send_grid
-<<<<<<< HEAD
-=======
-
->>>>>>> 2dee1b29
+
 
 
 @pytest.mark.enable_bookmark_creation
@@ -755,12 +752,7 @@
         assert res.status_code == http_status.HTTP_400_BAD_REQUEST
 
 @pytest.mark.enable_bookmark_creation
-<<<<<<< HEAD
-@mock.patch('website.mails.settings.USE_EMAIL', True)
-@mock.patch('website.mails.settings.USE_CELERY', False)
-=======
 @pytest.mark.usefixtures('mock_gravy_valet_get_verified_links')
->>>>>>> 2dee1b29
 class RegistrationRetractionViewsTestCase(OsfTestCase):
     def setUp(self):
         super().setUp()
