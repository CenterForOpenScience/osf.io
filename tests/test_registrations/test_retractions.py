"""Tests related to retraction of public registrations"""

import datetime
from rest_framework import status as http_status

from unittest import mock
import pytest
from django.utils import timezone
from django.db import DataError

from framework.auth import Auth
from framework.exceptions import PermissionsError
from api_tests.share._utils import mock_update_share
from tests.base import fake, OsfTestCase
from osf_tests.factories import (
    AuthUserFactory, NodeFactory, ProjectFactory,
    RegistrationFactory, UserFactory, UnconfirmedUserFactory,
    UnregUserFactory
)
from osf.utils import tokens
from osf.exceptions import (
    InvalidSanctionApprovalToken, InvalidSanctionRejectionToken,
    NodeStateError,
)
from osf.models import Contributor, Retraction
from osf.utils import permissions


@pytest.mark.enable_bookmark_creation
class RegistrationRetractionModelsTestCase(OsfTestCase):
    def setUp(self):
        super().setUp()

        self.user = UserFactory()
        self.registration = RegistrationFactory(creator=self.user, is_public=True)
        self.valid_justification = fake.sentence()
        self.invalid_justification = fake.text(max_nb_chars=3000)

    def test_set_public_registration_to_private_raises_NodeStateException(self):
        self.registration.save()
        with pytest.raises(NodeStateError):
            self.registration.set_privacy('private')
        self.registration.reload()

        assert self.registration.is_public

    def test_initiate_retraction_saves_retraction(self):
        initial_count = Retraction.objects.all().count()
        self.registration._initiate_retraction(self.user)
        assert Retraction.objects.all().count() == initial_count + 1

    def test__initiate_retraction_does_not_create_tokens_for_unregistered_admin(self):
        unconfirmed_user = UnconfirmedUserFactory()
        Contributor.objects.create(node=self.registration, user=unconfirmed_user)
        self.registration.add_permission(unconfirmed_user, permissions.ADMIN, save=True)
        assert Contributor.objects.get(node=self.registration, user=unconfirmed_user).permission == permissions.ADMIN

        retraction = self.registration._initiate_retraction(self.user)
        assert self.user._id in retraction.approval_state
        assert not unconfirmed_user._id in retraction.approval_state

    def test__initiate_retraction_adds_admins_on_child_nodes(self):
        project_admin = UserFactory()
        project_non_admin = UserFactory()
        child_admin = UserFactory()
        child_non_admin = UserFactory()
        grandchild_admin = UserFactory()

        project = ProjectFactory(creator=project_admin)
        project.add_contributor(project_non_admin, auth=Auth(project.creator), save=True)

        child = NodeFactory(creator=child_admin, parent=project)
        child.add_contributor(child_non_admin, auth=Auth(child.creator), save=True)

        grandchild = NodeFactory(creator=grandchild_admin, parent=child)  # noqa

        registration = RegistrationFactory(project=project)

        retraction = registration._initiate_retraction(registration.creator)
        assert project_admin._id in retraction.approval_state
        assert child_admin._id in retraction.approval_state
        assert grandchild_admin._id in retraction.approval_state

        assert project_non_admin._id not in retraction.approval_state
        assert child_non_admin._id not in retraction.approval_state

    # Backref tests
    def test_retraction_initiator_has_backref(self):
        self.registration.retract_registration(self.user, self.valid_justification)
        self.registration.save()
        self.registration.reload()
        assert Retraction.objects.filter(initiated_by=self.user).count() == 1

    # Node#retract_registration tests
    def test_pending_retract(self):
        self.registration.retract_registration(self.user, self.valid_justification)
        self.registration.save()
        self.registration.reload()

        assert not self.registration.is_retracted
        assert self.registration.retraction.state == Retraction.UNAPPROVED
        assert self.registration.retraction.justification == self.valid_justification
        assert self.registration.retraction.initiated_by == self.user
        assert self.registration.retraction.initiation_date.date() == timezone.now().date()

    def test_retract_component_raises_NodeStateError(self):
        project = ProjectFactory(is_public=True, creator=self.user)
        NodeFactory(is_public=True, creator=self.user, parent=project)
        registration = RegistrationFactory(is_public=True, project=project)

        with pytest.raises(NodeStateError):
            registration._nodes.first().retract_registration(self.user, self.valid_justification)

    def test_long_justification_raises_ValidationValueError(self):
        with pytest.raises(DataError):
            self.registration.retract_registration(self.user, self.invalid_justification)
            self.registration.save()
        assert self.registration.retraction is None

    def test_retract_private_registration_raises_NodeStateError(self):
        self.registration.is_public = False
        with pytest.raises(NodeStateError):
            self.registration.retract_registration(self.user, self.valid_justification)
            self.registration.save()
        self.registration.reload()
        assert self.registration.retraction is None

    def test_retraction_of_registration_pending_embargo_cancels_embargo(self):
        self.registration.embargo_registration(
            self.user,
            (timezone.now() + datetime.timedelta(days=10)),
            for_existing_registration=True
        )
        self.registration.save()
        assert self.registration.is_pending_embargo

        self.registration.retract_registration(self.user)
        self.registration.save()
        assert self.registration.is_pending_retraction

        approval_token = self.registration.retraction.approval_state[self.user._id]['approval_token']
        self.registration.retraction.approve_retraction(self.user, approval_token)
        assert not self.registration.is_pending_retraction
        assert self.registration.is_retracted
        self.registration.embargo.reload()
        assert not self.registration.is_pending_embargo
        assert self.registration.embargo.is_rejected

    def test_retraction_of_registration_in_active_embargo_cancels_embargo(self):
        self.registration.embargo_registration(
            self.user,
            (timezone.now() + datetime.timedelta(days=10)),
            for_existing_registration=True
        )
        self.registration.save()
        assert self.registration.is_pending_embargo

        embargo_approval_token = self.registration.embargo.approval_state[self.user._id]['approval_token']
        self.registration.embargo.approve_embargo(self.user, embargo_approval_token)
        assert not self.registration.is_pending_embargo
        assert self.registration.embargo_end_date

        self.registration.retract_registration(self.user)
        self.registration.save()
        assert self.registration.is_pending_retraction

        retraction_approval_token = self.registration.retraction.approval_state[self.user._id]['approval_token']
        self.registration.retraction.approve_retraction(self.user, retraction_approval_token)
        assert not self.registration.is_pending_retraction
        assert self.registration.is_retracted
        self.registration.embargo.reload()
        assert not self.registration.is_pending_embargo
        assert self.registration.embargo.is_rejected

    # Retraction#approve_retraction_tests
    def test_invalid_approval_token_raises_InvalidSanctionApprovalToken(self):
        self.registration.retract_registration(self.user)
        self.registration.save()
        assert self.registration.is_pending_retraction

        with pytest.raises(InvalidSanctionApprovalToken):
            self.registration.retraction.approve_retraction(self.user, fake.sentence())
        assert self.registration.is_pending_retraction
        assert not self.registration.is_retracted

    def test_non_admin_approval_token_raises_PermissionsError(self):
        non_admin = UserFactory()
        self.registration.retract_registration(self.user)
        self.registration.save()
        assert self.registration.is_pending_retraction

        approval_token = self.registration.retraction.approval_state[self.user._id]['approval_token']
        with pytest.raises(PermissionsError):
            self.registration.retraction.approve_retraction(non_admin, approval_token)
        assert self.registration.is_pending_retraction
        assert not self.registration.is_retracted

    def test_one_approval_with_one_admin_retracts(self):
        self.registration.retract_registration(self.user)
        self.registration.save()

        approval_token = self.registration.retraction.approval_state[self.user._id]['approval_token']
        assert self.registration.is_pending_retraction
        self.registration.retraction.approve_retraction(self.user, approval_token)
        assert self.registration.is_retracted
        num_of_approvals = sum([val['has_approved'] for val in self.registration.retraction.approval_state.values()])
        assert num_of_approvals == 1

    def test_approval_adds_to_parent_projects_log(self):
        initial_project_logs = self.registration.registered_from.logs.count()
        self.registration.retract_registration(self.user)
        self.registration.save()

        approval_token = self.registration.retraction.approval_state[self.user._id]['approval_token']
        self.registration.retraction.approve_retraction(self.user, approval_token)
        # Logs: Created, registered, retraction initiated, retraction approved
        assert self.registration.registered_from.logs.count() == initial_project_logs + 2

    def test_retraction_of_registration_pending_embargo_cancels_embargo_public(self):
        self.registration.is_public = True
        self.registration.embargo_registration(
            self.user,
            timezone.now() + datetime.timedelta(days=10),
            for_existing_registration=True
        )
        self.registration.save()
        assert self.registration.is_pending_embargo

        self.registration.retract_registration(self.user)
        self.registration.save()
        assert self.registration.is_pending_retraction

        approval_token = self.registration.retraction.approval_state[self.user._id]['approval_token']
        self.registration.retraction.approve_retraction(self.user, approval_token)
        assert not self.registration.is_pending_retraction
        assert self.registration.is_retracted
        self.registration.embargo.reload()
        assert not self.registration.is_pending_embargo
        assert self.registration.embargo.is_rejected

    def test_approval_of_registration_with_embargo_adds_to_parent_projects_log(self):
        initial_project_logs = self.registration.registered_from.logs.count()
        self.registration.is_public = True
        self.registration.embargo_registration(
            self.user,
            timezone.now() + datetime.timedelta(days=10),
            for_existing_registration=True
        )
        self.registration.save()

        self.registration.retract_registration(self.user)
        self.registration.save()

        approval_token = self.registration.retraction.approval_state[self.user._id]['approval_token']
        self.registration.retraction.approve_retraction(self.user, approval_token)
        # Logs: Created, registered, embargo initiated, retraction initiated, retraction approved, embargo cancelled
        assert self.registration.registered_from.logs.count() == initial_project_logs + 4

    def test_retraction_of_public_registration_in_active_embargo_cancels_embargo(self):
        self.registration.is_public = True
        self.registration.embargo_registration(
            self.user,
            timezone.now() + datetime.timedelta(days=10),
            for_existing_registration=True
        )
        self.registration.save()
        assert self.registration.is_pending_embargo

        embargo_approval_token = self.registration.embargo.approval_state[self.user._id]['approval_token']
        self.registration.embargo.approve_embargo(self.user, embargo_approval_token)
        assert not self.registration.is_pending_embargo
        assert self.registration.embargo_end_date

        self.registration.retract_registration(self.user)
        self.registration.save()
        assert self.registration.is_pending_retraction

        retraction_approval_token = self.registration.retraction.approval_state[self.user._id]['approval_token']
        self.registration.retraction.approve_retraction(self.user, retraction_approval_token)
        assert not self.registration.is_pending_retraction
        assert self.registration.is_retracted
        self.registration.embargo.reload()
        assert not self.registration.is_pending_embargo
        assert self.registration.embargo.is_rejected

    def test_two_approvals_with_two_admins_retracts(self):
        self.admin2 = UserFactory()
        Contributor.objects.create(node=self.registration, user=self.admin2)
        self.registration.add_permission(self.admin2, permissions.ADMIN, save=True)
        self.registration.retract_registration(self.user)
        self.registration.save()
        self.registration.reload()

        # First admin approves
        approval_token = self.registration.retraction.approval_state[self.user._id]['approval_token']
        self.registration.retraction.approve_retraction(self.user, approval_token)
        assert self.registration.is_pending_retraction
        num_of_approvals = sum([val['has_approved'] for val in self.registration.retraction.approval_state.values()])
        assert num_of_approvals == 1

        # Second admin approves
        approval_token = self.registration.retraction.approval_state[self.admin2._id]['approval_token']
        self.registration.retraction.approve_retraction(self.admin2, approval_token)
        num_of_approvals = sum([val['has_approved'] for val in self.registration.retraction.approval_state.values()])
        assert num_of_approvals == 2
        assert self.registration.is_retracted

    def test_one_approval_with_two_admins_stays_pending(self):
        self.admin2 = UserFactory()
        Contributor.objects.create(node=self.registration, user=self.admin2)
        self.registration.add_permission(self.admin2, permissions.ADMIN, save=True)

        self.registration.retract_registration(self.user)
        self.registration.save()
        self.registration.reload()

        approval_token = self.registration.retraction.approval_state[self.user._id]['approval_token']
        assert self.registration.retraction.state == Retraction.UNAPPROVED
        self.registration.retraction.approve_retraction(self.user, approval_token)
        assert self.registration.is_pending_retraction
        num_of_approvals = sum([val['has_approved'] for val in self.registration.retraction.approval_state.values()])
        assert num_of_approvals == 1

    # Retraction#disapprove_retraction tests
    def test_invalid_rejection_token_raises_InvalidSanctionRejectionToken(self):
        self.registration.retract_registration(self.user)
        self.registration.save()
        assert self.registration.is_pending_retraction

        with pytest.raises(InvalidSanctionRejectionToken):
            self.registration.retraction.disapprove_retraction(self.user, fake.sentence())
        assert self.registration.is_pending_retraction
        assert not self.registration.is_retracted

    def test_non_admin_rejection_token_raises_PermissionsError(self):
        non_admin = UserFactory()
        self.registration.retract_registration(self.user)
        self.registration.save()
        assert self.registration.is_pending_retraction

        rejection_token = self.registration.retraction.approval_state[self.user._id]['rejection_token']
        with pytest.raises(PermissionsError):
            self.registration.retraction.disapprove_retraction(non_admin, rejection_token)
        assert self.registration.is_pending_retraction
        assert not self.registration.is_retracted

    def test_one_disapproval_cancels_retraction(self):
        self.registration.retract_registration(self.user)
        self.registration.save()
        self.registration.reload()

        rejection_token = self.registration.retraction.approval_state[self.user._id]['rejection_token']
        assert self.registration.retraction.state == Retraction.UNAPPROVED
        self.registration.retraction.disapprove_retraction(self.user, rejection_token)
        assert sum([val['has_rejected'] for val in self.registration.retraction.approval_state.values()]) == 1
        assert self.registration.retraction.is_rejected

    def test_disapproval_adds_to_parent_projects_log(self):
        initial_project_logs = self.registration.registered_from.logs.count()
        self.registration.retract_registration(self.user)
        self.registration.save()
        self.registration.reload()

        rejection_token = self.registration.retraction.approval_state[self.user._id]['rejection_token']
        self.registration.retraction.disapprove_retraction(self.user, rejection_token)
        # Logs: Created, registered, retraction initiated, retraction cancelled
        assert sum([val['has_rejected'] for val in self.registration.retraction.approval_state.values()]) == 1
        assert self.registration.registered_from.logs.count() == initial_project_logs + 2

    def test__on_complete_makes_project_and_components_public(self):
        project_admin = UserFactory()
        child_admin = UserFactory()
        grandchild_admin = UserFactory()

        project = ProjectFactory(creator=project_admin, is_public=False)
        child = NodeFactory(creator=child_admin, parent=project, is_public=False)
        grandchild = NodeFactory(creator=grandchild_admin, parent=child, is_public=False)  # noqa

        registration = RegistrationFactory(project=project)
        registration._initiate_retraction(self.user)
        registration.retraction._on_complete(self.user)
        for each in registration.node_and_primary_descendants():
            each.reload()
            assert each.is_public

    # Retraction property tests
    def test_new_retraction_is_pending_retraction(self):
        self.registration.retract_registration(self.user)
        assert self.registration.is_pending_retraction
        assert not self.registration.is_retracted


@pytest.mark.enable_bookmark_creation
class RegistrationWithChildNodesRetractionModelTestCase(OsfTestCase):
    def setUp(self):
        super().setUp()

        self.user = AuthUserFactory()
        self.auth = self.user.auth
        self.project = ProjectFactory(is_public=True, creator=self.user)
        self.component = NodeFactory(
            creator=self.user,
            parent=self.project,
            title='Component'
        )
        self.subproject = ProjectFactory(
            creator=self.user,
            parent=self.project,
            title='Subproject'
        )
        self.subproject_component = NodeFactory(
            creator=self.user,
            parent=self.subproject,
            title='Subcomponent'
        )
        self.registration = RegistrationFactory(project=self.project, is_public=True)
        # Reload the registration; else tests won't catch failures to svae
        self.registration.reload()

    def test_approval_retracts_descendant_nodes(self):
        # Initiate retraction for parent registration
        self.registration.retract_registration(self.user)
        self.registration.save()
        assert self.registration.is_pending_retraction

        # Ensure descendant nodes are pending registration
        descendants = self.registration.get_descendants_recursive()
        for node in descendants:
            node.save()
            assert node.is_pending_retraction

        # Approve parent registration's retraction
        approval_token = self.registration.retraction.approval_state[self.user._id]['approval_token']
        with mock_update_share() as _shmock:
            self.registration.retraction.approve_retraction(self.user, approval_token)
            assert _shmock.call_args_list == [
                mock.call(_reg)
                for _reg in self.registration.node_and_primary_descendants()
            ]
        assert self.registration.is_retracted

        # Ensure descendant nodes are retracted
        descendants = self.registration.get_descendants_recursive()
        for node in descendants:
            assert node.is_retracted

    def test_disapproval_cancels_retraction_on_descendant_nodes(self):
        # Initiate retraction for parent registration
        self.registration.retract_registration(self.user)
        self.registration.save()
        assert self.registration.is_pending_retraction

        # Ensure descendant nodes are pending registration
        descendants = self.registration.get_descendants_recursive()
        for node in descendants:
            node.save()
            assert node.is_pending_retraction

        # Disapprove parent registration's retraction
        rejection_token = self.registration.retraction.approval_state[self.user._id]['rejection_token']
        self.registration.retraction.disapprove_retraction(self.user, rejection_token)
        assert not self.registration.is_pending_retraction
        assert not self.registration.is_retracted
        assert self.registration.retraction.is_rejected

        # Ensure descendant nodes' retractions are cancelled
        descendants = self.registration.get_descendants_recursive()
        for node in descendants:
            assert not node.is_pending_retraction
            assert not node.is_retracted

    def test_approval_cancels_pending_embargoes_on_descendant_nodes(self):
        # Initiate embargo for registration
        self.registration.embargo_registration(
            self.user,
            timezone.now() + datetime.timedelta(days=10),
            for_existing_registration=True
        )
        self.registration.save()
        assert self.registration.is_pending_embargo

        # Initiate retraction for parent registration
        self.registration.retract_registration(self.user)
        self.registration.save()
        assert self.registration.is_pending_retraction

        # Ensure descendant nodes are pending embargo
        descendants = self.registration.get_descendants_recursive()
        for node in descendants:
            assert node.is_pending_retraction
            assert node.is_pending_embargo

        # Approve parent registration's retraction
        approval_token = self.registration.retraction.approval_state[self.user._id]['approval_token']
        with mock_update_share() as _shmock:
            self.registration.retraction.approve_retraction(self.user, approval_token)
            assert _shmock.call_args_list == [
                mock.call(_reg)
                for _reg in self.registration.node_and_primary_descendants()
            ]
        assert self.registration.is_retracted
        self.registration.embargo.reload()
        assert not self.registration.is_pending_embargo

        # Ensure descendant nodes are not pending embargo
        descendants = self.registration.get_descendants_recursive()
        for node in descendants:
            assert node.is_retracted
            assert not node.is_pending_embargo

    def test_approval_cancels_active_embargoes_on_descendant_nodes(self):
        # Initiate embargo for registration
        self.registration.embargo_registration(
            self.user,
            timezone.now() + datetime.timedelta(days=10),
            for_existing_registration=True
        )
        self.registration.save()
        assert self.registration.is_pending_embargo

        # Approve embargo for registration
        embargo_approval_token = self.registration.embargo.approval_state[self.user._id]['approval_token']
        self.registration.embargo.approve_embargo(self.user, embargo_approval_token)
        assert not self.registration.is_pending_embargo
        assert self.registration.embargo_end_date

        # Initiate retraction for parent registration
        self.registration.retract_registration(self.user)
        self.registration.save()
        assert self.registration.is_pending_retraction

        # Ensure descendant nodes are not pending embargo
        descendants = self.registration.get_descendants_recursive()
        for node in descendants:
            assert node.is_pending_retraction
            assert node.embargo_end_date

        # Approve parent registration's retraction
        approval_token = self.registration.retraction.approval_state[self.user._id]['approval_token']
        with mock_update_share() as _shmock:
            self.registration.retraction.approve_retraction(self.user, approval_token)
            assert _shmock.call_args_list == [
                mock.call(_reg)
                for _reg in self.registration.node_and_primary_descendants()
            ]
        assert self.registration.is_retracted

        # Ensure descendant nodes are not pending embargo
        descendants = self.registration.get_descendants_recursive()
        for node in descendants:
            assert node.is_retracted


@pytest.mark.enable_bookmark_creation
class RegistrationRetractionShareHook(OsfTestCase):
    def setUp(self):
        super().setUp()

        self.user = AuthUserFactory()
        self.auth = self.user.auth
        self.project = ProjectFactory(is_public=True, creator=self.user)

        self.registration = RegistrationFactory(project=self.project, is_public=True)
        # Reload the registration; else tests won't catch failures to svae
        self.registration.reload()

    def test_approval_calls_share_hook(self):
        # Initiate retraction for parent registration
        self.registration.retract_registration(self.user)
        self.registration.save()

        # Approve parent registration's retraction
        approval_token = self.registration.retraction.approval_state[self.user._id]['approval_token']
        with mock_update_share() as _shmock:
            self.registration.retraction.approve_retraction(self.user, approval_token)
            assert _shmock.call_args_list == [
                mock.call(_reg)
                for _reg in self.registration.node_and_primary_descendants()
            ]
        assert self.registration.is_retracted

    def test_disapproval_does_not_call_share_hook(self):
        # Initiate retraction for parent registration
        self.registration.retract_registration(self.user)
        self.registration.save()

        rejection_token = self.registration.retraction.approval_state[self.user._id]['rejection_token']
        with mock_update_share() as _shmock:
            self.registration.retraction.disapprove_retraction(self.user, rejection_token)
            assert not _shmock.called
        assert not self.registration.is_retracted


@pytest.mark.enable_bookmark_creation
class RegistrationRetractionApprovalDisapprovalViewsTestCase(OsfTestCase):
    def setUp(self):
        super().setUp()

        self.user = AuthUserFactory()
        self.registered_from = ProjectFactory(is_public=True, creator=self.user)
        self.registration = RegistrationFactory(is_public=True, project=self.registered_from)
        self.registration.retract_registration(self.user)
        self.registration.save()
        self.approval_token = self.registration.retraction.approval_state[self.user._id]['approval_token']
        self.rejection_token = self.registration.retraction.approval_state[self.user._id]['rejection_token']
        self.corrupt_token = fake.sentence()
        self.token_without_sanction = tokens.encode({
            'action': 'approve_retraction',
            'user_id': self.user._id,
            'sanction_id': 'invalid id'
        })

    # node_registration_retraction_approve_tests
    def test_GET_approve_from_unauthorized_user_returns_HTTPError_FORBIDDEN(self):
        unauthorized_user = AuthUserFactory()
        res = self.app.get(
            self.registration.web_url_for('token_action', token=self.approval_token),
            auth=unauthorized_user.auth,
        )
        assert res.status_code == http_status.HTTP_403_FORBIDDEN

    def test_GET_approve_registration_without_retraction_returns_HTTPError_BAD_REQUEST(self):
        assert self.registration.is_pending_retraction
        self.registration.retraction.reject(user=self.user, token=self.rejection_token)
        assert not self.registration.is_pending_retraction
        self.registration.retraction.save()

        res = self.app.get(
            self.registration.web_url_for('token_action', token=self.approval_token),
            auth=self.user.auth,
        )
        assert res.status_code == http_status.HTTP_400_BAD_REQUEST

    def test_GET_approve_with_invalid_token_returns_HTTPError_BAD_REQUEST(self):
        res = self.app.get(
            self.registration.web_url_for('token_action', token=self.corrupt_token),
            auth=self.user.auth,
        )
        assert res.status_code == http_status.HTTP_400_BAD_REQUEST

    def test_GET_approve_with_non_existant_sanction_returns_HTTPError_BAD_REQUEST(self):
        res = self.app.get(
            self.registration.web_url_for('token_action', token=self.token_without_sanction),
            auth=self.user.auth,
        )
        assert res.status_code == http_status.HTTP_400_BAD_REQUEST

    def test_GET_approve_with_valid_token_returns_302(self):
        res = self.app.get(
            self.registration.web_url_for('token_action', token=self.approval_token),
            auth=self.user.auth
        )
        self.registration.retraction.reload()
        assert self.registration.is_retracted
        assert not self.registration.is_pending_retraction
        assert res.status_code == http_status.HTTP_302_FOUND

    # node_registration_retraction_disapprove_tests
    def test_GET_disapprove_from_unauthorized_user_returns_HTTPError_FORBIDDEN(self):
        unauthorized_user = AuthUserFactory()

        res = self.app.get(
            self.registration.web_url_for('token_action', token=self.rejection_token),
            auth=unauthorized_user.auth,
        )
        assert res.status_code == http_status.HTTP_403_FORBIDDEN

    def test_GET_disapprove_registration_without_retraction_returns_HTTPError_BAD_REQUEST(self):
        assert self.registration.is_pending_retraction
        self.registration.retraction.reject(user=self.user, token=self.rejection_token)
        assert not self.registration.is_pending_retraction
        self.registration.retraction.save()

        res = self.app.get(
            self.registration.web_url_for('token_action', token=self.rejection_token),
            auth=self.user.auth,
        )
        assert res.status_code == http_status.HTTP_400_BAD_REQUEST

    def test_GET_disapprove_with_invalid_token_HTTPError_BAD_REQUEST(self):
        res = self.app.get(
            self.registration.web_url_for('token_action', token=self.corrupt_token),
            auth=self.user.auth,
        )
        assert res.status_code == http_status.HTTP_400_BAD_REQUEST

    def test_GET_disapprove_with_valid_token_returns_redirect(self):
        res = self.app.get(
            self.registration.web_url_for('token_action', token=self.rejection_token),
            auth=self.user.auth,
        )
        self.registration.retraction.reload()
        assert not self.registration.is_retracted
        assert not self.registration.is_pending_retraction
        assert self.registration.retraction.is_rejected
        assert res.status_code == http_status.HTTP_302_FOUND


@pytest.mark.enable_bookmark_creation
class ComponentRegistrationRetractionViewsTestCase(OsfTestCase):
    def setUp(self):
        super().setUp()
        self.user = AuthUserFactory()
        self.auth = self.user.auth
        self.project = ProjectFactory(is_public=True, creator=self.user)
        self.component = NodeFactory(
            is_public=True,
            creator=self.user,
            parent=self.project,
            title='Component'
        )
        self.subproject = ProjectFactory(
            is_public=True,
            creator=self.user,
            parent=self.project,
            title='Subproject'
        )
        self.subproject_component = NodeFactory(
            is_public=True,
            creator=self.user,
            parent=self.subproject,
            title='Subcomponent'
        )
        self.registration = RegistrationFactory(is_public=True, project=self.project)
        self.component_registration = self.registration._nodes.order_by('created').first()
        self.subproject_registration = list(self.registration._nodes.order_by('created'))[1]
        self.subproject_component_registration = self.subproject_registration._nodes.order_by('created').first()

    def test_POST_retraction_to_component_returns_HTTPError_BAD_REQUEST(self):
        res = self.app.post(
            self.component_registration.api_url_for('node_registration_retraction_post'),
            auth=self.auth,
        )
        assert res.status_code == http_status.HTTP_400_BAD_REQUEST

    def test_POST_retraction_to_subproject_returns_HTTPError_BAD_REQUEST(self):
        res = self.app.post(
            self.subproject_registration.api_url_for('node_registration_retraction_post'),
            auth=self.auth,
        )
        assert res.status_code == http_status.HTTP_400_BAD_REQUEST

    def test_POST_retraction_to_subproject_component_returns_HTTPError_BAD_REQUEST(self):
        res = self.app.post(
            self.subproject_component_registration.api_url_for('node_registration_retraction_post'),
            auth=self.auth,
        )
        assert res.status_code == http_status.HTTP_400_BAD_REQUEST

@pytest.mark.enable_bookmark_creation
class RegistrationRetractionViewsTestCase(OsfTestCase):
    def setUp(self):
        super().setUp()

        self.user = AuthUserFactory()
        self.registered_from = ProjectFactory(creator=self.user, is_public=True)
        self.registration = RegistrationFactory(project=self.registered_from, is_public=True)

        self.retraction_post_url = self.registration.api_url_for('node_registration_retraction_post')
        self.retraction_get_url = self.registration.web_url_for('node_registration_retraction_get')
        self.justification = fake.sentence()

    def test_GET_retraction_page_when_pending_retraction_returns_HTTPError_BAD_REQUEST(self):
        self.registration.retract_registration(self.user)
        self.registration.save()

        res = self.app.get(
            self.retraction_get_url,
            auth=self.user.auth,
        )
        assert res.status_code == http_status.HTTP_400_BAD_REQUEST

    def test_POST_retraction_to_private_registration_returns_HTTPError_FORBIDDEN(self):
        self.registration.is_public = False
        self.registration.save()

        res = self.app.post(
            self.retraction_post_url,
            json={'justification': ''},
            auth=self.user.auth,
        )
        assert res.status_code == http_status.HTTP_403_FORBIDDEN
        self.registration.reload()
        assert self.registration.retraction is None

    @mock.patch('website.mails.send_mail')
    def test_POST_retraction_does_not_send_email_to_unregistered_admins(self, mock_send_mail):
        unreg = UnregUserFactory()
        self.registration.add_unregistered_contributor(
            unreg.fullname,
            unreg.email,
            auth=Auth(self.user),
            permissions=permissions.ADMIN,
            existing_user=unreg
        )
        self.registration.save()
        self.app.post(
            self.retraction_post_url,
            json={'justification': ''},
            auth=self.user.auth,
        )
        # Only the creator gets an email; the unreg user does not get emailed
        assert mock_send_mail.call_count == 1

    def test_POST_pending_embargo_returns_HTTPError_HTTPOK(self):
        self.registration.embargo_registration(
            self.user,
            (timezone.now() + datetime.timedelta(days=10)),
            for_existing_registration=True
        )
        self.registration.save()
        assert self.registration.is_pending_embargo

        res = self.app.post(
            self.retraction_post_url,
            json={'justification': ''},
            auth=self.user.auth,
        )
        assert res.status_code == http_status.HTTP_200_OK
        self.registration.reload()
        assert self.registration.is_pending_retraction

    def test_POST_active_embargo_returns_HTTPOK(self):
        self.registration.embargo_registration(
            self.user,
            (timezone.now() + datetime.timedelta(days=10)),
            for_existing_registration=True
        )
        self.registration.save()
        assert self.registration.is_pending_embargo

        approval_token = self.registration.embargo.approval_state[self.user._id]['approval_token']
        self.registration.embargo.approve(user=self.user, token=approval_token)
        assert self.registration.embargo_end_date

        res = self.app.post(
            self.retraction_post_url,
            json={'justification': ''},
            auth=self.user.auth,
        )
        assert res.status_code == http_status.HTTP_200_OK
        self.registration.reload()
        assert self.registration.is_pending_retraction

    def test_POST_retraction_by_non_admin_retract_HTTPError_UNAUTHORIZED(self):
        res = self.app.post(self.retraction_post_url)
        assert res.status_code == http_status.HTTP_401_UNAUTHORIZED
        self.registration.reload()
        assert self.registration.retraction is None

    @mock.patch('website.mails.send_mail')
    def test_POST_retraction_without_justification_returns_HTTPOK(self, mock_send):
        res = self.app.post(
            self.retraction_post_url,
            json={'justification': ''},
            auth=self.user.auth,
        )
        assert res.status_code == http_status.HTTP_200_OK
        self.registration.reload()
        assert not self.registration.is_retracted
        assert self.registration.is_pending_retraction
        assert self.registration.retraction.justification is None

    @mock.patch('website.mails.send_mail')
    def test_valid_POST_retraction_adds_to_parent_projects_log(self, mock_send):
        initial_project_logs = self.registration.registered_from.logs.count()
        self.app.post(
            self.retraction_post_url,
            json={'justification': ''},
            auth=self.user.auth,
        )
        self.registration.registered_from.reload()
        # Logs: Created, registered, retraction initiated
        assert self.registration.registered_from.logs.count() == initial_project_logs + 1

    @mock.patch('website.mails.send_mail')
    def test_valid_POST_retraction_when_pending_retraction_raises_400(self, mock_send):
        self.app.post(
            self.retraction_post_url,
            json={'justification': ''},
            auth=self.user.auth,
        )
        res = self.app.post(
            self.retraction_post_url,
            json={'justification': ''},
            auth=self.user.auth,
        )
        assert res.status_code == 400

    @mock.patch('website.mails.send_mail')
    def test_valid_POST_calls_send_mail_with_username(self, mock_send):
        self.app.post(
            self.retraction_post_url,
            json={'justification': ''},
            auth=self.user.auth,
        )
        assert mock_send.called
        args, kwargs = mock_send.call_args
        assert self.user.username in args

    def test_non_contributor_GET_approval_returns_HTTPError_FORBIDDEN(self):
        non_contributor = AuthUserFactory()
        self.registration.retract_registration(self.user)
        approval_token = self.registration.retraction.approval_state[self.user._id]['approval_token']

        approval_url = self.registration.web_url_for('token_action', token=approval_token)
        res = self.app.get(approval_url, auth=non_contributor.auth)
        assert res.status_code == http_status.HTTP_403_FORBIDDEN
        assert self.registration.is_pending_retraction
        assert not self.registration.is_retracted

<<<<<<< HEAD
        # group admin on node fails disapproval GET
        res = self.app.get(approval_url, auth=self.group_mem.auth)
        assert res.status_code == http_status.HTTP_403_FORBIDDEN

    def test_non_contributor_GET_disapproval_returns_HTTPError_FORBIDDEN(self):
=======
    def test_non_contributor_GET_disapproval_returns_HTTPError_UNAUTHORIZED(self):
>>>>>>> 2d3d1c0e
        non_contributor = AuthUserFactory()
        self.registration.retract_registration(self.user)
        rejection_token = self.registration.retraction.approval_state[self.user._id]['rejection_token']

        disapproval_url = self.registration.web_url_for('token_action', token=rejection_token)
        res = self.app.get(disapproval_url, auth=non_contributor.auth)
        assert res.status_code == http_status.HTTP_403_FORBIDDEN
        assert self.registration.is_pending_retraction
<<<<<<< HEAD
        assert not self.registration.is_retracted

        # group admin on node fails disapproval GET
        res = self.app.get(disapproval_url, auth=self.group_mem.auth)
        assert res.status_code == http_status.HTTP_403_FORBIDDEN
=======
        assert not self.registration.is_retracted
>>>>>>> 2d3d1c0e
<|MERGE_RESOLUTION|>--- conflicted
+++ resolved
@@ -909,15 +909,8 @@
         assert self.registration.is_pending_retraction
         assert not self.registration.is_retracted
 
-<<<<<<< HEAD
-        # group admin on node fails disapproval GET
-        res = self.app.get(approval_url, auth=self.group_mem.auth)
-        assert res.status_code == http_status.HTTP_403_FORBIDDEN
-
-    def test_non_contributor_GET_disapproval_returns_HTTPError_FORBIDDEN(self):
-=======
+
     def test_non_contributor_GET_disapproval_returns_HTTPError_UNAUTHORIZED(self):
->>>>>>> 2d3d1c0e
         non_contributor = AuthUserFactory()
         self.registration.retract_registration(self.user)
         rejection_token = self.registration.retraction.approval_state[self.user._id]['rejection_token']
@@ -926,12 +919,4 @@
         res = self.app.get(disapproval_url, auth=non_contributor.auth)
         assert res.status_code == http_status.HTTP_403_FORBIDDEN
         assert self.registration.is_pending_retraction
-<<<<<<< HEAD
-        assert not self.registration.is_retracted
-
-        # group admin on node fails disapproval GET
-        res = self.app.get(disapproval_url, auth=self.group_mem.auth)
-        assert res.status_code == http_status.HTTP_403_FORBIDDEN
-=======
-        assert not self.registration.is_retracted
->>>>>>> 2d3d1c0e
+        assert not self.registration.is_retracted