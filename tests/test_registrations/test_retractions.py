--- conflicted
+++ resolved
@@ -763,11 +763,8 @@
         self.retraction_get_url = self.registration.web_url_for('node_registration_retraction_get')
         self.justification = fake.sentence()
 
-<<<<<<< HEAD
-=======
         self.mock_send_grid = start_mock_send_grid(self)
 
->>>>>>> f7f81975
     def test_GET_retraction_page_when_pending_retraction_returns_HTTPError_BAD_REQUEST(self):
         self.registration.retract_registration(self.user)
         self.registration.save()
@@ -855,12 +852,7 @@
         self.registration.reload()
         assert self.registration.retraction is None
 
-<<<<<<< HEAD
-    @mock.patch('website.mails.send_mail')
-    def test_POST_retraction_without_justification_returns_HTTPOK(self, mock_send):
-=======
     def test_POST_retraction_without_justification_returns_HTTPOK(self):
->>>>>>> f7f81975
         res = self.app.post(
             self.retraction_post_url,
             json={'justification': ''},
@@ -915,12 +907,7 @@
         assert self.registration.is_pending_retraction
         assert not self.registration.is_retracted
 
-<<<<<<< HEAD
     def test_non_contributor_GET_disapproval_returns_HTTPError_FORBIDDEN(self):
-=======
-
-    def test_non_contributor_GET_disapproval_returns_HTTPError_UNAUTHORIZED(self):
->>>>>>> f7f81975
         non_contributor = AuthUserFactory()
         self.registration.retract_registration(self.user)
         rejection_token = self.registration.retraction.approval_state[self.user._id]['rejection_token']
