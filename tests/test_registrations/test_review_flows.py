--- conflicted
+++ resolved
@@ -135,7 +135,6 @@
 
     @pytest.mark.parametrize('sanction_object', [registration_approval, embargo, retraction])
     def test_approve_after_reject_fails(self, sanction_object):
-        # using fixtures in parametrize returns the function
         sanction_object = sanction_object()
         sanction_object.to_REJECTED()
         registration = sanction_object.target_registration
@@ -654,15 +653,9 @@
         provider.save()
         return provider
 
-
     @pytest.fixture
-<<<<<<< HEAD
     def retraction_fixture(self, provider):
-        sanction = RetractionFactory()
-=======
-    def retraction(self, provider):
         sanction = RetractionFactory(justification='bird')
->>>>>>> e2ad9e3c
         registration = sanction.target_registration
         registration.provider = provider
         registration.update_moderation_state()
