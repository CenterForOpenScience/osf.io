"""Tests related to embargoes of registrations"""
import datetime
import httplib as http
import json

import pytz
from django.utils import timezone
from modularodm import Q
from modularodm.exceptions import ValidationValueError

import mock
from nose.tools import *  # noqa

from tests.base import fake, OsfTestCase
from osf_tests.factories import (
    AuthUserFactory, EmbargoFactory, NodeFactory, ProjectFactory,
    RegistrationFactory, UserFactory, UnconfirmedUserFactory, DraftRegistrationFactory
)
from tests import utils

from framework.exceptions import PermissionsError
from framework.auth import Auth
from website.exceptions import (
    InvalidSanctionRejectionToken, InvalidSanctionApprovalToken, NodeStateError,
)
from website import tokens
from osf.models import AbstractNode
from osf.models.sanctions import PreregCallbackMixin, Embargo
from website.util import permissions
from osf.models import Registration, Contributor, OSFUser, SpamStatus
from website import settings

DUMMY_TOKEN = tokens.encode({
    'dummy': 'token'
})


class RegistrationEmbargoModelsTestCase(OsfTestCase):
    def setUp(self):
        super(RegistrationEmbargoModelsTestCase, self).setUp()
        self.user = UserFactory()
        self.project = ProjectFactory(creator=self.user)
        self.registration = RegistrationFactory(project=self.project)
        self.embargo = EmbargoFactory(user=self.user)
        self.valid_embargo_end_date = timezone.now() + datetime.timedelta(days=3)

    # Node#_initiate_embargo tests
    def test__initiate_embargo_saves_embargo(self):
        initial_count = Embargo.find().count()
        self.registration._initiate_embargo(
            self.user,
            self.valid_embargo_end_date,
            for_existing_registration=True
        )
        assert_equal(Embargo.find().count(), initial_count + 1)

    def test_state_can_be_set_to_complete(self):
        embargo = EmbargoFactory()
        embargo.state = Embargo.COMPLETED
        embargo.save()  # should pass validation
        assert_equal(embargo.state, Embargo.COMPLETED)

    def test__initiate_embargo_does_not_create_tokens_for_unregistered_admin(self):
        unconfirmed_user = UnconfirmedUserFactory()
        Contributor.objects.create(user=unconfirmed_user, node=self.registration)
        self.registration.add_permission(unconfirmed_user, 'admin', save=True)
        assert_true(self.registration.has_permission(unconfirmed_user, 'admin'))

        embargo = self.registration._initiate_embargo(
            self.user,
            self.valid_embargo_end_date,
            for_existing_registration=True
        )
        assert_true(self.user._id in embargo.approval_state)
        assert_false(unconfirmed_user._id in embargo.approval_state)

    def test__initiate_embargo_adds_admins_on_child_nodes(self):
        project_admin = UserFactory()
        project_non_admin = UserFactory()
        child_admin = UserFactory()
        child_non_admin = UserFactory()
        grandchild_admin = UserFactory()

        project = ProjectFactory(creator=project_admin)
        project.add_contributor(project_non_admin, auth=Auth(project.creator), save=True)

        child = NodeFactory(creator=child_admin, parent=project)
        child.add_contributor(child_non_admin, auth=Auth(child.creator), save=True)

        grandchild = NodeFactory(creator=grandchild_admin, parent=child)  # noqa

        registration = RegistrationFactory(project=project)

        embargo = registration._initiate_embargo(
            project.creator,
            self.valid_embargo_end_date,
            for_existing_registration=True
        )
        assert_in(project_admin._id, embargo.approval_state)
        assert_in(child_admin._id, embargo.approval_state)
        assert_in(grandchild_admin._id, embargo.approval_state)

        assert_not_in(project_non_admin._id, embargo.approval_state)
        assert_not_in(child_non_admin._id, embargo.approval_state)

    def test__initiate_embargo_with_save_does_save_embargo(self):
        initial_count = Embargo.find().count()
        self.registration._initiate_embargo(
            self.user,
            self.valid_embargo_end_date,
            for_existing_registration=True,
        )
        assert_equal(Embargo.find().count(), initial_count + 1)

    # Node#embargo_registration tests
    def test_embargo_from_non_admin_raises_PermissionsError(self):
        self.registration.remove_permission(self.user, 'admin')
        self.registration.save()
        self.registration.reload()
        with assert_raises(PermissionsError):
            self.registration.embargo_registration(self.user, self.valid_embargo_end_date)

    def test_embargo_end_date_in_past_raises_ValidationValueError(self):
        with assert_raises(ValidationValueError):
            self.registration.embargo_registration(
                self.user,
                datetime.datetime(1999, 1, 1, tzinfo=pytz.utc)
            )

    def test_embargo_end_date_today_raises_ValidationValueError(self):
        with assert_raises(ValidationValueError):
            self.registration.embargo_registration(
                self.user,
                timezone.now()
            )

    def test_embargo_end_date_in_far_future_raises_ValidationValueError(self):
        with assert_raises(ValidationValueError):
            self.registration.embargo_registration(
                self.user,
                datetime.datetime(2099, 1, 1, tzinfo=pytz.utc)
            )

    def test_embargo_with_valid_end_date_starts_pending_embargo(self):
        self.registration.embargo_registration(
            self.user,
            timezone.now() + datetime.timedelta(days=10)
        )
        self.registration.save()
        assert_true(self.registration.is_pending_embargo)

    def test_embargo_public_project_makes_private_pending_embargo(self):
        self.registration.is_public = True
        assert_true(self.registration.is_public)
        self.registration.embargo_registration(
            self.user,
            timezone.now() + datetime.timedelta(days=10)
        )
        self.registration.save()
        assert_true(self.registration.is_pending_embargo)
        assert_false(self.registration.is_public)

    # Embargo#approve_embargo tests
    def test_invalid_approval_token_raises_InvalidSanctionApprovalToken(self):
        self.registration.embargo_registration(
            self.user,
            timezone.now() + datetime.timedelta(days=10)
        )
        self.registration.save()
        assert_true(self.registration.is_pending_embargo)

        invalid_approval_token = 'not a real token'
        with assert_raises(InvalidSanctionApprovalToken):
            self.registration.embargo.approve_embargo(self.user, invalid_approval_token)
        assert_true(self.registration.is_pending_embargo)

    def test_non_admin_approval_token_raises_PermissionsError(self):
        non_admin = UserFactory()
        self.registration.embargo_registration(
            self.user,
            timezone.now() + datetime.timedelta(days=10)
        )
        self.registration.save()
        assert_true(self.registration.is_pending_embargo)

        approval_token = self.registration.embargo.approval_state[self.user._id]['approval_token']
        with assert_raises(PermissionsError):
            self.registration.embargo.approve_embargo(non_admin, approval_token)
        assert_true(self.registration.is_pending_embargo)

    def test_one_approval_with_one_admin_embargoes(self):
        self.registration.embargo_registration(
            self.user,
            timezone.now() + datetime.timedelta(days=10)
        )
        self.registration.save()
        assert_true(self.registration.is_pending_embargo)

        approval_token = self.registration.embargo.approval_state[self.user._id]['approval_token']
        self.registration.embargo.approve_embargo(self.user, approval_token)
        assert_true(self.registration.embargo_end_date)
        assert_false(self.registration.is_pending_embargo)

    def test_approval_adds_to_parent_projects_log(self):
        initial_project_logs = self.registration.registered_from.logs.count()
        self.registration.embargo_registration(
            self.user,
            timezone.now() + datetime.timedelta(days=10)
        )
        self.registration.save()

        approval_token = self.registration.embargo.approval_state[self.user._id]['approval_token']
        self.registration.embargo.approve_embargo(self.user, approval_token)
        # Logs: Created, registered, embargo initiated, embargo approved
        assert_equal(self.registration.registered_from.logs.count(), initial_project_logs + 2)

    def test_one_approval_with_two_admins_stays_pending(self):
        admin2 = UserFactory()
        Contributor.objects.create(user=admin2, node=self.registration)
        self.registration.add_permission(admin2, 'admin', save=True)
        self.registration.embargo_registration(
            self.user,
            timezone.now() + datetime.timedelta(days=10)
        )
        self.registration.save()

        # First admin approves
        approval_token = self.registration.embargo.approval_state[self.user._id]['approval_token']
        self.registration.embargo.approve_embargo(self.user, approval_token)
        assert_true(self.registration.is_pending_embargo)
        num_of_approvals = sum([val['has_approved'] for val in self.registration.embargo.approval_state.values()])
        assert_equal(num_of_approvals, 1)

        # Second admin approves
        approval_token = self.registration.embargo.approval_state[admin2._id]['approval_token']
        self.registration.embargo.approve_embargo(admin2, approval_token)
        assert_true(self.registration.embargo_end_date)
        assert_false(self.registration.is_pending_embargo)
        num_of_approvals = sum([val['has_approved'] for val in self.registration.embargo.approval_state.values()])
        assert_equal(num_of_approvals, 2)

    # Embargo#disapprove_embargo tests
    def test_invalid_rejection_token_raises_InvalidSanctionRejectionToken(self):
        self.registration.embargo_registration(
            self.user,
            timezone.now() + datetime.timedelta(days=10)
        )
        self.registration.save()
        assert_true(self.registration.is_pending_embargo)
        with assert_raises(InvalidSanctionRejectionToken):
            self.registration.embargo.disapprove_embargo(self.user, fake.sentence())
        assert_true(self.registration.is_pending_embargo)

    def test_non_admin_rejection_token_raises_PermissionsError(self):
        non_admin = UserFactory()
        self.registration.embargo_registration(
            self.user,
            timezone.now() + datetime.timedelta(days=10)
        )
        self.registration.save()
        assert_true(self.registration.is_pending_embargo)

        rejection_token = self.registration.embargo.approval_state[self.user._id]['rejection_token']
        with assert_raises(PermissionsError):
            self.registration.embargo.disapprove_embargo(non_admin, rejection_token)
        assert_true(self.registration.is_pending_embargo)

    def test_one_disapproval_cancels_embargo(self):
        self.registration.embargo_registration(
            self.user,
            timezone.now() + datetime.timedelta(days=10)
        )
        self.registration.save()
        assert_true(self.registration.is_pending_embargo)

        rejection_token = self.registration.embargo.approval_state[self.user._id]['rejection_token']
        self.registration.embargo.disapprove_embargo(self.user, rejection_token)
        assert_equal(self.registration.embargo.state, Embargo.REJECTED)
        assert_false(self.registration.is_pending_embargo)

    def test_disapproval_adds_to_parent_projects_log(self):
        initial_project_logs = self.registration.registered_from.logs.count()
        self.registration.embargo_registration(
            self.user,
            timezone.now() + datetime.timedelta(days=10)
        )
        self.registration.save()

        rejection_token = self.registration.embargo.approval_state[self.user._id]['rejection_token']
        registered_from = self.registration.registered_from
        self.registration.embargo.disapprove_embargo(self.user, rejection_token)
        # Logs: Created, registered, embargo initiated, embargo cancelled
        assert_equal(registered_from.logs.count(), initial_project_logs + 2)

    def test_cancelling_embargo_deletes_parent_registration(self):
        self.registration.embargo_registration(
            self.user,
            timezone.now() + datetime.timedelta(days=10)
        )
        self.registration.save()

        rejection_token = self.registration.embargo.approval_state[self.user._id]['rejection_token']
        self.registration.embargo.disapprove_embargo(self.user, rejection_token)
        self.registration.reload()
        assert_equal(self.registration.embargo.state, Embargo.REJECTED)
        assert_true(self.registration.is_deleted)

    def test_cancelling_embargo_deletes_component_registrations(self):
        component = NodeFactory(
            creator=self.user,
            parent=self.project,
            title='Component'
        )
        NodeFactory(  # subcomponent
            creator=self.user,
            parent=component,
            title='Subcomponent'
        )
        project_registration = RegistrationFactory(project=self.project)
        component_registration = project_registration._nodes.first()
        subcomponent_registration = component_registration._nodes.first()
        project_registration.embargo_registration(
            self.user,
            timezone.now() + datetime.timedelta(days=10)
        )
        project_registration.save()

        rejection_token = project_registration.embargo.approval_state[self.user._id]['rejection_token']
        project_registration.embargo.disapprove_embargo(self.user, rejection_token)
        assert_equal(project_registration.embargo.state, Embargo.REJECTED)
        project_registration.reload()
        assert_true(project_registration.is_deleted)
        component_registration.reload()
        assert_true(component_registration.is_deleted)
        subcomponent_registration.reload()
        assert_true(subcomponent_registration.is_deleted)

    def test_cancelling_embargo_for_existing_registration_does_not_delete_registration(self):
        self.registration.embargo_registration(
            self.user,
            timezone.now() + datetime.timedelta(days=10),
            for_existing_registration=True
        )
        self.registration.save()

        rejection_token = self.registration.embargo.approval_state[self.user._id]['rejection_token']
        self.registration.embargo.disapprove_embargo(self.user, rejection_token)
        assert_equal(self.registration.embargo.state, Embargo.REJECTED)
        assert_false(self.registration.is_deleted)

    def test_rejecting_embargo_for_existing_registration_does_not_deleted_component_registrations(self):
        component = NodeFactory(
            creator=self.user,
            parent=self.project,
            title='Component'
        )
        NodeFactory(  # subcomponent
            creator=self.user,
            parent=component,
            title='Subcomponent'
        )
        project_registration = RegistrationFactory(project=self.project)
        component_registration = project_registration._nodes.first()
        subcomponent_registration = component_registration._nodes.first()
        project_registration.embargo_registration(
            self.user,
            timezone.now() + datetime.timedelta(days=10),
            for_existing_registration=True
        )

        rejection_token = project_registration.embargo.approval_state[self.user._id]['rejection_token']
        project_registration.embargo.disapprove_embargo(self.user, rejection_token)
        project_registration.save()
        assert_equal(project_registration.embargo.state, Embargo.REJECTED)
        assert_false(project_registration.is_deleted)
        assert_false(component_registration.is_deleted)
        assert_false(subcomponent_registration.is_deleted)

    # Embargo property tests
    def test_new_registration_is_pending_registration(self):
        self.registration.embargo_registration(
            self.user,
            timezone.now() + datetime.timedelta(days=10)
        )
        self.registration.save()
        assert_true(self.registration.is_pending_embargo_for_existing_registration)

    def test_existing_registration_is_not_pending_registration(self):
        self.registration.embargo_registration(
            self.user,
            timezone.now() + datetime.timedelta(days=10),
            for_existing_registration=True
        )
        self.registration.save()
        assert_false(self.registration.is_pending_embargo_for_existing_registration)

    def test_on_complete_notify_initiator(self):
        self.registration.embargo_registration(
            self.user,
            timezone.now() + datetime.timedelta(days=10),
            notify_initiator_on_complete=True
        )
        self.registration.save()
        with mock.patch.object(PreregCallbackMixin, '_notify_initiator') as mock_notify:
            self.registration.embargo._on_complete(self.user)
        assert_equal(mock_notify.call_count, 1)

    def test_on_complete_raises_error_if_registration_is_spam(self):
        self.registration.embargo_registration(
            self.user,
            timezone.now() + datetime.timedelta(days=10),
            notify_initiator_on_complete=True
        )
        self.registration.spam_status = SpamStatus.FLAGGED
        self.registration.save()
        with mock.patch.object(PreregCallbackMixin, '_notify_initiator') as mock_notify:
            with assert_raises(NodeStateError):
                self.registration.embargo._on_complete(self.user)
        assert_equal(mock_notify.call_count, 0)


class RegistrationWithChildNodesEmbargoModelTestCase(OsfTestCase):

    def setUp(self):
        super(RegistrationWithChildNodesEmbargoModelTestCase, self).setUp()
        self.user = AuthUserFactory()
        self.auth = self.user.auth
        self.valid_embargo_end_date = timezone.now() + datetime.timedelta(days=3)
        self.project = ProjectFactory(title='Root', is_public=False, creator=self.user)
        self.component = NodeFactory(
            creator=self.user,
            parent=self.project,
            title='Component'
        )
        self.subproject = ProjectFactory(
            creator=self.user,
            parent=self.project,
            title='Subproject'
        )
        self.subproject_component = NodeFactory(
            creator=self.user,
            parent=self.subproject,
            title='Subcomponent'
        )
        self.registration = RegistrationFactory(project=self.project)
        # Reload the registration; else tests won't catch failures to save
        self.registration.reload()

    def test_approval_embargoes_descendant_nodes(self):
        # Initiate embargo for parent registration
        self.registration.embargo_registration(
            self.user,
            self.valid_embargo_end_date
        )
        self.registration.save()
        assert_true(self.registration.is_pending_embargo)

        # Ensure descendant nodes are pending embargo
        descendants = self.registration.get_descendants_recursive()
        for node in descendants:
            assert_true(node.is_pending_embargo)

        # Approve parent registration's embargo
        approval_token = self.registration.embargo.approval_state[self.user._id]['approval_token']
        self.registration.embargo.approve_embargo(self.user, approval_token)
        assert_true(self.registration.embargo.embargo_end_date)

        # Ensure descendant nodes are in embargo
        descendants = self.registration.get_descendants_recursive()
        for node in descendants:
            assert_true(node.embargo_end_date)

    def test_disapproval_cancels_embargo_on_descendant_nodes(self):
        # Initiate embargo on parent registration
        self.registration.embargo_registration(
            self.user,
            self.valid_embargo_end_date
        )
        self.registration.save()
        assert_true(self.registration.is_pending_embargo)

        # Ensure descendant nodes are pending embargo
        descendants = self.registration.get_descendants_recursive()
        for node in descendants:
            assert_true(node.is_pending_embargo)

        # Disapprove parent registration's embargo
        rejection_token = self.registration.embargo.approval_state[self.user._id]['rejection_token']
        self.registration.embargo.disapprove_embargo(self.user, rejection_token)
        assert_false(self.registration.is_pending_embargo)
        assert_equal(self.registration.embargo.state, Embargo.REJECTED)

        # Ensure descendant nodes' embargoes are cancelled
        descendants = self.registration.get_descendants_recursive()
        for node in descendants:
            node.reload()
            assert_false(node.is_pending_embargo)
            assert_false(node.embargo_end_date)


class RegistrationEmbargoApprovalDisapprovalViewsTestCase(OsfTestCase):
    def setUp(self):
        super(RegistrationEmbargoApprovalDisapprovalViewsTestCase, self).setUp()
        self.user = AuthUserFactory()
        self.project = ProjectFactory(creator=self.user)
        self.registration = RegistrationFactory(creator=self.user, project=self.project)

    def test_GET_approve_registration_without_embargo_raises_HTTPBad_Request(self):
        assert_false(self.registration.is_pending_embargo)
        res = self.app.get(
            self.registration.web_url_for('view_project', token=DUMMY_TOKEN),
            auth=self.user.auth,
            expect_errors=True
        )
        assert_equal(res.status_code, 400)

    def test_GET_approve_with_invalid_token_returns_HTTPBad_Request(self):
        self.registration.embargo_registration(
            self.user,
            timezone.now() + datetime.timedelta(days=10)
        )
        self.registration.save()
        assert_true(self.registration.is_pending_embargo)

        res = self.app.get(
            self.registration.web_url_for('view_project', token=DUMMY_TOKEN),
            auth=self.user.auth,
            expect_errors=True
        )
        assert_equal(res.status_code, 400)

    def test_GET_approve_with_wrong_token_returns_HTTPBad_Request(self):
        admin2 = UserFactory()
        Contributor.objects.create(user=admin2, node=self.registration)
        self.registration.add_permission(admin2, 'admin', save=True)
        self.registration.embargo_registration(
            self.user,
            timezone.now() + datetime.timedelta(days=10)
        )
        self.registration.save()
        assert_true(self.registration.is_pending_embargo)

        wrong_approval_token = self.registration.embargo.approval_state[admin2._id]['approval_token']
        res = self.app.get(
            self.registration.web_url_for('view_project', token=wrong_approval_token),
            auth=self.user.auth,
            expect_errors=True
        )
        assert_equal(res.status_code, 400)

    def test_GET_approve_with_wrong_admins_token_returns_HTTPBad_Request(self):
        admin2 = UserFactory()
        Contributor.objects.create(user=admin2, node=self.registration)
        self.registration.add_permission(admin2, 'admin', save=True)
        self.registration.embargo_registration(
            self.user,
            timezone.now() + datetime.timedelta(days=10)
        )
        self.registration.save()
        assert_true(self.registration.is_pending_embargo)

        wrong_approval_token = self.registration.embargo.approval_state[admin2._id]['approval_token']
        res = self.app.get(
            self.registration.web_url_for('view_project', token=wrong_approval_token),
            auth=self.user.auth,
            expect_errors=True
        )
        assert_true(self.registration.is_pending_embargo)
        assert_equal(res.status_code, 400)

    @mock.patch('flask.redirect')
    def test_GET_approve_with_valid_token_redirects(self, mock_redirect):
        self.registration.embargo_registration(
            self.user,
            timezone.now() + datetime.timedelta(days=10)
        )
        self.registration.save()
        assert_true(self.registration.is_pending_embargo)

        approval_token = self.registration.embargo.approval_state[self.user._id]['approval_token']
        self.app.get(
            self.registration.web_url_for('view_project', token=approval_token),
            auth=self.user.auth,
        )
        self.registration.embargo.reload()
        assert_true(self.registration.embargo_end_date)
        assert_false(self.registration.is_pending_embargo)
        assert_true(mock_redirect.called_with(self.registration.web_url_for('view_project')))

    def test_GET_disapprove_registration_without_embargo_HTTPBad_Request(self):
        assert_false(self.registration.is_pending_embargo)
        res = self.app.get(
            self.registration.web_url_for('view_project', token=DUMMY_TOKEN),
            auth=self.user.auth,
            expect_errors=True
        )
        assert_equal(res.status_code, 400)

    def test_GET_disapprove_with_invalid_token_returns_HTTPBad_Request(self):
        self.registration.embargo_registration(
            self.user,
            timezone.now() + datetime.timedelta(days=10)
        )
        self.registration.save()
        assert_true(self.registration.is_pending_embargo)

        res = self.app.get(
            self.registration.web_url_for('view_project', token=DUMMY_TOKEN),
            auth=self.user.auth,
            expect_errors=True
        )
        self.registration.embargo.reload()
        assert_true(self.registration.is_pending_embargo)
        assert_equal(res.status_code, 400)

    def test_GET_disapprove_with_wrong_admins_token_returns_HTTPBad_Request(self):
        admin2 = UserFactory()
        Contributor.objects.create(user=admin2, node=self.registration)
        self.registration.add_permission(admin2, 'admin', save=True)
        self.registration.embargo_registration(
            self.user,
            timezone.now() + datetime.timedelta(days=10)
        )
        self.registration.save()
        assert_true(self.registration.is_pending_embargo)

        wrong_rejection_token = self.registration.embargo.approval_state[admin2._id]['rejection_token']
        res = self.app.get(
            self.registration.web_url_for('view_project', token=wrong_rejection_token),
            auth=self.user.auth,
            expect_errors=True
        )
        assert_true(self.registration.is_pending_embargo)
        assert_equal(res.status_code, 400)

    def test_GET_disapprove_with_valid(self):
        project = ProjectFactory(creator=self.user)
        registration = RegistrationFactory(project=project)
        registration.embargo_registration(
            self.user,
            timezone.now() + datetime.timedelta(days=10)
        )
        registration.save()
        assert_true(registration.is_pending_embargo)

        rejection_token = registration.embargo.approval_state[self.user._id]['rejection_token']

        res = self.app.get(
            registration.registered_from.web_url_for('view_project', token=rejection_token),
            auth=self.user.auth,
        )
        registration.embargo.reload()
        assert_equal(registration.embargo.state, Embargo.REJECTED)
        assert_false(registration.is_pending_embargo)
        assert_equal(res.status_code, 200)
        assert_equal(project.web_url_for('view_project'), res.request.path)

    def test_GET_disapprove_for_existing_registration_returns_200(self):
        self.registration.embargo_registration(
            self.user,
            timezone.now() + datetime.timedelta(days=10),
            for_existing_registration=True
        )
        self.registration.save()
        assert_true(self.registration.is_pending_embargo)

        rejection_token = self.registration.embargo.approval_state[self.user._id]['rejection_token']
        res = self.app.get(
            self.registration.web_url_for('view_project', token=rejection_token),
            auth=self.user.auth,
        )
        self.registration.embargo.reload()
        assert_equal(self.registration.embargo.state, Embargo.REJECTED)
        assert_false(self.registration.is_pending_embargo)
        assert_equal(res.status_code, 200)
        assert_equal(res.request.path, self.registration.web_url_for('view_project'))

    def test_GET_from_unauthorized_user_with_registration_token(self):
        unauthorized_user = AuthUserFactory()

        self.registration.require_approval(self.user)
        self.registration.save()

        app_token = self.registration.registration_approval.approval_state[self.user._id]['approval_token']
        rej_token = self.registration.registration_approval.approval_state[self.user._id]['rejection_token']

        # Test unauth user cannot approve
        res = self.app.get(
            # approval token goes through registration
            self.registration.web_url_for('view_project', token=app_token),
            auth=unauthorized_user.auth,
            expect_errors=True,
        )
        assert_equal(res.status_code, 401)

        # Test unauth user cannot reject
        res = self.app.get(
            # rejection token goes through registration parent
            self.project.web_url_for('view_project', token=rej_token),
            auth=unauthorized_user.auth,
            expect_errors=True,
        )
        assert_equal(res.status_code, 401)

        # Delete Node and try again
        self.project.is_deleted = True
        self.project.save()

        # Test unauth user cannot approve deleted node
        res = self.app.get(
            self.registration.web_url_for('view_project', token=app_token),
            auth=unauthorized_user.auth,
            expect_errors=True,
        )
        assert_equal(res.status_code, 401)

        # Test unauth user cannot reject
        res = self.app.get(
            self.project.web_url_for('view_project', token=rej_token),
            auth=unauthorized_user.auth,
            expect_errors=True,
        )
        assert_equal(res.status_code, 401)

        # Test auth user can approve registration with deleted parent
        res = self.app.get(
            self.registration.web_url_for('view_project', token=app_token),
            auth=self.user.auth,
        )
        assert_equal(res.status_code, 200)

    def test_GET_from_authorized_user_with_registration_app_token(self):
        self.registration.require_approval(self.user)
        self.registration.save()
        app_token = self.registration.registration_approval.approval_state[self.user._id]['approval_token']

        res = self.app.get(
            self.registration.web_url_for('view_project', token=app_token),
            auth=self.user.auth,
        )
        assert_equal(res.status_code, 200)

    def test_GET_from_authorized_user_with_registration_rej_token(self):
        self.registration.require_approval(self.user)
        self.registration.save()
        rej_token = self.registration.registration_approval.approval_state[self.user._id]['rejection_token']

        res = self.app.get(
            self.project.web_url_for('view_project', token=rej_token),
            auth=self.user.auth,
        )
        assert_equal(res.status_code, 200)

    def test_GET_from_authorized_user_with_registration_rej_token_deleted_node(self):
        self.registration.require_approval(self.user)
        self.registration.save()
        rej_token = self.registration.registration_approval.approval_state[self.user._id]['rejection_token']

        self.project.is_deleted = True
        self.project.save()

        res = self.app.get(
            self.project.web_url_for('view_project', token=rej_token),
            auth=self.user.auth,
            expect_errors=True,
        )
        assert_equal(res.status_code, 410)
        res = self.app.get(
            self.registration.web_url_for('view_project'),
            auth=self.user.auth,
            expect_errors=True,
        )
        assert_equal(res.status_code, 410)


class RegistrationEmbargoViewsTestCase(OsfTestCase):
    def setUp(self):
        super(RegistrationEmbargoViewsTestCase, self).setUp()
        self.user = AuthUserFactory()
        self.project = ProjectFactory(creator=self.user)
        self.draft = DraftRegistrationFactory(branched_from=self.project)
        self.registration = RegistrationFactory(project=self.project, creator=self.user)

        current_month = timezone.now().strftime('%B')
        current_year = timezone.now().strftime('%Y')

        self.valid_make_public_payload = json.dumps({
            u'embargoEndDate': u'Fri, 01, {month} {year} 00:00:00 GMT'.format(
                month=current_month,
                year=current_year
            ),
            u'registrationChoice': 'immediate',
            u'summary': unicode(fake.sentence())
        })
        valid_date = timezone.now() + datetime.timedelta(days=180)
        self.valid_embargo_payload = json.dumps({
            u'embargoEndDate': unicode(valid_date.strftime('%a, %d, %B %Y %H:%M:%S')) + u' GMT',
            u'registrationChoice': 'embargo',
            u'summary': unicode(fake.sentence())
        })
        self.invalid_embargo_date_payload = json.dumps({
            u'embargoEndDate': u"Thu, 01 {month} {year} 05:00:00 GMT".format(
                month=current_month,
                year=str(int(current_year) - 1)
            ),
            u'registrationChoice': 'embargo',
            u'summary': unicode(fake.sentence())
        })

    @mock.patch('framework.celery_tasks.handlers.enqueue_task')
    def test_register_draft_without_embargo_creates_registration_approval(self, mock_enqueue):
        res = self.app.post(
            self.project.api_url_for('register_draft_registration', draft_id=self.draft._id),
            self.valid_make_public_payload,
            content_type='application/json',
            auth=self.user.auth
        )
        assert_equal(res.status_code, 202)

        registration = Registration.find().order_by('-registered_date').first()
        assert_not_equal(registration.registration_approval, None)

    # Regression test for https://openscience.atlassian.net/browse/OSF-5039
    @mock.patch('framework.celery_tasks.handlers.enqueue_task')
    def test_POST_register_make_public_immediately_creates_private_pending_registration_for_public_project(self, mock_enqueue):
        self.project.is_public = True
        self.project.save()
        NodeFactory(  # component
            creator=self.user,
            parent=self.project,
            title='Component',
            is_public=True
        )
        subproject = ProjectFactory(
            creator=self.user,
            parent=self.project,
            title='Subproject',
            is_public=True
        )
        NodeFactory(  # subproject's component
            creator=self.user,
            parent=subproject,
            title='Subcomponent',
            is_public=True
        )
        res = self.app.post(
            self.project.api_url_for('register_draft_registration', draft_id=self.draft._id),
            self.valid_make_public_payload,
            content_type='application/json',
            auth=self.user.auth
        )
        self.project.reload()
        assert_equal(res.status_code, 202)
        assert_equal(res.json['urls']['registrations'], self.project.web_url_for('node_registrations'))

        # Last node directly registered from self.project
        registration = AbstractNode.find(
            Q('registered_from', 'eq', self.project)
        ).order_by('-registered_date')[0]

        assert_true(registration.is_registration)
        assert_false(registration.is_public)
        for node in registration.get_descendants_recursive():
            assert_true(node.is_registration)
            assert_false(node.is_public)

    @mock.patch('framework.celery_tasks.handlers.enqueue_task')
    def test_POST_register_make_public_does_not_make_children_public(self, mock_enqueue):
        NodeFactory(  # component
            creator=self.user,
            parent=self.project,
            title='Component'
        )
        subproject = ProjectFactory(
            creator=self.user,
            parent=self.project,
            title='Subproject'
        )
        NodeFactory(  # subproject component
            creator=self.user,
            parent=subproject,
            title='Subcomponent'
        )

        self.app.post(
            self.project.api_url_for('register_draft_registration', draft_id=self.draft._id),
            self.valid_make_public_payload,
            content_type='application/json',
            auth=self.user.auth
        )
        self.project.reload()
        # Last node directly registered from self.project
        registration = self.project.registrations.order_by('-registered_date').first()
        assert_false(registration.is_public)
        for node in registration.get_descendants_recursive():
            assert_true(node.is_registration)
            assert_false(node.is_public)

    @mock.patch('framework.celery_tasks.handlers.enqueue_task')
    def test_POST_register_embargo_is_not_public(self, mock_enqueue):
        res = self.app.post(
            self.project.api_url_for('register_draft_registration', draft_id=self.draft._id),
            self.valid_embargo_payload,
            content_type='application/json',
            auth=self.user.auth
        )

        assert_equal(res.status_code, 202)

        registration = Registration.find().order_by('-registered_date').first()

        assert_false(registration.is_public)
        assert_true(registration.is_pending_embargo_for_existing_registration)
        assert_is_not_none(registration.embargo)

    # Regression test for https://openscience.atlassian.net/browse/OSF-5071
    @mock.patch('framework.celery_tasks.handlers.enqueue_task')
    def test_POST_register_embargo_does_not_make_project_or_children_public(self, mock_enqueue):
        self.project.is_public = True
        self.project.save()
        NodeFactory(  # component
            creator=self.user,
            parent=self.project,
            title='Component',
            is_public=True
        )
        subproject = ProjectFactory(
            creator=self.user,
            parent=self.project,
            title='Subproject',
            is_public=True
        )
        NodeFactory(  # subproject's component
            creator=self.user,
            parent=subproject,
            title='Subcomponent',
            is_public=True
        )
        res = self.app.post(
            self.project.api_url_for('register_draft_registration', draft_id=self.draft._id),
            self.valid_embargo_payload,
            content_type='application/json',
            auth=self.user.auth
        )
        self.project.reload()
        assert_equal(res.status_code, 202)
        assert_equal(res.json['urls']['registrations'], self.project.web_url_for('node_registrations'))

        # Last node directly registered from self.project
        registration = AbstractNode.find(
            Q('registered_from', 'eq', self.project)
        ).order_by('-registered_date')[0]

        assert_true(registration.is_registration)
        assert_false(registration.is_public)
        assert_true(registration.is_pending_embargo_for_existing_registration)
        assert_is_not_none(registration.embargo)

        for node in registration.get_descendants_recursive():
            assert_true(node.is_registration)
            assert_false(node.is_public)

    @mock.patch('framework.celery_tasks.handlers.enqueue_task')
    def test_POST_invalid_embargo_end_date_returns_HTTPBad_Request(self, mock_enqueue):
        res = self.app.post(
            self.project.api_url_for('register_draft_registration', draft_id=self.draft._id),
            self.invalid_embargo_date_payload,
            content_type='application/json',
            auth=self.user.auth,
            expect_errors=True
        )

        assert_equal(res.status_code, 400)

    @mock.patch('framework.celery_tasks.handlers.enqueue_task')
    def test_valid_POST_embargo_adds_to_parent_projects_log(self, mock_enquque):
        initial_project_logs = self.project.logs.count()
        self.app.post(
            self.project.api_url_for('register_draft_registration', draft_id=self.draft._id),
            self.valid_embargo_payload,
            content_type='application/json',
            auth=self.user.auth
        )
        self.project.reload()
        # Logs: Created, registered, embargo initiated
        assert_equal(self.project.logs.count(), initial_project_logs + 1)

    @mock.patch('osf.models.sanctions.TokenApprovableSanction.ask')
    def test_embargoed_registration_set_privacy_requests_embargo_termination(self, mock_ask):
        # Initiate and approve embargo
        for i in range(3):
            c = AuthUserFactory()
            self.registration.add_contributor(c, [permissions.ADMIN], auth=Auth(self.user))
        self.registration.save()
        self.registration.embargo_registration(
            self.user,
            timezone.now() + datetime.timedelta(days=10)
        )
        for user_id, embargo_tokens in self.registration.embargo.approval_state.iteritems():
            approval_token = embargo_tokens['approval_token']
            self.registration.embargo.approve_embargo(OSFUser.load(user_id), approval_token)
        self.registration.save()

        self.registration.set_privacy('public', Auth(self.registration.creator))
        for reg in self.registration.node_and_primary_descendants():
            reg.reload()
            assert_false(reg.is_public)
        assert_true(reg.embargo_termination_approval)
        assert_true(reg.embargo_termination_approval.is_pending_approval)

    def test_cannot_request_termination_on_component_of_embargo(self):
        node = ProjectFactory()
        ProjectFactory(parent=node, creator=node.creator)  # child project

        with utils.mock_archive(node, embargo=True, autocomplete=True, autoapprove=True) as reg:
            with assert_raises(NodeStateError):
                reg._nodes.first().request_embargo_termination(Auth(node.creator))

    @mock.patch('website.mails.send_mail')
    def test_embargoed_registration_set_privacy_sends_mail(self, mock_send_mail):
        """
        Integration test for https://github.com/CenterForOpenScience/osf.io/pull/5294#issuecomment-212613668
        """
        # Initiate and approve embargo
        for i in range(3):
            c = AuthUserFactory()
            self.registration.add_contributor(c, [permissions.ADMIN], auth=Auth(self.user))
        self.registration.save()
        self.registration.embargo_registration(
            self.user,
            timezone.now() + datetime.timedelta(days=10)
        )
        for user_id, embargo_tokens in self.registration.embargo.approval_state.iteritems():
            approval_token = embargo_tokens['approval_token']
            self.registration.embargo.approve_embargo(OSFUser.load(user_id), approval_token)
        self.registration.save()

        self.registration.set_privacy('public', Auth(self.registration.creator))
        for admin in self.registration.admin_contributors:
            assert_true(any([each[0][0] == admin.username for each in mock_send_mail.call_args_list]))

    @mock.patch('osf.models.sanctions.TokenApprovableSanction.ask')
    def test_make_child_embargoed_registration_public_asks_all_admins_in_tree(self, mock_ask):
        # Initiate and approve embargo
        node = NodeFactory(creator=self.user)
        c1 = AuthUserFactory()
        child = NodeFactory(parent=node, creator=c1)
        c2 = AuthUserFactory()
        NodeFactory(parent=child, creator=c2)
        registration = RegistrationFactory(project=node)

        registration.embargo_registration(
            self.user,
            timezone.now() + datetime.timedelta(days=10)
        )
        for user_id, embargo_tokens in registration.embargo.approval_state.iteritems():
            approval_token = embargo_tokens['approval_token']
            registration.embargo.approve_embargo(OSFUser.load(user_id), approval_token)
        self.registration.save()

        registration.set_privacy('public', Auth(self.registration.creator))
        asked_admins = [(admin._id, n._id) for admin, n in mock_ask.call_args[0][0]]
        for admin, node in registration.get_admin_contributors_recursive():
            assert_in((admin._id, node._id), asked_admins)

    def test_non_contributor_GET_approval_returns_HTTPError(self):
        non_contributor = AuthUserFactory()
        self.registration.embargo_registration(
            self.user,
            timezone.now() + datetime.timedelta(days=10)
        )
        self.registration.save()
        assert_true(self.registration.is_pending_embargo)

        approval_token = self.registration.embargo.approval_state[self.user._id]['approval_token']
        approval_url = self.registration.web_url_for('view_project', token=approval_token)

        res = self.app.get(approval_url, auth=non_contributor.auth, expect_errors=True)
        self.registration.reload()
        assert_equal(http.UNAUTHORIZED, res.status_code)
        assert_true(self.registration.is_pending_embargo)
        assert_equal(self.registration.embargo.state, Embargo.UNAPPROVED)

    def test_non_contributor_GET_disapproval_returns_HTTPError(self):
        non_contributor = AuthUserFactory()
        self.registration.embargo_registration(
            self.user,
            timezone.now() + datetime.timedelta(days=10)
        )
        self.registration.save()
        assert_true(self.registration.is_pending_embargo)

        rejection_token = self.registration.embargo.approval_state[self.user._id]['rejection_token']
        approval_url = self.registration.web_url_for('view_project', token=rejection_token)

        res = self.app.get(approval_url, auth=non_contributor.auth, expect_errors=True)
        assert_equal(http.UNAUTHORIZED, res.status_code)
        assert_true(self.registration.is_pending_embargo)
<<<<<<< HEAD
        assert_equal(self.registration.embargo.state, Embargo.UNAPPROVED)

class TestEmbargoUnauthView(OsfTestCase):

    def setUp(self):
        super(TestEmbargoUnauthView, self).setUp()

        self.user = AuthUserFactory()
        self.non_contrib = AuthUserFactory()

        self.project = ProjectFactory(creator=self.user)
        self.child_project = NodeFactory(
            creator=self.user,
            parent=self.project,
        )
        self.registration_embargo = RegistrationFactory(creator=self.user, project=self.project)

        self.registration_embargo.embargo_registration(
            self.user,
            timezone.now() + timedelta(days=10)
        )
        self.registration_embargo.save()

    def test_pending_embargo_non_contrib_returns_forbidden(self):
        res = self.app.get(
            self.registration_embargo.web_url_for('view_project'),
            auth=self.non_contrib.auth,
            expect_errors=True
        )

        assert_true(self.registration_embargo.is_pending_embargo)
        assert_equal(res.status_code, 403)
        assert_in('Forbidden', res.body)

    def test_embargo_non_contrib_returns_resource_under_embargo(self):
        approval_token = self.registration_embargo.embargo.approval_state[self.user._id]['approval_token']
        self.registration_embargo.embargo.approve_embargo(self.user, approval_token)
        self.registration_embargo.save()

        res = self.app.get(
            self.registration_embargo.web_url_for('view_project'),
            auth=self.non_contrib.auth,
            expect_errors=True
        )

        assert_false(self.registration_embargo.is_pending_embargo)
        assert_equal(res.status_code, 403)
        assert_in('Resource under embargo', res.body)

        child_registration_embargo = self.registration_embargo.get_descendants_recursive().next()
        assert_true(child_registration_embargo)

        res = self.app.get(
            child_registration_embargo.web_url_for('view_project'),
            auth=self.non_contrib.auth,
            expect_errors=True
        )

        assert_false(child_registration_embargo.is_pending_embargo)
        assert_equal(res.status_code, 403)
        assert_in('Resource under embargo', res.body)

class TestEmbargoIdentifiersView(OsfTestCase):

    def setUp(self):
        super(TestEmbargoIdentifiersView, self).setUp()

        settings.EZID_USERNAME='apitest'
        settings.EZID_PASSWORD='apitest'

        self.user = AuthUserFactory()
        self.contrib_rw = AuthUserFactory()
        self.non_contrib = AuthUserFactory()
        self.project = ProjectFactory(creator=self.user, is_public=False)
        self.project.add_contributor(self.contrib_rw, permissions=['read', 'write'], save=True)
        self.child_project = NodeFactory(
            creator=self.user,
            parent=self.project,
            title='Total Solar Eclipse 2017, Aug. 21',
            is_public=False
        )
        self.registration_embargo = RegistrationFactory(creator=self.user, project=self.project, is_public=False)
        self.registration_embargo.embargo_registration(
            self.user,
            timezone.now() + timedelta(days=10)
        )
        self.registration_embargo.save()
        self.url = self.registration_embargo.api_url_for('node_identifiers_post')

    def test_cannot_create_doi_for_pending_embargo_nodes_or_without_admin_permissions(self):
        res = self.app.post(self.url, auth=self.user.auth, expect_errors=True)
        assert_true(self.registration_embargo.is_pending_embargo)
        assert_equal(res.status_code, 400)

        approval_token = self.registration_embargo.embargo.approval_state[self.user._id]['approval_token']
        self.registration_embargo.embargo.approve_embargo(self.user, approval_token)
        self.registration_embargo.save()

        assert_false(self.registration_embargo.is_pending_embargo)

        res_contrib_rw = self.app.post(self.url, auth=self.contrib_rw.auth, expect_errors=True)
        res_non_contrib = self.app.post(self.url, auth=self.non_contrib.auth, expect_errors=True)

        assert_equal(res_contrib_rw.status_code, 403)
        assert_equal(res_non_contrib.status_code, 403)

        res = self.app.post(self.url, auth=self.user.auth)

        assert_equal(res.status_code, 201)
        assert_true(res.json['ark'])
        assert_true(res.json['doi'])

    def test_can_create_dois_for_child_registrations(self):
        approval_token = self.registration_embargo.embargo.approval_state[self.user._id]['approval_token']
        self.registration_embargo.embargo.approve_embargo(self.user, approval_token)
        self.registration_embargo.save()

        child_registration_embargo = self.registration_embargo.get_descendants_recursive().next()
        assert_true(child_registration_embargo)
        assert_false(child_registration_embargo.is_pending_embargo)

        res = self.app.post(child_registration_embargo.api_url_for('node_identifiers_post'), auth=self.user.auth)
        assert_equal(res.status_code, 201)
        assert_true(res.json['ark'])
        assert_true(res.json['doi'])
=======
        assert_equal(self.registration.embargo.state, Embargo.UNAPPROVED)
>>>>>>> 3652aedb
<|MERGE_RESOLUTION|>--- conflicted
+++ resolved
@@ -1,5 +1,6 @@
 """Tests related to embargoes of registrations"""
 import datetime
+from datetime import timedelta
 import httplib as http
 import json
 
@@ -1096,73 +1097,12 @@
         res = self.app.get(approval_url, auth=non_contributor.auth, expect_errors=True)
         assert_equal(http.UNAUTHORIZED, res.status_code)
         assert_true(self.registration.is_pending_embargo)
-<<<<<<< HEAD
         assert_equal(self.registration.embargo.state, Embargo.UNAPPROVED)
 
-class TestEmbargoUnauthView(OsfTestCase):
+class TestEmbargoIdentifiersAndUnauthView(OsfTestCase):
 
     def setUp(self):
-        super(TestEmbargoUnauthView, self).setUp()
-
-        self.user = AuthUserFactory()
-        self.non_contrib = AuthUserFactory()
-
-        self.project = ProjectFactory(creator=self.user)
-        self.child_project = NodeFactory(
-            creator=self.user,
-            parent=self.project,
-        )
-        self.registration_embargo = RegistrationFactory(creator=self.user, project=self.project)
-
-        self.registration_embargo.embargo_registration(
-            self.user,
-            timezone.now() + timedelta(days=10)
-        )
-        self.registration_embargo.save()
-
-    def test_pending_embargo_non_contrib_returns_forbidden(self):
-        res = self.app.get(
-            self.registration_embargo.web_url_for('view_project'),
-            auth=self.non_contrib.auth,
-            expect_errors=True
-        )
-
-        assert_true(self.registration_embargo.is_pending_embargo)
-        assert_equal(res.status_code, 403)
-        assert_in('Forbidden', res.body)
-
-    def test_embargo_non_contrib_returns_resource_under_embargo(self):
-        approval_token = self.registration_embargo.embargo.approval_state[self.user._id]['approval_token']
-        self.registration_embargo.embargo.approve_embargo(self.user, approval_token)
-        self.registration_embargo.save()
-
-        res = self.app.get(
-            self.registration_embargo.web_url_for('view_project'),
-            auth=self.non_contrib.auth,
-            expect_errors=True
-        )
-
-        assert_false(self.registration_embargo.is_pending_embargo)
-        assert_equal(res.status_code, 403)
-        assert_in('Resource under embargo', res.body)
-
-        child_registration_embargo = self.registration_embargo.get_descendants_recursive().next()
-        assert_true(child_registration_embargo)
-
-        res = self.app.get(
-            child_registration_embargo.web_url_for('view_project'),
-            auth=self.non_contrib.auth,
-            expect_errors=True
-        )
-
-        assert_false(child_registration_embargo.is_pending_embargo)
-        assert_equal(res.status_code, 403)
-        assert_in('Resource under embargo', res.body)
-
-class TestEmbargoIdentifiersView(OsfTestCase):
-
-    def setUp(self):
-        super(TestEmbargoIdentifiersView, self).setUp()
+        super(TestEmbargoIdentifiersAndUnauthView, self).setUp()
 
         settings.EZID_USERNAME='apitest'
         settings.EZID_PASSWORD='apitest'
@@ -1185,43 +1125,68 @@
         )
         self.registration_embargo.save()
         self.url = self.registration_embargo.api_url_for('node_identifiers_post')
+        self.url_view_project = self.registration_embargo.web_url_for('view_project')
 
     def test_cannot_create_doi_for_pending_embargo_nodes_or_without_admin_permissions(self):
+        #Before embargo approval
+        #test_non_contrib_gets_forbidden_msg_embargoes_pending_approval
         res = self.app.post(self.url, auth=self.user.auth, expect_errors=True)
+        res_non_contrib_view_project = self.app.get(self.url_view_project, auth=self.non_contrib.auth, expect_errors=True)
+
         assert_true(self.registration_embargo.is_pending_embargo)
         assert_equal(res.status_code, 400)
-
+        assert_equal(res_non_contrib_view_project.status_code, 403)
+        assert_in('Forbidden', res_non_contrib_view_project.body)
+
+        #Approve Embargo
         approval_token = self.registration_embargo.embargo.approval_state[self.user._id]['approval_token']
         self.registration_embargo.embargo.approve_embargo(self.user, approval_token)
         self.registration_embargo.save()
 
+        #After embargo approval
+        #test_root_registration_embargo_approved
         assert_false(self.registration_embargo.is_pending_embargo)
 
+        #test_only_admin_contrib_can_create_dois
         res_contrib_rw = self.app.post(self.url, auth=self.contrib_rw.auth, expect_errors=True)
         res_non_contrib = self.app.post(self.url, auth=self.non_contrib.auth, expect_errors=True)
 
         assert_equal(res_contrib_rw.status_code, 403)
         assert_equal(res_non_contrib.status_code, 403)
 
+        #test_non_contrib_sees_useful_msg_visiting_root_registration
+        res_non_contrib_view_project = self.app.get(self.url_view_project, auth=self.non_contrib.auth, expect_errors=True)
+
+        assert_equal(res_non_contrib_view_project.status_code, 403)
+        assert_in('Resource under embargo', res_non_contrib_view_project.body)
+
+        #test_can_create_dois_for_root_registrations
         res = self.app.post(self.url, auth=self.user.auth)
 
         assert_equal(res.status_code, 201)
         assert_true(res.json['ark'])
         assert_true(res.json['doi'])
 
-    def test_can_create_dois_for_child_registrations(self):
+    def test_embargo_and_dois_for_child_registrations(self):
         approval_token = self.registration_embargo.embargo.approval_state[self.user._id]['approval_token']
         self.registration_embargo.embargo.approve_embargo(self.user, approval_token)
         self.registration_embargo.save()
 
+        #test_child_reg_embargos_also_get_approved
         child_registration_embargo = self.registration_embargo.get_descendants_recursive().next()
         assert_true(child_registration_embargo)
         assert_false(child_registration_embargo.is_pending_embargo)
 
+        #test_non_contrib_sees_useful_msg_visiting_child_registration
+        res = self.app.get(
+            child_registration_embargo.web_url_for('view_project'),
+            auth=self.non_contrib.auth,
+            expect_errors=True)
+        assert_equal(res.status_code, 403)
+        assert_in('Resource under embargo', res.body)
+
+        #test_can_create_dois_for_child_registrations
         res = self.app.post(child_registration_embargo.api_url_for('node_identifiers_post'), auth=self.user.auth)
         assert_equal(res.status_code, 201)
         assert_true(res.json['ark'])
-        assert_true(res.json['doi'])
-=======
-        assert_equal(self.registration.embargo.state, Embargo.UNAPPROVED)
->>>>>>> 3652aedb
+        assert_true(res.json['doi'])