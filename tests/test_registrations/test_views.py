#!/usr/bin/env python
# -*- coding: utf-8 -*-

from __future__ import absolute_import
import datetime as dt
import mock
from rest_framework import status as http_status
import pytz
from django.utils import timezone

import pytest
from nose.tools import *  # noqa PEP8 asserts
from waffle.testutils import override_switch


from framework.exceptions import HTTPError

from osf import features
from osf.models import RegistrationSchema, DraftRegistration
from osf.utils import permissions
from website.project.metadata.schemas import _name_to_id, LATEST_SCHEMA_VERSION
from website.util import api_url_for
from website.project.views import drafts as draft_views

from osf_tests.factories import (
    NodeFactory, AuthUserFactory, DraftRegistrationFactory, RegistrationFactory, Auth
)
from tests.test_registrations.base import RegistrationsTestBase

from tests.base import get_default_metaschema
from osf.models import Registration

@pytest.mark.enable_bookmark_creation
class TestRegistrationViews(RegistrationsTestBase):

    def test_node_register_page_not_registration_redirects(self):
        url = self.node.web_url_for('node_register_page')
        res = self.app.get(url, auth=self.user.auth)
        assert_equal(res.status_code, http_status.HTTP_302_FOUND)

    @mock.patch('website.archiver.tasks.archive')
    def test_node_register_page_registration(self, mock_archive):
        reg = self.node.register_node(get_default_metaschema(), self.auth, '', None)
        url = reg.web_url_for('node_register_page')
        res = self.app.get(url, auth=self.user.auth)
        assert_equal(res.status_code, http_status.HTTP_200_OK)

    def test_non_admin_can_view_node_register_page(self):
        non_admin = AuthUserFactory()
        self.node.add_contributor(
            non_admin,
            permissions.DEFAULT_CONTRIBUTOR_PERMISSIONS,
            auth=self.auth,
            save=True
        )
        reg = RegistrationFactory(project=self.node)
        url = reg.web_url_for('node_register_page')
        res = self.app.get(url, auth=non_admin.auth)
        assert_equal(res.status_code, http_status.HTTP_200_OK)

    def test_is_public_node_register_page(self):
        self.node.is_public = True
        self.node.save()
        reg = RegistrationFactory(project=self.node)
        reg.is_public = True
        reg.save()
        url = reg.web_url_for('node_register_page')
        res = self.app.get(url, auth=None)
        assert_equal(res.status_code, http_status.HTTP_200_OK)

    @mock.patch('framework.celery_tasks.handlers.enqueue_task', mock.Mock())
    def test_register_template_page_backwards_comptability(self):
        # Historically metaschema's were referenced by a slugified version
        # of their name.
        reg = self.draft.register(
            auth=self.auth,
            save=True
        )
        url = reg.web_url_for(
            'node_register_template_page',
            metaschema_id=_name_to_id(self.meta_schema.name),
        )
        res = self.app.get(url, auth=self.user.auth)
        assert_equal(res.status_code, http_status.HTTP_200_OK)

    def test_register_template_page_redirects_if_not_registration(self):
        url = self.node.web_url_for(
            'node_register_template_page',
            metaschema_id=self.meta_schema._id,
        )
        res = self.app.get(url, auth=self.user.auth)
        assert_equal(res.status_code, http_status.HTTP_302_FOUND)


@pytest.mark.enable_bookmark_creation
class TestDraftRegistrationViews(RegistrationsTestBase):

    def test_submit_draft_for_review(self):
        url = self.draft_api_url('submit_draft_for_review')
        res = self.app.post_json(
            url,
            self.embargo_payload,
            auth=self.user.auth
        )
        assert_equal(res.status_code, http_status.HTTP_202_ACCEPTED)
        data = res.json
        assert_in('status', data)
        assert_equal(data['status'], 'initiated')

        self.draft.reload()
        assert_is_not_none(self.draft.approval)
        assert_equal(self.draft.approval.meta, {
            u'registration_choice': 'embargo',
            u'embargo_end_date': unicode(self.embargo_payload['data']['attributes']['lift_embargo'])
        })

    def test_submit_draft_for_review_invalid(self):
        # invalid registrationChoice
        url = self.draft_api_url('submit_draft_for_review')
        res = self.app.post_json(
            url,
            self.invalid_payload,
            auth=self.user.auth,
            expect_errors=True
        )
        assert_equal(res.status_code, http_status.HTTP_400_BAD_REQUEST)

        # submitted by a group admin fails
        res = self.app.post_json(
            url,
            self.embargo_payload,
            auth=self.group_mem.auth,
            expect_errors=True
        )
        assert res.status_code == http.FORBIDDEN

    def test_submit_draft_for_review_already_registered(self):
        self.draft.register(Auth(self.user), save=True)

        res = self.app.post_json(
            self.draft_api_url('submit_draft_for_review'),
            self.immediate_payload,
            auth=self.user.auth,
            expect_errors=True
        )
        assert_equal(res.status_code, http_status.HTTP_400_BAD_REQUEST)
        assert_equal(res.json['message_long'], 'This draft has already been registered, if you wish to register it '
                                               'again or submit it for review please create a new draft.')

    def test_draft_before_register_page(self):
        url = self.draft_url('draft_before_register_page')
        res = self.app.get(url, auth=self.user.auth)
        assert_equal(res.status_code, http_status.HTTP_200_OK)

    def test_submit_draft_for_review_non_admin(self):
        url = self.draft_api_url('submit_draft_for_review')
        res = self.app.post_json(
            url,
            self.embargo_payload,
            auth=self.non_admin.auth,
            expect_errors=True
        )
        assert_equal(res.status_code, http_status.HTTP_403_FORBIDDEN)

<<<<<<< HEAD
    @mock.patch('osf.models.DraftRegistration.register', autospec=True)
    def test_register_draft_registration(self, mock_register_draft):

        url = self.node.api_url_for('register_draft_registration', draft_id=self.draft._id)
        res = self.app.post_json(url, {
            'data': {
                'attributes': {
                    'registration_choice': 'immediate',
                },
            },
        }, auth=self.user.auth)

        assert_equal(res.status_code, http_status.HTTP_202_ACCEPTED)
        assert_equal(mock_register_draft.call_args[0][0]._id, self.draft._id)

    @mock.patch('framework.celery_tasks.handlers.enqueue_task')
    def test_register_template_make_public_creates_pending_registration(self, mock_enqueue):
        url = self.node.api_url_for('register_draft_registration', draft_id=self.draft._id)
        res = self.app.post_json(url, self.immediate_payload, auth=self.user.auth)

        assert_equal(res.status_code, http_status.HTTP_202_ACCEPTED)
        self.node.reload()
        # Most recent node is a registration
        reg = self.node.registrations_all.order_by('-registered_date').first()
        assert_true(reg.is_registration)
        # The registration created is public
        assert_true(reg.is_pending_registration)

    @mock.patch('framework.celery_tasks.handlers.enqueue_task')
    def test_register_template_make_public_makes_children_pending_registration(self, mock_enqueue):
        comp1 = NodeFactory(parent=self.node)
        NodeFactory(parent=comp1)

        url = self.node.api_url_for('register_draft_registration', draft_id=self.draft._id)
        res = self.app.post_json(url, self.immediate_payload, auth=self.user.auth)

        assert_equal(res.status_code, http_status.HTTP_202_ACCEPTED)
        self.node.reload()
        # Most recent node is a registration
        reg = self.node.registrations_all.order_by('-registered_date').first()
        for node in reg.get_descendants_recursive():
            assert_true(node.is_registration)
            assert_true(node.is_pending_registration)

    @mock.patch('framework.celery_tasks.handlers.enqueue_task')
    def test_register_draft_registration_with_embargo_creates_embargo(self, mock_enqueue):
        url = self.node.api_url_for('register_draft_registration', draft_id=self.draft._id)
        end_date = timezone.now() + dt.timedelta(days=3)
        res = self.app.post_json(
            url,
            {
                'data': {
                    'attributes': {
                        'children': [self.node._id],
                        'registration_choice': 'embargo',
                        'lift_embargo': end_date.strftime('%c'),
                    },
                    'type': 'registrations',
                }
            },
            auth=self.user.auth)

        assert_equal(res.status_code, http_status.HTTP_202_ACCEPTED)
        self.node.reload()
        # Most recent node is a registration
        reg = self.node.registrations_all.order_by('-registered_date').first()
        assert_true(reg.is_registration)
        # The registration created is not public
        assert_false(reg.is_public)
        # The registration is pending an embargo that has not been approved
        assert_true(reg.is_pending_embargo)
        assert_true(reg.embargo.end_date)

    @mock.patch('framework.celery_tasks.handlers.enqueue_task')
    def test_register_draft_registration_with_embargo_adds_to_parent_project_logs(self, mock_enqueue):
        initial_project_logs = self.node.logs.count()
        res = self.app.post_json(
            self.node.api_url_for('register_draft_registration', draft_id=self.draft._id),
            self.embargo_payload,
            auth=self.user.auth
        )

        assert_equal(res.status_code, http_status.HTTP_202_ACCEPTED)
        self.node.reload()
        # Logs: Created, registered, embargo initiated
        assert_equal(self.node.logs.count(), initial_project_logs + 1)

    @mock.patch('framework.celery_tasks.handlers.enqueue_task')
    def test_register_draft_registration_with_embargo_is_not_public(self, mock_enqueue):
        res = self.app.post_json(
            self.node.api_url_for('register_draft_registration', draft_id=self.draft._id),
            self.embargo_payload,
            auth=self.user.auth
        )

        assert_equal(res.status_code, http_status.HTTP_202_ACCEPTED)

        registration = Registration.objects.all().order_by('-registered_date').first()

        assert_false(registration.is_public)
        assert_true(registration.is_pending_embargo)
        assert_is_not_none(registration.embargo)

    @mock.patch('framework.celery_tasks.handlers.enqueue_task')
    def test_register_draft_registration_invalid_embargo_end_date_raises_HTTPError(self, mock_enqueue):
        res = self.app.post_json(
            self.node.api_url_for('register_draft_registration', draft_id=self.draft._id),
            self.invalid_embargo_date_payload,
            auth=self.user.auth,
            expect_errors=True
        )

        assert_equal(res.status_code, http_status.HTTP_400_BAD_REQUEST)

    def test_register_draft_registration_invalid_registrationChoice(self):
        res = self.app.post_json(
            self.node.api_url_for('register_draft_registration', draft_id=self.draft._id),
            self.invalid_payload,
            auth=self.user.auth,
            expect_errors=True
        )
        assert_equal(res.status_code, http_status.HTTP_400_BAD_REQUEST)

    def test_register_draft_registration_already_registered(self):
        reg = RegistrationFactory(user=self.user)
        res = self.app.post_json(
            reg.api_url_for('register_draft_registration', draft_id=self.draft._id),
            self.invalid_payload,
            auth=self.user.auth,
            expect_errors=True
        )
        assert_equal(res.status_code, http_status.HTTP_400_BAD_REQUEST)

=======
>>>>>>> aa1f2714
    def test_get_draft_registration(self):
        url = self.draft_api_url('get_draft_registration')
        res = self.app.get(url, auth=self.user.auth)
        assert_equal(res.status_code, http_status.HTTP_200_OK)
        assert_equal(res.json['pk'], self.draft._id)

    def test_get_draft_registration_deleted(self):
        self.draft.deleted = timezone.now()
        self.draft.save()
        self.draft.reload()

        url = self.draft_api_url('get_draft_registration')
        res = self.app.get(url, auth=self.user.auth, expect_errors=True)
        assert_equal(res.status_code, http_status.HTTP_410_GONE)

    def test_get_draft_registration_invalid(self):
        url = self.node.api_url_for('get_draft_registration', draft_id='13123123')
        res = self.app.get(url, auth=self.user.auth, expect_errors=True)
        assert_equal(res.status_code, http_status.HTTP_404_NOT_FOUND)

    def test_get_draft_registration_not_admin(self):
        url = self.draft_api_url('get_draft_registration')
        res = self.app.get(url, auth=self.non_admin.auth, expect_errors=True)
        assert_equal(res.status_code, http_status.HTTP_403_FORBIDDEN)

    def test_get_draft_registrations_only_gets_drafts_for_that_node(self):
        dummy = NodeFactory()

        # Drafts for dummy node
        for i in range(5):
            d = DraftRegistrationFactory(
                initiator=self.user,
                branched_from=dummy,
                meta_schema=self.meta_schema,
                schema_data={}
            )

        found = [self.draft]
        # Drafts for self.node
        for i in range(3):
            d = DraftRegistrationFactory(
                initiator=self.user,
                branched_from=self.node,
                meta_schema=self.meta_schema,
                schema_data={}
            )
            found.append(d)
        url = self.node.api_url_for('get_draft_registrations')

        res = self.app.get(url, auth=self.user.auth)
        assert_equal(res.status_code, http_status.HTTP_200_OK)
        # 3 new, 1 from setUp
        assert_equal(len(res.json['drafts']), 4)
        for draft in res.json['drafts']:
            assert_in(draft['pk'], [f._id for f in found])

    def test_new_draft_registration_POST(self):
        target = NodeFactory(creator=self.user)
        payload = {
            'schema_name': self.meta_schema.name,
            'schema_version': self.meta_schema.schema_version
        }
        url = target.web_url_for('new_draft_registration')

        res = self.app.post(url, payload, auth=self.user.auth)
        assert_equal(res.status_code, http_status.HTTP_302_FOUND)
        target.reload()
        draft = DraftRegistration.objects.get(branched_from=target)
        assert_equal(draft.registration_schema, self.meta_schema)

    def test_new_draft_registration_on_registration(self):
        target = RegistrationFactory(user=self.user)
        payload = {
            'schema_name': self.meta_schema.name,
            'schema_version': self.meta_schema.schema_version
        }
        url = target.web_url_for('new_draft_registration')
        res = self.app.post(url, payload, auth=self.user.auth, expect_errors=True)
        assert_equal(res.status_code, http_status.HTTP_403_FORBIDDEN)

    def test_update_draft_registration_cant_update_registered(self):
        metadata = {
            'summary': {'value': 'updated'}
        }
        assert_not_equal(metadata, self.draft.registration_metadata)
        payload = {
            'schema_data': metadata,
            'schema_name': 'OSF-Standard Pre-Data Collection Registration',
            'schema_version': 1
        }
        self.draft.register(self.auth, save=True)
        url = self.node.api_url_for('update_draft_registration', draft_id=self.draft._id)

        res = self.app.put_json(url, payload, auth=self.user.auth, expect_errors=True)
        assert_equal(res.status_code, http_status.HTTP_403_FORBIDDEN)

    def test_edit_draft_registration_page_already_registered(self):
        self.draft.register(self.auth, save=True)
        url = self.node.web_url_for('edit_draft_registration_page', draft_id=self.draft._id)
        res = self.app.get(url, auth=self.user.auth, expect_errors=True)
        assert_equal(res.status_code, http_status.HTTP_403_FORBIDDEN)

    def test_update_draft_registration(self):
        metadata = {
            'summary': {
                'value': 'updated',
                'comments': []
            }
        }
        assert_not_equal(metadata, self.draft.registration_metadata)
        payload = {
            'schema_data': metadata,
            'schema_name': 'Open-Ended Registration',
            'schema_version': 2
        }
        url = self.node.api_url_for('update_draft_registration', draft_id=self.draft._id)

        res = self.app.put_json(url, payload, auth=self.user.auth)
        assert_equal(res.status_code, http_status.HTTP_200_OK)

        open_ended_schema = RegistrationSchema.objects.get(name='Open-Ended Registration', schema_version=2)

        self.draft.reload()
        assert_equal(open_ended_schema, self.draft.registration_schema)
        assert_equal(metadata, self.draft.registration_metadata)

    def test_update_draft_registration_non_admin(self):
        metadata = {
            'summary': {
                'value': 'updated',
                'comments': []
            }
        }
        assert_not_equal(metadata, self.draft.registration_metadata)
        payload = {
            'schema_data': metadata,
            'schema_name': 'OSF-Standard Pre-Data Collection Registration',
            'schema_version': 1
        }
        url = self.node.api_url_for('update_draft_registration', draft_id=self.draft._id)

        res = self.app.put_json(url, payload, auth=self.non_admin.auth, expect_errors=True)
        assert_equal(res.status_code, http_status.HTTP_403_FORBIDDEN)

        # group admin cannot update draft registration
        res = self.app.put_json(url, payload, auth=self.group_mem.auth, expect_errors=True)
        assert_equal(res.status_code, http.FORBIDDEN)

    def test_delete_draft_registration(self):
        assert_equal(1, DraftRegistration.objects.filter(deleted__isnull=True).count())
        url = self.node.api_url_for('delete_draft_registration', draft_id=self.draft._id)

        res = self.app.delete(url, auth=self.user.auth)
        assert_equal(res.status_code, http_status.HTTP_204_NO_CONTENT)
        assert_equal(0, DraftRegistration.objects.filter(deleted__isnull=True).count())

    def test_delete_draft_registration_non_admin(self):
        assert_equal(1, DraftRegistration.objects.filter(deleted__isnull=True).count())
        url = self.node.api_url_for('delete_draft_registration', draft_id=self.draft._id)

        res = self.app.delete(url, auth=self.non_admin.auth, expect_errors=True)
        assert_equal(res.status_code, http_status.HTTP_403_FORBIDDEN)
        assert_equal(1, DraftRegistration.objects.filter(deleted__isnull=True).count())

        # group admin cannot delete draft registration
        res = self.app.delete(url, auth=self.group_mem.auth, expect_errors=True)
        assert_equal(res.status_code, http.FORBIDDEN)

    @mock.patch('website.archiver.tasks.archive')
    def test_delete_draft_registration_registered(self, mock_register_draft):
        self.draft.register(auth=self.auth, save=True)
        url = self.node.api_url_for('delete_draft_registration', draft_id=self.draft._id)

        res = self.app.delete(url, auth=self.user.auth, expect_errors=True)
        assert_equal(res.status_code, http_status.HTTP_403_FORBIDDEN)

    @mock.patch('website.archiver.tasks.archive')
    def test_delete_draft_registration_approved_and_registration_deleted(self, mock_register_draft):
        self.draft.register(auth=self.auth, save=True)
        self.draft.registered_node.is_deleted = True
        self.draft.registered_node.save()

        assert_equal(1, DraftRegistration.objects.filter(deleted__isnull=True).count())
        url = self.node.api_url_for('delete_draft_registration', draft_id=self.draft._id)

        res = self.app.delete(url, auth=self.user.auth)
        assert_equal(res.status_code, http_status.HTTP_204_NO_CONTENT)
        assert_equal(0, DraftRegistration.objects.filter(deleted__isnull=True).count())

    def test_only_admin_can_delete_registration(self):
        non_admin = AuthUserFactory()
        assert_equal(1, DraftRegistration.objects.filter(deleted__isnull=True).count())
        url = self.node.api_url_for('delete_draft_registration', draft_id=self.draft._id)

        res = self.app.delete(url, auth=non_admin.auth, expect_errors=True)
        assert_equal(res.status_code, http_status.HTTP_403_FORBIDDEN)
        assert_equal(1, DraftRegistration.objects.filter(deleted__isnull=True).count())

    def test_get_metaschemas(self):
        url = api_url_for('get_metaschemas')
        res = self.app.get(url).json
        assert_equal(
            len(res['meta_schemas']),
            RegistrationSchema.objects.filter(active=True, schema_version=LATEST_SCHEMA_VERSION).count()
        )

    def test_get_metaschemas_all(self):
        url = api_url_for('get_metaschemas', include='all')
        res = self.app.get(url)
        assert_equal(res.status_code, http_status.HTTP_200_OK)
        assert_equal(
            len(res.json['meta_schemas']),
            RegistrationSchema.objects.filter(active=True).count()
        )

    def test_validate_embargo_end_date_too_soon(self):
        registration = RegistrationFactory(project=self.node)
        today = dt.datetime.today().replace(tzinfo=pytz.utc)
        too_soon = today + dt.timedelta(days=5)
        try:
            draft_views.validate_embargo_end_date(too_soon.isoformat(), registration)
        except HTTPError as e:
            assert_equal(e.code, http_status.HTTP_400_BAD_REQUEST)
        else:
            self.fail()

    def test_validate_embargo_end_date_too_late(self):
        registration = RegistrationFactory(project=self.node)
        today = dt.datetime.today().replace(tzinfo=pytz.utc)
        too_late = today + dt.timedelta(days=(4 * 365) + 1)
        try:
            draft_views.validate_embargo_end_date(too_late.isoformat(), registration)
        except HTTPError as e:
            assert_equal(e.code, http_status.HTTP_400_BAD_REQUEST)
        else:
            self.fail()

    def test_validate_embargo_end_date_ok(self):
        registration = RegistrationFactory(project=self.node)
        today = dt.datetime.today().replace(tzinfo=pytz.utc)
        too_late = today + dt.timedelta(days=12)
        try:
            draft_views.validate_embargo_end_date(too_late.isoformat(), registration)
        except Exception:
            self.fail()

    def test_check_draft_state_registered(self):
        reg = RegistrationFactory()
        self.draft.registered_node = reg
        self.draft.save()
        try:
            draft_views.check_draft_state(self.draft)
        except HTTPError as e:
            assert_equal(e.code, http_status.HTTP_403_FORBIDDEN)
        else:
            self.fail()

    def test_check_draft_state_registered_but_deleted(self):
        reg = RegistrationFactory()
        self.draft.registered_node = reg
        reg.is_deleted = True
        self.draft.save()
        try:
            draft_views.check_draft_state(self.draft)
        except Exception:
            self.fail()

    def test_check_draft_state_pending_review(self):
        self.draft.submit_for_review(self.user, self.immediate_payload, save=True)
        try:
            with mock.patch.object(DraftRegistration, 'requires_approval', mock.PropertyMock(return_value=True)):
                draft_views.check_draft_state(self.draft)
        except HTTPError as e:
            assert_equal(e.code, http_status.HTTP_403_FORBIDDEN)
        else:
            self.fail()

    def test_check_draft_state_approved(self):
        try:
            with mock.patch.object(DraftRegistration, 'requires_approval', mock.PropertyMock(return_value=True)), mock.patch.object(DraftRegistration, 'is_approved', mock.PropertyMock(return_value=True)):
                draft_views.check_draft_state(self.draft)
        except HTTPError as e:
            assert_equal(e.code, http_status.HTTP_403_FORBIDDEN)
        else:
            self.fail()

    def test_check_draft_state_ok(self):
        try:
            draft_views.check_draft_state(self.draft)
        except Exception:
            self.fail()

    def test_check_draft_state_registered_and_deleted_and_approved(self):
        reg = RegistrationFactory()
        self.draft.registered_node = reg
        self.draft.save()
        reg.is_deleted = True
        reg.save()

        with mock.patch('osf.models.DraftRegistration.is_approved', mock.PropertyMock(return_value=True)):
            try:
                draft_views.check_draft_state(self.draft)
            except HTTPError:
                self.fail()

    def test_prereg_challenge_over(self):
        url = self.draft_api_url('submit_draft_for_review')
        with override_switch(features.OSF_PREREGISTRATION, active=True):
            res = self.app.post_json(
                url,
                self.embargo_payload,
                auth=self.user.auth,
                expect_errors=True
            )
        assert_equal(res.status_code, http_status.HTTP_410_GONE)
        data = res.json
        assert_equal(data['message_short'], 'The Prereg Challenge has ended')<|MERGE_RESOLUTION|>--- conflicted
+++ resolved
@@ -162,7 +162,6 @@
         )
         assert_equal(res.status_code, http_status.HTTP_403_FORBIDDEN)
 
-<<<<<<< HEAD
     @mock.patch('osf.models.DraftRegistration.register', autospec=True)
     def test_register_draft_registration(self, mock_register_draft):
 
@@ -296,8 +295,6 @@
         )
         assert_equal(res.status_code, http_status.HTTP_400_BAD_REQUEST)
 
-=======
->>>>>>> aa1f2714
     def test_get_draft_registration(self):
         url = self.draft_api_url('get_draft_registration')
         res = self.app.get(url, auth=self.user.auth)
