# -*- coding: utf-8 -*-
import unittest
import logging

from nose.tools import *  # flake8: noqa (PEP8 asserts)
import mock

from framework.auth.core import Auth
from website import settings
import website.search.search as search
from website.search import elastic_search
from website.search.util import build_query
from website.search_migration.migrate import migrate
<<<<<<< HEAD
=======
from website.models import Retraction

>>>>>>> 8b2cb976
from tests.base import OsfTestCase
from tests.test_features import requires_search
from tests.factories import (
    UserFactory, ProjectFactory, NodeFactory,
    UnregUserFactory, UnconfirmedUserFactory,
    RegistrationFactory
)

TEST_INDEX = 'test'


@requires_search
class SearchTestCase(OsfTestCase):

    def tearDown(self):
        super(SearchTestCase, self).tearDown()
        search.delete_index(elastic_search.INDEX)
        search.create_index(elastic_search.INDEX)

    def setUp(self):
        super(SearchTestCase, self).setUp()
        elastic_search.INDEX = TEST_INDEX
        settings.ELASTIC_INDEX = TEST_INDEX
        search.delete_index(elastic_search.INDEX)
        search.create_index(elastic_search.INDEX)


def query(term):
    results = search.search(build_query(term), index=elastic_search.INDEX)
    return results


def query_user(name):
    term = 'category:user AND "{}"'.format(name)
    return query(term)


@requires_search
class TestUserUpdate(SearchTestCase):

    def setUp(self):
        super(TestUserUpdate, self).setUp()
        search.delete_index(elastic_search.INDEX)
        search.create_index(elastic_search.INDEX)
        self.user = UserFactory(fullname='David Bowie')

    def test_new_user(self):
        # Verify that user has been added to Elastic Search
        docs = query_user(self.user.fullname)['results']
        assert_equal(len(docs), 1)

    def test_new_user_unconfirmed(self):
        user = UnconfirmedUserFactory()
        docs = query_user(user.fullname)['results']
        assert_equal(len(docs), 0)
        token = user.get_confirmation_token(user.username)
        user.confirm_email(token)
        user.save()
        docs = query_user(user.fullname)['results']
        assert_equal(len(docs), 1)

    def test_change_name(self):
        # Add a user, change her name, and verify that only the new name is
        # found in search.
        user = UserFactory(fullname='Barry Mitchell')
        fullname_original = user.fullname
        user.fullname = user.fullname[::-1]
        user.save()

        docs_original = query_user(fullname_original)['results']
        assert_equal(len(docs_original), 0)

        docs_current = query_user(user.fullname)['results']
        assert_equal(len(docs_current), 1)

    def test_disabled_user(self):
        # Test that disabled users are not in search index

        user = UserFactory(fullname='Bettie Page')
        user.save()

        # Ensure user is in search index
        assert_equal(len(query_user(user.fullname)['results']), 1)

        # Disable the user
        user.is_disabled = True
        user.save()

        # Ensure user is not in search index
        assert_equal(len(query_user(user.fullname)['results']), 0)

    def test_merged_user(self):
        user = UserFactory(fullname='Annie Lennox')
        merged_user = UserFactory(fullname='Lisa Stansfield')
        user.save()
        merged_user.save()
        assert_equal(len(query_user(user.fullname)['results']), 1)
        assert_equal(len(query_user(merged_user.fullname)['results']), 1)

        user.merge_user(merged_user)

        assert_equal(len(query_user(user.fullname)['results']), 1)
        assert_equal(len(query_user(merged_user.fullname)['results']), 0)

    def test_employment(self):
        user = UserFactory(fullname='Helga Finn')
        user.save()
        institution = 'Finn\'s Fine Filers'

        docs = query_user(institution)['results']
        assert_equal(len(docs), 0)
        user.jobs.append({
            'institution': institution,
            'title': 'The Big Finn',
        })
        user.save()

        docs = query_user(institution)['results']
        assert_equal(len(docs), 1)

    def test_education(self):
        user = UserFactory(fullname='Henry Johnson')
        user.save()
        institution = 'Henry\'s Amazing School!!!'

        docs = query_user(institution)['results']
        assert_equal(len(docs), 0)
        user.schools.append({
            'institution': institution,
            'degree': 'failed all classes',
        })
        user.save()

        docs = query_user(institution)['results']
        assert_equal(len(docs), 1)

    def test_name_fields(self):
        names = ['Bill Nye', 'William', 'the science guy', 'Sanford', 'the Great']
        user = UserFactory(fullname=names[0])
        user.given_name = names[1]
        user.middle_names = names[2]
        user.family_name = names[3]
        user.suffix = names[4]
        user.save()
        docs = [query_user(name)['results'] for name in names]
        assert_equal(sum(map(len, docs)), len(docs))  # 1 result each
        assert_true(all([user._id == doc[0]['id'] for doc in docs]))


@requires_search
class TestProject(SearchTestCase):

    def setUp(self):
        super(TestProject, self).setUp()
        self.user = UserFactory(fullname='John Deacon')
        self.project = ProjectFactory(title='Red Special', creator=self.user)

    def test_new_project_private(self):
        # Verify that a private project is not present in Elastic Search.
        docs = query(self.project.title)['results']
        assert_equal(len(docs), 0)

    def test_make_public(self):
        # Make project public, and verify that it is present in Elastic
        # Search.
        self.project.set_privacy('public')
        docs = query(self.project.title)['results']
        assert_equal(len(docs), 1)


@requires_search
class TestRegistrationRetractions(SearchTestCase):

    def setUp(self):
        super(TestRegistrationRetractions, self).setUp()
        self.user = UserFactory(usename='Doug Bogie')
        self.title = 'Red Special'
        self.consolidate_auth = Auth(user=self.user)
        self.project = ProjectFactory(
            title=self.title,
            creator=self.user,
            is_public=True,
        )
        self.registration = RegistrationFactory(
            project=self.project,
            title=self.title,
            creator=self.user,
            is_public=True,
            is_registration=True
        )

    def test_retraction_is_searchable(self):

        self.registration.retract_registration(self.user)
        docs = query('category:registration AND ' + self.title)['results']
        assert_equal(len(docs), 1)

    @mock.patch('website.project.model.Node.archiving', mock.PropertyMock(return_value=False))
    def test_pending_retraction_wiki_content_is_searchable(self):
        # Add unique string to wiki
        wiki_content = {'home': 'public retraction test'}
        for key, value in wiki_content.items():
            docs = query(value)['results']
            assert_equal(len(docs), 0)
            self.registration.update_node_wiki(
                key, value, self.consolidate_auth,
            )
            # Query and ensure unique string shows up
            docs = query(value)['results']
            assert_equal(len(docs), 1)

        # Query and ensure registration does show up
        docs = query('category:registration AND ' + self.title)['results']
        assert_equal(len(docs), 1)

        # Retract registration
        self.registration.retract_registration(self.user, '')
        self.registration.save()
        self.registration.reload()

        # Query and ensure unique string in wiki doesn't show up
        docs = query('category:registration AND "{}"'.format(wiki_content['home']))['results']
        assert_equal(len(docs), 1)

        # Query and ensure registration does show up
        docs = query('category:registration AND ' + self.title)['results']
        assert_equal(len(docs), 1)

    @mock.patch('website.project.model.Node.archiving', mock.PropertyMock(return_value=False))
    def test_retraction_wiki_content_is_not_searchable(self):
        # Add unique string to wiki
        wiki_content = {'home': 'public retraction test'}
        for key, value in wiki_content.items():
            docs = query(value)['results']
            assert_equal(len(docs), 0)
            self.registration.update_node_wiki(
                key, value, self.consolidate_auth,
            )
            # Query and ensure unique string shows up
            docs = query(value)['results']
            assert_equal(len(docs), 1)

        # Query and ensure registration does show up
        docs = query('category:registration AND ' + self.title)['results']
        assert_equal(len(docs), 1)

        # Retract registration
        self.registration.retract_registration(self.user, '')
        self.registration.retraction.state = Retraction.APPROVED
        self.registration.retraction.save()
        self.registration.save()
        self.registration.update_search()

        # Query and ensure unique string in wiki doesn't show up
        docs = query('category:registration AND "{}"'.format(wiki_content['home']))['results']
        assert_equal(len(docs), 0)

        # Query and ensure registration does show up
        docs = query('category:registration AND ' + self.title)['results']
        assert_equal(len(docs), 1)


@requires_search
class TestPublicNodes(SearchTestCase):

    def setUp(self):
        super(TestPublicNodes, self).setUp()
        self.user = UserFactory(usename='Doug Bogie')
        self.title = 'Red Special'
        self.consolidate_auth = Auth(user=self.user)
        self.project = ProjectFactory(
            title=self.title,
            creator=self.user,
            is_public=True,
        )
        self.component = NodeFactory(
            parent=self.project,
            title=self.title,
            creator=self.user,
            is_public=True
        )
        self.registration = ProjectFactory(
            title=self.title,
            creator=self.user,
            is_public=True,
            is_registration=True
        )

    def test_make_private(self):
        # Make project public, then private, and verify that it is not present
        # in search.
        self.project.set_privacy('private')
        docs = query('category:project AND ' + self.title)['results']
        assert_equal(len(docs), 0)

        self.component.set_privacy('private')
        docs = query('category:component AND ' + self.title)['results']
        assert_equal(len(docs), 0)

    def test_public_parent_title(self):
        self.project.set_title('hello &amp; world', self.consolidate_auth)
        self.project.save()
        docs = query('category:component AND ' + self.title)['results']
        assert_equal(len(docs), 1)
        assert_equal(docs[0]['parent_title'], 'hello & world')
        assert_true(docs[0]['parent_url'])

    def test_make_parent_private(self):
        # Make parent of component, public, then private, and verify that the
        # component still appears but doesn't link to the parent in search.
        self.project.set_privacy('private')
        docs = query('category:component AND ' + self.title)['results']
        assert_equal(len(docs), 1)
        assert_equal(docs[0]['parent_title'], '-- private project --')
        assert_false(docs[0]['parent_url'])

    def test_delete_project(self):
        self.component.remove_node(self.consolidate_auth)
        docs = query('category:component AND ' + self.title)['results']
        assert_equal(len(docs), 0)

        self.project.remove_node(self.consolidate_auth)
        docs = query('category:project AND ' + self.title)['results']
        assert_equal(len(docs), 0)

    def test_change_title(self):
        title_original = self.project.title
        self.project.set_title(
            'Blue Ordinary', self.consolidate_auth, save=True)

        docs = query('category:project AND ' + title_original)['results']
        assert_equal(len(docs), 0)

        docs = query('category:project AND ' + self.project.title)['results']
        assert_equal(len(docs), 1)

    def test_add_tags(self):

        tags = ['stonecoldcrazy', 'just a poor boy', 'from-a-poor-family']

        for tag in tags:
            docs = query('tags:"{}"'.format(tag))['results']
            assert_equal(len(docs), 0)
            self.project.add_tag(tag, self.consolidate_auth, save=True)

        for tag in tags:
            docs = query('tags:"{}"'.format(tag))['results']
            assert_equal(len(docs), 1)

    def test_remove_tag(self):

        tags = ['stonecoldcrazy', 'just a poor boy', 'from-a-poor-family']

        for tag in tags:
            self.project.add_tag(tag, self.consolidate_auth, save=True)
            self.project.remove_tag(tag, self.consolidate_auth, save=True)
            docs = query('tags:"{}"'.format(tag))['results']
            assert_equal(len(docs), 0)

    def test_update_wiki(self):
        """Add text to a wiki page, then verify that project is found when
        searching for wiki text.

        """
        wiki_content = {
            'home': 'Hammer to fall',
            'swag': '#YOLO'
        }
        for key, value in wiki_content.items():
            docs = query(value)['results']
            assert_equal(len(docs), 0)
            self.project.update_node_wiki(
                key, value, self.consolidate_auth,
            )
            docs = query(value)['results']
            assert_equal(len(docs), 1)

    def test_clear_wiki(self):
        # Add wiki text to page, then delete, then verify that project is not
        # found when searching for wiki text.
        wiki_content = 'Hammer to fall'
        self.project.update_node_wiki(
            'home', wiki_content, self.consolidate_auth,
        )
        self.project.update_node_wiki('home', '', self.consolidate_auth)

        docs = query(wiki_content)['results']
        assert_equal(len(docs), 0)

    def test_add_contributor(self):
        # Add a contributor, then verify that project is found when searching
        # for contributor.
        user2 = UserFactory(fullname='Adam Lambert')

        docs = query('category:project AND "{}"'.format(user2.fullname))['results']
        assert_equal(len(docs), 0)

        self.project.add_contributor(user2, save=True)

        docs = query('category:project AND "{}"'.format(user2.fullname))['results']
        assert_equal(len(docs), 1)

    def test_remove_contributor(self):
        # Add and remove a contributor, then verify that project is not found
        # when searching for contributor.
        user2 = UserFactory(fullname='Brian May')

        self.project.add_contributor(user2, save=True)
        self.project.remove_contributor(user2, self.consolidate_auth)

        docs = query('category:project AND "{}"'.format(user2.fullname))['results']
        assert_equal(len(docs), 0)

    def test_hide_contributor(self):
        user2 = UserFactory(fullname='Brian May')
        self.project.add_contributor(user2)
        self.project.set_visible(user2, False, save=True)
        docs = query('category:project AND "{}"'.format(user2.fullname))['results']
        assert_equal(len(docs), 0)
        self.project.set_visible(user2, True, save=True)
        docs = query('category:project AND "{}"'.format(user2.fullname))['results']
        assert_equal(len(docs), 1)

    def test_wrong_order_search(self):
        title_parts = self.title.split(' ')
        title_parts.reverse()
        title_search = ' '.join(title_parts)

        docs = query(title_search)['results']
        assert_equal(len(docs), 3)

    def test_tag_aggregation(self):
        tags = ['stonecoldcrazy', 'just a poor boy', 'from-a-poor-family']

        for tag in tags:
            self.project.add_tag(tag, self.consolidate_auth, save=True)

        docs = query(self.title)['tags']
        assert len(docs) == 3
        for doc in docs:
            assert doc['key'] in tags


@requires_search
class TestAddContributor(SearchTestCase):
    # Tests of the search.search_contributor method

    def setUp(self):
        super(TestAddContributor, self).setUp()
        self.name1 = 'Roger1 Taylor1'
        self.name2 = 'John2 Deacon2'
        self.name3 = u'j\xc3\xb3ebert3 Smith3'
        self.name4 = u'B\xc3\xb3bbert4 Jones4'
        self.user = UserFactory(fullname=self.name1)
        self.user3 = UserFactory(fullname=self.name3)

    def test_unreg_users_dont_show_in_search(self):
        unreg = UnregUserFactory()
        contribs = search.search_contributor(unreg.fullname)
        assert_equal(len(contribs['users']), 0)

    def test_unreg_users_do_show_on_projects(self):
        unreg = UnregUserFactory(fullname='Robert Paulson')
        self.project = ProjectFactory(
            title='Glamour Rock',
            creator=unreg,
            is_public=True,
        )
        results = query(unreg.fullname)['results']
        assert_equal(len(results), 1)

    def test_search_fullname(self):
        # Searching for full name yields exactly one result.
        contribs = search.search_contributor(self.name1)
        assert_equal(len(contribs['users']), 1)

        contribs = search.search_contributor(self.name2)
        assert_equal(len(contribs['users']), 0)

    def test_search_firstname(self):
        # Searching for first name yields exactly one result.
        contribs = search.search_contributor(self.name1.split(' ')[0])
        assert_equal(len(contribs['users']), 1)

        contribs = search.search_contributor(self.name2.split(' ')[0])
        assert_equal(len(contribs['users']), 0)

    def test_search_partial(self):
        # Searching for part of first name yields exactly one
        # result.
        contribs = search.search_contributor(self.name1.split(' ')[0][:-1])
        assert_equal(len(contribs['users']), 1)

        contribs = search.search_contributor(self.name2.split(' ')[0][:-1])
        assert_equal(len(contribs['users']), 0)

    def test_search_fullname_special_character(self):
        # Searching for a fullname with a special character yields
        # exactly one result.
        contribs = search.search_contributor(self.name3)
        assert_equal(len(contribs['users']), 1)

        contribs = search.search_contributor(self.name4)
        assert_equal(len(contribs['users']), 0)

    def test_search_firstname_special_charcter(self):
        # Searching for a first name with a special character yields
        # exactly one result.
        contribs = search.search_contributor(self.name3.split(' ')[0])
        assert_equal(len(contribs['users']), 1)

        contribs = search.search_contributor(self.name4.split(' ')[0])
        assert_equal(len(contribs['users']), 0)

    def test_search_partial_special_character(self):
        # Searching for a partial name with a special character yields
        # exctly one result.
        contribs = search.search_contributor(self.name3.split(' ')[0][:-1])
        assert_equal(len(contribs['users']), 1)

        contribs = search.search_contributor(self.name4.split(' ')[0][:-1])
        assert_equal(len(contribs['users']), 0)


@requires_search
class TestProjectSearchResults(SearchTestCase):
    def setUp(self):
        super(TestProjectSearchResults, self).setUp()
        self.user = UserFactory(usename='Doug Bogie')

        self.singular = 'Spanish Inquisition'
        self.plural = 'Spanish Inquisitions'
        self.possessive = 'Spanish\'s Inquisition'

        self.project_singular = ProjectFactory(
            title=self.singular,
            creator=self.user,
            is_public=True,
        )

        self.project_plural = ProjectFactory(
            title=self.plural,
            creator=self.user,
            is_public=True,
        )

        self.project_possessive = ProjectFactory(
            title=self.possessive,
            creator=self.user,
            is_public=True,
        )

        self.project_unrelated = ProjectFactory(
            title='Cardinal Richelieu',
            creator=self.user,
            is_public=True,
        )

    def test_singular_query(self):
        # Verify searching for singular term includes singular,
        # possessive and plural versions in results.
        results = query(self.singular)['results']
        assert_equal(len(results), 3)

    def test_plural_query(self):
        # Verify searching for singular term includes singular,
        # possessive and plural versions in results.
        results = query(self.plural)['results']
        assert_equal(len(results), 3)

    def test_possessive_query(self):
        # Verify searching for possessive term includes singular,
        # possessive and plural versions in results.
        results = query(self.possessive)['results']
        assert_equal(len(results), 3)


def job(**kwargs):
    keys = [
        'title',
        'institution',
        'department',
        'location',
        'startMonth',
        'startYear',
        'endMonth',
        'endYear',
        'ongoing',
    ]
    job = {}
    for key in keys:
        if key[-5:] == 'Month':
            job[key] = kwargs.get(key, 'December')
        elif key[-4:] == 'Year':
            job[key] = kwargs.get(key, '2000')
        else:
            job[key] = kwargs.get(key, 'test_{}'.format(key))
    return job


class TestUserSearchResults(SearchTestCase):
    def setUp(self):
        super(TestUserSearchResults, self).setUp()
        self.user_one = UserFactory(jobs=[job(institution='Oxford'),
                                          job(institution='Star Fleet')],
                                    fullname='Date Soong')

        self.user_two = UserFactory(jobs=[job(institution='Grapes la Picard'),
                                          job(institution='Star Fleet')],
                                    fullname='Jean-Luc Picard')

        self.user_three = UserFactory(jobs=[job(institution='Star Fleet'),
                                            job(institution='Federation Medical')],
                                      fullname='Beverly Crusher')

        self.user_four = UserFactory(jobs=[job(institution='Star Fleet')],
                                     fullname='William Riker')

        self.user_five = UserFactory(jobs=[job(institution='Traveler intern'),
                                           job(institution='Star Fleet Academy'),
                                           job(institution='Star Fleet Intern')],
                                     fullname='Wesley Crusher')

        for i in range(25):
            UserFactory(jobs=[job()])

        self.current_starfleet = [
            self.user_three,
            self.user_four,
        ]

        self.were_starfleet = [
            self.user_one,
            self.user_two,
            self.user_three,
            self.user_four,
            self.user_five
        ]

    @unittest.skip('Cannot guarentee always passes')
    def test_current_job_first_in_results(self):
        results = query_user('Star Fleet')['results']
        result_names = [r['names']['fullname'] for r in results]
        current_starfleet_names = [u.fullname for u in self.current_starfleet]
        for name in result_names[:2]:
            assert_in(name, current_starfleet_names)

    def test_had_job_in_results(self):
        results = query_user('Star Fleet')['results']
        result_names = [r['names']['fullname'] for r in results]
        were_starfleet_names = [u.fullname for u in self.were_starfleet]
        for name in result_names:
            assert_in(name, were_starfleet_names)


class TestSearchExceptions(OsfTestCase):
    # Verify that the correct exception is thrown when the connection is lost

    @classmethod
    def setUpClass(cls):
        logging.getLogger('website.project.model').setLevel(logging.CRITICAL)
        super(TestSearchExceptions, cls).setUpClass()
        if settings.SEARCH_ENGINE == 'elastic':
            cls._es = search.search_engine.es
            search.search_engine.es = None

    @classmethod
    def tearDownClass(cls):
        super(TestSearchExceptions, cls).tearDownClass()
        if settings.SEARCH_ENGINE == 'elastic':
            search.search_engine.es = cls._es

    def test_connection_error(self):
        # Ensures that saving projects/users doesn't break as a result of connection errors
        self.user = UserFactory(usename='Doug Bogie')
        self.project = ProjectFactory(
            title="Tom Sawyer",
            creator=self.user,
            is_public=True,
        )
        self.user.save()
        self.project.save()


class TestSearchMigration(SearchTestCase):
    # Verify that the correct indices are created/deleted during migration

    @classmethod
    def tearDownClass(cls):
        super(TestSearchMigration, cls).tearDownClass()
        search.create_index(settings.ELASTIC_INDEX)

    def setUp(self):
        super(TestSearchMigration, self).setUp()
        self.es = search.search_engine.es
        search.delete_index(settings.ELASTIC_INDEX)
        search.create_index(settings.ELASTIC_INDEX)
        self.user = UserFactory(fullname='David Bowie')
        self.project = ProjectFactory(
            title=settings.ELASTIC_INDEX,
            creator=self.user,
            is_public=True
        )

    def test_first_migration_no_delete(self):
        migrate(delete=False, index=settings.ELASTIC_INDEX, app=self.app.app)
        var = self.es.indices.get_aliases()
        assert_equal(var[settings.ELASTIC_INDEX + '_v1']['aliases'].keys()[0], settings.ELASTIC_INDEX)

    def test_multiple_migrations_no_delete(self):
        for n in xrange(1, 21):
            migrate(delete=False, index=settings.ELASTIC_INDEX, app=self.app.app)
            var = self.es.indices.get_aliases()
            assert_equal(var[settings.ELASTIC_INDEX + '_v{}'.format(n)]['aliases'].keys()[0], settings.ELASTIC_INDEX)

    def test_first_migration_with_delete(self):
        migrate(delete=True, index=settings.ELASTIC_INDEX, app=self.app.app)
        var = self.es.indices.get_aliases()
        assert_equal(var[settings.ELASTIC_INDEX + '_v1']['aliases'].keys()[0], settings.ELASTIC_INDEX)

    def test_multiple_migrations_with_delete(self):
        for n in xrange(1, 21, 2):
            migrate(delete=True, index=settings.ELASTIC_INDEX, app=self.app.app)
            var = self.es.indices.get_aliases()
            assert_equal(var[settings.ELASTIC_INDEX + '_v{}'.format(n)]['aliases'].keys()[0], settings.ELASTIC_INDEX)

            migrate(delete=True, index=settings.ELASTIC_INDEX, app=self.app.app)
            var = self.es.indices.get_aliases()
            assert_equal(var[settings.ELASTIC_INDEX + '_v{}'.format(n + 1)]['aliases'].keys()[0], settings.ELASTIC_INDEX)
            assert not var.get(settings.ELASTIC_INDEX + '_v{}'.format(n))<|MERGE_RESOLUTION|>--- conflicted
+++ resolved
@@ -11,11 +11,7 @@
 from website.search import elastic_search
 from website.search.util import build_query
 from website.search_migration.migrate import migrate
-<<<<<<< HEAD
-=======
 from website.models import Retraction
-
->>>>>>> 8b2cb976
 from tests.base import OsfTestCase
 from tests.test_features import requires_search
 from tests.factories import (
