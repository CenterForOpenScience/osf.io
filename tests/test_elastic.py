import unittest
import logging

<<<<<<< HEAD
from tests.base import OsfTestCase
from tests.test_features import requires_search
from tests.factories import (
    UserFactory, ProjectFactory, NodeFactory,
    UnregUserFactory, UnconfirmedUserFactory,
    RegistrationFactory
)
=======
from nose.tools import *  # flake8: noqa (PEP8 asserts)
>>>>>>> c7e8d4a3

from framework.auth.core import Auth
from website import settings
import website.search.search as search
from website.search import elastic_search
from website.search.util import build_query
from website.search_migration.migrate import migrate

from tests.base import OsfTestCase
from tests.test_features import requires_search
from tests.factories import (
    UserFactory, ProjectFactory, NodeFactory,
    UnregUserFactory, UnconfirmedUserFactory
)

@requires_search
class SearchTestCase(OsfTestCase):

    def tearDown(self):
        super(SearchTestCase, self).tearDown()
        search.delete_index(elastic_search.INDEX)
        search.create_index(elastic_search.INDEX)
    def setUp(self):
        super(SearchTestCase, self).setUp()
        search.delete_index(elastic_search.INDEX)
        search.create_index(elastic_search.INDEX)


def query(term):
    results = search.search(build_query(term), index=elastic_search.INDEX)
    return results


def query_user(name):
    term = 'category:user AND "{}"'.format(name)
    return query(term)


@requires_search
class TestUserUpdate(SearchTestCase):

    def setUp(self):
        super(TestUserUpdate, self).setUp()
        search.delete_index(elastic_search.INDEX)
        search.create_index(elastic_search.INDEX)
        self.user = UserFactory(fullname='David Bowie')

    def test_new_user(self):
        # Verify that user has been added to Elastic Search
        docs = query_user(self.user.fullname)['results']
        assert_equal(len(docs), 1)

    def test_new_user_unconfirmed(self):
        user = UnconfirmedUserFactory()
        docs = query_user(user.fullname)['results']
        assert_equal(len(docs), 0)
        token = user.get_confirmation_token(user.username)
        user.confirm_email(token)
        user.save()
        docs = query_user(user.fullname)['results']
        assert_equal(len(docs), 1)

    def test_change_name(self):
        """Add a user, change her name, and verify that only the new name is
        found in search.

        """
        user = UserFactory(fullname='Barry Mitchell')
        fullname_original = user.fullname
        user.fullname = user.fullname[::-1]
        user.save()

        docs_original = query_user(fullname_original)['results']
        assert_equal(len(docs_original), 0)

        docs_current = query_user(user.fullname)['results']
        assert_equal(len(docs_current), 1)

    def test_disabled_user(self):
        """Test that disabled users are not in search index"""

        user = UserFactory(fullname='Bettie Page')
        user.save()

        # Ensure user is in search index
        assert_equal(len(query_user(user.fullname)['results']), 1)

        # Disable the user
        user.is_disabled = True
        user.save()

        # Ensure user is not in search index
        assert_equal(len(query_user(user.fullname)['results']), 0)

    def test_merged_user(self):
        user = UserFactory(fullname='Annie Lennox')
        merged_user = UserFactory(fullname='Lisa Stansfield')
        user.save()
        merged_user.save()
        assert_equal(len(query_user(user.fullname)['results']), 1)
        assert_equal(len(query_user(merged_user.fullname)['results']), 1)

        user.merge_user(merged_user)

        assert_equal(len(query_user(user.fullname)['results']), 1)
        assert_equal(len(query_user(merged_user.fullname)['results']), 0)

    def test_employment(self):
        user = UserFactory(fullname='Helga Finn')
        user.save()
        institution = 'Finn\'s Fine Filers'

        docs = query_user(institution)['results']
        assert_equal(len(docs), 0)
        user.jobs.append({
            'institution': institution,
            'title': 'The Big Finn',
        })
        user.save()

        docs = query_user(institution)['results']
        assert_equal(len(docs), 1)

    def test_education(self):
        user = UserFactory(fullname='Henry Johnson')
        user.save()
        institution = 'Henry\'s Amazing School!!!'

        docs = query_user(institution)['results']
        assert_equal(len(docs), 0)
        user.schools.append({
            'institution': institution,
            'degree': 'failed all classes',
        })
        user.save()

        docs = query_user(institution)['results']
        assert_equal(len(docs), 1)


    def test_name_fields(self):
        names = ['Bill Nye', 'William', 'the science guy', 'Sanford', 'the Great']
        user = UserFactory(fullname=names[0])
        user.given_name = names[1]
        user.middle_names = names[2]
        user.family_name = names[3]
        user.suffix = names[4]
        user.save()
        docs = [query_user(name)['results'] for name in names]
        assert_equal(sum(map(len, docs)), len(docs))  # 1 result each
        assert_true(all([user._id == doc[0]['id'] for doc in docs]))


@requires_search
class TestProject(SearchTestCase):

    def setUp(self):
        super(TestProject, self).setUp()
        search.delete_index(elastic_search.INDEX)
        search.create_index(elastic_search.INDEX)
        self.user = UserFactory(fullname='John Deacon')
        self.project = ProjectFactory(title='Red Special', creator=self.user)

    def test_new_project_private(self):
        """Verify that a private project is not present in Elastic Search.
        """
        docs = query(self.project.title)['results']
        assert_equal(len(docs), 0)

    def test_make_public(self):
        """Make project public, and verify that it is present in Elastic
        Search.
        """
        self.project.set_privacy('public')
        docs = query(self.project.title)['results']
        assert_equal(len(docs), 1)


@requires_search
class TestRegistrationRetractions(SearchTestCase):

    def setUp(self):
        super(TestRegistrationRetractions, self).setUp()
        self.user = UserFactory(usename='Doug Bogie')
        self.title = 'Red Special'
        self.consolidate_auth = Auth(user=self.user)
        self.project = ProjectFactory(
            title=self.title,
            creator=self.user,
            is_public=True,
        )
        self.registration = RegistrationFactory(
            project=self.project,
            title=self.title,
            creator=self.user,
            is_public=True,
            is_registration=True
        )

    def test_retraction_is_searchable(self):

        self.registration.retract_registration(self.user)
        docs = query('category:registration AND ' + self.title)['results']
        assert_equal(len(docs), 1)

    def test_pending_retraction_wiki_content_is_searchable(self):
        # Add unique string to wiki
        wiki_content = {'home': 'public retraction test'}
        for key, value in wiki_content.items():
            docs = query(value)['results']
            assert_equal(len(docs), 0)
            self.registration.update_node_wiki(
                key, value, self.consolidate_auth,
            )
            # Query and ensure unique string shows up
            docs = query(value)['results']
            assert_equal(len(docs), 1)

        # Query and ensure registration does show up
        docs = query('category:registration AND ' + self.title)['results']
        assert_equal(len(docs), 1)

        # Retract registration
        self.registration.retract_registration(self.user, '')
        self.registration.save()
        self.registration.reload()

        # Query and ensure unique string in wiki doesn't show up
        docs = query('category:registration AND "{}"'.format(wiki_content['home']))['results']
        assert_equal(len(docs), 1)

        # Query and ensure registration does show up
        docs = query('category:registration AND ' + self.title)['results']
        assert_equal(len(docs), 1)

    def test_retraction_wiki_content_is_not_searchable(self):
        # Add unique string to wiki
        wiki_content = {'home': 'public retraction test'}
        for key, value in wiki_content.items():
            docs = query(value)['results']
            assert_equal(len(docs), 0)
            self.registration.update_node_wiki(
                key, value, self.consolidate_auth,
            )
            # Query and ensure unique string shows up
            docs = query(value)['results']
            assert_equal(len(docs), 1)

        # Query and ensure registration does show up
        docs = query('category:registration AND ' + self.title)['results']
        assert_equal(len(docs), 1)

        # Retract registration
        self.registration.retract_registration(self.user, '')
        self.registration.retraction.state = 'retracted'
        self.registration.retraction.save()
        self.registration.save()
        self.registration.reload()

        # Query and ensure unique string in wiki doesn't show up
        docs = query('category:registration AND "{}"'.format(wiki_content['home']))['results']
        assert_equal(len(docs), 0)

        # Query and ensure registration does show up
        docs = query('category:registration AND ' + self.title)['results']
        assert_equal(len(docs), 1)


@requires_search
class TestPublicNodes(SearchTestCase):

    def setUp(self):
        super(TestPublicNodes, self).setUp()
        self.user = UserFactory(usename='Doug Bogie')
        self.title = 'Red Special'
        self.consolidate_auth = Auth(user=self.user)
        self.project = ProjectFactory(
            title=self.title,
            creator=self.user,
            is_public=True,
        )
        self.component = NodeFactory(
            parent=self.project,
            title=self.title,
            creator=self.user,
            is_public=True
        )
        self.registration = ProjectFactory(
            title=self.title,
            creator=self.user,
            is_public=True,
            is_registration=True
        )

    def test_make_private(self):
        """Make project public, then private, and verify that it is not present
        in search.
        """
        self.project.set_privacy('private')
        docs = query('category:project AND ' + self.title)['results']
        assert_equal(len(docs), 0)

        self.component.set_privacy('private')
        docs = query('category:component AND ' + self.title)['results']
        assert_equal(len(docs), 0)

    def test_public_parent_title(self):
        self.project.set_title('hello &amp; world', self.consolidate_auth)
        self.project.save()
        docs = query('category:component AND ' + self.title)['results']
        assert_equal(len(docs), 1)
        assert_equal(docs[0]['parent_title'], 'hello & world')
        assert_true(docs[0]['parent_url'])

    def test_make_parent_private(self):
        """Make parent of component, public, then private, and verify that the
        component still appears but doesn't link to the parent in search.
        """
        self.project.set_privacy('private')
        docs = query('category:component AND ' + self.title)['results']
        assert_equal(len(docs), 1)
        assert_equal(docs[0]['parent_title'], '-- private project --')
        assert_false(docs[0]['parent_url'])

    def test_delete_project(self):
        """

        """
        self.component.remove_node(self.consolidate_auth)
        docs = query('category:component AND ' + self.title)['results']
        assert_equal(len(docs), 0)

        self.project.remove_node(self.consolidate_auth)
        docs = query('category:project AND ' + self.title)['results']
        assert_equal(len(docs), 0)

    def test_change_title(self):
        """

        """
        title_original = self.project.title
        self.project.set_title(
            'Blue Ordinary', self.consolidate_auth, save=True)

        docs = query('category:project AND ' + title_original)['results']
        assert_equal(len(docs), 0)

        docs = query('category:project AND ' + self.project.title)['results']
        assert_equal(len(docs), 1)

    def test_add_tags(self):

        tags = ['stonecoldcrazy', 'just a poor boy', 'from-a-poor-family']

        for tag in tags:
            docs = query('tags:"{}"'.format(tag))['results']
            assert_equal(len(docs), 0)
            self.project.add_tag(tag, self.consolidate_auth, save=True)

        for tag in tags:
            docs = query('tags:"{}"'.format(tag))['results']
            assert_equal(len(docs), 1)

    def test_remove_tag(self):

        tags = ['stonecoldcrazy', 'just a poor boy', 'from-a-poor-family']

        for tag in tags:
            self.project.add_tag(tag, self.consolidate_auth, save=True)
            self.project.remove_tag(tag, self.consolidate_auth, save=True)
            docs = query('tags:"{}"'.format(tag))['results']
            assert_equal(len(docs), 0)

    def test_update_wiki(self):
        """Add text to a wiki page, then verify that project is found when
        searching for wiki text.

        """
        wiki_content = {
            'home': 'Hammer to fall',
            'swag': '#YOLO'
        }
        for key, value in wiki_content.items():
            docs = query(value)['results']
            assert_equal(len(docs), 0)
            self.project.update_node_wiki(
                key, value, self.consolidate_auth,
            )
            docs = query(value)['results']
            assert_equal(len(docs), 1)

    def test_clear_wiki(self):
        """Add wiki text to page, then delete, then verify that project is not
        found when searching for wiki text.

        """
        wiki_content = 'Hammer to fall'
        self.project.update_node_wiki(
            'home', wiki_content, self.consolidate_auth,
        )
        self.project.update_node_wiki('home', '', self.consolidate_auth)

        docs = query(wiki_content)['results']
        assert_equal(len(docs), 0)

    def test_add_contributor(self):
        """Add a contributor, then verify that project is found when searching
        for contributor.

        """
        user2 = UserFactory(fullname='Adam Lambert')

        docs = query('category:project AND "{}"'.format(user2.fullname))['results']
        assert_equal(len(docs), 0)

        self.project.add_contributor(user2, save=True)

        docs = query('category:project AND "{}"'.format(user2.fullname))['results']
        assert_equal(len(docs), 1)

    def test_remove_contributor(self):
        """Add and remove a contributor, then verify that project is not found
        when searching for contributor.

        """
        user2 = UserFactory(fullname='Brian May')

        self.project.add_contributor(user2, save=True)
        self.project.remove_contributor(user2, self.consolidate_auth)

        docs = query('category:project AND "{}"'.format(user2.fullname))['results']
        assert_equal(len(docs), 0)

    def test_hide_contributor(self):
        user2 = UserFactory(fullname='Brian May')
        self.project.add_contributor(user2)
        self.project.set_visible(user2, False, save=True)
        docs = query('category:project AND "{}"'.format(user2.fullname))['results']
        assert_equal(len(docs), 0)
        self.project.set_visible(user2, True, save=True)
        docs = query('category:project AND "{}"'.format(user2.fullname))['results']
        assert_equal(len(docs), 1)

    def test_wrong_order_search(self):
        title_parts = self.title.split(' ')
        title_parts.reverse()
        title_search = ' '.join(title_parts)

        docs = query(title_search)['results']
        assert_equal(len(docs), 3)

    def test_tag_aggregation(self):
        tags = ['stonecoldcrazy', 'just a poor boy', 'from-a-poor-family']

        for tag in tags:
            self.project.add_tag(tag, self.consolidate_auth, save=True)

        docs = query(self.title)['tags']
        assert len(docs) == 3
        for doc in docs:
            assert doc['key'] in tags


@requires_search
class TestAddContributor(SearchTestCase):
    """Tests of the search.search_contributor method

    """

    def setUp(self):
        super(TestAddContributor, self).setUp()
        self.name1 = 'Roger1 Taylor1'
        self.name2 = 'John2 Deacon2'
        self.user = UserFactory(fullname=self.name1)

    def test_unreg_users_dont_show_in_search(self):
        unreg = UnregUserFactory()
        contribs = search.search_contributor(unreg.fullname)
        assert_equal(len(contribs['users']), 0)


    def test_unreg_users_do_show_on_projects(self):
        unreg = UnregUserFactory(fullname='Robert Paulson')
        self.project = ProjectFactory(
            title='Glamour Rock',
            creator=unreg,
            is_public=True,
        )
        results = query(unreg.fullname)['results']
        assert_equal(len(results), 1)


    def test_search_fullname(self):
        """Verify that searching for full name yields exactly one result.

        """
        contribs = search.search_contributor(self.name1)
        assert_equal(len(contribs['users']), 1)

        contribs = search.search_contributor(self.name2)
        assert_equal(len(contribs['users']), 0)

    def test_search_firstname(self):
        """Verify that searching for first name yields exactly one result.

        """
        contribs = search.search_contributor(self.name1.split(' ')[0])
        assert_equal(len(contribs['users']), 1)

        contribs = search.search_contributor(self.name2.split(' ')[0])
        assert_equal(len(contribs['users']), 0)

    def test_search_partial(self):
        """Verify that searching for part of first name yields exactly one
        result.

        """
        contribs = search.search_contributor(self.name1.split(' ')[0][:-1])
        assert_equal(len(contribs['users']), 1)

        contribs = search.search_contributor(self.name2.split(' ')[0][:-1])
        assert_equal(len(contribs['users']), 0)


class TestSearchExceptions(OsfTestCase):
    """
    Verify that the correct exception is thrown when the connection is lost
    """

    @classmethod
    def setUpClass(cls):
        logging.getLogger('website.project.model').setLevel(logging.CRITICAL)
        super(TestSearchExceptions, cls).setUpClass()
        if settings.SEARCH_ENGINE == 'elastic':
            cls._es = search.search_engine.es
            search.search_engine.es = None

    @classmethod
    def tearDownClass(cls):
        super(TestSearchExceptions, cls).tearDownClass()
        if settings.SEARCH_ENGINE == 'elastic':
            search.search_engine.es = cls._es

    def test_connection_error(self):
        # Ensures that saving projects/users doesn't break as a result of connection errors
        self.user = UserFactory(usename='Doug Bogie')
        self.project = ProjectFactory(
            title="Tom Sawyer",
            creator=self.user,
            is_public=True,
        )
        self.user.save()
        self.project.save()


class TestSearchMigration(SearchTestCase):
    # Verify that the correct indices are created/deleted during migration

    @classmethod
    def tearDownClass(cls):
        super(TestSearchMigration, cls).tearDownClass()
        search.create_index(settings.ELASTIC_INDEX)

    def setUp(self):
        super(TestSearchMigration, self).setUp()
        self.es = search.search_engine.es
        search.delete_index(settings.ELASTIC_INDEX)
        search.create_index(settings.ELASTIC_INDEX)
        self.user = UserFactory(fullname='David Bowie')
        self.project = ProjectFactory(
            title=settings.ELASTIC_INDEX,
            creator=self.user,
            is_public=True
        )

    def test_first_migration_no_delete(self):
        migrate(delete=False, index=settings.ELASTIC_INDEX, app=self.app.app)
        var = self.es.indices.get_aliases()
        assert_equal(var[settings.ELASTIC_INDEX + '_v1']['aliases'].keys()[0], settings.ELASTIC_INDEX)

    def test_multiple_migrations_no_delete(self):
        for n in xrange(1, 21):
            migrate(delete=False, index=settings.ELASTIC_INDEX, app=self.app.app)
            var = self.es.indices.get_aliases()
            assert_equal(var[settings.ELASTIC_INDEX + '_v{}'.format(n)]['aliases'].keys()[0], settings.ELASTIC_INDEX)

    def test_first_migration_with_delete(self):
        migrate(delete=True, index=settings.ELASTIC_INDEX, app=self.app.app)
        var = self.es.indices.get_aliases()
        assert_equal(var[settings.ELASTIC_INDEX + '_v1']['aliases'].keys()[0], settings.ELASTIC_INDEX)

    def test_multiple_migrations_with_delete(self):
        for n in xrange(1, 21, 2):
            migrate(delete=True, index=settings.ELASTIC_INDEX, app=self.app.app)
            var = self.es.indices.get_aliases()
            assert_equal(var[settings.ELASTIC_INDEX + '_v{}'.format(n)]['aliases'].keys()[0], settings.ELASTIC_INDEX)

            migrate(delete=True, index=settings.ELASTIC_INDEX, app=self.app.app)
            var = self.es.indices.get_aliases()
            assert_equal(var[settings.ELASTIC_INDEX + '_v{}'.format(n + 1)]['aliases'].keys()[0], settings.ELASTIC_INDEX)
            assert not var.get(settings.ELASTIC_INDEX + '_v{}'.format(n))<|MERGE_RESOLUTION|>--- conflicted
+++ resolved
@@ -1,30 +1,21 @@
 import unittest
 import logging
 
-<<<<<<< HEAD
+from nose.tools import *  # flake8: noqa (PEP8 asserts)
+
+from framework.auth.core import Auth
+from website import settings
+import website.search.search as search
+from website.search import elastic_search
+from website.search.util import build_query
+from website.search_migration.migrate import migrate
+
 from tests.base import OsfTestCase
 from tests.test_features import requires_search
 from tests.factories import (
     UserFactory, ProjectFactory, NodeFactory,
     UnregUserFactory, UnconfirmedUserFactory,
     RegistrationFactory
-)
-=======
-from nose.tools import *  # flake8: noqa (PEP8 asserts)
->>>>>>> c7e8d4a3
-
-from framework.auth.core import Auth
-from website import settings
-import website.search.search as search
-from website.search import elastic_search
-from website.search.util import build_query
-from website.search_migration.migrate import migrate
-
-from tests.base import OsfTestCase
-from tests.test_features import requires_search
-from tests.factories import (
-    UserFactory, ProjectFactory, NodeFactory,
-    UnregUserFactory, UnconfirmedUserFactory
 )
 
 @requires_search
