<<<<<<< HEAD
import unittest
import logging
=======
# -*- coding: utf-8 -*-
from nose.tools import *  # flake8: noqa (PEP8 asserts)
>>>>>>> 877a9b10

from nose.tools import *  # flake8: noqa (PEP8 asserts)

from framework.auth.core import Auth
from website import settings
import website.search.search as search
from website.search import elastic_search
from website.search.util import build_query
from website.search_migration.migrate import migrate

from tests.base import OsfTestCase
from tests.test_features import requires_search
from tests.factories import (
    UserFactory, ProjectFactory, NodeFactory,
    UnregUserFactory, UnconfirmedUserFactory
)

@requires_search
class SearchTestCase(OsfTestCase):

    def tearDown(self):
        super(SearchTestCase, self).tearDown()
        search.delete_index(elastic_search.INDEX)
        search.create_index(elastic_search.INDEX)
    def setUp(self):
        super(SearchTestCase, self).setUp()
        search.delete_index(elastic_search.INDEX)
        search.create_index(elastic_search.INDEX)


def query(term):
    results = search.search(build_query(term), index=elastic_search.INDEX)
    return results


def query_user(name):
    term = 'category:user AND "{}"'.format(name)
    return query(term)


@requires_search
class TestUserUpdate(SearchTestCase):

    def setUp(self):
        super(TestUserUpdate, self).setUp()
        search.delete_index(elastic_search.INDEX)
        search.create_index(elastic_search.INDEX)
        self.user = UserFactory(fullname='David Bowie')

    def test_new_user(self):
        # Verify that user has been added to Elastic Search
        docs = query_user(self.user.fullname)['results']
        assert_equal(len(docs), 1)

    def test_new_user_unconfirmed(self):
        user = UnconfirmedUserFactory()
        docs = query_user(user.fullname)['results']
        assert_equal(len(docs), 0)
        token = user.get_confirmation_token(user.username)
        user.confirm_email(token)
        user.save()
        docs = query_user(user.fullname)['results']
        assert_equal(len(docs), 1)

    def test_change_name(self):
        # Add a user, change her name, and verify that only the new name is
        # found in search.
        user = UserFactory(fullname='Barry Mitchell')
        fullname_original = user.fullname
        user.fullname = user.fullname[::-1]
        user.save()

        docs_original = query_user(fullname_original)['results']
        assert_equal(len(docs_original), 0)

        docs_current = query_user(user.fullname)['results']
        assert_equal(len(docs_current), 1)

    def test_disabled_user(self):
        # Test that disabled users are not in search index

        user = UserFactory(fullname='Bettie Page')
        user.save()

        # Ensure user is in search index
        assert_equal(len(query_user(user.fullname)['results']), 1)

        # Disable the user
        user.is_disabled = True
        user.save()

        # Ensure user is not in search index
        assert_equal(len(query_user(user.fullname)['results']), 0)

    def test_merged_user(self):
        user = UserFactory(fullname='Annie Lennox')
        merged_user = UserFactory(fullname='Lisa Stansfield')
        user.save()
        merged_user.save()
        assert_equal(len(query_user(user.fullname)['results']), 1)
        assert_equal(len(query_user(merged_user.fullname)['results']), 1)

        user.merge_user(merged_user)

        assert_equal(len(query_user(user.fullname)['results']), 1)
        assert_equal(len(query_user(merged_user.fullname)['results']), 0)

    def test_employment(self):
        user = UserFactory(fullname='Helga Finn')
        user.save()
        institution = 'Finn\'s Fine Filers'

        docs = query_user(institution)['results']
        assert_equal(len(docs), 0)
        user.jobs.append({
            'institution': institution,
            'title': 'The Big Finn',
        })
        user.save()

        docs = query_user(institution)['results']
        assert_equal(len(docs), 1)

    def test_education(self):
        user = UserFactory(fullname='Henry Johnson')
        user.save()
        institution = 'Henry\'s Amazing School!!!'

        docs = query_user(institution)['results']
        assert_equal(len(docs), 0)
        user.schools.append({
            'institution': institution,
            'degree': 'failed all classes',
        })
        user.save()

        docs = query_user(institution)['results']
        assert_equal(len(docs), 1)


    def test_name_fields(self):
        names = ['Bill Nye', 'William', 'the science guy', 'Sanford', 'the Great']
        user = UserFactory(fullname=names[0])
        user.given_name = names[1]
        user.middle_names = names[2]
        user.family_name = names[3]
        user.suffix = names[4]
        user.save()
        docs = [query_user(name)['results'] for name in names]
        assert_equal(sum(map(len, docs)), len(docs))  # 1 result each
        assert_true(all([user._id == doc[0]['id'] for doc in docs]))


@requires_search
class TestProject(SearchTestCase):

    def setUp(self):
        super(TestProject, self).setUp()
        search.delete_index(elastic_search.INDEX)
        search.create_index(elastic_search.INDEX)
        self.user = UserFactory(fullname='John Deacon')
        self.project = ProjectFactory(title='Red Special', creator=self.user)

    def test_new_project_private(self):
        # Verify that a private project is not present in Elastic Search.
        docs = query(self.project.title)['results']
        assert_equal(len(docs), 0)

    def test_make_public(self):
        # Make project public, and verify that it is present in Elastic
        # Search.
        self.project.set_privacy('public')
        docs = query(self.project.title)['results']
        assert_equal(len(docs), 1)


@requires_search
class TestPublicNodes(SearchTestCase):

    def setUp(self):
        super(TestPublicNodes, self).setUp()
        self.user = UserFactory(usename='Doug Bogie')
        self.title = 'Red Special'
        self.consolidate_auth = Auth(user=self.user)
        self.project = ProjectFactory(
            title=self.title,
            creator=self.user,
            is_public=True,
        )
        self.component = NodeFactory(
            parent=self.project,
            title=self.title,
            creator=self.user,
            is_public=True
        )
        self.registration = ProjectFactory(
            title=self.title,
            creator=self.user,
            is_public=True,
            is_registration=True
        )

    def test_make_private(self):
        # Make project public, then private, and verify that it is not present
        # in search.
        self.project.set_privacy('private')
        docs = query('category:project AND ' + self.title)['results']
        assert_equal(len(docs), 0)

        self.component.set_privacy('private')
        docs = query('category:component AND ' + self.title)['results']
        assert_equal(len(docs), 0)
        self.registration.set_privacy('private')
        docs = query('category:registration AND ' + self.title)['results']
        assert_equal(len(docs), 0)

    def test_public_parent_title(self):
        self.project.set_title('hello &amp; world', self.consolidate_auth)
        self.project.save()
        docs = query('category:component AND ' + self.title)['results']
        assert_equal(len(docs), 1)
        assert_equal(docs[0]['parent_title'], 'hello & world')
        assert_true(docs[0]['parent_url'])

    def test_make_parent_private(self):
        # Make parent of component, public, then private, and verify that the
        # component still appears but doesn't link to the parent in search.
        self.project.set_privacy('private')
        docs = query('category:component AND ' + self.title)['results']
        assert_equal(len(docs), 1)
        assert_equal(docs[0]['parent_title'], '-- private project --')
        assert_false(docs[0]['parent_url'])

    def test_delete_project(self):
        self.component.remove_node(self.consolidate_auth)
        docs = query('category:component AND ' + self.title)['results']
        assert_equal(len(docs), 0)

        self.project.remove_node(self.consolidate_auth)
        docs = query('category:project AND ' + self.title)['results']
        assert_equal(len(docs), 0)

    def test_change_title(self):
        title_original = self.project.title
        self.project.set_title(
            'Blue Ordinary', self.consolidate_auth, save=True)

        docs = query('category:project AND ' + title_original)['results']
        assert_equal(len(docs), 0)

        docs = query('category:project AND ' + self.project.title)['results']
        assert_equal(len(docs), 1)

    def test_add_tags(self):

        tags = ['stonecoldcrazy', 'just a poor boy', 'from-a-poor-family']

        for tag in tags:
            docs = query('tags:"{}"'.format(tag))['results']
            assert_equal(len(docs), 0)
            self.project.add_tag(tag, self.consolidate_auth, save=True)

        for tag in tags:
            docs = query('tags:"{}"'.format(tag))['results']
            assert_equal(len(docs), 1)

    def test_remove_tag(self):

        tags = ['stonecoldcrazy', 'just a poor boy', 'from-a-poor-family']

        for tag in tags:
            self.project.add_tag(tag, self.consolidate_auth, save=True)
            self.project.remove_tag(tag, self.consolidate_auth, save=True)
            docs = query('tags:"{}"'.format(tag))['results']
            assert_equal(len(docs), 0)

    def test_update_wiki(self):
        """Add text to a wiki page, then verify that project is found when
        searching for wiki text.

        """
        wiki_content = {
            'home': 'Hammer to fall',
            'swag': '#YOLO'
        }
        for key, value in wiki_content.items():
            docs = query(value)['results']
            assert_equal(len(docs), 0)
            self.project.update_node_wiki(
                key, value, self.consolidate_auth,
            )
            docs = query(value)['results']
            assert_equal(len(docs), 1)

    def test_clear_wiki(self):
        # Add wiki text to page, then delete, then verify that project is not
        # found when searching for wiki text.
        wiki_content = 'Hammer to fall'
        self.project.update_node_wiki(
            'home', wiki_content, self.consolidate_auth,
        )
        self.project.update_node_wiki('home', '', self.consolidate_auth)

        docs = query(wiki_content)['results']
        assert_equal(len(docs), 0)

    def test_add_contributor(self):
        # Add a contributor, then verify that project is found when searching
        # for contributor.
        user2 = UserFactory(fullname='Adam Lambert')

        docs = query('category:project AND "{}"'.format(user2.fullname))['results']
        assert_equal(len(docs), 0)

        self.project.add_contributor(user2, save=True)

        docs = query('category:project AND "{}"'.format(user2.fullname))['results']
        assert_equal(len(docs), 1)

    def test_remove_contributor(self):
        # Add and remove a contributor, then verify that project is not found
        # when searching for contributor.
        user2 = UserFactory(fullname='Brian May')

        self.project.add_contributor(user2, save=True)
        self.project.remove_contributor(user2, self.consolidate_auth)

        docs = query('category:project AND "{}"'.format(user2.fullname))['results']
        assert_equal(len(docs), 0)

    def test_hide_contributor(self):
        user2 = UserFactory(fullname='Brian May')
        self.project.add_contributor(user2)
        self.project.set_visible(user2, False, save=True)
        docs = query('category:project AND "{}"'.format(user2.fullname))['results']
        assert_equal(len(docs), 0)
        self.project.set_visible(user2, True, save=True)
        docs = query('category:project AND "{}"'.format(user2.fullname))['results']
        assert_equal(len(docs), 1)

    def test_wrong_order_search(self):
        title_parts = self.title.split(' ')
        title_parts.reverse()
        title_search = ' '.join(title_parts)

        docs = query(title_search)['results']
        assert_equal(len(docs), 3)

    def test_tag_aggregation(self):
        tags = ['stonecoldcrazy', 'just a poor boy', 'from-a-poor-family']

        for tag in tags:
            self.project.add_tag(tag, self.consolidate_auth, save=True)

        docs = query(self.title)['tags']
        assert len(docs) == 3
        for doc in docs:
            assert doc['key'] in tags


@requires_search
class TestAddContributor(SearchTestCase):
    # Tests of the search.search_contributor method

    def setUp(self):
        super(TestAddContributor, self).setUp()
        self.name1 = 'Roger1 Taylor1'
        self.name2 = 'John2 Deacon2'
        self.name3 = u'j\xc3\xb3ebert3 Smith3'
        self.name4 = u'B\xc3\xb3bbert4 Jones4'
        self.user = UserFactory(fullname=self.name1)
        self.user3 = UserFactory(fullname=self.name3)

    def test_unreg_users_dont_show_in_search(self):
        unreg = UnregUserFactory()
        contribs = search.search_contributor(unreg.fullname)
        assert_equal(len(contribs['users']), 0)


    def test_unreg_users_do_show_on_projects(self):
        unreg = UnregUserFactory(fullname='Robert Paulson')
        self.project = ProjectFactory(
            title='Glamour Rock',
            creator=unreg,
            is_public=True,
        )
        results = query(unreg.fullname)['results']
        assert_equal(len(results), 1)


    def test_search_fullname(self):
        # Searching for full name yields exactly one result.
        contribs = search.search_contributor(self.name1)
        assert_equal(len(contribs['users']), 1)

        contribs = search.search_contributor(self.name2)
        assert_equal(len(contribs['users']), 0)

    def test_search_firstname(self):
        # Searching for first name yields exactly one result.
        contribs = search.search_contributor(self.name1.split(' ')[0])
        assert_equal(len(contribs['users']), 1)

        contribs = search.search_contributor(self.name2.split(' ')[0])
        assert_equal(len(contribs['users']), 0)

    def test_search_partial(self):
        # Searching for part of first name yields exactly one
        # result.
        contribs = search.search_contributor(self.name1.split(' ')[0][:-1])
        assert_equal(len(contribs['users']), 1)

        contribs = search.search_contributor(self.name2.split(' ')[0][:-1])
        assert_equal(len(contribs['users']), 0)


    def test_search_fullname_special_character(self):
        # Searching for a fullname with a special character yields
        # exactly one result.
        contribs = search.search_contributor(self.name3)
        assert_equal(len(contribs['users']), 1)

        contribs = search.search_contributor(self.name4)
        assert_equal(len(contribs['users']), 0)

    def test_search_firstname_special_charcter(self):
        # Searching for a first name with a special character yields
        # exactly one result.
        contribs = search.search_contributor(self.name3.split(' ')[0])
        assert_equal(len(contribs['users']), 1)

        contribs = search.search_contributor(self.name4.split(' ')[0])
        assert_equal(len(contribs['users']), 0)

    def test_search_partial_special_character(self):
        # Searching for a partial name with a special character yields
        # exctly one result.
        contribs = search.search_contributor(self.name3.split(' ')[0][:-1])
        assert_equal(len(contribs['users']), 1)

        contribs = search.search_contributor(self.name4.split(' ')[0][:-1])
        assert_equal(len(contribs['users']), 0)


class TestSearchExceptions(OsfTestCase):
    # Verify that the correct exception is thrown when the connection is lost

    @classmethod
    def setUpClass(cls):
        logging.getLogger('website.project.model').setLevel(logging.CRITICAL)
        super(TestSearchExceptions, cls).setUpClass()
        if settings.SEARCH_ENGINE == 'elastic':
            cls._es = search.search_engine.es
            search.search_engine.es = None

    @classmethod
    def tearDownClass(cls):
        super(TestSearchExceptions, cls).tearDownClass()
        if settings.SEARCH_ENGINE == 'elastic':
            search.search_engine.es = cls._es

    def test_connection_error(self):
        # Ensures that saving projects/users doesn't break as a result of connection errors
        self.user = UserFactory(usename='Doug Bogie')
        self.project = ProjectFactory(
            title="Tom Sawyer",
            creator=self.user,
            is_public=True,
        )
        self.user.save()
        self.project.save()


class TestSearchMigration(SearchTestCase):
    # Verify that the correct indices are created/deleted during migration

    @classmethod
    def tearDownClass(cls):
        super(TestSearchMigration, cls).tearDownClass()
        search.create_index(settings.ELASTIC_INDEX)

    def setUp(self):
        super(TestSearchMigration, self).setUp()
        self.es = search.search_engine.es
        search.delete_index(settings.ELASTIC_INDEX)
        search.create_index(settings.ELASTIC_INDEX)
        self.user = UserFactory(fullname='David Bowie')
        self.project = ProjectFactory(
            title=settings.ELASTIC_INDEX,
            creator=self.user,
            is_public=True
        )

    def test_first_migration_no_delete(self):
        migrate(delete=False, index=settings.ELASTIC_INDEX, app=self.app.app)
        var = self.es.indices.get_aliases()
        assert_equal(var[settings.ELASTIC_INDEX + '_v1']['aliases'].keys()[0], settings.ELASTIC_INDEX)

    def test_multiple_migrations_no_delete(self):
        for n in xrange(1, 21):
            migrate(delete=False, index=settings.ELASTIC_INDEX, app=self.app.app)
            var = self.es.indices.get_aliases()
            assert_equal(var[settings.ELASTIC_INDEX + '_v{}'.format(n)]['aliases'].keys()[0], settings.ELASTIC_INDEX)

    def test_first_migration_with_delete(self):
        migrate(delete=True, index=settings.ELASTIC_INDEX, app=self.app.app)
        var = self.es.indices.get_aliases()
        assert_equal(var[settings.ELASTIC_INDEX + '_v1']['aliases'].keys()[0], settings.ELASTIC_INDEX)

    def test_multiple_migrations_with_delete(self):
        for n in xrange(1, 21, 2):
            migrate(delete=True, index=settings.ELASTIC_INDEX, app=self.app.app)
            var = self.es.indices.get_aliases()
            assert_equal(var[settings.ELASTIC_INDEX + '_v{}'.format(n)]['aliases'].keys()[0], settings.ELASTIC_INDEX)

            migrate(delete=True, index=settings.ELASTIC_INDEX, app=self.app.app)
            var = self.es.indices.get_aliases()
            assert_equal(var[settings.ELASTIC_INDEX + '_v{}'.format(n + 1)]['aliases'].keys()[0], settings.ELASTIC_INDEX)
            assert not var.get(settings.ELASTIC_INDEX + '_v{}'.format(n))<|MERGE_RESOLUTION|>--- conflicted
+++ resolved
@@ -1,10 +1,6 @@
-<<<<<<< HEAD
+# -*- coding: utf-8 -*-
 import unittest
 import logging
-=======
-# -*- coding: utf-8 -*-
-from nose.tools import *  # flake8: noqa (PEP8 asserts)
->>>>>>> 877a9b10
 
 from nose.tools import *  # flake8: noqa (PEP8 asserts)
 
