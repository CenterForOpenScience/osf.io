import time
from unittest import mock

import pytest
from django.core.exceptions import ValidationError
from rest_framework import status as http_status

from framework import auth
from framework.auth import Auth
from framework.exceptions import HTTPError
from osf.models import NodeRelation, NotificationType
from osf.utils import permissions
from osf_tests.factories import (
    fake_email,
    AuthUserFactory,
    NodeFactory,
    ProjectFactory,
    RegistrationProviderFactory,
    UserFactory,
    UnregUserFactory,
    DraftRegistrationFactory,
)
from tests.base import (
    fake,
    get_default_metaschema,
    OsfTestCase,
)
from tests.utils import capture_notifications
from website.profile.utils import add_contributor_json, serialize_unregistered
from website.project.views.contributor import (
    deserialize_contributors,
    notify_added_contributor,
    send_claim_email,
)
<<<<<<< HEAD
=======
from website.util.metrics import OsfSourceTags, OsfClaimedTags, provider_source_tag, provider_claimed_tag
from conftest import start_mock_send_grid
>>>>>>> 38bfb2a1

@pytest.mark.enable_implicit_clean
@mock.patch('website.mails.settings.USE_EMAIL', True)
@mock.patch('website.mails.settings.USE_CELERY', False)
class TestAddingContributorViews(OsfTestCase):

    def setUp(self):
        super().setUp()
        self.creator = AuthUserFactory()
        self.project = ProjectFactory(creator=self.creator)
        self.auth = Auth(self.project.creator)

        self.mock_send_grid = start_mock_send_grid(self)

    def test_serialize_unregistered_without_record(self):
        name, email = fake.name(), fake_email()
        res = serialize_unregistered(fullname=name, email=email)
        assert res['fullname'] == name
        assert res['email'] == email
        assert res['id'] is None
        assert not res['registered']
        assert res['profile_image_url']
        assert not res['active']

    def test_deserialize_contributors(self):
        contrib = UserFactory()
        unreg = UnregUserFactory()
        name, email = fake.name(), fake_email()
        unreg_no_record = serialize_unregistered(name, email)
        contrib_data = [
            add_contributor_json(contrib),
            serialize_unregistered(fake.name(), unreg.username),
            unreg_no_record
        ]
        contrib_data[0]['permission'] = permissions.ADMIN
        contrib_data[1]['permission'] = permissions.WRITE
        contrib_data[2]['permission'] = permissions.READ
        contrib_data[0]['visible'] = True
        contrib_data[1]['visible'] = True
        contrib_data[2]['visible'] = True
        res = deserialize_contributors(
            self.project,
            contrib_data,
            auth=Auth(self.creator))
        assert len(res) == len(contrib_data)
        assert res[0]['user'].is_registered

        assert not res[1]['user'].is_registered
        assert res[1]['user']._id

        assert not res[2]['user'].is_registered
        assert res[2]['user']._id

    def test_deserialize_contributors_validates_fullname(self):
        name = '<img src=1 onerror=console.log(1)>'
        email = fake_email()
        unreg_no_record = serialize_unregistered(name, email)
        contrib_data = [unreg_no_record]
        contrib_data[0]['permission'] = permissions.ADMIN
        contrib_data[0]['visible'] = True

        with pytest.raises(ValidationError):
            deserialize_contributors(
                self.project,
                contrib_data,
                auth=Auth(self.creator),
                validate=True)

    def test_deserialize_contributors_validates_email(self):
        name = fake.name()
        email = '!@#$%%^&*'
        unreg_no_record = serialize_unregistered(name, email)
        contrib_data = [unreg_no_record]
        contrib_data[0]['permission'] = permissions.ADMIN
        contrib_data[0]['visible'] = True

        with pytest.raises(ValidationError):
            deserialize_contributors(
                self.project,
                contrib_data,
                auth=Auth(self.creator),
                validate=True)

    def test_serialize_unregistered_with_record(self):
        name, email = fake.name(), fake_email()
        user = self.project.add_unregistered_contributor(fullname=name,
                                                         email=email, auth=Auth(self.project.creator))
        self.project.save()
        res = serialize_unregistered(
            fullname=name,
            email=email
        )
        assert not res['active']
        assert not res['registered']
        assert res['id'] == user._primary_key
        assert res['profile_image_url']
        assert res['fullname'] == name
        assert res['email'] == email

    def test_add_contributor_with_unreg_contribs_and_reg_contribs(self):
        n_contributors_pre = len(self.project.contributors)
        reg_user = UserFactory()
        name, email = fake.name(), fake_email()
        pseudouser = {
            'id': None,
            'registered': False,
            'fullname': name,
            'email': email,
            'permission': permissions.ADMIN,
            'visible': True,
        }
        reg_dict = add_contributor_json(reg_user)
        reg_dict['permission'] = permissions.ADMIN
        reg_dict['visible'] = True
        payload = {
            'users': [reg_dict, pseudouser],
            'node_ids': []
        }
        url = self.project.api_url_for('project_contributors_post')
        with capture_notifications():
            self.app.post(url, json=payload, follow_redirects=True, auth=self.creator.auth)
        self.project.reload()
        assert len(self.project.contributors) == n_contributors_pre + len(payload['users'])

        new_unreg = auth.get_user(email=email)
        assert not new_unreg.is_registered
        # unclaimed record was added
        new_unreg.reload()
        assert self.project._primary_key in new_unreg.unclaimed_records
        rec = new_unreg.get_unclaimed_record(self.project._primary_key)
        assert rec['name'] == name
        assert rec['email'] == email

    @mock.patch('website.project.views.contributor.send_claim_email')
    def test_add_contributors_post_only_sends_one_email_to_unreg_user(self, mock_send_claim_email):
        # Project has components
        comp1 = NodeFactory(creator=self.creator)
        comp2 = NodeFactory(creator=self.creator)
        NodeRelation.objects.create(parent=self.project, child=comp1)
        NodeRelation.objects.create(parent=self.project, child=comp2)
        self.project.save()

        # An unreg user is added to the project AND its components
        unreg_user = {  # dict because user has not previous unreg record
            'id': None,
            'registered': False,
            'fullname': fake.name(),
            'email': fake_email(),
            'permission': permissions.ADMIN,
            'visible': True,
        }
        payload = {
            'users': [unreg_user],
            'node_ids': [comp1._primary_key, comp2._primary_key]
        }

        # send request
        url = self.project.api_url_for('project_contributors_post')
        assert self.project.can_edit(user=self.creator)
        with capture_notifications() as notifications:
            self.app.post(url, json=payload, auth=self.creator.auth)
        assert len(notifications['emits']) == 1
        assert notifications['emits'][0]['type'] == NotificationType.Type.NODE_CONTRIBUTOR_ADDED_DEFAULT

    def test_add_contributors_post_only_sends_one_email_to_registered_user(self):
        # Project has components
        comp1 = NodeFactory(creator=self.creator, parent=self.project)
        comp2 = NodeFactory(creator=self.creator, parent=self.project)

        # A registered user is added to the project AND its components
        user = UserFactory()
        user_dict = {
            'id': user._id,
            'fullname': user.fullname,
            'email': user.username,
            'permission': permissions.WRITE,
            'visible': True}

        payload = {
            'users': [user_dict],
            'node_ids': [comp1._primary_key, comp2._primary_key]
        }

        # send request
        url = self.project.api_url_for('project_contributors_post')
        assert self.project.can_edit(user=self.creator)
        with capture_notifications() as notifications:
            self.app.post(url, json=payload, auth=self.creator.auth)
        assert len(notifications['emits']) == 1
        assert notifications['emits'][0]['type'] == NotificationType.Type.NODE_CONTRIBUTOR_ADDED_DEFAULT

<<<<<<< HEAD
=======
        # send_mail should only have been called once
        assert self.mock_send_grid.call_count == 1
>>>>>>> 38bfb2a1

    def test_add_contributors_post_sends_email_if_user_not_contributor_on_parent_node(self):
        # Project has a component with a sub-component
        component = NodeFactory(creator=self.creator, parent=self.project)
        sub_component = NodeFactory(creator=self.creator, parent=component)

        # A registered user is added to the project and the sub-component, but NOT the component
        user = UserFactory()
        user_dict = {
            'id': user._id,
            'fullname': user.fullname,
            'email': user.username,
            'permission': permissions.WRITE,
            'visible': True}

        payload = {
            'users': [user_dict],
            'node_ids': [sub_component._primary_key]
        }

        # send request
        url = self.project.api_url_for('project_contributors_post')
        assert self.project.can_edit(user=self.creator)
        with capture_notifications() as notifications:
            self.app.post(url, json=payload, auth=self.creator.auth)

        # send_mail is called for both the project and the sub-component
<<<<<<< HEAD
        assert len(notifications['emits']) == 1
        assert notifications['emits'][0]['type'] == NotificationType.Type.NODE_CONTRIBUTOR_ADDED_DEFAULT

=======
        assert self.mock_send_grid.call_count == 2
>>>>>>> 38bfb2a1

    @mock.patch('website.project.views.contributor.send_claim_email')
    def test_email_sent_when_unreg_user_is_added(self, send_mail):
        name, email = fake.name(), fake_email()
        pseudouser = {
            'id': None,
            'registered': False,
            'fullname': name,
            'email': email,
            'permission': permissions.ADMIN,
            'visible': True,
        }
        payload = {
            'users': [pseudouser],
            'node_ids': []
        }
        url = self.project.api_url_for('project_contributors_post')
        with capture_notifications() as notifications:
            self.app.post(url, json=payload, follow_redirects=True, auth=self.creator.auth)
        assert len(notifications['emits']) == 1
        assert notifications['emits'][0]['type'] == NotificationType.Type.NODE_CONTRIBUTOR_ADDED_DEFAULT

    def test_email_sent_when_reg_user_is_added(self):
        contributor = UserFactory()
        contributors = [{
            'user': contributor,
            'visible': True,
            'permissions': permissions.WRITE
        }]
        project = ProjectFactory(creator=self.auth.user)
<<<<<<< HEAD
        with capture_notifications() as notifications:
            project.add_contributors(contributors, auth=self.auth)
            project.save()
        assert len(notifications['emits']) == 1
        assert notifications['emits'][0]['type'] == NotificationType.Type.NODE_CONTRIBUTOR_ADDED_DEFAULT
=======
        project.add_contributors(contributors, auth=self.auth)
        project.save()
        assert self.mock_send_grid.called

        assert contributor.contributor_added_email_records[project._id]['last_sent'] == approx(int(time.time()), rel=1)
>>>>>>> 38bfb2a1

    def test_contributor_added_email_sent_to_unreg_user(self):
        unreg_user = UnregUserFactory()
        project = ProjectFactory()
        project.add_unregistered_contributor(fullname=unreg_user.fullname, email=unreg_user.email, auth=Auth(project.creator))
        project.save()
<<<<<<< HEAD

    def test_forking_project_does_not_send_contributor_added_email(self):
        project = ProjectFactory()
        with capture_notifications():
            project.fork_node(auth=Auth(project.creator))

    def test_templating_project_does_not_send_contributor_added_email(self):
        project = ProjectFactory()
        with capture_notifications():
            project.use_as_template(auth=Auth(project.creator))
=======
        assert self.mock_send_grid.called

    def test_forking_project_does_not_send_contributor_added_email(self):
        project = ProjectFactory()
        project.fork_node(auth=Auth(project.creator))
        assert not self.mock_send_grid.called

    def test_templating_project_does_not_send_contributor_added_email(self):
        project = ProjectFactory()
        project.use_as_template(auth=Auth(project.creator))
        assert not self.mock_send_grid.called
>>>>>>> 38bfb2a1

    @mock.patch('website.archiver.tasks.archive')
    def test_registering_project_does_not_send_contributor_added_email(self, mock_archive):
        project = ProjectFactory()
        provider = RegistrationProviderFactory()
        project.register_node(
            get_default_metaschema(),
            Auth(user=project.creator),
            DraftRegistrationFactory(branched_from=project),
            None,
            provider=provider
        )
<<<<<<< HEAD
=======
        assert not self.mock_send_grid.called
>>>>>>> 38bfb2a1

    def test_notify_contributor_email_does_not_send_before_throttle_expires(self):
        contributor = UserFactory()
        project = ProjectFactory()
        auth = Auth(project.creator)
<<<<<<< HEAD
        with capture_notifications() as notifications:
            notify_added_contributor(
                project,
                contributor,
                notification_type=NotificationType.Type.NODE_CONTRIBUTOR_ADDED_DEFAULT,
                auth=auth
            )
        assert len(notifications['emits']) == 1
        assert notifications['emits'][0]['type'] == NotificationType.Type.NODE_CONTRIBUTOR_ADDED_DEFAULT

        # 2nd call does not send email because throttle period has not expired
        notify_added_contributor(
            project,
            contributor,
            notification_type=NotificationType.Type.NODE_CONTRIBUTOR_ADDED_DEFAULT,
            auth=auth
        )
=======
        notify_added_contributor(project, contributor, auth)
        assert self.mock_send_grid.called

        # 2nd call does not send email because throttle period has not expired
        notify_added_contributor(project, contributor, auth)
        assert self.mock_send_grid.call_count == 1

    def test_notify_contributor_email_sends_after_throttle_expires(self):
        throttle = 0.5
>>>>>>> 38bfb2a1

    def test_notify_contributor_email_sends_after_throttle_expires(self):
        contributor = UserFactory()
        project = ProjectFactory()
        auth = Auth(project.creator)
<<<<<<< HEAD
        with capture_notifications() as notifications:
            notify_added_contributor(
                project,
                contributor,
                NotificationType.Type.NODE_CONTRIBUTOR_ADDED_DEFAULT,
                auth,
            )
        assert len(notifications['emits']) == 1
        assert notifications['emits'][0]['type'] == NotificationType.Type.NODE_CONTRIBUTOR_ADDED_DEFAULT

        time.sleep(2)  # throttle period expires
        with capture_notifications() as notifications:
            notify_added_contributor(
                project,
                contributor,
                NotificationType.Type.NODE_CONTRIBUTOR_ADDED_DEFAULT,
                auth,
                throttle=1
            )
        assert len(notifications['emits']) == 1
        assert notifications['emits'][0]['type'] == NotificationType.Type.NODE_CONTRIBUTOR_ADDED_DEFAULT

    def test_add_contributor_to_fork_sends_email(self):
        contributor = UserFactory()
        with capture_notifications() as notifications:
            fork = self.project.fork_node(auth=Auth(self.creator))
            fork.add_contributor(contributor, auth=Auth(self.creator))
            fork.save()
        assert len(notifications['emits']) == 1
        assert notifications['emits'][0]['type'] == NotificationType.Type.NODE_CONTRIBUTOR_ADDED_DEFAULT

    def test_add_contributor_to_template_sends_email(self):
        contributor = UserFactory()
        with capture_notifications() as notifications:
            template = self.project.use_as_template(auth=Auth(self.creator))
            template.add_contributor(
                contributor,
                auth=Auth(self.creator),
                notification_type=NotificationType.Type.NODE_CONTRIBUTOR_ADDED_DEFAULT
            )
            template.save()
        assert len(notifications['emits']) == 2
        assert notifications['emits'][0]['type'] == NotificationType.Type.NODE_CONTRIBUTOR_ADDED_ACCESS_REQUEST

    def test_creating_fork_does_not_email_creator(self):
        with capture_notifications():
            self.project.fork_node(auth=Auth(self.creator))

    def test_creating_template_does_not_email_creator(self):
        with capture_notifications():
            self.project.use_as_template(auth=Auth(self.creator))
=======
        notify_added_contributor(project, contributor, auth, throttle=throttle)
        assert self.mock_send_grid.called

        time.sleep(1)  # throttle period expires
        notify_added_contributor(project, contributor, auth, throttle=throttle)
        assert self.mock_send_grid.call_count == 2

    def test_add_contributor_to_fork_sends_email(self):
        contributor = UserFactory()
        fork = self.project.fork_node(auth=Auth(self.creator))
        fork.add_contributor(contributor, auth=Auth(self.creator))
        fork.save()
        assert self.mock_send_grid.called
        assert self.mock_send_grid.call_count == 1

    def test_add_contributor_to_template_sends_email(self):
        contributor = UserFactory()
        template = self.project.use_as_template(auth=Auth(self.creator))
        template.add_contributor(contributor, auth=Auth(self.creator))
        template.save()
        assert self.mock_send_grid.called
        assert self.mock_send_grid.call_count == 1

    def test_creating_fork_does_not_email_creator(self):
        contributor = UserFactory()
        fork = self.project.fork_node(auth=Auth(self.creator))
        assert not self.mock_send_grid.called

    def test_creating_template_does_not_email_creator(self):
        contributor = UserFactory()
        template = self.project.use_as_template(auth=Auth(self.creator))
        assert not self.mock_send_grid.called
>>>>>>> 38bfb2a1

    def test_add_multiple_contributors_only_adds_one_log(self):
        n_logs_pre = self.project.logs.count()
        reg_user = UserFactory()
        name = fake.name()
        pseudouser = {
            'id': None,
            'registered': False,
            'fullname': name,
            'email': fake_email(),
            'permission': permissions.WRITE,
            'visible': True,
        }
        reg_dict = add_contributor_json(reg_user)
        reg_dict['permission'] = permissions.ADMIN
        reg_dict['visible'] = True
        payload = {
            'users': [reg_dict, pseudouser],
            'node_ids': []
        }
        url = self.project.api_url_for('project_contributors_post')
        with capture_notifications():
            self.app.post(url, json=payload, follow_redirects=True, auth=self.creator.auth)
        self.project.reload()
        assert self.project.logs.count() == n_logs_pre + 1

    def test_add_contribs_to_multiple_nodes(self):
        child = NodeFactory(parent=self.project, creator=self.creator)
        n_contributors_pre = child.contributors.count()
        reg_user = UserFactory()
        name, email = fake.name(), fake_email()
        pseudouser = {
            'id': None,
            'registered': False,
            'fullname': name,
            'email': email,
            'permission': permissions.ADMIN,
            'visible': True,
        }
        reg_dict = add_contributor_json(reg_user)
        reg_dict['permission'] = permissions.ADMIN
        reg_dict['visible'] = True
        payload = {
            'users': [reg_dict, pseudouser],
            'node_ids': [self.project._primary_key, child._primary_key]
        }
        url = f'/api/v1/project/{self.project._id}/contributors/'
        with capture_notifications():
            self.app.post(url, json=payload, follow_redirects=True, auth=self.creator.auth)
        child.reload()
        assert child.contributors.count() == n_contributors_pre + len(payload['users'])


@mock.patch('website.mails.settings.USE_EMAIL', True)
@mock.patch('website.mails.settings.USE_CELERY', False)
class TestUserInviteViews(OsfTestCase):

    def setUp(self):
        super().setUp()
        self.user = AuthUserFactory()
        self.project = ProjectFactory(creator=self.user)
        self.invite_url = f'/api/v1/project/{self.project._primary_key}/invite_contributor/'

        self.mock_send_grid = start_mock_send_grid(self)

    def test_invite_contributor_post_if_not_in_db(self):
        name, email = fake.name(), fake_email()
        res = self.app.post(
            self.invite_url,
            json={'fullname': name, 'email': email},
            auth=self.user.auth,
        )
        contrib = res.json['contributor']
        assert contrib['id'] is None
        assert contrib['fullname'] == name
        assert contrib['email'] == email

    def test_invite_contributor_post_if_unreg_already_in_db(self):
        # A n unreg user is added to a different project
        name, email = fake.name(), fake_email()
        project2 = ProjectFactory()
        unreg_user = project2.add_unregistered_contributor(fullname=name, email=email,
                                                           auth=Auth(project2.creator))
        project2.save()
        res = self.app.post(self.invite_url,
                                 json={'fullname': name, 'email': email}, auth=self.user.auth)
        expected = add_contributor_json(unreg_user)
        expected['fullname'] = name
        expected['email'] = email
        assert res.json['contributor'] == expected

    def test_invite_contributor_post_if_email_already_registered(self):
        reg_user = UserFactory()
        name, email = fake.name(), reg_user.username
        # Tries to invite user that is already registered - this is now permitted.
        res = self.app.post(self.invite_url,
                                 json={'fullname': name, 'email': email},
                                 auth=self.user.auth)
        contrib = res.json['contributor']
        assert contrib['id'] == reg_user._id
        assert contrib['fullname'] == name
        assert contrib['email'] == email

    def test_invite_contributor_post_if_user_is_already_contributor(self):
        unreg_user = self.project.add_unregistered_contributor(
            fullname=fake.name(), email=fake_email(),
            auth=Auth(self.project.creator)
        )
        self.project.save()
        # Tries to invite unreg user that is already a contributor
        res = self.app.post(self.invite_url,
                                 json={'fullname': fake.name(), 'email': unreg_user.username},
                                 auth=self.user.auth)
        assert res.status_code == http_status.HTTP_400_BAD_REQUEST

    def test_invite_contributor_with_no_email(self):
        name = fake.name()
        res = self.app.post(self.invite_url,
                                 json={'fullname': name, 'email': None}, auth=self.user.auth)
        assert res.status_code == http_status.HTTP_200_OK
        data = res.json
        assert data['status'] == 'success'
        assert data['contributor']['fullname'] == name
        assert data['contributor']['email'] is None
        assert not data['contributor']['registered']

    def test_invite_contributor_requires_fullname(self):
        res = self.app.post(self.invite_url,
                                 json={'email': 'brian@queen.com', 'fullname': ''}, auth=self.user.auth,
                                 )
        assert res.status_code == http_status.HTTP_400_BAD_REQUEST

    def test_send_claim_email_to_given_email(self):
        project = ProjectFactory()
        given_email = fake_email()
        unreg_user = project.add_unregistered_contributor(
            fullname=fake.name(),
            email=given_email,
            auth=Auth(project.creator),
        )
        project.save()
        with capture_notifications() as notifications:
            send_claim_email(email=given_email, unclaimed_user=unreg_user, node=project)
        assert len(notifications['emits']) == 1
        assert notifications['emits'][0]['type'] == NotificationType.Type.USER_INVITE_DEFAULT

<<<<<<< HEAD
=======
        self.mock_send_grid.assert_called()
>>>>>>> 38bfb2a1

    def test_send_claim_email_to_referrer(self):
        project = ProjectFactory()
        referrer = project.creator
        given_email, real_email = fake_email(), fake_email()
        unreg_user = project.add_unregistered_contributor(
            fullname=fake.name(),
            email=given_email,
            auth=Auth(referrer)
        )
        project.save()
        with capture_notifications() as notifications:
            send_claim_email(email=real_email, unclaimed_user=unreg_user, node=project)

<<<<<<< HEAD
        assert len(notifications['emits']) == 2
        assert notifications['emits'][0]['type'] == NotificationType.Type.USER_PENDING_VERIFICATION
        assert notifications['emits'][1]['type'] ==  NotificationType.Type.USER_FORWARD_INVITE
=======
        assert self.mock_send_grid.called
>>>>>>> 38bfb2a1

    def test_send_claim_email_before_throttle_expires(self):
        project = ProjectFactory()
        given_email = fake_email()
        unreg_user = project.add_unregistered_contributor(
            fullname=fake.name(),
            email=given_email,
            auth=Auth(project.creator),
        )
        project.save()
<<<<<<< HEAD
        with capture_notifications():
            send_claim_email(email=fake_email(), unclaimed_user=unreg_user, node=project)
        # 2nd call raises error because throttle hasn't expired

        with pytest.raises(HTTPError):
            send_claim_email(email=fake_email(), unclaimed_user=unreg_user, node=project)

=======
        send_claim_email(email=fake_email(), unclaimed_user=unreg_user, node=project)
        self.mock_send_grid.reset_mock()
        # 2nd call raises error because throttle hasn't expired
        with pytest.raises(HTTPError):
            send_claim_email(email=fake_email(), unclaimed_user=unreg_user, node=project)
        assert not self.mock_send_grid.called


@pytest.mark.enable_implicit_clean
@mock.patch('website.mails.settings.USE_EMAIL', True)
@mock.patch('website.mails.settings.USE_CELERY', False)
class TestClaimViews(OsfTestCase):

    def setUp(self):
        super().setUp()
        self.referrer = AuthUserFactory()
        self.project = ProjectFactory(creator=self.referrer, is_public=True)
        self.project_with_source_tag = ProjectFactory(creator=self.referrer, is_public=True)
        self.preprint_with_source_tag = PreprintFactory(creator=self.referrer, is_public=True)
        osf_source_tag, created = Tag.all_tags.get_or_create(name=OsfSourceTags.Osf.value, system=True)
        preprint_source_tag, created = Tag.all_tags.get_or_create(name=provider_source_tag(self.preprint_with_source_tag.provider._id, 'preprint'), system=True)
        self.project_with_source_tag.add_system_tag(osf_source_tag.name)
        self.preprint_with_source_tag.add_system_tag(preprint_source_tag.name)
        self.given_name = fake.name()
        self.given_email = fake_email()
        self.project_with_source_tag.add_unregistered_contributor(
            fullname=self.given_name,
            email=self.given_email,
            auth=Auth(user=self.referrer)
        )
        self.preprint_with_source_tag.add_unregistered_contributor(
            fullname=self.given_name,
            email=self.given_email,
            auth=Auth(user=self.referrer)
        )
        self.user = self.project.add_unregistered_contributor(
            fullname=self.given_name,
            email=self.given_email,
            auth=Auth(user=self.referrer)
        )
        self.project.save()

        self.mock_send_grid = start_mock_send_grid(self)

    @mock.patch('website.project.views.contributor.send_claim_email')
    def test_claim_user_already_registered_redirects_to_claim_user_registered(self, claim_email):
        name = fake.name()
        email = fake_email()

        # project contributor adds an unregistered contributor (without an email) on public project
        unregistered_user = self.project.add_unregistered_contributor(
            fullname=name,
            email=None,
            auth=Auth(user=self.referrer)
        )
        assert unregistered_user in self.project.contributors

        # unregistered user comes along and claims themselves on the public project, entering an email
        invite_url = self.project.api_url_for('claim_user_post', uid='undefined')
        self.app.post(invite_url, json={
            'pk': unregistered_user._primary_key,
            'value': email
        })
        assert claim_email.call_count == 1

        # set unregistered record email since we are mocking send_claim_email()
        unclaimed_record = unregistered_user.get_unclaimed_record(self.project._primary_key)
        unclaimed_record.update({'email': email})
        unregistered_user.save()

        # unregistered user then goes and makes an account with same email, before claiming themselves as contributor
        UserFactory(username=email, fullname=name)

        # claim link for the now registered email is accessed while not logged in
        token = unregistered_user.get_unclaimed_record(self.project._primary_key)['token']
        claim_url = f'/user/{unregistered_user._id}/{self.project._id}/claim/?token={token}'
        res = self.app.get(claim_url)

        # should redirect to 'claim_user_registered' view
        claim_registered_url = f'/user/{unregistered_user._id}/{self.project._id}/claim/verify/{token}/'
        assert res.status_code == 302
        assert claim_registered_url in res.headers.get('Location')

    @mock.patch('website.project.views.contributor.send_claim_email')
    def test_claim_user_already_registered_secondary_email_redirects_to_claim_user_registered(self, claim_email):
        name = fake.name()
        email = fake_email()
        secondary_email = fake_email()

        # project contributor adds an unregistered contributor (without an email) on public project
        unregistered_user = self.project.add_unregistered_contributor(
            fullname=name,
            email=None,
            auth=Auth(user=self.referrer)
        )
        assert unregistered_user in self.project.contributors

        # unregistered user comes along and claims themselves on the public project, entering an email
        invite_url = self.project.api_url_for('claim_user_post', uid='undefined')
        self.app.post(invite_url, json={
            'pk': unregistered_user._primary_key,
            'value': secondary_email
        })
        assert claim_email.call_count == 1

        # set unregistered record email since we are mocking send_claim_email()
        unclaimed_record = unregistered_user.get_unclaimed_record(self.project._primary_key)
        unclaimed_record.update({'email': secondary_email})
        unregistered_user.save()

        # unregistered user then goes and makes an account with same email, before claiming themselves as contributor
        registered_user = UserFactory(username=email, fullname=name)
        registered_user.emails.create(address=secondary_email)
        registered_user.save()

        # claim link for the now registered email is accessed while not logged in
        token = unregistered_user.get_unclaimed_record(self.project._primary_key)['token']
        claim_url = f'/user/{unregistered_user._id}/{self.project._id}/claim/?token={token}'
        res = self.app.get(claim_url)

        # should redirect to 'claim_user_registered' view
        claim_registered_url = f'/user/{unregistered_user._id}/{self.project._id}/claim/verify/{token}/'
        assert res.status_code == 302
        assert claim_registered_url in res.headers.get('Location')

    def test_claim_user_invited_with_no_email_posts_to_claim_form(self):
        given_name = fake.name()
        invited_user = self.project.add_unregistered_contributor(
            fullname=given_name,
            email=None,
            auth=Auth(user=self.referrer)
        )
        self.project.save()

        url = invited_user.get_claim_url(self.project._primary_key)
        res = self.app.post(url, data={
            'password': 'bohemianrhap',
            'password2': 'bohemianrhap'
        })
        assert res.status_code == 400

    def test_claim_user_post_with_registered_user_id(self):
        # registered user who is attempting to claim the unclaimed contributor
        reg_user = UserFactory()
        payload = {
            # pk of unreg user record
            'pk': self.user._primary_key,
            'claimerId': reg_user._primary_key
        }
        url = f'/api/v1/user/{self.user._primary_key}/{self.project._primary_key}/claim/email/'
        res = self.app.post(url, json=payload)

        # mail was sent
        assert self.mock_send_grid.call_count == 2
        # ... to the correct address
        referrer_call = self.mock_send_grid.call_args_list[0]
        claimer_call = self.mock_send_grid.call_args_list[1]

        assert referrer_call[1]['to_addr'] == self.referrer.email
        assert claimer_call[1]['to_addr'] == reg_user.email

        # view returns the correct JSON
        assert res.json == {
            'status': 'success',
            'email': reg_user.username,
            'fullname': self.given_name,
        }

    def test_send_claim_registered_email(self):
        reg_user = UserFactory()
        send_claim_registered_email(
            claimer=reg_user,
            unclaimed_user=self.user,
            node=self.project
        )
        assert self.mock_send_grid.call_count == 2
        first_call_args = self.mock_send_grid.call_args_list[0][1]
        assert first_call_args['to_addr'] == self.referrer.email
        second_call_args = self.mock_send_grid.call_args_list[1][1]
        assert second_call_args['to_addr'] == reg_user.email

    def test_send_claim_registered_email_before_throttle_expires(self):
        reg_user = UserFactory()
        send_claim_registered_email(
            claimer=reg_user,
            unclaimed_user=self.user,
            node=self.project,
        )
        self.mock_send_grid.reset_mock()
        # second call raises error because it was called before throttle period
        with pytest.raises(HTTPError):
            send_claim_registered_email(
                claimer=reg_user,
                unclaimed_user=self.user,
                node=self.project,
            )
        assert not self.mock_send_grid.called

    @mock.patch('website.project.views.contributor.send_claim_registered_email')
    def test_claim_user_post_with_email_already_registered_sends_correct_email(
            self, send_claim_registered_email):
        reg_user = UserFactory()
        payload = {
            'value': reg_user.username,
            'pk': self.user._primary_key
        }
        url = self.project.api_url_for('claim_user_post', uid=self.user._id)
        self.app.post(url, json=payload)
        assert send_claim_registered_email.called

    def test_user_with_removed_unclaimed_url_claiming(self):
        """ Tests that when an unclaimed user is removed from a project, the
        unregistered user object does not retain the token.
        """
        self.project.remove_contributor(self.user, Auth(user=self.referrer))

        assert self.project._primary_key not in self.user.unclaimed_records.keys()

    def test_user_with_claim_url_cannot_claim_twice(self):
        """ Tests that when an unclaimed user is replaced on a project with a
        claimed user, the unregistered user object does not retain the token.
        """
        reg_user = AuthUserFactory()

        self.project.replace_contributor(self.user, reg_user)

        assert self.project._primary_key not in self.user.unclaimed_records.keys()

    def test_claim_user_form_redirects_to_password_confirm_page_if_user_is_logged_in(self):
        reg_user = AuthUserFactory()
        url = self.user.get_claim_url(self.project._primary_key)
        res = self.app.get(url, auth=reg_user.auth)
        assert res.status_code == 302
        res = self.app.get(url, auth=reg_user.auth, follow_redirects=True)
        token = self.user.get_unclaimed_record(self.project._primary_key)['token']
        expected = self.project.web_url_for(
            'claim_user_registered',
            uid=self.user._id,
            token=token,
        )
        assert res.request.path == expected

    @mock.patch('framework.auth.cas.make_response_from_ticket')
    def test_claim_user_when_user_is_registered_with_orcid(self, mock_response_from_ticket):
        # TODO: check in qa url encoding
        token = self.user.get_unclaimed_record(self.project._primary_key)['token']
        url = f'/user/{self.user._id}/{self.project._id}/claim/verify/{token}/'
        # logged out user gets redirected to cas login
        res1 = self.app.get(url)
        assert res1.status_code == 302
        res = self.app.resolve_redirect(self.app.get(url))
        service_url = f'http://localhost{url}'
        expected = cas.get_logout_url(service_url=cas.get_login_url(service_url=service_url))
        assert res1.location == expected

        # user logged in with orcid automatically becomes a contributor
        orcid_user, validated_credentials, cas_resp = generate_external_user_with_resp(url)
        mock_response_from_ticket.return_value = authenticate(
            orcid_user,
            redirect(url)
        )
        orcid_user.set_unusable_password()
        orcid_user.save()

        # The request to OSF with CAS service ticket must not have cookie and/or auth.
        service_ticket = fake.md5()
        url_with_service_ticket = f'{url}?ticket={service_ticket}'
        res = self.app.get(url_with_service_ticket)
        # The response of this request is expected to be a 302 with `Location`.
        # And the redirect URL must equal to the originial service URL
        assert res.status_code == 302
        redirect_url = res.headers['Location']
        assert redirect_url == url
        # The response of this request is expected have the `Set-Cookie` header with OSF cookie.
        # And the cookie must belong to the ORCiD user.
        raw_set_cookie = res.headers['Set-Cookie']
        assert raw_set_cookie
        simple_cookie = SimpleCookie()
        simple_cookie.load(raw_set_cookie)
        cookie_dict = {key: value.value for key, value in simple_cookie.items()}
        osf_cookie = cookie_dict.get(settings.COOKIE_NAME, None)
        assert osf_cookie is not None
        user = OSFUser.from_cookie(osf_cookie)
        assert user._id == orcid_user._id
        # The ORCiD user must be different from the unregistered user created when the contributor was added
        assert user._id != self.user._id

        # Must clear the Flask g context manual and set the OSF cookie to context
        g.current_session = None
        self.app.set_cookie(settings.COOKIE_NAME, osf_cookie)
        res = self.app.resolve_redirect(res)
        assert res.status_code == 302
        assert self.project.is_contributor(orcid_user)
        assert self.project.url in res.headers.get('Location')

    def test_get_valid_form(self):
        url = self.user.get_claim_url(self.project._primary_key)
        res = self.app.get(url, follow_redirects=True)
        assert res.status_code == 200

    def test_invalid_claim_form_raise_400(self):
        uid = self.user._primary_key
        pid = self.project._primary_key
        url = f'/user/{uid}/{pid}/claim/?token=badtoken'
        res = self.app.get(url, follow_redirects=True)
        assert res.status_code == 400

    @mock.patch('osf.models.OSFUser.update_search_nodes')
    def test_posting_to_claim_form_with_valid_data(self, mock_update_search_nodes):
        url = self.user.get_claim_url(self.project._primary_key)
        res = self.app.post(url, data={
            'username': self.user.username,
            'password': 'killerqueen',
            'password2': 'killerqueen'
        })

        assert res.status_code == 302
        location = res.headers.get('Location')
        assert 'login?service=' in location
        assert 'username' in location
        assert 'verification_key' in location
        assert self.project._primary_key in location

        self.user.reload()
        assert self.user.is_registered
        assert self.user.is_active
        assert self.project._primary_key not in self.user.unclaimed_records

    @mock.patch('osf.models.OSFUser.update_search_nodes')
    def test_posting_to_claim_form_removes_all_unclaimed_data(self, mock_update_search_nodes):
        # user has multiple unclaimed records
        p2 = ProjectFactory(creator=self.referrer)
        self.user.add_unclaimed_record(p2, referrer=self.referrer,
                                       given_name=fake.name())
        self.user.save()
        assert len(self.user.unclaimed_records.keys()) > 1  # sanity check
        url = self.user.get_claim_url(self.project._primary_key)
        res = self.app.post(url, data={
            'username': self.given_email,
            'password': 'bohemianrhap',
            'password2': 'bohemianrhap'
        })
        self.user.reload()
        assert self.user.unclaimed_records == {}

    @mock.patch('osf.models.OSFUser.update_search_nodes')
    def test_posting_to_claim_form_sets_fullname_to_given_name(self, mock_update_search_nodes):
        # User is created with a full name
        original_name = fake.name()
        unreg = UnregUserFactory(fullname=original_name)
        # User invited with a different name
        different_name = fake.name()
        new_user = self.project.add_unregistered_contributor(
            email=unreg.username,
            fullname=different_name,
            auth=Auth(self.project.creator),
        )
        self.project.save()
        # Goes to claim url
        claim_url = new_user.get_claim_url(self.project._id)
        self.app.post(claim_url, data={
            'username': unreg.username,
            'password': 'killerqueen',
            'password2': 'killerqueen'
        })
        unreg.reload()
        # Full name was set correctly
        assert unreg.fullname == different_name
        # CSL names were set correctly
        parsed_name = impute_names_model(different_name)
        assert unreg.given_name == parsed_name['given_name']
        assert unreg.family_name == parsed_name['family_name']

    def test_claim_user_post_returns_fullname(self):
        url = f'/api/v1/user/{self.user._primary_key}/{self.project._primary_key}/claim/email/'
        res = self.app.post(
            url,
            auth=self.referrer.auth,
            json={
                'value': self.given_email,
                'pk': self.user._primary_key
            },
        )
        assert res.json['fullname'] == self.given_name
        assert self.mock_send_grid.called

    def test_claim_user_post_if_email_is_different_from_given_email(self):
        email = fake_email()  # email that is different from the one the referrer gave
        url = f'/api/v1/user/{self.user._primary_key}/{self.project._primary_key}/claim/email/'
        self.app.post(url, json={'value': email, 'pk': self.user._primary_key} )
        assert self.mock_send_grid.called
        assert self.mock_send_grid.call_count == 2
        call_to_invited = self.mock_send_grid.mock_calls[0]
        call_to_invited.assert_called_with(to_addr=email)
        call_to_referrer = self.mock_send_grid.mock_calls[1]
        call_to_referrer.assert_called_with(to_addr=self.given_email)

    def test_claim_url_with_bad_token_returns_400(self):
        url = self.project.web_url_for(
            'claim_user_registered',
            uid=self.user._id,
            token='badtoken',
        )
        res = self.app.get(url, auth=self.referrer.auth)
        assert res.status_code == 400

    def test_cannot_claim_user_with_user_who_is_already_contributor(self):
        # user who is already a contirbutor to the project
        contrib = AuthUserFactory()
        self.project.add_contributor(contrib, auth=Auth(self.project.creator))
        self.project.save()
        # Claiming user goes to claim url, but contrib is already logged in
        url = self.user.get_claim_url(self.project._primary_key)
        res = self.app.get(
            url,
            auth=contrib.auth, follow_redirects=True)
        # Response is a 400
        assert res.status_code == 400

    def test_claim_user_with_project_id_adds_corresponding_claimed_tag_to_user(self):
        assert OsfClaimedTags.Osf.value not in self.user.system_tags
        url = self.user.get_claim_url(self.project_with_source_tag._primary_key)
        res = self.app.post(url, data={
            'username': self.user.username,
            'password': 'killerqueen',
            'password2': 'killerqueen'
        })

        assert res.status_code == 302
        self.user.reload()
        assert OsfClaimedTags.Osf.value in self.user.system_tags

    def test_claim_user_with_preprint_id_adds_corresponding_claimed_tag_to_user(self):
        assert provider_claimed_tag(self.preprint_with_source_tag.provider._id, 'preprint') not in self.user.system_tags
        url = self.user.get_claim_url(self.preprint_with_source_tag._primary_key)
        res = self.app.post(url, data={
            'username': self.user.username,
            'password': 'killerqueen',
            'password2': 'killerqueen'
        })

        assert res.status_code == 302
        self.user.reload()
        assert provider_claimed_tag(self.preprint_with_source_tag.provider._id, 'preprint') in self.user.system_tags
>>>>>>> 38bfb2a1
<|MERGE_RESOLUTION|>--- conflicted
+++ resolved
@@ -32,11 +32,6 @@
     notify_added_contributor,
     send_claim_email,
 )
-<<<<<<< HEAD
-=======
-from website.util.metrics import OsfSourceTags, OsfClaimedTags, provider_source_tag, provider_claimed_tag
-from conftest import start_mock_send_grid
->>>>>>> 38bfb2a1
 
 @pytest.mark.enable_implicit_clean
 @mock.patch('website.mails.settings.USE_EMAIL', True)
@@ -48,8 +43,6 @@
         self.creator = AuthUserFactory()
         self.project = ProjectFactory(creator=self.creator)
         self.auth = Auth(self.project.creator)
-
-        self.mock_send_grid = start_mock_send_grid(self)
 
     def test_serialize_unregistered_without_record(self):
         name, email = fake.name(), fake_email()
@@ -228,12 +221,6 @@
         assert len(notifications['emits']) == 1
         assert notifications['emits'][0]['type'] == NotificationType.Type.NODE_CONTRIBUTOR_ADDED_DEFAULT
 
-<<<<<<< HEAD
-=======
-        # send_mail should only have been called once
-        assert self.mock_send_grid.call_count == 1
->>>>>>> 38bfb2a1
-
     def test_add_contributors_post_sends_email_if_user_not_contributor_on_parent_node(self):
         # Project has a component with a sub-component
         component = NodeFactory(creator=self.creator, parent=self.project)
@@ -260,13 +247,8 @@
             self.app.post(url, json=payload, auth=self.creator.auth)
 
         # send_mail is called for both the project and the sub-component
-<<<<<<< HEAD
-        assert len(notifications['emits']) == 1
-        assert notifications['emits'][0]['type'] == NotificationType.Type.NODE_CONTRIBUTOR_ADDED_DEFAULT
-
-=======
-        assert self.mock_send_grid.call_count == 2
->>>>>>> 38bfb2a1
+        assert len(notifications['emits']) == 1
+        assert notifications['emits'][0]['type'] == NotificationType.Type.NODE_CONTRIBUTOR_ADDED_DEFAULT
 
     @mock.patch('website.project.views.contributor.send_claim_email')
     def test_email_sent_when_unreg_user_is_added(self, send_mail):
@@ -297,26 +279,17 @@
             'permissions': permissions.WRITE
         }]
         project = ProjectFactory(creator=self.auth.user)
-<<<<<<< HEAD
         with capture_notifications() as notifications:
             project.add_contributors(contributors, auth=self.auth)
             project.save()
         assert len(notifications['emits']) == 1
         assert notifications['emits'][0]['type'] == NotificationType.Type.NODE_CONTRIBUTOR_ADDED_DEFAULT
-=======
-        project.add_contributors(contributors, auth=self.auth)
-        project.save()
-        assert self.mock_send_grid.called
-
-        assert contributor.contributor_added_email_records[project._id]['last_sent'] == approx(int(time.time()), rel=1)
->>>>>>> 38bfb2a1
 
     def test_contributor_added_email_sent_to_unreg_user(self):
         unreg_user = UnregUserFactory()
         project = ProjectFactory()
         project.add_unregistered_contributor(fullname=unreg_user.fullname, email=unreg_user.email, auth=Auth(project.creator))
         project.save()
-<<<<<<< HEAD
 
     def test_forking_project_does_not_send_contributor_added_email(self):
         project = ProjectFactory()
@@ -327,19 +300,6 @@
         project = ProjectFactory()
         with capture_notifications():
             project.use_as_template(auth=Auth(project.creator))
-=======
-        assert self.mock_send_grid.called
-
-    def test_forking_project_does_not_send_contributor_added_email(self):
-        project = ProjectFactory()
-        project.fork_node(auth=Auth(project.creator))
-        assert not self.mock_send_grid.called
-
-    def test_templating_project_does_not_send_contributor_added_email(self):
-        project = ProjectFactory()
-        project.use_as_template(auth=Auth(project.creator))
-        assert not self.mock_send_grid.called
->>>>>>> 38bfb2a1
 
     @mock.patch('website.archiver.tasks.archive')
     def test_registering_project_does_not_send_contributor_added_email(self, mock_archive):
@@ -352,16 +312,11 @@
             None,
             provider=provider
         )
-<<<<<<< HEAD
-=======
-        assert not self.mock_send_grid.called
->>>>>>> 38bfb2a1
 
     def test_notify_contributor_email_does_not_send_before_throttle_expires(self):
         contributor = UserFactory()
         project = ProjectFactory()
         auth = Auth(project.creator)
-<<<<<<< HEAD
         with capture_notifications() as notifications:
             notify_added_contributor(
                 project,
@@ -379,23 +334,11 @@
             notification_type=NotificationType.Type.NODE_CONTRIBUTOR_ADDED_DEFAULT,
             auth=auth
         )
-=======
-        notify_added_contributor(project, contributor, auth)
-        assert self.mock_send_grid.called
-
-        # 2nd call does not send email because throttle period has not expired
-        notify_added_contributor(project, contributor, auth)
-        assert self.mock_send_grid.call_count == 1
-
-    def test_notify_contributor_email_sends_after_throttle_expires(self):
-        throttle = 0.5
->>>>>>> 38bfb2a1
 
     def test_notify_contributor_email_sends_after_throttle_expires(self):
         contributor = UserFactory()
         project = ProjectFactory()
         auth = Auth(project.creator)
-<<<<<<< HEAD
         with capture_notifications() as notifications:
             notify_added_contributor(
                 project,
@@ -447,40 +390,6 @@
     def test_creating_template_does_not_email_creator(self):
         with capture_notifications():
             self.project.use_as_template(auth=Auth(self.creator))
-=======
-        notify_added_contributor(project, contributor, auth, throttle=throttle)
-        assert self.mock_send_grid.called
-
-        time.sleep(1)  # throttle period expires
-        notify_added_contributor(project, contributor, auth, throttle=throttle)
-        assert self.mock_send_grid.call_count == 2
-
-    def test_add_contributor_to_fork_sends_email(self):
-        contributor = UserFactory()
-        fork = self.project.fork_node(auth=Auth(self.creator))
-        fork.add_contributor(contributor, auth=Auth(self.creator))
-        fork.save()
-        assert self.mock_send_grid.called
-        assert self.mock_send_grid.call_count == 1
-
-    def test_add_contributor_to_template_sends_email(self):
-        contributor = UserFactory()
-        template = self.project.use_as_template(auth=Auth(self.creator))
-        template.add_contributor(contributor, auth=Auth(self.creator))
-        template.save()
-        assert self.mock_send_grid.called
-        assert self.mock_send_grid.call_count == 1
-
-    def test_creating_fork_does_not_email_creator(self):
-        contributor = UserFactory()
-        fork = self.project.fork_node(auth=Auth(self.creator))
-        assert not self.mock_send_grid.called
-
-    def test_creating_template_does_not_email_creator(self):
-        contributor = UserFactory()
-        template = self.project.use_as_template(auth=Auth(self.creator))
-        assert not self.mock_send_grid.called
->>>>>>> 38bfb2a1
 
     def test_add_multiple_contributors_only_adds_one_log(self):
         n_logs_pre = self.project.logs.count()
@@ -544,8 +453,6 @@
         self.project = ProjectFactory(creator=self.user)
         self.invite_url = f'/api/v1/project/{self.project._primary_key}/invite_contributor/'
 
-        self.mock_send_grid = start_mock_send_grid(self)
-
     def test_invite_contributor_post_if_not_in_db(self):
         name, email = fake.name(), fake_email()
         res = self.app.post(
@@ -627,11 +534,6 @@
         assert len(notifications['emits']) == 1
         assert notifications['emits'][0]['type'] == NotificationType.Type.USER_INVITE_DEFAULT
 
-<<<<<<< HEAD
-=======
-        self.mock_send_grid.assert_called()
->>>>>>> 38bfb2a1
-
     def test_send_claim_email_to_referrer(self):
         project = ProjectFactory()
         referrer = project.creator
@@ -645,13 +547,9 @@
         with capture_notifications() as notifications:
             send_claim_email(email=real_email, unclaimed_user=unreg_user, node=project)
 
-<<<<<<< HEAD
         assert len(notifications['emits']) == 2
         assert notifications['emits'][0]['type'] == NotificationType.Type.USER_PENDING_VERIFICATION
         assert notifications['emits'][1]['type'] ==  NotificationType.Type.USER_FORWARD_INVITE
-=======
-        assert self.mock_send_grid.called
->>>>>>> 38bfb2a1
 
     def test_send_claim_email_before_throttle_expires(self):
         project = ProjectFactory()
@@ -662,457 +560,9 @@
             auth=Auth(project.creator),
         )
         project.save()
-<<<<<<< HEAD
         with capture_notifications():
             send_claim_email(email=fake_email(), unclaimed_user=unreg_user, node=project)
         # 2nd call raises error because throttle hasn't expired
 
         with pytest.raises(HTTPError):
-            send_claim_email(email=fake_email(), unclaimed_user=unreg_user, node=project)
-
-=======
-        send_claim_email(email=fake_email(), unclaimed_user=unreg_user, node=project)
-        self.mock_send_grid.reset_mock()
-        # 2nd call raises error because throttle hasn't expired
-        with pytest.raises(HTTPError):
-            send_claim_email(email=fake_email(), unclaimed_user=unreg_user, node=project)
-        assert not self.mock_send_grid.called
-
-
-@pytest.mark.enable_implicit_clean
-@mock.patch('website.mails.settings.USE_EMAIL', True)
-@mock.patch('website.mails.settings.USE_CELERY', False)
-class TestClaimViews(OsfTestCase):
-
-    def setUp(self):
-        super().setUp()
-        self.referrer = AuthUserFactory()
-        self.project = ProjectFactory(creator=self.referrer, is_public=True)
-        self.project_with_source_tag = ProjectFactory(creator=self.referrer, is_public=True)
-        self.preprint_with_source_tag = PreprintFactory(creator=self.referrer, is_public=True)
-        osf_source_tag, created = Tag.all_tags.get_or_create(name=OsfSourceTags.Osf.value, system=True)
-        preprint_source_tag, created = Tag.all_tags.get_or_create(name=provider_source_tag(self.preprint_with_source_tag.provider._id, 'preprint'), system=True)
-        self.project_with_source_tag.add_system_tag(osf_source_tag.name)
-        self.preprint_with_source_tag.add_system_tag(preprint_source_tag.name)
-        self.given_name = fake.name()
-        self.given_email = fake_email()
-        self.project_with_source_tag.add_unregistered_contributor(
-            fullname=self.given_name,
-            email=self.given_email,
-            auth=Auth(user=self.referrer)
-        )
-        self.preprint_with_source_tag.add_unregistered_contributor(
-            fullname=self.given_name,
-            email=self.given_email,
-            auth=Auth(user=self.referrer)
-        )
-        self.user = self.project.add_unregistered_contributor(
-            fullname=self.given_name,
-            email=self.given_email,
-            auth=Auth(user=self.referrer)
-        )
-        self.project.save()
-
-        self.mock_send_grid = start_mock_send_grid(self)
-
-    @mock.patch('website.project.views.contributor.send_claim_email')
-    def test_claim_user_already_registered_redirects_to_claim_user_registered(self, claim_email):
-        name = fake.name()
-        email = fake_email()
-
-        # project contributor adds an unregistered contributor (without an email) on public project
-        unregistered_user = self.project.add_unregistered_contributor(
-            fullname=name,
-            email=None,
-            auth=Auth(user=self.referrer)
-        )
-        assert unregistered_user in self.project.contributors
-
-        # unregistered user comes along and claims themselves on the public project, entering an email
-        invite_url = self.project.api_url_for('claim_user_post', uid='undefined')
-        self.app.post(invite_url, json={
-            'pk': unregistered_user._primary_key,
-            'value': email
-        })
-        assert claim_email.call_count == 1
-
-        # set unregistered record email since we are mocking send_claim_email()
-        unclaimed_record = unregistered_user.get_unclaimed_record(self.project._primary_key)
-        unclaimed_record.update({'email': email})
-        unregistered_user.save()
-
-        # unregistered user then goes and makes an account with same email, before claiming themselves as contributor
-        UserFactory(username=email, fullname=name)
-
-        # claim link for the now registered email is accessed while not logged in
-        token = unregistered_user.get_unclaimed_record(self.project._primary_key)['token']
-        claim_url = f'/user/{unregistered_user._id}/{self.project._id}/claim/?token={token}'
-        res = self.app.get(claim_url)
-
-        # should redirect to 'claim_user_registered' view
-        claim_registered_url = f'/user/{unregistered_user._id}/{self.project._id}/claim/verify/{token}/'
-        assert res.status_code == 302
-        assert claim_registered_url in res.headers.get('Location')
-
-    @mock.patch('website.project.views.contributor.send_claim_email')
-    def test_claim_user_already_registered_secondary_email_redirects_to_claim_user_registered(self, claim_email):
-        name = fake.name()
-        email = fake_email()
-        secondary_email = fake_email()
-
-        # project contributor adds an unregistered contributor (without an email) on public project
-        unregistered_user = self.project.add_unregistered_contributor(
-            fullname=name,
-            email=None,
-            auth=Auth(user=self.referrer)
-        )
-        assert unregistered_user in self.project.contributors
-
-        # unregistered user comes along and claims themselves on the public project, entering an email
-        invite_url = self.project.api_url_for('claim_user_post', uid='undefined')
-        self.app.post(invite_url, json={
-            'pk': unregistered_user._primary_key,
-            'value': secondary_email
-        })
-        assert claim_email.call_count == 1
-
-        # set unregistered record email since we are mocking send_claim_email()
-        unclaimed_record = unregistered_user.get_unclaimed_record(self.project._primary_key)
-        unclaimed_record.update({'email': secondary_email})
-        unregistered_user.save()
-
-        # unregistered user then goes and makes an account with same email, before claiming themselves as contributor
-        registered_user = UserFactory(username=email, fullname=name)
-        registered_user.emails.create(address=secondary_email)
-        registered_user.save()
-
-        # claim link for the now registered email is accessed while not logged in
-        token = unregistered_user.get_unclaimed_record(self.project._primary_key)['token']
-        claim_url = f'/user/{unregistered_user._id}/{self.project._id}/claim/?token={token}'
-        res = self.app.get(claim_url)
-
-        # should redirect to 'claim_user_registered' view
-        claim_registered_url = f'/user/{unregistered_user._id}/{self.project._id}/claim/verify/{token}/'
-        assert res.status_code == 302
-        assert claim_registered_url in res.headers.get('Location')
-
-    def test_claim_user_invited_with_no_email_posts_to_claim_form(self):
-        given_name = fake.name()
-        invited_user = self.project.add_unregistered_contributor(
-            fullname=given_name,
-            email=None,
-            auth=Auth(user=self.referrer)
-        )
-        self.project.save()
-
-        url = invited_user.get_claim_url(self.project._primary_key)
-        res = self.app.post(url, data={
-            'password': 'bohemianrhap',
-            'password2': 'bohemianrhap'
-        })
-        assert res.status_code == 400
-
-    def test_claim_user_post_with_registered_user_id(self):
-        # registered user who is attempting to claim the unclaimed contributor
-        reg_user = UserFactory()
-        payload = {
-            # pk of unreg user record
-            'pk': self.user._primary_key,
-            'claimerId': reg_user._primary_key
-        }
-        url = f'/api/v1/user/{self.user._primary_key}/{self.project._primary_key}/claim/email/'
-        res = self.app.post(url, json=payload)
-
-        # mail was sent
-        assert self.mock_send_grid.call_count == 2
-        # ... to the correct address
-        referrer_call = self.mock_send_grid.call_args_list[0]
-        claimer_call = self.mock_send_grid.call_args_list[1]
-
-        assert referrer_call[1]['to_addr'] == self.referrer.email
-        assert claimer_call[1]['to_addr'] == reg_user.email
-
-        # view returns the correct JSON
-        assert res.json == {
-            'status': 'success',
-            'email': reg_user.username,
-            'fullname': self.given_name,
-        }
-
-    def test_send_claim_registered_email(self):
-        reg_user = UserFactory()
-        send_claim_registered_email(
-            claimer=reg_user,
-            unclaimed_user=self.user,
-            node=self.project
-        )
-        assert self.mock_send_grid.call_count == 2
-        first_call_args = self.mock_send_grid.call_args_list[0][1]
-        assert first_call_args['to_addr'] == self.referrer.email
-        second_call_args = self.mock_send_grid.call_args_list[1][1]
-        assert second_call_args['to_addr'] == reg_user.email
-
-    def test_send_claim_registered_email_before_throttle_expires(self):
-        reg_user = UserFactory()
-        send_claim_registered_email(
-            claimer=reg_user,
-            unclaimed_user=self.user,
-            node=self.project,
-        )
-        self.mock_send_grid.reset_mock()
-        # second call raises error because it was called before throttle period
-        with pytest.raises(HTTPError):
-            send_claim_registered_email(
-                claimer=reg_user,
-                unclaimed_user=self.user,
-                node=self.project,
-            )
-        assert not self.mock_send_grid.called
-
-    @mock.patch('website.project.views.contributor.send_claim_registered_email')
-    def test_claim_user_post_with_email_already_registered_sends_correct_email(
-            self, send_claim_registered_email):
-        reg_user = UserFactory()
-        payload = {
-            'value': reg_user.username,
-            'pk': self.user._primary_key
-        }
-        url = self.project.api_url_for('claim_user_post', uid=self.user._id)
-        self.app.post(url, json=payload)
-        assert send_claim_registered_email.called
-
-    def test_user_with_removed_unclaimed_url_claiming(self):
-        """ Tests that when an unclaimed user is removed from a project, the
-        unregistered user object does not retain the token.
-        """
-        self.project.remove_contributor(self.user, Auth(user=self.referrer))
-
-        assert self.project._primary_key not in self.user.unclaimed_records.keys()
-
-    def test_user_with_claim_url_cannot_claim_twice(self):
-        """ Tests that when an unclaimed user is replaced on a project with a
-        claimed user, the unregistered user object does not retain the token.
-        """
-        reg_user = AuthUserFactory()
-
-        self.project.replace_contributor(self.user, reg_user)
-
-        assert self.project._primary_key not in self.user.unclaimed_records.keys()
-
-    def test_claim_user_form_redirects_to_password_confirm_page_if_user_is_logged_in(self):
-        reg_user = AuthUserFactory()
-        url = self.user.get_claim_url(self.project._primary_key)
-        res = self.app.get(url, auth=reg_user.auth)
-        assert res.status_code == 302
-        res = self.app.get(url, auth=reg_user.auth, follow_redirects=True)
-        token = self.user.get_unclaimed_record(self.project._primary_key)['token']
-        expected = self.project.web_url_for(
-            'claim_user_registered',
-            uid=self.user._id,
-            token=token,
-        )
-        assert res.request.path == expected
-
-    @mock.patch('framework.auth.cas.make_response_from_ticket')
-    def test_claim_user_when_user_is_registered_with_orcid(self, mock_response_from_ticket):
-        # TODO: check in qa url encoding
-        token = self.user.get_unclaimed_record(self.project._primary_key)['token']
-        url = f'/user/{self.user._id}/{self.project._id}/claim/verify/{token}/'
-        # logged out user gets redirected to cas login
-        res1 = self.app.get(url)
-        assert res1.status_code == 302
-        res = self.app.resolve_redirect(self.app.get(url))
-        service_url = f'http://localhost{url}'
-        expected = cas.get_logout_url(service_url=cas.get_login_url(service_url=service_url))
-        assert res1.location == expected
-
-        # user logged in with orcid automatically becomes a contributor
-        orcid_user, validated_credentials, cas_resp = generate_external_user_with_resp(url)
-        mock_response_from_ticket.return_value = authenticate(
-            orcid_user,
-            redirect(url)
-        )
-        orcid_user.set_unusable_password()
-        orcid_user.save()
-
-        # The request to OSF with CAS service ticket must not have cookie and/or auth.
-        service_ticket = fake.md5()
-        url_with_service_ticket = f'{url}?ticket={service_ticket}'
-        res = self.app.get(url_with_service_ticket)
-        # The response of this request is expected to be a 302 with `Location`.
-        # And the redirect URL must equal to the originial service URL
-        assert res.status_code == 302
-        redirect_url = res.headers['Location']
-        assert redirect_url == url
-        # The response of this request is expected have the `Set-Cookie` header with OSF cookie.
-        # And the cookie must belong to the ORCiD user.
-        raw_set_cookie = res.headers['Set-Cookie']
-        assert raw_set_cookie
-        simple_cookie = SimpleCookie()
-        simple_cookie.load(raw_set_cookie)
-        cookie_dict = {key: value.value for key, value in simple_cookie.items()}
-        osf_cookie = cookie_dict.get(settings.COOKIE_NAME, None)
-        assert osf_cookie is not None
-        user = OSFUser.from_cookie(osf_cookie)
-        assert user._id == orcid_user._id
-        # The ORCiD user must be different from the unregistered user created when the contributor was added
-        assert user._id != self.user._id
-
-        # Must clear the Flask g context manual and set the OSF cookie to context
-        g.current_session = None
-        self.app.set_cookie(settings.COOKIE_NAME, osf_cookie)
-        res = self.app.resolve_redirect(res)
-        assert res.status_code == 302
-        assert self.project.is_contributor(orcid_user)
-        assert self.project.url in res.headers.get('Location')
-
-    def test_get_valid_form(self):
-        url = self.user.get_claim_url(self.project._primary_key)
-        res = self.app.get(url, follow_redirects=True)
-        assert res.status_code == 200
-
-    def test_invalid_claim_form_raise_400(self):
-        uid = self.user._primary_key
-        pid = self.project._primary_key
-        url = f'/user/{uid}/{pid}/claim/?token=badtoken'
-        res = self.app.get(url, follow_redirects=True)
-        assert res.status_code == 400
-
-    @mock.patch('osf.models.OSFUser.update_search_nodes')
-    def test_posting_to_claim_form_with_valid_data(self, mock_update_search_nodes):
-        url = self.user.get_claim_url(self.project._primary_key)
-        res = self.app.post(url, data={
-            'username': self.user.username,
-            'password': 'killerqueen',
-            'password2': 'killerqueen'
-        })
-
-        assert res.status_code == 302
-        location = res.headers.get('Location')
-        assert 'login?service=' in location
-        assert 'username' in location
-        assert 'verification_key' in location
-        assert self.project._primary_key in location
-
-        self.user.reload()
-        assert self.user.is_registered
-        assert self.user.is_active
-        assert self.project._primary_key not in self.user.unclaimed_records
-
-    @mock.patch('osf.models.OSFUser.update_search_nodes')
-    def test_posting_to_claim_form_removes_all_unclaimed_data(self, mock_update_search_nodes):
-        # user has multiple unclaimed records
-        p2 = ProjectFactory(creator=self.referrer)
-        self.user.add_unclaimed_record(p2, referrer=self.referrer,
-                                       given_name=fake.name())
-        self.user.save()
-        assert len(self.user.unclaimed_records.keys()) > 1  # sanity check
-        url = self.user.get_claim_url(self.project._primary_key)
-        res = self.app.post(url, data={
-            'username': self.given_email,
-            'password': 'bohemianrhap',
-            'password2': 'bohemianrhap'
-        })
-        self.user.reload()
-        assert self.user.unclaimed_records == {}
-
-    @mock.patch('osf.models.OSFUser.update_search_nodes')
-    def test_posting_to_claim_form_sets_fullname_to_given_name(self, mock_update_search_nodes):
-        # User is created with a full name
-        original_name = fake.name()
-        unreg = UnregUserFactory(fullname=original_name)
-        # User invited with a different name
-        different_name = fake.name()
-        new_user = self.project.add_unregistered_contributor(
-            email=unreg.username,
-            fullname=different_name,
-            auth=Auth(self.project.creator),
-        )
-        self.project.save()
-        # Goes to claim url
-        claim_url = new_user.get_claim_url(self.project._id)
-        self.app.post(claim_url, data={
-            'username': unreg.username,
-            'password': 'killerqueen',
-            'password2': 'killerqueen'
-        })
-        unreg.reload()
-        # Full name was set correctly
-        assert unreg.fullname == different_name
-        # CSL names were set correctly
-        parsed_name = impute_names_model(different_name)
-        assert unreg.given_name == parsed_name['given_name']
-        assert unreg.family_name == parsed_name['family_name']
-
-    def test_claim_user_post_returns_fullname(self):
-        url = f'/api/v1/user/{self.user._primary_key}/{self.project._primary_key}/claim/email/'
-        res = self.app.post(
-            url,
-            auth=self.referrer.auth,
-            json={
-                'value': self.given_email,
-                'pk': self.user._primary_key
-            },
-        )
-        assert res.json['fullname'] == self.given_name
-        assert self.mock_send_grid.called
-
-    def test_claim_user_post_if_email_is_different_from_given_email(self):
-        email = fake_email()  # email that is different from the one the referrer gave
-        url = f'/api/v1/user/{self.user._primary_key}/{self.project._primary_key}/claim/email/'
-        self.app.post(url, json={'value': email, 'pk': self.user._primary_key} )
-        assert self.mock_send_grid.called
-        assert self.mock_send_grid.call_count == 2
-        call_to_invited = self.mock_send_grid.mock_calls[0]
-        call_to_invited.assert_called_with(to_addr=email)
-        call_to_referrer = self.mock_send_grid.mock_calls[1]
-        call_to_referrer.assert_called_with(to_addr=self.given_email)
-
-    def test_claim_url_with_bad_token_returns_400(self):
-        url = self.project.web_url_for(
-            'claim_user_registered',
-            uid=self.user._id,
-            token='badtoken',
-        )
-        res = self.app.get(url, auth=self.referrer.auth)
-        assert res.status_code == 400
-
-    def test_cannot_claim_user_with_user_who_is_already_contributor(self):
-        # user who is already a contirbutor to the project
-        contrib = AuthUserFactory()
-        self.project.add_contributor(contrib, auth=Auth(self.project.creator))
-        self.project.save()
-        # Claiming user goes to claim url, but contrib is already logged in
-        url = self.user.get_claim_url(self.project._primary_key)
-        res = self.app.get(
-            url,
-            auth=contrib.auth, follow_redirects=True)
-        # Response is a 400
-        assert res.status_code == 400
-
-    def test_claim_user_with_project_id_adds_corresponding_claimed_tag_to_user(self):
-        assert OsfClaimedTags.Osf.value not in self.user.system_tags
-        url = self.user.get_claim_url(self.project_with_source_tag._primary_key)
-        res = self.app.post(url, data={
-            'username': self.user.username,
-            'password': 'killerqueen',
-            'password2': 'killerqueen'
-        })
-
-        assert res.status_code == 302
-        self.user.reload()
-        assert OsfClaimedTags.Osf.value in self.user.system_tags
-
-    def test_claim_user_with_preprint_id_adds_corresponding_claimed_tag_to_user(self):
-        assert provider_claimed_tag(self.preprint_with_source_tag.provider._id, 'preprint') not in self.user.system_tags
-        url = self.user.get_claim_url(self.preprint_with_source_tag._primary_key)
-        res = self.app.post(url, data={
-            'username': self.user.username,
-            'password': 'killerqueen',
-            'password2': 'killerqueen'
-        })
-
-        assert res.status_code == 302
-        self.user.reload()
-        assert provider_claimed_tag(self.preprint_with_source_tag.provider._id, 'preprint') in self.user.system_tags
->>>>>>> 38bfb2a1
+            send_claim_email(email=fake_email(), unclaimed_user=unreg_user, node=project)