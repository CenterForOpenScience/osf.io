# -*- coding: utf-8 -*-
import os
import json

from django.utils import timezone
from nose.tools import *  # noqa: F403

from api.citations.utils import render_citation
from osf_tests.factories import UserFactory, PreprintFactory
from tests.base import OsfTestCase
from osf.models import OSFUser

class Node:
    _id = '2nthu'
    csl = {'publisher': 'GakuNin RDM', 'author': [{'given': u'Henrique', 'family': u'Harman'}],
           'URL': 'localhost:5000/2nthu', 'issued': {'date-parts': [[2016, 12, 6]]},
           'title': u'The study of chocolate in its many forms', 'type': 'webpage', 'id': u'2nthu'}
    visible_contributors = ''


class TestCiteprocpy(OsfTestCase):

    def setUp(self):
        super(TestCiteprocpy, self).setUp()
        self.user = UserFactory(fullname='Henrique Harman')

    def test_failing_citations(self):
        node = Node()
        node.visible_contributors = OSFUser.objects.filter(fullname='Henrique Harman')
        url_data_path = os.path.join(os.path.dirname(__file__), '../website/static/citeprocpy_test_data.json')
        with open(url_data_path) as url_test_data:
            data = json.load(url_test_data)['fails']
        matches = []
        for k, v in data.items():
            try:
                citeprocpy = render_citation(node, k)
            except (TypeError, AttributeError):
                citeprocpy = ''
            if citeprocpy == v:
                matches.append(k)
                print k
        assert(len(matches) == 0)

    def test_passing_citations(self):
        node = Node()
        node.visible_contributors = OSFUser.objects.filter(fullname='Henrique Harman')
        url_data_path = os.path.join(os.path.dirname(__file__), '../website/static/citeprocpy_test_data.json')
        with open(url_data_path) as url_test_data:
            data = json.load(url_test_data)['passes']
        not_matches = []
        citation = []
        for k, v in data.items():
            try:
                citeprocpy = render_citation(node, k)
            except (TypeError, AttributeError):
                citeprocpy = ''
            if citeprocpy != v:
                not_matches.append(k)
                citation.append(citeprocpy)
                print k
        assert(len(not_matches) == 0)


class TestCiteprocpyMLA(OsfTestCase):
    MLA_DATE_FORMAT = '%-d {month} %Y'

    # MLA month abreviations here
    #  http://www.pomfret.ctschool.net/computer_classes/documents/mla-abbreviationsofmonths.pdf
    MLA_MONTH_MAP = {
        1: 'Jan.',
        2: 'Feb.',
        3: 'Mar.',
        4: 'Apr.',
        5: 'May',
        6: 'June',
        7: 'July',
        8: 'Aug.',
        9: 'Sept.',
        10: 'Oct.',
        11: 'Nov.',
        12: 'Dec.',
    }

    def setUp(self):
        super(TestCiteprocpyMLA, self).setUp()
        self.user = UserFactory(fullname='John Tordoff')
        self.second_contrib = UserFactory(fullname='Carson Wentz')
        self.third_contrib = UserFactory(fullname='Nick Foles')
        self.preprint = PreprintFactory(creator=self.user, title='My Preprint')
        date = timezone.now().date()
        self.formated_date = date.strftime(self.MLA_DATE_FORMAT).format(month=self.MLA_MONTH_MAP[date.month])


    def test_render_citations_mla_one_author(self):
        citation = render_citation(self.preprint, 'modern-language-association')
        assert_equal(citation, u'Tordoff, John. “{}.” {}, {}. Web.'.format(
            self.preprint.title,
            self.preprint.provider.name,
            self.formated_date)
        )

        # test_suffix
        self.user.suffix = 'Junior'
        self.user.save()
        citation = render_citation(self.preprint, 'modern-language-association')
        assert_equal(citation, u'Tordoff, John, Junior. “{}.” {}, {}. Web.'.format(
            self.preprint.title,
            self.preprint.provider.name,
            self.formated_date)
        )

        # test_no_middle_names
        self.user.suffix = ''
        self.user.middle_names = ''
        self.user.save()
        citation = render_citation(self.preprint, 'modern-language-association')
        assert_equal(citation, u'Tordoff, John. “{}.” {}, {}. Web.'.format(
            self.preprint.title,
            self.preprint.provider.name,
            self.formated_date)
        )

    def test_citation_no_repeated_periods(self):
        self.preprint.title = 'A Study of Coffee.'
        self.preprint.save()
        citation = render_citation(self.preprint, 'modern-language-association')
        assert_equal(citation, u'Tordoff, John. “{}” {}, {}. Web.'.format(
                self.preprint.title,
                self.preprint.provider.name,
                self.formated_date)
        )

    def test_citation_osf_provider(self):
<<<<<<< HEAD
        self.preprint.node.title = 'A Study of Coffee.'
        self.preprint.node.save()
        self.preprint.provider.name = 'GakuNin RDM'
=======
        self.preprint.title = 'A Study of Coffee.'
        self.preprint.save()
        self.preprint.provider.name = 'Open Science Framework'
>>>>>>> 9746676e
        self.preprint.provider.save()
        citation = render_citation(self.preprint, 'modern-language-association')
        assert_equal(citation, u'Tordoff, John. “{}” {}, {}. Web.'.format(
                self.preprint.title,
                'OSF Preprints',
                self.formated_date)
        )

    def test_two_authors(self):
        self.preprint.add_contributor(self.second_contrib)
        self.preprint.save()
        citation = render_citation(self.preprint, 'modern-language-association')
        assert_equal(citation, u'Tordoff, John, and Carson Wentz. “{}.” {}, {}. Web.'.format(
                self.preprint.title,
                self.preprint.provider.name,
                self.formated_date)
        )

    def test_three_authors(self):
        self.preprint.add_contributor(self.second_contrib)
        self.preprint.add_contributor(self.third_contrib)
        self.preprint.save()
        citation = render_citation(self.preprint, 'modern-language-association')
        assert_equal(citation, u'Tordoff, John, et al. “{}.” {}, {}. Web.'.format(
                self.preprint.title,
                self.preprint.provider.name,
                self.formated_date)
        )

        # first name suffix
        self.user.suffix = 'Jr.'
        self.user.save()
        citation = render_citation(self.preprint, 'modern-language-association')
        assert_equal(citation, u'Tordoff, John, Jr., et al. “{}.” {}, {}. Web.'.format(
                self.preprint.title,
                self.preprint.provider.name,
                self.formated_date)
        )<|MERGE_RESOLUTION|>--- conflicted
+++ resolved
@@ -131,15 +131,9 @@
         )
 
     def test_citation_osf_provider(self):
-<<<<<<< HEAD
-        self.preprint.node.title = 'A Study of Coffee.'
-        self.preprint.node.save()
-        self.preprint.provider.name = 'GakuNin RDM'
-=======
         self.preprint.title = 'A Study of Coffee.'
         self.preprint.save()
-        self.preprint.provider.name = 'Open Science Framework'
->>>>>>> 9746676e
+        self.preprint.provider.name = 'GakuNin RDM'
         self.preprint.provider.save()
         citation = render_citation(self.preprint, 'modern-language-association')
         assert_equal(citation, u'Tordoff, John. “{}” {}, {}. Web.'.format(
