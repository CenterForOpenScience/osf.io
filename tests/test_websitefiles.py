<<<<<<< HEAD
=======
import pytest
from past.builtins import basestring
>>>>>>> 53913529
from unittest import mock
from django.utils import timezone

from addons.osfstorage.models import OsfStorageFile, OsfStorageFolder, OsfStorageFileNode
from addons.s3.models import S3File
from osf.models import BaseFileNode, File, Folder
from tests.base import OsfTestCase
import osf.models.files
from osf_tests.factories import AuthUserFactory, ProjectFactory
from website.files import exceptions
from website.files.utils import attach_versions
from osf import models


class TestFileNode(BaseFileNode):
    _provider = 'test'


class TestFile(TestFileNode, File):
    pass


class TestFolder(TestFileNode, Folder):
    pass


class FilesTestCase(OsfTestCase):

    def setUp(self):
        super().setUp()
        self.user = AuthUserFactory()
        self.node = ProjectFactory(creator=self.user)


class TestStoredFileNode(FilesTestCase):

    def setUp(self):
        super().setUp()
        self.test_file = TestFile(
            _path='anid',
            name='name',
            target=self.node,
            provider='test',
            materialized_path='/long/path/to/name',
        )
        self.test_file.save()

    def test_deep_url(self):
        url = self.test_file.deep_url
<<<<<<< HEAD
        assert_true(isinstance(url, str))
        assert_in(self.node._id, url)
        assert_in(self.test_file.path, url)
        assert_in(self.test_file.provider, url)
=======
        assert isinstance(url, basestring)
        assert self.node._id in url
        assert self.test_file.path in url
        assert self.test_file.provider in url
>>>>>>> 53913529

    def test_deep_url_unicode(self):
        self.test_file.path = '༼ つ ͠° ͟ ͟ʖ ͡° ༽つ'
        self.test_file.save()
        url = self.test_file.deep_url
<<<<<<< HEAD
        assert_true(isinstance(url, str))
        assert_in(self.node._id, url)
=======
        assert isinstance(url, basestring)
        assert self.node._id in url
>>>>>>> 53913529
        # Path is url encode
        # assert_in(self.sfn.path, url)
        assert self.test_file.provider in url

    def test_get_guid_no_create(self):
        assert self.test_file.get_guid() is None

    def test_get_guid_create(self):
        guid = self.test_file.get_guid(create=True)
        assert guid.referent == self.test_file
        assert self.test_file.get_guid() == guid


class TestFileNodeObj(FilesTestCase):

    def test_create(self):
        working = TestFile.create(name='myname')
        assert working.is_file == True
        assert working.name == 'myname'
        assert working.provider == 'test'

    def test_get_or_create(self):
        created = TestFile.get_or_create(self.node, 'Path')
        created.name = 'kerp'
        created.materialized_path = 'crazypath'
        created.save()
        found = TestFile.get_or_create(self.node, '/Path')

        assert found.name == 'kerp'
        assert found.materialized_path == 'crazypath'

    def test_get_file_guids(self):
        created = TestFile.get_or_create(self.node, 'Path')
        created.name = 'kerp'
        created.materialized_path = '/Path'
        created.get_guid(create=True)
        created.save()
        file_guids = TestFile.get_file_guids(materialized_path=created.materialized_path,
                                             provider=created.provider,
                                             target=self.node)
        assert created.get_guid()._id in file_guids

    def test_get_file_guids_with_folder_path(self):
        created = TestFile.get_or_create(self.node, 'folder/Path')
        created.name = 'kerp'
        created.materialized_path = '/folder/Path'
        created.get_guid(create=True)
        created.save()
        file_guids = TestFile.get_file_guids(materialized_path='folder/',
                                             provider=created.provider,
                                             target=self.node)
        assert created.get_guid()._id in file_guids

    def test_get_file_guids_with_folder_path_does_not_include_deleted_files(self):
        created = TestFile.get_or_create(self.node, 'folder/Path')
        created.name = 'kerp'
        created.materialized_path = '/folder/Path'
        guid = created.get_guid(create=True)
        created.save()
        created.delete()
        file_guids = TestFile.get_file_guids(materialized_path='folder/',
                                             provider=created.provider,
                                             target=self.node)
        assert guid._id not in file_guids

    def test_kind(self):
        assert TestFile().kind == 'file'
        assert TestFolder().kind == 'folder'

    def test_find(self):
        original_testfile_count = TestFile.objects.count()
        original_testfolder_count = TestFolder.objects.count()
        original_testfilenode_count = TestFileNode.objects.count()
        original_osfstoragefilenode_count = OsfStorageFileNode.objects.count()
        original_osfstoragefile_count= OsfStorageFile.objects.count()
        original_osfstoragefolder_count = OsfStorageFolder.objects.count()
        original_basefilenode_count = BaseFileNode.objects.count()

        TestFile.objects.create(
            _path='afile',
            name='name',
            target=self.node,
            materialized_path='/long/path/to/name',
        )

        TestFolder.objects.create(
            _path='afolder',
            name='name',
            target=self.node,
            materialized_path='/long/path/to/name2/',
        )

        assert TestFile.objects.count() == original_testfile_count + 1
        assert TestFolder.objects.count() == original_testfolder_count + 1
        assert TestFileNode.objects.count() == original_testfilenode_count + 2
        assert OsfStorageFileNode.objects.count() == original_osfstoragefilenode_count
        assert OsfStorageFile.objects.count() == original_osfstoragefile_count
        assert OsfStorageFolder.objects.count() == original_osfstoragefolder_count
        assert BaseFileNode.objects.count() == original_osfstoragefilenode_count + original_testfilenode_count + 2  # roots of things

    def test_find_one(self):
        item = TestFile(
            _path='afile',
            name='name',
            target=self.node,
            provider='test',
            materialized_path='/long/path/to/name',
        )
        item.save()

        found = TestFile.objects.get(_path='afile')
        assert isinstance(found, TestFile)
        assert found.materialized_path == '/long/path/to/name'

    def test_load(self):
        item = TestFolder(
            _path='afolder',
            name='name',
            target=self.node,
            provider='test',
            materialized_path='/long/path/to/name2/',
        )
        item.save()

        assert models.BaseFileNode.load('notanid') is None
        assert isinstance(TestFolder.load(item._id), TestFolder)
        assert isinstance(models.BaseFileNode.load(item._id), TestFolder)

    def test_parent(self):
        parent = TestFolder(
            _path='afolder',
            name='name',
            target=self.node,
            provider='test',
            materialized_path='/long/path/to/name2/',
        )
        parent.save()

        child = TestFile(
            _path='afile',
            name='name',
            target=self.node,
            provider='test',
            materialized_path='/long/path/to/name',
        )
        child.save()

        assert child.parent is None
        child.parent = parent
        child.save()
        assert child.parent is parent

    def test_save(self):
        child = TestFile(
            _path='afile',
            name='name',
            target=self.node,
            provider='test',
            materialized_path='/long/path/to/name',
        )

        assert not child._is_loaded
        child.save()
        assert child._is_loaded

    def test_delete(self):
        tf = TestFile(
            _path='afile',
            name='name',
            target=self.node,
            provider='test',
            _materialized_path='/long/path/to/name',
        )

        tf.save()

        tf.delete()

        trashed = models.TrashedFile.objects.all()[0]
        assert trashed.path == 'afile'
        assert trashed.target == self.node
        assert trashed.materialized_path == '/long/path/to/name'

    def test_delete_with_guid(self):
        tf = TestFile(
            _path='afile',
            name='name',
            target=self.node,
            provider='test',
            materialized_path='/long/path/to/name',
        )
        guid = tf.get_guid(create=True)
        tf.delete()

        trashed = models.TrashedFile.objects.all()[0]

        guid.reload()

        assert guid.referent == trashed
        assert trashed.path == 'afile'
        assert trashed.target == self.node
        assert trashed.materialized_path == '/long/path/to/name'
        difference_seconds = (trashed.deleted_on - timezone.now()).total_seconds()
        assert difference_seconds < 5

    def test_delete_with_user(self):
        fn = TestFile(
            _path='afile',
            name='name',
            target=self.node,
            provider='test',
            materialized_path='/long/path/to/name',
        )
        fn.delete(user=self.user)

        trashed = models.TrashedFileNode.objects.all()[0]
        assert trashed.deleted_by == self.user
        assert TestFile.load(fn._id) is None

    def test_restore_file(self):
        root = TestFolder(
            _path='root',
            name='rootfolder',
            target=self.node,
            provider='test',
            materialized_path='/long/path/to',
        )
        root.save()

        fn = TestFile(
            parent_id=root.id,
            _path='afile',
            name='name',
            target=self.node,
            provider='test',
            materialized_path='/long/path/to/name',
        )

        guid = fn.get_guid(create=True)

        trashed = fn.delete(user=self.user)

        restored = trashed.restore()

        local_django_fields = {x.name for x in restored._meta.get_fields() if not x.is_relation}

        for field_name in local_django_fields:
            assert getattr(restored, field_name) == getattr(fn, field_name)

        assert models.TrashedFileNode.load(trashed._id) is None

        # Guid is repointed
        guid.reload()
        assert guid.referent == restored

    def test_restore_folder(self):
        root = TestFolder.create(
            _path='root',
            name='rootfolder',
            target=self.node,
            provider='test',
            materialized_path='/long/path/to/',
        )
        root.save()

        fn = TestFile.create(
            parent_id=root.id,
            _path='afolder',
            name='folder_name',
            target=self.node,
            provider='test',
            materialized_path='/long/path/to/folder_name',
        )
        fn.save()
        fn_id = fn._id
        trashed_root = root.delete(user=self.user)
        trashed_root_id = trashed_root._id

        restored = trashed_root.restore()

        local_django_fields = {x.name for x in restored._meta.get_fields() if not x.is_relation}

        for field_name in local_django_fields:
            assert getattr(restored, field_name) == getattr(root, field_name)

        assert models.TrashedFileNode.load(trashed_root_id) is None
        assert models.TrashedFileNode.load(fn_id) is None

    def test_restore_folder_nested(self):
        def build_tree(acc=None, parent=None, atleastone=False):
            import random
            acc = acc or []
            if len(acc) > 5:
                return acc
            is_folder = atleastone
            for i in range(random.randrange(3, 15)):
                if is_folder:
                    fn = TestFolder(
                        _path=f'name{i}',
                        name=f'name{i}',
                        target=self.node,
                        parent_id=parent.id,
                        materialized_path='{}/{}'.format(parent.materialized_path, f'name{i}'),
                    )
                else:
                    fn = TestFile(
                        _path=f'name{i}',
                        name=f'name{i}',
                        target=self.node,
                        parent_id=parent.id,
                        materialized_path='{}/{}'.format(parent.materialized_path, f'name{i}'),
                    )

                fn.save()
                random.randint(0, 5) == 1
                if is_folder:
                    build_tree(acc, fn)
                acc.append(fn)
                is_folder = random.randint(0, 5) == 1
            return acc

        root = TestFolder(
            _path='root',
            name='rootfolder',
            target=self.node,
            materialized_path='/long/path/to/',
        )
        root.save()

        parent = TestFolder(
            parent_id=root.id,
            _path='afolder',
            name='folder_name',
            target=self.node,
            materialized_path='/long/path/to/folder_name',
        )
        parent.save()

        branch = TestFolder(
            _path='afolder',
            name='folder_name',
            target=self.node,
            parent_id=parent.id,
            materialized_path='/long/path/to/folder_name',
        )
        branch.save()

        round1 = build_tree(parent=branch, atleastone=True)
        round2 = build_tree(parent=parent, atleastone=True)

        stay_deleted = [branch.to_storage(include_auto_now=False)] + [child.to_storage(include_auto_now=False) for child in round1]
        get_restored = [parent.to_storage(include_auto_now=False)] + [child.to_storage(include_auto_now=False) for child in round2]

        branch.delete()

        for data in stay_deleted:
            assert models.TrashedFileNode.load(data['_id'])
            assert TestFileNode.load(data['_id']) is None

        trashed = parent.delete()

        for data in get_restored:
            assert models.TrashedFileNode.load(data['_id'])
            assert TestFileNode.load(data['_id']) is None

        trashed.restore()

        for data in stay_deleted:
            assert models.TrashedFileNode.load(data['_id'])
            assert TestFileNode.load(data['_id']) is None

        for data in get_restored:
            assert models.TrashedFileNode.load(data['_id']) is None
            assert TestFileNode.load(data['_id']).to_storage(include_auto_now=False) == data

    def test_metadata_url(self):
        pass

    def test_move_under(self):
        pass

    def test_copy_under(self):
        pass

    def test_attr_passthrough(self):
        stored = TestFile(
            _path='afile',
            name='name',
            target=self.node,
            provider='test',
            materialized_path='/long/path/to/name',
        )
        stored.test = 'Foo'
        stored.bar = ['wat']
        wrapped = stored
        wrapped.bar.append('wat')

        assert stored.bar == wrapped.bar
        assert stored.test == wrapped.test

    def test_repr(self):
        child = TestFile(
            _path='afile',
            name='name',
            target=self.node,
            provider='test',
            materialized_path='/long/path/to/name',
        )

<<<<<<< HEAD
        assert_true(isinstance(child.__repr__(), str))
=======
        assert isinstance(child.__repr__(), basestring)
>>>>>>> 53913529


class TestFileObj(FilesTestCase):

    def test_get_version(self):
        v1 = models.FileVersion(identifier='1')
        v2 = models.FileVersion(identifier='2')
        v1.save()
        v2.save()

        file = TestFile(
            _path='afile',
            name='name',
            target=self.node,
            provider='test',
            materialized_path='/long/path/to/name',
        )
        file.save()

        attach_versions(file, [v1, v2])

        assert file.get_version('1') == v1
        assert file.get_version('2', required=True) == v2

        assert file.get_version('3') is None

        with pytest.raises(exceptions.VersionNotFoundError):
            file.get_version('3', required=True)

    def test_update_version_metadata(self):
        location = {
            'service': 'cloud',
            'folder': 'osf',
            'object': 'file',
        }
        v1 = models.FileVersion(identifier='1', location=location)
        v1.save()

        file = TestFile(
            _path='afile',
            name='name',
            target=self.node,
            provider='test',
            materialized_path='/long/path/to/name',
        )

        file.save()
        file.add_version(v1)
        assert v1 == file.versions.get()

    @mock.patch('osf.models.files.requests.get')
    def test_touch(self, mock_requests):
        file = TestFile(
            _path='/afile',
            name='name',
            target=self.node,
            provider='test',
            materialized_path='/long/path/to/name',
        )

        mock_requests.return_value = mock.Mock(status_code=400)
        assert file.touch(None) is None

        mock_response = mock.Mock(status_code=200)
        mock_response.json.return_value = {
            'data': {
                'attributes': {
                    'name': 'fairly',
                    'modified': '2015',
                    'size': 0xDEADBEEF,
                    'materialized': 'ephemeral',
                }
            }
        }
        mock_requests.return_value = mock_response
        v = file.touch(None)
        assert v.size == 0xDEADBEEF
        assert file.versions.count() == 0

    @mock.patch('osf.models.files.requests.get')
    def test_touch_caching(self, mock_requests):
        file = TestFile(
            _path='/afile',
            name='name',
            target=self.node,
            provider='test',
            materialized_path='/long/path/to/name',
        )

        mock_response = mock.Mock(status_code=200)
        mock_response.json.return_value = {
            'data': {
                'attributes': {
                    'name': 'fairly',
                    'modified': '2015',
                    'size': 0xDEADBEEF,
                    'materialized': 'ephemeral',
                }
            }
        }
        mock_requests.return_value = mock_response

        v = file.touch(None, revision='foo')
        assert file.versions.count() == 1
        assert file.touch(None, revision='foo') == v

    @mock.patch('osf.models.files.requests.get')
    def test_touch_auth(self, mock_requests):
        file = TestFile(
            _path='/afile',
            name='name',
            target=self.node,
            provider='test',
            materialized_path='/long/path/to/name',
        )

        mock_response = mock.Mock(status_code=404)
        mock_requests.return_value = mock_response

        file.touch('Bearer bearer', revision='foo')
        assert mock_requests.call_args[1]['headers'] == {
            'Authorization': 'Bearer bearer'
        }

    def test_download_url(self):
        pass

    def test_serialize(self):
        pass

    def test_get_download_count(self):
        pass


class TestFolderObj(FilesTestCase):

    def setUp(self):
        super().setUp()
        self.parent = TestFolder(
            _path='aparent',
            name='parent',
            target=self.node,
            provider='test',
            materialized_path='/long/path/to/name',
        )
        self.parent.save()

    def test_children(self):
        TestFile(
            _path='afile',
            name='child',
            target=self.node,
            parent_id=self.parent.id,
            provider='test',
            materialized_path='/long/path/to/name',
        ).save()

        assert len(list(self.parent.children)) == 1

        TestFile(
            _path='afile2',
            name='child2',
            target=self.node,
            parent_id=self.parent.id,
            provider='test',
            materialized_path='/long/path/to/name',
        ).save()

        assert len(list(self.parent.children)) == 2

    def test_delete(self):
        child = TestFile(
            _path='afile',
            name='child',
            target=self.node,
            parent_id=self.parent.id,
            provider='test',
            materialized_path='/long/path/to/name',
        )
        child.save()

        guid = self.parent.get_guid(create=True)
        child_guid = child.get_guid(create=True)
        trashed_parent = self.parent.delete(user=self.user)

        guid.reload()
        child_guid.reload()

        child = models.TrashedFileNode.load(child._id)
        prnt = child.parent

        assert trashed_parent == prnt

        assert trashed_parent == guid.referent
        assert child_guid.referent == models.TrashedFileNode.load(child._id)

    def test_append_file(self):
        self.parent.append_file('Name')
        (child, ) = list(self.parent.children)

    def test_append_folder(self):
        pass

    def test_find_child_by_name(self):
        pass


class TestFileVersion(FilesTestCase):
    pass


class TestSubclasses(FilesTestCase):

    @mock.patch('osf.models.BaseFileNode.touch')
    def test_s3file(self, mock_touch):
        file = S3File.create(
            _path='afile2',
            name='child2',
            target=self.node,
            provider='test',
            materialized_path='/long/path/to/name',
        )

        file.touch(None)
        file.touch('bar', version='foo')
        file.touch(None, version='zyzz', bar='baz')

        mock_touch.assert_has_calls([
            mock.call(None),
            mock.call('bar', version='foo'),
            mock.call(None, version='zyzz', bar='baz'),
        ])<|MERGE_RESOLUTION|>--- conflicted
+++ resolved
@@ -1,11 +1,6 @@
-<<<<<<< HEAD
-=======
-import pytest
-from past.builtins import basestring
->>>>>>> 53913529
 from unittest import mock
 from django.utils import timezone
-
+from pytest import raises
 from addons.osfstorage.models import OsfStorageFile, OsfStorageFolder, OsfStorageFileNode
 from addons.s3.models import S3File
 from osf.models import BaseFileNode, File, Folder
@@ -52,29 +47,17 @@
 
     def test_deep_url(self):
         url = self.test_file.deep_url
-<<<<<<< HEAD
-        assert_true(isinstance(url, str))
-        assert_in(self.node._id, url)
-        assert_in(self.test_file.path, url)
-        assert_in(self.test_file.provider, url)
-=======
-        assert isinstance(url, basestring)
+        assert isinstance(url, str)
         assert self.node._id in url
         assert self.test_file.path in url
         assert self.test_file.provider in url
->>>>>>> 53913529
 
     def test_deep_url_unicode(self):
         self.test_file.path = '༼ つ ͠° ͟ ͟ʖ ͡° ༽つ'
         self.test_file.save()
         url = self.test_file.deep_url
-<<<<<<< HEAD
-        assert_true(isinstance(url, str))
-        assert_in(self.node._id, url)
-=======
-        assert isinstance(url, basestring)
+        assert isinstance(url, str)
         assert self.node._id in url
->>>>>>> 53913529
         # Path is url encode
         # assert_in(self.sfn.path, url)
         assert self.test_file.provider in url
@@ -484,11 +467,7 @@
             materialized_path='/long/path/to/name',
         )
 
-<<<<<<< HEAD
-        assert_true(isinstance(child.__repr__(), str))
-=======
-        assert isinstance(child.__repr__(), basestring)
->>>>>>> 53913529
+        assert isinstance(child.__repr__(), str)
 
 
 class TestFileObj(FilesTestCase):
@@ -515,7 +494,7 @@
 
         assert file.get_version('3') is None
 
-        with pytest.raises(exceptions.VersionNotFoundError):
+        with raises(exceptions.VersionNotFoundError):
             file.get_version('3', required=True)
 
     def test_update_version_metadata(self):
