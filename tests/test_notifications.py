import collections
import datetime
import mock
import pytz
from babel import dates, Locale
from schema import Schema, And, Use, Or

from modularodm import Q
from modularodm.exceptions import NoResultsFound
from nose.tools import *  # noqa PEP8 asserts

from framework.auth import Auth
from framework.auth.core import User
from framework.guid.model import Guid

from website.notifications.tasks import get_users_emails, send_users_email, group_by_node, remove_notifications
from website.notifications import constants
from website.notifications.model import NotificationDigest
from website.notifications.model import NotificationSubscription
from website.notifications import emails
from website.notifications import utils
from website.project.model import Node, Comment
from website import mails, settings
from website.project.signals import contributor_removed, node_deleted
from website.util import api_url_for
from website.util import web_url_for

from tests import factories
from tests.base import capture_signals
from tests.base import OsfTestCase, NotificationTestCase


class TestNotificationsModels(OsfTestCase):

    def setUp(self):
        super(TestNotificationsModels, self).setUp()
        # Create project with component
        self.user = factories.UserFactory()
        self.consolidate_auth = Auth(user=self.user)
        self.parent = factories.ProjectFactory(creator=self.user)
        self.node = factories.NodeFactory(creator=self.user, parent=self.parent)

    def test_has_permission_on_children(self):
        non_admin_user = factories.UserFactory()
        parent = factories.ProjectFactory()
        parent.add_contributor(contributor=non_admin_user, permissions=['read'])
        parent.save()

        node = factories.NodeFactory(parent=parent, category='project')
        sub_component = factories.NodeFactory(parent=node)
        sub_component.add_contributor(contributor=non_admin_user)
        sub_component.save()
        sub_component2 = factories.NodeFactory(parent=node)

        assert_true(
            node.has_permission_on_children(non_admin_user, 'read')
        )

    def test_check_user_has_permission_excludes_deleted_components(self):
        non_admin_user = factories.UserFactory()
        parent = factories.ProjectFactory()
        parent.add_contributor(contributor=non_admin_user, permissions=['read'])
        parent.save()

        node = factories.NodeFactory(parent=parent, category='project')
        sub_component = factories.NodeFactory(parent=node)
        sub_component.add_contributor(contributor=non_admin_user)
        sub_component.is_deleted = True
        sub_component.save()
        sub_component2 = factories.NodeFactory(parent=node)

        assert_false(
            node.has_permission_on_children(non_admin_user,'read')
        )

    def test_check_user_does_not_have_permission_on_private_node_child(self):
        non_admin_user = factories.UserFactory()
        parent = factories.ProjectFactory()
        parent.add_contributor(contributor=non_admin_user, permissions=['read'])
        parent.save()
        node = factories.NodeFactory(parent=parent, category='project')
        sub_component = factories.NodeFactory(parent=node)

        assert_false(
            node.has_permission_on_children(non_admin_user,'read')
        )

    def test_check_user_child_node_permissions_false_if_no_children(self):
        non_admin_user = factories.UserFactory()
        parent = factories.ProjectFactory()
        parent.add_contributor(contributor=non_admin_user, permissions=['read'])
        parent.save()
        node = factories.NodeFactory(parent=parent, category='project')

        assert_false(
            node.has_permission_on_children(non_admin_user,'read')
        )

    def test_check_admin_has_permissions_on_private_component(self):
        parent = factories.ProjectFactory()
        node = factories.NodeFactory(parent=parent, category='project')
        sub_component = factories.NodeFactory(parent=node)

        assert_true(
            node.has_permission_on_children(parent.creator,'read')
        )

    def test_check_user_private_node_child_permissions_excludes_pointers(self):
        user = factories.UserFactory()
        parent = factories.ProjectFactory()
        pointed = factories.ProjectFactory(contributor=user)
        parent.add_pointer(pointed, Auth(parent.creator))
        parent.save()

        assert_false(
            parent.has_permission_on_children(user,'read')
        )

    def test_new_project_creator_is_subscribed(self):
        user = factories.UserFactory()
        factories.ProjectFactory(creator=user)
        user_subscriptions = list(utils.get_all_user_subscriptions(user))
        event_types = [sub.event_name for sub in user_subscriptions]

        assert_equal(len(user_subscriptions), 3)  # subscribed to both file_updated and comments
        assert_in('file_updated', event_types)
        assert_in('comments', event_types)

    def test_new_node_creator_is_not_subscribed(self):
        user = factories.UserFactory()
        factories.NodeFactory(creator=user)
        user_subscriptions = list(utils.get_all_user_subscriptions(user))

        assert_equal(len(user_subscriptions), 0)

    def test_new_project_creator_is_subscribed_with_global_settings(self):
        user = factories.UserFactory()

        factories.NotificationSubscriptionFactory(
            _id=user._id + '_' + 'global_comments',
            owner=user,
            event_name='global_comments'
        ).add_user_to_subscription(user, 'email_digest')

        factories.NotificationSubscriptionFactory(
            _id=user._id + '_' + 'global_file_updated',
            owner=user,
            event_name='global_file_updated'
        ).add_user_to_subscription(user, 'none')

<<<<<<< HEAD
        factories.NotificationSubscriptionFactory(
            _id=user._id + '_' + 'global_mentions',
            owner=user,
            event_name='global_mentions'
        ).add_user_to_subscription(user, 'email_digest')

        node = factories.NodeFactory(creator=user)
=======
        node = factories.ProjectFactory(creator=user)
>>>>>>> 72309448

        user_subscriptions = list(utils.get_all_user_subscriptions(user))
        event_types = [sub.event_name for sub in user_subscriptions]

        file_updated_subscription = NotificationSubscription.find_one(Q('_id', 'eq', node._id + '_file_updated'))
        comments_subscription = NotificationSubscription.find_one(Q('_id', 'eq', node._id + '_comments'))
        mentions_subscription = NotificationSubscription.find_one(Q('_id', 'eq', node._id + '_mentions'))

        assert_equal(len(user_subscriptions), 6)  # subscribed to both node and user settings
        assert_in('file_updated', event_types)
        assert_in('comments', event_types)
        assert_in('mentions', event_types)
        assert_in('global_file_updated', event_types)
        assert_in('global_comments', event_types)
        assert_in('global_mentions', event_types)
        assert_equal(len(file_updated_subscription.none), 1)
        assert_equal(len(file_updated_subscription.email_transactional), 0)
        assert_equal(len(comments_subscription.email_digest), 1)
        assert_equal(len(comments_subscription.email_transactional), 0)
        assert_equal(len(mentions_subscription.email_digest), 1)
        assert_equal(len(mentions_subscription.email_transactional), 0)

    def test_new_node_creator_is_not_subscribed_with_global_settings(self):
        user = factories.UserFactory()

        factories.NotificationSubscriptionFactory(
            _id=user._id + '_' + 'global_comments',
            owner=user,
            event_name='global_comments'
        ).add_user_to_subscription(user, 'email_digest')

        factories.NotificationSubscriptionFactory(
            _id=user._id + '_' + 'global_file_updated',
            owner=user,
            event_name='global_file_updated'
        ).add_user_to_subscription(user, 'none')

        node = factories.NodeFactory(creator=user)

        user_subscriptions = list(utils.get_all_user_subscriptions(user))
        event_types = [sub.event_name for sub in user_subscriptions]

        assert_equal(len(user_subscriptions), 2)  # subscribed to only user settings
        assert_in('global_file_updated', event_types)
        assert_in('global_comments', event_types)

    def test_new_project_creator_is_subscribed_with_default_global_settings(self):
        user = factories.UserFactory()

        factories.NotificationSubscriptionFactory(
            _id=user._id + '_' + 'global_comments',
            owner=user,
            event_name='global_comments'
        ).add_user_to_subscription(user, 'email_transactional')

        factories.NotificationSubscriptionFactory(
            _id=user._id + '_' + 'global_file_updated',
            owner=user,
            event_name='global_file_updated'
        ).add_user_to_subscription(user, 'email_transactional')

<<<<<<< HEAD
        factories.NotificationSubscriptionFactory(
            _id=user._id + '_' + 'global_mentions',
            owner=user,
            event_name='global_mentions'
        ).add_user_to_subscription(user, 'email_transactional')

        node = factories.NodeFactory(creator=user)
=======
        node = factories.ProjectFactory(creator=user)
>>>>>>> 72309448

        user_subscriptions = list(utils.get_all_user_subscriptions(user))
        event_types = [sub.event_name for sub in user_subscriptions]

        file_updated_subscription = NotificationSubscription.find_one(Q('_id', 'eq', node._id + '_file_updated'))
        comments_subscription = NotificationSubscription.find_one(Q('_id', 'eq', node._id + '_comments'))
        mentions_subscription = NotificationSubscription.find_one(Q('_id', 'eq', node._id + '_mentions'))

        assert_equal(len(user_subscriptions), 6)  # subscribed to both node and user settings
        assert_in('file_updated', event_types)
        assert_in('comments', event_types)
        assert_in('mentions', event_types)
        assert_in('global_file_updated', event_types)
        assert_in('global_comments', event_types)
        assert_in('global_mentions', event_types)
        assert_equal(len(file_updated_subscription.email_transactional), 1)
        assert_equal(len(comments_subscription.email_transactional), 1)
        assert_equal(len(mentions_subscription.email_transactional), 1)

    def test_new_node_creator_is_not_subscribed_with_default_global_settings(self):
        user = factories.UserFactory()

        factories.NotificationSubscriptionFactory(
            _id=user._id + '_' + 'global_comments',
            owner=user,
            event_name='global_comments'
        ).add_user_to_subscription(user, 'email_transactional')

        factories.NotificationSubscriptionFactory(
            _id=user._id + '_' + 'global_file_updated',
            owner=user,
            event_name='global_file_updated'
        ).add_user_to_subscription(user, 'email_transactional')

        node = factories.NodeFactory(creator=user)

        user_subscriptions = list(utils.get_all_user_subscriptions(user))
        event_types = [sub.event_name for sub in user_subscriptions]

        assert_equal(len(user_subscriptions), 2)  # subscribed to only user settings
        assert_in('global_file_updated', event_types)
        assert_in('global_comments', event_types)

    def test_contributor_subscribed_when_added_to_project(self):
        user = factories.UserFactory()
        contributor = factories.UserFactory()
        project = factories.ProjectFactory(creator=user)
        project.add_contributor(contributor=contributor)
        contributor_subscriptions = list(utils.get_all_user_subscriptions(contributor))
        event_types = [sub.event_name for sub in contributor_subscriptions]

        assert_equal(len(contributor_subscriptions), 3)
        assert_in('file_updated', event_types)
        assert_in('comments', event_types)

    def test_contributor_subscribed_when_added_to_component(self):
        user = factories.UserFactory()
        contributor = factories.UserFactory()

        factories.NotificationSubscriptionFactory(
            _id=contributor._id + '_' + 'global_comments',
            owner=contributor,
            event_name='global_comments'
        ).add_user_to_subscription(contributor, 'email_transactional')

        factories.NotificationSubscriptionFactory(
            _id=contributor._id + '_' + 'global_file_updated',
            owner=contributor,
            event_name='global_file_updated'
        ).add_user_to_subscription(contributor, 'email_transactional')

        node = factories.NodeFactory(creator=user)
        node.add_contributor(contributor=contributor)

        contributor_subscriptions = list(utils.get_all_user_subscriptions(contributor))
        event_types = [sub.event_name for sub in contributor_subscriptions]

        file_updated_subscription = NotificationSubscription.find_one(Q('_id', 'eq', node._id + '_file_updated'))
        comments_subscription = NotificationSubscription.find_one(Q('_id', 'eq', node._id + '_comments'))

        assert_equal(len(contributor_subscriptions), 4)  # subscribed to both node and user settings
        assert_in('file_updated', event_types)
        assert_in('comments', event_types)
        assert_in('global_file_updated', event_types)
        assert_in('global_comments', event_types)
        assert_equal(len(file_updated_subscription.email_transactional), 1)
        assert_equal(len(comments_subscription.email_transactional), 1)

    def test_unregistered_contributor_not_subscribed_when_added_to_project(self):
        user = factories.UserFactory()
        unregistered_contributor = factories.UnregUserFactory()
        project = factories.ProjectFactory(creator=user)
        project.add_contributor(contributor=unregistered_contributor)
        contributor_subscriptions = list(utils.get_all_user_subscriptions(unregistered_contributor))
        assert_equal(len(contributor_subscriptions), 0)


class TestSubscriptionView(OsfTestCase):

    def setUp(self):
        super(TestSubscriptionView, self).setUp()
        self.node = factories.NodeFactory()
        self.user = self.node.creator

    def test_create_new_subscription(self):
        payload = {
            'id': self.node._id,
            'event': 'comments',
            'notification_type': 'email_transactional'
        }
        url = api_url_for('configure_subscription')
        self.app.post_json(url, payload, auth=self.node.creator.auth)

        # check that subscription was created
        event_id = self.node._id + '_' + 'comments'
        s = NotificationSubscription.find_one(Q('_id', 'eq', event_id))

        # check that user was added to notification_type field
        assert_equal(payload['id'], s.owner._id)
        assert_equal(payload['event'], s.event_name)
        assert_in(self.node.creator, getattr(s, payload['notification_type']))

        # change subscription
        new_payload = {
            'id': self.node._id,
            'event': 'comments',
            'notification_type': 'email_digest'
        }
        url = api_url_for('configure_subscription')
        self.app.post_json(url, new_payload, auth=self.node.creator.auth)
        s.reload()
        assert_false(self.node.creator in getattr(s, payload['notification_type']))
        assert_in(self.node.creator, getattr(s, new_payload['notification_type']))

    def test_adopt_parent_subscription_default(self):
        payload = {
            'id': self.node._id,
            'event': 'comments',
            'notification_type': 'adopt_parent'
        }
        url = api_url_for('configure_subscription')
        self.app.post_json(url, payload, auth=self.node.creator.auth)
        event_id = self.node._id + '_' + 'comments'
        # confirm subscription was created because parent had default subscription
        s = NotificationSubscription.find(Q('_id', 'eq', event_id)).count()
        assert_equal(0, s)

    def test_change_subscription_to_adopt_parent_subscription_removes_user(self):
        payload = {
            'id': self.node._id,
            'event': 'comments',
            'notification_type': 'email_transactional'
        }
        url = api_url_for('configure_subscription')
        self.app.post_json(url, payload, auth=self.node.creator.auth)

        # check that subscription was created
        event_id = self.node._id + '_' + 'comments'
        s = NotificationSubscription.find_one(Q('_id', 'eq', event_id))

        # change subscription to adopt_parent
        new_payload = {
            'id': self.node._id,
            'event': 'comments',
            'notification_type': 'adopt_parent'
        }
        url = api_url_for('configure_subscription')
        self.app.post_json(url, new_payload, auth=self.node.creator.auth)
        s.reload()

        # assert that user is removed from the subscription entirely
        for n in constants.NOTIFICATION_TYPES:
            assert_false(self.node.creator in getattr(s, n))

    def test_configure_subscription_flips_notification_settings_dirty(self):
        project = factories.ProjectFactory()
        assert_false(project.notification_settings_dirty)
        payload = {
            'id': project._id,
            'event': 'comments',
            'notification_type': 'email_digest'
        }
        url = api_url_for('configure_subscription')
        self.app.post_json(url, payload, auth=project.creator.auth)

        project.reload()

        assert_true(project.notification_settings_dirty)


class TestRemoveContributor(OsfTestCase):

    def setUp(self):
        super(OsfTestCase, self).setUp()
        self.project = factories.ProjectFactory()
        self.contributor = factories.UserFactory()
        self.project.add_contributor(contributor=self.contributor, permissions=['read'])
        self.project.save()

        self.subscription = NotificationSubscription.find_one(
            Q('owner', 'eq', self.project) &
            Q('_id', 'eq', self.project._id + '_comments')
        )

        self.node = factories.NodeFactory(parent=self.project)
        self.node.add_contributor(contributor=self.project.creator, permissions=['read', 'write', 'admin'])
        self.node.save()

        self.node_subscription = NotificationSubscription.find_one(Q(
                '_id', 'eq', self.node._id + '_comments') & Q('owner', 'eq', self.node)
        )
        self.node_subscription.add_user_to_subscription(self.node.creator, 'email_transactional')

    def test_removed_non_admin_contributor_is_removed_from_subscriptions(self):
        assert_in(self.contributor, self.subscription.email_transactional)
        self.project.remove_contributor(self.contributor, auth=Auth(self.project.creator))
        assert_not_in(self.contributor, self.project.contributors)
        self.subscription.reload()
        assert_not_in(self.contributor, self.subscription.email_transactional)

    def test_removed_non_parent_admin_contributor_is_removed_from_subscriptions(self):
        assert_in(self.node.creator, self.node_subscription.email_transactional)
        self.node.remove_contributor(self.node.creator, auth=Auth(self.node.creator))
        assert_not_in(self.node.creator, self.node.contributors)
        self.node_subscription.reload()
        assert_not_in(self.node.creator, self.node_subscription.email_transactional)

    def test_removed_contributor_admin_on_parent_not_removed_from_node_subscription(self):
        # Admin on parent project is removed as a contributor on a component. Check
        #     that admin is not removed from component subscriptions, as the admin
        #     now has read-only access.
        assert_in(self.project.creator, self.node_subscription.email_transactional)
        self.node.remove_contributor(self.project.creator, auth=Auth(self.project.creator))
        assert_not_in(self.project.creator, self.node.contributors)
        assert_in(self.project.creator, self.node_subscription.email_transactional)

    def test_remove_contributor_signal_called_when_contributor_is_removed(self):
        with capture_signals() as mock_signals:
            self.project.remove_contributor(self.contributor, auth=Auth(self.project.creator))
        assert_equal(mock_signals.signals_sent(), set([contributor_removed]))


class TestRemoveNodeSignal(OsfTestCase):

    def test_node_subscriptions_and_backrefs_removed_when_node_is_deleted(self):
        project = factories.ProjectFactory()

        s = NotificationSubscription.find(Q('email_transactional', 'eq', project.creator._id))
        assert_equal(s.count(), 3)

        with capture_signals() as mock_signals:
            project.remove_node(auth=Auth(project.creator))
        assert_true(project.is_deleted)
        assert_equal(mock_signals.signals_sent(), set([node_deleted]))

        s = NotificationSubscription.find(Q('email_transactional', 'eq', project.creator._id))
        assert_equal(s.count(), 0)

        with assert_raises(NoResultsFound):
            NotificationSubscription.find_one(Q('owner', 'eq', project))


def list_or_dict(data):
    # Generator only returns lists or dicts from list or dict
    if isinstance(data, dict):
        for key in data:
            if isinstance(data[key], dict) or isinstance(data[key], list):
                yield data[key]
    elif isinstance(data, list):
        for item in data:
            if isinstance(item, dict) or isinstance(item, list):
                yield item


def has(data, sub_data):
    # Recursive approach to look for a subset of data in data.
    # WARNING: Don't use on huge structures
    # :param data: Data structure
    # :param sub_data: subset being checked for
    # :return: True or False
    try:
        (item for item in data if item == sub_data).next()
        return True
    except StopIteration:
        lists_and_dicts = list_or_dict(data)
        for item in lists_and_dicts:
            if has(item, sub_data):
                return True
    return False


def subscription_schema(project, structure, level=0):
    # builds a schema from a list of nodes and events
    # :param project: validation type
    # :param structure: list of nodes (another list) and events
    # :return: schema
    sub_list = []
    for item in list_or_dict(structure):
        sub_list.append(subscription_schema(project, item, level=level+1))
    sub_list.append(event_schema(level))

    node_schema = {
        'node': {
            'id': Use(type(project._id), error="node_id{}".format(level)),
            'title': Use(type(project.title), error="node_title{}".format(level)),
            'url': Use(type(project.url), error="node_{}".format(level))
        },
        'kind': And(str, Use(lambda s: s in ('node', 'folder'),
                             error="kind didn't match node or folder {}".format(level))),
        'nodeType': Use(lambda s: s in ('project', 'component'), error='nodeType not project or component'),
        'category': Use(lambda s: s in settings.NODE_CATEGORY_MAP, error='category not in settings.NODE_CATEGORY_MAP'),
        'permissions': {
            'view': Use(lambda s: s in (True, False), error='view permissions is not True/False')
        },
        'children': sub_list
    }
    if level == 0:
        return Schema([node_schema])
    return node_schema


def event_schema(level=None):
    return {
        'event': {
            'title': And(Use(str, error="event_title{} not a string".format(level)),
                         Use(lambda s: s in constants.NOTIFICATION_TYPES,
                             error="event_title{} not in list".format(level))),
            'description': And(Use(str, error="event_desc{} not a string".format(level)),
                               Use(lambda s: s in constants.NODE_SUBSCRIPTIONS_AVAILABLE,
                                   error="event_desc{} not in list".format(level))),
            'notificationType': And(str, Or('adopt_parent', lambda s: s in constants.NOTIFICATION_TYPES)),
            'parent_notification_type': Or(None, 'adopt_parent', lambda s: s in constants.NOTIFICATION_TYPES)
        },
        'kind': 'event',
        'children': And(list, lambda l: len(l) == 0)
    }


class TestNotificationUtils(OsfTestCase):

    def setUp(self):
        super(TestNotificationUtils, self).setUp()
        self.user = factories.UserFactory()
        self.project = factories.ProjectFactory(creator=self.user, notification_settings_dirty=True)

        self.project_subscription = NotificationSubscription.find_one(
            Q('owner', 'eq', self.project) &
            Q('_id', 'eq', self.project._id + '_comments') &
            Q('event_name', 'eq', 'comments')
        )

        self.node = factories.NodeFactory(parent=self.project, creator=self.user)

        self.node_comments_subscription = factories.NotificationSubscriptionFactory(
            _id=self.node._id + '_' + 'comments',
            owner=self.node,
            event_name='comments'
        )
        self.node_comments_subscription.save()
        self.node_comments_subscription.email_transactional.append(self.user)
        self.node_comments_subscription.save()

        self.node_subscription = list(NotificationSubscription.find(Q('owner', 'eq', self.node)))

        self.user_subscription = [factories.NotificationSubscriptionFactory(
            _id=self.user._id + '_' + 'comment_replies',
            owner=self.user,
            event_name='comment_replies'
        ),
        factories.NotificationSubscriptionFactory(
            _id=self.user._id + '_' + 'global_comment',
            owner=self.user,
            event_name='global_comment'
        ),
        factories.NotificationSubscriptionFactory(
            _id=self.user._id + '_' + 'global_file_updated',
            owner=self.user,
            event_name='global_file_updated'
        )]

        for x in self.user_subscription:
            x.save()
        for x in self.user_subscription:
            x.email_transactional.append(self.user)
        for x in self.user_subscription:
            x.save()

    def test_to_subscription_key(self):
        key = utils.to_subscription_key('xyz', 'comments')
        assert_equal(key, 'xyz_comments')

    def test_from_subscription_key(self):
        parsed_key = utils.from_subscription_key('xyz_comment_replies')
        assert_equal(parsed_key, {
            'uid': 'xyz',
            'event': 'comment_replies'
        })

    def test_get_all_user_subscriptions(self):
        user_subscriptions = list(utils.get_all_user_subscriptions(self.user))
        assert_in(self.project_subscription, user_subscriptions)
        assert_in(self.node_comments_subscription, user_subscriptions)
        for x in self.user_subscription:
            assert_in(x, user_subscriptions)
<<<<<<< HEAD
        assert_equal(len(user_subscriptions), 9)
=======
        assert_equal(len(user_subscriptions), 6)
>>>>>>> 72309448

    def test_get_all_node_subscriptions_given_user_subscriptions(self):
        user_subscriptions = utils.get_all_user_subscriptions(self.user)
        node_subscription_ids = [x._id for x in utils.get_all_node_subscriptions(self.user, self.node,
                                                                          user_subscriptions=user_subscriptions)]
        expected_node_subscription_ids = [x._id for x in self.node_subscription]
        assert_items_equal(node_subscription_ids, expected_node_subscription_ids)

    def test_get_all_node_subscriptions_given_user_and_node(self):
        node_subscription_ids = [x._id for x in utils.get_all_node_subscriptions(self.user, self.node)]
        expected_node_subscription_ids = [x._id for x in self.node_subscription]
        assert_items_equal(node_subscription_ids, expected_node_subscription_ids)

    def test_get_configured_project_ids_does_not_return_user_or_node_ids(self):
        configured_ids = utils.get_configured_projects(self.user)

        # No dupilcates!
        assert_equal(len(configured_ids), 1)

        assert_in(self.project._id, configured_ids)
        assert_not_in(self.node._id, configured_ids)
        assert_not_in(self.user._id, configured_ids)

    def test_get_configured_project_ids_excludes_deleted_projects(self):
        project = factories.ProjectFactory()
        project.is_deleted = True
        project.save()
        assert_not_in(project._id, utils.get_configured_projects(self.user))

    def test_get_configured_project_ids_excludes_node_with_project_category(self):
        node = factories.NodeFactory(parent=self.project, category='project')
        assert_not_in(node._id, utils.get_configured_projects(self.user))

    def test_get_configured_project_ids_includes_top_level_private_projects_if_subscriptions_on_node(self):
        private_project = factories.ProjectFactory()
        node = factories.NodeFactory(parent=private_project)
        node_comments_subscription = factories.NotificationSubscriptionFactory(
            _id=node._id + '_' + 'comments',
            owner=node,
            event_name='comments'
        )
        node_comments_subscription.save()
        node_comments_subscription.email_transactional.append(node.creator)
        node_comments_subscription.save()

        node.notification_settings_dirty = True
        node.save()
        configured_project_ids = utils.get_configured_projects(node.creator)
        assert_in(private_project._id, configured_project_ids)

    def test_get_configured_project_ids_excludes_private_projects_if_no_subscriptions_on_node(self):
        user = factories.UserFactory()

        private_project = factories.ProjectFactory()
        node = factories.NodeFactory(parent=private_project)
        node.add_contributor(user)

        utils.remove_contributor_from_subscriptions(node, user)

        configured_project_ids = utils.get_configured_projects(user)
        assert_not_in(private_project._id, configured_project_ids)

    def test_get_parent_notification_type(self):
        nt = utils.get_parent_notification_type(self.node, 'comments', self.user)
        assert_equal(nt, 'email_transactional')

    def test_get_parent_notification_type_no_parent_subscriptions(self):
        node = factories.NodeFactory()
        nt = utils.get_parent_notification_type(node._id, 'comments', self.user)
        assert_equal(nt, None)

    def test_get_parent_notification_type_no_parent(self):
        project = factories.ProjectFactory()
        nt = utils.get_parent_notification_type(project._id, 'comments', self.user)
        assert_equal(nt, None)

    def test_get_parent_notification_type_handles_user_id(self):
        nt = utils.get_parent_notification_type(self.user._id, 'comments', self.user)
        assert_equal(nt, None)

    def test_format_data_project_settings(self):
        data = utils.format_data(self.user, [self.project._id])
        parent_event = {
            'event': {
                'title': 'comments',
                'description': constants.NODE_SUBSCRIPTIONS_AVAILABLE['comments'],
                'notificationType': 'email_transactional',
                'parent_notification_type': None
            },
            'kind': 'event',
            'children': []
        }
        child_event = {
            'event': {
                'title': 'comments',
                'description': constants.NODE_SUBSCRIPTIONS_AVAILABLE['comments'],
                'notificationType': 'email_transactional',
                'parent_notification_type': 'email_transactional'
            },
            'kind': 'event',
            'children': []
        }
        expected_new = [['event'], 'event']
        schema = subscription_schema(self.project, expected_new)
        assert schema.validate(data)
        assert has(data, parent_event)
        assert has(data, child_event)

    def test_format_data_node_settings(self):
        data = utils.format_data(self.user, [self.node._id])
        event = {
            'event': {
                'title': 'comments',
                'description': constants.NODE_SUBSCRIPTIONS_AVAILABLE['comments'],
                'notificationType': 'email_transactional',
                'parent_notification_type': 'email_transactional'
            },
            'kind': 'event',
            'children': []
        }
        schema = subscription_schema(self.project, ['event'])
        assert schema.validate(data)
        assert has(data, event)

    def test_format_includes_admin_view_only_component_subscriptions(self):
        # Test private components in which parent project admins are not contributors still appear in their
        # notifications settings.
        node = factories.NodeFactory(parent=self.project)
        data = utils.format_data(self.user, [self.project._id])
        event = {
            'event': {
                'title': 'comments',
                'description': constants.NODE_SUBSCRIPTIONS_AVAILABLE['comments'],
                'notificationType': 'adopt_parent',
                'parent_notification_type': 'email_transactional'
            },
            'kind': 'event',
            'children': [],
        }
        schema = subscription_schema(self.project, ['event', ['event'], ['event']])
        assert schema.validate(data)
        assert has(data, event)

    def test_format_data_excludes_pointers(self):
        project = factories.ProjectFactory()
        pointed = factories.ProjectFactory()
        project.add_pointer(pointed, Auth(project.creator))
        project.notification_settings_dirty = True
        project.save()
        configured_project_ids = utils.get_configured_projects(project.creator)
        data = utils.format_data(project.creator, configured_project_ids)
        event = {
            'event': {
                'title': 'comments',
                'description': constants.NODE_SUBSCRIPTIONS_AVAILABLE['comments'],
                'notificationType': 'email_transactional',
                'parent_notification_type': None
            },
            'kind': 'event',
            'children': [],
        }
        schema = subscription_schema(self.project, ['event'])
        assert schema.validate(data)
        assert has(data, event)

    def test_format_data_user_subscriptions_includes_private_parent_if_configured_children(self):
        private_project = factories.ProjectFactory()
        node = factories.NodeFactory(parent=private_project)

        node_comments_subscription = factories.NotificationSubscriptionFactory(
            _id=node._id + '_' + 'comments',
            owner=node,
            event_name='comments'
        )
        node_comments_subscription.save()
        node_comments_subscription.email_transactional.append(node.creator)
        node_comments_subscription.save()

        node.notification_settings_dirty = True
        node.save()
        configured_project_ids = utils.get_configured_projects(node.creator)
        data = utils.format_data(node.creator, configured_project_ids)
        event = {
            'event': {
                'title': 'comments',
                'description': constants.NODE_SUBSCRIPTIONS_AVAILABLE['comments'],
                'notificationType': 'email_transactional',
                'parent_notification_type': None
            },
            'kind': 'event',
            'children': [],
        }
        schema = subscription_schema(self.project, ['event', ['event']])
        assert schema.validate(data)
        assert has(data, event)

    def test_format_user_subscriptions(self):
        data = utils.format_user_subscriptions(self.user)
        expected = [
            {
                'event': {
                    'title': 'global_file_updated',
                    'description': constants.USER_SUBSCRIPTIONS_AVAILABLE['global_file_updated'],
                    'notificationType': 'email_transactional',
                    'parent_notification_type': None,
                },
                'kind': 'event',
                'children': []
            }, {
                'event': {
                    'title': 'global_comment_replies',
                    'description': constants.USER_SUBSCRIPTIONS_AVAILABLE['global_comment_replies'],
                    'notificationType': 'email_transactional',
                    'parent_notification_type': None
                },
                'kind': 'event',
                'children': []
            }, {
                'event': {
                    'title': 'global_comments',
                    'description': constants.USER_SUBSCRIPTIONS_AVAILABLE['global_comments'],
                    'notificationType': 'email_transactional',
                    'parent_notification_type': None
                },
                'kind': 'event',
                'children': []
            }, {
                'event': {
                    'title': 'global_mentions',
                    'description': constants.USER_SUBSCRIPTIONS_AVAILABLE['global_mentions'],
                    'notificationType': 'email_transactional',
                    'parent_notification_type': None
                },
                'kind': 'event',
                'children': []
            }
        ]
        assert_equal(data, expected)

    def test_get_global_notification_type(self):
        notification_type = utils.get_global_notification_type(self.user_subscription[1] ,self.user)
        assert_equal('email_transactional', notification_type)

    def test_check_if_all_global_subscriptions_are_none_false(self):
        all_global_subscriptions_none = utils.check_if_all_global_subscriptions_are_none(self.user)
        assert_false(all_global_subscriptions_none)

    def test_check_if_all_global_subscriptions_are_none_true(self):
        for x in self.user_subscription:
            x.none.append(self.user)
            x.email_transactional.remove(self.user)
        for x in self.user_subscription:
            x.save()
        all_global_subscriptions_none = utils.check_if_all_global_subscriptions_are_none(self.user)
        assert_true(all_global_subscriptions_none)

    def test_format_data_user_settings(self):
        data = utils.format_user_and_project_subscriptions(self.user)
        expected = [
            {
                'node': {
                    'id': self.user._id,
                    'title': 'Default Notification Settings',
                    'help': 'These are default settings for new projects you create or are added to. Modifying these settings will not modify settings on existing projects.'
            },
                'kind': 'heading',
                'children': utils.format_user_subscriptions(self.user)
            },
            {
                'node': {
                    'help': 'These are settings for each of your projects. Modifying these settings will only modify the settings for the selected project.',
                    'id': '',
                    'title': 'Project Notifications'
                },
                'kind': 'heading',
                'children': utils.format_data(self.user, utils.get_configured_projects(self.user))
            }]
        assert_equal(data, expected)

    def test_serialize_user_level_event(self):
        user_subscriptions = [x for x in utils.get_all_user_subscriptions(self.user)]
        user_subscription = None
        for subscription in user_subscriptions:
            if 'global_comment_replies' in getattr(subscription, 'event_name'):
                user_subscription = subscription
        data = utils.serialize_event(self.user, event_description='global_comment_replies',
                                     subscription=user_subscription)
        expected = {
            'event': {
                'title': 'global_comment_replies',
                'description': constants.USER_SUBSCRIPTIONS_AVAILABLE['global_comment_replies'],
                'notificationType': 'email_transactional',
                'parent_notification_type': None
            },
            'kind': 'event',
            'children': []
        }
        assert_equal(data, expected)

    def test_serialize_node_level_event(self):
        node_subscriptions = [x for x in utils.get_all_node_subscriptions(self.user, self.node)]
        data = utils.serialize_event(user=self.user, event_description='comments',
                                     subscription=node_subscriptions[0], node=self.node)
        expected = {
            'event': {
                'title': 'comments',
                'description': constants.NODE_SUBSCRIPTIONS_AVAILABLE['comments'],
                'notificationType': 'email_transactional',
                'parent_notification_type': 'email_transactional'
            },
            'kind': 'event',
            'children': [],
        }
        assert_equal(data, expected)

    def test_serialize_node_level_event_that_adopts_parent_settings(self):
        user = factories.UserFactory()
        self.project.add_contributor(contributor=user, permissions=['read'])
        self.project.save()
        self.node.add_contributor(contributor=user, permissions=['read'])
        self.node.save()

        # set up how it was in original test - remove existing subscriptions
        utils.remove_contributor_from_subscriptions(self.node, user)

        node_subscriptions = [x for x in utils.get_all_node_subscriptions(user, self.node)]
        data = utils.serialize_event(user=user, event_description='comments',
                                     subscription=node_subscriptions, node=self.node)
        expected = {
            'event': {
                'title': 'comments',
                'description': constants.NODE_SUBSCRIPTIONS_AVAILABLE['comments'],
                'notificationType': 'adopt_parent',
                'parent_notification_type': 'email_transactional'
            },
            'kind': 'event',
            'children': [],
        }
        assert_equal(data, expected)


class TestNotificationsDict(OsfTestCase):
    def test_notifications_dict_add_message_returns_proper_format(self):
        d = utils.NotificationsDict()
        message = {
            'message': 'Freddie commented on your project',
            'timestamp': datetime.datetime.utcnow().replace(tzinfo=pytz.utc)
        }
        message2 = {
            'message': 'Mercury commented on your component',
            'timestamp': datetime.datetime.utcnow().replace(tzinfo=pytz.utc)
        }

        d.add_message(['project'], message)
        d.add_message(['project', 'node'], message2)

        expected = {
            'messages': [],
            'children': collections.defaultdict(
                utils.NotificationsDict, {
                    'project': {
                        'messages': [message],
                        'children': collections.defaultdict(utils.NotificationsDict, {
                            'node': {
                                'messages': [message2],
                                'children': collections.defaultdict(utils.NotificationsDict, {})
                            }
                        })
                    }
                }
            )}
        assert_equal(d, expected)


class TestCompileSubscriptions(NotificationTestCase):
    def setUp(self):
        super(TestCompileSubscriptions, self).setUp()
        self.user_1 = factories.UserFactory()
        self.user_2 = factories.UserFactory()
        self.user_3 = factories.UserFactory()
        self.user_4 = factories.UserFactory()
        # Base project + 1 project shared with 3 + 1 project shared with 2
        self.base_project = factories.ProjectFactory(is_public=False, creator=self.user_1)
        self.shared_node = factories.NodeFactory(parent=self.base_project, is_public=False, creator=self.user_1)
        self.private_node = factories.NodeFactory(parent=self.base_project, is_public=False, creator=self.user_1)
        # Adding contributors
        for node in [self.base_project, self.shared_node, self.private_node]:
            node.add_contributor(self.user_2, permissions='admin')
        self.base_project.add_contributor(self.user_3, permissions='write')
        self.shared_node.add_contributor(self.user_3, permissions='write')
        # Setting basic subscriptions
        self.base_sub = factories.NotificationSubscriptionFactory(
            _id=self.base_project._id + '_file_updated',
            owner=self.base_project,
            event_name='file_updated'
        )
        self.base_sub.save()
        self.shared_sub = factories.NotificationSubscriptionFactory(
            _id=self.shared_node._id + '_file_updated',
            owner=self.shared_node,
            event_name='file_updated'
        )
        self.shared_sub.save()
        self.private_sub = factories.NotificationSubscriptionFactory(
            _id=self.private_node._id + '_file_updated',
            owner=self.private_node,
            event_name='file_updated'
        )
        self.private_sub.save()

    def test_no_subscription(self):
        node = factories.NodeFactory()
        result = emails.compile_subscriptions(node, 'file_updated')
        assert_equal({'email_transactional': [], 'none': [], 'email_digest': []}, result)

    def test_no_subscribers(self):
        node = factories.NodeFactory()
        node_sub = factories.NotificationSubscriptionFactory(
            _id=node._id + '_file_updated',
            owner=node,
            event_name='file_updated'
        )
        node_sub.save()
        result = emails.compile_subscriptions(node, 'file_updated')
        assert_equal({'email_transactional': [], 'none': [], 'email_digest': []}, result)

    def test_creator_subbed_parent(self):
        # Basic sub check
        self.base_sub.email_transactional.append(self.user_1)
        self.base_sub.save()
        result = emails.compile_subscriptions(self.base_project, 'file_updated')
        assert_equal({'email_transactional': [self.user_1._id], 'none': [], 'email_digest': []}, result)

    def test_creator_subbed_to_parent_from_child(self):
        # checks the parent sub is the one to appear without a child sub
        self.base_sub.email_transactional.append(self.user_1)
        self.base_sub.save()
        result = emails.compile_subscriptions(self.shared_node, 'file_updated')
        assert_equal({'email_transactional': [self.user_1._id], 'none': [], 'email_digest': []}, result)

    def test_creator_subbed_to_both_from_child(self):
        # checks that only one sub is in the list.
        self.base_sub.email_transactional.append(self.user_1)
        self.base_sub.save()
        self.shared_sub.email_transactional.append(self.user_1)
        self.shared_sub.save()
        result = emails.compile_subscriptions(self.shared_node, 'file_updated')
        assert_equal({'email_transactional': [self.user_1._id], 'none': [], 'email_digest': []}, result)

    def test_creator_diff_subs_to_both_from_child(self):
        # Check that the child node sub overrides the parent node sub
        self.base_sub.email_transactional.append(self.user_1)
        self.base_sub.save()
        self.shared_sub.none.append(self.user_1)
        self.shared_sub.save()
        result = emails.compile_subscriptions(self.shared_node, 'file_updated')
        assert_equal({'email_transactional': [], 'none': [self.user_1._id], 'email_digest': []}, result)

    def test_user_wo_permission_on_child_node_not_listed(self):
        # Tests to see if a user without permission gets an Email about a node they cannot see.
        self.base_sub.email_transactional.append(self.user_3)
        self.base_sub.save()
        result = emails.compile_subscriptions(self.private_node, 'file_updated')
        assert_equal({'email_transactional': [], 'none': [], 'email_digest': []}, result)

    def test_several_nodes_deep(self):
        self.base_sub.email_transactional.append(self.user_1)
        self.base_sub.save()
        node2 = factories.NodeFactory(parent=self.shared_node)
        node3 = factories.NodeFactory(parent=node2)
        node4 = factories.NodeFactory(parent=node3)
        node5 = factories.NodeFactory(parent=node4)
        subs = emails.compile_subscriptions(node5, 'file_updated')
        assert_equal(subs, {'email_transactional': [self.user_1._id], 'email_digest': [], 'none': []})

    def test_several_nodes_deep_precedence(self):
        self.base_sub.email_transactional.append(self.user_1)
        self.base_sub.save()
        node2 = factories.NodeFactory(parent=self.shared_node)
        node3 = factories.NodeFactory(parent=node2)
        node4 = factories.NodeFactory(parent=node3)
        node4_subscription = factories.NotificationSubscriptionFactory(
            _id=node4._id + '_file_updated',
            owner=node4,
            event_name='file_updated'
        )
        node4_subscription.save()
        node4_subscription.email_digest.append(self.user_1)
        node4_subscription.save()
        node5 = factories.NodeFactory(parent=node4)
        subs = emails.compile_subscriptions(node5, 'file_updated')
        assert_equal(subs, {'email_transactional': [], 'email_digest': [self.user_1._id], 'none': []})


class TestMoveSubscription(NotificationTestCase):
    def setUp(self):
        super(TestMoveSubscription, self).setUp()
        self.blank = {key: [] for key in constants.NOTIFICATION_TYPES}  # For use where it is blank.
        self.user_1 = factories.AuthUserFactory()
        self.auth = Auth(user=self.user_1)
        self.user_2 = factories.AuthUserFactory()
        self.user_3 = factories.AuthUserFactory()
        self.user_4 = factories.AuthUserFactory()
        self.project = factories.ProjectFactory(creator=self.user_1)
        self.private_node = factories.NodeFactory(parent=self.project, is_public=False, creator=self.user_1)
        self.sub = factories.NotificationSubscriptionFactory(
            _id=self.project._id + '_file_updated',
            owner=self.project,
            event_name='file_updated'
        )
        self.sub.email_transactional.extend([self.user_1])
        self.sub.save()
        self.file_sub = factories.NotificationSubscriptionFactory(
            _id=self.project._id + '_xyz42_file_updated',
            owner=self.project,
            event_name='xyz42_file_updated'
        )
        self.file_sub.save()

    def test_separate_users(self):
        self.private_node.add_contributor(self.user_2, permissions=['admin', 'write', 'read'], auth=self.auth)
        self.private_node.add_contributor(self.user_3, permissions=['write', 'read'], auth=self.auth)
        self.private_node.save()
        subbed, removed = utils.separate_users(
            self.private_node, [self.user_2._id, self.user_3._id, self.user_4._id]
        )
        assert_equal([self.user_2._id, self.user_3._id], subbed)
        assert_equal([self.user_4._id], removed)

    def test_event_subs_same(self):
        self.file_sub.email_transactional.extend([self.user_2, self.user_3, self.user_4])
        self.file_sub.save()
        self.private_node.add_contributor(self.user_2, permissions=['admin', 'write', 'read'], auth=self.auth)
        self.private_node.add_contributor(self.user_3, permissions=['write', 'read'], auth=self.auth)
        self.private_node.save()
        results = utils.users_to_remove('xyz42_file_updated', self.project, self.private_node)
        assert_equal({'email_transactional': [self.user_4._id], 'email_digest': [], 'none': []}, results)

    def test_event_nodes_same(self):
        self.file_sub.email_transactional.extend([self.user_2, self.user_3, self.user_4])
        self.file_sub.save()
        self.private_node.add_contributor(self.user_2, permissions=['admin', 'write', 'read'], auth=self.auth)
        self.private_node.add_contributor(self.user_3, permissions=['write', 'read'], auth=self.auth)
        self.private_node.save()
        results = utils.users_to_remove('xyz42_file_updated', self.project, self.project)
        assert_equal({'email_transactional': [], 'email_digest': [], 'none': []}, results)

    def test_move_sub(self):
        # Tests old sub is replaced with new sub.
        utils.move_subscription(self.blank, 'xyz42_file_updated', self.project, 'abc42_file_updated', self.private_node)
        assert_equal('abc42_file_updated', self.file_sub.event_name)
        assert_equal(self.private_node, self.file_sub.owner)
        assert_equal(self.private_node._id + '_abc42_file_updated', self.file_sub._id)

    def test_move_sub_with_none(self):
        # Attempt to reproduce an error that is seen when moving files
        self.project.add_contributor(self.user_2, permissions=['write', 'read'], auth=self.auth)
        self.project.save()
        self.file_sub.none.append(self.user_2)
        self.file_sub.save()
        results = utils.users_to_remove('xyz42_file_updated', self.project, self.private_node)
        assert_equal({'email_transactional': [], 'email_digest': [], 'none': [self.user_2._id]}, results)

    def test_remove_one_user(self):
        # One user doesn't have permissions on the node the sub is moved to. Should be listed.
        self.file_sub.email_transactional.extend([self.user_2, self.user_3, self.user_4])
        self.file_sub.save()
        self.private_node.add_contributor(self.user_2, permissions=['admin', 'write', 'read'], auth=self.auth)
        self.private_node.add_contributor(self.user_3, permissions=['write', 'read'], auth=self.auth)
        self.private_node.save()
        results = utils.users_to_remove('xyz42_file_updated', self.project, self.private_node)
        assert_equal({'email_transactional': [self.user_4._id], 'email_digest': [], 'none': []}, results)

    def test_remove_one_user_warn_another(self):
        # Two users do not have permissions on new node, but one has a project sub. Both should be listed.
        self.private_node.add_contributor(self.user_2, permissions=['admin', 'write', 'read'], auth=self.auth)
        self.private_node.save()
        self.project.add_contributor(self.user_3, permissions=['write', 'read'], auth=self.auth)
        self.project.save()
        self.sub.email_digest.append(self.user_3)
        self.sub.save()
        self.file_sub.email_transactional.extend([self.user_2, self.user_4])
        results = utils.users_to_remove('xyz42_file_updated', self.project, self.private_node)
        utils.move_subscription(results, 'xyz42_file_updated', self.project, 'abc42_file_updated', self.private_node)
        assert_equal({'email_transactional': [self.user_4._id], 'email_digest': [self.user_3._id], 'none': []}, results)
        assert_in(self.user_3, self.sub.email_digest)  # Is not removed from the project subscription.

    def test_warn_user(self):
        # One user with a project sub does not have permission on new node. User should be listed.
        self.private_node.add_contributor(self.user_2, permissions=['admin', 'write', 'read'], auth=self.auth)
        self.private_node.save()
        self.project.add_contributor(self.user_3, permissions=['write', 'read'], auth=self.auth)
        self.project.save()
        self.sub.email_digest.append(self.user_3)
        self.sub.save()
        self.file_sub.email_transactional.extend([self.user_2])
        results = utils.users_to_remove('xyz42_file_updated', self.project, self.private_node)
        utils.move_subscription(results, 'xyz42_file_updated', self.project, 'abc42_file_updated', self.private_node)
        assert_equal({'email_transactional': [], 'email_digest': [self.user_3._id], 'none': []}, results)
        assert_in(self.user_3, self.sub.email_digest)  # Is not removed from the project subscription.

    def test_user_node_subbed_and_not_removed(self):
        self.project.add_contributor(self.user_3, permissions=['write', 'read'], auth=self.auth)
        self.project.save()
        self.private_node.add_contributor(self.user_3, permissions=['write', 'read'], auth=self.auth)
        self.private_node.save()
        self.sub.email_digest.append(self.user_3)
        self.sub.save()
        utils.move_subscription(self.blank, 'xyz42_file_updated', self.project, 'abc42_file_updated', self.private_node)
        assert_equal([], self.file_sub.email_digest)


class TestSendEmails(NotificationTestCase):
    def setUp(self):
        super(TestSendEmails, self).setUp()
        self.user = factories.AuthUserFactory()
        self.project = factories.ProjectFactory()
        self.project_subscription = factories.NotificationSubscriptionFactory(
            _id=self.project._id + '_' + 'comments',
            owner=self.project,
            event_name='comments'
        )
        self.project_subscription.save()
        self.project_subscription.email_transactional.append(self.project.creator)
        self.project_subscription.save()

        self.node = factories.NodeFactory(parent=self.project)
        self.node_subscription = factories.NotificationSubscriptionFactory(
            _id=self.node._id + '_comments',
            owner=self.node,
            event_name='comments'
        )
        self.node_subscription.save()
        self.user_subscription = factories.NotificationSubscriptionFactory(
            _id=self.user._id + '_' + 'global_comment_replies',
            owner=self.user,
            event_name='global_comment_replies',
            email_transactional=[self.user._id]
        )

    @mock.patch('website.notifications.emails.store_emails')
    def test_notify_no_subscription(self, mock_store):
        node = factories.ProjectFactory()
        user = factories.AuthUserFactory()
        emails.notify('comments', user=user, node=node, timestamp=datetime.datetime.utcnow())
        assert_false(mock_store.called)

    @mock.patch('website.notifications.emails.store_emails')
    def test_notify_no_subscribers(self, mock_store):
        node = factories.NodeFactory()
        node_subscription = factories.NotificationSubscriptionFactory(
            _id=node._id + '_comments',
            owner=node,
            event_name='comments'
        )
        node_subscription.save()
        emails.notify('comments', user=self.user, node=node, timestamp=datetime.datetime.utcnow())
        assert_false(mock_store.called)

    @mock.patch('website.notifications.emails.store_emails')
    def test_notify_sends_with_correct_args(self, mock_store):
        time_now = datetime.datetime.utcnow()
        emails.notify('comments', user=self.user, node=self.node, timestamp=time_now)
        assert_true(mock_store.called)
        mock_store.assert_called_with([self.project.creator._id], 'email_transactional', 'comments', self.user,
                                      self.node, time_now)

    @mock.patch('website.notifications.emails.store_emails')
    def test_notify_does_not_send_to_users_subscribed_to_none(self, mock_store):
        node = factories.NodeFactory()
        user = factories.UserFactory()
        node_subscription = factories.NotificationSubscriptionFactory(
            _id=node._id + '_comments',
            owner=node,
            event_name='comments'
        )
        node_subscription.save()
        node_subscription.none.append(user)
        node_subscription.save()
        sent = emails.notify('comments', user=user, node=node, timestamp=datetime.datetime.utcnow())
        assert_false(mock_store.called)
        assert_equal(sent, [])

    @mock.patch('website.notifications.emails.store_emails')
    def test_notify_does_not_send_to_mentioned_users_subscribed_to_none(self, mock_store):
        node = factories.NodeFactory()
        user = factories.UserFactory()
        node_subscription = factories.NotificationSubscriptionFactory(
            _id=node._id + '_comments',
            owner=node,
            event_name='mentions'
        )
        node_subscription.save()
        node_subscription.none.append(user)
        node_subscription.save()
        time_now = datetime.datetime.utcnow()
        sent = emails.notify('mentions', user=user, node=node, timestamp=time_now, new_mentions=[user._id])
        assert_false(mock_store.called)
        assert_equal(sent, [])

    @mock.patch('website.notifications.emails.store_emails')
    def test_notify_sends_comment_reply_event_if_comment_is_direct_reply(self, mock_store):
        time_now = datetime.datetime.utcnow()
        emails.notify('comments', user=self.user, node=self.node, timestamp=time_now, target_user=self.project.creator)
        mock_store.assert_called_with([self.project.creator._id], 'email_transactional', 'comment_replies',
                                      self.user, self.node, time_now, target_user=self.project.creator)

    @mock.patch('website.notifications.emails.store_emails')
    def test_notify_sends_comment_reply_when_target_user_is_subscribed_via_user_settings(self, mock_store):
        time_now = datetime.datetime.utcnow()
        emails.notify('global_comment_replies', user=self.project.creator, node=self.node, timestamp=time_now, target_user=self.user)
        mock_store.assert_called_with([self.user._id], 'email_transactional', 'comment_replies',
                                      self.project.creator, self.node, time_now, target_user=self.user)

    @mock.patch('website.notifications.emails.store_emails')
    def test_notify_sends_comment_event_if_comment_reply_is_not_direct_reply(self, mock_store):
        user = factories.UserFactory()
        time_now = datetime.datetime.utcnow()
        emails.notify('comments', user=user, node=self.node, timestamp=time_now, target_user=user)
        mock_store.assert_called_with([self.project.creator._id], 'email_transactional', 'comments', user,
                                      self.node, time_now, target_user=user)

    @mock.patch('website.mails.send_mail')
    @mock.patch('website.notifications.emails.store_emails')
    def test_notify_does_not_send_comment_if_they_reply_to_their_own_comment(self, mock_store, mock_send_mail):
        time_now = datetime.datetime.utcnow()
        emails.notify('comments', user=self.project.creator, node=self.project, timestamp=time_now,
                      target_user=self.project.creator)
        assert_false(mock_store.called)
        assert_false(mock_send_mail.called)

    @mock.patch('website.notifications.emails.store_emails')
    def test_notify_sends_comment_event_if_comment_reply_is_not_direct_reply_on_component(self, mock_store):
        # Test that comment replies on components that are not direct replies to the subscriber use the
        # "comments" email template.
        user = factories.UserFactory()
        time_now = datetime.datetime.utcnow()
        emails.notify('comments', user, self.node, time_now, target_user=user)
        mock_store.assert_called_with([self.project.creator._id], 'email_transactional', 'comments', user,
                                      self.node, time_now, target_user=user)

    def test_check_node_node_none(self):
        subs = emails.check_node(None, 'comments')
        assert_equal(subs, {'email_transactional': [], 'email_digest': [], 'none': []})

    def test_check_node_one(self):
        subs = emails.check_node(self.project, 'comments')
        assert_equal(subs, {'email_transactional': [self.project.creator._id], 'email_digest': [], 'none': []})

    @mock.patch('website.project.views.comment.notify')
    def test_check_user_comment_reply_subscription_if_email_not_sent_to_target_user(self, mock_notify):
        # user subscribed to comment replies
        user = factories.UserFactory()
        user_subscription = factories.NotificationSubscriptionFactory(
            _id=user._id + '_comments',
            owner=user,
            event_name='comment_replies'
        )
        user_subscription.email_transactional.append(user)
        user_subscription.save()

        # user is not subscribed to project comment notifications
        project = factories.ProjectFactory()

        # user comments on project
        target = factories.CommentFactory(node=project, user=user)
        content = 'hammer to fall'

        # reply to user (note: notify is called from Comment.create)
        reply = Comment.create(
            auth=Auth(project.creator),
            user=project.creator,
            node=project,
            content=content,
            target=Guid.load(target._id),
            root_target=Guid.load(project._id),
            is_public=True,
        )
        assert_true(mock_notify.called)
        assert_equal(mock_notify.call_count, 2)

    def test_get_settings_url_for_node(self):
        url = emails.get_settings_url(self.project._id, self.user)
        assert_equal(url, self.project.absolute_url + 'settings/')

    def test_get_settings_url_for_user(self):
        url = emails.get_settings_url(self.user._id, self.user)
        assert_equal(url, web_url_for('user_notifications', _absolute=True))

    def test_get_node_lineage(self):
        node_lineage = emails.get_node_lineage(self.node)
        assert_equal(node_lineage, [self.project._id, self.node._id])

    def test_localize_timestamp(self):
        timestamp = datetime.datetime.utcnow().replace(tzinfo=pytz.utc)
        self.user.timezone = 'America/New_York'
        self.user.locale = 'en_US'
        self.user.save()
        tz = dates.get_timezone(self.user.timezone)
        locale = Locale(self.user.locale)
        formatted_date = dates.format_date(timestamp, format='full', locale=locale)
        formatted_time = dates.format_time(timestamp, format='short', tzinfo=tz, locale=locale)
        formatted_datetime = u'{time} on {date}'.format(time=formatted_time, date=formatted_date)
        assert_equal(emails.localize_timestamp(timestamp, self.user), formatted_datetime)

    def test_localize_timestamp_empty_timezone(self):
        timestamp = datetime.datetime.utcnow().replace(tzinfo=pytz.utc)
        self.user.timezone = ''
        self.user.locale = 'en_US'
        self.user.save()
        tz = dates.get_timezone('Etc/UTC')
        locale = Locale(self.user.locale)
        formatted_date = dates.format_date(timestamp, format='full', locale=locale)
        formatted_time = dates.format_time(timestamp, format='short', tzinfo=tz, locale=locale)
        formatted_datetime = u'{time} on {date}'.format(time=formatted_time, date=formatted_date)
        assert_equal(emails.localize_timestamp(timestamp, self.user), formatted_datetime)

    def test_localize_timestamp_empty_locale(self):
        timestamp = datetime.datetime.utcnow().replace(tzinfo=pytz.utc)
        self.user.timezone = 'America/New_York'
        self.user.locale = ''
        self.user.save()
        tz = dates.get_timezone(self.user.timezone)
        locale = Locale('en')
        formatted_date = dates.format_date(timestamp, format='full', locale=locale)
        formatted_time = dates.format_time(timestamp, format='short', tzinfo=tz, locale=locale)
        formatted_datetime = u'{time} on {date}'.format(time=formatted_time, date=formatted_date)
        assert_equal(emails.localize_timestamp(timestamp, self.user), formatted_datetime)

    def test_localize_timestamp_handles_unicode(self):
        timestamp = datetime.datetime.utcnow().replace(tzinfo=pytz.utc)
        self.user.timezone = 'Europe/Moscow'
        self.user.locale = 'ru_RU'
        self.user.save()
        tz = dates.get_timezone(self.user.timezone)
        locale = Locale(self.user.locale)
        formatted_date = dates.format_date(timestamp, format='full', locale=locale)
        formatted_time = dates.format_time(timestamp, format='short', tzinfo=tz, locale=locale)
        formatted_datetime = u'{time} on {date}'.format(time=formatted_time, date=formatted_date)
        assert_equal(emails.localize_timestamp(timestamp, self.user), formatted_datetime)


class TestSendDigest(OsfTestCase):
    def setUp(self):
        super(TestSendDigest, self).setUp()
        self.user_1 = factories.UserFactory()
        self.user_2 = factories.UserFactory()
        self.project = factories.ProjectFactory()
        self.timestamp = datetime.datetime.utcnow()

    def test_group_notifications_by_user_transactional(self):
        send_type = 'email_transactional'
        d = factories.NotificationDigestFactory(
            user_id=self.user_1._id,
            send_type=send_type,
            timestamp=self.timestamp,
            message='Hello',
            node_lineage=[self.project._id]
        )
        d.save()
        d2 = factories.NotificationDigestFactory(
            user_id=self.user_2._id,
            send_type=send_type,
            timestamp=self.timestamp,
            message='Hello',
            node_lineage=[self.project._id]
        )
        d2.save()
        d3 = factories.NotificationDigestFactory(
            user_id=self.user_2._id,
            send_type='email_digest',
            timestamp=self.timestamp,
            message='Hello, but this should not appear (this is a digest)',
            node_lineage=[self.project._id]
        )
        d3.save()
        user_groups = get_users_emails(send_type)
        expected = [
            {
                u'user_id': self.user_1._id,
                u'info': [{
                    u'message': u'Hello',
                    u'node_lineage': [unicode(self.project._id)],
                    u'_id': d._id
                }]
                },
                {
                u'user_id': self.user_2._id,
                u'info': [{
                    u'message': u'Hello',
                    u'node_lineage': [unicode(self.project._id)],
                    u'_id': d2._id
                }]
            }
        ]

        assert_equal(len(user_groups), 2)
        assert_equal(user_groups, expected)
        digest_ids = [d._id, d2._id, d3._id]
        remove_notifications(email_notification_ids=digest_ids)

    def test_group_notifications_by_user_digest(self):
        send_type = 'email_digest'
        d = factories.NotificationDigestFactory(
            user_id=self.user_1._id,
            send_type=send_type,
            timestamp=self.timestamp,
            message='Hello',
            node_lineage=[self.project._id]
        )
        d.save()
        d2 = factories.NotificationDigestFactory(
            user_id=self.user_2._id,
            send_type=send_type,
            timestamp=self.timestamp,
            message='Hello',
            node_lineage=[self.project._id]
        )
        d2.save()
        d3 = factories.NotificationDigestFactory(
            user_id=self.user_2._id,
            send_type='email_transactional',
            timestamp=self.timestamp,
            message='Hello, but this should not appear (this is transactional)',
            node_lineage=[self.project._id]
        )
        d3.save()
        user_groups = get_users_emails(send_type)
        expected = [
            {
                u'user_id': self.user_1._id,
                u'info': [{
                    u'message': u'Hello',
                    u'node_lineage': [unicode(self.project._id)],
                    u'_id': d._id
                }]
            },
            {
                u'user_id': self.user_2._id,
                u'info': [{
                    u'message': u'Hello',
                    u'node_lineage': [unicode(self.project._id)],
                    u'_id': d2._id
                }]
            }
        ]

        assert_equal(len(user_groups), 2)
        assert_equal(user_groups, expected)
        digest_ids = [d._id, d2._id, d3._id]
        remove_notifications(email_notification_ids=digest_ids)

    @mock.patch('website.mails.send_mail')
    def test_send_users_email_called_with_correct_args(self, mock_send_mail):
        send_type = 'email_transactional'
        d = factories.NotificationDigestFactory(
            user_id=factories.UserFactory()._id,
            send_type=send_type,
            timestamp=datetime.datetime.utcnow(),
            message='Hello',
            node_lineage=[factories.ProjectFactory()._id]
        )
        d.save()
        user_groups = get_users_emails(send_type)
        send_users_email(send_type)
        assert_true(mock_send_mail.called)
        assert_equals(mock_send_mail.call_count, len(user_groups))

        last_user_index = len(user_groups) - 1
        user = User.load(user_groups[last_user_index]['user_id'])
        email_notification_ids = [message['_id'] for message in user_groups[last_user_index]['info']]

        args, kwargs = mock_send_mail.call_args

        assert_equal(kwargs['to_addr'], user.username)
        assert_equal(kwargs['mimetype'], 'html')
        assert_equal(kwargs['mail'], mails.DIGEST)
        assert_equal(kwargs['name'], user.fullname)
        message = group_by_node(user_groups[last_user_index]['info'])
        assert_equal(kwargs['message'], message)
        assert_equal(kwargs['callback'], remove_notifications(email_notification_ids=email_notification_ids))

    def test_remove_sent_digest_notifications(self):
        d = factories.NotificationDigestFactory(
            user_id=factories.UserFactory()._id,
            timestamp=datetime.datetime.utcnow(),
            message='Hello',
            node_lineage=[factories.ProjectFactory()._id]
        )
        digest_id = d._id
        remove_notifications(email_notification_ids=[digest_id])
        with assert_raises(NoResultsFound):
            NotificationDigest.find_one(Q('_id', 'eq', digest_id))<|MERGE_RESOLUTION|>--- conflicted
+++ resolved
@@ -148,17 +148,13 @@
             event_name='global_file_updated'
         ).add_user_to_subscription(user, 'none')
 
-<<<<<<< HEAD
         factories.NotificationSubscriptionFactory(
             _id=user._id + '_' + 'global_mentions',
             owner=user,
             event_name='global_mentions'
         ).add_user_to_subscription(user, 'email_digest')
 
-        node = factories.NodeFactory(creator=user)
-=======
         node = factories.ProjectFactory(creator=user)
->>>>>>> 72309448
 
         user_subscriptions = list(utils.get_all_user_subscriptions(user))
         event_types = [sub.event_name for sub in user_subscriptions]
@@ -167,7 +163,7 @@
         comments_subscription = NotificationSubscription.find_one(Q('_id', 'eq', node._id + '_comments'))
         mentions_subscription = NotificationSubscription.find_one(Q('_id', 'eq', node._id + '_mentions'))
 
-        assert_equal(len(user_subscriptions), 6)  # subscribed to both node and user settings
+        assert_equal(len(user_subscriptions), 5)  # subscribed to both node and user settings
         assert_in('file_updated', event_types)
         assert_in('comments', event_types)
         assert_in('mentions', event_types)
@@ -220,17 +216,13 @@
             event_name='global_file_updated'
         ).add_user_to_subscription(user, 'email_transactional')
 
-<<<<<<< HEAD
         factories.NotificationSubscriptionFactory(
             _id=user._id + '_' + 'global_mentions',
             owner=user,
             event_name='global_mentions'
         ).add_user_to_subscription(user, 'email_transactional')
 
-        node = factories.NodeFactory(creator=user)
-=======
         node = factories.ProjectFactory(creator=user)
->>>>>>> 72309448
 
         user_subscriptions = list(utils.get_all_user_subscriptions(user))
         event_types = [sub.event_name for sub in user_subscriptions]
@@ -239,7 +231,7 @@
         comments_subscription = NotificationSubscription.find_one(Q('_id', 'eq', node._id + '_comments'))
         mentions_subscription = NotificationSubscription.find_one(Q('_id', 'eq', node._id + '_mentions'))
 
-        assert_equal(len(user_subscriptions), 6)  # subscribed to both node and user settings
+        assert_equal(len(user_subscriptions), 5)  # subscribed to both node and user settings
         assert_in('file_updated', event_types)
         assert_in('comments', event_types)
         assert_in('mentions', event_types)
@@ -635,11 +627,7 @@
         assert_in(self.node_comments_subscription, user_subscriptions)
         for x in self.user_subscription:
             assert_in(x, user_subscriptions)
-<<<<<<< HEAD
-        assert_equal(len(user_subscriptions), 9)
-=======
-        assert_equal(len(user_subscriptions), 6)
->>>>>>> 72309448
+        assert_equal(len(user_subscriptions), 7)
 
     def test_get_all_node_subscriptions_given_user_subscriptions(self):
         user_subscriptions = utils.get_all_user_subscriptions(self.user)
