--- conflicted
+++ resolved
@@ -1835,16 +1835,8 @@
             user=user,
             event_name='global_reviews'
         ).add_user_to_subscription(user, 'email_transactional')
-<<<<<<< HEAD
         mixins.reviews_submit_notification(self, context=context)
         assert_true(mock_send_email.called)
-        template  = ''.join(context.get('template'))
-=======
-        mixins.reviews_notification(self, context=context, notify_submit=True)
-        assert_true(mock_render.called)
-        template = ''.join(context.get('template')) + '.html.mako'
-        mock_render.assert_called_with(template, **context)
->>>>>>> 33fe2ee5
         contributor_subscriptions = list(utils.get_all_user_subscriptions(user))
         event_types = [sub.event_name for sub in contributor_subscriptions]
         assert_in('global_reviews', event_types)