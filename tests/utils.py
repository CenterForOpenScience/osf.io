import contextlib
import datetime
import functools
import mock

from django.http import HttpRequest
from django.utils import timezone
from nose import SkipTest
from nose.tools import assert_equal, assert_not_equal

from framework.auth import Auth
from framework.celery_tasks.handlers import celery_teardown_request
from osf.models import Sanction
from tests.base import get_default_metaschema
from website.archiver import ARCHIVER_SUCCESS
from website.archiver import listeners as archiver_listeners

def requires_module(module):
    def decorator(fn):
        @functools.wraps(fn)
        def wrapper(*args, **kwargs):
            try:
                __import__(module)
            except ImportError:
                raise SkipTest()
            return fn(*args, **kwargs)
        return wrapper
    return decorator


def assert_logs(log_action, node_key, index=-1):
    """A decorator to ensure a log is added during a unit test.
    :param str log_action: NodeLog action
    :param str node_key: key to get Node instance from self
    :param int index: list index of log to check against

    Example usage:
    @assert_logs(NodeLog.UPDATED_FIELDS, 'node')
    def test_update_node(self):
        self.node.update({'title': 'New Title'}, auth=self.auth)

    TODO: extend this decorator to check log param correctness?
    """
    def outer_wrapper(func):
        @functools.wraps(func)
        def wrapper(self, *args, **kwargs):
            node = getattr(self, node_key)
            last_log = node.logs.latest()
            func(self, *args, **kwargs)
            node.reload()
            new_log = node.logs.order_by('-date')[-index - 1]
            assert_not_equal(last_log._id, new_log._id)
            assert_equal(new_log.action, log_action)
            node.save()
        return wrapper
    return outer_wrapper

def assert_preprint_logs(log_action, preprint_key, index=-1):
    """A decorator to ensure a log is added during a unit test.
    :param str log_action: PreprintLog action
    :param str preprint_key: key to get Preprint instance from self
    :param int index: list index of log to check against

    Example usage:
    @assert_logs(PreprintLog.UPDATED_FIELDS, 'preprint')
    def test_update_preprint(self):
        self.preprint.update({'title': 'New Title'}, auth=self.auth)

    TODO: extend this decorator to check log param correctness?
    """
    def outer_wrapper(func):
        @functools.wraps(func)
        def wrapper(self, *args, **kwargs):
            preprint = getattr(self, preprint_key)
            last_log = preprint.logs.latest()
            func(self, *args, **kwargs)
            preprint.reload()
            new_log = preprint.logs.order_by('-created')[-index - 1]
            assert_not_equal(last_log._id, new_log._id)
            assert_equal(new_log.action, log_action)
            preprint.save()
        return wrapper
    return outer_wrapper

def assert_not_logs(log_action, node_key, index=-1):
    def outer_wrapper(func):
        @functools.wraps(func)
        def wrapper(self, *args, **kwargs):
            node = getattr(self, node_key)
            last_log = node.logs.latest()
            func(self, *args, **kwargs)
            node.reload()
            new_log = node.logs.order_by('-date')[-index - 1]
            assert_not_equal(new_log.action, log_action)
            assert_equal(last_log._id, new_log._id)
            node.save()
        return wrapper
    return outer_wrapper

def assert_equals(item_one, item_two):
    item_one.sort()
    item_two.sort()
    assert item_one == item_two

@contextlib.contextmanager
def assert_latest_log(log_action, node_key, index=0):
    node = node_key
    last_log = node.logs.latest()
    node.reload()
    yield
    new_log = node.logs.order_by('-date')[index] if hasattr(last_log, 'date') else node.logs.order_by('-created')[index]
    assert last_log._id != new_log._id
    assert new_log.action == log_action

@contextlib.contextmanager
def assert_latest_log_not(log_action, node_key, index=0):
    node = node_key
    last_log = node.logs.latest()
    node.reload()
    yield
    new_log = node.logs.order_by('-date')[index] if hasattr(last_log, 'date') else node.logs.order_by('-created')[index]
    assert new_log.action != log_action
    assert last_log._id == new_log._id

@contextlib.contextmanager
def mock_archive(
    project, schema=None, auth=None, data=None, parent=None,
    embargo=False, embargo_end_date=None,
    retraction=False, justification=None, autoapprove_retraction=False,
    autocomplete=True, autoapprove=False,
):
    """ A context manager for registrations. When you want to call Node#register_node in
    a test but do not want to deal with any of this side effects of archiver, this
    helper allows for creating a registration in a safe fashion.

    :param bool embargo: embargo the registration (rather than RegistrationApproval)
    :param bool autocomplete: automatically finish archival?
    :param bool autoapprove: automatically approve registration approval?
    :param bool retraction: retract the registration?
    :param str justification: a justification for the retraction
    :param bool autoapprove_retraction: automatically approve retraction?

    Example use:

    project = ProjectFactory()
    with mock_archive(project) as registration:
        assert_true(registration.is_registration)
        assert_true(registration.archiving)
        assert_true(registration.is_pending_registration)

    with mock_archive(project, autocomplete=True) as registration:
        assert_true(registration.is_registration)
        assert_false(registration.archiving)
        assert_true(registration.is_pending_registration)

    with mock_archive(project, autocomplete=True, autoapprove=True) as registration:
        assert_true(registration.is_registration)
        assert_false(registration.archiving)
        assert_false(registration.is_pending_registration)
    """
    schema = schema or get_default_metaschema()
    auth = auth or Auth(project.creator)
    data = data or ''

    with mock.patch('framework.celery_tasks.handlers.enqueue_task'):
        registration = project.register_node(
            schema=schema,
            auth=auth,
            data=data,
            parent=parent,
        )
    if embargo:
        embargo_end_date = embargo_end_date or (
            timezone.now() + datetime.timedelta(days=20)
        )
        registration.root.embargo_registration(
            project.creator,
            embargo_end_date,
        )
    else:
        registration.root.require_approval(project.creator)
    if autocomplete:
        root_job = registration.root.archive_job
        root_job.status = ARCHIVER_SUCCESS
        root_job.sent = False
        root_job.done = True
        root_job.save()
        sanction = registration.root.sanction
<<<<<<< HEAD
        with contextlib.nested(
            mock.patch.object(root_job, 'archive_tree_finished', mock.Mock(return_value=True)),
            mock.patch('website.archiver.tasks.archive_success.delay', mock.Mock()),
        ):
            archiver_listeners.archive_callback(registration)
=======
        mock.patch.object(root_job, 'archive_tree_finished', mock.Mock(return_value=True))
        mock.patch('website.archiver.tasks.archive_success.delay', mock.Mock())
        archiver_listeners.archive_callback(registration)

>>>>>>> 78ccfa95
    if autoapprove:
        sanction = registration.root.sanction
        sanction.state = Sanction.APPROVED
        # save or _on_complete no worky
        sanction.save()
        sanction._on_complete(project.creator)
        sanction.save()

    if retraction:
        justification = justification or 'Because reasons'
        retraction = registration.retract_registration(project.creator, justification=justification)
        if autoapprove_retraction:
            retraction.state = Sanction.APPROVED
            retraction._on_complete(project.creator)
        retraction.save()
        registration.save()
    yield registration

def make_drf_request(*args, **kwargs):
    from rest_framework.request import Request
    http_request = HttpRequest()
    # The values here don't matter; they just need
    # to be present
    http_request.META['SERVER_NAME'] = 'localhost'
    http_request.META['SERVER_PORT'] = 8000
    # A DRF Request wraps a Django HttpRequest
    return Request(http_request, *args, **kwargs)

def make_drf_request_with_version(version='2.0', *args, **kwargs):
    req = make_drf_request(*args, **kwargs)
    req.parser_context['kwargs'] = {'version': 'v2'}
    req.version = version
    return req

class MockAuth(object):

    def __init__(self, user):
        self.user = user
        self.logged_in = True
        self.private_key = None
        self.private_link = None

mock_auth = lambda user: mock.patch('framework.auth.Auth.from_kwargs', mock.Mock(return_value=MockAuth(user)))

def unique(factory):
    """
    Turns a factory function into a new factory function that guarentees unique return
    values. Note this uses regular item equivalence to check uniqueness, so this may not
    behave as expected with factories with complex return values.

    Example use:
    unique_name_factory = unique(fake.name)
    unique_name = unique_name_factory()
    """
    used = []
    @functools.wraps(factory)
    def wrapper():
        item = factory()
        over = 0
        while item in used:
            if over > 100:
                raise RuntimeError('Tried 100 times to generate a unqiue value, stopping.')
            item = factory()
            over += 1
        used.append(item)
        return item
    return wrapper

@contextlib.contextmanager
def run_celery_tasks():
    yield
    celery_teardown_request()<|MERGE_RESOLUTION|>--- conflicted
+++ resolved
@@ -186,18 +186,11 @@
         root_job.done = True
         root_job.save()
         sanction = registration.root.sanction
-<<<<<<< HEAD
         with contextlib.nested(
             mock.patch.object(root_job, 'archive_tree_finished', mock.Mock(return_value=True)),
             mock.patch('website.archiver.tasks.archive_success.delay', mock.Mock()),
         ):
             archiver_listeners.archive_callback(registration)
-=======
-        mock.patch.object(root_job, 'archive_tree_finished', mock.Mock(return_value=True))
-        mock.patch('website.archiver.tasks.archive_success.delay', mock.Mock())
-        archiver_listeners.archive_callback(registration)
-
->>>>>>> 78ccfa95
     if autoapprove:
         sanction = registration.root.sanction
         sanction.state = Sanction.APPROVED
