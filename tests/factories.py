# -*- coding: utf-8 -*-
"""Factories for the OSF models, including an abstract ModularOdmFactory.

Example usage: ::

    >>> from tests.factories import UserFactory
    >>> user1 = UserFactory()
    >>> user1.username
    fred0@example.com
    >>> user2 = UserFactory()
    fred1@example.com

Factory boy docs: http://factoryboy.readthedocs.org/

"""
import datetime
import functools

from factory import base, Sequence, SubFactory, post_generation, LazyAttribute
import mock
from mock import patch, Mock
from modularodm import Q
from modularodm.exceptions import NoResultsFound

from framework.auth import User, Auth
from framework.auth.core import generate_verification_key
from framework.auth.utils import impute_names_model, impute_names
from framework.guid.model import Guid
from framework.mongo import StoredObject
from framework.sessions.model import Session
from tests.base import fake
from tests.base import get_default_metaschema
from website.addons import base as addons_base
from website.addons.wiki.model import NodeWikiPage
from website.archiver import ARCHIVER_SUCCESS
from website.archiver.model import ArchiveTarget, ArchiveJob
from website.identifiers.model import Identifier
from website.notifications.model import NotificationSubscription, NotificationDigest
from website.oauth.models import ApiOAuth2Application, ApiOAuth2PersonalToken, ExternalAccount, ExternalProvider
from website.project.licenses import NodeLicense, NodeLicenseRecord, ensure_licenses
from website.project.model import (Comment, DraftRegistration, MetaSchema, Node, NodeLog, Pointer, PrivateLink,
                                   Tag, WatchConfig, AlternativeCitation, ensure_schemas, Institution)
from website.project.sanctions import Embargo, RegistrationApproval, Retraction, Sanction
from website.util import permissions

ensure_licenses = functools.partial(ensure_licenses, warn=False)


# TODO: This is a hack. Check whether FactoryBoy can do this better
def save_kwargs(**kwargs):
    for value in kwargs.itervalues():
        if isinstance(value, StoredObject) and not value._is_loaded:
            value.save()


def FakerAttribute(provider, **kwargs):
    """Attribute that lazily generates a value using the Faker library.
    Example: ::

        class UserFactory(ModularOdmFactory):
            name = FakerAttribute('name')
    """
    fake_gen = getattr(fake, provider)
    if not fake_gen:
        raise ValueError('{0!r} is not a valid faker provider.'.format(provider))
    return LazyAttribute(lambda x: fake_gen(**kwargs))


class ModularOdmFactory(base.Factory):
    """Base factory for modular-odm objects.
    """
    class Meta:
        abstract = True

    @classmethod
    def _build(cls, target_class, *args, **kwargs):
        """Build an object without saving it."""
        save_kwargs(**kwargs)
        return target_class(*args, **kwargs)

    @classmethod
    def _create(cls, target_class, *args, **kwargs):
        save_kwargs(**kwargs)
        instance = target_class(*args, **kwargs)
        instance.save()
        return instance


class UserFactory(ModularOdmFactory):
    class Meta:
        model = User
        abstract = False

    username = Sequence(lambda n: "fred{0}@example.com".format(n))
    # Don't use post generation call to set_password because
    # It slows down the tests dramatically
    password = "password"
    fullname = Sequence(lambda n: "Freddie Mercury{0}".format(n))
    is_registered = True
    is_claimed = True
    date_confirmed = datetime.datetime(2014, 2, 21)
    merged_by = None
    email_verifications = {}
    verification_key = None

    @post_generation
    def set_names(self, create, extracted):
        parsed = impute_names_model(self.fullname)
        for key, value in parsed.items():
            setattr(self, key, value)
        if create:
            self.save()

    @post_generation
    def set_emails(self, create, extracted):
        if self.username not in self.emails:
            self.emails.append(self.username)
            self.save()


class AuthUserFactory(UserFactory):
    """A user that automatically has an api key, for quick authentication.

    Example: ::
        user = AuthUserFactory()
        res = self.app.get(url, auth=user.auth)  # user is "logged in"
    """

    @post_generation
    def add_auth(self, create, extracted):
        self.set_password('password', notify=False)
        self.save()
        self.auth = (self.username, 'password')


class TagFactory(ModularOdmFactory):
    class Meta:
        model = Tag

    _id = Sequence(lambda n: "scientastic-{}".format(n))


class ApiOAuth2ApplicationFactory(ModularOdmFactory):
    class Meta:
        model = ApiOAuth2Application

    owner = SubFactory(UserFactory)

    name = Sequence(lambda n: 'Example OAuth2 Application #{}'.format(n))

    home_url = 'ftp://ftp.ncbi.nlm.nimh.gov/'
    callback_url = 'http://example.uk'


class ApiOAuth2PersonalTokenFactory(ModularOdmFactory):
    class Meta:
        model = ApiOAuth2PersonalToken

    owner = SubFactory(UserFactory)

    scopes = 'osf.full_write osf.full_read'

    name = Sequence(lambda n: 'Example OAuth2 Personal Token #{}'.format(n))


class PrivateLinkFactory(ModularOdmFactory):
    class Meta:
        model = PrivateLink

    name = "link"
    key = Sequence(lambda n: 'foobar{}'.format(n))
    anonymous = False
    creator = SubFactory(AuthUserFactory)


class AbstractNodeFactory(ModularOdmFactory):
    class Meta:
        model = Node

    title = 'The meaning of life'
    description = 'The meaning of life is 42.'
    creator = SubFactory(AuthUserFactory)


class ProjectFactory(AbstractNodeFactory):
    category = 'project'


class CollectionFactory(ProjectFactory):
    is_collection = True


class BookmarkCollectionFactory(CollectionFactory):
    is_bookmark_collection = True


class NodeFactory(AbstractNodeFactory):
    category = 'hypothesis'
    parent = SubFactory(ProjectFactory)


class RegistrationFactory(AbstractNodeFactory):

    creator = None
    # Default project is created if not provided
    category = 'project'

    @classmethod
    def _build(cls, target_class, *args, **kwargs):
        raise Exception("Cannot build registration without saving.")

    @classmethod
    def _create(cls, target_class, project=None, is_public=False,
                schema=None, data=None,
                archive=False, embargo=None, registration_approval=None, retraction=None,
                *args, **kwargs):
        save_kwargs(**kwargs)
        user = None
        if project:
            user = project.creator
        user = kwargs.get('user') or kwargs.get('creator') or user or UserFactory()
        kwargs['creator'] = user
        # Original project to be registered
        project = project or target_class(*args, **kwargs)
        if user._id not in project.permissions:
            project.add_contributor(
                contributor=user,
                permissions=permissions.CREATOR_PERMISSIONS,
                log=False,
                save=False
            )
        project.save()

        # Default registration parameters
        schema = schema or get_default_metaschema()
        data = data or {'some': 'data'}
        auth = Auth(user=user)
        register = lambda: project.register_node(
            schema=schema,
            auth=auth,
            data=data
        )

        def add_approval_step(reg):
            if embargo:
                reg.embargo = embargo
            elif registration_approval:
                reg.registration_approval = registration_approval
            elif retraction:
                reg.retraction = retraction
            else:
                reg.require_approval(reg.creator)
            reg.save()
            reg.sanction.add_authorizer(reg.creator, reg)
            reg.sanction.save()

        with patch('framework.celery_tasks.handlers.enqueue_task'):
            reg = register()
            add_approval_step(reg)
        if not archive:
            with patch.object(reg.archive_job, 'archive_tree_finished', Mock(return_value=True)):
                reg.archive_job.status = ARCHIVER_SUCCESS
                reg.archive_job.save()
                reg.sanction.state = Sanction.APPROVED
                reg.sanction.save()
        ArchiveJob(
            src_node=project,
            dst_node=reg,
            initiator=user,
        )
        if is_public:
            reg.is_public = True
        reg.save()
        return reg


class WithdrawnRegistrationFactory(AbstractNodeFactory):

    @classmethod
    def _create(cls, *args, **kwargs):

        registration = kwargs.pop('registration', None)
        registration.is_public = True
        user = kwargs.pop('user', registration.creator)

        registration.retract_registration(user)
        withdrawal = registration.retraction
        token = withdrawal.approval_state.values()[0]['approval_token']
        withdrawal.approve_retraction(user, token)
        withdrawal.save()

        return withdrawal


class ForkFactory(ModularOdmFactory):
    class Meta:
        model = Node

    @classmethod
    def _create(cls, *args, **kwargs):

        project = kwargs.pop('project', None)
        user = kwargs.pop('user', project.creator)
        title = kwargs.pop('title', None)

        fork = project.fork_node(auth=Auth(user), title=title)
        fork.save()
        return fork


class PointerFactory(ModularOdmFactory):
    class Meta:
        model = Pointer
    node = SubFactory(NodeFactory)


class NodeLogFactory(ModularOdmFactory):
    class Meta:
        model = NodeLog
    action = 'file_added'
    user = SubFactory(UserFactory)


class WatchConfigFactory(ModularOdmFactory):
    class Meta:
        model = WatchConfig
    node = SubFactory(NodeFactory)


class SanctionFactory(ModularOdmFactory):
    class Meta:
        abstract = True

    @classmethod
    def _create(cls, target_class, initiated_by=None, approve=False, *args, **kwargs):
        user = kwargs.get('user') or UserFactory()
        kwargs['initiated_by'] = initiated_by or user
        sanction = ModularOdmFactory._create(target_class, *args, **kwargs)
        reg_kwargs = {
            'creator': user,
            'user': user,
            sanction.SHORT_NAME: sanction
        }
        RegistrationFactory(**reg_kwargs)
        if not approve:
            sanction.state = Sanction.UNAPPROVED
            sanction.save()
        return sanction

class RetractionFactory(SanctionFactory):
    class Meta:
        model = Retraction
    user = SubFactory(UserFactory)

class EmbargoFactory(SanctionFactory):
    class Meta:
        model = Embargo
    user = SubFactory(UserFactory)

class RegistrationApprovalFactory(SanctionFactory):
    class Meta:
        model = RegistrationApproval
    user = SubFactory(UserFactory)

class EmbargoTerminationApprovalFactory(ModularOdmFactory):

    FACTORY_STRATEGY = base.CREATE_STRATEGY

    @classmethod
    def create(cls, registration=None, user=None, embargo=None, *args, **kwargs):
        if registration:
            if not user:
                user = registration.creator
        else:
            user = user or AuthUserFactory()
            if not embargo:
                embargo = EmbargoFactory(initiated_by=user)
                registration = embargo._get_registration()
            else:
                registration = RegistrationFactory(creator=user, user=user, embargo=embargo)
        with mock.patch('website.project.sanctions.Sanction.is_approved', mock.Mock(return_value=True)):
            with mock.patch('website.project.sanctions.TokenApprovableSanction.ask', mock.Mock()):
                approval = registration.request_embargo_termination(Auth(user))
                return approval


class NodeWikiFactory(ModularOdmFactory):
    class Meta:
        model = NodeWikiPage

    page_name = 'home'
    content = 'Some content'
    version = 1
    user = SubFactory(UserFactory)
    node = SubFactory(NodeFactory)

    @post_generation
    def set_node_keys(self, create, extracted):
        self.node.wiki_pages_current[self.page_name] = self._id
        if self.node.wiki_pages_versions.get(self.page_name, None):
            self.node.wiki_pages_versions[self.page_name].append(self._id)
        else:
            self.node.wiki_pages_versions[self.page_name] = [self._id]
        self.node.save()


class UnregUserFactory(ModularOdmFactory):
    """Factory for an unregistered user. Uses User.create_unregistered()
    to create an instance.

    """
    class Meta:
        model = User
        abstract = False
    email = Sequence(lambda n: "brian{0}@queen.com".format(n))
    fullname = Sequence(lambda n: "Brian May{0}".format(n))

    @classmethod
    def _build(cls, target_class, *args, **kwargs):
        '''Build an object without saving it.'''
        return target_class.create_unregistered(*args, **kwargs)

    @classmethod
    def _create(cls, target_class, *args, **kwargs):
        instance = target_class.create_unregistered(*args, **kwargs)
        instance.save()
        return instance

class UnconfirmedUserFactory(ModularOdmFactory):
    """Factory for a user that has not yet confirmed their primary email
    address (username).
    """
    class Meta:
        model = User
    username = Sequence(lambda n: 'roger{0}@queen.com'.format(n))
    fullname = Sequence(lambda n: 'Roger Taylor{0}'.format(n))
    password = 'killerqueen'

    @classmethod
    def _build(cls, target_class, username, password, fullname):
        '''Build an object without saving it.'''
        return target_class.create_unconfirmed(
            username=username, password=password, fullname=fullname
        )

    @classmethod
    def _create(cls, target_class, username, password, fullname):
        instance = target_class.create_unconfirmed(
            username=username, password=password, fullname=fullname
        )
        instance.save()
        return instance


class AuthFactory(base.Factory):
    class Meta:
        model = Auth
    user = SubFactory(UserFactory)


class ProjectWithAddonFactory(ProjectFactory):
    """Factory for a project that has an addon. The addon will be added to
    both the Node and the creator records. ::

        p = ProjectWithAddonFactory(addon='github')
        p.get_addon('github') # => github node settings object
        p.creator.get_addon('github') # => github user settings object

    """

    # TODO: Should use mock addon objects
    @classmethod
    def _build(cls, target_class, addon='s3', *args, **kwargs):
        '''Build an object without saving it.'''
        instance = ProjectFactory._build(target_class, *args, **kwargs)
        auth = Auth(user=instance.creator)
        instance.add_addon(addon, auth)
        instance.creator.add_addon(addon)
        return instance

    @classmethod
    def _create(cls, target_class, addon='s3', *args, **kwargs):
        instance = ProjectFactory._create(target_class, *args, **kwargs)
        auth = Auth(user=instance.creator)
        instance.add_addon(addon, auth)
        instance.creator.add_addon(addon)
        instance.save()
        return instance

# Deprecated unregistered user factory, used mainly for testing migration

class DeprecatedUnregUser(object):
    '''A dummy "model" for an unregistered user.'''
    def __init__(self, nr_name, nr_email):
        self.nr_name = nr_name
        self.nr_email = nr_email

    def to_dict(self):
        return {"nr_name": self.nr_name, "nr_email": self.nr_email}


class DeprecatedUnregUserFactory(base.Factory):
    """Generates a dictonary represenation of an unregistered user, in the
    format expected by the OSF.
    ::

        >>> from tests.factories import UnregUserFactory
        >>> UnregUserFactory()
        {'nr_name': 'Tom Jones0', 'nr_email': 'tom0@example.com'}
        >>> UnregUserFactory()
        {'nr_name': 'Tom Jones1', 'nr_email': 'tom1@example.com'}
    """
    class Meta:
        model = DeprecatedUnregUser

    nr_name = Sequence(lambda n: "Tom Jones{0}".format(n))
    nr_email = Sequence(lambda n: "tom{0}@example.com".format(n))

    @classmethod
    def _create(cls, target_class, *args, **kwargs):
        return target_class(*args, **kwargs).to_dict()

    _build = _create


class CommentFactory(ModularOdmFactory):
    class Meta:
        model = Comment
    content = Sequence(lambda n: 'Comment {0}'.format(n))
    is_public = True

    @classmethod
    def _build(cls, target_class, *args, **kwargs):
        node = kwargs.pop('node', None) or NodeFactory()
        user = kwargs.pop('user', None) or node.creator
        target = kwargs.pop('target', None) or Guid.load(node._id)
        content = kwargs.pop('content', None) or 'Test comment.'
        instance = target_class(
            node=node,
            user=user,
            target=target,
            content=content,
            *args, **kwargs
        )
        if isinstance(target.referent, target_class):
            instance.root_target = target.referent.root_target
        else:
            instance.root_target = target
        return instance

    @classmethod
    def _create(cls, target_class, *args, **kwargs):
        node = kwargs.pop('node', None) or NodeFactory()
        user = kwargs.pop('user', None) or node.creator
        target = kwargs.pop('target', None) or Guid.load(node._id)
        content = kwargs.pop('content', None) or 'Test comment.'
        instance = target_class(
            node=node,
            user=user,
            target=target,
            content=content,
            *args, **kwargs
        )
        if isinstance(target.referent, target_class):
            instance.root_target = target.referent.root_target
        else:
            instance.root_target = target
        instance.save()
        return instance


class InstitutionFactory(ProjectFactory):

    default_institution_attributes = {
        '_id': fake.md5,
        'name': fake.company,
        'logo_name': fake.file_name,
        'auth_url': fake.url,
        'domains': lambda: [fake.url()],
        'email_domains': lambda: [fake.domain_name()],
    }

    def _build(cls, target_class, *args, **kwargs):
        inst = ProjectFactory._build(target_class)
        for inst_attr, node_attr in Institution.attribute_map.items():
            default = cls.default_institution_attributes.get(inst_attr)
            if callable(default):
                default = default()
            setattr(inst, node_attr, kwargs.pop(inst_attr, default))
        for key, val in kwargs.items():
            setattr(inst, key, val)
        return Institution(inst)

    @classmethod
    def _create(cls, target_class, *args, **kwargs):
        inst = ProjectFactory._build(target_class)
        for inst_attr, node_attr in Institution.attribute_map.items():
            default = cls.default_institution_attributes.get(inst_attr)
            if callable(default):
                default = default()
            setattr(inst, node_attr, kwargs.pop(inst_attr, default))
        for key, val in kwargs.items():
            setattr(inst, key, val)
        inst.save()
        return Institution(inst)

class NotificationSubscriptionFactory(ModularOdmFactory):
    class Meta:
        model = NotificationSubscription


class NotificationDigestFactory(ModularOdmFactory):
    class Meta:
        model = NotificationDigest


class ExternalAccountFactory(ModularOdmFactory):
    class Meta:
        model = ExternalAccount

    provider = 'mock2'
    provider_id = Sequence(lambda n: 'user-{0}'.format(n))
    provider_name = 'Fake Provider'
    display_name = Sequence(lambda n: 'user-{0}'.format(n))


class SessionFactory(ModularOdmFactory):
    class Meta:
        model = Session

    @classmethod
    def _build(cls, target_class, *args, **kwargs):
        user = kwargs.pop('user', None)
        instance = target_class(*args, **kwargs)

        if user:
            instance.data['auth_user_username'] = user.username
            instance.data['auth_user_id'] = user._primary_key
            instance.data['auth_user_fullname'] = user.fullname

        return instance

    @classmethod
    def _create(cls, target_class, *args, **kwargs):
        instance = cls._build(target_class, *args, **kwargs)
        instance.save()
        return instance


class MockOAuth2Provider(ExternalProvider):
    name = "Mock OAuth 2.0 Provider"
    short_name = "mock2"

    client_id = "mock2_client_id"
    client_secret = "mock2_client_secret"

    auth_url_base = "https://mock2.com/auth"
    callback_url = "https://mock2.com/callback"
    auto_refresh_url = "https://mock2.com/callback"
    refresh_time = 300
    expiry_time = 9001

    def handle_callback(self, response):
        return {
            'provider_id': 'mock_provider_id'
        }


class MockAddonNodeSettings(addons_base.AddonNodeSettingsBase):
    pass


class MockAddonUserSettings(addons_base.AddonUserSettingsBase):
    pass


class MockAddonUserSettingsMergeable(addons_base.AddonUserSettingsBase):
    def merge(self):
        pass


class MockOAuthAddonUserSettings(addons_base.AddonOAuthUserSettingsBase):
    oauth_provider = MockOAuth2Provider


class MockOAuthAddonNodeSettings(addons_base.AddonOAuthNodeSettingsBase):
    oauth_provider = MockOAuth2Provider

    folder_id = 'foo'
    folder_name = 'Foo'
    folder_path = '/Foo'



class ArchiveTargetFactory(ModularOdmFactory):
    class Meta:
        model = ArchiveTarget


class ArchiveJobFactory(ModularOdmFactory):
    class Meta:
        model = ArchiveJob

class AlternativeCitationFactory(ModularOdmFactory):
    class Meta:
        model = AlternativeCitation

    @classmethod
    def _create(cls, target_class, *args, **kwargs):
        name = kwargs.get('name')
        text = kwargs.get('text')
        instance = target_class(
            name=name,
            text=text
        )
        instance.save()
        return instance

class DraftRegistrationFactory(ModularOdmFactory):
    class Meta:
        model = DraftRegistration

    @classmethod
    def _create(cls, *args, **kwargs):
        branched_from = kwargs.get('branched_from')
        initiator = kwargs.get('initiator')
        registration_schema = kwargs.get('registration_schema')
        registration_metadata = kwargs.get('registration_metadata')
        if not branched_from:
            project_params = {}
            if initiator:
                project_params['creator'] = initiator
            branched_from = ProjectFactory(**project_params)
        initiator = branched_from.creator
        try:
            registration_schema = registration_schema or MetaSchema.find()[0]
        except IndexError:
            ensure_schemas()
        registration_metadata = registration_metadata or {}
        draft = DraftRegistration.create_from_node(
            branched_from,
            user=initiator,
            schema=registration_schema,
            data=registration_metadata,
        )
        return draft

class NodeLicenseRecordFactory(ModularOdmFactory):
    class Meta:
        model = NodeLicenseRecord

    @classmethod
    def _create(cls, *args, **kwargs):
        try:
            NodeLicense.find_one(
                Q('name', 'eq', 'No license')
            )
        except NoResultsFound:
            ensure_licenses()
        kwargs['node_license'] = kwargs.get(
            'node_license',
            NodeLicense.find_one(
                Q('name', 'eq', 'No license')
            )
        )
        return super(NodeLicenseRecordFactory, cls)._create(*args, **kwargs)


class IdentifierFactory(ModularOdmFactory):
    class Meta:
        model = Identifier

    referent = SubFactory(RegistrationFactory)
    value = Sequence(lambda n: 'carp:/2460{}'.format(n))

    @classmethod
    def _create(cls, *args, **kwargs):
        kwargs['category'] = kwargs.get('category', 'carpid')

        return super(IdentifierFactory, cls)._create(*args, **kwargs)


def render_generations_from_parent(parent, creator, num_generations):
    current_gen = parent
    for generation in xrange(0, num_generations):
        next_gen = NodeFactory(
            parent=current_gen,
            creator=creator,
            title=fake.sentence(),
            description=fake.paragraph()
        )
        current_gen = next_gen
    return current_gen


def render_generations_from_node_structure_list(parent, creator, node_structure_list):
    new_parent = None
    for node_number in node_structure_list:
        if isinstance(node_number, list):
            render_generations_from_node_structure_list(new_parent or parent, creator, node_number)
        else:
            new_parent = render_generations_from_parent(parent, creator, node_number)
    return new_parent


def create_fake_user():
    email = fake.email()
    name = fake.name()
    parsed = impute_names(name)
    user = UserFactory(
        username=email,
        fullname=name,
        is_registered=True,
        is_claimed=True,
<<<<<<< HEAD
        verification_key= generate_verification_key(),
=======
        verification_key=generate_verification_key(),
>>>>>>> 293257ba
        date_registered=fake.date_time(),
        emails=[email],
        **parsed
    )
    user.set_password('faker123')
    user.save()
    return user


def create_fake_project(creator, n_users, privacy, n_components, name, n_tags, presentation_name, is_registration):
    auth = Auth(user=creator)
    project_title = name if name else fake.sentence()
    if not is_registration:
        project = ProjectFactory(
            title=project_title,
            description=fake.paragraph(),
            creator=creator
        )
    else:
        project = RegistrationFactory(
            title=project_title,
            description=fake.paragraph(),
            creator=creator
        )
    project.set_privacy(privacy)
    for _ in range(n_users):
        contrib = create_fake_user()
        project.add_contributor(contrib, auth=auth)
    if isinstance(n_components, int):
        for _ in range(n_components):
            NodeFactory(
                project=project,
                title=fake.sentence(),
                description=fake.paragraph(),
                creator=creator
            )
    elif isinstance(n_components, list):
        render_generations_from_node_structure_list(project, creator, n_components)
    for _ in range(n_tags):
        project.add_tag(fake.word(), auth=auth)
    if presentation_name is not None:
        project.add_tag(presentation_name, auth=auth)
        project.add_tag('poster', auth=auth)

    project.save()
    return project<|MERGE_RESOLUTION|>--- conflicted
+++ resolved
@@ -812,11 +812,7 @@
         fullname=name,
         is_registered=True,
         is_claimed=True,
-<<<<<<< HEAD
-        verification_key= generate_verification_key(),
-=======
         verification_key=generate_verification_key(),
->>>>>>> 293257ba
         date_registered=fake.date_time(),
         emails=[email],
         **parsed
