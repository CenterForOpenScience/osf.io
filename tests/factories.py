# -*- coding: utf-8 -*-
"""Factories for the OSF models, including an abstract ModularOdmFactory.

Example usage: ::

    >>> from tests.factories import UserFactory
    >>> user1 = UserFactory()
    >>> user1.username
    fred0@example.com
    >>> user2 = UserFactory()
    fred1@example.com

Factory boy docs: http://factoryboy.readthedocs.org/

"""
import datetime
from factory import base, Sequence, SubFactory, post_generation, LazyAttribute

from mock import patch, Mock

from framework.mongo import StoredObject
from framework.auth import User, Auth
from framework.auth.utils import impute_names_model
from framework.sessions.model import Session
from website.addons import base as addons_base
from website.oauth.models import ApiOAuth2Application, ExternalAccount, ExternalProvider
from website.project.model import (
<<<<<<< HEAD
    Comment, Embargo, Node, NodeLog, Pointer, PrivateLink, Retraction, Tag, WatchConfig,
=======
    Node, NodeLog, WatchConfig, Tag, Pointer, Comment, PrivateLink,
    Retraction, Embargo, Sanction
>>>>>>> 38dd8bf4
)
from website.notifications.model import NotificationSubscription, NotificationDigest
from website.archiver import listeners as archiver_listeners
from website.archiver.model import ArchiveTarget, ArchiveJob
from website.archiver import ARCHIVER_SUCCESS

from website.addons.wiki.model import NodeWikiPage
from tests.base import fake


# TODO: This is a hack. Check whether FactoryBoy can do this better
def save_kwargs(**kwargs):
    for value in kwargs.itervalues():
        if isinstance(value, StoredObject) and not value._is_loaded:
            value.save()


def FakerAttribute(provider, **kwargs):
    """Attribute that lazily generates a value using the Faker library.
    Example: ::

        class UserFactory(ModularOdmFactory):
            name = FakerAttribute('name')
    """
    fake_gen = getattr(fake, provider)
    if not fake_gen:
        raise ValueError('{0!r} is not a valid faker provider.'.format(provider))
    return LazyAttribute(lambda x: fake_gen(**kwargs))


class ModularOdmFactory(base.Factory):
    """Base factory for modular-odm objects.
    """

    ABSTRACT_FACTORY = True

    @classmethod
    def _build(cls, target_class, *args, **kwargs):
        """Build an object without saving it."""
        save_kwargs(**kwargs)
        return target_class(*args, **kwargs)

    @classmethod
    def _create(cls, target_class, *args, **kwargs):
        save_kwargs(**kwargs)
        instance = target_class(*args, **kwargs)
        instance.save()
        return instance


class UserFactory(ModularOdmFactory):
    FACTORY_FOR = User

    username = Sequence(lambda n: "fred{0}@example.com".format(n))
    # Don't use post generation call to set_password because
    # It slows down the tests dramatically
    password = "password"
    fullname = Sequence(lambda n: "Freddie Mercury{0}".format(n))
    is_registered = True
    is_claimed = True
    date_confirmed = datetime.datetime(2014, 2, 21)
    merged_by = None
    email_verifications = {}
    verification_key = None

    @post_generation
    def set_names(self, create, extracted):
        parsed = impute_names_model(self.fullname)
        for key, value in parsed.items():
            setattr(self, key, value)
        if create:
            self.save()

    @post_generation
    def set_emails(self, create, extracted):
        if self.username not in self.emails:
            self.emails.append(self.username)
            self.save()


class AuthUserFactory(UserFactory):
    """A user that automatically has an api key, for quick authentication.

    Example: ::
        user = AuthUserFactory()
        res = self.app.get(url, auth=user.auth)  # user is "logged in"
    """

    @post_generation
    def add_auth(self, create, extracted):
        self.set_password('password')
        self.save()
        self.auth = (self.username, 'password')


class TagFactory(ModularOdmFactory):
    FACTORY_FOR = Tag

    _id = Sequence(lambda n: "scientastic-{}".format(n))


class ApiOAuth2ApplicationFactory(ModularOdmFactory):
    FACTORY_FOR = ApiOAuth2Application

    owner = SubFactory(UserFactory)

    name = Sequence(lambda n: 'Example OAuth2 Application #{}'.format(n))

    home_url = 'ftp://ftp.ncbi.nlm.nih.gov/'
    callback_url = 'http://example.com'


class PrivateLinkFactory(ModularOdmFactory):
    FACTORY_FOR = PrivateLink

    name = "link"
    key = "foobarblaz"
    anonymous = False
    creator = SubFactory(AuthUserFactory)

class AbstractNodeFactory(ModularOdmFactory):
    FACTORY_FOR = Node

    title = 'The meaning of life'
    description = 'The meaning of life is 42.'
    creator = SubFactory(AuthUserFactory)


class ProjectFactory(AbstractNodeFactory):
    category = 'project'


class FolderFactory(ProjectFactory):
    is_folder = True


class DashboardFactory(FolderFactory):
    is_dashboard = True


class NodeFactory(AbstractNodeFactory):
    category = 'hypothesis'
    parent = SubFactory(ProjectFactory)


class RegistrationFactory(AbstractNodeFactory):

    # Default project is created if not provided
    category = 'project'

    @classmethod
    def _build(cls, target_class, *args, **kwargs):
        raise Exception("Cannot build registration without saving.")

    @classmethod
    def _create(cls, target_class, project=None, schema=None, user=None,
                template=None, data=None, archive=False, embargo=None, approval=None, *args, **kwargs):
        save_kwargs(**kwargs)

        # Original project to be registered
        project = project or target_class(*args, **kwargs)
        project.save()

        # Default registration parameters
        #schema = schema or MetaSchema.find_one(
        #    Q('name', 'eq', 'Open-Ended_Registration')
        #)
        schema = None
        user = user or project.creator
        template = template or "Template1"
        data = data or "Some words"
        auth = Auth(user=user)
        register = lambda: project.register_node(
            schema=schema,
            auth=auth,
            template=template,
            data=data,
        )

        def add_approval_step(reg):
            target = None
            if embargo:
                reg.embargo = embargo
                target = embargo
            if approval:
                reg.registration_approval = approval
            else:
                reg.require_approval(reg.creator)
            if not embargo:
                target = reg.registration_approval
            target.save()

        if archive:
            reg = register()
            add_approval_step(reg)
        else:
            with patch('framework.tasks.handlers.enqueue_task'):
                reg = register()
                add_approval_step(reg)
            with patch.object(reg.archive_job, 'archive_tree_finished', Mock(return_value=True)):
                reg.archive_job.status = ARCHIVER_SUCCESS
                reg.archive_job.save()
                reg.sanction.state = Sanction.APPROVED
                reg.sanction.save()
        ArchiveJob(
            src_node=project,
            dst_node=reg,
            initiator=user,
        )
        reg.save()
        return reg


class PointerFactory(ModularOdmFactory):
    FACTORY_FOR = Pointer
    node = SubFactory(NodeFactory)


class NodeLogFactory(ModularOdmFactory):
    FACTORY_FOR = NodeLog
    action = 'file_added'
    user = SubFactory(UserFactory)


class WatchConfigFactory(ModularOdmFactory):
    FACTORY_FOR = WatchConfig
    node = SubFactory(NodeFactory)


class RetractionFactory(ModularOdmFactory):
    FACTORY_FOR = Retraction
    user = SubFactory(UserFactory)


class EmbargoFactory(ModularOdmFactory):
    FACTORY_FOR = Embargo
    user = SubFactory(UserFactory)


class NodeWikiFactory(ModularOdmFactory):
    FACTORY_FOR = NodeWikiPage

    page_name = 'home'
    content = 'Some content'
    version = 1
    user = SubFactory(UserFactory)
    node = SubFactory(NodeFactory)

    @post_generation
    def set_node_keys(self, create, extracted):
        self.node.wiki_pages_current[self.page_name] = self._id
        self.node.wiki_pages_versions[self.page_name] = [self._id]
        self.node.save()


class UnregUserFactory(ModularOdmFactory):
    """Factory for an unregistered user. Uses User.create_unregistered()
    to create an instance.

    """
    FACTORY_FOR = User
    email = Sequence(lambda n: "brian{0}@queen.com".format(n))
    fullname = Sequence(lambda n: "Brian May{0}".format(n))

    @classmethod
    def _build(cls, target_class, *args, **kwargs):
        '''Build an object without saving it.'''
        return target_class.create_unregistered(*args, **kwargs)

    @classmethod
    def _create(cls, target_class, *args, **kwargs):
        instance = target_class.create_unregistered(*args, **kwargs)
        instance.save()
        return instance

class UnconfirmedUserFactory(ModularOdmFactory):
    """Factory for a user that has not yet confirmed their primary email
    address (username).
    """

    FACTORY_FOR = User
    username = Sequence(lambda n: 'roger{0}@queen.com'.format(n))
    fullname = Sequence(lambda n: 'Roger Taylor{0}'.format(n))
    password = 'killerqueen'

    @classmethod
    def _build(cls, target_class, username, password, fullname):
        '''Build an object without saving it.'''
        return target_class.create_unconfirmed(
            username=username, password=password, fullname=fullname
        )

    @classmethod
    def _create(cls, target_class, username, password, fullname):
        instance = target_class.create_unconfirmed(
            username=username, password=password, fullname=fullname
        )
        instance.save()
        return instance


class AuthFactory(base.Factory):
    FACTORY_FOR = Auth
    user = SubFactory(UserFactory)


class ProjectWithAddonFactory(ProjectFactory):
    """Factory for a project that has an addon. The addon will be added to
    both the Node and the creator records. ::

        p = ProjectWithAddonFactory(addon='github')
        p.get_addon('github') # => github node settings object
        p.creator.get_addon('github') # => github user settings object

    """

    # TODO: Should use mock addon objects
    @classmethod
    def _build(cls, target_class, addon='s3', *args, **kwargs):
        '''Build an object without saving it.'''
        instance = ProjectFactory._build(target_class, *args, **kwargs)
        auth = Auth(user=instance.creator)
        instance.add_addon(addon, auth)
        instance.creator.add_addon(addon)
        return instance

    @classmethod
    def _create(cls, target_class, addon='s3', *args, **kwargs):
        instance = ProjectFactory._create(target_class, *args, **kwargs)
        auth = Auth(user=instance.creator)
        instance.add_addon(addon, auth)
        instance.creator.add_addon(addon)
        instance.save()
        return instance

# Deprecated unregistered user factory, used mainly for testing migration

class DeprecatedUnregUser(object):
    '''A dummy "model" for an unregistered user.'''
    def __init__(self, nr_name, nr_email):
        self.nr_name = nr_name
        self.nr_email = nr_email

    def to_dict(self):
        return {"nr_name": self.nr_name, "nr_email": self.nr_email}


class DeprecatedUnregUserFactory(base.Factory):
    """Generates a dictonary represenation of an unregistered user, in the
    format expected by the OSF.
    ::

        >>> from tests.factories import UnregUserFactory
        >>> UnregUserFactory()
        {'nr_name': 'Tom Jones0', 'nr_email': 'tom0@example.com'}
        >>> UnregUserFactory()
        {'nr_name': 'Tom Jones1', 'nr_email': 'tom1@example.com'}
    """
    FACTORY_FOR = DeprecatedUnregUser

    nr_name = Sequence(lambda n: "Tom Jones{0}".format(n))
    nr_email = Sequence(lambda n: "tom{0}@example.com".format(n))

    @classmethod
    def _create(cls, target_class, *args, **kwargs):
        return target_class(*args, **kwargs).to_dict()

    _build = _create


class CommentFactory(ModularOdmFactory):

    FACTORY_FOR = Comment
    content = Sequence(lambda n: 'Comment {0}'.format(n))
    is_public = True

    @classmethod
    def _build(cls, target_class, *args, **kwargs):
        node = kwargs.pop('node', None) or NodeFactory()
        user = kwargs.pop('user', None) or node.creator
        target = kwargs.pop('target', None) or node
        instance = target_class(
            node=node,
            user=user,
            target=target,
            *args, **kwargs
        )
        return instance

    @classmethod
    def _create(cls, target_class, *args, **kwargs):
        node = kwargs.pop('node', None) or NodeFactory()
        user = kwargs.pop('user', None) or node.creator
        target = kwargs.pop('target', None) or node
        instance = target_class(
            node=node,
            user=user,
            target=target,
            *args, **kwargs
        )
        instance.save()
        return instance


class NotificationSubscriptionFactory(ModularOdmFactory):
    FACTORY_FOR = NotificationSubscription


class NotificationDigestFactory(ModularOdmFactory):
    FACTORY_FOR = NotificationDigest


class ExternalAccountFactory(ModularOdmFactory):
    FACTORY_FOR = ExternalAccount

    provider = 'mock2'
    provider_id = Sequence(lambda n: 'user-{0}'.format(n))
    provider_name = 'Fake Provider'
    display_name = Sequence(lambda n: 'user-{0}'.format(n))


class SessionFactory(ModularOdmFactory):
    FACTORY_FOR = Session

    @classmethod
    def _build(cls, target_class, *args, **kwargs):
        user = kwargs.pop('user', None)
        instance = target_class(*args, **kwargs)

        if user:
            instance.data['auth_user_username'] = user.username
            instance.data['auth_user_id'] = user._primary_key
            instance.data['auth_user_fullname'] = user.fullname

        return instance

    @classmethod
    def _create(cls, target_class, *args, **kwargs):
        instance = cls._build(target_class, *args, **kwargs)
        instance.save()
        return instance


class MockOAuth2Provider(ExternalProvider):
    name = "Mock OAuth 2.0 Provider"
    short_name = "mock2"

    client_id = "mock2_client_id"
    client_secret = "mock2_client_secret"

    auth_url_base = "https://mock2.com/auth"
    callback_url = "https://mock2.com/callback"

    def handle_callback(self, response):
        return {
            'provider_id': 'mock_provider_id'
        }


class MockAddonNodeSettings(addons_base.AddonNodeSettingsBase):
    pass


class MockAddonUserSettings(addons_base.AddonUserSettingsBase):
    pass


class MockAddonUserSettingsMergeable(addons_base.AddonUserSettingsBase):
    def merge(self):
        pass


class MockOAuthAddonUserSettings(addons_base.AddonOAuthUserSettingsBase):
    oauth_provider = MockOAuth2Provider


class MockOAuthAddonNodeSettings(addons_base.AddonOAuthNodeSettingsBase):
    oauth_provider = MockOAuth2Provider


class ArchiveTargetFactory(ModularOdmFactory):
    FACTORY_FOR = ArchiveTarget


class ArchiveJobFactory(ModularOdmFactory):
    FACTORY_FOR = ArchiveJob<|MERGE_RESOLUTION|>--- conflicted
+++ resolved
@@ -25,12 +25,7 @@
 from website.addons import base as addons_base
 from website.oauth.models import ApiOAuth2Application, ExternalAccount, ExternalProvider
 from website.project.model import (
-<<<<<<< HEAD
-    Comment, Embargo, Node, NodeLog, Pointer, PrivateLink, Retraction, Tag, WatchConfig,
-=======
-    Node, NodeLog, WatchConfig, Tag, Pointer, Comment, PrivateLink,
-    Retraction, Embargo, Sanction
->>>>>>> 38dd8bf4
+    Comment, Embargo, Node, NodeLog, Pointer, PrivateLink, Retraction, Sanction, Tag, WatchConfig,
 )
 from website.notifications.model import NotificationSubscription, NotificationDigest
 from website.archiver import listeners as archiver_listeners
