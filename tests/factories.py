--- conflicted
+++ resolved
@@ -777,10 +777,6 @@
         model = Identifier
 
     referent = SubFactory(RegistrationFactory)
-<<<<<<< HEAD
-    category = 'carpid'
-    value = 'carp:/24601'
-=======
     value = Sequence(lambda n: 'carp:/2460{}'.format(n))
 
     @classmethod
@@ -788,7 +784,6 @@
         kwargs['category'] = kwargs.get('category', 'carpid')
 
         return super(IdentifierFactory, cls)._create(*args, **kwargs)
->>>>>>> 81197d58
 
 
 def render_generations_from_parent(parent, creator, num_generations):
