--- conflicted
+++ resolved
@@ -30,16 +30,10 @@
 )
 from website.project.model import (
     Node, NodeLog, WatchConfig, Tag, Pointer, Comment, PrivateLink,
-<<<<<<< HEAD
     Retraction, Embargo, Sanction, RegistrationApproval, DraftRegistration, MetaSchema
 )
 from website.notifications.model import NotificationSubscription, NotificationDigest
-=======
-    Retraction, Embargo, MetaSchema, DraftRegistration
-)
-from website.notifications.model import NotificationSubscription, NotificationDigest
 from website.archiver import utils as archiver_utils
->>>>>>> 7f744ac1
 from website.archiver.model import ArchiveTarget, ArchiveJob
 from website.project import utils as project_utils
 
@@ -193,7 +187,7 @@
 
     @classmethod
     def _create(cls, target_class, project=None, schema=None, user=None,
-                template=None, data=None, archive=False, embargo=None, registration_approval=None, retraction=None, *args, **kwargs):
+                template=None, data=None, archive=False, embargo=None, approval=None, *args, **kwargs):
         save_kwargs(**kwargs)
 
         # Original project to be registered
