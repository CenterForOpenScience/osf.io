# -*- coding: utf-8 -*-
"""Factories for the OSF models, including an abstract ModularOdmFactory.

Example usage: ::

    >>> from tests.factories import UserFactory
    >>> user1 = UserFactory()
    >>> user1.username
    fred0@example.com
    >>> user2 = UserFactory()
    fred1@example.com

Factory boy docs: http://factoryboy.readthedocs.org/

"""
import mock
import datetime
import functools
from factory import base, Sequence, SubFactory, post_generation, LazyAttribute

from mock import patch, Mock
from modularodm import Q
from modularodm.exceptions import NoResultsFound

from framework.mongo import StoredObject
from framework.auth import User, Auth
from framework.auth.utils import impute_names_model
from framework.guid.model import Guid
from framework.sessions.model import Session
from website.addons import base as addons_base
from website.files.models import StoredFileNode
from website.oauth.models import (
    ApiOAuth2Application,
    ApiOAuth2PersonalToken,
    ExternalAccount,
    ExternalProvider
)
from website.project.model import (
<<<<<<< HEAD
    Comment, DraftRegistration, MetaSchema, Node, NodeLog, Pointer,
    PrivateLink, Tag, WatchConfig, AlternativeCitation,
    ensure_schemas
=======
    Comment, DraftRegistration, Embargo, MetaSchema, Node, NodeLog, Pointer,
    PrivateLink, RegistrationApproval, Retraction, Sanction, Tag, WatchConfig, AlternativeCitation,
    ensure_schemas, Institution
>>>>>>> 81e0ca27
)
from website.project.sanctions import (
    Embargo,
    EmbargoTerminationApproval,
    RegistrationApproval,
    Retraction,
    Sanction,
)
from website.notifications.model import NotificationSubscription, NotificationDigest
from website.archiver.model import ArchiveTarget, ArchiveJob
from website.archiver import ARCHIVER_SUCCESS
from website.project.licenses import NodeLicense, NodeLicenseRecord, ensure_licenses
ensure_licenses = functools.partial(ensure_licenses, warn=False)

from website.addons.wiki.model import NodeWikiPage
from website.util import permissions

from tests.base import fake
from tests.base import get_default_metaschema

# TODO: This is a hack. Check whether FactoryBoy can do this better
def save_kwargs(**kwargs):
    for value in kwargs.itervalues():
        if isinstance(value, StoredObject) and not value._is_loaded:
            value.save()


def FakerAttribute(provider, **kwargs):
    """Attribute that lazily generates a value using the Faker library.
    Example: ::

        class UserFactory(ModularOdmFactory):
            name = FakerAttribute('name')
    """
    fake_gen = getattr(fake, provider)
    if not fake_gen:
        raise ValueError('{0!r} is not a valid faker provider.'.format(provider))
    return LazyAttribute(lambda x: fake_gen(**kwargs))


class ModularOdmFactory(base.Factory):
    """Base factory for modular-odm objects.
    """
    class Meta:
        abstract = True

    @classmethod
    def _build(cls, target_class, *args, **kwargs):
        """Build an object without saving it."""
        save_kwargs(**kwargs)
        return target_class(*args, **kwargs)

    @classmethod
    def _create(cls, target_class, *args, **kwargs):
        save_kwargs(**kwargs)
        instance = target_class(*args, **kwargs)
        instance.save()
        return instance


class UserFactory(ModularOdmFactory):
    class Meta:
        model = User
        abstract = False

    username = Sequence(lambda n: "fred{0}@example.com".format(n))
    # Don't use post generation call to set_password because
    # It slows down the tests dramatically
    password = "password"
    fullname = Sequence(lambda n: "Freddie Mercury{0}".format(n))
    is_registered = True
    is_claimed = True
    date_confirmed = datetime.datetime(2014, 2, 21)
    merged_by = None
    email_verifications = {}
    verification_key = None

    @post_generation
    def set_names(self, create, extracted):
        parsed = impute_names_model(self.fullname)
        for key, value in parsed.items():
            setattr(self, key, value)
        if create:
            self.save()

    @post_generation
    def set_emails(self, create, extracted):
        if self.username not in self.emails:
            self.emails.append(self.username)
            self.save()


class AuthUserFactory(UserFactory):
    """A user that automatically has an api key, for quick authentication.

    Example: ::
        user = AuthUserFactory()
        res = self.app.get(url, auth=user.auth)  # user is "logged in"
    """

    @post_generation
    def add_auth(self, create, extracted):
        self.set_password('password', notify=False)
        self.save()
        self.auth = (self.username, 'password')


class TagFactory(ModularOdmFactory):
    class Meta:
        model = Tag

    _id = Sequence(lambda n: "scientastic-{}".format(n))


class ApiOAuth2ApplicationFactory(ModularOdmFactory):
    class Meta:
        model = ApiOAuth2Application

    owner = SubFactory(UserFactory)

    name = Sequence(lambda n: 'Example OAuth2 Application #{}'.format(n))

    home_url = 'ftp://ftp.ncbi.nlm.nimh.gov/'
    callback_url = 'http://example.uk'


class ApiOAuth2PersonalTokenFactory(ModularOdmFactory):
    class Meta:
        model = ApiOAuth2PersonalToken

    owner = SubFactory(UserFactory)

    scopes = 'osf.full_write osf.full_read'

    name = Sequence(lambda n: 'Example OAuth2 Personal Token #{}'.format(n))


class PrivateLinkFactory(ModularOdmFactory):
    class Meta:
        model = PrivateLink

    name = "link"
    key = Sequence(lambda n: 'foobar{}'.format(n))
    anonymous = False
    creator = SubFactory(AuthUserFactory)


class AbstractNodeFactory(ModularOdmFactory):
    class Meta:
        model = Node

    title = 'The meaning of life'
    description = 'The meaning of life is 42.'
    creator = SubFactory(AuthUserFactory)


class ProjectFactory(AbstractNodeFactory):
    category = 'project'


class CollectionFactory(ProjectFactory):
    is_collection = True


class BookmarkCollectionFactory(CollectionFactory):
    is_bookmark_collection = True


class NodeFactory(AbstractNodeFactory):
    category = 'hypothesis'
    parent = SubFactory(ProjectFactory)


class RegistrationFactory(AbstractNodeFactory):

    creator = None
    # Default project is created if not provided
    category = 'project'

    @classmethod
    def _build(cls, target_class, *args, **kwargs):
        raise Exception("Cannot build registration without saving.")

    @classmethod
    def _create(cls, target_class, project=None, is_public=False,
                schema=None, data=None,
                archive=False, embargo=None, registration_approval=None, retraction=None,
                *args, **kwargs):
        save_kwargs(**kwargs)
        user = None
        if project:
            user = project.creator
        user = kwargs.get('user') or kwargs.get('creator') or user or UserFactory()
        kwargs['creator'] = user
        # Original project to be registered
        project = project or target_class(*args, **kwargs)
        if user._id not in project.permissions:
            project.add_contributor(
                contributor=user,
                permissions=permissions.CREATOR_PERMISSIONS,
                log=False,
                save=False
            )
        project.save()

        # Default registration parameters
        schema = schema or get_default_metaschema()
        data = data or {'some': 'data'}
        auth = Auth(user=user)
        register = lambda: project.register_node(
            schema=schema,
            auth=auth,
            data=data
        )

        def add_approval_step(reg):
            if embargo:
                reg.embargo = embargo
            elif registration_approval:
                reg.registration_approval = registration_approval
            elif retraction:
                reg.retraction = retraction
            else:
                reg.require_approval(reg.creator)
            reg.save()
            reg.sanction.add_authorizer(reg.creator, reg)
            reg.sanction.save()

        if archive:
            reg = register()
            add_approval_step(reg)
        else:
            with patch('framework.celery_tasks.handlers.enqueue_task'):
                reg = register()
                add_approval_step(reg)
            with patch.object(reg.archive_job, 'archive_tree_finished', Mock(return_value=True)):
                reg.archive_job.status = ARCHIVER_SUCCESS
                reg.archive_job.save()
                reg.sanction.state = Sanction.APPROVED
                reg.sanction.save()
        ArchiveJob(
            src_node=project,
            dst_node=reg,
            initiator=user,
        )
        if is_public:
            reg.is_public = True
        reg.save()
        return reg


class RetractedRegistrationFactory(AbstractNodeFactory):

    @classmethod
    def _create(cls, *args, **kwargs):

        registration = kwargs.pop('registration', None)
        registration.is_public = True
        user = kwargs.pop('user', registration.creator)

        registration.retract_registration(user)
        retraction = registration.retraction
        token = retraction.approval_state.values()[0]['approval_token']
        retraction.approve_retraction(user, token)
        retraction.save()

        return retraction

class PointerFactory(ModularOdmFactory):
    class Meta:
        model = Pointer
    node = SubFactory(NodeFactory)


class NodeLogFactory(ModularOdmFactory):
    class Meta:
        model = NodeLog
    action = 'file_added'
    user = SubFactory(UserFactory)


class WatchConfigFactory(ModularOdmFactory):
    class Meta:
        model = WatchConfig
    node = SubFactory(NodeFactory)


class SanctionFactory(ModularOdmFactory):
    class Meta:
        abstract = True

    @classmethod
    def _create(cls, target_class, initiated_by=None, approve=False, *args, **kwargs):
        user = kwargs.get('user') or UserFactory()
        kwargs['initiated_by'] = initiated_by or user
        sanction = ModularOdmFactory._create(target_class, *args, **kwargs)
        reg_kwargs = {
            'creator': user,
            'user': user,
            sanction.SHORT_NAME: sanction
        }
        RegistrationFactory(**reg_kwargs)
        if not approve:
            sanction.state = Sanction.UNAPPROVED
            sanction.save()
        return sanction

class RetractionFactory(SanctionFactory):
    class Meta:
        model = Retraction
    user = SubFactory(UserFactory)

class EmbargoFactory(SanctionFactory):
    class Meta:
        model = Embargo
    user = SubFactory(UserFactory)

class RegistrationApprovalFactory(SanctionFactory):
    class Meta:
        model = RegistrationApproval
    user = SubFactory(UserFactory)

class EmbargoTerminationApprovalFactory(ModularOdmFactory):

    FACTORY_STRATEGY = base.CREATE_STRATEGY

    @classmethod
    def create(cls, registration=None, user=None, embargo=None, *args, **kwargs):
        if registration:
            if not user:
                user = registration.creator
        else:
            user = user or AuthUserFactory()
            if not embargo:
                embargo = EmbargoFactory(initiated_by=user)
                registration = embargo._get_registration()
            else:
                registration = RegistrationFactory(creator=user, user=user, embargo=embargo)
        with mock.patch('website.project.sanctions.Sanction.is_approved', mock.Mock(return_value=True)):
            with mock.patch('website.project.sanctions.TokenApprovableSanction.ask', mock.Mock()):
                approval = registration.request_embargo_termination(Auth(user))
                return approval


class NodeWikiFactory(ModularOdmFactory):
    class Meta:
        model = NodeWikiPage

    page_name = 'home'
    content = 'Some content'
    version = 1
    user = SubFactory(UserFactory)
    node = SubFactory(NodeFactory)

    @post_generation
    def set_node_keys(self, create, extracted):
        self.node.wiki_pages_current[self.page_name] = self._id
        self.node.wiki_pages_versions[self.page_name] = [self._id]
        self.node.save()


class UnregUserFactory(ModularOdmFactory):
    """Factory for an unregistered user. Uses User.create_unregistered()
    to create an instance.

    """
    class Meta:
        model = User
        abstract = False
    email = Sequence(lambda n: "brian{0}@queen.com".format(n))
    fullname = Sequence(lambda n: "Brian May{0}".format(n))

    @classmethod
    def _build(cls, target_class, *args, **kwargs):
        '''Build an object without saving it.'''
        return target_class.create_unregistered(*args, **kwargs)

    @classmethod
    def _create(cls, target_class, *args, **kwargs):
        instance = target_class.create_unregistered(*args, **kwargs)
        instance.save()
        return instance

class UnconfirmedUserFactory(ModularOdmFactory):
    """Factory for a user that has not yet confirmed their primary email
    address (username).
    """
    class Meta:
        model = User
    username = Sequence(lambda n: 'roger{0}@queen.com'.format(n))
    fullname = Sequence(lambda n: 'Roger Taylor{0}'.format(n))
    password = 'killerqueen'

    @classmethod
    def _build(cls, target_class, username, password, fullname):
        '''Build an object without saving it.'''
        return target_class.create_unconfirmed(
            username=username, password=password, fullname=fullname
        )

    @classmethod
    def _create(cls, target_class, username, password, fullname):
        instance = target_class.create_unconfirmed(
            username=username, password=password, fullname=fullname
        )
        instance.save()
        return instance


class AuthFactory(base.Factory):
    class Meta:
        model = Auth
    user = SubFactory(UserFactory)


class ProjectWithAddonFactory(ProjectFactory):
    """Factory for a project that has an addon. The addon will be added to
    both the Node and the creator records. ::

        p = ProjectWithAddonFactory(addon='github')
        p.get_addon('github') # => github node settings object
        p.creator.get_addon('github') # => github user settings object

    """

    # TODO: Should use mock addon objects
    @classmethod
    def _build(cls, target_class, addon='s3', *args, **kwargs):
        '''Build an object without saving it.'''
        instance = ProjectFactory._build(target_class, *args, **kwargs)
        auth = Auth(user=instance.creator)
        instance.add_addon(addon, auth)
        instance.creator.add_addon(addon)
        return instance

    @classmethod
    def _create(cls, target_class, addon='s3', *args, **kwargs):
        instance = ProjectFactory._create(target_class, *args, **kwargs)
        auth = Auth(user=instance.creator)
        instance.add_addon(addon, auth)
        instance.creator.add_addon(addon)
        instance.save()
        return instance

# Deprecated unregistered user factory, used mainly for testing migration

class DeprecatedUnregUser(object):
    '''A dummy "model" for an unregistered user.'''
    def __init__(self, nr_name, nr_email):
        self.nr_name = nr_name
        self.nr_email = nr_email

    def to_dict(self):
        return {"nr_name": self.nr_name, "nr_email": self.nr_email}


class DeprecatedUnregUserFactory(base.Factory):
    """Generates a dictonary represenation of an unregistered user, in the
    format expected by the OSF.
    ::

        >>> from tests.factories import UnregUserFactory
        >>> UnregUserFactory()
        {'nr_name': 'Tom Jones0', 'nr_email': 'tom0@example.com'}
        >>> UnregUserFactory()
        {'nr_name': 'Tom Jones1', 'nr_email': 'tom1@example.com'}
    """
    class Meta:
        model = DeprecatedUnregUser

    nr_name = Sequence(lambda n: "Tom Jones{0}".format(n))
    nr_email = Sequence(lambda n: "tom{0}@example.com".format(n))

    @classmethod
    def _create(cls, target_class, *args, **kwargs):
        return target_class(*args, **kwargs).to_dict()

    _build = _create


class CommentFactory(ModularOdmFactory):
    class Meta:
        model = Comment
    content = Sequence(lambda n: 'Comment {0}'.format(n))
    is_public = True

    @classmethod
    def _build(cls, target_class, *args, **kwargs):
        node = kwargs.pop('node', None) or NodeFactory()
        user = kwargs.pop('user', None) or node.creator
        target = kwargs.pop('target', None) or Guid.load(node._id)
        content = kwargs.pop('content', None) or 'Test comment.'
        instance = target_class(
            node=node,
            user=user,
            target=target,
            content=content,
            *args, **kwargs
        )
        if isinstance(target.referent, target_class):
            instance.root_target = target.referent.root_target
        else:
            instance.root_target = target
        return instance

    @classmethod
    def _create(cls, target_class, *args, **kwargs):
        node = kwargs.pop('node', None) or NodeFactory()
        user = kwargs.pop('user', None) or node.creator
        target = kwargs.pop('target', None) or Guid.load(node._id)
        content = kwargs.pop('content', None) or 'Test comment.'
        instance = target_class(
            node=node,
            user=user,
            target=target,
            content=content,
            *args, **kwargs
        )
        if isinstance(target.referent, target_class):
            instance.root_target = target.referent.root_target
        else:
            instance.root_target = target
        instance.save()
        return instance


class InstitutionFactory(ProjectFactory):

    def _build(cls, target_class, *args, **kwargs):
        from random import randint
        '''Build an object without saving it.'''
        inst = ProjectFactory._build(target_class, *args, **kwargs)
        inst.institution_id = str(randint(1, 20000))
        inst.institution_name = str(randint(10, 20000))
        inst.institution_logo_name = 'logo.img'
        inst.institution_auth_url = 'http://thisIsUrl.biz'
        return Institution(inst)

    @classmethod
    def _create(cls, target_class, *args, **kwargs):
        from random import randint
        inst = ProjectFactory._create(target_class, *args, **kwargs)
        inst.institution_id = str(randint(1, 20000))
        inst.institution_name = str(randint(10, 20000))
        inst.institution_logo_name = 'logo.img'
        inst.institution_auth_url = 'http://thisIsUrl.biz'
        inst.save()
        return Institution(inst)


class NotificationSubscriptionFactory(ModularOdmFactory):
    class Meta:
        model = NotificationSubscription


class NotificationDigestFactory(ModularOdmFactory):
    class Meta:
        model = NotificationDigest


class ExternalAccountFactory(ModularOdmFactory):
    class Meta:
        model = ExternalAccount

    provider = 'mock2'
    provider_id = Sequence(lambda n: 'user-{0}'.format(n))
    provider_name = 'Fake Provider'
    display_name = Sequence(lambda n: 'user-{0}'.format(n))


class SessionFactory(ModularOdmFactory):
    class Meta:
        model = Session

    @classmethod
    def _build(cls, target_class, *args, **kwargs):
        user = kwargs.pop('user', None)
        instance = target_class(*args, **kwargs)

        if user:
            instance.data['auth_user_username'] = user.username
            instance.data['auth_user_id'] = user._primary_key
            instance.data['auth_user_fullname'] = user.fullname

        return instance

    @classmethod
    def _create(cls, target_class, *args, **kwargs):
        instance = cls._build(target_class, *args, **kwargs)
        instance.save()
        return instance


class MockOAuth2Provider(ExternalProvider):
    name = "Mock OAuth 2.0 Provider"
    short_name = "mock2"

    client_id = "mock2_client_id"
    client_secret = "mock2_client_secret"

    auth_url_base = "https://mock2.com/auth"
    callback_url = "https://mock2.com/callback"
    auto_refresh_url = "https://mock2.com/callback"
    refresh_time = 300

    def handle_callback(self, response):
        return {
            'provider_id': 'mock_provider_id'
        }


class MockAddonNodeSettings(addons_base.AddonNodeSettingsBase):
    pass


class MockAddonUserSettings(addons_base.AddonUserSettingsBase):
    pass


class MockAddonUserSettingsMergeable(addons_base.AddonUserSettingsBase):
    def merge(self):
        pass


class MockOAuthAddonUserSettings(addons_base.AddonOAuthUserSettingsBase):
    oauth_provider = MockOAuth2Provider


class MockOAuthAddonNodeSettings(addons_base.AddonOAuthNodeSettingsBase):
    oauth_provider = MockOAuth2Provider

    folder_id = 'foo'
    folder_name = 'Foo'
    folder_path = '/Foo'



class ArchiveTargetFactory(ModularOdmFactory):
    class Meta:
        model = ArchiveTarget


class ArchiveJobFactory(ModularOdmFactory):
    class Meta:
        model = ArchiveJob

class AlternativeCitationFactory(ModularOdmFactory):
    class Meta:
        model = AlternativeCitation

    @classmethod
    def _create(cls, target_class, *args, **kwargs):
        name = kwargs.get('name')
        text = kwargs.get('text')
        instance = target_class(
            name=name,
            text=text
        )
        instance.save()
        return instance

class DraftRegistrationFactory(ModularOdmFactory):
    class Meta:
        model = DraftRegistration

    @classmethod
    def _create(cls, *args, **kwargs):
        branched_from = kwargs.get('branched_from')
        initiator = kwargs.get('initiator')
        registration_schema = kwargs.get('registration_schema')
        registration_metadata = kwargs.get('registration_metadata')
        if not branched_from:
            project_params = {}
            if initiator:
                project_params['creator'] = initiator
            branched_from = ProjectFactory(**project_params)
        initiator = branched_from.creator
        try:
            registration_schema = registration_schema or MetaSchema.find()[0]
        except IndexError:
            ensure_schemas()
        registration_metadata = registration_metadata or {}
        draft = DraftRegistration.create_from_node(
            branched_from,
            user=initiator,
            schema=registration_schema,
            data=registration_metadata,
        )
        return draft

class NodeLicenseRecordFactory(ModularOdmFactory):
    class Meta:
        model = NodeLicenseRecord

    @classmethod
    def _create(cls, *args, **kwargs):
        try:
            NodeLicense.find_one(
                Q('name', 'eq', 'No license')
            )
        except NoResultsFound:
            ensure_licenses()
        kwargs['node_license'] = kwargs.get(
            'node_license',
            NodeLicense.find_one(
                Q('name', 'eq', 'No license')
            )
        )
        return super(NodeLicenseRecordFactory, cls)._create(*args, **kwargs)<|MERGE_RESOLUTION|>--- conflicted
+++ resolved
@@ -36,15 +36,9 @@
     ExternalProvider
 )
 from website.project.model import (
-<<<<<<< HEAD
     Comment, DraftRegistration, MetaSchema, Node, NodeLog, Pointer,
-    PrivateLink, Tag, WatchConfig, AlternativeCitation,
+    PrivateLink, Tag, WatchConfig, AlternativeCitation, Institution, 
     ensure_schemas
-=======
-    Comment, DraftRegistration, Embargo, MetaSchema, Node, NodeLog, Pointer,
-    PrivateLink, RegistrationApproval, Retraction, Sanction, Tag, WatchConfig, AlternativeCitation,
-    ensure_schemas, Institution
->>>>>>> 81e0ca27
 )
 from website.project.sanctions import (
     Embargo,
