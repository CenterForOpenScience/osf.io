#!/usr/bin/env python3
import unittest
from urllib.parse import quote_plus

import pytest
import logging

from unittest import mock
from urllib.parse import urlparse, quote
from rest_framework import status as http_status
from flask import Flask
from werkzeug.wrappers import Response

from framework import auth
from framework.auth import cas
from framework.auth.utils import validate_recaptcha
from framework.exceptions import HTTPError
from tests.base import OsfTestCase, assert_is_redirect, fake
from osf_tests.factories import (
    UserFactory, UnregUserFactory, AuthFactory,
    ProjectFactory, NodeFactory, AuthUserFactory, PrivateLinkFactory
)

from framework.auth import Auth
from framework.auth.decorators import must_be_logged_in
from framework.sessions import get_session
from osf.models import OSFUser
from osf.utils import permissions
from website import mails
from website import settings
from website.project.decorators import (
    must_have_permission,
    must_be_contributor,
    must_be_contributor_or_public,
    must_be_contributor_or_public_but_not_anonymized,
    must_have_addon, must_be_addon_authorizer,
)
from website.util import api_url_for

from tests.test_cas_authentication import generate_external_user_with_resp

logger = logging.getLogger(__name__)


class TestAuthUtils(OsfTestCase):

    def test_citation_with_only_fullname(self):
        user = UserFactory()
        user.fullname = 'Martin Luther King, Jr.'
        user.family_name = ''
        user.given_name = ''
        user.middle_names = ''
        user.suffix = ''
        user.save()
        resp = user.csl_name()
        family_name = resp['family']
        given_name = resp['given']
        assert family_name == 'King'
        assert given_name == 'Martin L, Jr.'

    def test_unreg_user_can_register(self):
        user = UnregUserFactory()

        auth.register_unconfirmed(
            username=user.username,
            password='gattaca',
            fullname='Rosie',
        )

        user.reload()

        assert user.get_confirmation_token(user.username)

    @mock.patch('framework.auth.views.mails.send_mail')
    def test_confirm_email(self, mock_mail):
        user = UnregUserFactory()

        auth.register_unconfirmed(
            username=user.username,
            password='gattaca',
            fullname='Rosie'
        )

        user.reload()
        token = user.get_confirmation_token(user.username)

        res = self.app.get(f'/confirm/{user._id}/{token}')
        res = self.app.resolve_redirect(res)
        assert res.status_code == 302
        assert 'login?service=' in res.location

        user.reload()

        mock_mail.assert_not_called()


        self.app.set_cookie(settings.COOKIE_NAME, user.get_or_create_cookie().decode())
        res = self.app.get(f'/confirm/{user._id}/{token}')

        res = self.app.resolve_redirect(res)

<<<<<<< HEAD
        assert res.status_code == 302
        assert '/' == urlparse(res.location).path
        assert len(mock_mail.call_args_list) == 1
        assert len(get_session()['status']) == 1
=======
        assert_equal(res.status_code, 302)
        assert_equal('/', urlparse(res.location).path)
        assert_equal(len(mock_mail.call_args_list), 0)
        assert_equal(len(get_session()['status']), 1)
>>>>>>> fb266c66

    def test_get_user_by_id(self):
        user = UserFactory()
        assert OSFUser.load(user._id) == user

    def test_get_user_by_email(self):
        user = UserFactory()
        assert auth.get_user(email=user.username) == user

    def test_get_user_with_wrong_password_returns_false(self):
        user = UserFactory.build()
        user.set_password('killerqueen')
        assert not auth.get_user(email=user.username, password='wrong')

    def test_get_user_by_external_info(self):
        service_url = 'http://localhost:5000/dashboard/'
        user, validated_credentials, cas_resp = generate_external_user_with_resp(service_url)
        user.save()
        assert auth.get_user(external_id_provider=validated_credentials['provider'], external_id=validated_credentials['id']) == user

    @mock.patch('framework.auth.cas.get_user_from_cas_resp')
    @mock.patch('framework.auth.cas.CasClient.service_validate')
    def test_successful_external_login_cas_redirect(self, mock_service_validate, mock_get_user_from_cas_resp):
        # TODO: check in qa url encoding
        service_url = 'http://localhost:5000/dashboard/'
        user, validated_credentials, cas_resp = generate_external_user_with_resp(service_url)
        mock_service_validate.return_value = cas_resp
        mock_get_user_from_cas_resp.return_value = (user, validated_credentials, 'authenticate')
        ticket = fake.md5()
        resp = cas.make_response_from_ticket(ticket, service_url)
        assert resp.status_code == 302, 'redirect to CAS login'
        assert quote_plus('/login?service=') in resp.location

        # the valid username will be double quoted as it is furl quoted in both get_login_url and get_logout_url in order
        assert quote_plus(f'username={user.username}') in resp.location
        assert quote_plus(f'verification_key={user.verification_key}') in resp.location

    @mock.patch('framework.auth.cas.get_user_from_cas_resp')
    @mock.patch('framework.auth.cas.CasClient.service_validate')
    def test_successful_external_first_login(self, mock_service_validate, mock_get_user_from_cas_resp):
        service_url = 'http://localhost:5000/dashboard/'
        _, validated_credentials, cas_resp = generate_external_user_with_resp(service_url, user=False)
        mock_service_validate.return_value = cas_resp
        mock_get_user_from_cas_resp.return_value = (None, validated_credentials, 'external_first_login')
        ticket = fake.md5()
        resp = cas.make_response_from_ticket(ticket, service_url)
        assert resp.status_code == 302, 'redirect to external login email get'
        assert '/external-login/email' in resp.location

    @mock.patch('framework.auth.cas.external_first_login_authenticate')
    @mock.patch('framework.auth.cas.get_user_from_cas_resp')
    @mock.patch('framework.auth.cas.CasClient.service_validate')
    def test_successful_external_first_login_without_attributes(self, mock_service_validate, mock_get_user_from_cas_resp, mock_external_first_login_authenticate):
        service_url = 'http://localhost:5000/dashboard/'
        user, validated_credentials, cas_resp = generate_external_user_with_resp(service_url, user=False, release=False)
        mock_service_validate.return_value = cas_resp
        mock_get_user_from_cas_resp.return_value = (None, validated_credentials, 'external_first_login')
        ticket = fake.md5()
        cas.make_response_from_ticket(ticket, service_url)
        assert user == mock_external_first_login_authenticate.call_args[0][0]

    @mock.patch('framework.auth.views.mails.send_mail')
    def test_password_change_sends_email(self, mock_mail):
        user = UserFactory()
        user.set_password('killerqueen')
        user.save()
        assert len(mock_mail.call_args_list) == 1
        empty, kwargs = mock_mail.call_args
        kwargs['user'].reload()

        assert empty == ()
        assert kwargs == {
            'user': user,
            'mail': mails.PASSWORD_RESET,
            'to_addr': user.username,
            'can_change_preferences': False,
            'osf_contact_email': settings.OSF_CONTACT_EMAIL,
        }

    @mock.patch('framework.auth.utils.requests.post')
    def test_validate_recaptcha_success(self, req_post):
        resp = mock.Mock()
        resp.status_code = http_status.HTTP_200_OK
        resp.json = mock.Mock(return_value={'success': True})
        req_post.return_value = resp
        assert validate_recaptcha('a valid captcha')

    @mock.patch('framework.auth.utils.requests.post')
    def test_validate_recaptcha_valid_req_failure(self, req_post):
        resp = mock.Mock()
        resp.status_code = http_status.HTTP_200_OK
        resp.json = mock.Mock(return_value={'success': False})
        req_post.return_value = resp
        assert not validate_recaptcha(None)

    @mock.patch('framework.auth.utils.requests.post')
    def test_validate_recaptcha_invalid_req_failure(self, req_post):
        resp = mock.Mock()
        resp.status_code = http_status.HTTP_400_BAD_REQUEST
        resp.json = mock.Mock(return_value={'success': True})
        req_post.return_value = resp
        assert not validate_recaptcha(None)

    @mock.patch('framework.auth.utils.requests.post')
    def test_validate_recaptcha_empty_response(self, req_post):
        req_post.side_effect=AssertionError()
        # ensure None short circuits execution (no call to google)
        assert not validate_recaptcha(None)

    @mock.patch('framework.auth.views.mails.send_mail')
    def test_sign_up_twice_sends_two_confirmation_emails_only(self, mock_mail):
        # Regression test for https://openscience.atlassian.net/browse/OSF-7060
        url = api_url_for('register_user')
        sign_up_data = {
            'fullName': 'Julius Caesar',
            'email1': 'caesar@romanempire.com',
            'email2': 'caesar@romanempire.com',
            'password': 'brutusisajerk'
        }

        self.app.post(url, json=sign_up_data)
        assert len(mock_mail.call_args_list) == 1
        args, kwargs = mock_mail.call_args
        assert args == (
            'caesar@romanempire.com',
            mails.INITIAL_CONFIRM_EMAIL,
        )

        self.app.post(url, json=sign_up_data)
        assert len(mock_mail.call_args_list) == 2
        args, kwargs = mock_mail.call_args
        assert args == (
            'caesar@romanempire.com',
            mails.INITIAL_CONFIRM_EMAIL,
        )


class TestAuthObject(OsfTestCase):

    def test_repr(self):
        auth = AuthFactory()
        rep = repr(auth)
        assert str(auth.user) in rep

    def test_factory(self):
        auth_obj = AuthFactory()
        assert isinstance(auth_obj.user, OSFUser)

    def test_from_kwargs(self):
        user = UserFactory()
        request_args = {'view_only': 'mykey'}
        kwargs = {'user': user}
        auth_obj = Auth.from_kwargs(request_args, kwargs)
        assert auth_obj.user == user
        assert auth_obj.private_key == request_args['view_only']

    def test_logged_in(self):
        user = UserFactory()
        auth_obj = Auth(user=user)
        assert auth_obj.logged_in
        auth2 = Auth(user=None)
        assert not auth2.logged_in


class TestPrivateLink(OsfTestCase):

    def setUp(self):
        super().setUp()
        self.flaskapp = Flask('testing_private_links')

        @self.flaskapp.route('/project/<pid>/')
        @must_be_contributor
        def project_get(**kwargs):
            return 'success', 200

        self.app = self.flaskapp.test_client()

        # logger.error('self.app has been changed from a webtest_plus.TestApp to a flask.Flask.test_client.')

        self.user = AuthUserFactory()
        self.project = ProjectFactory(is_public=False)
        self.link = PrivateLinkFactory()
        self.link.nodes.add(self.project)
        self.link.save()

    @mock.patch('website.project.decorators.Auth.from_kwargs')
    def test_has_private_link_key(self, mock_from_kwargs):
        mock_from_kwargs.return_value = Auth(user=None)
        res = self.app.get(
            f'/project/{self.project._primary_key}',
            query_string={'view_only': self.link.key},
            follow_redirects=True
        )
        assert res.status_code == 200
        assert res.text == 'success'

    @mock.patch('website.project.decorators.Auth.from_kwargs')
    def test_does_not_have_key(self, mock_from_kwargs):
        mock_from_kwargs.return_value = Auth(user=None)
        res = self.app.get(f'/project/{self.project._primary_key}', query_string={'key': None})
        assert_is_redirect(res)


# Flask app for testing view decorators
decoratorapp = Flask('decorators')


@must_be_contributor
def view_that_needs_contributor(**kwargs):
    return kwargs.get('node') or kwargs.get('parent')


class AuthAppTestCase(OsfTestCase):

    def setUp(self):
        self.ctx = decoratorapp.test_request_context()
        self.ctx.push()

    def tearDown(self):
        self.ctx.pop()


class TestMustBeContributorDecorator(AuthAppTestCase):

    def setUp(self):
        super().setUp()
        self.contrib = AuthUserFactory()
        self.non_contrib = AuthUserFactory()
        admin = UserFactory()
        self.public_project = ProjectFactory(is_public=True)
        self.public_project.add_contributor(admin, auth=Auth(self.public_project.creator), permissions=permissions.ADMIN)
        self.private_project = ProjectFactory(is_public=False)
        self.public_project.add_contributor(self.contrib, auth=Auth(self.public_project.creator))
        self.private_project.add_contributor(self.contrib, auth=Auth(self.private_project.creator))
        self.private_project.add_contributor(admin, auth=Auth(self.private_project.creator), permissions=permissions.ADMIN)
        self.public_project.save()
        self.private_project.save()

    def test_must_be_contributor_when_user_is_contributor_and_public_project(self):
        result = view_that_needs_contributor(
            pid=self.public_project._primary_key,
            user=self.contrib)
        assert result == self.public_project

    @unittest.skip('Decorator function bug fails this test, skip until bug is fixed')
    def test_must_be_contributor_when_user_is_not_contributor_and_public_project_raise_error(self):
        with pytest.raises(HTTPError):
            view_that_needs_contributor(
                pid=self.public_project._primary_key,
                user=self.non_contrib
            )

    def test_must_be_contributor_when_user_is_contributor_and_private_project(self):
        result = view_that_needs_contributor(
            pid=self.private_project._primary_key,
            user=self.contrib)
        assert result == self.private_project

    def test_must_be_contributor_when_user_is_not_contributor_and_private_project_raise_error(self):
        with pytest.raises(HTTPError):
            view_that_needs_contributor(
                pid=self.private_project._primary_key,
                user=self.non_contrib
            )

    def test_must_be_contributor_no_user_and_public_project_redirect(self):
        res = view_that_needs_contributor(
            pid=self.public_project._primary_key,
            user=None,
        )
        assert_is_redirect(res)
        # redirects to login url
        redirect_url = res.headers['Location']
        login_url = cas.get_login_url(service_url='http://localhost/')
        assert redirect_url == login_url

    def test_must_be_contributor_no_user_and_private_project_redirect(self):
        res = view_that_needs_contributor(
            pid=self.private_project._primary_key,
            user=None,
        )
        assert_is_redirect(res)
        # redirects to login url
        redirect_url = res.headers['Location']
        login_url = cas.get_login_url(service_url='http://localhost/')
        assert redirect_url == login_url

    def test_must_be_contributor_parent_admin_and_public_project(self):
        user = UserFactory()
        node = NodeFactory(parent=self.public_project, creator=user)
        res = view_that_needs_contributor(
            pid=self.public_project._id,
            nid=node._id,
            user=self.public_project.creator,
        )
        assert res == node

    def test_must_be_contributor_parent_admin_and_private_project(self):
        user = UserFactory()
        node = NodeFactory(parent=self.private_project, creator=user)
        res = view_that_needs_contributor(
            pid=self.private_project._id,
            nid=node._id,
            user=self.private_project.creator,
        )
        assert res == node

    def test_must_be_contributor_parent_write_public_project(self):
        user = UserFactory()
        node = NodeFactory(parent=self.public_project, creator=user)
        self.public_project.set_permissions(self.public_project.creator, permissions.WRITE)
        self.public_project.save()
        with pytest.raises(HTTPError) as exc_info:
            view_that_needs_contributor(
                pid=self.public_project._id,
                nid=node._id,
                user=self.public_project.creator,
            )
        assert exc_info.value.code == 403

    def test_must_be_contributor_parent_write_private_project(self):
        user = UserFactory()
        node = NodeFactory(parent=self.private_project, creator=user)
        self.private_project.set_permissions(self.private_project.creator, permissions.WRITE)
        self.private_project.save()
        with pytest.raises(HTTPError) as exc_info:
            view_that_needs_contributor(
                pid=self.private_project._id,
                nid=node._id,
                user=self.private_project.creator,
            )
        assert exc_info.value.code == 403


@must_be_contributor_or_public
def view_that_needs_contributor_or_public(**kwargs):
    return kwargs.get('node') or kwargs.get('parent')


class TestMustBeContributorOrPublicDecorator(AuthAppTestCase):

    def setUp(self):
        super().setUp()
        self.contrib = AuthUserFactory()
        self.non_contrib = AuthUserFactory()
        self.public_project = ProjectFactory(is_public=True)
        self.private_project = ProjectFactory(is_public=False)
        self.public_project.add_contributor(self.contrib, auth=Auth(self.public_project.creator))
        self.private_project.add_contributor(self.contrib, auth=Auth(self.private_project.creator))
        self.public_project.save()
        self.private_project.save()

    def test_must_be_contributor_when_user_is_contributor_and_public_project(self):
        result = view_that_needs_contributor_or_public(
            pid=self.public_project._primary_key,
            user=self.contrib)
        assert result == self.public_project

    def test_must_be_contributor_when_user_is_not_contributor_and_public_project(self):
        result = view_that_needs_contributor_or_public(
            pid=self.public_project._primary_key,
            user=self.non_contrib)
        assert result == self.public_project

    def test_must_be_contributor_when_user_is_contributor_and_private_project(self):
        result = view_that_needs_contributor_or_public(
            pid=self.private_project._primary_key,
            user=self.contrib)
        assert result == self.private_project

    def test_must_be_contributor_when_user_is_not_contributor_and_private_project_raise_error(self):
        with pytest.raises(HTTPError):
            view_that_needs_contributor_or_public(
                pid=self.private_project._primary_key,
                user=self.non_contrib
            )

    def test_must_be_contributor_no_user_and_public_project(self):
        res = view_that_needs_contributor_or_public(
            pid=self.public_project._primary_key,
            user=None,
        )
        assert res == self.public_project

    def test_must_be_contributor_no_user_and_private_project(self):
        res = view_that_needs_contributor_or_public(
            pid=self.private_project._primary_key,
            user=None,
        )
        assert_is_redirect(res)
        # redirects to login url
        redirect_url = res.headers['Location']
        login_url = cas.get_login_url(service_url='http://localhost/')
        assert redirect_url == login_url

    def test_must_be_contributor_parent_admin_and_public_project(self):
        user = UserFactory()
        node = NodeFactory(parent=self.public_project, creator=user)
        res = view_that_needs_contributor_or_public(
            pid=self.public_project._id,
            nid=node._id,
            user=self.public_project.creator,
        )
        assert res == node

    def test_must_be_contributor_parent_admin_and_private_project(self):
        user = UserFactory()
        node = NodeFactory(parent=self.private_project, creator=user)
        res = view_that_needs_contributor_or_public(
            pid=self.private_project._id,
            nid=node._id,
            user=self.private_project.creator,
        )
        assert res == node

    def test_must_be_contributor_parent_write_public_project(self):
        user = UserFactory()
        node = NodeFactory(parent=self.public_project, creator=user)
        contrib = UserFactory()
        self.public_project.add_contributor(contrib, auth=Auth(self.public_project.creator), permissions=permissions.WRITE)
        self.public_project.save()
        with pytest.raises(HTTPError) as exc_info:
            view_that_needs_contributor_or_public(
                pid=self.public_project._id,
                nid=node._id,
                user=contrib,
            )
        assert exc_info.value.code == 403

    def test_must_be_contributor_parent_write_private_project(self):
        user = UserFactory()
        node = NodeFactory(parent=self.private_project, creator=user)
        contrib = UserFactory()
        self.private_project.add_contributor(contrib, auth=Auth(self.private_project.creator), permissions=permissions.WRITE)
        self.private_project.save()
        with pytest.raises(HTTPError) as exc_info:
            view_that_needs_contributor_or_public(
                pid=self.private_project._id,
                nid=node._id,
                user=contrib,
            )
        assert exc_info.value.code == 403


@must_be_contributor_or_public_but_not_anonymized
def view_that_needs_contributor_or_public_but_not_anonymized(**kwargs):
    return kwargs.get('node') or kwargs.get('parent')


class TestMustBeContributorOrPublicButNotAnonymizedDecorator(AuthAppTestCase):
    def setUp(self):
        super().setUp()
        self.contrib = AuthUserFactory()
        self.non_contrib = AuthUserFactory()
        admin = UserFactory()
        self.public_project = ProjectFactory(is_public=True)
        self.public_project.add_contributor(admin, auth=Auth(self.public_project.creator), permissions=permissions.ADMIN)
        self.private_project = ProjectFactory(is_public=False)
        self.private_project.add_contributor(admin, auth=Auth(self.private_project.creator), permissions=permissions.ADMIN)
        self.public_project.add_contributor(self.contrib, auth=Auth(self.public_project.creator))
        self.private_project.add_contributor(self.contrib, auth=Auth(self.private_project.creator))
        self.public_project.save()
        self.private_project.save()
        self.anonymized_link_to_public_project = PrivateLinkFactory(anonymous=True)
        self.anonymized_link_to_private_project = PrivateLinkFactory(anonymous=True)
        self.anonymized_link_to_public_project.nodes.add(self.public_project)
        self.anonymized_link_to_public_project.save()
        self.anonymized_link_to_private_project.nodes.add(self.private_project)
        self.anonymized_link_to_private_project.save()
        self.flaskapp = Flask('Testing decorator')

        @self.flaskapp.route('/project/<pid>/')
        @must_be_contributor_or_public_but_not_anonymized
        def project_get(**kwargs):
            return 'success', 200
        self.app = self.flaskapp.test_client()

        # logger.error('self.app has been changed from a webtest_plus.TestApp to a flask.Flask.test_client.')

    def test_must_be_contributor_when_user_is_contributor_and_public_project(self):
        result = view_that_needs_contributor_or_public_but_not_anonymized(
            pid=self.public_project._primary_key,
            user=self.contrib)
        assert result == self.public_project

    def test_must_be_contributor_when_user_is_not_contributor_and_public_project(self):
        result = view_that_needs_contributor_or_public_but_not_anonymized(
            pid=self.public_project._primary_key,
            user=self.non_contrib)
        assert result == self.public_project

    def test_must_be_contributor_when_user_is_contributor_and_private_project(self):
        result = view_that_needs_contributor_or_public_but_not_anonymized(
            pid=self.private_project._primary_key,
            user=self.contrib)
        assert result == self.private_project

    def test_must_be_contributor_when_user_is_not_contributor_and_private_project_raise_error(self):
        with pytest.raises(HTTPError):
            view_that_needs_contributor_or_public_but_not_anonymized(
                pid=self.private_project._primary_key,
                user=self.non_contrib
            )

    def test_must_be_contributor_no_user_and_public_project(self):
        res = view_that_needs_contributor_or_public_but_not_anonymized(
            pid=self.public_project._primary_key,
            user=None,
        )
        assert res == self.public_project

    def test_must_be_contributor_no_user_and_private_project(self):
        res = view_that_needs_contributor_or_public_but_not_anonymized(
            pid=self.private_project._primary_key,
            user=None,
        )
        assert_is_redirect(res)
        # redirects to login url
        redirect_url = res.headers['Location']
        login_url = cas.get_login_url(service_url='http://localhost/')
        assert redirect_url == login_url

    def test_must_be_contributor_parent_admin_and_public_project(self):
        user = UserFactory()
        node = NodeFactory(parent=self.public_project, creator=user)
        res = view_that_needs_contributor_or_public_but_not_anonymized(
            pid=self.public_project._id,
            nid=node._id,
            user=self.public_project.creator,
        )
        assert res == node

    def test_must_be_contributor_parent_admin_and_private_project(self):
        user = UserFactory()
        node = NodeFactory(parent=self.private_project, creator=user)
        res = view_that_needs_contributor_or_public_but_not_anonymized(
            pid=self.private_project._id,
            nid=node._id,
            user=self.private_project.creator,
        )
        assert res == node

    def test_must_be_contributor_parent_write_public_project(self):
        user = UserFactory()
        node = NodeFactory(parent=self.public_project, creator=user)
        self.public_project.set_permissions(self.public_project.creator, permissions.WRITE)
        self.public_project.save()
        with pytest.raises(HTTPError) as exc_info:
            view_that_needs_contributor_or_public_but_not_anonymized(
                pid=self.public_project._id,
                nid=node._id,
                user=self.public_project.creator,
            )
        assert exc_info.value.code == 403

    def test_must_be_contributor_parent_write_private_project(self):
        user = UserFactory()
        node = NodeFactory(parent=self.private_project, creator=user)
        self.private_project.set_permissions(self.private_project.creator, permissions.WRITE)
        self.private_project.save()
        with pytest.raises(HTTPError) as exc_info:
            view_that_needs_contributor_or_public_but_not_anonymized(
                pid=self.private_project._id,
                nid=node._id,
                user=self.private_project.creator,
            )
        assert exc_info.value.code == 403

    @mock.patch('website.project.decorators.Auth.from_kwargs')
    def test_decorator_does_allow_anonymous_link_public_project(self, mock_from_kwargs):
        mock_from_kwargs.return_value = Auth(user=None)
        res = self.app.get(f'/project/{self.public_project._primary_key}',
            query_string={'view_only': self.anonymized_link_to_public_project.key}, follow_redirects=True)
        assert res.status_code == 200

    @mock.patch('website.project.decorators.Auth.from_kwargs')
    def test_decorator_does_not_allow_anonymous_link_private_project(self, mock_from_kwargs):
        mock_from_kwargs.return_value = Auth(user=None)
        res = self.app.get(f'/project/{self.private_project._primary_key}',
                           query_string={'view_only': self.anonymized_link_to_private_project.key}, follow_redirects=True)
        assert res.status_code == 500

@must_be_logged_in
def protected(**kwargs):
    return 'open sesame'


@must_have_permission(permissions.ADMIN)
def thriller(**kwargs):
    return 'chiller'


class TestPermissionDecorators(AuthAppTestCase):

    @mock.patch('framework.auth.decorators.Auth.from_kwargs')
    def test_must_be_logged_in_decorator_with_user(self, mock_from_kwargs):
        user = UserFactory()
        mock_from_kwargs.return_value = Auth(user=user)
        protected()

    @mock.patch('framework.auth.decorators.Auth.from_kwargs')
    def test_must_be_logged_in_decorator_with_no_user(self, mock_from_kwargs):
        mock_from_kwargs.return_value = Auth()
        resp = protected()
        assert isinstance(resp, Response)
        login_url = cas.get_login_url(service_url='http://localhost/')
        assert login_url == resp.headers.get('location')

    @mock.patch('website.project.decorators._kwargs_to_nodes')
    @mock.patch('framework.auth.decorators.Auth.from_kwargs')
    def test_must_have_permission_true(self, mock_from_kwargs, mock_to_nodes):
        project = ProjectFactory()
        user = UserFactory()
        project.add_contributor(user, permissions=permissions.ADMIN,
                                auth=Auth(project.creator))
        mock_from_kwargs.return_value = Auth(user=user)
        mock_to_nodes.return_value = (None, project)
        thriller(node=project)

    @mock.patch('website.project.decorators._kwargs_to_nodes')
    @mock.patch('framework.auth.decorators.Auth.from_kwargs')
    def test_must_have_permission_false(self, mock_from_kwargs, mock_to_nodes):
        project = ProjectFactory()
        user = UserFactory()
        mock_from_kwargs.return_value = Auth(user=user)
        mock_to_nodes.return_value = (None, project)
        with pytest.raises(HTTPError) as ctx:
            thriller(node=project)
        assert ctx.value.code == http_status.HTTP_403_FORBIDDEN

    @mock.patch('website.project.decorators._kwargs_to_nodes')
    @mock.patch('framework.auth.decorators.Auth.from_kwargs')
    def test_must_have_permission_not_logged_in(self, mock_from_kwargs, mock_to_nodes):
        project = ProjectFactory()
        mock_from_kwargs.return_value = Auth()
        mock_to_nodes.return_value = (None, project)
        with pytest.raises(HTTPError) as ctx:
            thriller(node=project)
        assert ctx.value.code == http_status.HTTP_401_UNAUTHORIZED


def needs_addon_view(**kwargs):
    return 'openaddon'


class TestMustHaveAddonDecorator(AuthAppTestCase):

    def setUp(self):
        super().setUp()
        self.project = ProjectFactory()

    @mock.patch('website.project.decorators._kwargs_to_nodes')
    def test_must_have_addon_node_true(self, mock_kwargs_to_nodes):
        mock_kwargs_to_nodes.return_value = (None, self.project)
        self.project.add_addon('github', auth=None)
        decorated = must_have_addon('github', 'node')(needs_addon_view)
        res = decorated()
        assert res == 'openaddon'

    @mock.patch('website.project.decorators._kwargs_to_nodes')
    def test_must_have_addon_node_false(self, mock_kwargs_to_nodes):
        mock_kwargs_to_nodes.return_value = (None, self.project)
        self.project.delete_addon('github', auth=None)
        decorated = must_have_addon('github', 'node')(needs_addon_view)
        with pytest.raises(HTTPError):
            decorated()

    @mock.patch('framework.auth.decorators.Auth.from_kwargs')
    def test_must_have_addon_user_true(self, mock_current_user):
        mock_current_user.return_value = Auth(self.project.creator)
        self.project.creator.add_addon('github')
        decorated = must_have_addon('github', 'user')(needs_addon_view)
        res = decorated()
        assert res == 'openaddon'

    @mock.patch('framework.auth.decorators.Auth.from_kwargs')
    def test_must_have_addon_user_false(self, mock_current_user):
        mock_current_user.return_value = Auth(self.project.creator)
        self.project.creator.delete_addon('github')
        decorated = must_have_addon('github', 'user')(needs_addon_view)
        with pytest.raises(HTTPError):
            decorated()


class TestMustBeAddonAuthorizerDecorator(AuthAppTestCase):

    def setUp(self):
        super().setUp()
        self.project = ProjectFactory()
        self.decorated = must_be_addon_authorizer('github')(needs_addon_view)

    @mock.patch('website.project.decorators._kwargs_to_nodes')
    @mock.patch('framework.auth.decorators.Auth.from_kwargs')
    def test_must_be_authorizer_true(self, mock_get_current_user, mock_kwargs_to_nodes):

        # Mock
        mock_get_current_user.return_value = Auth(self.project.creator)
        mock_kwargs_to_nodes.return_value = (None, self.project)

        # Setup
        self.project.add_addon('github', auth=None)
        node_settings = self.project.get_addon('github')
        self.project.creator.add_addon('github')
        user_settings = self.project.creator.get_addon('github')
        node_settings.user_settings = user_settings
        node_settings.save()

        # Test
        res = self.decorated()
        assert res == 'openaddon'

    def test_must_be_authorizer_false(self):

        # Setup
        self.project.add_addon('github', auth=None)
        node_settings = self.project.get_addon('github')
        user2 = UserFactory()
        user2.add_addon('github')
        user_settings = user2.get_addon('github')
        node_settings.user_settings = user_settings
        node_settings.save()

        # Test
        with pytest.raises(HTTPError):
            self.decorated()

    def test_must_be_authorizer_no_user_settings(self):
        self.project.add_addon('github', auth=None)
        with pytest.raises(HTTPError):
            self.decorated()

    def test_must_be_authorizer_no_node_settings(self):
        with pytest.raises(HTTPError):
            self.decorated()


if __name__ == '__main__':
    unittest.main()<|MERGE_RESOLUTION|>--- conflicted
+++ resolved
@@ -99,17 +99,10 @@
 
         res = self.app.resolve_redirect(res)
 
-<<<<<<< HEAD
         assert res.status_code == 302
         assert '/' == urlparse(res.location).path
-        assert len(mock_mail.call_args_list) == 1
+        assert len(mock_mail.call_args_list) == 0
         assert len(get_session()['status']) == 1
-=======
-        assert_equal(res.status_code, 302)
-        assert_equal('/', urlparse(res.location).path)
-        assert_equal(len(mock_mail.call_args_list), 0)
-        assert_equal(len(get_session()['status']), 1)
->>>>>>> fb266c66
 
     def test_get_user_by_id(self):
         user = UserFactory()
