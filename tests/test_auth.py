--- conflicted
+++ resolved
@@ -209,14 +209,9 @@
 
         with capture_notifications() as notifications:
             self.app.post(url, json=sign_up_data)
-<<<<<<< HEAD
-        assert len(notifications['emits']) == 1
-        assert notifications['emits'][0]['type'] == NotificationTypeEnum.USER_INITIAL_CONFIRM_EMAIL
-=======
         assert len(notifications['emits']) == 2
-        assert notifications['emits'][0]['type'] == NotificationType.Type.USER_NO_ADDON
-        assert notifications['emits'][1]['type'] == NotificationType.Type.USER_INITIAL_CONFIRM_EMAIL
->>>>>>> c1e2ddc1
+        assert notifications['emits'][0]['type'] == NotificationTypeEnum.USER_NO_ADDON
+        assert notifications['emits'][1]['type'] == NotificationTypeEnum.USER_INITIAL_CONFIRM_EMAIL
 
         with capture_notifications() as notifications:
             self.app.post(url, json=sign_up_data)
