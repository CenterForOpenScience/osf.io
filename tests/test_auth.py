#!/usr/bin/env python3
import unittest
from urllib.parse import quote_plus

import pytest
import logging

from unittest import mock
from urllib.parse import urlparse
from rest_framework import status as http_status
from flask import Flask
from werkzeug.wrappers import Response

from framework import auth
from framework.auth import cas
from framework.auth.utils import validate_recaptcha
from framework.exceptions import HTTPError
from tests.base import OsfTestCase, assert_is_redirect, fake
from osf_tests.factories import (
    UserFactory, UnregUserFactory, AuthFactory,
    ProjectFactory, NodeFactory, AuthUserFactory, PrivateLinkFactory
)

from framework.auth import Auth
from framework.auth.decorators import must_be_logged_in
from framework.sessions import get_session
from osf.models import OSFUser, NotificationType
from osf.utils import permissions
from tests.utils import capture_notifications
from website import settings
from website.project.decorators import (
    must_have_permission,
    must_be_contributor,
    must_be_contributor_or_public,
    must_be_contributor_or_public_but_not_anonymized,
    must_have_addon, must_be_addon_authorizer,
)
from website.util import api_url_for
from conftest import start_mock_send_grid

from tests.test_cas_authentication import generate_external_user_with_resp

logger = logging.getLogger(__name__)


@mock.patch('website.mails.settings.USE_EMAIL', True)
@mock.patch('website.mails.settings.USE_CELERY', False)
class TestAuthUtils(OsfTestCase):

    def setUp(self):
        super().setUp()
<<<<<<< HEAD
=======
        self.mock_send_grid = start_mock_send_grid(self)
>>>>>>> 38bfb2a1

    def test_citation_with_only_fullname(self):
        user = UserFactory()
        user.fullname = 'Martin Luther King, Jr.'
        user.family_name = ''
        user.given_name = ''
        user.middle_names = ''
        user.suffix = ''
        user.save()
        resp = user.csl_name()
        family_name = resp['family']
        given_name = resp['given']
        assert family_name == 'King'
        assert given_name == 'Martin L, Jr.'

    def test_unreg_user_can_register(self):
        user = UnregUserFactory()

        auth.register_unconfirmed(
            username=user.username,
            password='gattaca',
            fullname='Rosie',
        )

        user.reload()

        assert user.get_confirmation_token(user.username)

    def test_confirm_email(self):
        user = UnregUserFactory()

        auth.register_unconfirmed(
            username=user.username,
            password='gattaca',
            fullname='Rosie'
        )

        user.reload()
        token = user.get_confirmation_token(user.username)

        res = self.app.get(f'/confirm/{user._id}/{token}')
        res = self.app.resolve_redirect(res)
        assert res.status_code == 302
        assert 'login?service=' in res.location

        user.reload()

<<<<<<< HEAD
=======
        self.mock_send_grid.assert_not_called()


>>>>>>> 38bfb2a1
        self.app.set_cookie(settings.COOKIE_NAME, user.get_or_create_cookie().decode())
        res = self.app.get(f'/confirm/{user._id}/{token}')

        res = self.app.resolve_redirect(res)

        assert res.status_code == 302
        assert '/' == urlparse(res.location).path
<<<<<<< HEAD
=======
        assert len(self.mock_send_grid.call_args_list) == 0
>>>>>>> 38bfb2a1
        assert len(get_session()['status']) == 1

    def test_get_user_by_id(self):
        user = UserFactory()
        assert OSFUser.load(user._id) == user

    def test_get_user_by_email(self):
        user = UserFactory()
        assert auth.get_user(email=user.username) == user

    def test_get_user_with_wrong_password_returns_false(self):
        user = UserFactory.build()
        with capture_notifications():
            user.set_password('killerqueen')
        assert not auth.get_user(email=user.username, password='wrong')

    def test_get_user_by_external_info(self):
        service_url = 'http://localhost:5000/dashboard/'
        user, validated_credentials, cas_resp = generate_external_user_with_resp(service_url)
        user.save()
        assert auth.get_user(external_id_provider=validated_credentials['provider'], external_id=validated_credentials['id']) == user

    @mock.patch('framework.auth.cas.get_user_from_cas_resp')
    @mock.patch('framework.auth.cas.CasClient.service_validate')
    def test_successful_external_login_cas_redirect(self, mock_service_validate, mock_get_user_from_cas_resp):
        # TODO: check in qa url encoding
        service_url = 'http://localhost:5000/dashboard/'
        user, validated_credentials, cas_resp = generate_external_user_with_resp(service_url)
        mock_service_validate.return_value = cas_resp
        mock_get_user_from_cas_resp.return_value = (user, validated_credentials, 'authenticate')
        ticket = fake.md5()
        resp = cas.make_response_from_ticket(ticket, service_url)
        assert resp.status_code == 302, 'redirect to CAS login'
        assert quote_plus('/login?service=') in resp.location
        # the valid username and verification key should be double-quoted
        assert quote_plus(f'username={quote_plus(user.username)}') in resp.location
        assert quote_plus(f'verification_key={quote_plus(user.verification_key)}') in resp.location

    @mock.patch('framework.auth.cas.get_user_from_cas_resp')
    @mock.patch('framework.auth.cas.CasClient.service_validate')
    def test_successful_external_first_login(self, mock_service_validate, mock_get_user_from_cas_resp):
        service_url = 'http://localhost:5000/dashboard/'
        _, validated_credentials, cas_resp = generate_external_user_with_resp(service_url, user=False)
        mock_service_validate.return_value = cas_resp
        mock_get_user_from_cas_resp.return_value = (None, validated_credentials, 'external_first_login')
        ticket = fake.md5()
        resp = cas.make_response_from_ticket(ticket, service_url)
        assert resp.status_code == 302, 'redirect to external login email get'
        assert '/external-login/email' in resp.location

    @mock.patch('framework.auth.cas.external_first_login_authenticate')
    @mock.patch('framework.auth.cas.get_user_from_cas_resp')
    @mock.patch('framework.auth.cas.CasClient.service_validate')
    def test_successful_external_first_login_without_attributes(self, mock_service_validate, mock_get_user_from_cas_resp, mock_external_first_login_authenticate):
        service_url = 'http://localhost:5000/dashboard/'
        user, validated_credentials, cas_resp = generate_external_user_with_resp(service_url, user=False, release=False)
        mock_service_validate.return_value = cas_resp
        mock_get_user_from_cas_resp.return_value = (None, validated_credentials, 'external_first_login')
        ticket = fake.md5()
        cas.make_response_from_ticket(ticket, service_url)
        assert user == mock_external_first_login_authenticate.call_args[0][0]

    def test_password_change_sends_email(self):
        user = UserFactory()
<<<<<<< HEAD
        with capture_notifications() as notifications:
            user.set_password('killerqueen')
            user.save()
        assert len(notifications['emits']) == 1
        assert notifications['emits'][0]['type'] == NotificationType.Type.USER_PASSWORD_RESET
=======
        user.set_password('killerqueen')
        user.save()
        assert len(self.mock_send_grid.call_args_list) == 1
        empty, kwargs = self.mock_send_grid.call_args

        assert empty == ()
        assert kwargs['to_addr'] == user.username
>>>>>>> 38bfb2a1

    @mock.patch('framework.auth.utils.requests.post')
    def test_validate_recaptcha_success(self, req_post):
        resp = mock.Mock()
        resp.status_code = http_status.HTTP_200_OK
        resp.json = mock.Mock(return_value={'success': True})
        req_post.return_value = resp
        assert validate_recaptcha('a valid captcha')

    @mock.patch('framework.auth.utils.requests.post')
    def test_validate_recaptcha_valid_req_failure(self, req_post):
        resp = mock.Mock()
        resp.status_code = http_status.HTTP_200_OK
        resp.json = mock.Mock(return_value={'success': False})
        req_post.return_value = resp
        assert not validate_recaptcha(None)

    @mock.patch('framework.auth.utils.requests.post')
    def test_validate_recaptcha_invalid_req_failure(self, req_post):
        resp = mock.Mock()
        resp.status_code = http_status.HTTP_400_BAD_REQUEST
        resp.json = mock.Mock(return_value={'success': True})
        req_post.return_value = resp
        assert not validate_recaptcha(None)

    @mock.patch('framework.auth.utils.requests.post')
    def test_validate_recaptcha_empty_response(self, req_post):
        req_post.side_effect=AssertionError()
        # ensure None short circuits execution (no call to google)
        assert not validate_recaptcha(None)

    def test_sign_up_twice_sends_two_confirmation_emails_only(self):
        # Regression test for https://openscience.atlassian.net/browse/OSF-7060
        url = api_url_for('register_user')
        sign_up_data = {
            'fullName': 'Julius Caesar',
            'email1': 'caesar@romanempire.com',
            'email2': 'caesar@romanempire.com',
            'password': 'brutusisajerk'
        }

<<<<<<< HEAD
        with capture_notifications() as notifications:
            self.app.post(url, json=sign_up_data)
        assert len(notifications['emits']) == 1
        assert notifications['emits'][0]['type'] == NotificationType.Type.USER_INITIAL_CONFIRM_EMAIL

        with capture_notifications() as notifications:
            self.app.post(url, json=sign_up_data)
        assert len(notifications['emits']) == 1
        assert notifications['emits'][0]['type'] == NotificationType.Type.USER_INITIAL_CONFIRM_EMAIL
=======
        self.app.post(url, json=sign_up_data)
        assert len(self.mock_send_grid.call_args_list) == 1

        self.app.post(url, json=sign_up_data)
        assert len(self.mock_send_grid.call_args_list) == 2
>>>>>>> 38bfb2a1


class TestAuthObject(OsfTestCase):

    def test_repr(self):
        auth = AuthFactory()
        rep = repr(auth)
        assert str(auth.user) in rep

    def test_factory(self):
        auth_obj = AuthFactory()
        assert isinstance(auth_obj.user, OSFUser)

    def test_from_kwargs(self):
        user = UserFactory()
        request_args = {'view_only': 'mykey'}
        kwargs = {'user': user}
        auth_obj = Auth.from_kwargs(request_args, kwargs)
        assert auth_obj.user == user
        assert auth_obj.private_key == request_args['view_only']

    def test_logged_in(self):
        user = UserFactory()
        auth_obj = Auth(user=user)
        assert auth_obj.logged_in
        auth2 = Auth(user=None)
        assert not auth2.logged_in


class TestPrivateLink(OsfTestCase):

    def setUp(self):
        super().setUp()
        self.flaskapp = Flask('testing_private_links')

        @self.flaskapp.route('/project/<pid>/')
        @must_be_contributor
        def project_get(**kwargs):
            return 'success', 200

        self.app = self.flaskapp.test_client()

        # logger.error('self.app has been changed from a webtest_plus.TestApp to a flask.Flask.test_client.')

        self.user = AuthUserFactory()
        self.project = ProjectFactory(is_public=False)
        self.link = PrivateLinkFactory()
        self.link.nodes.add(self.project)
        self.link.save()

    @mock.patch('website.project.decorators.Auth.from_kwargs')
    def test_has_private_link_key(self, mock_from_kwargs):
        mock_from_kwargs.return_value = Auth(user=None)
        res = self.app.get(
            f'/project/{self.project._primary_key}',
            query_string={'view_only': self.link.key},
            follow_redirects=True
        )
        assert res.status_code == 200
        assert res.text == 'success'

    @mock.patch('website.project.decorators.Auth.from_kwargs')
    def test_does_not_have_key(self, mock_from_kwargs):
        mock_from_kwargs.return_value = Auth(user=None)
        res = self.app.get(f'/project/{self.project._primary_key}', query_string={'key': None})
        assert_is_redirect(res)


# Flask app for testing view decorators
decoratorapp = Flask('decorators')


@must_be_contributor
def view_that_needs_contributor(**kwargs):
    return kwargs.get('node') or kwargs.get('parent')


class AuthAppTestCase(OsfTestCase):

    def setUp(self):
        self.ctx = decoratorapp.test_request_context()
        self.ctx.push()

    def tearDown(self):
        self.ctx.pop()


class TestMustBeContributorDecorator(AuthAppTestCase):

    def setUp(self):
        super().setUp()
        self.contrib = AuthUserFactory()
        self.non_contrib = AuthUserFactory()
        admin = UserFactory()
        self.public_project = ProjectFactory(is_public=True)
        self.public_project.add_contributor(admin, auth=Auth(self.public_project.creator), permissions=permissions.ADMIN)
        self.private_project = ProjectFactory(is_public=False)
        self.public_project.add_contributor(self.contrib, auth=Auth(self.public_project.creator))
        self.private_project.add_contributor(self.contrib, auth=Auth(self.private_project.creator))
        self.private_project.add_contributor(admin, auth=Auth(self.private_project.creator), permissions=permissions.ADMIN)
        self.public_project.save()
        self.private_project.save()

    def test_must_be_contributor_when_user_is_contributor_and_public_project(self):
        result = view_that_needs_contributor(
            pid=self.public_project._primary_key,
            user=self.contrib)
        assert result == self.public_project

    @unittest.skip('Decorator function bug fails this test, skip until bug is fixed')
    def test_must_be_contributor_when_user_is_not_contributor_and_public_project_raise_error(self):
        with pytest.raises(HTTPError):
            view_that_needs_contributor(
                pid=self.public_project._primary_key,
                user=self.non_contrib
            )

    def test_must_be_contributor_when_user_is_contributor_and_private_project(self):
        result = view_that_needs_contributor(
            pid=self.private_project._primary_key,
            user=self.contrib)
        assert result == self.private_project

    def test_must_be_contributor_when_user_is_not_contributor_and_private_project_raise_error(self):
        with pytest.raises(HTTPError):
            view_that_needs_contributor(
                pid=self.private_project._primary_key,
                user=self.non_contrib
            )

    def test_must_be_contributor_no_user_and_public_project_redirect(self):
        res = view_that_needs_contributor(
            pid=self.public_project._primary_key,
            user=None,
        )
        assert_is_redirect(res)
        # redirects to login url
        redirect_url = res.headers['Location']
        login_url = cas.get_login_url(service_url='http://localhost/')
        assert redirect_url == login_url

    def test_must_be_contributor_no_user_and_private_project_redirect(self):
        res = view_that_needs_contributor(
            pid=self.private_project._primary_key,
            user=None,
        )
        assert_is_redirect(res)
        # redirects to login url
        redirect_url = res.headers['Location']
        login_url = cas.get_login_url(service_url='http://localhost/')
        assert redirect_url == login_url

    def test_must_be_contributor_parent_admin_and_public_project(self):
        user = UserFactory()
        node = NodeFactory(parent=self.public_project, creator=user)
        res = view_that_needs_contributor(
            pid=self.public_project._id,
            nid=node._id,
            user=self.public_project.creator,
        )
        assert res == node

    def test_must_be_contributor_parent_admin_and_private_project(self):
        user = UserFactory()
        node = NodeFactory(parent=self.private_project, creator=user)
        res = view_that_needs_contributor(
            pid=self.private_project._id,
            nid=node._id,
            user=self.private_project.creator,
        )
        assert res == node

    def test_must_be_contributor_parent_write_public_project(self):
        user = UserFactory()
        node = NodeFactory(parent=self.public_project, creator=user)
        self.public_project.set_permissions(self.public_project.creator, permissions.WRITE)
        self.public_project.save()
        with pytest.raises(HTTPError) as exc_info:
            view_that_needs_contributor(
                pid=self.public_project._id,
                nid=node._id,
                user=self.public_project.creator,
            )
        assert exc_info.value.code == 403

    def test_must_be_contributor_parent_write_private_project(self):
        user = UserFactory()
        node = NodeFactory(parent=self.private_project, creator=user)
        self.private_project.set_permissions(self.private_project.creator, permissions.WRITE)
        self.private_project.save()
        with pytest.raises(HTTPError) as exc_info:
            view_that_needs_contributor(
                pid=self.private_project._id,
                nid=node._id,
                user=self.private_project.creator,
            )
        assert exc_info.value.code == 403


@must_be_contributor_or_public
def view_that_needs_contributor_or_public(**kwargs):
    return kwargs.get('node') or kwargs.get('parent')


class TestMustBeContributorOrPublicDecorator(AuthAppTestCase):

    def setUp(self):
        super().setUp()
        self.contrib = AuthUserFactory()
        self.non_contrib = AuthUserFactory()
        self.public_project = ProjectFactory(is_public=True)
        self.private_project = ProjectFactory(is_public=False)
        self.public_project.add_contributor(self.contrib, auth=Auth(self.public_project.creator))
        self.private_project.add_contributor(self.contrib, auth=Auth(self.private_project.creator))
        self.public_project.save()
        self.private_project.save()

    def test_must_be_contributor_when_user_is_contributor_and_public_project(self):
        result = view_that_needs_contributor_or_public(
            pid=self.public_project._primary_key,
            user=self.contrib)
        assert result == self.public_project

    def test_must_be_contributor_when_user_is_not_contributor_and_public_project(self):
        result = view_that_needs_contributor_or_public(
            pid=self.public_project._primary_key,
            user=self.non_contrib)
        assert result == self.public_project

    def test_must_be_contributor_when_user_is_contributor_and_private_project(self):
        result = view_that_needs_contributor_or_public(
            pid=self.private_project._primary_key,
            user=self.contrib)
        assert result == self.private_project

    def test_must_be_contributor_when_user_is_not_contributor_and_private_project_raise_error(self):
        with pytest.raises(HTTPError):
            view_that_needs_contributor_or_public(
                pid=self.private_project._primary_key,
                user=self.non_contrib
            )

    def test_must_be_contributor_no_user_and_public_project(self):
        res = view_that_needs_contributor_or_public(
            pid=self.public_project._primary_key,
            user=None,
        )
        assert res == self.public_project

    def test_must_be_contributor_no_user_and_private_project(self):
        res = view_that_needs_contributor_or_public(
            pid=self.private_project._primary_key,
            user=None,
        )
        assert_is_redirect(res)
        # redirects to login url
        redirect_url = res.headers['Location']
        login_url = cas.get_login_url(service_url='http://localhost/')
        assert redirect_url == login_url

    def test_must_be_contributor_parent_admin_and_public_project(self):
        user = UserFactory()
        node = NodeFactory(parent=self.public_project, creator=user)
        res = view_that_needs_contributor_or_public(
            pid=self.public_project._id,
            nid=node._id,
            user=self.public_project.creator,
        )
        assert res == node

    def test_must_be_contributor_parent_admin_and_private_project(self):
        user = UserFactory()
        node = NodeFactory(parent=self.private_project, creator=user)
        res = view_that_needs_contributor_or_public(
            pid=self.private_project._id,
            nid=node._id,
            user=self.private_project.creator,
        )
        assert res == node

    def test_must_be_contributor_parent_write_public_project(self):
        user = UserFactory()
        node = NodeFactory(parent=self.public_project, creator=user)
        contrib = UserFactory()
        self.public_project.add_contributor(contrib, auth=Auth(self.public_project.creator), permissions=permissions.WRITE)
        self.public_project.save()
        with pytest.raises(HTTPError) as exc_info:
            view_that_needs_contributor_or_public(
                pid=self.public_project._id,
                nid=node._id,
                user=contrib,
            )
        assert exc_info.value.code == 403

    def test_must_be_contributor_parent_write_private_project(self):
        user = UserFactory()
        node = NodeFactory(parent=self.private_project, creator=user)
        contrib = UserFactory()
        self.private_project.add_contributor(contrib, auth=Auth(self.private_project.creator), permissions=permissions.WRITE)
        self.private_project.save()
        with pytest.raises(HTTPError) as exc_info:
            view_that_needs_contributor_or_public(
                pid=self.private_project._id,
                nid=node._id,
                user=contrib,
            )
        assert exc_info.value.code == 403


@must_be_contributor_or_public_but_not_anonymized
def view_that_needs_contributor_or_public_but_not_anonymized(**kwargs):
    return kwargs.get('node') or kwargs.get('parent')


class TestMustBeContributorOrPublicButNotAnonymizedDecorator(AuthAppTestCase):
    def setUp(self):
        super().setUp()
        self.contrib = AuthUserFactory()
        self.non_contrib = AuthUserFactory()
        admin = UserFactory()
        self.public_project = ProjectFactory(is_public=True)
        self.public_project.add_contributor(admin, auth=Auth(self.public_project.creator), permissions=permissions.ADMIN)
        self.private_project = ProjectFactory(is_public=False)
        self.private_project.add_contributor(admin, auth=Auth(self.private_project.creator), permissions=permissions.ADMIN)
        self.public_project.add_contributor(self.contrib, auth=Auth(self.public_project.creator))
        self.private_project.add_contributor(self.contrib, auth=Auth(self.private_project.creator))
        self.public_project.save()
        self.private_project.save()
        self.anonymized_link_to_public_project = PrivateLinkFactory(anonymous=True)
        self.anonymized_link_to_private_project = PrivateLinkFactory(anonymous=True)
        self.anonymized_link_to_public_project.nodes.add(self.public_project)
        self.anonymized_link_to_public_project.save()
        self.anonymized_link_to_private_project.nodes.add(self.private_project)
        self.anonymized_link_to_private_project.save()
        self.flaskapp = Flask('Testing decorator')

        @self.flaskapp.route('/project/<pid>/')
        @must_be_contributor_or_public_but_not_anonymized
        def project_get(**kwargs):
            return 'success', 200
        self.app = self.flaskapp.test_client()

        # logger.error('self.app has been changed from a webtest_plus.TestApp to a flask.Flask.test_client.')

    def test_must_be_contributor_when_user_is_contributor_and_public_project(self):
        result = view_that_needs_contributor_or_public_but_not_anonymized(
            pid=self.public_project._primary_key,
            user=self.contrib)
        assert result == self.public_project

    def test_must_be_contributor_when_user_is_not_contributor_and_public_project(self):
        result = view_that_needs_contributor_or_public_but_not_anonymized(
            pid=self.public_project._primary_key,
            user=self.non_contrib)
        assert result == self.public_project

    def test_must_be_contributor_when_user_is_contributor_and_private_project(self):
        result = view_that_needs_contributor_or_public_but_not_anonymized(
            pid=self.private_project._primary_key,
            user=self.contrib)
        assert result == self.private_project

    def test_must_be_contributor_when_user_is_not_contributor_and_private_project_raise_error(self):
        with pytest.raises(HTTPError):
            view_that_needs_contributor_or_public_but_not_anonymized(
                pid=self.private_project._primary_key,
                user=self.non_contrib
            )

    def test_must_be_contributor_no_user_and_public_project(self):
        res = view_that_needs_contributor_or_public_but_not_anonymized(
            pid=self.public_project._primary_key,
            user=None,
        )
        assert res == self.public_project

    def test_must_be_contributor_no_user_and_private_project(self):
        res = view_that_needs_contributor_or_public_but_not_anonymized(
            pid=self.private_project._primary_key,
            user=None,
        )
        assert_is_redirect(res)
        # redirects to login url
        redirect_url = res.headers['Location']
        login_url = cas.get_login_url(service_url='http://localhost/')
        assert redirect_url == login_url

    def test_must_be_contributor_parent_admin_and_public_project(self):
        user = UserFactory()
        node = NodeFactory(parent=self.public_project, creator=user)
        res = view_that_needs_contributor_or_public_but_not_anonymized(
            pid=self.public_project._id,
            nid=node._id,
            user=self.public_project.creator,
        )
        assert res == node

    def test_must_be_contributor_parent_admin_and_private_project(self):
        user = UserFactory()
        node = NodeFactory(parent=self.private_project, creator=user)
        res = view_that_needs_contributor_or_public_but_not_anonymized(
            pid=self.private_project._id,
            nid=node._id,
            user=self.private_project.creator,
        )
        assert res == node

    def test_must_be_contributor_parent_write_public_project(self):
        user = UserFactory()
        node = NodeFactory(parent=self.public_project, creator=user)
        self.public_project.set_permissions(self.public_project.creator, permissions.WRITE)
        self.public_project.save()
        with pytest.raises(HTTPError) as exc_info:
            view_that_needs_contributor_or_public_but_not_anonymized(
                pid=self.public_project._id,
                nid=node._id,
                user=self.public_project.creator,
            )
        assert exc_info.value.code == 403

    def test_must_be_contributor_parent_write_private_project(self):
        user = UserFactory()
        node = NodeFactory(parent=self.private_project, creator=user)
        self.private_project.set_permissions(self.private_project.creator, permissions.WRITE)
        self.private_project.save()
        with pytest.raises(HTTPError) as exc_info:
            view_that_needs_contributor_or_public_but_not_anonymized(
                pid=self.private_project._id,
                nid=node._id,
                user=self.private_project.creator,
            )
        assert exc_info.value.code == 403

    @mock.patch('website.project.decorators.Auth.from_kwargs')
    def test_decorator_does_allow_anonymous_link_public_project(self, mock_from_kwargs):
        mock_from_kwargs.return_value = Auth(user=None)
        res = self.app.get(f'/project/{self.public_project._primary_key}',
            query_string={'view_only': self.anonymized_link_to_public_project.key}, follow_redirects=True)
        assert res.status_code == 200

    @mock.patch('website.project.decorators.Auth.from_kwargs')
    def test_decorator_does_not_allow_anonymous_link_private_project(self, mock_from_kwargs):
        mock_from_kwargs.return_value = Auth(user=None)
        res = self.app.get(f'/project/{self.private_project._primary_key}',
                           query_string={'view_only': self.anonymized_link_to_private_project.key}, follow_redirects=True)
        assert res.status_code == 500

@must_be_logged_in
def protected(**kwargs):
    return 'open sesame'


@must_have_permission(permissions.ADMIN)
def thriller(**kwargs):
    return 'chiller'


class TestPermissionDecorators(AuthAppTestCase):

    @mock.patch('framework.auth.decorators.Auth.from_kwargs')
    def test_must_be_logged_in_decorator_with_user(self, mock_from_kwargs):
        user = UserFactory()
        mock_from_kwargs.return_value = Auth(user=user)
        protected()

    @mock.patch('framework.auth.decorators.Auth.from_kwargs')
    def test_must_be_logged_in_decorator_with_no_user(self, mock_from_kwargs):
        mock_from_kwargs.return_value = Auth()
        resp = protected()
        assert isinstance(resp, Response)
        login_url = cas.get_login_url(service_url='http://localhost/')
        assert login_url == resp.headers.get('location')

    @mock.patch('website.project.decorators._kwargs_to_nodes')
    @mock.patch('framework.auth.decorators.Auth.from_kwargs')
    def test_must_have_permission_true(self, mock_from_kwargs, mock_to_nodes):
        project = ProjectFactory()
        user = UserFactory()
        project.add_contributor(user, permissions=permissions.ADMIN,
                                auth=Auth(project.creator))
        mock_from_kwargs.return_value = Auth(user=user)
        mock_to_nodes.return_value = (None, project)
        thriller(node=project)

    @mock.patch('website.project.decorators._kwargs_to_nodes')
    @mock.patch('framework.auth.decorators.Auth.from_kwargs')
    def test_must_have_permission_false(self, mock_from_kwargs, mock_to_nodes):
        project = ProjectFactory()
        user = UserFactory()
        mock_from_kwargs.return_value = Auth(user=user)
        mock_to_nodes.return_value = (None, project)
        with pytest.raises(HTTPError) as ctx:
            thriller(node=project)
        assert ctx.value.code == http_status.HTTP_403_FORBIDDEN

    @mock.patch('website.project.decorators._kwargs_to_nodes')
    @mock.patch('framework.auth.decorators.Auth.from_kwargs')
    def test_must_have_permission_not_logged_in(self, mock_from_kwargs, mock_to_nodes):
        project = ProjectFactory()
        mock_from_kwargs.return_value = Auth()
        mock_to_nodes.return_value = (None, project)
        with pytest.raises(HTTPError) as ctx:
            thriller(node=project)
        assert ctx.value.code == http_status.HTTP_401_UNAUTHORIZED


def needs_addon_view(**kwargs):
    return 'openaddon'


class TestMustHaveAddonDecorator(AuthAppTestCase):

    def setUp(self):
        super().setUp()
        self.project = ProjectFactory()

    @mock.patch('website.project.decorators._kwargs_to_nodes')
    def test_must_have_addon_node_true(self, mock_kwargs_to_nodes):
        mock_kwargs_to_nodes.return_value = (None, self.project)
        self.project.add_addon('github', auth=None)
        decorated = must_have_addon('github', 'node')(needs_addon_view)
        res = decorated()
        assert res == 'openaddon'

    @mock.patch('website.project.decorators._kwargs_to_nodes')
    def test_must_have_addon_node_false(self, mock_kwargs_to_nodes):
        mock_kwargs_to_nodes.return_value = (None, self.project)
        self.project.delete_addon('github', auth=None)
        decorated = must_have_addon('github', 'node')(needs_addon_view)
        with pytest.raises(HTTPError):
            decorated()

    @mock.patch('framework.auth.decorators.Auth.from_kwargs')
    def test_must_have_addon_user_true(self, mock_current_user):
        mock_current_user.return_value = Auth(self.project.creator)
        self.project.creator.add_addon('github')
        decorated = must_have_addon('github', 'user')(needs_addon_view)
        res = decorated()
        assert res == 'openaddon'

    @mock.patch('framework.auth.decorators.Auth.from_kwargs')
    def test_must_have_addon_user_false(self, mock_current_user):
        mock_current_user.return_value = Auth(self.project.creator)
        self.project.creator.delete_addon('github')
        decorated = must_have_addon('github', 'user')(needs_addon_view)
        with pytest.raises(HTTPError):
            decorated()


class TestMustBeAddonAuthorizerDecorator(AuthAppTestCase):

    def setUp(self):
        super().setUp()
        self.project = ProjectFactory()
        self.decorated = must_be_addon_authorizer('github')(needs_addon_view)

    @mock.patch('website.project.decorators._kwargs_to_nodes')
    @mock.patch('framework.auth.decorators.Auth.from_kwargs')
    def test_must_be_authorizer_true(self, mock_get_current_user, mock_kwargs_to_nodes):

        # Mock
        mock_get_current_user.return_value = Auth(self.project.creator)
        mock_kwargs_to_nodes.return_value = (None, self.project)

        # Setup
        self.project.add_addon('github', auth=None)
        node_settings = self.project.get_addon('github')
        self.project.creator.add_addon('github')
        user_settings = self.project.creator.get_addon('github')
        node_settings.user_settings = user_settings
        node_settings.save()

        # Test
        res = self.decorated()
        assert res == 'openaddon'

    def test_must_be_authorizer_false(self):

        # Setup
        self.project.add_addon('github', auth=None)
        node_settings = self.project.get_addon('github')
        user2 = UserFactory()
        user2.add_addon('github')
        user_settings = user2.get_addon('github')
        node_settings.user_settings = user_settings
        node_settings.save()

        # Test
        with pytest.raises(HTTPError):
            self.decorated()

    def test_must_be_authorizer_no_user_settings(self):
        self.project.add_addon('github', auth=None)
        with pytest.raises(HTTPError):
            self.decorated()

    def test_must_be_authorizer_no_node_settings(self):
        with pytest.raises(HTTPError):
            self.decorated()


if __name__ == '__main__':
    unittest.main()<|MERGE_RESOLUTION|>--- conflicted
+++ resolved
@@ -36,7 +36,6 @@
     must_have_addon, must_be_addon_authorizer,
 )
 from website.util import api_url_for
-from conftest import start_mock_send_grid
 
 from tests.test_cas_authentication import generate_external_user_with_resp
 
@@ -46,13 +45,6 @@
 @mock.patch('website.mails.settings.USE_EMAIL', True)
 @mock.patch('website.mails.settings.USE_CELERY', False)
 class TestAuthUtils(OsfTestCase):
-
-    def setUp(self):
-        super().setUp()
-<<<<<<< HEAD
-=======
-        self.mock_send_grid = start_mock_send_grid(self)
->>>>>>> 38bfb2a1
 
     def test_citation_with_only_fullname(self):
         user = UserFactory()
@@ -100,12 +92,6 @@
 
         user.reload()
 
-<<<<<<< HEAD
-=======
-        self.mock_send_grid.assert_not_called()
-
-
->>>>>>> 38bfb2a1
         self.app.set_cookie(settings.COOKIE_NAME, user.get_or_create_cookie().decode())
         res = self.app.get(f'/confirm/{user._id}/{token}')
 
@@ -113,10 +99,6 @@
 
         assert res.status_code == 302
         assert '/' == urlparse(res.location).path
-<<<<<<< HEAD
-=======
-        assert len(self.mock_send_grid.call_args_list) == 0
->>>>>>> 38bfb2a1
         assert len(get_session()['status']) == 1
 
     def test_get_user_by_id(self):
@@ -181,21 +163,11 @@
 
     def test_password_change_sends_email(self):
         user = UserFactory()
-<<<<<<< HEAD
         with capture_notifications() as notifications:
             user.set_password('killerqueen')
             user.save()
         assert len(notifications['emits']) == 1
         assert notifications['emits'][0]['type'] == NotificationType.Type.USER_PASSWORD_RESET
-=======
-        user.set_password('killerqueen')
-        user.save()
-        assert len(self.mock_send_grid.call_args_list) == 1
-        empty, kwargs = self.mock_send_grid.call_args
-
-        assert empty == ()
-        assert kwargs['to_addr'] == user.username
->>>>>>> 38bfb2a1
 
     @mock.patch('framework.auth.utils.requests.post')
     def test_validate_recaptcha_success(self, req_post):
@@ -237,7 +209,6 @@
             'password': 'brutusisajerk'
         }
 
-<<<<<<< HEAD
         with capture_notifications() as notifications:
             self.app.post(url, json=sign_up_data)
         assert len(notifications['emits']) == 1
@@ -247,13 +218,6 @@
             self.app.post(url, json=sign_up_data)
         assert len(notifications['emits']) == 1
         assert notifications['emits'][0]['type'] == NotificationType.Type.USER_INITIAL_CONFIRM_EMAIL
-=======
-        self.app.post(url, json=sign_up_data)
-        assert len(self.mock_send_grid.call_args_list) == 1
-
-        self.app.post(url, json=sign_up_data)
-        assert len(self.mock_send_grid.call_args_list) == 2
->>>>>>> 38bfb2a1
 
 
 class TestAuthObject(OsfTestCase):
