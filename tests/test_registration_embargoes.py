--- conflicted
+++ resolved
@@ -575,9 +575,6 @@
         assert_equal(self.registration.embargo.state, Embargo.REJECTED)
         assert_false(self.registration.pending_embargo)
         assert_equal(res.status_code, 302)
-<<<<<<< HEAD
-        assert_true(self.registration._id in res.location)
-=======
         assert_true(self.registration._id in res.location)
 
 
@@ -703,5 +700,4 @@
         )
         self.project.reload()
         # Logs: Created, registered, embargo initiated
-        assert_equal(len(self.project.logs), initial_project_logs + 1)
->>>>>>> abfc1b5a
+        assert_equal(len(self.project.logs), initial_project_logs + 1)