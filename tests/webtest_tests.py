--- conflicted
+++ resolved
@@ -2,7 +2,6 @@
 # -*- coding: utf-8 -*-
 '''Functional tests using WebTest.'''
 import unittest
-import os
 import re
 import mock
 
@@ -24,8 +23,6 @@
 from website.security import random_string
 from website.project.metadata.schemas import OSF_META_SCHEMAS
 from website.project.model import ensure_schemas
-from website.project.views.file import get_cache_path
-from framework.render.tasks import ensure_path
 from website.util import web_url_for
 
 
@@ -46,7 +43,8 @@
 
 class TestAnUnregisteredUser(OsfTestCase):
 
-    def test_can_register(self):
+    @mock.patch('framework.auth.views.send_confirm_email')
+    def test_can_register(self, mock_send_confirm_email):
         # Goes to log in page
         # @FIXME(hrybacki): No tests written to test landing page sign in
         res = self.app.get(web_url_for('auth_login')).maybe_follow()
@@ -65,17 +63,9 @@
 
     def test_sees_error_if_email_is_already_registered(self):
         # A user is already registered
-<<<<<<< HEAD
-        user = UserFactory(username='foo@bar.com')
+        UserFactory(username='foo@bar.com')
         # Goes to log in page
         res = self.app.get(web_url_for('auth_login')).maybe_follow()
-=======
-        UserFactory(username='foo@bar.com')
-        # Goes to home page
-        res = self.app.get('/').maybe_follow()
-        # Clicks sign in button
-        res = res.click('Create an Account or Sign-In').maybe_follow()
->>>>>>> 68a6089f
         # Fills out registration form
         form = res.forms['registerForm']
         form['register-fullname'] = 'Foo Bar'
@@ -201,7 +191,6 @@
         res = res.follow()
         assert_equal(web_url_for('two_factor'), res.request.path)
         assert_equal(res.status_code, 200)
-
 
     @mock.patch('website.addons.twofactor.models.push_status_message')
     def test_access_resource_before_two_factor_authorization(self, mock_push_message):
@@ -1012,7 +1001,8 @@
         res2 = self.app.get(project2.url)
         assert_in(name2, res2)
 
-    def test_unregistered_user_can_create_an_account(self):
+    @mock.patch('framework.auth.views.send_confirm_email')
+    def test_unregistered_user_can_create_an_account(self, mock_send_email):
         # User is added as an unregistered contributor to a project
         email, name = fake.email(), fake.name()
         self.project.add_unregistered_contributor(
@@ -1188,8 +1178,9 @@
         )
         self.project.save()
 
+    @mock.patch('framework.auth.views.send_confirm_email')
     @mock.patch('website.project.views.contributor.session')
-    def test_user_with_claim_url_registers_new_account(self, mock_session):
+    def test_user_with_claim_url_registers_new_account(self, mock_session, mock_send_email):
         # Assume that the unregistered user data is already stored in the session
         mock_session.data = {
             'unreg_user': {
