#!/usr/bin/env python
# -*- coding: utf-8 -*-
'''Functional tests using WebTest.'''
import unittest
import os
import re
import mock

from nose.tools import *  # PEP8 asserts

from framework.mongo import Q
from framework.auth import User, Auth
<<<<<<< HEAD

=======
>>>>>>> 92cf2703
from tests.base import OsfTestCase, fake
from tests.factories import (UserFactory, AuthUserFactory, ProjectFactory,
                             WatchConfigFactory, ApiKeyFactory,
                             NodeFactory, NodeWikiFactory, RegistrationFactory,
                             UnregUserFactory, UnconfirmedUserFactory,
                             PrivateLinkFactory)
from tests.test_features import requires_piwik
from website import settings, language
from website.project.metadata.schemas import OSF_META_SCHEMAS
from website.project.model import ensure_schemas
from website.project.views.file import get_cache_path
from website.addons.osffiles.views import get_cache_file
from framework.render.tasks import ensure_path

<<<<<<< HEAD
app = website.app.init_app(
    routes=True, set_backends=False, settings_module='website.settings',
)


class TestAnUnregisteredUser(OsfTestCase):

    def setUp(self):
        super(TestAnUnregisteredUser, self).setUp()
        self.app = TestApp(app)

=======

class TestAnUnregisteredUser(OsfTestCase):

>>>>>>> 92cf2703
    def test_can_register(self):
        # Goes to home page
        res = self.app.get('/').maybe_follow()
        # Clicks sign in button
        res = res.click('Create an Account or Sign-In').maybe_follow()
        # Fills out registration form
        form = res.forms['registerForm']
        form['register-fullname'] = 'Nicholas Cage'
        form['register-username'] = 'nickcage@example.com'
        form['register-username2'] = 'nickcage@example.com'
        form['register-password'] = 'example'
        form['register-password2'] = 'example'
        # Submits
        res = form.submit().maybe_follow()
        # There's a flash messageset
        assert_in('Registration successful. Please check nickcage@example.com '
            'to confirm your email address.', res)

    def test_sees_error_if_email_is_already_registered(self):
        # A user is already registered
        user = UserFactory(username='foo@bar.com')
        # Goes to home page
        res = self.app.get('/').maybe_follow()
        # Clicks sign in button
        res = res.click('Create an Account or Sign-In').maybe_follow()
        # Fills out registration form
        form = res.forms['registerForm']
        form['register-fullname'] = 'Foo Bar'
        form['register-username'] = 'foo@bar.com'
        form['register-username2'] = 'foo@bar.com'
        form['register-password'] = 'example'
        form['register-password2'] = 'example'
        # submits
        res = form.submit().maybe_follow()
        # sees error message because email is already registered
        assert_in('has already been registered.', res)

    def test_cant_see_new_project_form(self):
        """ Can't see new project form if not logged in. """
        assert_in(
            'You must log in to access this resource',
            self.app.get('/project/new/').maybe_follow()
        )

    def test_cant_see_profile(self):
        """ Can't see profile if not logged in. """
        assert_in(
            'You must log in to access this resource',
            self.app.get('/profile/').maybe_follow()
        )


class TestAUser(OsfTestCase):

    def setUp(self):
        super(TestAUser, self).setUp()
<<<<<<< HEAD
        self.app = TestApp(app)
=======
>>>>>>> 92cf2703
        self.user = UserFactory()
        self.user.set_password('science')
        # Add an API key for quicker authentication
        api_key = ApiKeyFactory()
        self.user.api_keys.append(api_key)
        self.user.save()
        self.auth = ('test', api_key._primary_key)

    def _login(self, username, password):
        '''Log in a user via at the login page.'''
        res = self.app.get('/account/').maybe_follow()
        # Fills out login info
        form = res.forms['signinForm']  # Get the form from its ID
        form['username'] = username
        form['password'] = password
        # submits
        res = form.submit().maybe_follow()
        return res

    def test_can_see_profile_url(self):
        res = self.app.get(self.user.url).maybe_follow()
        assert_in(self.user.url, res)

    def test_can_see_homepage(self):
        # Goes to homepage
        res = self.app.get('/').maybe_follow()  # Redirects
        assert_equal(res.status_code, 200)

    def test_can_log_in(self):
        # Log in and out
        self._login(self.user.username, 'science')
        self.app.get('/logout/')
        # Goes to home page
        res = self.app.get('/').maybe_follow()
        # Clicks sign in button
        res = res.click('Create an Account or Sign-In').maybe_follow()
        # Fills out login info
        form = res.forms['signinForm']  # Get the form from its ID
        form['username'] = self.user.username
        form['password'] = 'science'
        # submits
        res = form.submit().maybe_follow()
        # Sees dashboard with projects and watched projects
        assert_in('Projects', res)
        assert_in('Watched Projects', res)

    def test_sees_flash_message_on_bad_login(self):
        # Goes to log in page
        res = self.app.get('/account/').maybe_follow()
        # Fills the form with incorrect password
        form  = res.forms['signinForm']
        form['username'] = self.user.username
        form['password'] = 'thisiswrong'
        # Submits
        res = form.submit()
        # Sees a flash message
        assert_in('Log-in failed', res)

    def test_is_redirected_to_dashboard_already_logged_in_at_login_page(self):
        res = self._login(self.user.username, 'science')
        res = self.app.get('/login/').follow()
        assert_equal(res.request.path, '/dashboard/')

    def test_sees_projects_in_her_dashboard(self):
        # the user already has a project
        project = ProjectFactory(creator=self.user)
        project.add_contributor(self.user)
        project.save()
        # Goes to homepage, already logged in
        res = self._login(self.user.username, 'science')
        res = self.app.get('/').maybe_follow()
        # Clicks Dashboard link in navbar
        res = res.click('Dashboard', index=0)
        assert_in('Projects', res)  # Projects heading
        # The project title is listed
        assert_in(project.title, res)

    @unittest.skip("Can't test this, since logs are dynamically loaded")
    def test_sees_log_events_on_watched_projects(self):
        # Another user has a public project
        u2 = UserFactory(username='bono@u2.com', fullname='Bono')
        key = ApiKeyFactory()
        u2.api_keys.append(key)
        u2.save()
        project = ProjectFactory(creator=u2, is_public=True)
        project.add_contributor(u2)
        auth = Auth(user=u2, api_key=key)
        # A file was added to the project
        project.add_file(auth=auth, file_name='test.html',
                        content='123', size=2, content_type='text/html')
        project.save()
        # User watches the project
        watch_config = WatchConfigFactory(node=project)
        self.user.watch(watch_config)
        self.user.save()
        # Goes to her dashboard, already logged in
        res = self.app.get('/dashboard/', auth=self.auth, auto_follow=True)
        # Sees logs for the watched project
        assert_in('Watched Projects', res)  # Watched Projects header
        # The log action is in the feed
        assert_in('added file test.html', res)
        assert_in(project.title, res)

    def test_can_create_a_project(self):
        res = self._login(self.user.username, 'science')
        # Goes to dashboard (already logged in)
        res = res.click('Dashboard', index=0)
        # Clicks New Project
        res = res.click('New Project').maybe_follow()
        # Fills out the form
        form = res.forms['projectForm']
        form['title'] = 'My new project'
        form['description'] = 'Just testing'
        # Submits
        res = form.submit().maybe_follow()
        # Taken to the project's page
        assert_in('My new project', res)

    def test_sees_correct_title_home_page(self):
        # User goes to homepage
        res = self.app.get('/', auto_follow=True)
        title = res.html.title.string
        # page title is correct
        assert_equal('OSF | Home', title)

    def test_sees_correct_title_on_dashboard(self):
        # User goes to dashboard
        res = self.app.get('/dashboard/', auth=self.auth, auto_follow=True)
        title = res.html.title.string
        assert_equal('OSF | Dashboard', title)

    def test_can_see_make_public_button_if_admin(self):
        # User is a contributor on a project
        project = ProjectFactory()
        project.add_contributor(
            self.user,
            permissions=['read', 'write', 'admin'],
            save=True)
        # User goes to the project page
        res = self.app.get(project.url, auth=self.auth).maybe_follow()
        assert_in('Make Public', res)

    def test_cant_see_make_public_button_if_not_admin(self):
        # User is a contributor on a project
        project = ProjectFactory()
        project.add_contributor(
            self.user,
            permissions=['read', 'write'],
            save=True)
        # User goes to the project page
        res = self.app.get(project.url, auth=self.auth).maybe_follow()
        assert_not_in('Make Public', res)

    def test_can_see_make_private_button_if_admin(self):
        # User is a contributor on a project
        project = ProjectFactory(is_public=True)
        project.add_contributor(
            self.user,
            permissions=['read', 'write', 'admin'],
            save=True)
        # User goes to the project page
        res = self.app.get(project.url, auth=self.auth).maybe_follow()
        assert_in('Make Private', res)

    def test_cant_see_make_private_button_if_not_admin(self):
        # User is a contributor on a project
        project = ProjectFactory(is_public=True)
        project.add_contributor(
            self.user,
            permissions=['read', 'write'],
            save=True)
        # User goes to the project page
        res = self.app.get(project.url, auth=self.auth).maybe_follow()
        assert_not_in('Make Private', res)

    def test_sees_logs_on_a_project(self):
        project = ProjectFactory(is_public=True)
        # User goes to the project's page
        res = self.app.get(project.url, auth=self.auth).maybe_follow()
        # Can see log event
        assert_in('created', res)

    def test_no_wiki_content_message(self):
        project = ProjectFactory(creator=self.user)
        # Goes to project's wiki, where there is no content
        res = self.app.get('/{0}/wiki/home/'.format(project._primary_key), auth=self.auth)
        # Sees a message indicating no content
        assert_in('No wiki content', res)

    def test_sees_own_profile(self):
        res = self.app.get('/profile/', auth=self.auth)
        td1 = res.html.find('td', text=re.compile(r'Public(.*?)Profile'))
        td2 = td1.find_next_sibling('td')
        assert_equal(td2.text, self.user.display_absolute_url)

    def test_sees_another_profile(self):
        user2 = UserFactory()
        res = self.app.get(user2.url, auth=self.auth)
        td1 = res.html.find('td', text=re.compile(r'Public(.*?)Profile'))
        td2 = td1.find_next_sibling('td')
        assert_equal(td2.text, user2.display_absolute_url)


class TestRegistrations(OsfTestCase):

    def setUp(self):
        super(TestRegistrations, self).setUp()
        ensure_schemas()
        self.user = UserFactory()
        # Add an API key for quicker authentication
        api_key = ApiKeyFactory()
        self.user.api_keys.append(api_key)
        self.user.save()
        self.auth = ('test', api_key._primary_key)
        self.original = ProjectFactory(creator=self.user, is_public=True)
        # A registration
        self.project = RegistrationFactory(
            project=self.original,
            user=self.user,
        )

    def test_cant_be_deleted(self):
        # Goes to project's page
        res = self.app.get(self.project.url + 'settings/', auth=self.auth).maybe_follow()
        assert_not_in('Delete project', res)

    def test_can_see_contributor(self):
        # Goes to project's page
        res = self.app.get(self.project.url, auth=self.auth).maybe_follow()
        # Settings is not in the project navigation bar
        subnav = res.html.select('#projectSubnav')[0]
        assert_in('Sharing', subnav.text)

    def test_sees_registration_templates(self):

        # Browse to original project
        res = self.app.get(
            '{}register/'.format(self.original.url),
            auth=self.auth
        ).maybe_follow()

        # Find registration options
        options = res.html.find(
            'select', id='select-registration-template'
        ).find_all('option')

        # Should see number of options equal to number of registration
        # templates, plus one for 'Select...'
        assert_equal(
            len(options),
            len(OSF_META_SCHEMAS) + 1
        )

        # First option should have empty value
        assert_equal(options[0].get('value'), None)

        # All registration templates should be listed in <option>s
        option_values = [
            option.get('value')
            for option in options[1:]
        ]
        for schema in OSF_META_SCHEMAS:
            assert_in(
                schema['name'],
                option_values
            )

    def test_registration_nav_not_seen(self):
        # Goes to project's page
        res = self.app.get(self.project.url, auth=self.auth).maybe_follow()
        # Settings is not in the project navigation bar
        subnav = res.html.select('#projectSubnav')[0]
        assert_not_in('Registrations', subnav.text)


class TestComponents(OsfTestCase):

    def setUp(self):
        super(TestComponents, self).setUp()
<<<<<<< HEAD
        self.app = TestApp(app)
=======
>>>>>>> 92cf2703
        self.user = AuthUserFactory()
        self.consolidate_auth = Auth(user=self.user)
        self.project = ProjectFactory(creator=self.user)
        self.project.add_contributor(contributor=self.user, auth=self.consolidate_auth)
        # A non-project componenet
        self.component = NodeFactory(
            category='hypothesis',
            creator=self.user,
            project=self.project,
        )
        self.component.save()
        self.component.set_privacy('public', self.consolidate_auth)
        self.component.set_privacy('private', self.consolidate_auth)
        self.project.save()
        self.project_url = self.project.web_url_for('view_project')

    def test_can_create_component_from_a_project(self):
        res = self.app.get(self.project.url, auth=self.user.auth).maybe_follow()
        assert_in('Add Component', res)

    def test_cannot_create_component_from_a_component(self):
        res = self.app.get(self.component.url, auth=self.user.auth).maybe_follow()
        assert_not_in('Add Component', res)

    def test_sees_parent(self):
        res = self.app.get(self.component.url, auth=self.user.auth).maybe_follow()
        parent_title = res.html.find_all('h1', class_='node-parent-title')
        assert_equal(len(parent_title), 1)
        assert_in(self.project.title, parent_title[0].text)

    def test_delete_project(self):
        res = self.app.get(
            self.component.url + 'settings/',
            auth=self.user.auth
        ).maybe_follow()
        assert_in(
            'Delete {0}'.format(self.component.project_or_component),
            res
        )

    def test_cant_delete_project_if_not_admin(self):
        non_admin = AuthUserFactory()
        self.component.add_contributor(
            non_admin,
            permissions=['read', 'write'],
            auth=self.consolidate_auth,
            save=True,
        )
        res = self.app.get(
            self.component.url + 'settings/',
            auth=non_admin.auth
        ).maybe_follow()
        assert_not_in(
            'Delete {0}'.format(self.component.project_or_component),
            res
        )

    def test_components_shouldnt_have_component_list(self):
        res = self.app.get(self.component.url, auth=self.user.auth)
        assert_not_in('Components', res)


class TestPrivateLinkView(OsfTestCase):

    def setUp(self):
        super(TestPrivateLinkView, self).setUp()
<<<<<<< HEAD
        self.app = TestApp(app)

=======
>>>>>>> 92cf2703
        self.user = AuthUserFactory()  # Is NOT a contributor
        self.project = ProjectFactory(is_public=False)
        self.link = PrivateLinkFactory(anonymous=True)
        self.link.nodes.append(self.project)
        self.link.save()
<<<<<<< HEAD

=======
>>>>>>> 92cf2703
        self.project_url = self.project.web_url_for('view_project')

    def test_anonymous_link_hide_contributor(self):
        res = self.app.get(self.project_url, {'view_only': self.link.key})
        assert_in("Anonymous Contributors", res.body)
        assert_not_in(self.user.fullname, res)


class TestMergingAccounts(OsfTestCase):

    def setUp(self):
        super(TestMergingAccounts, self).setUp()
<<<<<<< HEAD
        self.app = TestApp(app)
=======
>>>>>>> 92cf2703
        self.user = UserFactory.build()
        self.user.set_password('science')
        self.user.save()
        self.dupe = UserFactory.build()
        self.dupe.set_password('example')
        self.dupe.save()

    def _login(self, username, password):
        '''Log in a user via at the login page.'''
        res = self.app.get('/account/').maybe_follow()
        # Fills out login info
        form = res.forms['signinForm']
        form['username'] = self.user.username
        form['password'] = 'science'
        # submits
        res = form.submit().maybe_follow()
        return res

    @unittest.skip('Disabled for now')
    def test_can_merge_accounts(self):
        res = self._login(self.user.username, 'science')
        # Goes to settings
        res = self.app.get('/settings/').maybe_follow()
        # Clicks merge link
        res = res.click('Merge with duplicate account')
        # Fills out form
        form = res.forms['mergeAccountsForm']
        form['merged_username'] = self.dupe.username
        form['merged_password'] = 'example'
        form['user_password'] = 'science'
        # Submits
        res = form.submit().maybe_follow()
        # Back at the settings page
        assert_equal(res.request.path, '/settings/')
        # Sees a flash message
        assert_in(
            'Successfully merged {0} with this account'.format(
                self.dupe.username
            ),
            res
        )
        # User is merged in database
        self.dupe.reload()
        assert_true(self.dupe.is_merged)

    def test_sees_error_message_when_merged_password_is_wrong(self):
        # User logs in
        res = self._login(self.user.username, 'science')
        res = self.app.get('/user/merge/')
        # Fills out form
        form = res.forms['mergeAccountsForm']
        form['merged_username'] = self.dupe.username
        form['merged_password'] = 'WRONG'
        form['user_password'] = 'science'
        # Submits
        res = form.submit().maybe_follow()
        # Sees flash message
        assert_in(
            'Could not find that user. Please check the username and '
            'password.',
            res
        )

    @unittest.skip('Disabled for now')
    def test_sees_error_message_when_own_password_is_wrong(self):
        # User logs in
        res = self._login(self.user.username, 'science')
        # Goes to settings
        res = self.app.get('/settings/').maybe_follow()
        # Clicks merge link
        res = res.click('Merge with duplicate account')
        # Fills out form
        form = res.forms['mergeAccountsForm']
        form['merged_username'] = self.dupe.username
        form['merged_password'] = 'example'
        form['user_password'] = 'BAD'
        # Submits
        res = form.submit().maybe_follow()
        # Sees flash message
        assert_in(
            'Could not authenticate. Please check your username and password.',
            res
        )

    def test_merged_user_is_not_shown_as_a_contributor(self):
        project = ProjectFactory(is_public=True)
        # Both the master and dupe are contributors
        project.add_contributor(self.dupe, log=False)
        project.add_contributor(self.user, log=False)
        project.save()
        # At the project page, both are listed as contributors
        res = self.app.get(project.url).maybe_follow()
        assert_in(self.user.fullname, res)
        assert_in(self.dupe.fullname, res)
        # The accounts are merged
        self.user.merge_user(self.dupe)
        self.user.save()
        # Now only the master user is shown at the project page
        res = self.app.get(project.url).maybe_follow()
        assert_in(self.user.fullname, res)
        assert_true(self.dupe.is_merged)
        assert_not_in(self.dupe.fullname, res)

    def test_merged_user_has_alert_message_on_profile(self):
        # Master merges dupe
        self.user.merge_user(self.dupe)
        self.user.save()
        # At the dupe user's profile there is an alert message at the top
        # indicating that the user is merged
        res = self.app.get('/profile/{0}/'.format(self.dupe._primary_key)).maybe_follow()
        assert_in('This account has been merged', res)


# FIXME: These affect search in development environment. So need to migrate solr after running.
# # Remove this side effect.
@unittest.skipIf(not settings.SEARCH_ENGINE, 'Skipping because search is disabled')
class TestSearching(OsfTestCase):
    '''Test searching using the search bar. NOTE: These may affect the
    Solr database. May need to migrate after running these.
    '''

    def setUp(self):
        super(TestSearching, self).setUp()
        import website.search.search as search
        search.delete_all()
        self.user = UserFactory()
        # Add an API key for quicker authentication
        api_key = ApiKeyFactory()
        self.user.api_keys.append(api_key)
        self.user.save()
        self.auth = ('test', api_key._primary_key)

    def test_a_user_from_home_page(self):
        user = UserFactory()
        # Goes to home page
        res = self.app.get('/').maybe_follow()
        # Fills search form
        form = res.forms['searchBar']
        form['q'] = user.fullname
        res = form.submit().maybe_follow()
        # No results, so clicks Search Users

        res = res.click('Users: 1')
        # The username shows as a search result
        assert_in(user.fullname, res)

    def test_a_public_project_from_home_page(self):
        project = ProjectFactory(title='Foobar Project', is_public=True)
        # Searches a part of the name
        res = self.app.get('/').maybe_follow()
        project.reload()
        form = res.forms['searchBar']
        form['q'] = 'Foobar'
        res = form.submit().maybe_follow()
        # A link to the project is shown as a result
        assert_in('Foobar Project', res)


class TestShortUrls(OsfTestCase):

    def setUp(self):
        super(TestShortUrls, self).setUp()
<<<<<<< HEAD
        self.app = TestApp(app)
=======
>>>>>>> 92cf2703
        self.user = UserFactory()
        # Add an API key for quicker authentication
        api_key = ApiKeyFactory()
        self.user.api_keys.append(api_key)
        self.user.save()
        self.auth = ('test', api_key._primary_key)
        self.consolidate_auth=Auth(user=self.user, api_key=api_key)
        self.project = ProjectFactory(creator=self.user)
        # A non-project componenet
        self.component = NodeFactory(category='hypothesis', creator=self.user)
        self.project.nodes.append(self.component)
        self.component.save()
        # Hack: Add some logs to component; should be unnecessary pending
        # improvements to factories from @rliebz
        self.component.set_privacy('public', auth=self.consolidate_auth)
        self.component.set_privacy('private', auth=self.consolidate_auth)
        self.wiki = NodeWikiFactory(user=self.user, node=self.component)

    def _url_to_body(self, url):
        return self.app.get(url, auth=self.auth).maybe_follow().normal_body

    def test_profile_url(self):
        res1 = self.app.get('/{}/'.format(self.user._primary_key)).maybe_follow()
        res2 = self.app.get('/profile/{}/'.format(self.user._primary_key)).maybe_follow()
        assert_equal(
            res1.normal_body,
            res2.normal_body
        )

    def test_project_url(self):
        assert_equal(
            self._url_to_body(self.project.deep_url),
            self._url_to_body(self.project.url),
        )

    def test_component_url(self):
        assert_equal(
            self._url_to_body(self.component.deep_url),
            self._url_to_body(self.component.url),
        )

    def _mock_rendered_file(self, component, fobj):
        node_settings = component.get_addon('osffiles')
        cache_dir = get_cache_path(node_settings)
        cache_file = get_cache_file(fobj.filename, fobj.latest_version_number(component))
        cache_file_path = os.path.join(cache_dir, cache_file)
        ensure_path(cache_dir)
        with open(cache_file_path, 'w') as fp:
            fp.write('test content')

    def test_file_url(self):
        node_file = self.component.add_file(
            self.consolidate_auth, 'test.txt',
            'test content', 4, 'text/plain'
        )
        self._mock_rendered_file(self.component, node_file)
        # Warm up to account for file rendering
        _ = self._url_to_body(node_file.url(self.component))
        assert_equal(
            self._url_to_body(node_file.deep_url(self.component)),
            self._url_to_body(node_file.url(self.component)),
        )

    def test_wiki_url(self):
        assert_equal(
            self._url_to_body(self.wiki.deep_url),
            self._url_to_body(self.wiki.url),
        )


@requires_piwik
class TestPiwik(OsfTestCase):

    def setUp(self):
        super(TestPiwik, self).setUp()
<<<<<<< HEAD
        self.app = TestApp(app)
=======
>>>>>>> 92cf2703
        self.users = [
            AuthUserFactory()
            for _ in range(3)
        ]
        self.consolidate_auth = Auth(user=self.users[0])
        self.project = ProjectFactory(creator=self.users[0], is_public=True)
        self.project.add_contributor(contributor=self.users[1])
        self.project.save()

    def test_contains_iframe_and_src(self):
        res = self.app.get(
            '/{0}/statistics/'.format(self.project._primary_key),
            auth=self.users[0].auth
        ).maybe_follow()
        assert_in('iframe', res)
        assert_in('src', res)
        assert_in('http://162.243.104.66/piwik/', res)

    def test_anonymous_no_token(self):
        res = self.app.get(
            '/{0}/statistics/'.format(self.project._primary_key),
            auth=self.users[2].auth
        ).maybe_follow()
        assert_in('token_auth=anonymous', res)

    def test_contributor_token(self):
        res = self.app.get(
            '/{0}/statistics/'.format(self.project._primary_key),
            auth=self.users[1].auth
        ).maybe_follow()
        assert_in(self.users[1].piwik_token, res)

    def test_no_user_token(self):
        res = self.app.get(
            '/{0}/statistics/'.format(self.project._primary_key)
        ).maybe_follow()
        assert_in('token_auth=anonymous', res)

    def test_private_alert(self):
        self.project.set_privacy('private', auth=self.consolidate_auth)
        self.project.save()
        res = self.app.get(
            '/{0}/statistics/'.format(self.project._primary_key),
            auth=self.users[0].auth
        ).maybe_follow().normal_body
        assert_in(
            'Usage statistics are collected only for public resources.',
            res
        )


class TestClaiming(OsfTestCase):

    def setUp(self):
        super(TestClaiming, self).setUp()
<<<<<<< HEAD
        self.app = TestApp(app)
=======
>>>>>>> 92cf2703
        self.referrer = AuthUserFactory()
        self.project = ProjectFactory(creator=self.referrer, is_public=True)

    def test_correct_name_shows_in_contributor_list(self):
        name1, email = fake.name(), fake.email()
        UnregUserFactory(fullname=name1, email=email)
        name2, email = fake.name(), fake.email()
        # Added with different name
        self.project.add_unregistered_contributor(fullname=name2,
            email=email, auth=Auth(self.referrer))
        self.project.save()

        res = self.app.get(self.project.url, auth=self.referrer.auth)
        # Correct name is shown
        assert_in(name2, res)
        assert_not_in(name1, res)

    def test_user_can_set_password_on_claim_page(self):
        name, email = fake.name(), fake.email()
        new_user = self.project.add_unregistered_contributor(
            email=email,
            fullname=name,
            auth=Auth(self.referrer)
        )
        self.project.save()
        claim_url = new_user.get_claim_url(self.project._primary_key)
        res = self.app.get(claim_url)
        self.project.reload()
        assert_in('Set Password', res)
        form = res.forms['setPasswordForm']
        form['username'] = new_user.username
        form['password'] = 'killerqueen'
        form['password2'] = 'killerqueen'
        res = form.submit().maybe_follow()
        new_user.reload()
        # at settings page
        assert_equal(res.request.path, '/settings/')
        assert_in('Welcome to the OSF', res)

    def test_sees_is_redirected_if_user_already_logged_in(self):
        name, email = fake.name(), fake.email()
        new_user = self.project.add_unregistered_contributor(
            email=email,
            fullname=name,
            auth=Auth(self.referrer)
        )
        self.project.save()
        existing = AuthUserFactory()
        claim_url = new_user.get_claim_url(self.project._primary_key)
        # a user is already logged in
        res = self.app.get(claim_url, auth=existing.auth, expect_errors=True)
        assert_equal(res.status_code, 302)

    def test_unregistered_users_names_are_project_specific(self):
        name1, name2, email = fake.name(), fake.name(), fake.email()
        project2 = ProjectFactory(creator=self.referrer)
        # different projects use different names for the same unreg contributor
        self.project.add_unregistered_contributor(
            email=email,
            fullname=name1,
            auth=Auth(self.referrer)
        )
        self.project.save()
        project2.add_unregistered_contributor(
            email=email,
            fullname=name2,
            auth=Auth(self.referrer)
        )
        project2.save()
        self.app.authenticate(*self.referrer.auth)
        # Each project displays a different name in the contributor list
        res = self.app.get(self.project.url)
        assert_in(name1, res)

        res2 = self.app.get(project2.url)
        assert_in(name2, res2)

    def test_unregistered_user_can_create_an_account(self):
        # User is added as an unregistered contributor to a project
        email, name = fake.email(), fake.name()
        self.project.add_unregistered_contributor(
            email=email,
            fullname=name,
            auth=Auth(self.referrer)
        )
        self.project.save()
        # Goes to registration page (instead of claiming their email)
        res = self.app.get('/account/').maybe_follow()
        form = res.forms['registerForm']
        form['register-fullname'] = name
        form['register-username'] = email
        form['register-username2'] = email
        form['register-password'] = 'example'
        form['register-password2'] = 'example'
        res = form.submit()
        # registered successfully
        assert_in(language.REGISTRATION_SUCCESS.format(email=email), res)

    def test_cannot_go_to_claim_url_after_setting_password(self):
        name, email = fake.name(), fake.email()
        new_user = self.project.add_unregistered_contributor(
            email=email,
            fullname=name,
            auth=Auth(self.referrer)
        )
        self.project.save()
        # Goes to claim url and successfully claims account
        claim_url = new_user.get_claim_url(self.project._primary_key)
        res = self.app.get(claim_url)
        self.project.reload()
        assert_in('Set Password', res)
        form = res.forms['setPasswordForm']
        form['username'] = new_user.username
        form['password'] = 'killerqueen'
        form['password2'] = 'killerqueen'
        res = form.submit().maybe_follow()

        # logs out
        res = self.app.get('/logout/').maybe_follow()
        # tries to go to claim url again
        res = self.app.get(claim_url, expect_errors=True)
        assert_equal(res.status_code, 400)
        assert_in('already been claimed', res)

    def test_cannot_set_email_to_a_user_that_already_exists(self):
        reg_user = UserFactory()
        name, email = fake.name(), fake.email()
        new_user = self.project.add_unregistered_contributor(
            email=email,
            fullname=name,
            auth=Auth(self.referrer)
        )
        self.project.save()
        # Goes to claim url and successfully claims account
        claim_url = new_user.get_claim_url(self.project._primary_key)
        res = self.app.get(claim_url)
        self.project.reload()
        assert_in('Set Password', res)
        form = res.forms['setPasswordForm']
        # Fills out an email that is the username of another user
        form['username'] = reg_user.username
        form['password'] = 'killerqueen'
        form['password2'] = 'killerqueen'
        res = form.submit().maybe_follow(expect_errors=True)
        assert_in(
            language.ALREADY_REGISTERED.format(email=reg_user.username),
            res
        )

    def test_correct_display_name_is_shown_at_claim_page(self):
        original_name = fake.name()
        unreg = UnregUserFactory(fullname=original_name)

        different_name = fake.name()
        new_user = self.project.add_unregistered_contributor(
            email=unreg.username,
            fullname=different_name,
            auth=Auth(self.referrer),
        )
        self.project.save()
        claim_url = new_user.get_claim_url(self.project._primary_key)
        res = self.app.get(claim_url)
        # Correct name (different_name) should be on page
        assert_in(different_name, res)


class TestConfirmingEmail(OsfTestCase):

    def setUp(self):
        super(TestConfirmingEmail, self).setUp()
<<<<<<< HEAD
        self.app = TestApp(app)
=======
>>>>>>> 92cf2703
        self.user = UnconfirmedUserFactory()
        self.confirmation_url = self.user.get_confirmation_url(
            self.user.username,
            external=False,
        )
        self.confirmation_token = self.user.get_confirmation_token(
            self.user.username
        )

    def test_redirects_to_settings(self):
        res = self.app.get(self.confirmation_url).follow()
        assert_equal(
            res.request.path,
            '/settings/',
            'redirected to settings page'
        )
        assert_in('Welcome to the OSF!', res, 'shows flash message')
        assert_in('Please update the following settings.', res)

    def test_error_page_if_confirm_link_is_expired(self):
        self.user.confirm_email(self.confirmation_token)
        self.user.save()
        res = self.app.get(self.confirmation_url, expect_errors=True)
        assert_in('Link Expired', res)

    def test_sees_flash_message_if_email_unconfirmed(self):
        # set a password for user
        self.user.set_password('bicycle')
        self.user.save()
        # Goes to log in page
        res = self.app.get('/account/').maybe_follow()
        # Fills the form with incorrect password
        form  = res.forms['signinForm']
        form['username'] = self.user.username
        form['password'] = 'bicycle'
        res = form.submit().maybe_follow()
        assert_in(language.UNCONFIRMED, res, 'shows flash message')
        # clicks on resend link in flash message
        res = res.click('Click here')
        assert_equal(res.request.path, '/resend/', 'at resend page')


    @mock.patch('framework.auth.views.send_confirm_email')
    def test_resend_form(self, send_confirm_email):
        res = self.app.get('/resend/')
        form = res.forms['resendForm']
        form['email'] = self.user.username
        res = form.submit()
        assert_true(send_confirm_email.called)
        assert_in('Resent email to', res)

    def test_resend_form_does_nothing_if_not_in_db(self):
        res = self.app.get('/resend/')
        form = res.forms['resendForm']
        form['email'] = 'nowheretobefound@foo.com'
        res = form.submit()
        assert_equal(res.request.path, '/resend/')

    def test_resend_form_shows_alert_if_email_already_confirmed(self):
        user = UnconfirmedUserFactory()
        url = user.get_confirmation_url(user.username, external=False)
        # User confirms their email address
        self.app.get(url).maybe_follow()
        # tries to resend confirmation
        res = self.app.get('/resend/')
        form = res.forms['resendForm']
        form['email'] = user.username
        res = form.submit()
        # Sees alert message
        assert_in('already been confirmed', res)


class TestClaimingAsARegisteredUser(OsfTestCase):

    def setUp(self):
        super(TestClaimingAsARegisteredUser, self).setUp()
<<<<<<< HEAD
        self.app = TestApp(app)
=======
>>>>>>> 92cf2703
        self.referrer = AuthUserFactory()
        self.project = ProjectFactory(creator=self.referrer, is_public=True)
        name, email = fake.name(), fake.email()
        self.user = self.project.add_unregistered_contributor(
            fullname=name,
            email=email,
            auth=Auth(user=self.referrer)
        )
        self.project.save()

    @mock.patch('website.project.views.contributor.session')
    def test_user_with_claim_url_registers_new_account(self, mock_session):
        # Assume that the unregistered user data is already stored in the session
        mock_session.data = {
            'unreg_user': {
                'uid': self.user._primary_key,
                'pid': self.project._primary_key,
                'token': self.user.get_unclaimed_record(
                    self.project._primary_key)['token']
            }
        }
        res2 = self.app.get('/account/')
        # Fills in Register form
        form = res2.forms['registerForm']
        form['register-fullname'] = 'tester'
        form['register-username'] = 'test@test.com'
        form['register-username2'] = 'test@test.com'
        form['register-password'] = 'testing'
        form['register-password2'] = 'testing'
        res3 = form.submit()

        assert_in('Registration successful.', res3.body)
        assert_in('Successfully claimed contributor', res3.body)

        u = User.find(Q('username', 'eq', 'test@test.com'))[0]
        key = ApiKeyFactory()
        u.api_keys.append(key)
        u.save()
        u.auth = ('test', key._primary_key)
        self.app.get(u.get_confirmation_url('test@test.com')).follow(auth=u.auth)
        # Confirms their email address
        self.project.reload()
        self.user.reload()
        u.reload()
        assert_not_in(self.user._primary_key, self.project.contributors)
        assert_equal(2, len(self.project.contributors))
        # user is now a contributor to self.project
        assert_in(u._primary_key, self.project.contributors)

    @mock.patch('website.project.views.contributor.session')
    def test_user_can_log_in_with_a_different_account(self, mock_session):
        # Assume that the unregistered user data is already stored in the session
        mock_session.data = {
            'unreg_user': {
                'uid': self.user._primary_key,
                'pid': self.project._primary_key,
                'token': self.user.get_unclaimed_record(
                    self.project._primary_key)['token']
            }
        }
        right_user = AuthUserFactory.build(fullname="Right User")
        right_user.set_password('science')
        right_user.save()
        # User goes to the claim page, but a different user (lab_user) is logged in
        lab_user = AuthUserFactory(fullname="Lab Comp")

        url = self.user.get_claim_url(self.project._primary_key)
        res = self.app.get(url, auth=lab_user.auth).follow(auth=lab_user.auth)

        # verify that the "Claim Account" form is returned
        assert_in('Claim Contributor', res.body)

        # Clicks "I am not Lab Comp"
        # Taken to login/register page

        res2 = res.click(linkid='signOutLink')
        # Fills in log in form
        form = res2.forms['signinForm']
        form['username'] = right_user.username
        form['password'] = 'science'
        # submits
        res3 = form.submit().follow()

        # Back at claim contributor page
        assert_in('Claim Contributor', res3)
        # Verifies their password
        form = res3.forms['claimContributorForm']
        form['password'] = 'science'
        form.submit()

        self.project.reload()
        right_user.reload()
        self.user.reload()
        # user is now a contributor to self.project
        assert_in(right_user._primary_key, self.project.contributors)

        # lab user is not a contributor
        assert_not_in(lab_user._primary_key, self.project.contributors)

    def test_claim_user_registered_with_correct_password(self):
        reg_user = AuthUserFactory()
        reg_user.set_password('killerqueen')
        reg_user.save()
        url = self.user.get_claim_url(self.project._primary_key)
        # Follow to password re-enter page
        res = self.app.get(url, auth=reg_user.auth).follow(auth=reg_user.auth)

        # verify that the "Claim Account" form is returned
        assert_in('Claim Contributor', res.body)

        form = res.forms['claimContributorForm']
        form['password'] = 'killerqueen'
        res = form.submit(auth=reg_user.auth).follow(auth=reg_user.auth)


        self.project.reload()
        self.user.reload()
        # user is now a contributor to the project
        assert_in(reg_user._primary_key, self.project.contributors)

        # the unregistered user (self.user) is removed as a contributor, and their
        assert_not_in(self.user._primary_key, self.project.contributors)

        # unclaimed record for the project has been deleted
        assert_not_in(self.project._primary_key, self.user.unclaimed_records)


if __name__ == '__main__':
    unittest.main()<|MERGE_RESOLUTION|>--- conflicted
+++ resolved
@@ -10,10 +10,7 @@
 
 from framework.mongo import Q
 from framework.auth import User, Auth
-<<<<<<< HEAD
-
-=======
->>>>>>> 92cf2703
+
 from tests.base import OsfTestCase, fake
 from tests.factories import (UserFactory, AuthUserFactory, ProjectFactory,
                              WatchConfigFactory, ApiKeyFactory,
@@ -28,23 +25,9 @@
 from website.addons.osffiles.views import get_cache_file
 from framework.render.tasks import ensure_path
 
-<<<<<<< HEAD
-app = website.app.init_app(
-    routes=True, set_backends=False, settings_module='website.settings',
-)
-
 
 class TestAnUnregisteredUser(OsfTestCase):
 
-    def setUp(self):
-        super(TestAnUnregisteredUser, self).setUp()
-        self.app = TestApp(app)
-
-=======
-
-class TestAnUnregisteredUser(OsfTestCase):
-
->>>>>>> 92cf2703
     def test_can_register(self):
         # Goes to home page
         res = self.app.get('/').maybe_follow()
@@ -101,10 +84,6 @@
 
     def setUp(self):
         super(TestAUser, self).setUp()
-<<<<<<< HEAD
-        self.app = TestApp(app)
-=======
->>>>>>> 92cf2703
         self.user = UserFactory()
         self.user.set_password('science')
         # Add an API key for quicker authentication
@@ -384,10 +363,6 @@
 
     def setUp(self):
         super(TestComponents, self).setUp()
-<<<<<<< HEAD
-        self.app = TestApp(app)
-=======
->>>>>>> 92cf2703
         self.user = AuthUserFactory()
         self.consolidate_auth = Auth(user=self.user)
         self.project = ProjectFactory(creator=self.user)
@@ -453,21 +428,15 @@
 class TestPrivateLinkView(OsfTestCase):
 
     def setUp(self):
+
         super(TestPrivateLinkView, self).setUp()
-<<<<<<< HEAD
-        self.app = TestApp(app)
-
-=======
->>>>>>> 92cf2703
+
         self.user = AuthUserFactory()  # Is NOT a contributor
         self.project = ProjectFactory(is_public=False)
         self.link = PrivateLinkFactory(anonymous=True)
         self.link.nodes.append(self.project)
         self.link.save()
-<<<<<<< HEAD
-
-=======
->>>>>>> 92cf2703
+
         self.project_url = self.project.web_url_for('view_project')
 
     def test_anonymous_link_hide_contributor(self):
@@ -480,10 +449,6 @@
 
     def setUp(self):
         super(TestMergingAccounts, self).setUp()
-<<<<<<< HEAD
-        self.app = TestApp(app)
-=======
->>>>>>> 92cf2703
         self.user = UserFactory.build()
         self.user.set_password('science')
         self.user.save()
@@ -646,10 +611,6 @@
 
     def setUp(self):
         super(TestShortUrls, self).setUp()
-<<<<<<< HEAD
-        self.app = TestApp(app)
-=======
->>>>>>> 92cf2703
         self.user = UserFactory()
         # Add an API key for quicker authentication
         api_key = ApiKeyFactory()
@@ -725,10 +686,6 @@
 
     def setUp(self):
         super(TestPiwik, self).setUp()
-<<<<<<< HEAD
-        self.app = TestApp(app)
-=======
->>>>>>> 92cf2703
         self.users = [
             AuthUserFactory()
             for _ in range(3)
@@ -784,10 +741,6 @@
 
     def setUp(self):
         super(TestClaiming, self).setUp()
-<<<<<<< HEAD
-        self.app = TestApp(app)
-=======
->>>>>>> 92cf2703
         self.referrer = AuthUserFactory()
         self.project = ProjectFactory(creator=self.referrer, is_public=True)
 
@@ -958,10 +911,6 @@
 
     def setUp(self):
         super(TestConfirmingEmail, self).setUp()
-<<<<<<< HEAD
-        self.app = TestApp(app)
-=======
->>>>>>> 92cf2703
         self.user = UnconfirmedUserFactory()
         self.confirmation_url = self.user.get_confirmation_url(
             self.user.username,
@@ -1038,10 +987,6 @@
 
     def setUp(self):
         super(TestClaimingAsARegisteredUser, self).setUp()
-<<<<<<< HEAD
-        self.app = TestApp(app)
-=======
->>>>>>> 92cf2703
         self.referrer = AuthUserFactory()
         self.project = ProjectFactory(creator=self.referrer, is_public=True)
         name, email = fake.name(), fake.email()
