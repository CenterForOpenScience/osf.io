--- conflicted
+++ resolved
@@ -145,11 +145,7 @@
         res = form.submit().maybe_follow()
         # Sees dashboard with projects and watched projects
         assert_in('Projects', res)
-<<<<<<< HEAD
-        assert_in('Watched Projects', res)
-=======
         assert_in('Watchlist', res)
->>>>>>> f93c4f7e
 
     def test_sees_flash_message_on_bad_login(self):
         # Goes to log in page
