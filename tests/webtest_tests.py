#!/usr/bin/env python
# -*- coding: utf-8 -*-
'''Functional tests using WebTest.'''
import unittest
import os
import re
import mock

from nose.tools import *  # PEP8 asserts
from webtest_plus import TestApp

<<<<<<< HEAD
from framework.mongo import Q
from framework.auth.model import User
from framework.auth.decorators import Auth
=======
from framework import Q
from framework.auth import User, Auth
>>>>>>> 4dd4fb35
from tests.base import OsfTestCase, fake
from tests.factories import (UserFactory, AuthUserFactory, ProjectFactory,
                             WatchConfigFactory, ApiKeyFactory,
                             NodeFactory, NodeWikiFactory, RegistrationFactory,
                             UnregUserFactory, UnconfirmedUserFactory)
from tests.test_features import requires_piwik
from website import settings, language
from website.project.metadata.schemas import OSF_META_SCHEMAS
from website.project.model import ensure_schemas
from website.project.views.file import get_cache_path
from website.addons.osffiles.views import get_cache_file
from framework.render.tasks import ensure_path
from website.app import init_app

app = init_app(set_backends=False, routes=True)


class TestAnUnregisteredUser(OsfTestCase):

    def setUp(self):
        self.app = TestApp(app)

    def test_can_register(self):
        # Goes to home page
        res = self.app.get('/').maybe_follow()
        # Clicks sign in button
        res = res.click('Create an Account or Sign-In').maybe_follow()
        # Fills out registration form
        form = res.forms['registerForm']
        form['register-fullname'] = 'Nicholas Cage'
        form['register-username'] = 'nickcage@example.com'
        form['register-username2'] = 'nickcage@example.com'
        form['register-password'] = 'example'
        form['register-password2'] = 'example'
        # Submits
        res = form.submit().maybe_follow()
        # There's a flash messageset
        assert_in('Registration successful. Please check nickcage@example.com '
            'to confirm your email address.', res)

    def test_sees_error_if_email_is_already_registered(self):
        # A user is already registered
        user = UserFactory(username='foo@bar.com')
        # Goes to home page
        res = self.app.get('/').maybe_follow()
        # Clicks sign in button
        res = res.click('Create an Account or Sign-In').maybe_follow()
        # Fills out registration form
        form = res.forms['registerForm']
        form['register-fullname'] = 'Foo Bar'
        form['register-username'] = 'foo@bar.com'
        form['register-username2'] = 'foo@bar.com'
        form['register-password'] = 'example'
        form['register-password2'] = 'example'
        # submits
        res = form.submit().maybe_follow()
        # sees error message because email is already registered
        assert_in('has already been registered.', res)

    def test_cant_see_new_project_form(self):
        """ Can't see new project form if not logged in. """
        assert_in(
            'You must log in to access this resource',
            self.app.get('/project/new/').maybe_follow()
        )

    def test_cant_see_profile(self):
        """ Can't see profile if not logged in. """
        assert_in(
            'You must log in to access this resource',
            self.app.get('/profile/').maybe_follow()
        )


class TestAUser(OsfTestCase):

    def setUp(self):
        self.app = TestApp(app)
        self.user = UserFactory()
        self.user.set_password('science')
        # Add an API key for quicker authentication
        api_key = ApiKeyFactory()
        self.user.api_keys.append(api_key)
        self.user.save()
        self.auth = ('test', api_key._primary_key)

    def _login(self, username, password):
        '''Log in a user via at the login page.'''
        res = self.app.get('/account/').maybe_follow()
        # Fills out login info
        form = res.forms['signinForm']  # Get the form from its ID
        form['username'] = self.user.username
        form['password'] = 'science'
        # submits
        res = form.submit().maybe_follow()
        return res

    def test_can_see_profile_url(self):
        res = self.app.get(self.user.url).maybe_follow()
        assert_in(self.user.url, res)

    def test_can_see_homepage(self):
        # Goes to homepage
        res = self.app.get('/').maybe_follow()  # Redirects
        assert_equal(res.status_code, 200)

    def test_can_log_in(self):
        # Log in and out
        self._login(self.user.username, 'science')
        self.app.get('/logout/')
        # Goes to home page
        res = self.app.get('/').maybe_follow()
        # Clicks sign in button
        res = res.click('Create an Account or Sign-In').maybe_follow()
        # Fills out login info
        form = res.forms['signinForm']  # Get the form from its ID
        form['username'] = self.user.username
        form['password'] = 'science'
        # submits
        res = form.submit().maybe_follow()
        # Sees dashboard with projects and watched projects
        assert_in('Projects', res)
        assert_in('Watched Projects', res)

    def test_sees_flash_message_on_bad_login(self):
        # Goes to log in page
        res = self.app.get('/account/').maybe_follow()
        # Fills the form with incorrect password
        form  = res.forms['signinForm']
        form['username'] = self.user.username
        form['password'] = 'thisiswrong'
        # Submits
        res = form.submit()
        # Sees a flash message
        assert_in('Log-in failed', res)

    def test_is_redirected_to_dashboard_already_logged_in_at_login_page(self):
        res = self._login(self.user.username, 'science')
        res = self.app.get('/login/').follow()
        assert_equal(res.request.path, '/dashboard/')

    def test_sees_projects_in_her_dashboard(self):
        # the user already has a project
        project = ProjectFactory(creator=self.user)
        project.add_contributor(self.user)
        project.save()
        # Goes to homepage, already logged in
        res = self._login(self.user.username, 'science')
        res = self.app.get('/').maybe_follow()
        # Clicks Dashboard link in navbar
        res = res.click('Dashboard', index=0)
        assert_in('Projects', res)  # Projects heading
        # The project title is listed
        assert_in(project.title, res)

    @unittest.skip("Can't test this, since logs are dynamically loaded")
    def test_sees_log_events_on_watched_projects(self):
        # Another user has a public project
        u2 = UserFactory(username='bono@u2.com', fullname='Bono')
        key = ApiKeyFactory()
        u2.api_keys.append(key)
        u2.save()
        project = ProjectFactory(creator=u2, is_public=True)
        project.add_contributor(u2)
        auth = Auth(user=u2, api_key=key)
        # A file was added to the project
        project.add_file(auth=auth, file_name='test.html',
                        content='123', size=2, content_type='text/html')
        project.save()
        # User watches the project
        watch_config = WatchConfigFactory(node=project)
        self.user.watch(watch_config)
        self.user.save()
        # Goes to her dashboard, already logged in
        res = self.app.get('/dashboard/', auth=self.auth, auto_follow=True)
        # Sees logs for the watched project
        assert_in('Watched Projects', res)  # Watched Projects header
        # The log action is in the feed
        assert_in('added file test.html', res)
        assert_in(project.title, res)

    def test_can_create_a_project(self):
        res = self._login(self.user.username, 'science')
        # Goes to dashboard (already logged in)
        res = res.click('Dashboard', index=0)
        # Clicks New Project
        res = res.click('New Project').maybe_follow()
        # Fills out the form
        form = res.forms['projectForm']
        form['title'] = 'My new project'
        form['description'] = 'Just testing'
        # Submits
        res = form.submit().maybe_follow()
        # Taken to the project's page
        assert_in('My new project', res)

    def test_sees_correct_title_home_page(self):
        # User goes to homepage
        res = self.app.get('/', auto_follow=True)
        title = res.html.title.string
        # page title is correct
        assert_equal('OSF | Home', title)

    def test_sees_correct_title_on_dashboard(self):
        # User goes to dashboard
        res = self.app.get('/dashboard/', auth=self.auth, auto_follow=True)
        title = res.html.title.string
        assert_equal('OSF | Dashboard', title)

    def test_can_see_make_public_button_if_admin(self):
        # User is a contributor on a project
        project = ProjectFactory()
        project.add_contributor(
            self.user,
            permissions=['read', 'write', 'admin'],
            save=True)
        # User goes to the project page
        res = self.app.get(project.url, auth=self.auth).maybe_follow()
        assert_in('Make Public', res)

    def test_cant_see_make_public_button_if_not_admin(self):
        # User is a contributor on a project
        project = ProjectFactory()
        project.add_contributor(
            self.user,
            permissions=['read', 'write'],
            save=True)
        # User goes to the project page
        res = self.app.get(project.url, auth=self.auth).maybe_follow()
        assert_not_in('Make Public', res)

    def test_can_see_make_private_button_if_admin(self):
        # User is a contributor on a project
        project = ProjectFactory(is_public=True)
        project.add_contributor(
            self.user,
            permissions=['read', 'write', 'admin'],
            save=True)
        # User goes to the project page
        res = self.app.get(project.url, auth=self.auth).maybe_follow()
        assert_in('Make Private', res)

    def test_cant_see_make_private_button_if_not_admin(self):
        # User is a contributor on a project
        project = ProjectFactory(is_public=True)
        project.add_contributor(
            self.user,
            permissions=['read', 'write'],
            save=True)
        # User goes to the project page
        res = self.app.get(project.url, auth=self.auth).maybe_follow()
        assert_not_in('Make Private', res)

    def test_sees_logs_on_a_project(self):
        project = ProjectFactory(is_public=True)
        # User goes to the project's page
        res = self.app.get(project.url, auth=self.auth).maybe_follow()
        # Can see log event
        assert_in('created', res)

    def test_no_wiki_content_message(self):
        project = ProjectFactory(creator=self.user)
        # Goes to project's wiki, where there is no content
        res = self.app.get('/{0}/wiki/home/'.format(project._primary_key), auth=self.auth)
        # Sees a message indicating no content
        assert_in('No wiki content', res)

    def test_sees_own_profile(self):
        res = self.app.get('/profile/', auth=self.auth)
        td1 = res.html.find('td', text=re.compile(r'Public(.*?)Profile'))
        td2 = td1.find_next_sibling('td')
        assert_equal(td2.text, self.user.display_absolute_url)

    def test_sees_another_profile(self):
        user2 = UserFactory()
        res = self.app.get(user2.url, auth=self.auth)
        td1 = res.html.find('td', text=re.compile(r'Public(.*?)Profile'))
        td2 = td1.find_next_sibling('td')
        assert_equal(td2.text, user2.display_absolute_url)


class TestRegistrations(OsfTestCase):

    def setUp(self):
        ensure_schemas()
        self.app = TestApp(app)
        self.user = UserFactory()
        # Add an API key for quicker authentication
        api_key = ApiKeyFactory()
        self.user.api_keys.append(api_key)
        self.user.save()
        self.auth = ('test', api_key._primary_key)
        self.original = ProjectFactory(creator=self.user, is_public=True)
        # A registration
        self.project = RegistrationFactory(
            project=self.original,
            user=self.user,
        )

    def test_cant_be_deleted(self):
        # Goes to project's page
        res = self.app.get(self.project.url + 'settings/', auth=self.auth).maybe_follow()
        assert_not_in('Delete project', res)


    def test_can_see_contributor(self):
        # Goes to project's page
        res = self.app.get(self.project.url, auth=self.auth).maybe_follow()
        # Settings is not in the project navigation bar
        subnav = res.html.select('#projectSubnav')[0]
        assert_in('Contributors', subnav.text)

    def test_sees_registration_templates(self):

        # Browse to original project
        res = self.app.get(
            '{}register/'.format(self.original.url),
            auth=self.auth
        ).maybe_follow()

        # Find registration options
        options = res.html.find(
            'select', id='select-registration-template'
        ).find_all('option')

        # Should see number of options equal to number of registration
        # templates, plus one for 'Select...'
        assert_equal(
            len(options),
            len(OSF_META_SCHEMAS) + 1
        )

        # First option should have empty value
        assert_equal(options[0].get('value'), None)

        # All registration templates should be listed in <option>s
        option_values = [
            option.get('value')
            for option in options[1:]
        ]
        for schema in OSF_META_SCHEMAS:
            assert_in(
                schema['name'],
                option_values
            )

    def test_registration_nav_not_seen(self):
        # Goes to project's page
        res = self.app.get(self.project.url, auth=self.auth).maybe_follow()
        # Settings is not in the project navigation bar
        subnav = res.html.select('#projectSubnav')[0]
        assert_not_in('Registrations', subnav.text)


class TestComponents(OsfTestCase):

    def setUp(self):
        self.app = TestApp(app)
        self.user = AuthUserFactory()
        self.consolidate_auth = Auth(user=self.user)
        self.project = ProjectFactory(creator=self.user)
        self.project.add_contributor(contributor=self.user, auth=self.consolidate_auth)
        # A non-project componenet
        self.component = NodeFactory(
            category='hypothesis',
            creator=self.user,
            project=self.project,
        )
        self.component.save()
        self.component.set_privacy('public', self.consolidate_auth)
        self.component.set_privacy('private', self.consolidate_auth)
        self.project.save()

    def test_can_create_component_from_a_project(self):
        res = self.app.get(self.project.url, auth=self.user.auth).maybe_follow()
        assert_in('Add Component', res)

    def test_cannot_create_component_from_a_component(self):
        res = self.app.get(self.component.url, auth=self.user.auth).maybe_follow()
        assert_not_in('Add Component', res)

    def test_sees_parent(self):
        res = self.app.get(self.component.url, auth=self.user.auth).maybe_follow()
        parent_title = res.html.find_all('h1', class_='node-parent-title')
        assert_equal(len(parent_title), 1)
        assert_in(self.project.title, parent_title[0].text)

    def test_delete_project(self):
        res = self.app.get(
            self.component.url + 'settings/',
            auth=self.user.auth
        ).maybe_follow()
        assert_in(
            'Delete {0}'.format(self.component.project_or_component),
            res
        )

    def test_cant_delete_project_if_not_admin(self):
        non_admin = AuthUserFactory()
        self.component.add_contributor(
            non_admin,
            permissions=['read', 'write'],
            auth=self.consolidate_auth,
            save=True,
        )
        res = self.app.get(
            self.component.url + 'settings/',
            auth=non_admin.auth
        ).maybe_follow()
        assert_not_in(
            'Delete {0}'.format(self.component.project_or_component),
            res
        )


class TestMergingAccounts(OsfTestCase):

    def setUp(self):
        self.app = TestApp(app)
        self.user = UserFactory.build()
        self.user.set_password('science')
        self.user.save()
        self.dupe = UserFactory.build()
        self.dupe.set_password('example')
        self.dupe.save()

    def _login(self, username, password):
        '''Log in a user via at the login page.'''
        res = self.app.get('/account/').maybe_follow()
        # Fills out login info
        form = res.forms['signinForm']
        form['username'] = self.user.username
        form['password'] = 'science'
        # submits
        res = form.submit().maybe_follow()
        return res

    @unittest.skip('Disabled for now')
    def test_can_merge_accounts(self):
        res = self._login(self.user.username, 'science')
        # Goes to settings
        res = self.app.get('/settings/').maybe_follow()
        # Clicks merge link
        res = res.click('Merge with duplicate account')
        # Fills out form
        form = res.forms['mergeAccountsForm']
        form['merged_username'] = self.dupe.username
        form['merged_password'] = 'example'
        form['user_password'] = 'science'
        # Submits
        res = form.submit().maybe_follow()
        # Back at the settings page
        assert_equal(res.request.path, '/settings/')
        # Sees a flash message
        assert_in('Successfully merged {0} with this account'.format(self.dupe.username), res)
        # User is merged in database
        self.dupe.reload()
        assert_true(self.dupe.is_merged)

    def test_sees_error_message_when_merged_password_is_wrong(self):
        # User logs in
        res = self._login(self.user.username, 'science')
        res = self.app.get('/user/merge/')
        # Fills out form
        form = res.forms['mergeAccountsForm']
        form['merged_username'] = self.dupe.username
        form['merged_password'] = 'WRONG'
        form['user_password'] = 'science'
        # Submits
        res = form.submit().maybe_follow()
        # Sees flash message
        assert_in('Could not find that user. Please check the username and password.', res)

    @unittest.skip('Disabled for now')
    def test_sees_error_message_when_own_password_is_wrong(self):
        # User logs in
        res = self._login(self.user.username, 'science')
        # Goes to settings
        res = self.app.get('/settings/').maybe_follow()
        # Clicks merge link
        res = res.click('Merge with duplicate account')
        # Fills out form
        form = res.forms['mergeAccountsForm']
        form['merged_username'] = self.dupe.username
        form['merged_password'] = 'example'
        form['user_password'] = 'BAD'
        # Submits
        res = form.submit().maybe_follow()
        # Sees flash message
        assert_in('Could not authenticate. Please check your username and password.', res)

    def test_merged_user_is_not_shown_as_a_contributor(self):
        project = ProjectFactory(is_public=True)
        # Both the master and dupe are contributors
        project.add_contributor(self.dupe, log=False)
        project.add_contributor(self.user, log=False)
        project.save()
        # At the project page, both are listed as contributors
        res = self.app.get(project.url).maybe_follow()
        assert_in(self.user.fullname, res)
        assert_in(self.dupe.fullname, res)
        # The accounts are merged
        self.user.merge_user(self.dupe)
        self.user.save()
        # Now only the master user is shown at the project page
        res = self.app.get(project.url).maybe_follow()
        assert_in(self.user.fullname, res)
        assert_true(self.dupe.is_merged)
        assert_not_in(self.dupe.fullname, res)

    def test_merged_user_has_alert_message_on_profile(self):
        # Master merges dupe
        self.user.merge_user(self.dupe)
        self.user.save()
        # At the dupe user's profile there is an alert message at the top
        # indicating that the user is merged
        res = self.app.get('/profile/{0}/'.format(self.dupe._primary_key)).maybe_follow()
        assert_in('This account has been merged', res)


# FIXME: These affect search in development environment. So need to migrate solr after running.
# # Remove this side effect.
<<<<<<< HEAD
@unittest.skipIf(not settings.USE_SOLR, 'Skipping because USE_SOLR is False')
=======
@unittest.skipIf(not settings.SEARCH_ENGINE, 'Skipping because search is disabled')
>>>>>>> 4dd4fb35
class TestSearching(OsfTestCase):

    '''Test searching using the search bar. NOTE: These may affect the
    Solr database. May need to migrate after running these.
    '''

    def setUp(self):
        import website.search.search as search
        search.delete_all()
        self.app = TestApp(app)
        self.user = UserFactory()
        # Add an API key for quicker authentication
        api_key = ApiKeyFactory()
        self.user.api_keys.append(api_key)
        self.user.save()
        self.auth = ('test', api_key._primary_key)

    def test_a_user_from_home_page(self):
        user = UserFactory()
        # Goes to home page
        res = self.app.get('/').maybe_follow()
        # Fills search form
        form = res.forms['searchBar']
        form['q'] = user.fullname
        res = form.submit().maybe_follow()
        # No results, so clicks Search Users

        res = res.click('Users: 1')
        # The username shows as a search result
        assert_in(user.fullname, res)

    def test_a_public_project_from_home_page(self):
        project = ProjectFactory(title='Foobar Project', is_public=True)
        # Searches a part of the name
        res = self.app.get('/').maybe_follow()
        project.reload()
        form = res.forms['searchBar']
        form['q'] = 'Foobar'
        res = form.submit().maybe_follow()
        # A link to the project is shown as a result
        assert_in('Foobar Project', res)


class TestShortUrls(OsfTestCase):

    def setUp(self):
        self.app = TestApp(app)
        self.user = UserFactory()
        # Add an API key for quicker authentication
        api_key = ApiKeyFactory()
        self.user.api_keys.append(api_key)
        self.user.save()
        self.auth = ('test', api_key._primary_key)
        self.consolidate_auth=Auth(user=self.user, api_key=api_key)
        self.project = ProjectFactory(creator=self.user)
        # A non-project componenet
        self.component = NodeFactory(category='hypothesis', creator=self.user)
        self.project.nodes.append(self.component)
        self.component.save()
        # Hack: Add some logs to component; should be unnecessary pending
        # improvements to factories from @rliebz
        self.component.set_privacy('public', auth=self.consolidate_auth)
        self.component.set_privacy('private', auth=self.consolidate_auth)
        self.wiki = NodeWikiFactory(user=self.user, node=self.component)

    def _url_to_body(self, url):
        return self.app.get(url, auth=self.auth).maybe_follow().normal_body

    def test_profile_url(self):
        res1 = self.app.get('/{}/'.format(self.user._primary_key)).maybe_follow()
        res2 = self.app.get('/profile/{}/'.format(self.user._primary_key)).maybe_follow()
        assert_equal(
            res1.normal_body,
            res2.normal_body
        )

    def test_project_url(self):
        assert_equal(
            self._url_to_body(self.project.deep_url),
            self._url_to_body(self.project.url),
        )

    def test_component_url(self):
        assert_equal(
            self._url_to_body(self.component.deep_url),
            self._url_to_body(self.component.url),
        )

    def _mock_rendered_file(self, component, fobj):
        node_settings = component.get_addon('osffiles')
        cache_dir = get_cache_path(node_settings)
        cache_file = get_cache_file(fobj.filename, fobj.latest_version_number(component))
        cache_file_path = os.path.join(cache_dir, cache_file)
        ensure_path(cache_dir)
        with open(cache_file_path, 'w') as fp:
            fp.write('test content')

    def test_file_url(self):
        node_file = self.component.add_file(
            self.consolidate_auth, 'test.txt',
            'test content', 4, 'text/plain'
        )
        self._mock_rendered_file(self.component, node_file)
        # Warm up to account for file rendering
        _ = self._url_to_body(node_file.url(self.component))
        assert_equal(
            self._url_to_body(node_file.deep_url(self.component)),
            self._url_to_body(node_file.url(self.component)),
        )

    def test_wiki_url(self):
        assert_equal(
            self._url_to_body(self.wiki.deep_url),
            self._url_to_body(self.wiki.url),
        )


@requires_piwik
class TestPiwik(OsfTestCase):
    def setUp(self):
        self.app = TestApp(app)
        self.users = [
            AuthUserFactory()
            for _ in range(3)
        ]
        self.consolidate_auth = Auth(user=self.users[0])
        self.project = ProjectFactory(creator=self.users[0], is_public=True)
        self.project.add_contributor(contributor=self.users[1])
        self.project.save()

    def test_contains_iframe_and_src(self):
        res = self.app.get(
            '/{0}/statistics/'.format(self.project._primary_key),
            auth=self.users[0].auth
        ).maybe_follow()
        assert_in('iframe', res)
        assert_in('src', res)
        assert_in('http://162.243.104.66/piwik/', res)

    def test_anonymous_no_token(self):
        res = self.app.get(
            '/{0}/statistics/'.format(self.project._primary_key),
            auth=self.users[2].auth
        ).maybe_follow()
        assert_in('token_auth=anonymous', res)

    def test_contributor_token(self):
        res = self.app.get(
            '/{0}/statistics/'.format(self.project._primary_key),
            auth=self.users[1].auth
        ).maybe_follow()
        assert_in(self.users[1].piwik_token, res)

    def test_no_user_token(self):
        res = self.app.get(
            '/{0}/statistics/'.format(self.project._primary_key)
        ).maybe_follow()
        assert_in('token_auth=anonymous', res)

    def test_private_alert(self):
        self.project.set_privacy('private', auth=self.consolidate_auth)
        self.project.save()
        res = self.app.get(
            '/{0}/statistics/'.format(self.project._primary_key),
            auth=self.users[0].auth
        ).maybe_follow().normal_body
        assert_in(
            'Usage statistics are collected only for public resources.',
            res
        )

@unittest.skipIf(not settings.ALLOW_CLAIMING, 'skipping until claiming is fully implemented')
class TestClaiming(OsfTestCase):

    def setUp(self):
        self.app = TestApp(app)
        self.referrer = AuthUserFactory()
        self.project = ProjectFactory(creator=self.referrer, is_public=True)

    def test_correct_name_shows_in_contributor_list(self):
        name1, email = fake.name(), fake.email()
        UnregUserFactory(fullname=name1, email=email)
        name2, email = fake.name(), fake.email()
        # Added with different name
        self.project.add_unregistered_contributor(fullname=name2,
            email=email, auth=Auth(self.referrer))
        self.project.save()

        res = self.app.get(self.project.url, auth=self.referrer.auth)
        # Correct name is shown
        assert_in(name2, res)
        assert_not_in(name1, res)


    def test_user_can_set_password_on_claim_page(self):
        name, email = fake.name(), fake.email()
        new_user = self.project.add_unregistered_contributor(
            email=email,
            fullname=name,
            auth=Auth(self.referrer)
        )
        self.project.save()
        claim_url = new_user.get_claim_url(self.project._primary_key)
        res = self.app.get(claim_url)
        self.project.reload()
        assert_in('Set Password', res)
        form = res.forms['setPasswordForm']
        form['username'] = new_user.username
        form['password'] = 'killerqueen'
        form['password2'] = 'killerqueen'
        res = form.submit().maybe_follow()
        new_user.reload()
        # at settings page
        assert_equal(res.request.path, '/settings/')
        assert_in('Welcome to the OSF', res)

    def test_sees_is_redirected_if_user_already_logged_in(self):
        name, email = fake.name(), fake.email()
        new_user = self.project.add_unregistered_contributor(
            email=email,
            fullname=name,
            auth=Auth(self.referrer)
        )
        self.project.save()
        existing = AuthUserFactory()
        claim_url = new_user.get_claim_url(self.project._primary_key)
        # a user is already logged in
        res = self.app.get(claim_url, auth=existing.auth, expect_errors=True)
        assert_equal(res.status_code, 302)

    def test_unregistered_users_names_are_project_specific(self):
        name1, name2, email = fake.name(), fake.name(), fake.email()
        project2 = ProjectFactory(creator=self.referrer)
        # different projects use different names for the same unreg contributor
        self.project.add_unregistered_contributor(
            email=email,
            fullname=name1,
            auth=Auth(self.referrer)
        )
        self.project.save()
        project2.add_unregistered_contributor(
            email=email,
            fullname=name2,
            auth=Auth(self.referrer)
        )
        project2.save()
        self.app.authenticate(*self.referrer.auth)
        # Each project displays a different name in the contributor list
        res = self.app.get(self.project.url)
        assert_in(name1, res)

        res2 = self.app.get(project2.url)
        assert_in(name2, res2)

    def test_unregistered_user_can_create_an_account(self):
        # User is added as an unregistered contributor to a project
        email, name = fake.email(), fake.name()
        self.project.add_unregistered_contributor(
            email=email,
            fullname=name,
            auth=Auth(self.referrer)
        )
        self.project.save()
        # Goes to registration page (instead of claiming their email)
        res = self.app.get('/account/').maybe_follow()
        form = res.forms['registerForm']
        form['register-fullname'] = name
        form['register-username'] = email
        form['register-username2'] = email
        form['register-password'] = 'example'
        form['register-password2'] = 'example'
        res = form.submit()
        # registered successfully
        assert_in(language.REGISTRATION_SUCCESS.format(email=email), res)

    def test_cannot_go_to_claim_url_after_setting_password(self):
        name, email = fake.name(), fake.email()
        new_user = self.project.add_unregistered_contributor(
            email=email,
            fullname=name,
            auth=Auth(self.referrer)
        )
        self.project.save()
        # Goes to claim url and successfully claims account
        claim_url = new_user.get_claim_url(self.project._primary_key)
        res = self.app.get(claim_url)
        self.project.reload()
        assert_in('Set Password', res)
        form = res.forms['setPasswordForm']
        form['username'] = new_user.username
        form['password'] = 'killerqueen'
        form['password2'] = 'killerqueen'
        res = form.submit().maybe_follow()

        # logs out
        res = self.app.get('/logout/').maybe_follow()
        # tries to go to claim url again
        res = self.app.get(claim_url, expect_errors=True)
        assert_equal(res.status_code, 400)
        assert_in('already been claimed', res)

    def test_cannot_set_email_to_a_user_that_already_exists(self):
        reg_user = UserFactory()
        name, email = fake.name(), fake.email()
        new_user = self.project.add_unregistered_contributor(
            email=email,
            fullname=name,
            auth=Auth(self.referrer)
        )
        self.project.save()
        # Goes to claim url and successfully claims account
        claim_url = new_user.get_claim_url(self.project._primary_key)
        res = self.app.get(claim_url)
        self.project.reload()
        assert_in('Set Password', res)
        form = res.forms['setPasswordForm']
        # Fills out an email that is the username of another user
        form['username'] = reg_user.username
        form['password'] = 'killerqueen'
        form['password2'] = 'killerqueen'
        res = form.submit().maybe_follow(expect_errors=True)
        assert_in(language.ALREADY_REGISTERED.format(email=reg_user.username), res)

    def test_correct_display_name_is_shown_at_claim_page(self):
        original_name = fake.name()
        unreg = UnregUserFactory(fullname=original_name)

        different_name= fake.name()
        new_user = self.project.add_unregistered_contributor(email=unreg.username,
            fullname=different_name,
            auth=Auth(self.referrer))
        self.project.save()
        claim_url = new_user.get_claim_url(self.project._primary_key)
        res = self.app.get(claim_url)
        # Correct name (different_name) should be on page
        assert_in(different_name, res)


class TestConfirmingEmail(OsfTestCase):
    def setUp(self):
        self.app = TestApp(app)
        self.user = UnconfirmedUserFactory()
        self.confirmation_url = self.user.get_confirmation_url(self.user.username,
            external=False)
        self.confirmation_token = self.user.get_confirmation_token(self.user.username)

    def test_redirects_to_settings(self):
        res = self.app.get(self.confirmation_url).follow()
        assert_equal(res.request.path, '/settings/', 'redirected to settings page')
        assert_in('Welcome to the OSF!', res, 'shows flash message')
        assert_in('Please update the following settings.', res)

    def test_error_page_if_confirm_link_is_expired(self):
        self.user.confirm_email(self.confirmation_token)
        self.user.save()
        res = self.app.get(self.confirmation_url, expect_errors=True)
        assert_in('Link Expired', res)

    def test_sees_flash_message_if_email_unconfirmed(self):
        # set a password for user
        self.user.set_password('bicycle')
        self.user.save()
        # Goes to log in page
        res = self.app.get('/account/').maybe_follow()
        # Fills the form with incorrect password
        form  = res.forms['signinForm']
        form['username'] = self.user.username
        form['password'] = 'bicycle'
        res = form.submit().maybe_follow()
        assert_in(language.UNCONFIRMED, res, 'shows flash message')
        # clicks on resend link in flash message
        res = res.click('Click here')
        assert_equal(res.request.path, '/resend/', 'at resend page')


    @mock.patch('framework.auth.views.send_confirm_email')
    def test_resend_form(self, send_confirm_email):
        res = self.app.get('/resend/')
        form = res.forms['resendForm']
        form['email'] = self.user.username
        res = form.submit()
        assert_true(send_confirm_email.called)
        assert_in('Resent email to', res)

    def test_resend_form_does_nothing_if_not_in_db(self):
        res = self.app.get('/resend/')
        form = res.forms['resendForm']
        form['email'] = 'nowheretobefound@foo.com'
        res = form.submit()
        assert_equal(res.request.path, '/resend/')

    def test_resend_form_shows_alert_if_email_already_confirmed(self):
        user = UnconfirmedUserFactory()
        url = user.get_confirmation_url(user.username, external=False)
        # User confirms their email address
        self.app.get(url).maybe_follow()
        # tries to resend confirmation
        res = self.app.get('/resend/')
        form = res.forms['resendForm']
        form['email'] = user.username
        res = form.submit()
        # Sees alert message
        assert_in('already been confirmed', res)

class TestClaimingAsARegisteredUser(OsfTestCase):

    def setUp(self):
        self.app = TestApp(app)
        self.referrer = AuthUserFactory()
        self.project = ProjectFactory(creator=self.referrer, is_public=True)
        name, email = fake.name(), fake.email()
        self.user = self.project.add_unregistered_contributor(
            fullname=name,
            email=email,
            auth=Auth(user=self.referrer)
        )
        self.project.save()

    @mock.patch('website.project.views.contributor.session')
    def test_user_with_claim_url_registers_new_account(self, mock_session):
        # Assume that the unregistered user data is already stored in the session
        mock_session.data = {
            'unreg_user': {
                'uid': self.user._primary_key,
                'pid': self.project._primary_key,
                'token': self.user.get_unclaimed_record(
                    self.project._primary_key)['token']
            }
        }
        res2 = self.app.get('/account/')
        # Fills in Register form
        form = res2.forms['registerForm']
        form['register-fullname'] = 'tester'
        form['register-username'] = 'test@test.com'
        form['register-username2'] = 'test@test.com'
        form['register-password'] = 'testing'
        form['register-password2'] = 'testing'
        res3 = form.submit()

        assert_in('Registration successful.', res3.body)
        assert_in('Successfully claimed contributor', res3.body)

        u = User.find(Q('username', 'eq', 'test@test.com'))[0]
        key = ApiKeyFactory()
        u.api_keys.append(key)
        u.save()
        u.auth = ('test', key._primary_key)
        self.app.get(u.get_confirmation_url('test@test.com')).follow(auth=u.auth)
        # Confirms their email address
        self.project.reload()
        self.user.reload()
        u.reload()
        assert_not_in(self.user._primary_key, self.project.contributors)
        assert_equal(2, len(self.project.contributors))
        # user is now a contributor to self.project
        assert_in(u._primary_key, self.project.contributors)

    @mock.patch('website.project.views.contributor.session')
    def test_user_can_log_in_with_a_different_account(self, mock_session):
        # Assume that the unregistered user data is already stored in the session
        mock_session.data = {
            'unreg_user': {
                'uid': self.user._primary_key,
                'pid': self.project._primary_key,
                'token': self.user.get_unclaimed_record(
                    self.project._primary_key)['token']
            }
        }
        right_user = AuthUserFactory.build(fullname="Right User")
        right_user.set_password('science')
        right_user.save()
        # User goes to the claim page, but a different user (lab_user) is logged in
        lab_user = AuthUserFactory(fullname="Lab Comp")

        url = self.user.get_claim_url(self.project._primary_key)
        res = self.app.get(url, auth=lab_user.auth).follow(auth=lab_user.auth)

        # verify that the "Claim Account" form is returned
        assert_in('Claim Contributor', res.body)

        # Clicks "I am not Lab Comp"
        # Taken to login/register page

        res2 = res.click(linkid='signOutLink')
        # Fills in log in form
        form = res2.forms['signinForm']
        form['username'] = right_user.username
        form['password'] = 'science'
        # submits
        res3 = form.submit().follow()

        # Back at claim contributor page
        assert_in('Claim Contributor', res3)
        # Verifies their password
        form = res3.forms['claimContributorForm']
        form['password'] = 'science'
        form.submit()

        self.project.reload()
        right_user.reload()
        self.user.reload()
        # user is now a contributor to self.project
        assert_in(right_user._primary_key, self.project.contributors)

        # lab user is not a contributor
        assert_not_in(lab_user._primary_key, self.project.contributors)

    def test_claim_user_registered_with_correct_password(self):
        reg_user = AuthUserFactory()
        reg_user.set_password('killerqueen')
        reg_user.save()
        url = self.user.get_claim_url(self.project._primary_key)
        # Follow to password re-enter page
        res = self.app.get(url, auth=reg_user.auth).follow(auth=reg_user.auth)

        # verify that the "Claim Account" form is returned
        assert_in('Claim Contributor', res.body)

        form = res.forms['claimContributorForm']
        form['password'] = 'killerqueen'
        res = form.submit(auth=reg_user.auth).follow(auth=reg_user.auth)


        self.project.reload()
        self.user.reload()
        # user is now a contributor to the project
        assert_in(reg_user._primary_key, self.project.contributors)

        # the unregistered user (self.user) is removed as a contributor, and their
        assert_not_in(self.user._primary_key, self.project.contributors)

        # unclaimed record for the project has been deleted
        assert_not_in(self.project._primary_key, self.user.unclaimed_records)


if __name__ == '__main__':
    unittest.main()<|MERGE_RESOLUTION|>--- conflicted
+++ resolved
@@ -9,14 +9,9 @@
 from nose.tools import *  # PEP8 asserts
 from webtest_plus import TestApp
 
-<<<<<<< HEAD
 from framework.mongo import Q
-from framework.auth.model import User
-from framework.auth.decorators import Auth
-=======
-from framework import Q
 from framework.auth import User, Auth
->>>>>>> 4dd4fb35
+
 from tests.base import OsfTestCase, fake
 from tests.factories import (UserFactory, AuthUserFactory, ProjectFactory,
                              WatchConfigFactory, ApiKeyFactory,
@@ -539,11 +534,7 @@
 
 # FIXME: These affect search in development environment. So need to migrate solr after running.
 # # Remove this side effect.
-<<<<<<< HEAD
-@unittest.skipIf(not settings.USE_SOLR, 'Skipping because USE_SOLR is False')
-=======
 @unittest.skipIf(not settings.SEARCH_ENGINE, 'Skipping because search is disabled')
->>>>>>> 4dd4fb35
 class TestSearching(OsfTestCase):
 
     '''Test searching using the search bar. NOTE: These may affect the
