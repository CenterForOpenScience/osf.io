--- conflicted
+++ resolved
@@ -8,15 +8,10 @@
 
 from nose.tools import *  # PEP8 asserts
 
-<<<<<<< HEAD
-from framework import Q
-from framework.auth import User, Auth
+
 from framework.auth.views import confirm_update_email
-=======
 from modularodm import Q
-
 from framework.auth.core import User, Auth
->>>>>>> ce65d4d2
 from tests.base import OsfTestCase, fake
 from tests.factories import (UserFactory, AuthUserFactory, ProjectFactory,
                              WatchConfigFactory, ApiKeyFactory,
