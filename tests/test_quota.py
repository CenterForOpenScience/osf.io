# -*- coding: utf-8 -*-
import datetime
import mock
from nose.tools import *  # noqa (PEP8 asserts)
import pytest

from addons.osfstorage.models import OsfStorageFileNode
from api.base import settings as api_settings
from framework.auth import signing
from tests.base import OsfTestCase
from osf.models import (
    FileLog, FileInfo, TrashedFileNode, TrashedFolder, UserQuota, ProjectStorageType, BaseFileNode

)
from osf_tests.factories import (
    AuthUserFactory, ProjectFactory, UserFactory, InstitutionFactory, RegionFactory
)
from website.util import web_url_for, quota
from api.base import settings as api_settings


@pytest.mark.enable_implicit_clean
@pytest.mark.enable_quickfiles_creation
class TestQuotaProfileView(OsfTestCase):
    def setUp(self):
        super(TestQuotaProfileView, self).setUp()
        self.user = AuthUserFactory()
        self.quota_text = '{}%, {}[{}] / {}[GB]'

    def tearDown(self):
        super(TestQuotaProfileView, self).tearDown()

    @mock.patch('website.util.quota.used_quota')
    def test_default_quota(self, mock_usedquota):
        mock_usedquota.return_value = 0

        response = self.app.get(
            web_url_for('profile_view_id', uid=self.user._id),
            auth=self.user.auth
        )
        expected = self.quota_text.format(0.0, 0, 'B', api_settings.DEFAULT_MAX_QUOTA)
        assert_in(expected, response.body.decode())
        assert_in('Usage of NII storage', response.body.decode())

    def test_custom_quota(self):
        UserQuota.objects.create(
            storage_type=UserQuota.NII_STORAGE,
            user=self.user,
            max_quota=200,
            used=0
        )
        response = self.app.get(
            web_url_for('profile_view_id', uid=self.user._id),
            auth=self.user.auth
        )
        assert_in(self.quota_text.format(0.0, 0, 'B', 200), response.body.decode())
        assert_in('Usage of NII storage', response.body.decode())

    @mock.patch('website.util.quota.used_quota')
    def test_institution_default_quota(self, mock_usedquota):
        mock_usedquota.return_value = 0

        institution = InstitutionFactory()
        self.user.affiliated_institutions.add(institution)
        RegionFactory(_id=institution._id)

        response = self.app.get(
            web_url_for('profile_view_id', uid=self.user._id),
            auth=self.user.auth
        )
        expected = self.quota_text.format(0.0, 0, 'B', api_settings.DEFAULT_MAX_QUOTA)
        assert_in(expected, response.body.decode())
        assert_in('Usage of Institutional storage', response.body.decode())

    def test_institution_custom_quota(self):
        institution = InstitutionFactory()
        self.user.affiliated_institutions.add(institution)
        RegionFactory(_id=institution._id)

        UserQuota.objects.create(
            storage_type=UserQuota.CUSTOM_STORAGE,
            user=self.user,
            max_quota=200,
            used=100 * api_settings.SIZE_UNIT_GB
        )
        response = self.app.get(
            web_url_for('profile_view_id', uid=self.user._id),
            auth=self.user.auth
        )
        assert_in(self.quota_text.format(50.0, 100.0, 'GB', 200), response.body.decode())
        assert_in('Usage of Institutional storage', response.body.decode())

    def test_used_quota_bytes(self):
        UserQuota.objects.create(user=self.user, max_quota=100, used=560)
        response = self.app.get(
            web_url_for('profile_view_id', uid=self.user._id),
            auth=self.user.auth
        )
        assert_in(self.quota_text.format(0.0, 560, 'B', 100), response.body.decode())

    def test_used_quota_giga(self):
        UserQuota.objects.create(user=self.user, max_quota=100, used=5.2 * api_settings.SIZE_UNIT_GB)
        response = self.app.get(
            web_url_for('profile_view_id', uid=self.user._id),
            auth=self.user.auth
        )
        assert_in(self.quota_text.format(5.2, 5.2, 'GB', 100), response.body.decode())

    def test_used_quota_storage_icon_ok(self):
        UserQuota.objects.create(user=self.user, max_quota=100, used=0)
        response = self.app.get(
            web_url_for('profile_view_id', uid=self.user._id),
            auth=self.user.auth
        )
        assert_in('storage_ok.png', response.body.decode())

    def test_used_quota_storage_icon_warning(self):
        UserQuota.objects.create(user=self.user, max_quota=100, used=95 * api_settings.SIZE_UNIT_GB)
        response = self.app.get(
            web_url_for('profile_view_id', uid=self.user._id),
            auth=self.user.auth
        )
        assert_in('storage_warning.png', response.body.decode())

    def test_used_quota_storage_icon_error(self):
        UserQuota.objects.create(user=self.user, max_quota=100, used=105 * api_settings.SIZE_UNIT_GB)
        response = self.app.get(
            web_url_for('profile_view_id', uid=self.user._id),
            auth=self.user.auth
        )
        assert_in('storage_error.png', response.body.decode())


class TestAbbreviateSize(OsfTestCase):
    def setUp(self):
        super(TestAbbreviateSize, self).setUp()

    def tearDown(self):
        super(TestAbbreviateSize, self).tearDown()

    def test_abbreviate_byte(self):
        abbr_size = quota.abbreviate_size(512)
        assert_equal(abbr_size[0], 512)
        assert_equal(abbr_size[1], 'B')

    def test_abbreviate_kilobyte(self):
        abbr_size = quota.abbreviate_size(512 * api_settings.BASE_FOR_METRIC_PREFIX)
        assert_equal(abbr_size[0], 512)
        assert_equal(abbr_size[1], 'KB')

    def test_abbreviate_megabyte(self):
        abbr_size = quota.abbreviate_size(512 * api_settings.BASE_FOR_METRIC_PREFIX ** 2)
        assert_equal(abbr_size[0], 512)
        assert_equal(abbr_size[1], 'MB')

    def test_abbreviate_gigabyte(self):
        abbr_size = quota.abbreviate_size(512 * api_settings.BASE_FOR_METRIC_PREFIX ** 3)
        assert_equal(abbr_size[0], 512)
        assert_equal(abbr_size[1], 'GB')

    def test_abbreviate_terabyte(self):
        abbr_size = quota.abbreviate_size(512 * api_settings.BASE_FOR_METRIC_PREFIX ** 4)
        assert_equal(abbr_size[0], 512)
        assert_equal(abbr_size[1], 'TB')


class TestUsedQuota(OsfTestCase):
    def setUp(self):
        super(TestUsedQuota, self).setUp()
        self.user = UserFactory()
        self.node = [
            ProjectFactory(creator=self.user),
            ProjectFactory(creator=self.user)
        ]

    def tearDown(self):
        super(TestUsedQuota, self).tearDown()

    def test_calculate_used_quota(self):
        file_list = []

        # No files
        assert_equal(quota.used_quota(self.user._id, storage_type=UserQuota.NII_STORAGE), 0)
        assert_equal(quota.used_quota(self.user._id, storage_type=UserQuota.CUSTOM_STORAGE), 0)

        # Add a file to node[0]
        file_list.append(OsfStorageFileNode.create(
            target=self.node[0],
            name='file0'
        ))
        file_list[0].save()
        FileInfo.objects.create(file=file_list[0], file_size=500)
        assert_equal(quota.used_quota(self.user._id, storage_type=UserQuota.NII_STORAGE), 500)
        assert_equal(quota.used_quota(self.user._id, storage_type=UserQuota.CUSTOM_STORAGE), 0)

        # Add a file to node[1]
        file_list.append(OsfStorageFileNode.create(
            target=self.node[1],
            name='file1'
        ))
        file_list[1].save()
        FileInfo.objects.create(file=file_list[1], file_size=1000)

        assert_equal(quota.used_quota(self.user._id, storage_type=UserQuota.NII_STORAGE), 1500)
        assert_equal(quota.used_quota(self.user._id, storage_type=UserQuota.CUSTOM_STORAGE), 0)

    def test_calculate_used_quota_custom_storage(self):
        file_list = []

        institution = InstitutionFactory()
        self.user.affiliated_institutions.add(institution)
        RegionFactory(_id=institution._id)
        ProjectStorageType.objects.filter(node__in=[self.node[0], self.node[1]]).update(
            storage_type=ProjectStorageType.CUSTOM_STORAGE
        )

        # No files
        assert_equal(quota.used_quota(self.user._id, storage_type=UserQuota.NII_STORAGE), 0)
        assert_equal(quota.used_quota(self.user._id, storage_type=UserQuota.CUSTOM_STORAGE), 0)

        # Add a file to node[0]
        file_list.append(OsfStorageFileNode.create(
            target=self.node[0],
            name='file0'
        ))
        file_list[0].save()
        FileInfo.objects.create(file=file_list[0], file_size=500)
        assert_equal(quota.used_quota(self.user._id, storage_type=UserQuota.NII_STORAGE), 0)
        assert_equal(quota.used_quota(self.user._id, storage_type=UserQuota.CUSTOM_STORAGE), 500)

        # Add a file to node[1]
        file_list.append(OsfStorageFileNode.create(
            target=self.node[1],
            name='file1'
        ))
        file_list[1].save()
        FileInfo.objects.create(file=file_list[1], file_size=1000)

        assert_equal(quota.used_quota(self.user._id, storage_type=UserQuota.NII_STORAGE), 0)
        assert_equal(quota.used_quota(self.user._id, storage_type=UserQuota.CUSTOM_STORAGE), 1500)

    def test_calculate_used_quota_deleted_file(self):
        # Add a (deleted) file to node[0]
        file_node = OsfStorageFileNode.create(
            target=self.node[0],
            name='file0',
            deleted_on=datetime.datetime.now(),
            deleted_by=self.user
        )
        file_node.save()
        FileInfo.objects.create(file=file_node, file_size=500)

        assert_equal(quota.used_quota(self.user._id, storage_type=UserQuota.NII_STORAGE), 0)
        assert_equal(quota.used_quota(self.user._id, storage_type=UserQuota.CUSTOM_STORAGE), 0)


class TestSaveFileInfo(OsfTestCase):
    def setUp(self):
        super(TestSaveFileInfo, self).setUp()
        self.user = UserFactory()
        self.project_creator = UserFactory()
        self.node = ProjectFactory(creator=self.project_creator)
        self.file = OsfStorageFileNode.create(
            target=self.node,
            path='/testfile',
            _id='testfile',
            name='testfile',
            materialized_path='/testfile'
        )
        self.file.save()

    def test_add_file_info(self):
        file_info_query = FileInfo.objects.filter(file=self.file)
        assert_false(file_info_query.exists())

        quota.update_used_quota(
            self=None,
            target=self.node,
            user=self.user,
            event_type=FileLog.FILE_ADDED,
            payload={
                'provider': 'osfstorage',
                'metadata': {
                    'provider': 'osfstorage',
                    'name': 'testfile',
                    'materialized': '/filename',
                    'path': '/' + self.file._id,
                    'kind': 'file',
                    'size': 1000,
                    'created_utc': '',
                    'modified_utc': '',
                    'extra': {'version': '1'}
                }
            }
        )

        file_info_list = FileInfo.objects.filter(file=self.file).all()
        assert_equal(file_info_list.count(), 1)
        file_info = file_info_list.first()
        assert_equal(file_info.file_size, 1000)

    def test_update_file_info(self):
        file_info = FileInfo(file=self.file, file_size=1000)
        file_info.save()

        quota.update_used_quota(
            self=None,
            target=self.node,
            user=self.user,
            event_type=FileLog.FILE_UPDATED,
            payload={
                'provider': 'osfstorage',
                'metadata': {
                    'provider': 'osfstorage',
                    'name': 'testfile',
                    'materialized': '/filename',
                    'path': self.file._id,
                    'kind': 'file',
                    'size': 2500,
                    'created_utc': '',
                    'modified_utc': '',
                    'extra': {'version': '2'}
                }
            }
        )

        file_info = FileInfo.objects.get(file=self.file)
        assert_equal(file_info.file_size, 2500)

    def test_file_info_when_not_osfstorage(self):
        file_info_query = FileInfo.objects.filter(file=self.file)
        assert_false(file_info_query.exists())

        quota.update_used_quota(
            self=None,
            target=self.node,
            user=self.user,
            event_type=FileLog.FILE_ADDED,
            payload={
                'provider': 'github',
                'metadata': {
                    'provider': 'github',
                    'name': 'testfile',
                    'materialized': '/filename',
                    'path': '/' + self.file._id,
                    'kind': 'file',
                    'size': 1000,
                    'created_utc': '',
                    'modified_utc': '',
                    'extra': {'version': '1'}
                }
            }
        )

        assert_false(file_info_query.exists())


class TestSaveUsedQuota(OsfTestCase):
    def setUp(self):
        super(TestSaveUsedQuota, self).setUp()
        self.user = UserFactory()
        self.project_creator = UserFactory()
        self.node = ProjectFactory(creator=self.project_creator)
        self.file = OsfStorageFileNode.create(
            target=self.node,
            path='/testfile',
            _id='testfile',
            name='testfile',
            materialized_path='/testfile'
        )
        self.file.save()
        self.base_file_node = BaseFileNode(type='osf.s3file', provider='s3', _path='/testfile',
                _materialized_path='/testfile', target_object_id=self.node.id, target_content_type_id=2)
        self.base_folder_node = BaseFileNode(type='osf.s3folder', provider='s3', _path='/testfolder',
                _materialized_path='/testfolder', target_object_id=self.node.id, target_content_type_id=2)

    def test_add_first_file(self):
        assert_false(UserQuota.objects.filter(user=self.project_creator).exists())

        quota.update_used_quota(
            self=None,
            target=self.node,
            user=self.user,
            event_type=FileLog.FILE_ADDED,
            payload={
                'provider': 'osfstorage',
                'metadata': {
                    'provider': 'osfstorage',
                    'name': 'testfile',
                    'materialized': '/filename',
                    'path': '/' + self.file._id,
                    'kind': 'file',
                    'size': 1000,
                    'created_utc': '',
                    'modified_utc': '',
                    'extra': {'version': '1'}
                }
            }
        )

        user_quota = UserQuota.objects.filter(
            storage_type=UserQuota.NII_STORAGE,
            user=self.project_creator
        ).all()
        assert_equal(len(user_quota), 1)
        user_quota = user_quota[0]
        assert_equal(user_quota.used, 1000)

    def test_add_first_file_custom_storage(self):
        assert_false(UserQuota.objects.filter(user=self.project_creator).exists())

        institution = InstitutionFactory()
        self.user.affiliated_institutions.add(institution)
        RegionFactory(_id=institution._id)
        ProjectStorageType.objects.filter(node=self.node).update(
            storage_type=ProjectStorageType.CUSTOM_STORAGE
        )

        quota.update_used_quota(
            self=None,
            target=self.node,
            user=self.user,
            event_type=FileLog.FILE_ADDED,
            payload={
                'provider': 'osfstorage',
                'metadata': {
                    'provider': 'osfstorage',
                    'name': 'testfile',
                    'materialized': '/filename',
                    'path': '/' + self.file._id,
                    'kind': 'file',
                    'size': 1200,
                    'created_utc': '',
                    'modified_utc': '',
                    'extra': {'version': '1'}
                }
            }
        )

        user_quota = UserQuota.objects.filter(
            storage_type=UserQuota.CUSTOM_STORAGE,
            user=self.project_creator
        ).all()
        assert_equal(len(user_quota), 1)
        user_quota = user_quota[0]
        assert_equal(user_quota.used, 1200)

    def test_add_file(self):
        UserQuota.objects.create(
            user=self.project_creator,
            storage_type=UserQuota.NII_STORAGE,
            max_quota=api_settings.DEFAULT_MAX_QUOTA,
            used=5500
        )

        quota.update_used_quota(
            self=None,
            target=self.node,
            user=self.user,
            event_type=FileLog.FILE_ADDED,
            payload={
                'provider': 'osfstorage',
                'metadata': {
                    'provider': 'osfstorage',
                    'name': 'testfile',
                    'materialized': '/filename',
                    'path': self.file._id,
                    'kind': 'file',
                    'size': 1000,
                    'created_utc': '',
                    'modified_utc': '',
                    'extra': {'version': '1'}
                }
            }
        )

        user_quota = UserQuota.objects.filter(
            storage_type=UserQuota.NII_STORAGE,
            user=self.project_creator
        ).all()
        assert_equal(len(user_quota), 1)
        user_quota = user_quota[0]
        assert_equal(user_quota.used, 6500)

    def test_add_file_custom_storage(self):
        UserQuota.objects.create(
            user=self.project_creator,
            storage_type=UserQuota.CUSTOM_STORAGE,
            max_quota=api_settings.DEFAULT_MAX_QUOTA,
            used=5500
        )

        institution = InstitutionFactory()
        self.user.affiliated_institutions.add(institution)
        RegionFactory(_id=institution._id)
        ProjectStorageType.objects.filter(node=self.node).update(
            storage_type=ProjectStorageType.CUSTOM_STORAGE
        )

        quota.update_used_quota(
            self=None,
            target=self.node,
            user=self.user,
            event_type=FileLog.FILE_ADDED,
            payload={
                'provider': 'osfstorage',
                'metadata': {
                    'provider': 'osfstorage',
                    'name': 'testfile',
                    'materialized': '/filename',
                    'path': self.file._id,
                    'kind': 'file',
                    'size': 1200,
                    'created_utc': '',
                    'modified_utc': '',
                    'extra': {'version': '1'}
                }
            }
        )

        user_quota = UserQuota.objects.filter(
            storage_type=UserQuota.CUSTOM_STORAGE,
            user=self.project_creator
        ).all()
        assert_equal(len(user_quota), 1)
        user_quota = user_quota[0]
        assert_equal(user_quota.used, 6700)

    def test_add_file_negative_size(self):
        quota.update_used_quota(
            self=None,
            target=self.node,
            user=self.user,
            event_type=FileLog.FILE_ADDED,
            payload={
                'provider': 'osfstorage',
                'metadata': {
                    'provider': 'osfstorage',
                    'name': 'testfile',
                    'materialized': '/filename',
                    'path': self.file._id,
                    'kind': 'file',
                    'size': -1000,
                    'created_utc': '',
                    'modified_utc': '',
                    'extra': {'version': '1'}
                }
            }
        )
        assert_false(UserQuota.objects.filter(user=self.project_creator).exists())

    def test_delete_file(self):
        UserQuota.objects.create(
            user=self.project_creator,
            storage_type=UserQuota.NII_STORAGE,
            max_quota=api_settings.DEFAULT_MAX_QUOTA,
            used=5500
        )
        FileInfo.objects.create(file=self.file, file_size=1000)

        self.file.deleted_on = datetime.datetime.now()
        self.file.deleted_by = self.user
        self.file.type = 'osf.trashedfile'
        self.file.save()

        quota.update_used_quota(
            self=None,
            target=self.node,
            user=self.user,
            event_type=FileLog.FILE_REMOVED,
            payload={
                'provider': 'osfstorage',
                'metadata': {
                    'provider': 'osfstorage',
                    'name': 'testfile',
                    'materialized': '/filename',
                    'path': self.file._id,
                    'kind': 'file',
                    'extra': {}
                }
            }
        )

        user_quota = UserQuota.objects.get(
            storage_type=UserQuota.NII_STORAGE,
            user=self.project_creator
        )
        assert_equal(user_quota.used, 4500)

    def test_delete_file_custom_storage(self):
        UserQuota.objects.create(
            user=self.project_creator,
            storage_type=UserQuota.CUSTOM_STORAGE,
            max_quota=api_settings.DEFAULT_MAX_QUOTA,
            used=5500
        )
        FileInfo.objects.create(file=self.file, file_size=1200)

        institution = InstitutionFactory()
        self.user.affiliated_institutions.add(institution)
        RegionFactory(_id=institution._id)
        ProjectStorageType.objects.filter(node=self.node).update(
            storage_type=ProjectStorageType.CUSTOM_STORAGE
        )

        self.file.deleted_on = datetime.datetime.now()
        self.file.deleted_by = self.user
        self.file.type = 'osf.trashedfile'
        self.file.save()

        quota.update_used_quota(
            self=None,
            target=self.node,
            user=self.user,
            event_type=FileLog.FILE_REMOVED,
            payload={
                'provider': 'osfstorage',
                'metadata': {
                    'provider': 'osfstorage',
                    'name': 'testfile',
                    'materialized': '/filename',
                    'path': self.file._id,
                    'kind': 'file',
                    'extra': {}
                }
            }
        )

        user_quota = UserQuota.objects.get(
            storage_type=UserQuota.CUSTOM_STORAGE,
            user=self.project_creator
        )
        assert_equal(user_quota.used, 4300)

    def test_delete_file_lower_used_quota(self):
        UserQuota.objects.create(
            user=self.project_creator,
            storage_type=UserQuota.NII_STORAGE,
            max_quota=api_settings.DEFAULT_MAX_QUOTA,
            used=500
        )
        FileInfo.objects.create(file=self.file, file_size=1000)

        self.file.deleted_on = datetime.datetime.now()
        self.file.deleted_by = self.user
        self.file.type = 'osf.trashedfile'
        self.file.save()

        quota.update_used_quota(
            self=None,
            target=self.node,
            user=self.user,
            event_type=FileLog.FILE_REMOVED,
            payload={
                'provider': 'osfstorage',
                'metadata': {
                    'provider': 'osfstorage',
                    'name': 'testfile',
                    'materialized': '/filename',
                    'path': self.file._id,
                    'kind': 'file',
                    'extra': {}
                }
            }
        )

        user_quota = UserQuota.objects.get(
            storage_type=UserQuota.NII_STORAGE,
            user=self.project_creator
        )
        assert_equal(user_quota.used, 0)

    @mock.patch('website.util.quota.logging')
    def test_delete_file_invalid_file(self, mock_logging):
        UserQuota.objects.create(
            user=self.project_creator,
            storage_type=UserQuota.NII_STORAGE,
            max_quota=api_settings.DEFAULT_MAX_QUOTA,
            used=5500
        )

        quota.update_used_quota(
            self=None,
            target=self.node,
            user=self.user,
            event_type=FileLog.FILE_REMOVED,
            payload={
                'provider': 'osfstorage',
                'metadata': {
                    'provider': 'osfstorage',
                    'name': 'testfile',
                    'materialized': '/filename',
                    'path': 'malicioususereditedthis',
                    'kind': 'file',
                    'extra': {}
                }
            }
        )

        user_quota = UserQuota.objects.get(
            storage_type=UserQuota.NII_STORAGE,
            user=self.project_creator
        )
        assert_equal(user_quota.used, 5500)
        mock_logging.error.assert_called_with('FileNode not found, cannot update used quota!')

    @mock.patch('website.util.quota.logging')
    def test_delete_file_without_fileinfo(self, mock_logging):
        UserQuota.objects.create(
            user=self.project_creator,
            storage_type=UserQuota.NII_STORAGE,
            max_quota=api_settings.DEFAULT_MAX_QUOTA,
            used=5500
        )

        self.file.deleted_on = datetime.datetime.now()
        self.file.deleted_by = self.user
        self.file.type = 'osf.trashedfile'
        self.file.save()

        quota.update_used_quota(
            self=None,
            target=self.node,
            user=self.user,
            event_type=FileLog.FILE_REMOVED,
            payload={
                'provider': 'osfstorage',
                'metadata': {
                    'provider': 'osfstorage',
                    'name': 'testfile',
                    'materialized': '/filename',
                    'path': self.file._id,
                    'kind': 'file',
                    'extra': {}
                }
            }
        )

        user_quota = UserQuota.objects.get(
            storage_type=UserQuota.NII_STORAGE,
            user=self.project_creator
        )
        assert_equal(user_quota.used, 5500)
        mock_logging.error.assert_called_with('FileInfo not found, cannot update used quota!')

    @mock.patch('website.util.quota.logging')
    def test_delete_file_not_trashed(self, mock_logging):
        UserQuota.objects.create(
            user=self.project_creator,
            storage_type=UserQuota.NII_STORAGE,
            max_quota=api_settings.DEFAULT_MAX_QUOTA,
            used=5500
        )
        FileInfo.objects.create(file=self.file, file_size=1000)

        self.file.deleted_on = datetime.datetime.now()
        self.file.deleted_by = self.user
        self.file.save()

        quota.update_used_quota(
            self=None,
            target=self.node,
            user=self.user,
            event_type=FileLog.FILE_REMOVED,
            payload={
                'provider': 'osfstorage',
                'metadata': {
                    'provider': 'osfstorage',
                    'name': 'testfile',
                    'materialized': '/filename',
                    'path': self.file._id,
                    'kind': 'file',
                    'extra': {}
                }
            }
        )

        user_quota = UserQuota.objects.get(
            storage_type=UserQuota.NII_STORAGE,
            user=self.project_creator
        )
        assert_equal(user_quota.used, 5500)
        mock_logging.error.assert_called_with('FileNode is not trashed, cannot update used quota!')

    def test_delete_file_without_userquota(self):
        FileInfo.objects.create(file=self.file, file_size=1000)

        self.file.deleted_on = datetime.datetime.now()
        self.file.deleted_by = self.user
        self.file.type = 'osf.trashedfile'
        self.file.save()

        quota.update_used_quota(
            self=None,
            target=self.node,
            user=self.user,
            event_type=FileLog.FILE_REMOVED,
            payload={
                'provider': 'osfstorage',
                'metadata': {
                    'provider': 'osfstorage',
                    'name': 'testfile',
                    'materialized': '/filename',
                    'path': self.file._id,
                    'kind': 'file',
                    'extra': {}
                }
            }
        )

        assert_false(UserQuota.objects.filter(user=self.project_creator).exists())

    def test_delete_folder(self):
        UserQuota.objects.create(
            user=self.project_creator,
            storage_type=UserQuota.NII_STORAGE,
            max_quota=api_settings.DEFAULT_MAX_QUOTA,
            used=5500
        )

        folder1 = TrashedFolder(
            target=self.node,
            name='testfolder',
            deleted_on=datetime.datetime.now(),
            deleted_by=self.user
        )
        folder1.save()
        folder2 = TrashedFolder(
            target=self.node,
            name='testfolder',
            parent_id=folder1.id,
            deleted_on=datetime.datetime.now(),
            deleted_by=self.user
        )
        folder2.save()
        file1 = TrashedFileNode.create(
            target=self.node,
            name='testfile1',
            parent_id=folder1.id,
            deleted_on=datetime.datetime.now(),
            deleted_by=self.user
        )
        file1.provider = 'osfstorage'
        file1.save()
        file2 = TrashedFileNode.create(
            target=self.node,
            name='testfile2',
            parent_id=folder2.id,
            deleted_on=datetime.datetime.now(),
            deleted_by=self.user
        )
        file2.provider = 'osfstorage'
        file2.save()

        file1_info = FileInfo(file=file1, file_size=2000)
        file1_info.save()
        file2_info = FileInfo(file=file2, file_size=3000)
        file2_info.save()

        quota.update_used_quota(
            self=None,
            target=self.node,
            user=self.user,
            event_type=FileLog.FILE_REMOVED,
            payload={
                'provider': 'osfstorage',
                'metadata': {
                    'provider': 'osfstorage',
                    'name': 'testfolder',
                    'materialized': '/testfolder',
                    'path': '{}/'.format(folder1._id),
                    'kind': 'folder',
                    'extra': {}
                }
            }
        )

        user_quota = UserQuota.objects.get(
            storage_type=UserQuota.NII_STORAGE,
            user=self.project_creator
        )
        assert_equal(user_quota.used, 500)

    def test_edit_file(self):
        UserQuota.objects.create(
            user=self.project_creator,
            storage_type=UserQuota.NII_STORAGE,
            max_quota=api_settings.DEFAULT_MAX_QUOTA,
            used=5500
        )
        FileInfo.objects.create(file=self.file, file_size=1000)

        quota.update_used_quota(
            self=None,
            target=self.node,
            user=self.user,
            event_type=FileLog.FILE_UPDATED,
            payload={
                'provider': 'osfstorage',
                'metadata': {
                    'provider': 'osfstorage',
                    'name': 'testfile',
                    'materialized': '/filename',
                    'path': self.file._id,
                    'kind': 'file',
                    'size': 1500,
                    'created_utc': '',
                    'modified_utc': '',
                    'extra': {'version': '2'}
                }
            }
        )

        user_quota = UserQuota.objects.get(
            storage_type=UserQuota.NII_STORAGE,
            user=self.project_creator
        )
        assert_equal(user_quota.used, 6000)

    def test_edit_file_custom_storage(self):
        UserQuota.objects.create(
            user=self.project_creator,
            storage_type=UserQuota.CUSTOM_STORAGE,
            max_quota=api_settings.DEFAULT_MAX_QUOTA,
            used=5500
        )
        FileInfo.objects.create(file=self.file, file_size=1000)

        institution = InstitutionFactory()
        self.user.affiliated_institutions.add(institution)
        RegionFactory(_id=institution._id)
        ProjectStorageType.objects.filter(node=self.node).update(
            storage_type=ProjectStorageType.CUSTOM_STORAGE
        )

        quota.update_used_quota(
            self=None,
            target=self.node,
            user=self.user,
            event_type=FileLog.FILE_UPDATED,
            payload={
                'provider': 'osfstorage',
                'metadata': {
                    'provider': 'osfstorage',
                    'name': 'testfile',
                    'materialized': '/filename',
                    'path': self.file._id,
                    'kind': 'file',
                    'size': 1700,
                    'created_utc': '',
                    'modified_utc': '',
                    'extra': {'version': '2'}
                }
            }
        )

        user_quota = UserQuota.objects.get(
            storage_type=UserQuota.CUSTOM_STORAGE,
            user=self.project_creator
        )
        assert_equal(user_quota.used, 6200)

    def test_edit_file_negative_size(self):
        UserQuota.objects.create(
            user=self.project_creator,
            storage_type=UserQuota.NII_STORAGE,
            max_quota=api_settings.DEFAULT_MAX_QUOTA,
            used=5500
        )
        FileInfo.objects.create(file=self.file, file_size=1000)

        quota.update_used_quota(
            self=None,
            target=self.node,
            user=self.user,
            event_type=FileLog.FILE_UPDATED,
            payload={
                'provider': 'osfstorage',
                'metadata': {
                    'provider': 'osfstorage',
                    'name': 'testfile',
                    'materialized': '/filename',
                    'path': self.file._id,
                    'kind': 'file',
                    'size': -1500,
                    'created_utc': '',
                    'modified_utc': '',
                    'extra': {'version': '2'}
                }
            }
        )

        user_quota = UserQuota.objects.get(
            storage_type=UserQuota.NII_STORAGE,
            user=self.project_creator
        )
        assert_equal(user_quota.used, 5500)

    def test_edit_file_without_fileinfo(self):
        UserQuota.objects.create(
            user=self.project_creator,
            storage_type=UserQuota.NII_STORAGE,
            max_quota=api_settings.DEFAULT_MAX_QUOTA,
            used=5500
        )

        quota.update_used_quota(
            self=None,
            target=self.node,
            user=self.user,
            event_type=FileLog.FILE_UPDATED,
            payload={
                'provider': 'osfstorage',
                'metadata': {
                    'provider': 'osfstorage',
                    'name': 'testfile',
                    'materialized': '/filename',
                    'path': self.file._id,
                    'kind': 'file',
                    'size': 1500,
                    'created_utc': '',
                    'modified_utc': '',
                    'extra': {'version': '2'}
                }
            }
        )

        user_quota = UserQuota.objects.get(
            storage_type=UserQuota.NII_STORAGE,
            user=self.project_creator
        )
        assert_equal(user_quota.used, 7000)

    def test_edit_file_lower_used_quota(self):
        UserQuota.objects.create(
            user=self.project_creator,
            storage_type=UserQuota.NII_STORAGE,
            max_quota=api_settings.DEFAULT_MAX_QUOTA,
            used=500
        )
        FileInfo.objects.create(file=self.file, file_size=3000)

        quota.update_used_quota(
            self=None,
            target=self.node,
            user=self.user,
            event_type=FileLog.FILE_UPDATED,
            payload={
                'provider': 'osfstorage',
                'metadata': {
                    'provider': 'osfstorage',
                    'name': 'testfile',
                    'materialized': '/filename',
                    'path': self.file._id,
                    'kind': 'file',
                    'size': 2000,
                    'created_utc': '',
                    'modified_utc': '',
                    'extra': {'version': '2'}
                }
            }
        )

        user_quota = UserQuota.objects.get(
            storage_type=UserQuota.NII_STORAGE,
            user=self.project_creator
        )
        assert_equal(user_quota.used, 0)

    def test_add_file_when_not_osfstorage(self):
        UserQuota.objects.create(
            user=self.project_creator,
            storage_type=UserQuota.NII_STORAGE,
            max_quota=api_settings.DEFAULT_MAX_QUOTA,
            used=5500
        )

        quota.update_used_quota(
            self=None,
            target=self.node,
            user=self.user,
            event_type=FileLog.FILE_ADDED,
            payload={
                'provider': 'github',
                'metadata': {
                    'provider': 'github',
                    'name': 'testfile',
                    'materialized': '/filename',
                    'path': self.file._id,
                    'kind': 'file',
                    'size': 1000,
                    'created_utc': '',
                    'modified_utc': '',
                    'extra': {'version': '1'}
                }
            }
        )

        user_quota = UserQuota.objects.get(
            storage_type=UserQuota.NII_STORAGE,
            user=self.project_creator
        )
        assert_equal(user_quota.used, 5500)

    def test_move_file(self):
        quota.update_used_quota(
            self=None,
            target=self.node,
            user=self.user,
            event_type=FileLog.FILE_ADDED,
            payload={
                'metadata': {
                    'created_utc': '',
                    'modified_utc': '',
                    'extra': {'version': '1'}
                },
                'source': {
                    'provider': 'osfstorage',
                    'name': 'testfile',
                    'materialized': '/filename',
                    'path': self.file._id,
                    'kind': 'file',
                    'size': 1000,
                    'extra': {'version': '1'}
                },
                'destination': {
                    'provider': 'osfstorage',
                    'name': 'testfile',
                    'materialized': '/filename',
                    'path': self.file._id,
                    'kind': 'file',
                    'size': 1000,
                    'extra': {'version': '1'}
                }
            }
        )

<<<<<<< HEAD
    def test_rename_folder_with_AmazonS3(self):
        mock_base_file_node = mock.MagicMock()
        mock_base_file_node_orderby = mock.MagicMock()
        mock_base_file_node.objects.filter.return_value = [BaseFileNode(type='osf.s3folder', provider='s3', _path='/newfoldername',
                _materialized_path='/newfoldername', target_object_id=self.node.id, target_content_type_id=2)]
        mock_base_file_node_orderby.filter.return_value.order_by.return_value.first.return_value = BaseFileNode(type='osf.s3folder', provider='s3', _path='/newfoldername',
                _materialized_path='/newfoldername', target_object_id=self.node.id, target_content_type_id=2)

        with mock.patch('website.util.quota.BaseFileNode', mock_base_file_node):
            with mock.patch('website.util.quota.BaseFileNode', mock_base_file_node_orderby):
                quota.update_used_quota(
                    self=None,
                    target=self.node,
                    user=self.user,
                    event_type=FileLog.FILE_RENAMED,
                    payload={
                        'destination': {
                            'provider': 's3',
                            'path': '/newfoldername',
                            'kind': 'folder',
                        },
                        'source': {
                            'provider': 's3',
                            'path': '/prefolderename',
                            'kind': 'folder',
                        },
                    }
                )

    def test_rename_file_with_AmazonS3(self):
        mock_base_file_node = mock.MagicMock()
        mock_base_file_node_orderby = mock.MagicMock()
        mock_base_file_node.objects.filter.return_value = [BaseFileNode(type='osf.s3file', provider='s3', _path='/newfilename',
                _materialized_path='/newfilename', target_object_id=self.node.id, target_content_type_id=2)]
        mock_base_file_node_orderby.filter.return_value.order_by.return_value.first.return_value = BaseFileNode(type='osf.s3file', provider='s3', _path='/newfilename',
                _materialized_path='/newfilename', target_object_id=self.node.id, target_content_type_id=2)

        with mock.patch('website.util.quota.BaseFileNode', mock_base_file_node):
            with mock.patch('website.util.quota.BaseFileNode', mock_base_file_node_orderby):
                quota.update_used_quota(
                    self=None,
                    target=self.node,
                    user=self.user,
                    event_type=FileLog.FILE_RENAMED,
                    payload={
                        'destination': {
                            'provider': 's3',
                            'path': '/newfilename',
                            'kind': 'file',
                        },
                        'source': {
                            'provider': 's3',
                            'path': '/prefilename',
                            'kind': 'file',
                        },
                    }
                )

    def test_upload_file_with_Amazon_S3(self):
        UserQuota.objects.create(
            user=self.project_creator,
            storage_type=UserQuota.CUSTOM_STORAGE,
            max_quota=api_settings.DEFAULT_MAX_QUOTA,
            used=5000
        )

        institution = InstitutionFactory()
        self.user.affiliated_institutions.add(institution)
        RegionFactory(_id=institution._id)
        ProjectStorageType.objects.filter(node=self.node).update(
            storage_type=ProjectStorageType.CUSTOM_STORAGE
        )
        mock_base_file_node = mock.MagicMock()
        mock_file_info = mock.MagicMock()
        mock_base_file_node.objects.filter.return_value.order_by.return_value.first.return_value = BaseFileNode(type='osf.s3file', provider='s3', _path='/testfile',
                _materialized_path='/testfile', parent_id=self.node.id, target_object_id=self.node.id, target_content_type_id=2)
        mock_file_info.objects.create.return_value = None

        with mock.patch('website.util.quota.BaseFileNode', mock_base_file_node):
            with mock.patch('website.util.quota.FileInfo', mock_file_info):
                quota.update_used_quota(
                    self=None,
                    target=self.node,
                    user=self.user,
                    event_type=FileLog.FILE_ADDED,
                    payload={
                        'provider': 's3',
                        'metadata': {
                            'provider': 's3',
                            'name': 'testfile',
                            'materialized': '/testfile',
                            'path': '/testfile',
                            'kind': 'file',
                            'size': 2000,
                        }
                    }
                )

        user_quota = UserQuota.objects.filter(
            storage_type=UserQuota.CUSTOM_STORAGE,
            user=self.project_creator
        ).all()
        assert_equal(len(user_quota), 1)
        user_quota = user_quota[0]
        assert_equal(user_quota.used, 7000)

    def test_add_folder_with_Amazon_S3(self):
        UserQuota.objects.create(
            user=self.project_creator,
            storage_type=UserQuota.CUSTOM_STORAGE,
            max_quota=api_settings.DEFAULT_MAX_QUOTA,
            used=5000
        )
        institution = InstitutionFactory()
        self.user.affiliated_institutions.add(institution)
        RegionFactory(_id=institution._id)
        ProjectStorageType.objects.filter(node=self.node).update(
            storage_type=ProjectStorageType.CUSTOM_STORAGE
        )
        mock_base_file_node = mock.MagicMock()
        mock_file_info = mock.MagicMock()
        mock_base_file_node.return_value = BaseFileNode(type='osf.s3folder', provider='s3', _path='/testfolder',
                _materialized_path='/testfolder', target_object_id=self.node.id, target_content_type_id=2)
        mock_base_file_node.objects.filter.return_value.order_by.return_value.first.return_value = BaseFileNode(type='osf.s3folder', provider='s3', _path='/testfolder',
                _materialized_path='/testfolder', target_object_id=self.node.id, target_content_type_id=2)
        mock_file_info.objects.create.return_value = None

        with mock.patch('website.util.quota.BaseFileNode', mock_base_file_node):
            with mock.patch('website.util.quota.FileInfo', mock_file_info):
                quota.update_used_quota(
                    self=None,
                    target=self.node,
                    user=self.user,
                    event_type=FileLog.FILE_ADDED,
                    payload={
                        'provider': 's3',
                        'action': 'create_folder',
                        'metadata': {
                            'provider': 's3',
                            'name': '/testfolder',
                            'materialized': '/testfolder',
                            'path': '/testfolder',
                            'kind': 'folder',
                            'size': 0,
                        }
                    }
                )

        user_quota = UserQuota.objects.filter(
            storage_type=UserQuota.CUSTOM_STORAGE,
            user=self.project_creator
        ).all()
        assert_equal(len(user_quota), 1)
        user_quota = user_quota[0]
        assert_equal(user_quota.used, 5000)

    def test_delete_file_with_Amazon_S3(self):
        mock_base_file_node = mock.MagicMock()
        mock_file_info = mock.MagicMock()
        mock_user_quota = mock.MagicMock()
        mock_base_file_node.objects.filter.return_value.order_by.return_value.first.return_value = self.base_file_node
        mock_file_info.objects.get.return_value = FileInfo(file=self.base_file_node, file_size=1000)
        mock_user_quota.objects.filter.return_value.first.return_value = UserQuota(
            user=self.project_creator,
            storage_type=UserQuota.CUSTOM_STORAGE,
            max_quota=api_settings.DEFAULT_MAX_QUOTA,
            used=5500
        )
        with mock.patch('website.util.quota.BaseFileNode', mock_base_file_node):
            with mock.patch('website.util.quota.FileInfo', mock_file_info):
                with mock.patch('website.util.quota.UserQuota', mock_user_quota):
                    quota.update_used_quota(
                        self=None,
                        target=self.node,
                        user=self.user,
                        event_type=FileLog.FILE_REMOVED,
                        payload={
                            'provider': 's3',
                            'metadata': {
                                'provider': 's3',
                                'name': 'testfile',
                                'materialized': '/filename',
                                'path': '/filename',
                                'kind': 'file'
                            }
                        }
                    )
        user_quota = UserQuota.objects.get(
            storage_type=UserQuota.CUSTOM_STORAGE,
            user=self.project_creator
        )
        assert_equal(user_quota.used, 4500)

    def test_delete_folder_with_Amazon_S3(self):
        mock_base_file_node = mock.MagicMock()
        mock_file_info = mock.MagicMock()
        mock_user_quota = mock.MagicMock()
        mock_base_file_node.objects.filter.return_value.order_by.return_value.first.return_value = self.base_folder_node
        folder_element = BaseFileNode(type='osf.s3folder', provider='s3', _path='/testfolder/foldername',
                _materialized_path='/testfolder/foldername', target_object_id=self.node.id, target_content_type_id=2)
        mock_base_file_node.objects.filter.return_value.all.return_value = [self.base_file_node, folder_element]
        mock_file_info.objects.get.return_value = FileInfo(file=self.base_file_node, file_size=1500)
        mock_user_quota.objects.filter.return_value.first.return_value = UserQuota(
            user=self.project_creator,
            storage_type=UserQuota.CUSTOM_STORAGE,
            max_quota=api_settings.DEFAULT_MAX_QUOTA,
            used=5500
        )
        with mock.patch('website.util.quota.BaseFileNode', mock_base_file_node):
            with mock.patch('website.util.quota.FileInfo', mock_file_info):
                with mock.patch('website.util.quota.UserQuota', mock_user_quota):
                    quota.update_used_quota(
                        self=None,
                        target=self.node,
                        user=self.user,
                        event_type=FileLog.FILE_REMOVED,
                        payload={
                            'provider': 's3',
                            'metadata': {
                                'provider': 's3',
                                'name': 'testfolder',
                                'materialized': '/testfolder',
                                'path': '/testfolder',
                                'kind': 'folder'
                            }
                        }
                    )
        user_quota = UserQuota.objects.get(
            storage_type=UserQuota.CUSTOM_STORAGE,
            user=self.project_creator
        )
        assert_equal(user_quota.used, 4000)
=======

class TestUpdateUserUsedQuota(OsfTestCase):
    def setUp(self):
        super(TestUpdateUserUsedQuota, self).setUp()
        self.user = UserFactory()
        self.user.save()
        self.user_quota = UserQuota.objects.create(user=self.user, storage_type=UserQuota.NII_STORAGE, max_quota=200,
                                                   used=1000)

    @mock.patch.object(UserQuota, 'save')
    @mock.patch('website.util.quota.used_quota')
    def test_update_user_used_quota_method_with_user_quota_exist(self, mock_used, mock_user_quota_save):

        mock_used.return_value = 500
        quota.update_user_used_quota(
            user=self.user,
            storage_type=UserQuota.NII_STORAGE
        )

        mock_user_quota_save.assert_called()

    @mock.patch('website.util.quota.used_quota')
    def test_update_user_used_quota_method_with_user_quota_not_exist(self, mock_used):
        another_user = UserFactory()
        mock_used.return_value = 500

        quota.update_user_used_quota(
            user=another_user,
            storage_type=UserQuota.NII_STORAGE
        )

        user_quota = UserQuota.objects.filter(
            storage_type=UserQuota.NII_STORAGE,
        ).all()

        assert_equal(len(user_quota), 2)
        user_quota = user_quota.filter(user=another_user)
        assert_equal(len(user_quota), 1)
        user_quota = user_quota[0]
        assert_equal(user_quota.used, 500)
>>>>>>> c85abcc6


class TestQuotaApiWaterbutler(OsfTestCase):
    def setUp(self):
        super(TestQuotaApiWaterbutler, self).setUp()
        self.user = AuthUserFactory()
        self.node = ProjectFactory(creator=self.user)

    def test_default_values(self):
        ProjectStorageType.objects.filter(node=self.node).delete()
        response = self.app.get(
            '{}?payload={payload}&signature={signature}'.format(
                self.node.api_url_for('waterbutler_creator_quota'),
                **signing.sign_data(signing.default_signer, {})
            )
        )
        assert_equal(response.status_code, 200)
        assert_equal(response.json['max'], api_settings.DEFAULT_MAX_QUOTA * api_settings.SIZE_UNIT_GB)
        assert_equal(response.json['used'], 0)

    def test_used_half_custom_quota(self):
        UserQuota.objects.create(
            storage_type=UserQuota.NII_STORAGE,
            user=self.user,
            max_quota=200,
            used=100 * api_settings.SIZE_UNIT_GB
        )

        response = self.app.get(
            '{}?payload={payload}&signature={signature}'.format(
                self.node.api_url_for('waterbutler_creator_quota'),
                **signing.sign_data(signing.default_signer, {})
            )
        )
        assert_equal(response.status_code, 200)
        assert_equal(response.json['max'], 200 * api_settings.SIZE_UNIT_GB)
        assert_equal(response.json['used'], 100 * api_settings.SIZE_UNIT_GB)

    def test_used_half_custom_institution_quota(self):
        UserQuota.objects.create(
            storage_type=UserQuota.NII_STORAGE,
            user=self.user,
            max_quota=150,
            used=0
        )
        UserQuota.objects.create(
            storage_type=UserQuota.CUSTOM_STORAGE,
            user=self.user,
            max_quota=200,
            used=100 * api_settings.SIZE_UNIT_GB
        )

        institution = InstitutionFactory()
        self.user.affiliated_institutions.add(institution)
        RegionFactory(_id=institution._id)
        ProjectStorageType.objects.filter(node=self.node).update(
            storage_type=ProjectStorageType.CUSTOM_STORAGE
        )

        response = self.app.get(
            '{}?payload={payload}&signature={signature}'.format(
                self.node.api_url_for('waterbutler_creator_quota'),
                **signing.sign_data(signing.default_signer, {})
            )
        )
        assert_equal(response.status_code, 200)
        assert_equal(response.json['max'], 200 * api_settings.SIZE_UNIT_GB)
        assert_equal(response.json['used'], 100 * api_settings.SIZE_UNIT_GB)


class TestQuotaApiBrowser(OsfTestCase):
    def setUp(self):
        super(TestQuotaApiBrowser, self).setUp()
        self.user = AuthUserFactory()
        self.node = ProjectFactory(creator=self.user)

    def test_default_values(self):
        ProjectStorageType.objects.filter(node=self.node).delete()
        response = self.app.get(
            self.node.api_url_for('get_creator_quota'),
            auth=self.user.auth
        )
        assert_equal(response.status_code, 200)
        assert_equal(response.json['max'], api_settings.DEFAULT_MAX_QUOTA * api_settings.SIZE_UNIT_GB)
        assert_equal(response.json['used'], 0)

    def test_used_half_custom_quota(self):
        UserQuota.objects.create(
            storage_type=UserQuota.NII_STORAGE,
            user=self.user,
            max_quota=200,
            used=100 * api_settings.SIZE_UNIT_GB
        )

        response = self.app.get(
            self.node.api_url_for('get_creator_quota'),
            auth=self.user.auth
        )
        assert_equal(response.status_code, 200)
        assert_equal(response.json['max'], 200 * api_settings.SIZE_UNIT_GB)
        assert_equal(response.json['used'], 100 * api_settings.SIZE_UNIT_GB)

    def test_used_half_custom_institution_quota(self):
        UserQuota.objects.create(
            storage_type=UserQuota.NII_STORAGE,
            user=self.user,
            max_quota=150,
            used=0
        )
        UserQuota.objects.create(
            storage_type=UserQuota.CUSTOM_STORAGE,
            user=self.user,
            max_quota=200,
            used=100 * api_settings.SIZE_UNIT_GB
        )

        institution = InstitutionFactory()
        self.user.affiliated_institutions.add(institution)
        RegionFactory(_id=institution._id)
        ProjectStorageType.objects.filter(node=self.node).update(
            storage_type=ProjectStorageType.CUSTOM_STORAGE
        )

        response = self.app.get(
            self.node.api_url_for('get_creator_quota'),
            auth=self.user.auth
        )
        assert_equal(response.status_code, 200)
        assert_equal(response.json['max'], 200 * api_settings.SIZE_UNIT_GB)
        assert_equal(response.json['used'], 100 * api_settings.SIZE_UNIT_GB)<|MERGE_RESOLUTION|>--- conflicted
+++ resolved
@@ -1135,7 +1135,6 @@
             }
         )
 
-<<<<<<< HEAD
     def test_rename_folder_with_AmazonS3(self):
         mock_base_file_node = mock.MagicMock()
         mock_base_file_node_orderby = mock.MagicMock()
@@ -1368,8 +1367,8 @@
             user=self.project_creator
         )
         assert_equal(user_quota.used, 4000)
-=======
-
+
+        
 class TestUpdateUserUsedQuota(OsfTestCase):
     def setUp(self):
         super(TestUpdateUserUsedQuota, self).setUp()
@@ -1409,7 +1408,6 @@
         assert_equal(len(user_quota), 1)
         user_quota = user_quota[0]
         assert_equal(user_quota.used, 500)
->>>>>>> c85abcc6
 
 
 class TestQuotaApiWaterbutler(OsfTestCase):
