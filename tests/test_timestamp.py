--- conflicted
+++ resolved
@@ -149,7 +149,43 @@
         nt.assert_equal(rdmfiletimestamptokenverifyresult.inspection_result_status, 1)
         nt.assert_equal(rdmfiletimestamptokenverifyresult.verify_user, osfuser_id)
 
-<<<<<<< HEAD
+    def test_add_timestamp_cjkname(self):
+        ## create file_node
+        filename = unicode('𩸽.txt', 'utf-8')
+        file_node = create_test_file(node=self.node, user=self.user, filename=filename)
+
+        ## create tmp_dir
+        tmp_dir = tempfile.mkdtemp()
+
+        ## create tmp_file (file_node)
+        download_file_path = os.path.join(tmp_dir, filename)
+        with open(download_file_path, 'wb') as fout:
+            fout.write('test_file_add_timestamp_context')
+        ## add timestamp
+        addTimestamp = AddTimestamp()
+        file_data = {
+            'file_id': file_node._id,
+            'file_name': '𩸽.txt',
+            'file_path': os.path.join('/', filename),
+            'size': 1234,
+            'created': None,
+            'modified': None,
+            'version': '',
+            'provider': 'osfstorage'
+        }
+        ret = addTimestamp.add_timestamp(self.user._id, file_data, self.node._id, download_file_path, tmp_dir)
+        shutil.rmtree(tmp_dir)
+
+        ## check add_timestamp func response
+        nt.assert_equal(ret['verify_result'], 1)
+        nt.assert_equal(ret['verify_result_title'], 'OK')
+
+        ## check rdmfiletimestamptokenverifyresult record
+        rdmfiletimestamptokenverifyresult = RdmFileTimestamptokenVerifyResult.objects.get(file_id=file_node._id)
+        osfuser_id = Guid.objects.get(_id=self.user._id).object_id
+        nt.assert_equal(rdmfiletimestamptokenverifyresult.inspection_result_status, 1)
+        nt.assert_equal(rdmfiletimestamptokenverifyresult.verify_user, osfuser_id)
+
     def test_add_timestamp_over2G(self):
         ## create file_node
         filename = 'test_file_add_timestamp'
@@ -160,37 +196,19 @@
         current_datetime_str = current_datetime.strftime('%Y%m%d%H%M%S%f')
         tmp_dir = 'tmp_{}_{}_{}'.format(self.user._id, file_node._id, current_datetime_str)
         os.mkdir(tmp_dir)
-=======
-    def test_add_timestamp_cjkname(self):
-        ## create file_node
-        filename = unicode('𩸽.txt', 'utf-8')
-        file_node = create_test_file(node=self.node, user=self.user, filename=filename)
-
-        ## create tmp_dir
-        tmp_dir = tempfile.mkdtemp()
->>>>>>> 31e23985
 
         ## create tmp_file (file_node)
         download_file_path = os.path.join(tmp_dir, filename)
         with open(download_file_path, 'wb') as fout:
             fout.write('test_file_add_timestamp_context')
-<<<<<<< HEAD
-
-=======
->>>>>>> 31e23985
+
         ## add timestamp
         addTimestamp = AddTimestamp()
         file_data = {
             'file_id': file_node._id,
-<<<<<<< HEAD
             'file_name': 'Hello.txt',
             'file_path': os.path.join('/', filename),
             'size': 21474836480,
-=======
-            'file_name': '𩸽.txt',
-            'file_path': os.path.join('/', filename),
-            'size': 1234,
->>>>>>> 31e23985
             'created': None,
             'modified': None,
             'version': '',
@@ -208,6 +226,37 @@
         osfuser_id = Guid.objects.get(_id=self.user._id).object_id
         nt.assert_equal(rdmfiletimestamptokenverifyresult.inspection_result_status, 1)
         nt.assert_equal(rdmfiletimestamptokenverifyresult.verify_user, osfuser_id)
+
+class TestTimeStampTokenVerifyCheck(ApiTestCase):
+    def setUp(self):
+        super(TestTimeStampTokenVerifyCheck, self).setUp()
+
+        self.project = ProjectFactory()
+        self.node = self.project
+        self.user = self.project.creator
+        self.auth_obj = Auth(user=self.project.creator)
+        userkey_generation(self.user._id)
+
+        # Refresh records from database; necessary for comparing dates
+        self.project.reload()
+        self.user.reload()
+
+    def tearDown(self):
+        from osf.models import RdmUserKey
+
+        super(TestTimeStampTokenVerifyCheck, self).tearDown()
+        osfuser_id = Guid.objects.get(_id=self.user._id).object_id
+        self.user.delete()
+
+        rdmuserkey_pvt_key = RdmUserKey.objects.get(guid=osfuser_id, key_kind=api_settings.PRIVATE_KEY_VALUE)
+        pvt_key_path = os.path.join(api_settings.KEY_SAVE_PATH, rdmuserkey_pvt_key.key_name)
+        os.remove(pvt_key_path)
+        rdmuserkey_pvt_key.delete()
+
+        rdmuserkey_pub_key = RdmUserKey.objects.get(guid=osfuser_id, key_kind=api_settings.PUBLIC_KEY_VALUE)
+        pub_key_path = os.path.join(api_settings.KEY_SAVE_PATH, rdmuserkey_pub_key.key_name)
+        os.remove(pub_key_path)
+        rdmuserkey_pub_key.delete()
 
 class TestTimeStampTokenVerifyCheck(ApiTestCase):
     def setUp(self):
