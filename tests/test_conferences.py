# -*- coding: utf-8 -*-

import mock
from nose.tools import *  # noqa (PEP8 asserts)

import hmac
import hashlib
from StringIO import StringIO

from django.core.exceptions import ValidationError
from django.db import IntegrityError
import furl

from framework.auth import get_or_create_user
from framework.auth.core import Auth

from osf.models import OSFUser, AbstractNode
from website import settings
from website.conferences import views
from website.conferences import utils, message
from website.util import api_url_for, web_url_for

from tests.base import OsfTestCase, fake
from osf_tests.factories import ConferenceFactory, ProjectFactory, UserFactory


def assert_absolute(url):
    parsed_domain = furl.furl(settings.DOMAIN)
    parsed_url = furl.furl(url)
    assert_equal(parsed_domain.host, parsed_url.host)


def assert_equal_urls(first, second):
    parsed_first = furl.furl(first)
    parsed_first.port = None
    parsed_second = furl.furl(second)
    parsed_second.port = None
    assert_equal(parsed_first, parsed_second)


def create_fake_conference_nodes(n, endpoint):
    nodes = []
    for i in range(n):
        node = ProjectFactory(is_public=True)
        node.add_tag(endpoint, Auth(node.creator))
        node.save()
        nodes.append(node)
    return nodes

def create_fake_conference_nodes_bad_data(n, bad_n, endpoint):
    nodes = []
    for i in range(n):
        node = ProjectFactory(is_public=True)
        node.add_tag(endpoint, Auth(node.creator))
        # inject bad data
        if i < bad_n:
            # Delete only contributor
            node.contributor_set.filter(user=node.contributors.first()).delete()
        node.save()
        nodes.append(node)
    return nodes

class TestConferenceUtils(OsfTestCase):

    def test_get_or_create_user_exists(self):
        user = UserFactory()
        fetched, created = get_or_create_user(user.fullname, user.username, is_spam=True)
        assert_false(created)
        assert_equal(user._id, fetched._id)
        assert_false('is_spam' in fetched.system_tags)

    def test_get_or_create_user_not_exists(self):
        fullname = 'Roger Taylor'
        username = 'roger@queen.com'
        fetched, created = get_or_create_user(fullname, username, is_spam=False)
        fetched.save()  # in order to access m2m fields, e.g. tags
        assert_true(created)
        assert_equal(fetched.fullname, fullname)
        assert_equal(fetched.username, username)
        assert_false('is_spam' in fetched.system_tags)

    def test_get_or_create_user_is_spam(self):
        fullname = 'John Deacon'
        username = 'deacon@queen.com'
        fetched, created = get_or_create_user(fullname, username, is_spam=True)
        fetched.save()  # in order to access m2m fields, e.g. tags
        assert_true(created)
        assert_equal(fetched.fullname, fullname)
        assert_equal(fetched.username, username)
        assert_true('is_spam' in fetched.system_tags)

    def test_get_or_create_user_with_blacklisted_domain(self):
        fullname = 'Kanye West'
        username = 'kanye@mailinator.com'
        with assert_raises(ValidationError) as e:
            get_or_create_user(fullname, username, is_spam=True)
        assert_equal(e.exception.message, 'Invalid Email')


class ContextTestCase(OsfTestCase):

    MAILGUN_API_KEY = 'mailkimp'

    @classmethod
    def setUpClass(cls):
        super(ContextTestCase, cls).setUpClass()
        settings.MAILGUN_API_KEY, cls._MAILGUN_API_KEY = cls.MAILGUN_API_KEY, settings.MAILGUN_API_KEY

    @classmethod
    def tearDownClass(cls):
        super(ContextTestCase, cls).tearDownClass()
        settings.MAILGUN_API_KEY = cls._MAILGUN_API_KEY

    def make_context(self, method='POST', **kwargs):
        data = {
            'X-Mailgun-Sscore': 0,
            'timestamp': '123',
            'token': 'secret',
            'signature': hmac.new(
                key=settings.MAILGUN_API_KEY,
                msg='{}{}'.format('123', 'secret'),
                digestmod=hashlib.sha256,
            ).hexdigest(),
        }
        data.update(kwargs.pop('data', {}))
        data = {
            key: value
            for key, value in data.iteritems()
            if value is not None
        }
        return self.app.app.test_request_context(method=method, data=data, **kwargs)


class TestProvisionNode(ContextTestCase):

    def setUp(self):
        super(TestProvisionNode, self).setUp()
        self.node = ProjectFactory()
        self.user = self.node.creator
        self.conference = ConferenceFactory()
        self.body = 'dragon on my back'
        self.content = 'dragon attack'
        self.attachment = StringIO(self.content)
        self.recipient = '{0}{1}-poster@osf.io'.format(
            'test-' if settings.DEV_MODE else '',
            self.conference.endpoint,
        )

    def make_context(self, **kwargs):
        data = {
            'attachment-count': '1',
            'attachment-1': (self.attachment, 'attachment-1'),
            'X-Mailgun-Sscore': 0,
            'recipient': self.recipient,
            'stripped-text': self.body,
        }
        data.update(kwargs.pop('data', {}))
        return super(TestProvisionNode, self).make_context(data=data, **kwargs)

    def test_provision(self):
        with self.make_context():
            msg = message.ConferenceMessage()
            utils.provision_node(self.conference, msg, self.node, self.user)
        assert_true(self.node.is_public)
        assert_in(self.conference.admins.first(), self.node.contributors)
        assert_in('emailed', self.node.system_tags)
        assert_in(self.conference.endpoint, self.node.system_tags)
        assert_true(self.node.tags.filter(name=self.conference.endpoint).exists())
        assert_not_in('spam', self.node.system_tags)

    def test_provision_private(self):
        self.conference.public_projects = False
        self.conference.save()
        with self.make_context():
            msg = message.ConferenceMessage()
            utils.provision_node(self.conference, msg, self.node, self.user)
        assert_false(self.node.is_public)
        assert_in(self.conference.admins.first(), self.node.contributors)
        assert_in('emailed', self.node.system_tags)
        assert_not_in('spam', self.node.system_tags)

    def test_provision_spam(self):
        with self.make_context(data={'X-Mailgun-Sscore': message.SSCORE_MAX_VALUE + 1}):
            msg = message.ConferenceMessage()
            utils.provision_node(self.conference, msg, self.node, self.user)
        assert_false(self.node.is_public)
        assert_in(self.conference.admins.first(), self.node.contributors)
        assert_in('emailed', self.node.system_tags)
        assert_in('spam', self.node.system_tags)

    @mock.patch('website.util.waterbutler_api_url_for')
    @mock.patch('website.conferences.utils.requests.put')
    def test_upload(self, mock_put, mock_get_url):
        mock_get_url.return_value = 'http://queen.com/'
        file_name = 'hammer-to-fall'
        self.attachment.filename = file_name
        self.attachment.content_type = 'application/json'
        utils.upload_attachment(self.user, self.node, self.attachment)
        mock_get_url.assert_called_with(
            self.node._id,
            'osfstorage',
            _internal=True,
            cookie=self.user.get_or_create_cookie(),
<<<<<<< HEAD
            name='/' + file_name
=======
            name=file_name
>>>>>>> 64b37933
        )
        mock_put.assert_called_with(
            mock_get_url.return_value,
            data=self.content,
        )

    @mock.patch('website.util.waterbutler_api_url_for')
    @mock.patch('website.conferences.utils.requests.put')
    def test_upload_no_file_name(self, mock_put, mock_get_url):
        mock_get_url.return_value = 'http://queen.com/'
        self.attachment.filename = ''
        self.attachment.content_type = 'application/json'
        utils.upload_attachment(self.user, self.node, self.attachment)
        mock_get_url.assert_called_with(
            self.node._id,
            'osfstorage',
            _internal=True,
            cookie=self.user.get_or_create_cookie(),
<<<<<<< HEAD
            name='/' + settings.MISSING_FILE_NAME,
=======
            name=settings.MISSING_FILE_NAME,
>>>>>>> 64b37933
        )
        mock_put.assert_called_with(
            mock_get_url.return_value,
            data=self.content,
        )


class TestMessage(ContextTestCase):

    PUSH_CONTEXT = False

    def test_verify_signature_valid(self):
        with self.make_context():
            msg = message.ConferenceMessage()
            msg.verify_signature()

    def test_verify_signature_invalid(self):
        with self.make_context(data={'signature': 'fake'}):
            self.app.app.preprocess_request()
            msg = message.ConferenceMessage()
            with assert_raises(message.ConferenceError):
                msg.verify_signature()

    def test_is_spam_false_missing_headers(self):
        ctx = self.make_context(
            method='POST',
            data={'X-Mailgun-Sscore': message.SSCORE_MAX_VALUE - 1},
        )
        with ctx:
            msg = message.ConferenceMessage()
            assert not msg.is_spam

    def test_is_spam_false_all_headers(self):
        ctx = self.make_context(
            method='POST',
            data={
                'X-Mailgun-Sscore': message.SSCORE_MAX_VALUE - 1,
                'X-Mailgun-Dkim-Check-Result': message.DKIM_PASS_VALUES[0],
                'X-Mailgun-Spf': message.SPF_PASS_VALUES[0],
            },
        )
        with ctx:
            msg = message.ConferenceMessage()
            assert not msg.is_spam

    def test_is_spam_true_sscore(self):
        ctx = self.make_context(
            method='POST',
            data={'X-Mailgun-Sscore': message.SSCORE_MAX_VALUE + 1},
        )
        with ctx:
            msg = message.ConferenceMessage()
            assert msg.is_spam

    def test_is_spam_true_dkim(self):
        ctx = self.make_context(
            method='POST',
            data={'X-Mailgun-Dkim-Check-Result': message.DKIM_PASS_VALUES[0][::-1]},
        )
        with ctx:
            msg = message.ConferenceMessage()
            assert msg.is_spam

    def test_is_spam_true_spf(self):
        ctx = self.make_context(
            method='POST',
            data={'X-Mailgun-Spf': message.SPF_PASS_VALUES[0][::-1]},
        )
        with ctx:
            msg = message.ConferenceMessage()
            assert msg.is_spam

    def test_subject(self):
        ctx = self.make_context(
            method='POST',
            data={'subject': 'RE: Hip Hopera'},
        )
        with ctx:
            msg = message.ConferenceMessage()
            assert_equal(msg.subject, 'Hip Hopera')

    def test_recipient(self):
        address = 'test-conference@osf.io'
        ctx = self.make_context(
            method='POST',
            data={'recipient': address},
        )
        with ctx:
            msg = message.ConferenceMessage()
            assert_equal(msg.recipient, address)

    def test_text(self):
        text = 'welcome to my nuclear family'
        ctx = self.make_context(
            method='POST',
            data={'stripped-text': text},
        )
        with ctx:
            msg = message.ConferenceMessage()
            assert_equal(msg.text, text)

    def test_sender_name(self):
        names = [
            (' Fred', 'Fred'),
            (u'Me‰¨ü', u'Me‰¨ü'),
            (u'fred@queen.com', u'fred@queen.com'),
            (u'Fred <fred@queen.com>', u'Fred'),
            (u'"Fred" <fred@queen.com>', u'Fred'),
        ]
        for name in names:
            with self.make_context(data={'from': name[0]}):
                msg = message.ConferenceMessage()
                assert_equal(msg.sender_name, name[1])

    def test_sender_email(self):
        emails = [
            (u'fred@queen.com', u'fred@queen.com'),
            (u'FRED@queen.com', u'fred@queen.com')
        ]
        for email in emails:
            with self.make_context(data={'from': email[0]}):
                msg = message.ConferenceMessage()
                assert_equal(msg.sender_email, email[1])

    def test_route_invalid_pattern(self):
        with self.make_context(data={'recipient': 'spam@osf.io'}):
            self.app.app.preprocess_request()
            msg = message.ConferenceMessage()
            with assert_raises(message.ConferenceError):
                msg.route

    def test_route_invalid_test(self):
        recipient = '{0}conf-talk@osf.io'.format('' if settings.DEV_MODE else 'stage-')
        with self.make_context(data={'recipient': recipient}):
            self.app.app.preprocess_request()
            msg = message.ConferenceMessage()
            with assert_raises(message.ConferenceError):
                msg.route

    def test_route_valid_alternate(self):
        conf = ConferenceFactory(endpoint='chocolate', active=True)
        conf.name = 'Chocolate Conference'
        conf.field_names['submission2'] = 'data'
        conf.save()
        recipient = '{0}chocolate-data@osf.io'.format('test-' if settings.DEV_MODE else '')
        with self.make_context(data={'recipient': recipient}):
            self.app.app.preprocess_request()
            msg = message.ConferenceMessage()
            assert_equal(msg.conference_name, 'chocolate')
            assert_equal(msg.conference_category, 'data')
        conf.__class__.remove_one(conf)

    def test_route_valid_b(self):
        recipient = '{0}conf-poster@osf.io'.format('test-' if settings.DEV_MODE else '')
        with self.make_context(data={'recipient': recipient}):
            self.app.app.preprocess_request()
            msg = message.ConferenceMessage()
            assert_equal(msg.conference_name, 'conf')
            assert_equal(msg.conference_category, 'poster')

    def test_alternate_route_invalid(self):
        recipient = '{0}chocolate-data@osf.io'.format('test-' if settings.DEV_MODE else '')
        with self.make_context(data={'recipient': recipient}):
            self.app.app.preprocess_request()
            msg = message.ConferenceMessage()
            with assert_raises(message.ConferenceError):
                msg.route

    def test_attachments_count_zero(self):
        with self.make_context(data={'attachment-count': '0'}):
            msg = message.ConferenceMessage()
            assert_equal(msg.attachments, [])

    def test_attachments_count_one(self):
        content = 'slightly mad'
        sio = StringIO(content)
        ctx = self.make_context(
            method='POST',
            data={
                'attachment-count': 1,
                'attachment-1': (sio, 'attachment-1'),
            },
        )
        with ctx:
            msg = message.ConferenceMessage()
            assert_equal(len(msg.attachments), 1)
            assert_equal(msg.attachments[0].read(), content)


class TestConferenceEmailViews(OsfTestCase):

    def test_redirect_to_meetings_url(self):
        url = '/presentations/'
        res = self.app.get(url)
        assert_equal(res.status_code, 302)
        res = res.follow()
        assert_equal(res.request.path, '/meetings/')

    def test_conference_submissions(self):
        AbstractNode.remove()
        conference1 = ConferenceFactory()
        conference2 = ConferenceFactory()
        # Create conference nodes
        create_fake_conference_nodes(
            3,
            conference1.endpoint,
        )
        create_fake_conference_nodes(
            2,
            conference2.endpoint,
        )

        url = api_url_for('conference_submissions')
        res = self.app.get(url)
        assert_equal(res.json['success'], True)

    def test_conference_plain_returns_200(self):
        conference = ConferenceFactory()
        url = web_url_for('conference_results__plain', meeting=conference.endpoint)
        res = self.app.get(url)
        assert_equal(res.status_code, 200)

    def test_conference_data(self):
        conference = ConferenceFactory()

        # Create conference nodes
        n_conference_nodes = 3
        create_fake_conference_nodes(
            n_conference_nodes,
            conference.endpoint,
        )
        # Create a non-conference node
        ProjectFactory()

        url = api_url_for('conference_data', meeting=conference.endpoint)
        res = self.app.get(url)
        assert_equal(res.status_code, 200)
        assert_equal(len(res.json), n_conference_nodes)

    # Regression for OSF-8864 to confirm bad project data does not make whole conference break
    def test_conference_bad_data(self):
        conference = ConferenceFactory()

        # Create conference nodes
        n_conference_nodes = 3
        n_conference_nodes_bad = 1
        create_fake_conference_nodes_bad_data(
            n_conference_nodes,
            n_conference_nodes_bad,
            conference.endpoint,
        )
        # Create a non-conference node
        ProjectFactory()

        url = api_url_for('conference_data', meeting=conference.endpoint)
        res = self.app.get(url)
        assert_equal(res.status_code, 200)
        assert_equal(len(res.json), n_conference_nodes - n_conference_nodes_bad)

    def test_conference_data_url_upper(self):
        conference = ConferenceFactory()

        # Create conference nodes
        n_conference_nodes = 3
        create_fake_conference_nodes(
            n_conference_nodes,
            conference.endpoint,
        )
        # Create a non-conference node
        ProjectFactory()

        url = api_url_for('conference_data', meeting=conference.endpoint.upper())
        res = self.app.get(url)
        assert_equal(res.status_code, 200)
        assert_equal(len(res.json), n_conference_nodes)

    def test_conference_data_tag_upper(self):
        conference = ConferenceFactory()

        # Create conference nodes
        n_conference_nodes = 3
        create_fake_conference_nodes(
            n_conference_nodes,
            conference.endpoint.upper(),
        )
        # Create a non-conference node
        ProjectFactory()

        url = api_url_for('conference_data', meeting=conference.endpoint)
        res = self.app.get(url)
        assert_equal(res.status_code, 200)
        assert_equal(len(res.json), n_conference_nodes)

    def test_conference_results(self):
        conference = ConferenceFactory()

        url = web_url_for('conference_results', meeting=conference.endpoint)
        res = self.app.get(url)
        assert_equal(res.status_code, 200)

    def test_confererence_results_endpoint_is_case_insensitive(self):
        ConferenceFactory(endpoint='StudySwap')
        url = web_url_for('conference_results', meeting='studyswap')
        res = self.app.get(url)
        assert_equal(res.status_code, 200)


class TestConferenceModel(OsfTestCase):

    def test_endpoint_is_required(self):
        with assert_raises(IntegrityError):
            ConferenceFactory(endpoint=None, name=fake.company()).save()

    def test_name_is_required(self):
        with assert_raises(IntegrityError):
            ConferenceFactory(endpoint='spsp2014', name=None).save()

    def test_default_field_names(self):
        conf = ConferenceFactory(endpoint='cookie', name='Cookies Conference')
        conf.save()
        assert_equal(conf.field_names['submission1'], 'poster')
        assert_equal(conf.field_names['mail_subject'], 'Presentation title')


class TestConferenceIntegration(ContextTestCase):

    @mock.patch('website.conferences.views.send_mail')
    @mock.patch('website.conferences.utils.upload_attachments')
    def test_integration(self, mock_upload, mock_send_mail):
        fullname = 'John Deacon'
        username = 'deacon@queen.com'
        title = 'good songs'
        conference = ConferenceFactory()
        body = 'dragon on my back'
        content = 'dragon attack'
        recipient = '{0}{1}-poster@osf.io'.format(
            'test-' if settings.DEV_MODE else '',
            conference.endpoint,
        )
        self.app.post(
            api_url_for('meeting_hook'),
            {
                'X-Mailgun-Sscore': 0,
                'timestamp': '123',
                'token': 'secret',
                'signature': hmac.new(
                    key=settings.MAILGUN_API_KEY,
                    msg='{}{}'.format('123', 'secret'),
                    digestmod=hashlib.sha256,
                ).hexdigest(),
                'attachment-count': '1',
                'X-Mailgun-Sscore': 0,
                'from': '{0} <{1}>'.format(fullname, username),
                'recipient': recipient,
                'subject': title,
                'stripped-text': body,
            },
            upload_files=[
                ('attachment-1', 'attachment-1', content),
            ],
        )
        assert_true(mock_upload.called)
        users = OSFUser.objects.filter(username=username)
        assert_equal(users.count(), 1)
        nodes = AbstractNode.objects.filter(title=title)
        assert_equal(nodes.count(), 1)
        node = nodes[0]
        assert_equal(node.get_wiki_page('home').content, body)
        assert_true(mock_send_mail.called)
        call_args, call_kwargs = mock_send_mail.call_args
        assert_absolute(call_kwargs['conf_view_url'])
        assert_absolute(call_kwargs['set_password_url'])
        assert_absolute(call_kwargs['profile_url'])
        assert_absolute(call_kwargs['file_url'])
        assert_absolute(call_kwargs['node_url'])

    @mock.patch('website.conferences.views.send_mail')
    def test_integration_inactive(self, mock_send_mail):
        conference = ConferenceFactory(active=False)
        fullname = 'John Deacon'
        username = 'deacon@queen.com'
        title = 'good songs'
        body = 'dragon on my back'
        recipient = '{0}{1}-poster@osf.io'.format(
            'test-' if settings.DEV_MODE else '',
            conference.endpoint,
        )
        res = self.app.post(
            api_url_for('meeting_hook'),
            {
                'X-Mailgun-Sscore': 0,
                'timestamp': '123',
                'token': 'secret',
                'signature': hmac.new(
                    key=settings.MAILGUN_API_KEY,
                    msg='{}{}'.format('123', 'secret'),
                    digestmod=hashlib.sha256,
                ).hexdigest(),
                'attachment-count': '1',
                'X-Mailgun-Sscore': 0,
                'from': '{0} <{1}>'.format(fullname, username),
                'recipient': recipient,
                'subject': title,
                'stripped-text': body,
            },
            expect_errors=True,
        )
        assert_equal(res.status_code, 406)
        call_args, call_kwargs = mock_send_mail.call_args
        assert_equal(call_args, (username, views.CONFERENCE_INACTIVE))
        assert_equal(call_kwargs['fullname'], fullname)
        assert_equal_urls(
            call_kwargs['presentations_url'],
            web_url_for('conference_view', _absolute=True),
        )

    @mock.patch('website.conferences.views.send_mail')
    @mock.patch('website.conferences.utils.upload_attachments')
    def test_integration_wo_full_name(self, mock_upload, mock_send_mail):
        username = 'no_full_name@mail.com'
        title = 'no full name only email'
        conference = ConferenceFactory()
        body = 'dragon on my back'
        content = 'dragon attack'
        recipient = '{0}{1}-poster@osf.io'.format(
            'test-' if settings.DEV_MODE else '',
            conference.endpoint,
        )
        self.app.post(
            api_url_for('meeting_hook'),
            {
                'X-Mailgun-Sscore': 0,
                'timestamp': '123',
                'token': 'secret',
                'signature': hmac.new(
                    key=settings.MAILGUN_API_KEY,
                    msg='{}{}'.format('123', 'secret'),
                    digestmod=hashlib.sha256,
                ).hexdigest(),
                'attachment-count': '1',
                'X-Mailgun-Sscore': 0,
                'from': username,
                'recipient': recipient,
                'subject': title,
                'stripped-text': body,
            },
            upload_files=[
                ('attachment-1', 'attachment-1', content),
            ],
        )
        assert_true(mock_upload.called)
        users = OSFUser.objects.filter(username=username)
        assert_equal(users.count(), 1)
        nodes = AbstractNode.objects.filter(title=title)
        assert_equal(nodes.count(), 1)
        node = nodes[0]
        assert_equal(node.get_wiki_page('home').content, body)
        assert_true(mock_send_mail.called)
        call_args, call_kwargs = mock_send_mail.call_args
        assert_absolute(call_kwargs['conf_view_url'])
        assert_absolute(call_kwargs['set_password_url'])
        assert_absolute(call_kwargs['profile_url'])
        assert_absolute(call_kwargs['file_url'])
        assert_absolute(call_kwargs['node_url'])<|MERGE_RESOLUTION|>--- conflicted
+++ resolved
@@ -201,11 +201,7 @@
             'osfstorage',
             _internal=True,
             cookie=self.user.get_or_create_cookie(),
-<<<<<<< HEAD
-            name='/' + file_name
-=======
             name=file_name
->>>>>>> 64b37933
         )
         mock_put.assert_called_with(
             mock_get_url.return_value,
@@ -224,11 +220,7 @@
             'osfstorage',
             _internal=True,
             cookie=self.user.get_or_create_cookie(),
-<<<<<<< HEAD
-            name='/' + settings.MISSING_FILE_NAME,
-=======
             name=settings.MISSING_FILE_NAME,
->>>>>>> 64b37933
         )
         mock_put.assert_called_with(
             mock_get_url.return_value,
