# -*- coding: utf-8 -*-
'''Unit tests for models and their factories.'''

import mock
import unittest
from nose.tools import *  # PEP8 asserts

import pytz
import datetime
import urlparse
from dateutil import parser

from modularodm.exceptions import ValidationError, ValidationValueError, ValidationTypeError


from framework.analytics import get_total_activity_count
from framework.exceptions import PermissionsError
from framework.auth import User
from framework.auth.utils import parse_name
from framework.auth.decorators import Auth
from framework import utils
from framework.bcrypt import check_password_hash
from framework.git.exceptions import FileNotModified

from website import filters, language, settings
from website.exceptions import NodeStateError
from website.profile.utils import serialize_user
from website.project.model import (
    ApiKey, Comment, Node, NodeLog, Pointer, ensure_schemas
)
from website.app import init_app
from website.addons.osffiles.model import NodeFile
from website.util.permissions import CREATOR_PERMISSIONS
<<<<<<< HEAD
from website.addons.base import AddonError

from tests.base import OsfTestCase, Guid, fake
=======
from website.util import web_url_for, api_url_for

from tests.base import DbTestCase, Guid, fake, URLLookup
>>>>>>> 313ebd3b
from tests.factories import (
    UserFactory, ApiKeyFactory, NodeFactory, PointerFactory,
    ProjectFactory, NodeLogFactory, WatchConfigFactory,
    NodeWikiFactory, UnregUserFactory, RegistrationFactory, UnregUserFactory,
    ProjectWithAddonFactory, UnconfirmedUserFactory, CommentFactory
)

app = init_app(set_backends=False, routes=True)
lookup = URLLookup(app)

GUID_FACTORIES = UserFactory, NodeFactory, ProjectFactory

class TestUser(OsfTestCase):

    def setUp(self):
        self.user = UserFactory()
        self.consolidate_auth = Auth(user=self.user)

    def test_update_guessed_names(self):
        name = fake.name()
        u = User(fullname=name)
        u.update_guessed_names()
        u.save()

        parsed = parse_name(name)
        assert_equal(u.fullname, name)
        assert_equal(u.given_name, parsed['given_name'])
        assert_equal(u.middle_names, parsed['middle_names'])
        assert_equal(u.family_name, parsed['family_name'])
        assert_equal(u.suffix, parsed['suffix'])

    def test_non_registered_user_is_not_active(self):
        u = User(username=fake.email(),
            fullname='Freddie Mercury',
            is_registered=False)
        u.set_password('killerqueen')
        u.save()
        assert_false(u.is_active())

    def test_create_unregistered(self):
        name, email = fake.name(), fake.email()
        u = User.create_unregistered(email=email,
            fullname=name)
        u.save()
        assert_equal(u.username, email)
        assert_false(u.is_registered)
        assert_true(email in u.emails)
        parsed = parse_name(name)
        assert_equal(u.given_name, parsed['given_name'])

    @mock.patch('framework.auth.model.User.update_solr')
    def test_solr_not_updated_for_unreg_users(self, update_solr):
        u = User.create_unregistered(fullname=fake.name(), email=fake.email())
        u.save()
        assert_false(update_solr.called)

    @mock.patch('framework.auth.model.User.update_solr')
    def test_solr_updated_for_registered_users(self, update_solr):
        u = UserFactory(is_registered=True)
        assert_true(update_solr.called)

    def test_create_unregistered_raises_error_if_already_in_db(self):
        u = UnregUserFactory()
        dupe = User.create_unregistered(fullname=fake.name(), email=u.username)
        with assert_raises(ValidationValueError):
            dupe.save()

    def test_user_with_no_password_is_not_active(self):
        u = User(username=fake.email(),
            fullname='Freddie Mercury', is_registered=True)
        u.save()
        assert_false(u.is_active())

    def test_merged_user_is_not_active(self):
        master = UserFactory()
        dupe = UserFactory(merged_by=master)
        assert_false(dupe.is_active())

    def test_cant_create_user_without_username(self):
        u = User()  # No username given
        with assert_raises(ValidationError):
            u.save()

    def test_date_registered_upon_saving(self):
        u = User(username=fake.email(), fullname='Foo bar')
        u.save()
        assert_true(u.date_registered)

    def test_create(self):
        name, email = fake.name(), fake.email()
        user = User.create(
            username=email, password='foobar', fullname=name
        )
        user.save()
        assert_true(user.check_password('foobar'))
        assert_true(user._id)
        assert_equal(user.given_name, parse_name(name)['given_name'])

    def test_create_unconfirmed(self):
        name, email = fake.name(), fake.email()
        user = User.create_unconfirmed(
            username=email, password='foobar', fullname=name
        )
        user.save()
        assert_false(user.is_registered)
        assert_equal(len(user.email_verifications.keys()), 1)
        assert_equal(
            len(user.emails),
            0,
            'primary email has not been added to emails list'
        )

    def test_create_confirmed(self):
        name, email = fake.name(), fake.email()
        user = User.create_confirmed(
            username=email, password='foobar', fullname=name
        )
        user.save()
        assert_true(user.is_registered)
        assert_true(user.is_claimed)
        assert_equal(user.date_registered, user.date_confirmed)

    def test_cant_create_user_without_full_name(self):
        u = User(username=fake.email())
        with assert_raises(ValidationError):
            u.save()

    @mock.patch('website.security.random_string')
    def test_add_email_verification(self, random_string):
        random_string.return_value = '12345'
        u = UserFactory()
        assert_equal(len(u.email_verifications.keys()), 0)
        u.add_email_verification('foo@bar.com')
        assert_equal(len(u.email_verifications.keys()), 1)
        assert_equal(u.email_verifications['12345']['email'], 'foo@bar.com')

    @mock.patch('website.security.random_string')
    def test_get_confirmation_token(self, random_string):
        random_string.return_value = '12345'
        u = UserFactory()
        u.add_email_verification('foo@bar.com')
        assert_equal(u.get_confirmation_token('foo@bar.com'), '12345')

    @mock.patch('website.security.random_string')
    def test_get_confirmation_url(self, random_string):
        random_string.return_value = 'abcde'
        u = UserFactory()
        u.add_email_verification('foo@bar.com')
        assert_equal(u.get_confirmation_url('foo@bar.com'),
                '{0}confirm/{1}/{2}/'.format(settings.DOMAIN, u._primary_key, 'abcde'))

    def test_confirm_primary_email(self):
        u = UserFactory.build(username='foo@bar.com')
        u.is_registered = False
        u.is_claimed = False
        u.add_email_verification('foo@bar.com')
        u.save()
        token = u.get_confirmation_token('foo@bar.com')
        confirmed = u.confirm_email(token)
        u.save()
        assert_true(confirmed)
        assert_equal(len(u.email_verifications.keys()), 0)
        assert_in('foo@bar.com', u.emails)
        assert_true(u.is_registered)
        assert_true(u.is_claimed)

    def test_verify_confirmation_token(self):
        u = UserFactory.build()
        u.add_email_verification('foo@bar.com')
        u.save()
        assert_false(u.verify_confirmation_token('badtoken'))
        valid_token = u.get_confirmation_token('foo@bar.com')
        assert_true(u.verify_confirmation_token(valid_token))

    def test_factory(self):
        # Clear users
        User.remove()
        user = UserFactory()
        assert_equal(User.find().count(), 1)
        assert_true(user.username)
        another_user = UserFactory(username='joe@example.com')
        assert_equal(another_user.username, 'joe@example.com')
        assert_equal(User.find().count(), 2)
        assert_true(user.date_registered)

    def test_format_surname(self):
        user = UserFactory(fullname='Duane Johnson')
        summary = user.get_summary(formatter='surname')
        assert_equal(
            summary['user_display_name'],
            'Johnson'
        )

    def test_format_surname_one_name(self):
        user = UserFactory(fullname='Rock')
        summary = user.get_summary(formatter='surname')
        assert_equal(
            summary['user_display_name'],
            'Rock'
        )

    def test_is_watching(self):
        # User watches a node
        watched_node = NodeFactory()
        unwatched_node = NodeFactory()
        config = WatchConfigFactory(node=watched_node)
        self.user.watched.append(config)
        self.user.save()
        assert_true(self.user.is_watching(watched_node))
        assert_false(self.user.is_watching(unwatched_node))

    def test_serialize(self):
        d = self.user.serialize()
        assert_equal(d['id'], str(self.user._primary_key))
        assert_equal(d['fullname'], self.user.fullname)
        assert_equal(d['registered'], self.user.is_registered)
        assert_equal(d['url'], self.user.url)

    def test_set_password(self):
        user = User(username=fake.email(), fullname='Nick Cage')
        user.set_password('ghostrider')
        user.save()
        assert_true(check_password_hash(user.password, 'ghostrider'))

    def test_check_password(self):
        user = User(username=fake.email(), fullname='Nick Cage')
        user.set_password('ghostrider')
        user.save()
        assert_true(user.check_password('ghostrider'))
        assert_false(user.check_password('ghostride'))

    def test_url(self):
        assert_equal(
            self.user.url,
            '/{0}/'.format(self.user._primary_key)
        )

    def test_absolute_url(self):
        assert_equal(
            self.user.absolute_url,
            urlparse.urljoin(settings.DOMAIN, '/{0}/'.format(self.user._primary_key))
        )

    def test_gravatar_url(self):
        expected = filters.gravatar(
            self.user,
            use_ssl=True,
            size=settings.GRAVATAR_SIZE_ADD_CONTRIBUTOR
        )
        assert_equal(self.user.gravatar_url, expected)

    def test_activity_points(self):
        assert_equal(self.user.activity_points,
                    get_total_activity_count(self.user._primary_key))

    def test_serialize_user(self):
        master = UserFactory()
        user = UserFactory.build()
        master.merge_user(user, save=True)
        d = serialize_user(user)
        assert_equal(d['id'], user._primary_key)
        assert_equal(d['url'], user.url)
        assert_equal(d.get('username', None), None)
        assert_equal(d['fullname'], user.fullname)
        assert_equal(d['registered'], user.is_registered)
        assert_equal(d['absolute_url'], user.absolute_url)
        assert_equal(d['date_registered'], user.date_registered.strftime('%Y-%m-%d'))
        assert_equal(d['active'], user.is_active())

    def test_serialize_user_full(self):
        master = UserFactory()
        user = UserFactory.build()
        master.merge_user(user, save=True)
        d = serialize_user(user, full=True)
        assert_equal(d['id'], user._primary_key)
        assert_equal(d['url'], user.url)
        assert_equal(d.get('username'), None)
        assert_equal(d['fullname'], user.fullname)
        assert_equal(d['registered'], user.is_registered)
        assert_equal(d['gravatar_url'], user.gravatar_url)
        assert_equal(d['absolute_url'], user.absolute_url)
        assert_equal(d['date_registered'], user.date_registered.strftime('%Y-%m-%d'))
        assert_equal(d['activity_points'], user.activity_points)
        assert_equal(d['is_merged'], user.is_merged)
        assert_equal(d['merged_by']['url'], user.merged_by.url)
        assert_equal(d['merged_by']['absolute_url'], user.merged_by.absolute_url)
        projects = [
            node
            for node in user.node__contributed
            if node.category == 'project'
            and not node.is_registration
            and not node.is_deleted
        ]
        public_projects = [p for p in projects if p.is_public]
        assert_equal(d['number_projects'], len(projects))
        assert_equal(d['number_public_projects'], len(public_projects))

    def test_recently_added(self):
        # Project created
        project = ProjectFactory()

        assert_true(hasattr(self.user, 'recently_added'))

        # Two users added as contributors
        user2 = UserFactory()
        user3 = UserFactory()
        project.add_contributor(contributor=user2, auth=self.consolidate_auth)
        project.add_contributor(contributor=user3, auth=self.consolidate_auth)
        assert_equal(user3, self.user.recently_added[0])
        assert_equal(user2, self.user.recently_added[1])
        assert_equal(len(self.user.recently_added), 2)

    def test_recently_added_multi_project(self):
        # Three users are created
        user2 = UserFactory()
        user3 = UserFactory()
        user4 = UserFactory()

        # 2 projects created
        project = ProjectFactory()
        project2 = ProjectFactory()

        # Users 2 and 3 are added to original project
        project.add_contributor(contributor=user2, auth=self.consolidate_auth)
        project.add_contributor(contributor=user3, auth=self.consolidate_auth)

        # Users 2 and 3 are added to original project
        project2.add_contributor(contributor=user2, auth=self.consolidate_auth)
        project2.add_contributor(contributor=user4, auth=self.consolidate_auth)

        assert_equal(user4, self.user.recently_added[0])
        assert_equal(user2, self.user.recently_added[1])
        assert_equal(user3, self.user.recently_added[2])
        assert_equal(len(self.user.recently_added), 3)

    def test_recently_added_length(self):
        # Project created
        project = ProjectFactory()

        assert_equal(len(self.user.recently_added), 0)
        # Add 17 users
        for _ in range(17):
            project.add_contributor(
                contributor=UserFactory(),
                auth=self.consolidate_auth
            )

        assert_equal(len(self.user.recently_added), 15)

    def test_display_full_name_registered(self):
        u = UserFactory()
        assert_equal(u.display_full_name(), u.fullname)

    def test_display_full_name_unregistered(self):
        name = fake.name()
        u = UnregUserFactory()
        project =ProjectFactory()
        project.add_unregistered_contributor(fullname=name, email=u.username,
            auth=Auth(project.creator))
        project.save()
        assert_equal(u.display_full_name(node=project), name)





class TestUserParse(unittest.TestCase):

    def test_parse_first_last(self):
        parsed = parse_name('John Darnielle')
        assert_equal(parsed['given_name'], 'John')
        assert_equal(parsed['family_name'], 'Darnielle')

    def test_parse_first_last_particles(self):
        parsed = parse_name('John van der Slice')
        assert_equal(parsed['given_name'], 'John')
        assert_equal(parsed['family_name'], 'van der Slice')


class TestMergingUsers(OsfTestCase):

    def setUp(self):
        super(TestMergingUsers, self).setUp()
        self.master = UserFactory(fullname='Joe Shmo',
                            is_registered=True,
                            emails=['joe@example.com'])
        self.dupe = UserFactory(fullname='Joseph Shmo',
                            emails=['joseph123@hotmail.com'])

    def _merge_dupe(self):
        '''Do the actual merge.'''
        self.master.merge_user(self.dupe)
        self.master.save()

    def test_dupe_is_merged(self):
        self._merge_dupe()
        assert_true(self.dupe.is_merged)
        assert_equal(self.dupe.merged_by, self.master)

    def test_dupe_email_is_appended(self):
        self._merge_dupe()
        assert_in('joseph123@hotmail.com', self.master.emails)

    def test_inherits_projects_contributed_by_dupe(self):
        project = ProjectFactory()
        project.contributors.append(self.dupe)
        project.save()
        self._merge_dupe()
        assert_true(project.is_contributor(self.master))
        assert_false(project.is_contributor(self.dupe))

    def test_inherits_projects_created_by_dupe(self):
        project = ProjectFactory(creator=self.dupe)
        self._merge_dupe()
        assert_equal(project.creator, self.master)

    def test_adding_merged_user_as_contributor_adds_master(self):
        project = ProjectFactory(creator=UserFactory())
        self._merge_dupe()
        project.add_contributor(contributor=self.dupe)
        assert_true(project.is_contributor(self.master))
        assert_false(project.is_contributor(self.dupe))


class TestGUID(OsfTestCase):

    def setUp(self):

        self.records = {}
        for factory in GUID_FACTORIES:
            record = factory()
            self.records[record._name] = record

    def test_guid(self):

        for record in self.records.values():

            record_guid = Guid.load(record._primary_key)

            # GUID must exist
            assert_false(record_guid is None)

            # Primary keys of GUID and record must be the same
            assert_equal(
                record_guid._primary_key,
                record._primary_key
            )

            # GUID must refer to record
            assert_equal(
                record_guid.referent,
                record
            )


class TestNodeFile(OsfTestCase):

    def setUp(self):
        # Create a project with a NodeFile
        self.node = ProjectFactory()
        self.node_file = NodeFile(node=self.node, path='foo.py', filename='foo.py', size=128)
        self.node.files_versions[self.node_file.clean_filename] = [self.node_file._primary_key]
        self.node.save()

    def test_url(self):
        assert_equal(
            self.node_file.api_url(self.node),
            '{0}osffiles/{1}/'.format(self.node.api_url, self.node_file.filename),
        )

    def test_clean(self):
        assert_equal(self.node_file.clean_filename, 'foo_py')

    def test_latest_version_number(self):
        assert_equal(self.node_file.latest_version_number(self.node), 1)

    def test_download_url(self):
        assert_equal(
            self.node_file.download_url(self.node),
            self.node.url + 'osffiles/{0}/version/1/download/'.format(self.node_file.filename)
        )


class TestAddFile(OsfTestCase):

    def setUp(self):
        # Create a project
        self.user = UserFactory()
        self.consolidate_auth = Auth(user=self.user)
        self.user2 = UserFactory()
        self.consolidate_auth2 = Auth(user=self.user2)
        self.project = ProjectFactory(creator=self.user)
        # Add a file
        self.file_name = 'foo.py'
        self.file_key = self.file_name.replace('.', '_')
        self.node_file = self.project.add_file(
            self.consolidate_auth, self.file_name, 'Content', 128, 'Type'
        )
        self.project.save()

    def test_added(self):
        assert_equal(len(self.project.files_versions), 1)

    def test_component_add_file(self):
        # Add exact copy of parent project's file to component
        component = NodeFactory(project=self.project, creator=self.user)
        component_file = component.add_file(
            self.consolidate_auth, self.file_name, 'Content', 128, 'Type'
        )
        # File is correctly assigned to component
        assert_equal(component_file.node, component)
        # File does not overwrite parent project's version
        assert_equal(len(self.project.files_versions), 1)

    def test_uploader_is_user(self):
        assert_equal(self.node_file.uploader, self.user)

    def test_revise_content(self):
        user2 = UserFactory()
        consolidate_auth2 = Auth(user=user2)
        updated_file = self.project.add_file(
            consolidate_auth2,
            self.file_name,
            'Content 2',
            129,
            'Type 2',
        )
        # There are two versions of the file
        assert_equal(len(self.project.files_versions[self.file_key]), 2)
        assert_equal(self.node_file.filename, updated_file.filename)
        # Each version has the correct user, size, and type
        assert_equal(self.node_file.uploader, self.user)
        assert_equal(updated_file.uploader, user2)
        assert_equal(self.node_file.size, 128)
        assert_equal(updated_file.size, 129)
        assert_equal(self.node_file.content_type, 'Type')
        assert_equal(updated_file.content_type, 'Type 2')


    @raises(FileNotModified)
    def test_not_modified(self):

        # Modify user, size, and type, but not content
        self.project.add_file(self.consolidate_auth2, self.file_name, 'Content', 256,
                              'Type 2')


class TestApiKey(OsfTestCase):

    def test_factory(self):
        key = ApiKeyFactory()
        user = UserFactory()
        user.api_keys.append(key)
        user.save()
        assert_equal(len(user.api_keys), 1)
        assert_equal(ApiKey.find().count(), 1)


class TestNodeWikiPage(OsfTestCase):

    def setUp(self):
        self.user = UserFactory()
        self.project = ProjectFactory(creator=self.user)
        self.wiki = NodeWikiFactory(user=self.user, node=self.project)

    def test_factory(self):
        wiki = NodeWikiFactory()
        assert_equal(wiki.page_name, 'home')
        assert_equal(wiki.version, 1)
        assert_true(hasattr(wiki, 'is_current'))
        assert_equal(wiki.content, 'Some content')
        assert_true(wiki.user)
        assert_true(wiki.node)

    def test_url(self):
        assert_equal(self.wiki.url, '{project_url}wiki/home/'
                                    .format(project_url=self.project.url))


class TestUpdateNodeWiki(OsfTestCase):

    def setUp(self):
        # Create project with component
        self.user = UserFactory()
        self.consolidate_auth = Auth(user=self.user)
        self.project = ProjectFactory()
        self.node = NodeFactory(creator=self.user, project=self.project)
        # user updates the wiki
        self.project.update_node_wiki('home', 'Hello world', self.consolidate_auth)
        self.versions = self.project.wiki_pages_versions

    def test_default_wiki(self):
        # There is no default wiki
        project1 = ProjectFactory()
        assert_equal(project1.get_wiki_page('home'), None)

    def test_default_is_current(self):
        assert_true(self.project.get_wiki_page('home').is_current)
        self.project.update_node_wiki('home', 'Hello world 2', self.consolidate_auth)
        assert_true(self.project.get_wiki_page('home').is_current)
        self.project.update_node_wiki('home', 'Hello world 3', self.consolidate_auth)

    def test_wiki_content(self):
        # Wiki has correct content
        assert_equal(self.project.get_wiki_page('home').content, 'Hello world')
        # user updates the wiki a second time
        self.project.update_node_wiki('home', 'Hola mundo', self.consolidate_auth)
        # Both versions have the expected content
        assert_equal(self.project.get_wiki_page('home', 2).content, 'Hola mundo')
        assert_equal(self.project.get_wiki_page('home', 1).content, 'Hello world')

    def test_current(self):
        # Wiki is current
        assert_true(self.project.get_wiki_page('home', 1).is_current)
        # user updates the wiki a second time
        self.project.update_node_wiki('home', 'Hola mundo', self.consolidate_auth)
        # New version is current, old version is not
        assert_true(self.project.get_wiki_page('home', 2).is_current)
        assert_false(self.project.get_wiki_page('home', 1).is_current)

    def test_update_log(self):
        # Updates are logged
        assert_equal(self.project.logs[-1].action, 'wiki_updated')
        # user updates the wiki a second time
        self.project.update_node_wiki('home', 'Hola mundo', self.consolidate_auth)
        # There are two update logs
        assert_equal([log.action for log in self.project.logs].count('wiki_updated'), 2)

    def test_wiki_versions(self):
        # Number of versions is correct
        assert_equal(len(self.versions['home']), 1)
        # Update wiki
        self.project.update_node_wiki('home', 'Hello world', self.consolidate_auth)
        # Number of versions is correct
        assert_equal(len(self.versions['home']), 2)
        # Versions are different
        assert_not_equal(self.versions['home'][0], self.versions['home'][1])

    def test_update_two_node_wikis(self):
        # user updates a second wiki for the same node
        self.project.update_node_wiki('second', 'Hola mundo', self.consolidate_auth)
        # each wiki only has one version
        assert_equal(len(self.versions['home']), 1)
        assert_equal(len(self.versions['second']), 1)
        # There are 2 logs saved
        assert_equal([log.action for log in self.project.logs].count('wiki_updated'), 2)
        # Each wiki has the expected content
        assert_equal(self.project.get_wiki_page('home').content, 'Hello world')
        assert_equal(self.project.get_wiki_page('second').content, 'Hola mundo')


class TestNode(OsfTestCase):

    def setUp(self):
        # Create project with component
        self.user = UserFactory()
        self.consolidate_auth = Auth(user=self.user)
        self.parent = ProjectFactory(creator=self.user)
        self.node = NodeFactory(creator=self.user, project=self.parent)

    def test_web_url_for(self):
        with app.test_request_context():
            result = self.parent.web_url_for('view_project')
            assert_equal(result, web_url_for('view_project', pid=self.parent._primary_key))

            result2 = self.node.web_url_for('view_project')
            assert_equal(result2, web_url_for('view_project', pid=self.parent._primary_key,
                nid=self.node._primary_key))

    def test_api_url_for(self):
        with app.test_request_context():
            result = self.parent.api_url_for('view_project')
            assert_equal(result, api_url_for('view_project', pid=self.parent._primary_key))

            result2 = self.node.api_url_for('view_project')
            assert_equal(result2, api_url_for('view_project', pid=self.parent._primary_key,
                nid=self.node._primary_key))

    def test_node_factory(self):
        node = NodeFactory()
        assert_equal(node.category, 'hypothesis')
        assert_true(node.node__parent)
        assert_equal(node.logs[-1].action, 'node_created')
        assert_equal(
            set(node.get_addon_names()),
            set([
                addon_config.short_name
                for addon_config in settings.ADDONS_AVAILABLE
                if 'node' in addon_config.added_default
            ])
        )
        for addon_config in settings.ADDONS_AVAILABLE:
            if 'node' in addon_config.added_default:
                assert_in(
                    addon_config.short_name,
                    node.get_addon_names()
                )
                assert_true(
                    len([
                        addon
                        for addon in node.addons
                        if addon.config.short_name == addon_config.short_name
                    ]),
                    1
                )

    def test_add_addon(self):
        addon_count = len(self.node.get_addon_names())
        addon_record_count = len(self.node.addons)
        added = self.node.add_addon('github', self.consolidate_auth)
        assert_true(added)
        self.node.reload()
        assert_equal(
            len(self.node.get_addon_names()),
            addon_count + 1
        )
        assert_equal(
            len(self.node.addons),
            addon_record_count + 1
        )
        assert_equal(
            self.node.logs[-1].action,
            NodeLog.ADDON_ADDED
        )

    def test_add_existing_addon(self):
        addon_count = len(self.node.get_addon_names())
        addon_record_count = len(self.node.addons)
        with assert_raises(AddonError):
            self.node.add_addon('osffiles', self.consolidate_auth)
        assert_equal(
            len(self.node.get_addon_names()),
            addon_count
        )
        assert_equal(
            len(self.node.addons),
            addon_record_count
        )

    def test_delete_addon(self):
        addon_count = len(self.node.get_addon_names())
        deleted = self.node.delete_addon('wiki', self.consolidate_auth)
        assert_true(deleted)
        assert_equal(
            len(self.node.get_addon_names()),
            addon_count - 1
        )
        assert_equal(
            self.node.logs[-1].action,
            NodeLog.ADDON_REMOVED
        )

    @mock.patch('website.addons.github.model.AddonGitHubNodeSettings.config')
    def test_delete_mandatory_addon(self, mock_config):
        mock_config.added_mandatory = ['node']
        self.node.add_addon('github', self.consolidate_auth)
        with assert_raises(ValueError):
            self.node.delete_addon('github', self.consolidate_auth)

    def test_delete_nonexistent_addon(self):
        addon_count = len(self.node.get_addon_names())
        deleted = self.node.delete_addon('github', self.consolidate_auth)
        assert_false(deleted)
        assert_equal(
            len(self.node.get_addon_names()),
            addon_count
        )

    def test_cant_add_component_to_component(self):
        with assert_raises(ValueError):
            NodeFactory(project=self.node)

    def test_url(self):
        assert_equal(
            self.node.url,
            '/{0}/'.format(self.node._primary_key)
        )

    def test_watch_url(self):
        url = self.node.watch_url
        assert_equal(url, '/api/v1/project/{0}/node/{1}/watch/'
                                .format(self.parent._primary_key,
                                        self.node._primary_key))

    def test_parent_id(self):
        assert_equal(self.node.parent_id, self.parent._id)

    def test_parent(self):
        assert_equal(self.node.parent_node, self.parent)

    def test_in_parent_nodes(self):
        assert_in(self.node, self.parent.nodes)

    def test_log(self):
        latest_log = self.node.logs[-1]
        assert_equal(latest_log.action, 'node_created')
        assert_equal(latest_log.params, {
            'node': self.node._primary_key,
            'project': self.parent._primary_key,
        })
        assert_equal(latest_log.user, self.user)

    def test_add_pointer(self):
        node2 = NodeFactory(creator=self.user)
        pointer = self.node.add_pointer(node2, auth=self.consolidate_auth)
        assert_equal(pointer, self.node.nodes[0])
        assert_equal(len(self.node.nodes), 1)
        assert_false(self.node.nodes[0].primary)
        assert_equal(self.node.nodes[0].node, node2)
        assert_equal(node2.points, 1)
        assert_equal(
            self.node.logs[-1].action, NodeLog.POINTER_CREATED
        )
        assert_equal(
            self.node.logs[-1].params, {
                'project': self.node.parent_id,
                'node': self.node._primary_key,
                'pointer': {
                    'id': pointer.node._id,
                    'url': pointer.node.url,
                    'title': pointer.node.title,
                    'category': pointer.node.category,
                },
            }
        )

    def test_add_pointer_already_present(self):
        node2 = NodeFactory(creator=self.user)
        self.node.add_pointer(node2, auth=self.consolidate_auth)
        with assert_raises(ValueError):
            self.node.add_pointer(node2, auth=self.consolidate_auth)

    def test_rm_pointer(self):
        node2 = NodeFactory(creator=self.user)
        pointer = self.node.add_pointer(node2, auth=self.consolidate_auth)
        self.node.rm_pointer(pointer, auth=self.consolidate_auth)
        assert_equal(len(self.node.nodes), 0)
        assert_equal(node2.points, 0)
        assert_equal(
            self.node.logs[-1].action, NodeLog.POINTER_REMOVED
        )
        assert_equal(
            self.node.logs[-1].params, {
                'project': self.node.parent_id,
                'node': self.node._primary_key,
                'pointer': {
                    'id': pointer.node._id,
                    'url': pointer.node.url,
                    'title': pointer.node.title,
                    'category': pointer.node.category,
                },
            }
        )

    def test_rm_pointer_not_present(self):
        node2 = NodeFactory(creator=self.user)
        pointer = Pointer(node=node2)
        with assert_raises(ValueError):
            self.node.rm_pointer(pointer, auth=self.consolidate_auth)

    def test_fork_pointer_not_present(self):
        pointer = PointerFactory()
        with assert_raises(ValueError):
            self.node.fork_pointer(pointer, auth=self.consolidate_auth)

    def _fork_pointer(self, content):
        pointer = self.node.add_pointer(content, auth=self.consolidate_auth)
        forked = self.node.fork_pointer(pointer, auth=self.consolidate_auth)
        assert_true(forked.is_fork)
        assert_equal(forked.forked_from, content)
        assert_true(self.node.nodes[-1].primary)
        assert_equal(self.node.nodes[-1], forked)
        assert_equal(
            self.node.logs[-1].action, NodeLog.POINTER_FORKED
        )
        assert_equal(
            self.node.logs[-1].params, {
                'project': self.node.parent_id,
                'node': self.node._primary_key,
                'pointer': {
                    'id': pointer.node._id,
                    'url': pointer.node.url,
                    'title': pointer.node.title,
                    'category': pointer.node.category,
                },
            }
        )

    def test_fork_pointer_project(self):
        project = ProjectFactory(creator=self.user)
        self._fork_pointer(project)

    def test_fork_pointer_component(self):
        component = NodeFactory(creator=self.user)
        self._fork_pointer(component)

    def test_add_file(self):
        #todo Add file series of tests
        pass


class TestRemoveNode(OsfTestCase):

    def setUp(self):
        # Create project with component
        self.user = UserFactory()
        self.consolidate_auth = Auth(user=self.user)
        self.parent_project = ProjectFactory(creator=self.user)
        self.project = ProjectFactory(creator=self.user,
                                      project=self.parent_project)

    def test_remove_project_without_children(self):
        self.project.remove_node(auth=self.consolidate_auth)

        assert_true(self.project.is_deleted)
        # parent node should have a log of the event
        assert_equal(self.parent_project.logs[-1].action, 'node_removed')

    def test_remove_project_with_project_child_fails(self):
        with assert_raises(NodeStateError):
            self.parent_project.remove_node(self.consolidate_auth)

    def test_remove_project_with_component_child_fails(self):
        NodeFactory(creator=self.user, project=self.project)

        with assert_raises(NodeStateError):
            self.parent_project.remove_node(self.consolidate_auth)

    def test_remove_project_with_pointer_child(self):
        target = ProjectFactory(creator=self.user)
        self.project.add_pointer(node=target, auth=self.consolidate_auth)

        assert_equal(len(self.project.nodes), 1)

        self.project.remove_node(auth=self.consolidate_auth)

        assert_true(self.project.is_deleted)
        # parent node should have a log of the event
        assert_equal(self.parent_project.logs[-1].action, 'node_removed')

        # target node shouldn't be deleted
        assert_false(target.is_deleted)


class TestAddonCallbacks(OsfTestCase):
    """Verify that callback functions are called at the right times, with the
    right arguments.

    """
    callbacks = {
        'after_remove_contributor': None,
        'after_set_privacy': None,
        'after_fork': (None, None),
        'after_register': (None, None),
    }

    def setUp(self):

        # Create project with component
        self.user = UserFactory()
        self.consolidate_auth = Auth(user=self.user)
        self.parent = ProjectFactory()
        self.node = NodeFactory(creator=self.user, project=self.parent)

        # Mock addon callbacks
        for addon in self.node.addons:
            mock_settings = mock.create_autospec(addon.__class__)
            for callback, return_value in self.callbacks.iteritems():
                mock_callback = getattr(mock_settings, callback)
                mock_callback.return_value = return_value
                setattr(
                    addon,
                    callback,
                    getattr(mock_settings, callback)
                )

    def test_remove_contributor_callback(self):

        user2 = UserFactory()
        self.node.add_contributor(contributor=user2, auth=self.consolidate_auth)
        self.node.remove_contributor(contributor=user2, auth=self.consolidate_auth)
        for addon in self.node.addons:
            callback = addon.after_remove_contributor
            callback.assert_called_once_with(
                self.node, user2
            )

    def test_set_privacy_callback(self):

        self.node.set_privacy('public', self.consolidate_auth)
        for addon in self.node.addons:
            callback = addon.after_set_privacy
            callback.assert_called_with(
                self.node, 'public',
            )

        self.node.set_privacy('private', self.consolidate_auth)
        for addon in self.node.addons:
            callback = addon.after_set_privacy
            callback.assert_called_with(
                self.node, 'private'
            )

    def test_fork_callback(self):
        fork = self.node.fork_node(auth=self.consolidate_auth)
        for addon in self.node.addons:
            callback = addon.after_fork
            callback.assert_called_once_with(
                self.node, fork, self.user
            )

    def test_register_callback(self):
        registration = self.node.register_node(
            None, self.consolidate_auth, '', '',
        )
        for addon in self.node.addons:
            callback = addon.after_register
            callback.assert_called_once_with(
                self.node, registration, self.user
            )


class TestProject(OsfTestCase):

    def setUp(self):
        super(TestProject, self).setUp()
        # Create project
        self.user = UserFactory()
        self.consolidate_auth = Auth(user=self.user)
        self.project = ProjectFactory(creator=self.user, description='foobar')

    def test_project_factory(self):
        node = ProjectFactory()
        assert_equal(node.category, 'project')
        assert_true(node._id)
        assert_almost_equal(
            node.date_created, datetime.datetime.utcnow(),
            delta=datetime.timedelta(seconds=5),
        )
        assert_false(node.is_public)
        assert_false(node.is_deleted)
        assert_true(hasattr(node, 'deleted_date'))
        assert_false(node.is_registration)
        assert_true(hasattr(node, 'registered_date'))
        assert_false(node.is_fork)
        assert_true(hasattr(node, 'forked_date'))
        assert_true(node.title)
        assert_true(hasattr(node, 'description'))
        assert_true(hasattr(node, 'registration_list'))
        assert_true(hasattr(node, 'fork_list'))
        assert_true(hasattr(node, 'registered_meta'))
        assert_true(hasattr(node, 'registered_user'))
        assert_true(hasattr(node, 'registered_schema'))
        assert_true(node.creator)
        assert_true(node.contributors)
        assert_equal(len(node.logs), 1)
        assert_true(hasattr(node, 'tags'))
        assert_true(hasattr(node, 'nodes'))
        assert_true(hasattr(node, 'forked_from'))
        assert_true(hasattr(node, 'registered_from'))
        assert_true(hasattr(node, 'api_keys'))
        assert_equal(node.logs[-1].action, 'project_created')

    def test_log(self):
        latest_log = self.project.logs[-1]
        assert_equal(latest_log.action, 'project_created')
        assert_equal(latest_log.params['project'], self.project._primary_key)
        assert_equal(latest_log.user, self.user)

    def test_url(self):
        assert_equal(
            self.project.url,
            '/{0}/'.format(self.project._primary_key)
        )

    def test_api_url(self):
        api_url = self.project.api_url
        assert_equal(api_url, '/api/v1/project/{0}/'.format(self.project._primary_key))

    def test_watch_url(self):
        watch_url = self.project.watch_url
        assert_equal(
            watch_url,
            '/api/v1/project/{0}/watch/'.format(self.project._primary_key)
        )

    def test_parent_id(self):
        assert_false(self.project.parent_id)

    def test_watching(self):
        # A user watched a node
        user = UserFactory()
        config1 = WatchConfigFactory(node=self.project)
        user.watched.append(config1)
        user.save()
        assert_in(config1._id, self.project.watchconfig__watched)

    def test_add_contributor(self):
        # A user is added as a contributor
        user2 = UserFactory()
        self.project.add_contributor(contributor=user2, auth=self.consolidate_auth)
        self.project.save()
        assert_in(user2, self.project.contributors)
        assert_equal(self.project.logs[-1].action, 'contributor_added')

    def test_add_unregistered_contributor(self):
        self.project.add_unregistered_contributor(
            email='foo@bar.com',
            fullname='Weezy F. Baby',
            auth=self.consolidate_auth
        )
        self.project.save()
        latest_contributor = self.project.contributors[-1]
        assert_true(isinstance(latest_contributor, User))
        assert_equal(latest_contributor.username, 'foo@bar.com')
        assert_equal(latest_contributor.fullname, 'Weezy F. Baby')
        assert_false(latest_contributor.is_registered)

        # A log event was added
        assert_equal(self.project.logs[-1].action, 'contributor_added')
        assert_in(self.project._primary_key, latest_contributor.unclaimed_records,
            'unclaimed record was added')
        unclaimed_data = latest_contributor.get_unclaimed_record(self.project._primary_key)
        assert_equal(unclaimed_data['referrer_id'],
            self.consolidate_auth.user._primary_key)
        assert_true(self.project.is_contributor(latest_contributor))
        assert_equal(unclaimed_data['email'], 'foo@bar.com')

    def test_add_unregistered_adds_new_unclaimed_record_if_user_already_in_db(self):
        user = UnregUserFactory()
        given_name = fake.name()
        new_user = self.project.add_unregistered_contributor(
            email=user.username,
            fullname=given_name,
            auth=self.consolidate_auth
        )
        self.project.save()
        # new unclaimed record was added
        assert_in(self.project._primary_key, new_user.unclaimed_records)
        unclaimed_data = new_user.get_unclaimed_record(self.project._primary_key)
        assert_equal(unclaimed_data['name'], given_name)

    def test_add_unregistered_raises_error_if_user_is_registered(self):
        user = UserFactory(is_registered=True)  # A registered user
        with assert_raises(ValidationValueError):
            self.project.add_unregistered_contributor(
                email=user.username,
                fullname=user.fullname,
                auth=self.consolidate_auth
            )

    def test_remove_contributor(self):
        # A user is added as a contributor
        user2 = UserFactory()
        self.project.add_contributor(contributor=user2, auth=self.consolidate_auth)
        self.project.save()
        # The user is removed
        self.project.remove_contributor(
            auth=self.consolidate_auth,
            contributor=user2
        )

        self.project.reload()

        assert_not_in(user2, self.project.contributors)
        assert_not_in(user2._id, self.project.permissions)
        assert_equal(self.project.logs[-1].action, 'contributor_removed')


    def test_add_private_link(self):
        link = self.project.add_private_link()
        assert_in(link, self.project.private_links)

    def test_remove_private_link(self):
        link = self.project.add_private_link()
        assert_in(link, self.project.private_links)
        self.project.remove_private_link(link)
        assert_not_in(link, self.project.private_links)

    def test_remove_unregistered_conributor_removes_unclaimed_record(self):
        new_user = self.project.add_unregistered_contributor(fullname=fake.name(),
            email=fake.email(), auth=Auth(self.project.creator))
        self.project.save()
        assert_true(self.project.is_contributor(new_user))  # sanity check
        assert_in(self.project._primary_key, new_user.unclaimed_records)
        self.project.remove_contributor(
            auth=self.consolidate_auth,
            contributor=new_user
        )
        self.project.save()
        assert_not_in(self.project._primary_key, new_user.unclaimed_records)

    def test_manage_contributors_new_contributor(self):
        user = UserFactory()
        users = [
            {'id': self.project.creator._id, 'permission': 'read'},
            {'id': user._id, 'permission': 'read'},
        ]
        with assert_raises(ValueError):
            self.project.manage_contributors(
                users, auth=self.consolidate_auth, save=True
            )

    def test_manage_contributors_no_contributors(self):
        with assert_raises(ValueError):
            self.project.manage_contributors(
                [], auth=self.consolidate_auth, save=True,
            )

    def test_manage_contributors_no_admins(self):
        user = UserFactory()
        self.project.add_contributor(
            user,
            permissions=['read', 'write', 'admin'],
            save=True
        )
        users = [
            {'id': self.project.creator._id, 'permission': 'read'},
            {'id': user._id, 'permission': 'read'},
        ]
        with assert_raises(ValueError):
            self.project.manage_contributors(
                users, auth=self.consolidate_auth, save=True,
            )

    def test_manage_contributors_no_registered_admins(self):
        unregistered = UnregUserFactory()
        self.project.add_contributor(
            unregistered,
            permissions=['read', 'write', 'admin'],
            save=True
        )
        users = [
            {'id': self.project.creator._id, 'permission': 'read'},
            {'id': unregistered._id, 'permission': 'admin'},
        ]
        with assert_raises(ValueError):
            self.project.manage_contributors(
                users, auth=self.consolidate_auth, save=True,
            )

    def test_set_title(self):
        proj = ProjectFactory(title='That Was Then', creator=self.user)
        proj.set_title('This is now', auth=self.consolidate_auth)
        proj.save()
        # Title was changed
        assert_equal(proj.title, 'This is now')
        # A log event was saved
        latest_log = proj.logs[-1]
        assert_equal(latest_log.action, 'edit_title')
        assert_equal(latest_log.params['title_original'], 'That Was Then')

    def test_contributor_can_edit(self):
        contributor = UserFactory()
        contributor_auth = Auth(user=contributor)
        other_guy = UserFactory()
        other_guy_auth = Auth(user=other_guy)
        self.project.add_contributor(
            contributor=contributor, auth=self.consolidate_auth)
        self.project.save()
        assert_true(self.project.can_edit(contributor_auth))
        assert_false(self.project.can_edit(other_guy_auth))

    def test_can_edit_can_be_passed_a_user(self):
        assert_true(self.project.can_edit(user=self.user))

    def test_creator_can_edit(self):
        assert_true(self.project.can_edit(self.consolidate_auth))

    def test_noncontributor_cant_edit_public(self):
        user1 = UserFactory()
        user1_auth = Auth(user=user1)
        # Change project to public
        self.project.set_privacy('public')
        self.project.save()
        # Noncontributor can't edit
        assert_false(self.project.can_edit(user1_auth))

    def test_can_view_private(self):
        # Create contributor and noncontributor
        link = self.project.add_private_link()
        contributor = UserFactory()
        contributor_auth = Auth(user=contributor)
        other_guy = UserFactory()
        other_guy_auth = Auth(user=other_guy)
        self.project.add_contributor(
            contributor=contributor, auth=self.consolidate_auth)
        self.project.save()
        # Only creator and contributor can view
        assert_true(self.project.can_view(self.consolidate_auth))
        assert_true(self.project.can_view(contributor_auth))
        assert_false(self.project.can_view(other_guy_auth))
        other_guy_auth.private_key = link
        assert_true(self.project.can_view(other_guy_auth))

    def test_creator_cannot_edit_project_if_they_are_removed(self):
        creator = UserFactory()
        project = ProjectFactory(creator=creator)
        contrib = UserFactory()
        project.add_contributor(contrib, auth=Auth(user=creator))
        project.save()
        assert_in(creator, project.contributors)
        # Creator is removed from project
        project.remove_contributor(creator, auth=Auth(user=contrib))
        assert_false(project.can_view(Auth(user=creator)))
        assert_false(project.can_edit(Auth(user=creator)))
        assert_false(project.is_contributor(Auth(user=creator)))

    def test_can_view_public(self):
        # Create contributor and noncontributor
        contributor = UserFactory()
        contributor_auth = Auth(user=contributor)
        other_guy = UserFactory()
        other_guy_auth = Auth(user=other_guy)
        self.project.add_contributor(
            contributor=contributor, auth=self.consolidate_auth)
        # Change project to public
        self.project.set_privacy('public')
        self.project.save()
        # Creator, contributor, and noncontributor can view
        assert_true(self.project.can_view(self.consolidate_auth))
        assert_true(self.project.can_view(contributor_auth))
        assert_true(self.project.can_view(other_guy_auth))

    def test_is_contributor(self):
        contributor = UserFactory()
        other_guy = UserFactory()
        self.project.add_contributor(
            contributor=contributor, auth=self.consolidate_auth)
        self.project.save()
        assert_true(self.project.is_contributor(contributor))
        assert_false(self.project.is_contributor(other_guy))
        assert_false(self.project.is_contributor(None))

    def test_is_contributor_unregistered(self):
        unreg = UnregUserFactory()
        self.project.add_unregistered_contributor(
            fullname=fake.name(),
            email=unreg.username,
            auth=self.consolidate_auth
        )
        self.project.save()
        assert_true(self.project.is_contributor(unreg))

    def test_creator_is_contributor(self):
        assert_true(self.project.is_contributor(self.user))
        assert_in(self.user, self.project.contributors)

    def test_cant_add_creator_as_contributor_twice(self):
        self.project.add_contributor(contributor=self.user)
        self.project.save()
        assert_equal(len(self.project.contributors), 1)

    def test_cant_add_same_contributor_twice(self):
        contrib = UserFactory()
        self.project.add_contributor(contributor=contrib)
        self.project.save()
        self.project.add_contributor(contributor=contrib)
        self.project.save()
        assert_equal(len(self.project.contributors), 2)

    def test_add_contributors(self):
        user1 = UserFactory()
        user2 = UserFactory()
        self.project.add_contributors(
            [
                {'user': user1, 'permissions': ['read', 'write', 'admin']},
                {'user': user2, 'permissions': ['read', 'write']}
            ],
            auth=self.consolidate_auth
        )
        self.project.save()
        assert_equal(len(self.project.contributors), 3)
        assert_equal(
            self.project.logs[-1].params['contributors'],
            [user1._id, user2._id]
        )
        assert_in(user1._id, self.project.permissions)
        assert_in(user2._id, self.project.permissions)
        assert_equal(self.project.permissions[user1._id], ['read', 'write', 'admin'])
        assert_equal(self.project.permissions[user2._id], ['read', 'write'])
        assert_equal(
            self.project.logs[-1].params['contributors'],
            [user1._id, user2._id]
        )

    def test_set_privacy(self):
        self.project.set_privacy('public', auth=self.consolidate_auth)
        self.project.save()
        assert_true(self.project.is_public)
        assert_equal(self.project.logs[-1].action, 'made_public')
        self.project.set_privacy('private', auth=self.consolidate_auth)
        self.project.save()
        assert_false(self.project.is_public)
        assert_equal(self.project.logs[-1].action, NodeLog.MADE_PRIVATE)

    def test_set_description(self):
        old_desc = self.project.description
        self.project.set_description(
            'new description', auth=self.consolidate_auth)
        self.project.save()
        assert_equal(self.project.description, 'new description')
        latest_log = self.project.logs[-1]
        assert_equal(latest_log.action, NodeLog.EDITED_DESCRIPTION)
        assert_equal(latest_log.params['description_original'], old_desc)
        assert_equal(latest_log.params['description_new'], 'new description')

    def test_no_parent(self):
        assert_equal(self.project.parent_node, None)

    def test_get_recent_logs(self):
        # Add some logs
        for _ in range(5):
            self.project.logs.append(NodeLogFactory())
        # Expected logs appears
        assert_equal(
            self.project.get_recent_logs(3),
            list(reversed(self.project.logs)[:3])
        )
        assert_equal(
            self.project.get_recent_logs(),
            list(reversed(self.project.logs))
        )

    def test_date_modified(self):
        self.project.logs.append(NodeLogFactory())
        assert_equal(self.project.date_modified, self.project.logs[-1].date)
        assert_not_equal(self.project.date_modified, self.project.date_created)

    def test_replace_contributor(self):
        contrib = UserFactory()
        self.project.add_contributor(contrib, auth=Auth(self.project.creator))
        self.project.save()
        assert_in(contrib, self.project.contributors)  # sanity check
        replacer = UserFactory()
        old_length = len(self.project.contributors)
        self.project.replace_contributor(contrib, replacer)
        self.project.save()
        new_length = len(self.project.contributors)
        assert_not_in(contrib, self.project.contributors)
        assert_in(replacer, self.project.contributors)
        assert_equal(old_length, new_length)

        # test unclaimed_records is removed
        assert_not_in(
            self.project._primary_key,
            contrib.unclaimed_records.keys()
        )

class TestTemplateNode(OsfTestCase):

    def setUp(self):
        self.user = UserFactory()
        self.consolidate_auth = Auth(user=self.user)
        self.project = ProjectFactory(creator=self.user)

    def _verify_log(self, node):
        """Tests to see that the "created from" log event is present (alone).

        :param node: A node having been created from a template just prior
        """
        assert_equal(len(node.logs), 1)
        assert_equal(node.logs[0].action, NodeLog.CREATED_FROM)

    def test_simple_template(self):
        """Create a templated node, with no changes"""
        # created templated node
        new = self.project.use_as_template(
            auth=self.consolidate_auth
        )

        assert_equal(new.title, self._default_title(self.project))
        assert_not_equal(new.date_created, self.project.date_created)
        self._verify_log(new)

    def test_simple_template_title_changed(self):
        """Create a templated node, with the title changed"""
        changed_title = 'Made from template'

        # create templated node
        new = self.project.use_as_template(
            auth=self.consolidate_auth,
            changes={
                self.project._primary_key: {
                    'title': changed_title,
                }
            }
        )

        assert_equal(new.title, changed_title)
        assert_not_equal(new.date_created, self.project.date_created)
        self._verify_log(new)

    def _create_complex(self):
        # create project connected via Pointer
        self.pointee = ProjectFactory(creator=self.user)
        self.project.add_pointer(self.pointee, auth=self.consolidate_auth)

        # create direct children
        self.component = NodeFactory(creator=self.user, project=self.project)
        self.subproject = ProjectFactory(creator=self.user, project=self.project)

    @staticmethod
    def _default_title(x):
        if isinstance(x, Node):
            return str(language.TEMPLATED_FROM_PREFIX + x.title)
        return str(x.title)


    def test_complex_template(self):
        """Create a templated node from a node with children"""
        self._create_complex()

        # create templated node
        new = self.project.use_as_template(auth=self.consolidate_auth)

        assert_equal(new.title, self._default_title(self.project))
        assert_equal(len(new.nodes), len(self.project.nodes))
        # check that all children were copied
        assert_equal(
            [x.title for x in new.nodes],
            [self._default_title(x) for x in self.project.nodes],
        )
        # ensure all child nodes were actually copied, instead of moved
        assert {x._primary_key for x in new.nodes}.isdisjoint(
            {x._primary_key for x in self.project.nodes}
        )

    def test_complex_template_titles_changed(self):
        self._create_complex()

        # build changes dict to change each node's title
        changes = {
            x._primary_key: {
                'title': 'New Title ' + str(idx)
            } for idx, x in enumerate(self.project.nodes)
        }

        # create templated node
        new = self.project.use_as_template(
            auth=self.consolidate_auth,
            changes=changes
        )

        for old_node, new_node in zip(self.project.nodes, new.nodes):
            if isinstance(old_node, Node):
                assert_equal(
                    changes[old_node._primary_key]['title'],
                    new_node.title,
                )
            else:
                assert_equal(
                    old_node.title,
                    new_node.title,
                )

    def test_template_files_not_copied(self):
        self.project.add_file(
            self.consolidate_auth, 'test.txt', 'test content', 4, 'text/plain'
        )
        new = self.project.use_as_template(
            auth=self.consolidate_auth
        )
        assert_equal(
            len(self.project.files_current),
            1
        )
        assert_equal(
            len(self.project.files_versions),
            1
        )
        assert_equal(new.files_current, {})
        assert_equal(new.files_versions, {})

    def test_template_wiki_pages_not_copied(self):
        self.project.update_node_wiki(
            'template', 'lol',
            auth=self.consolidate_auth
        )
        new = self.project.use_as_template(
            auth=self.consolidate_auth
        )
        assert_in('template', self.project.wiki_pages_current)
        assert_in('template', self.project.wiki_pages_versions)
        assert_equal(new.wiki_pages_current, {})
        assert_equal(new.wiki_pages_versions, {})

    def test_template_security(self):
        """Create a templated node from a node with public and private children

        Children for which the user has no access should not be copied
        """
        other_user = UserFactory()
        other_user_auth = Auth(user=other_user)

        self._create_complex()

        # set two projects to public - leaving self.component as private
        self.project.is_public = True
        self.project.save()
        self.subproject.is_public = True
        self.subproject.save()

        # add new children, for which the user has each level of access
        self.read = NodeFactory(creator=self.user, project=self.project)
        self.read.add_contributor(other_user, permissions=['read', ])
        self.read.save()

        self.write = NodeFactory(creator=self.user, project=self.project)
        self.write.add_contributor(other_user, permissions=['read', 'write', ])
        self.write.save()

        self.admin = NodeFactory(creator=self.user, project=self.project)
        self.admin.add_contributor(other_user)
        self.admin.save()

        # filter down self.nodes to only include projects the user can see
        visible_nodes = filter(
            lambda x: x.can_view(other_user_auth),
            self.project.nodes
        )

        # create templated node
        new = self.project.use_as_template(auth=other_user_auth)

        assert_equal(new.title, self._default_title(self.project))

        # check that all children were copied
        assert_equal(
            [x.title for x in new.nodes],
            [self._default_title(x) for x in visible_nodes]
        )
        # ensure all child nodes were actually copied, instead of moved
        assert_true({x._primary_key for x in new.nodes}.isdisjoint(
            {x._primary_key for x in self.project.nodes}
        ))

        # ensure that the creator is admin for each node copied
        for node in new.nodes:
            assert_equal(
                node.permissions.get(other_user._id),
                ['read', 'write', 'admin'],
            )


class TestForkNode(OsfTestCase):

    def setUp(self):
        self.user = UserFactory()
        self.consolidate_auth = Auth(user=self.user)
        self.project = ProjectFactory(creator=self.user)

    def _cmp_fork_original(self, fork_user, fork_date, fork, original,
                           title_prepend='Fork of '):
        """Compare forked node with original node. Verify copied fields,
        modified fields, and files; recursively compare child nodes.

        :param fork_user: User who forked the original nodes
        :param fork_date: Datetime (UTC) at which the original node was forked
        :param fork: Forked node
        :param original: Original node
        :param title_prepend: String prepended to fork title

        """
        # Test copied fields
        assert_equal(title_prepend + original.title, fork.title)
        assert_equal(original.category, fork.category)
        assert_equal(original.description, fork.description)
        assert_equal(original.logs, fork.logs[:-1])
        assert_true(len(fork.logs) == len(original.logs) + 1)
        assert_equal(fork.logs[-1].action, NodeLog.NODE_FORKED)
        assert_equal(original.tags, fork.tags)
        assert_equal(original.parent_node is None, fork.parent_node is None)

        # Test modified fields
        assert_true(fork.is_fork)
        assert_equal(len(fork.private_links), 0)
        assert_equal(fork.forked_from, original)
        assert_in(fork._id, original.fork_list)
        assert_in(fork._id, original.node__forked)
        # Note: Must cast ForeignList to list for comparison
        assert_equal(list(fork.contributors), [fork_user])
        assert_true((fork_date - fork.date_created) < datetime.timedelta(seconds=30))
        assert_not_equal(fork.forked_date, original.date_created)

        # Test that files were copied correctly
        for fname in original.files_versions:
            assert_true(fname in original.files_versions)
            assert_true(fname in fork.files_versions)
            assert_equal(
                len(original.files_versions[fname]),
                len(fork.files_versions[fname]),
             )
            for vidx in range(len(original.files_versions[fname])):
                file_original = NodeFile.load(original.files_versions[fname][vidx])
                file_fork = NodeFile.load(original.files_versions[fname][vidx])
                data_original = original.get_file(file_original.path, vidx)
                data_fork = fork.get_file(file_fork.path, vidx)
                assert_equal(data_original, data_fork)

        # Test that pointers were copied correctly
        assert_equal(
            [pointer.node for pointer in original.nodes_pointer],
            [pointer.node for pointer in fork.nodes_pointer],
        )

        # Test that add-ons were copied correctly
        assert_equal(
            original.get_addon_names(),
            fork.get_addon_names()
        )
        assert_equal(
            [addon.config.short_name for addon in original.get_addons()],
            [addon.config.short_name for addon in fork.get_addons()]
        )

        fork_user_auth = Auth(user=fork_user)
        # Recursively compare children
        for idx, child in enumerate(original.nodes):
            if child.can_view(fork_user_auth):
                self._cmp_fork_original(fork_user, fork_date, fork.nodes[idx],
                                        child, title_prepend='')

    @mock.patch('framework.status.push_status_message')
    def test_fork_recursion(self, mock_push_status_message):
        """Omnibus test for forking.

        """
        # Make some children
        self.component = NodeFactory(creator=self.user, project=self.project)
        self.subproject = ProjectFactory(creator=self.user, project=self.project)

        # Add files to test copying
        self.project.add_file(
            self.consolidate_auth, 'test.txt', 'test content', 4, 'text/plain'
        )
        self.component.add_file(
            self.consolidate_auth, 'test2.txt', 'test content2', 4, 'text/plain'
        )
        self.subproject.add_file(
            self.consolidate_auth, 'test3.txt', 'test content3', 4, 'text/plain'
        )

        # Add pointers to test copying
        pointee = ProjectFactory()
        self.project.add_pointer(pointee, auth=self.consolidate_auth)
        self.component.add_pointer(pointee, auth=self.consolidate_auth)
        self.subproject.add_pointer(pointee, auth=self.consolidate_auth)

        # Add add-on to test copying
        self.project.add_addon('github', self.consolidate_auth)
        self.component.add_addon('github', self.consolidate_auth)
        self.subproject.add_addon('github', self.consolidate_auth)

        # Log time
        fork_date = datetime.datetime.utcnow()

        # Fork node
        fork = self.project.fork_node(auth=self.consolidate_auth)

        # Compare fork to original
        self._cmp_fork_original(self.user, fork_date, fork, self.project)

    def test_fork_private_children(self):
        """Tests that only public components are created

        """
        # Make project public
        self.project.set_privacy('public')
        # Make some children
        self.public_component = NodeFactory(
            creator=self.user,
            project=self.project,
            title='Forked',
            is_public=True,
        )
        self.public_subproject = ProjectFactory(
            creator=self.user,
            project=self.project,
            title='Forked',
            is_public=True,
        )
        self.private_component = NodeFactory(
            creator=self.user,
            project=self.project,
            title='Not Forked',
        )
        self.private_subproject = ProjectFactory(
            creator=self.user,
            project=self.project,
            title='Not Forked',
        )
        self.private_subproject_public_component = NodeFactory(
            creator=self.user,
            project=self.private_subproject,
            title='Not Forked',
        )
        self.public_subproject_public_component = NodeFactory(
            creator=self.user,
            project=self.private_subproject,
            title='Forked',
        )
        user2 = UserFactory()
        user2_auth = Auth(user=user2)
        # New user forks the project
        fork = self.project.fork_node(user2_auth)

        # fork correct children
        assert_equal(len(fork.nodes), 2)
        assert_not_in('Not Forked', [node.title for node in fork.nodes])

    def test_fork_not_public(self):
        self.project.set_privacy('public')
        fork = self.project.fork_node(self.consolidate_auth)
        assert_false(fork.is_public)

    def test_not_fork_private_link(self):
        link = self.project.add_private_link()
        fork = self.project.fork_node(self.consolidate_auth)
        assert_not_in(link, fork.private_links)

    def test_cannot_fork_private_node(self):
        user2 = UserFactory()
        user2_auth = Auth(user=user2)
        fork = self.project.fork_node(user2_auth)
        assert_false(fork)

    def test_can_fork_public_node(self):
        self.project.set_privacy('public')
        user2 = UserFactory()
        user2_auth = Auth(user=user2)
        fork = self.project.fork_node(user2_auth)
        assert_true(fork)

    def test_contributor_can_fork(self):
        user2 = UserFactory()
        self.project.add_contributor(user2)
        user2_auth = Auth(user=user2)
        fork = self.project.fork_node(user2_auth)
        assert_true(fork)

    def test_fork_registration(self):
        self.registration = RegistrationFactory(project=self.project)
        fork = self.registration.fork_node(self.consolidate_auth)

        # fork should not be a registration
        assert_false(fork.is_registration)

        # Compare fork to original
        self._cmp_fork_original(self.user,
                                datetime.datetime.utcnow(),
                                fork,
                                self.registration)


class TestRegisterNode(OsfTestCase):

    def setUp(self):
        ensure_schemas()
        self.user = UserFactory()
        self.consolidate_auth = Auth(user=self.user)
        self.project = ProjectFactory(creator=self.user)
        self.project.add_private_link()
        self.project.save()
        self.registration = RegistrationFactory(project=self.project)

    def test_factory(self):
        # Create a registration with kwargs
        registration1 = RegistrationFactory(
            title='t1', description='d1', creator=self.user,
        )
        assert_equal(registration1.title, 't1')
        assert_equal(registration1.description, 'd1')
        assert_equal(len(registration1.contributors), 1)
        assert_in(self.user, registration1.contributors)
        assert_equal(registration1.registered_user, self.user)
        assert_equal(len(registration1.registered_meta), 1)
        assert_equal(len(registration1.private_links), 0)


        # Create a registration from a project
        user2 = UserFactory()
        self.project.add_contributor(user2)
        registration2 = RegistrationFactory(
            project=self.project,
            user=user2,
            template='Template2',
            data='Something else',
        )
        assert_equal(registration2.registered_from, self.project)
        assert_equal(registration2.registered_user, user2)
        assert_equal(registration2.registered_meta['Template2'], 'Something else')

        # Test default user
        assert_equal(self.registration.registered_user, self.user)

    def test_title(self):
        assert_equal(self.registration.title, self.project.title)

    def test_description(self):
        assert_equal(self.registration.description, self.project.description)

    def test_category(self):
        assert_equal(self.registration.category, self.project.category)

    def test_permissions(self):
        assert_false(self.registration.is_public)
        self.project.set_privacy('public')
        registration = RegistrationFactory(project=self.project)
        assert_true(registration.is_public)

    def test_contributors(self):
        assert_equal(self.registration.contributors, self.project.contributors)

    def test_forked_from(self):
        # A a node that is not a fork
        assert_equal(self.registration.forked_from, None)
        # A node that is a fork
        fork = self.project.fork_node(self.consolidate_auth)
        registration = RegistrationFactory(project=fork)
        assert_equal(registration.forked_from, self.project)

    def test_private_links(self):
        assert_not_equal(
            self.registration.private_links,
            self.project.private_links
        )

    def test_creator(self):
        user2 = UserFactory()
        self.project.add_contributor(user2)
        registration = RegistrationFactory(project=self.project)
        assert_equal(registration.creator, self.user)

    def test_logs(self):
        # Registered node has all logs except the Project Registered log
        assert_equal(self.registration.logs, self.project.logs[:-1])

    def test_registration_log(self):
        assert_equal(self.project.logs[-1].action, 'project_registered')

    def test_tags(self):
        assert_equal(self.registration.tags, self.project.tags)

    def test_nodes(self):

        # Create some nodes
        self.component = NodeFactory(
            creator=self.user,
            project=self.project,
            title='Title1',
        )
        self.subproject = ProjectFactory(
            creator=self.user,
            project=self.project,
            title='Title2',
        )
        self.subproject_component = NodeFactory(
            creator=self.user,
            project=self.subproject,
            title='Title3',
        )

        # Make a registration
        registration = RegistrationFactory(project=self.project)

        # Reload the registration; else test won't catch failures to save
        registration.reload()

        # Registration has the nodes
        assert_equal(len(registration.nodes), 2)
        assert_equal(
            [node.title for node in registration.nodes],
            [node.title for node in self.project.nodes],
        )
        # Nodes are copies and not the original versions
        for node in registration.nodes:
            assert_not_in(node, self.project.nodes)
            assert_true(node.is_registration)

    def test_partial_contributor_registration(self):

        # Create some nodes
        self.component = NodeFactory(
            creator=self.user,
            project=self.project,
            title='Not Registered',
        )
        self.subproject = ProjectFactory(
            creator=self.user,
            project=self.project,
            title='Not Registered',
        )

        # Create some nodes to share
        self.shared_component = NodeFactory(
            creator=self.user,
            project=self.project,
            title='Registered',
        )
        self.shared_subproject = ProjectFactory(
            creator=self.user,
            project=self.project,
            title='Registered',
        )

        # Share the project and some nodes
        user2 = UserFactory()
        self.project.add_contributor(user2)
        self.shared_component.add_contributor(user2)
        self.shared_subproject.add_contributor(user2)

        # Partial contributor registers the node
        registration = RegistrationFactory(project=self.project, user=user2)

        # The correct subprojects were registered
        assert_equal(len(registration.nodes), 2)
        assert_not_in(
            'Not Registered',
            [node.title for node in registration.nodes],
        )

    def test_is_registration(self):
        assert_true(self.registration.is_registration)

    def test_registered_date(self):
        assert_almost_equal(
            self.registration.registered_date,
            datetime.datetime.utcnow(),
            delta=datetime.timedelta(seconds=30),
        )

    def test_registered_addons(self):
        assert_equal(
            [addon.config.short_name for addon in self.registration.get_addons()],
            [addon.config.short_name for addon in self.registration.registered_from.get_addons()],
        )

    def test_registered_meta(self):
        assert_equal(self.registration.registered_meta['Template1'],
                     'Some words')

    def test_registered_user(self):
        # Add a second contributor
        user2 = UserFactory()
        self.project.add_contributor(user2)
        # Second contributor registers project
        registration = RegistrationFactory(project=self.project, user=user2)
        assert_equal(registration.registered_user, user2)

    def test_registered_from(self):
        assert_equal(self.registration.registered_from, self.project)

    def test_registration_list(self):
        assert_in(self.registration._id, self.project.registration_list)


class TestNodeLog(OsfTestCase):

    def setUp(self):
        self.log = NodeLogFactory()

    def test_node_log_factory(self):
        log = NodeLogFactory()
        assert_true(log.action)

    def test_serialize(self):
        node = NodeFactory(category='hypothesis')
        log = NodeLogFactory(params={'node': node._primary_key})
        node.logs.append(log)
        node.save()
        d = log.serialize()
        assert_equal(d['action'], log.action)
        assert_equal(d['node']['category'], 'component')
        assert_equal(d['node']['url'], log.node.url)
        assert_equal(d['date'], utils.rfcformat(log.date))
        assert_in('contributors', d)
        assert_equal(d['user']['fullname'], log.user.fullname)
        assert_equal(d['user']['url'], log.user.url)
        assert_in('api_key', d)
        assert_equal(d['params'], log.params)
        assert_equal(d['node']['title'], log.node.title)

    def test_render_log_contributor_unregistered(self):
        node = NodeFactory()
        name, email = fake.name(), fake.email()
        unreg = node.add_unregistered_contributor(fullname=name, email=email,
            auth=Auth(node.creator))
        node.save()

        log = NodeLogFactory(params={'node': node._primary_key})
        ret = log._render_log_contributor(unreg._primary_key)

        assert_false(ret['registered'])
        record = unreg.get_unclaimed_record(node._primary_key)
        assert_equal(ret['fullname'], record['name'])

    def test_render_log_contributor_none(self):
        log = NodeLogFactory()
        assert_equal(log._render_log_contributor(None), None)

    def test_tz_date(self):
        assert_equal(self.log.tz_date.tzinfo, pytz.UTC)

    def test_formatted_date(self):
        iso_formatted = self.log.formatted_date  # The string version in iso format
        # Reparse the date
        parsed = parser.parse(iso_formatted)
        assert_equal(parsed, self.log.tz_date)


class TestPermissions(OsfTestCase):

    def setUp(self):
        self.project = ProjectFactory()

    def test_default_creator_permissions(self):
        assert_equal(
            set(CREATOR_PERMISSIONS),
            set(self.project.permissions[self.project.creator._id])
        )

    def test_default_contributor_permissions(self):
        user = UserFactory()
        self.project.add_contributor(user, permissions=['read'], auth=Auth(user=self.project.creator))
        self.project.save()
        assert_equal(
            set(['read']),
            set(self.project.get_permissions(user))
        )

    def test_adjust_permissions(self):
        self.project.permissions[42] = ['dance']
        self.project.save()
        assert_not_in(42, self.project.permissions)

    def test_add_permission(self):
        self.project.add_permission(self.project.creator, 'dance')
        assert_in(self.project.creator._id, self.project.permissions)
        assert_in('dance', self.project.permissions[self.project.creator._id])

    def test_add_permission_already_granted(self):
        self.project.add_permission(self.project.creator, 'dance')
        with assert_raises(ValueError):
            self.project.add_permission(self.project.creator, 'dance')

    def test_remove_permission(self):
        self.project.add_permission(self.project.creator, 'dance')
        self.project.remove_permission(self.project.creator, 'dance')
        assert_not_in('dance', self.project.permissions[self.project.creator._id])

    def test_remove_permission_not_granted(self):
        with assert_raises(ValueError):
            self.project.remove_permission(self.project.creator, 'dance')

    def test_has_permission_true(self):
        self.project.add_permission(self.project.creator, 'dance')
        assert_true(self.project.has_permission(self.project.creator, 'dance'))

    def test_has_permission_false(self):
        self.project.add_permission(self.project.creator, 'dance')
        assert_false(self.project.has_permission(self.project.creator, 'sing'))

    def test_has_permission_not_in_dict(self):
        assert_false(self.project.has_permission(self.project.creator, 'dance'))


class TestPointer(OsfTestCase):

    def setUp(self):
        self.pointer = PointerFactory()

    def test_title(self):
        assert_equal(
            self.pointer.title,
            self.pointer.node.title
        )

    def test_contributors(self):
        assert_equal(
            self.pointer.contributors,
            self.pointer.node.contributors
        )

    def _assert_clone(self, pointer, cloned):
        assert_not_equal(
            pointer._id,
            cloned._id
        )
        assert_equal(
            pointer.node,
            cloned.node
        )

    def test_clone(self):
        cloned = self.pointer._clone()
        self._assert_clone(self.pointer, cloned)

    def test_clone_no_node(self):
        pointer = Pointer()
        cloned = pointer._clone()
        assert_equal(cloned, None)

    def test_fork(self):
        forked = self.pointer.fork_node()
        self._assert_clone(self.pointer, forked)

    def test_register(self):
        registered = self.pointer.fork_node()
        self._assert_clone(self.pointer, registered)

    def test_register_with_pointer_to_registration(self):
        "Check for regression"
        pointee = RegistrationFactory()
        project = ProjectFactory()
        auth = Auth(user=project.creator)
        project.add_pointer(pointee, auth=auth)
        registration = project.register_node(None, auth, '', '')
        assert_equal(registration.nodes[0].node, pointee)


class TestWatchConfig(OsfTestCase):

    def test_factory(self):
        config = WatchConfigFactory(digest=True, immediate=False)
        assert_true(config.digest)
        assert_false(config.immediate)
        assert_true(config.node._id)


class TestUnregisteredUser(OsfTestCase):

    def setUp(self):
        self.referrer = UserFactory()
        self.project = ProjectFactory(creator=self.referrer)
        self.user = UnregUserFactory()

    def add_unclaimed_record(self):
        given_name = 'Fredd Merkury'
        email = fake.email()
        self.user.add_unclaimed_record(node=self.project,
            given_name=given_name, referrer=self.referrer,
            email=email)
        self.user.save()
        data = self.user.unclaimed_records[self.project._primary_key]
        return email, data

    def test_unregistered_factory(self):
        u1 = UnregUserFactory()
        assert_false(u1.is_registered)
        assert_true(u1.password is None)
        assert_true(u1.fullname)

    def test_unconfirmed_factory(self):
        u = UnconfirmedUserFactory()
        assert_false(u.is_registered)
        assert_true(u.username)
        assert_true(u.fullname)
        assert_true(u.password)
        assert_equal(len(u.email_verifications.keys()), 1)

    def test_add_unclaimed_record(self):
        email, data = self.add_unclaimed_record()
        assert_equal(data['name'], 'Fredd Merkury')
        assert_equal(data['referrer_id'], self.referrer._primary_key)
        assert_in('token', data)
        assert_equal(data['email'], email)
        assert_equal(data, self.user.get_unclaimed_record(self.project._primary_key))

    def test_get_claim_url(self):
        self.add_unclaimed_record()
        uid = self.user._primary_key
        pid = self.project._primary_key
        token = self.user.get_unclaimed_record(pid)['token']
        domain = settings.DOMAIN
        assert_equal(self.user.get_claim_url(pid, external=True),
            '{domain}user/{uid}/{pid}/claim/?token={token}'.format(**locals()))

    def test_get_claim_url_raises_value_error_if_not_valid_pid(self):
        with assert_raises(ValueError):
            self.user.get_claim_url('invalidinput')

    def test_cant_add_unclaimed_record_if_referrer_isnt_contributor(self):
        project = ProjectFactory()  # referrer isn't a contributor to this project
        with assert_raises(PermissionsError):
            self.user.add_unclaimed_record(node=project,
                given_name='fred m', referrer=self.referrer)

    def test_register(self):
        assert_false(self.user.is_registered)  # sanity check
        assert_false(self.user.is_claimed)
        email = fake.email()
        self.user.register(username=email, password='killerqueen')
        self.user.save()
        assert_true(self.user.is_claimed)
        assert_true(self.user.is_registered)
        assert_true(self.user.check_password('killerqueen'))
        assert_equal(self.user.username, email)

    def test_registering_with_a_different_email_adds_to_emails_list(self):
        user = UnregUserFactory()
        assert_equal(user.password, None)  # sanity check
        user.register(username=fake.email(), password='killerqueen')

    def test_verify_claim_token(self):
        self.add_unclaimed_record()
        valid = self.user.get_unclaimed_record(self.project._primary_key)['token']
        assert_true(self.user.verify_claim_token(valid, project_id=self.project._primary_key))
        assert_false(self.user.verify_claim_token('invalidtoken', project_id=self.project._primary_key))

    def test_claim_contributor(self):
        self.add_unclaimed_record()
        # sanity cheque
        assert_false(self.user.is_registered)
        assert_true(self.project)



class TestProjectWithAddons(OsfTestCase):

    def test_factory(self):
        p = ProjectWithAddonFactory(addon='s3')
        assert_true(p.get_addon('s3'))
        assert_true(p.creator.get_addon('s3'))


class TestComments(OsfTestCase):

    def setUp(self):
        self.comment = CommentFactory()
        self.consolidated_auth = Auth(user=self.comment.user)

    def test_create(self):
        comment = Comment.create(
            auth=self.consolidated_auth,
            user=self.comment.user,
            node=self.comment.node,
            target=self.comment.target,
            is_public=True,
        )
        assert_equal(comment.user, self.comment.user)
        assert_equal(comment.node, self.comment.node)
        assert_equal(comment.target, self.comment.target)
        assert_equal(len(comment.node.logs), 2)
        assert_equal(comment.node.logs[-1].action, NodeLog.COMMENT_ADDED)

    def test_edit(self):
        self.comment.edit(
            auth=self.consolidated_auth,
            content='edited'
        )
        assert_equal(self.comment.content, 'edited')
        assert_true(self.comment.modified)
        assert_equal(len(self.comment.node.logs), 2)
        assert_equal(self.comment.node.logs[-1].action, NodeLog.COMMENT_UPDATED)

    def test_delete(self):
        self.comment.delete(auth=self.consolidated_auth)
        assert_equal(self.comment.is_deleted, True)
        assert_equal(len(self.comment.node.logs), 2)
        assert_equal(self.comment.node.logs[-1].action, NodeLog.COMMENT_REMOVED)

    def test_undelete(self):
        self.comment.delete(auth=self.consolidated_auth)
        self.comment.undelete(auth=self.consolidated_auth)
        assert_equal(self.comment.is_deleted, False)
        assert_equal(len(self.comment.node.logs), 3)
        assert_equal(self.comment.node.logs[-1].action, NodeLog.COMMENT_ADDED)

    def test_report_abuse(self):
        user = UserFactory()
        self.comment.report_abuse(user, category='spam', text='ads', save=True)
        assert_in(user._id, self.comment.reports)
        assert_equal(
            self.comment.reports[user._id],
            {'category': 'spam', 'text': 'ads'}
        )

    def test_report_abuse_own_comment(self):
        with assert_raises(ValueError):
            self.comment.report_abuse(
                self.comment.user, category='spam', text='ads', save=True
            )

    def test_unreport_abuse(self):
        user = UserFactory()
        self.comment.report_abuse(user, category='spam', text='ads', save=True)
        self.comment.unreport_abuse(user, save=True)
        assert_not_in(user._id, self.comment.reports)

    def test_unreport_abuse_not_reporter(self):
        reporter = UserFactory()
        non_reporter = UserFactory()
        self.comment.report_abuse(reporter, category='spam', text='ads', save=True)
        with assert_raises(ValueError):
            self.comment.unreport_abuse(non_reporter, save=True)
        assert_in(reporter._id, self.comment.reports)

    def test_validate_reports_bad_key(self):
        self.comment.reports[None] = {'category': 'spam', 'text': 'ads'}
        with assert_raises(ValidationValueError):
            self.comment.save()

    def test_validate_reports_bad_type(self):
        self.comment.reports[self.comment.user._id] = 'not a dict'
        with assert_raises(ValidationTypeError):
            self.comment.save()

    def test_validate_reports_bad_value(self):
        self.comment.reports[self.comment.user._id] = {'foo': 'bar'}
        with assert_raises(ValidationValueError):
            self.comment.save()


if __name__ == '__main__':
    unittest.main()<|MERGE_RESOLUTION|>--- conflicted
+++ resolved
@@ -31,15 +31,11 @@
 from website.app import init_app
 from website.addons.osffiles.model import NodeFile
 from website.util.permissions import CREATOR_PERMISSIONS
-<<<<<<< HEAD
 from website.addons.base import AddonError
 
-from tests.base import OsfTestCase, Guid, fake
-=======
 from website.util import web_url_for, api_url_for
 
-from tests.base import DbTestCase, Guid, fake, URLLookup
->>>>>>> 313ebd3b
+from tests.base import OsfTestCase, Guid, fake, URLLookup
 from tests.factories import (
     UserFactory, ApiKeyFactory, NodeFactory, PointerFactory,
     ProjectFactory, NodeLogFactory, WatchConfigFactory,
