--- conflicted
+++ resolved
@@ -22,11 +22,9 @@
 from framework.git.exceptions import FileNotModified
 from website import settings, filters
 from website.profile.utils import serialize_user
-<<<<<<< HEAD
-from website.project.model import Node, Pointer, ApiKey, NodeLog, ensure_schemas
-=======
-from website.project.model import Pointer, ApiKey, NodeLog, Comment, ensure_schemas
->>>>>>> 5223fbef
+from website.project.model import (
+    ApiKey, Comment, Node, NodeLog, Pointer, ensure_schemas
+)
 from website.addons.osffiles.model import NodeFile
 
 from tests.base import DbTestCase, Guid, fake
@@ -1372,57 +1370,6 @@
         assert_equal(self.project.date_modified, self.project.logs[-1].date)
         assert_not_equal(self.project.date_modified, self.project.date_created)
 
-
-<<<<<<< HEAD
-class TestTemplateNode(DbTestCase):
-
-    def setUp(self):
-        self.user = UserFactory()
-        self.consolidate_auth = Auth(user=self.user)
-        self.project = ProjectFactory(creator=self.user)
-
-    def _verify_log(self, node):
-        """Tests to see that the "created from" log event is present (alone).
-
-        :param node: A node having been created from a template just prior
-        """
-        assert_equal(len(node.logs), 1)
-        assert_equal(node.logs[0].action, NodeLog.CREATED_FROM)
-
-    def test_simple_template(self):
-        """Create a templated node, with no changes"""
-        # created templated node
-        new = self.project.use_as_template(
-            auth=self.consolidate_auth
-        )
-
-        assert_equal(new.title, self.project.title)
-        assert_not_equal(new.date_created, self.project.date_created)
-        self._verify_log(new)
-
-    def test_simple_template_title_changed(self):
-        """Create a templated node, with the title changed"""
-        changed_title = 'Made from template'
-
-        # create templated node
-        new = self.project.use_as_template(
-            auth=self.consolidate_auth,
-            changes={
-                self.project._primary_key: {
-                    'title': changed_title,
-                }
-            }
-        )
-
-        assert_equal(new.title, changed_title)
-        assert_not_equal(new.date_created, self.project.date_created)
-        self._verify_log(new)
-
-    def _create_complex(self):
-        # create project connected via Pointer
-        self.pointee = ProjectFactory(creator=self.user)
-        self.project.add_pointer(self.pointee, auth=self.consolidate_auth)
-=======
     def test_replace_contributor(self):
         contrib = UserFactory()
         self.project.add_contributor(contrib, auth=Auth(self.project.creator))
@@ -1443,9 +1390,54 @@
             contrib.unclaimed_records.keys()
         )
 
-
-class TestForkNode(DbTestCase):
->>>>>>> 5223fbef
+class TestTemplateNode(DbTestCase):
+
+    def setUp(self):
+        self.user = UserFactory()
+        self.consolidate_auth = Auth(user=self.user)
+        self.project = ProjectFactory(creator=self.user)
+
+    def _verify_log(self, node):
+        """Tests to see that the "created from" log event is present (alone).
+
+        :param node: A node having been created from a template just prior
+        """
+        assert_equal(len(node.logs), 1)
+        assert_equal(node.logs[0].action, NodeLog.CREATED_FROM)
+
+    def test_simple_template(self):
+        """Create a templated node, with no changes"""
+        # created templated node
+        new = self.project.use_as_template(
+            auth=self.consolidate_auth
+        )
+
+        assert_equal(new.title, self.project.title)
+        assert_not_equal(new.date_created, self.project.date_created)
+        self._verify_log(new)
+
+    def test_simple_template_title_changed(self):
+        """Create a templated node, with the title changed"""
+        changed_title = 'Made from template'
+
+        # create templated node
+        new = self.project.use_as_template(
+            auth=self.consolidate_auth,
+            changes={
+                self.project._primary_key: {
+                    'title': changed_title,
+                }
+            }
+        )
+
+        assert_equal(new.title, changed_title)
+        assert_not_equal(new.date_created, self.project.date_created)
+        self._verify_log(new)
+
+    def _create_complex(self):
+        # create project connected via Pointer
+        self.pointee = ProjectFactory(creator=self.user)
+        self.project.add_pointer(self.pointee, auth=self.consolidate_auth)
 
         # create direct children
         self.component = NodeFactory(creator=self.user, project=self.project)
