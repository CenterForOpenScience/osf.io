# -*- coding: utf-8 -*-
'''Unit tests for models and their factories.'''
import mock
import unittest
from nose.tools import *  # noqa (PEP8 asserts)

import pytz
import datetime
import urlparse
import itsdangerous
import random
import string
from dateutil import parser

from modularodm import Q
from modularodm.exceptions import ValidationError, ValidationValueError, ValidationTypeError


from framework.analytics import get_total_activity_count
from framework.exceptions import PermissionsError
from framework.auth import User, Auth
from framework.auth import cas
from framework.sessions.model import Session
from framework.auth import exceptions as auth_exc
from framework.auth.exceptions import ChangePasswordError, ExpiredTokenError
from framework.auth.utils import impute_names_model
from framework.auth.signals import user_merged
from framework.tasks import handlers
from framework.bcrypt import check_password_hash
from website import filters, language, settings, mailchimp_utils
from website.exceptions import NodeStateError
from website.profile.utils import serialize_user
from website.project.signals import contributor_added
from website.project.model import (
    Node, NodeLog, Pointer, ensure_schemas, has_anonymous_link,
    get_pointer_parent, Embargo, MetaSchema, DraftRegistration
)
from website.util.permissions import (
    CREATOR_PERMISSIONS,
    ADMIN,
    READ,
    WRITE,
    DEFAULT_CONTRIBUTOR_PERMISSIONS,
    expand_permissions,
)
from website.util import web_url_for, api_url_for
from website.addons.wiki.exceptions import (
    NameEmptyError,
    NameInvalidError,
    NameMaximumLengthError,
    PageCannotRenameError,
    PageConflictError,
    PageNotFoundError,
)

from tests.base import OsfTestCase, Guid, fake, capture_signals, get_default_metaschema
from tests.factories import (
    UserFactory, ApiOAuth2ApplicationFactory, NodeFactory, PointerFactory,
    ProjectFactory, NodeLogFactory, WatchConfigFactory,
    NodeWikiFactory, RegistrationFactory, UnregUserFactory,
    ProjectWithAddonFactory, UnconfirmedUserFactory, PrivateLinkFactory,
<<<<<<< HEAD
    AuthUserFactory, BookmarkCollectionFactory, CollectionFactory,
    NodeLicenseRecordFactory
=======
    AuthUserFactory, DashboardFactory, FolderFactory,
    NodeLicenseRecordFactory, InstitutionFactory
>>>>>>> 8f68aff0
)
from tests.test_features import requires_piwik
from tests.utils import mock_archive

GUID_FACTORIES = UserFactory, NodeFactory, ProjectFactory


class TestUserValidation(OsfTestCase):

    def setUp(self):
        super(TestUserValidation, self).setUp()
        self.user = AuthUserFactory()

    def test_validate_fullname_none(self):
        self.user.fullname = None
        with assert_raises(ValidationError):
            self.user.save()

    def test_validate_fullname_empty(self):
        self.user.fullname = ''
        with assert_raises(ValidationValueError):
            self.user.save()

    def test_validate_social_profile_websites_empty(self):
        self.user.social = {'profileWebsites': []}
        self.user.save()
        assert_equal(self.user.social['profileWebsites'], [])

    def test_validate_social_valid(self):
        self.user.social = {'profileWebsites': ['http://cos.io/']}
        self.user.save()
        assert_equal(self.user.social['profileWebsites'], ['http://cos.io/'])

    def test_validate_multiple_profile_websites_valid(self):
        self.user.social = {'profileWebsites': ['http://cos.io/', 'http://thebuckstopshere.com', 'http://dinosaurs.com']}
        self.user.save()
        assert_equal(self.user.social['profileWebsites'], ['http://cos.io/', 'http://thebuckstopshere.com', 'http://dinosaurs.com'])

    def test_validate_social_profile_websites_invalid(self):
        self.user.social = {'profileWebsites': ['help computer']}
        with assert_raises(ValidationError):
            self.user.save()

    def test_validate_multiple_profile_social_profile_websites_invalid(self):
        self.user.social = {'profileWebsites': ['http://cos.io/', 'help computer', 'http://dinosaurs.com']}
        with assert_raises(ValidationError):
            self.user.save()

    def test_empty_social_links(self):
        assert_equal(self.user.social_links, {})
        assert_equal(len(self.user.social_links), 0)

    def test_profile_website_unchanged(self):
        self.user.social = {'profileWebsites': ['http://cos.io/']}
        self.user.save()
        assert_equal(self.user.social_links['profileWebsites'], ['http://cos.io/'])
        assert_equal(len(self.user.social_links), 1)

    def test_various_social_handles(self):
        self.user.social = {
            'profileWebsites': ['http://cos.io/'],
            'twitter': 'OSFramework',
            'github': 'CenterForOpenScience'
        }
        self.user.save()
        assert_equal(self.user.social_links, {
            'profileWebsites': ['http://cos.io/'],
            'twitter': 'http://twitter.com/OSFramework',
            'github': 'http://github.com/CenterForOpenScience'
        })

    def test_multiple_profile_websites(self):
        self.user.social = {
            'profileWebsites': ['http://cos.io/', 'http://thebuckstopshere.com', 'http://dinosaurs.com'],
            'twitter': 'OSFramework',
            'github': 'CenterForOpenScience'
        }
        self.user.save()
        assert_equal(self.user.social_links, {
            'profileWebsites': ['http://cos.io/', 'http://thebuckstopshere.com', 'http://dinosaurs.com'],
            'twitter': 'http://twitter.com/OSFramework',
            'github': 'http://github.com/CenterForOpenScience'
        })

    def test_nonsocial_ignored(self):
        self.user.social = {
            'foo': 'bar',
        }
        self.user.save()
        assert_equal(self.user.social_links, {})

    def test_validate_jobs_valid(self):
        self.user.jobs = [{
            'institution': 'School of Lover Boys',
            'department': 'Fancy Patter',
            'title': 'Lover Boy',
            'startMonth': 1,
            'startYear': '1970',
            'endMonth': 1,
            'endYear': '1980',
        }]
        self.user.save()

    def test_validate_jobs_institution_empty(self):
        self.user.jobs = [{'institution': ''}]
        with assert_raises(ValidationError):
            self.user.save()

    def test_validate_jobs_bad_end_date(self):
        # end year is < start year
        self.user.jobs = [{
            'institution': fake.company(),
            'department': fake.bs(),
            'position': fake.catch_phrase(),
            'startMonth': 1,
            'startYear': '1970',
            'endMonth': 1,
            'endYear': '1960',
        }]
        with assert_raises(ValidationValueError):
            self.user.save()

    def test_validate_schools_bad_end_date(self):
        # end year is < start year
        self.user.schools = [{
            'degree': fake.catch_phrase(),
            'institution': fake.company(),
            'department': fake.bs(),
            'startMonth': 1,
            'startYear': '1970',
            'endMonth': 1,
            'endYear': '1960',
        }]
        with assert_raises(ValidationValueError):
            self.user.save()

    def test_validate_jobs_bad_year(self):
        start_year = ['hi', '20507', '99', '67.34']
        for year in start_year:
            self.user.jobs = [{
                'institution': fake.company(),
                'department': fake.bs(),
                'position': fake.catch_phrase(),
                'startMonth': 1,
                'startYear': year,
                'endMonth': 1,
                'endYear': '1960',
            }]
            with assert_raises(ValidationValueError):
                self.user.save()

    def test_validate_schools_bad_year(self):
        start_year = ['hi', '20507', '99', '67.34']
        for year in start_year:
            self.user.schools = [{
                'degree': fake.catch_phrase(),
                'institution': fake.company(),
                'department': fake.bs(),
                'startMonth': 1,
                'startYear': year,
                'endMonth': 1,
                'endYear': '1960',
            }]
            with assert_raises(ValidationValueError):
                self.user.save()


class TestUser(OsfTestCase):

    def setUp(self):
        super(TestUser, self).setUp()
        self.user = UserFactory()
        self.auth = Auth(user=self.user)

    def test_repr(self):
        assert_in(self.user.username, repr(self.user))
        assert_in(self.user._id, repr(self.user))

    def test_update_guessed_names(self):
        name = fake.name()
        u = User(fullname=name)
        u.update_guessed_names()
        u.save()

        parsed = impute_names_model(name)
        assert_equal(u.fullname, name)
        assert_equal(u.given_name, parsed['given_name'])
        assert_equal(u.middle_names, parsed['middle_names'])
        assert_equal(u.family_name, parsed['family_name'])
        assert_equal(u.suffix, parsed['suffix'])

    def test_non_registered_user_is_not_active(self):
        u = User(username=fake.email(),
                 fullname='Freddie Mercury',
                 is_registered=False)
        u.set_password('killerqueen')
        u.save()
        assert_false(u.is_active)

    def test_create_unregistered(self):
        name, email = fake.name(), fake.email()
        u = User.create_unregistered(email=email,
                                     fullname=name)
        u.save()
        assert_equal(u.username, email)
        assert_false(u.is_registered)
        assert_false(u.is_claimed)
        assert_true(u.is_invited)
        assert_false(email in u.emails)
        parsed = impute_names_model(name)
        assert_equal(u.given_name, parsed['given_name'])

    @mock.patch('framework.auth.core.User.update_search')
    def test_search_not_updated_for_unreg_users(self, update_search):
        u = User.create_unregistered(fullname=fake.name(), email=fake.email())
        u.save()
        assert not update_search.called

    @mock.patch('framework.auth.core.User.update_search')
    def test_search_updated_for_registered_users(self, update_search):
        UserFactory(is_registered=True)
        assert_true(update_search.called)

    def test_create_unregistered_raises_error_if_already_in_db(self):
        u = UnregUserFactory()
        dupe = User.create_unregistered(fullname=fake.name(), email=u.username)
        with assert_raises(ValidationValueError):
            dupe.save()

    def test_user_with_no_password_is_not_active(self):
        u = User(
            username=fake.email(),
            fullname='Freddie Mercury',
            is_registered=True,
        )
        u.save()
        assert_false(u.is_active)

    def test_merged_user_is_not_active(self):
        master = UserFactory()
        dupe = UserFactory(merged_by=master)
        assert_false(dupe.is_active)

    def test_merged_user_with_two_account_on_same_project_with_different_visibility_and_permissions(self):
        user2 = UserFactory.build()
        user2.save()

        project = ProjectFactory(is_public=True)
        # Both the master and dupe are contributors
        project.add_contributor(user2, log=False)
        project.add_contributor(self.user, log=False)
        project.set_permissions(user=self.user, permissions=['read'])
        project.set_permissions(user=user2, permissions=['read', 'write', 'admin'])
        project.set_visible(user=self.user, visible=False)
        project.set_visible(user=user2, visible=True)
        project.save()
        self.user.merge_user(user2)
        self.user.save()
        project.reload()
        assert_true('admin' in project.permissions[self.user._id])
        assert_true(self.user._id in project.visible_contributor_ids)
        assert_false(project.is_contributor(user2))

    def test_cant_create_user_without_username(self):
        u = User()  # No username given
        with assert_raises(ValidationError):
            u.save()

    def test_date_registered_upon_saving(self):
        u = User(username=fake.email(), fullname='Foo bar')
        u.save()
        assert_true(u.date_registered)

    def test_create(self):
        name, email = fake.name(), fake.email()
        user = User.create(
            username=email, password='foobar', fullname=name
        )
        user.save()
        assert_true(user.check_password('foobar'))
        assert_true(user._id)
        assert_equal(user.given_name, impute_names_model(name)['given_name'])

    def test_create_unconfirmed(self):
        name, email = fake.name(), fake.email()
        user = User.create_unconfirmed(
            username=email, password='foobar', fullname=name
        )
        user.save()
        assert_false(user.is_registered)
        assert_equal(len(user.email_verifications.keys()), 1)
        assert_equal(
            len(user.emails),
            0,
            'primary email has not been added to emails list'
        )

    def test_create_confirmed(self):
        name, email = fake.name(), fake.email()
        user = User.create_confirmed(
            username=email, password='foobar', fullname=name
        )
        user.save()
        assert_true(user.is_registered)
        assert_true(user.is_claimed)
        assert_equal(user.date_registered, user.date_confirmed)

    def test_cant_create_user_without_full_name(self):
        u = User(username=fake.email())
        with assert_raises(ValidationError):
            u.save()

    @mock.patch('website.security.random_string')
    def test_add_unconfirmed_email(self, random_string):
        token = fake.lexify('???????')
        random_string.return_value = token
        u = UserFactory()
        assert_equal(len(u.email_verifications.keys()), 0)
        u.add_unconfirmed_email('foo@bar.com')
        assert_equal(len(u.email_verifications.keys()), 1)
        assert_equal(u.email_verifications[token]['email'], 'foo@bar.com')

    @mock.patch('website.security.random_string')
    def test_add_unconfirmed_email_adds_expiration_date(self, random_string):
        token = fake.lexify('???????')
        random_string.return_value = token
        u = UserFactory()
        u.add_unconfirmed_email("test@osf.io")
        assert_is_instance(u.email_verifications[token]['expiration'], datetime.datetime)

    def test_add_blank_unconfirmed_email(self):
        with assert_raises(ValidationError) as exc_info:
            self.user.add_unconfirmed_email('')
        assert_equal(exc_info.exception.message, "Invalid Email")

    @mock.patch('website.security.random_string')
    def test_get_confirmation_token(self, random_string):
        random_string.return_value = '12345'
        u = UserFactory()
        u.add_unconfirmed_email('foo@bar.com')
        assert_equal(u.get_confirmation_token('foo@bar.com'), '12345')
        assert_equal(u.get_confirmation_token('fOo@bar.com'), '12345')

    def test_get_confirmation_token_when_token_is_expired_raises_error(self):
        u = UserFactory()
        # Make sure token is already expired
        expiration = datetime.datetime.utcnow() - datetime.timedelta(seconds=1)
        u.add_unconfirmed_email('foo@bar.com', expiration=expiration)

        with assert_raises(ExpiredTokenError):
            u.get_confirmation_token('foo@bar.com')

    @mock.patch('website.security.random_string')
    def test_get_confirmation_token_when_token_is_expired_force(self, random_string):
        random_string.return_value = '12345'
        u = UserFactory()
        # Make sure token is already expired
        expiration = datetime.datetime.utcnow() - datetime.timedelta(seconds=1)
        u.add_unconfirmed_email('foo@bar.com', expiration=expiration)

        # sanity check
        with assert_raises(ExpiredTokenError):
            u.get_confirmation_token('foo@bar.com')

        random_string.return_value = '54321'

        token = u.get_confirmation_token('foo@bar.com', force=True)
        assert_equal(token, '54321')

    # Some old users will not have an 'expired' key in their email_verifications.
    # Assume the token in expired
    def test_get_confirmation_token_if_email_verification_doesnt_have_expiration(self):
        u = UserFactory()

        email = fake.email()
        u.add_unconfirmed_email(email)
        # manually remove 'expiration' key
        token = u.get_confirmation_token(email)
        del u.email_verifications[token]['expiration']
        u.save()

        with assert_raises(ExpiredTokenError):
            u.get_confirmation_token(email)

    @mock.patch('website.security.random_string')
    def test_get_confirmation_url(self, random_string):
        random_string.return_value = 'abcde'
        u = UserFactory()
        u.add_unconfirmed_email('foo@bar.com')
        assert_equal(u.get_confirmation_url('foo@bar.com'),
                '{0}confirm/{1}/{2}/'.format(settings.DOMAIN, u._primary_key, 'abcde'))

    def test_get_confirmation_url_when_token_is_expired_raises_error(self):
        u = UserFactory()
        # Make sure token is already expired
        expiration = datetime.datetime.utcnow() - datetime.timedelta(seconds=1)
        u.add_unconfirmed_email('foo@bar.com', expiration=expiration)

        with assert_raises(ExpiredTokenError):
            u.get_confirmation_url('foo@bar.com')

    @mock.patch('website.security.random_string')
    def test_get_confirmation_url_when_token_is_expired_force(self, random_string):
        random_string.return_value = '12345'
        u = UserFactory()
        # Make sure token is already expired
        expiration = datetime.datetime.utcnow() - datetime.timedelta(seconds=1)
        u.add_unconfirmed_email('foo@bar.com', expiration=expiration)

        # sanity check
        with assert_raises(ExpiredTokenError):
            u.get_confirmation_token('foo@bar.com')

        random_string.return_value = '54321'

        url = u.get_confirmation_url('foo@bar.com', force=True)
        expected = '{0}confirm/{1}/{2}/'.format(settings.DOMAIN, u._primary_key, '54321')
        assert_equal(url, expected)

    def test_confirm_primary_email(self):
        u = UnconfirmedUserFactory()
        token = u.get_confirmation_token(u.username)
        confirmed = u.confirm_email(token)
        u.save()
        assert_true(confirmed)
        assert_equal(len(u.email_verifications.keys()), 0)
        assert_in(u.username, u.emails)
        assert_true(u.is_registered)
        assert_true(u.is_claimed)

    def test_verify_confirmation_token(self):
        u = UserFactory.build()
        u.add_unconfirmed_email('foo@bar.com')
        u.save()

        with assert_raises(auth_exc.InvalidTokenError):
            u._get_unconfirmed_email_for_token('badtoken')

        valid_token = u.get_confirmation_token('foo@bar.com')
        assert_true(u._get_unconfirmed_email_for_token(valid_token))
        manual_expiration = datetime.datetime.utcnow() - datetime.timedelta(0, 10)
        u._set_email_token_expiration(valid_token, expiration=manual_expiration)

        with assert_raises(auth_exc.ExpiredTokenError):
            u._get_unconfirmed_email_for_token(valid_token)

    def test_verify_confirmation_token_when_token_has_no_expiration(self):
        # A user verification token may not have an expiration
        email = fake.email()
        u = UserFactory.build()
        u.add_unconfirmed_email(email)
        token = u.get_confirmation_token(email)
        # manually remove expiration to simulate legacy user
        del u.email_verifications[token]['expiration']
        u.save()

        assert_true(u._get_unconfirmed_email_for_token(token))

    def test_factory(self):
        # Clear users
        Node.remove()
        User.remove()
        user = UserFactory()
        assert_equal(User.find().count(), 1)
        assert_true(user.username)
        another_user = UserFactory(username='joe@example.com')
        assert_equal(another_user.username, 'joe@example.com')
        assert_equal(User.find().count(), 2)
        assert_true(user.date_registered)

    def test_format_surname(self):
        user = UserFactory(fullname='Duane Johnson')
        summary = user.get_summary(formatter='surname')
        assert_equal(
            summary['user_display_name'],
            'Johnson'
        )

    def test_format_surname_one_name(self):
        user = UserFactory(fullname='Rock')
        summary = user.get_summary(formatter='surname')
        assert_equal(
            summary['user_display_name'],
            'Rock'
        )

    def test_is_watching(self):
        # User watches a node
        watched_node = NodeFactory()
        unwatched_node = NodeFactory()
        config = WatchConfigFactory(node=watched_node)
        self.user.watched.append(config)
        self.user.save()
        assert_true(self.user.is_watching(watched_node))
        assert_false(self.user.is_watching(unwatched_node))

    def test_serialize(self):
        d = self.user.serialize()
        assert_equal(d['id'], str(self.user._primary_key))
        assert_equal(d['fullname'], self.user.fullname)
        assert_equal(d['registered'], self.user.is_registered)
        assert_equal(d['url'], self.user.url)

    def test_set_password(self):
        user = User(username=fake.email(), fullname='Nick Cage')
        user.set_password('ghostrider')
        user.save()
        assert_true(check_password_hash(user.password, 'ghostrider'))

    def test_check_password(self):
        user = User(username=fake.email(), fullname='Nick Cage')
        user.set_password('ghostrider')
        user.save()
        assert_true(user.check_password('ghostrider'))
        assert_false(user.check_password('ghostride'))

    def test_change_password(self):
        old_password = 'password'
        new_password = 'new password'
        confirm_password = new_password
        self.user.set_password(old_password)
        self.user.save()
        self.user.change_password(old_password, new_password, confirm_password)
        assert_true(self.user.check_password(new_password))

    def test_change_password_invalid(self, old_password=None, new_password=None, confirm_password=None,
                                     error_message='Old password is invalid'):
        self.user.set_password('password')
        self.user.save()
        with assert_raises(ChangePasswordError) as error:
            self.user.change_password(old_password, new_password, confirm_password)
            self.user.save()
        assert_in(error_message, error.exception.message)
        assert_false(self.user.check_password(new_password))

    def test_change_password_invalid_old_password(self):
        self.test_change_password_invalid(
            'invalid old password',
            'new password',
            'new password',
            'Old password is invalid',
        )

    def test_change_password_invalid_new_password_length(self):
        self.test_change_password_invalid(
            'password',
            '12345',
            '12345',
            'Password should be at least six characters',
        )

    def test_change_password_invalid_confirm_password(self):
        self.test_change_password_invalid(
            'password',
            'new password',
            'invalid confirm password',
            'Password does not match the confirmation',
        )

    def test_change_password_invalid_blank_password(self, old_password='', new_password='', confirm_password=''):
        self.test_change_password_invalid(
            old_password,
            new_password,
            confirm_password,
            'Passwords cannot be blank',
        )

    def test_change_password_invalid_blank_new_password(self):
        for password in (None, '', '      '):
            self.test_change_password_invalid_blank_password('password', password, 'new password')

    def test_change_password_invalid_blank_confirm_password(self):
        for password in (None, '', '      '):
            self.test_change_password_invalid_blank_password('password', 'new password', password)

    def test_url(self):
        assert_equal(
            self.user.url,
            '/{0}/'.format(self.user._primary_key)
        )

    def test_absolute_url(self):
        assert_equal(
            self.user.absolute_url,
            urlparse.urljoin(settings.DOMAIN, '/{0}/'.format(self.user._primary_key))
        )

    def test_profile_image_url(self):
        expected = filters.gravatar(
            self.user,
            use_ssl=True,
            size=settings.PROFILE_IMAGE_MEDIUM
        )
        assert_equal(self.user.profile_image_url(settings.PROFILE_IMAGE_MEDIUM), expected)

    def test_profile_image_url_has_no_default_size(self):
        expected = filters.gravatar(
            self.user,
            use_ssl=True,
        )
        assert_equal(self.user.profile_image_url(), expected)
        size = urlparse.parse_qs(urlparse.urlparse(self.user.profile_image_url()).query).get('size')
        assert_equal(size, None)

    def test_activity_points(self):
        assert_equal(self.user.get_activity_points(db=self.db),
                    get_total_activity_count(self.user._primary_key))

    def test_serialize_user(self):
        master = UserFactory()
        user = UserFactory.build()
        master.merge_user(user)
        d = serialize_user(user)
        assert_equal(d['id'], user._primary_key)
        assert_equal(d['url'], user.url)
        assert_equal(d.get('username', None), None)
        assert_equal(d['fullname'], user.fullname)
        assert_equal(d['registered'], user.is_registered)
        assert_equal(d['absolute_url'], user.absolute_url)
        assert_equal(d['date_registered'], user.date_registered.strftime('%Y-%m-%d'))
        assert_equal(d['active'], user.is_active)

    def test_serialize_user_full(self):
        master = UserFactory()
        user = UserFactory.build()
        master.merge_user(user)
        d = serialize_user(user, full=True)
        gravatar = filters.gravatar(
            user,
            use_ssl=True,
            size=settings.PROFILE_IMAGE_LARGE
        )
        assert_equal(d['id'], user._primary_key)
        assert_equal(d['url'], user.url)
        assert_equal(d.get('username'), None)
        assert_equal(d['fullname'], user.fullname)
        assert_equal(d['registered'], user.is_registered)
        assert_equal(d['gravatar_url'], gravatar)
        assert_equal(d['absolute_url'], user.absolute_url)
        assert_equal(d['date_registered'], user.date_registered.strftime('%Y-%m-%d'))
        assert_equal(d['is_merged'], user.is_merged)
        assert_equal(d['merged_by']['url'], user.merged_by.url)
        assert_equal(d['merged_by']['absolute_url'], user.merged_by.absolute_url)
        projects = [
            node
            for node in user.contributed
            if node.category == 'project'
            and not node.is_registration
            and not node.is_deleted
        ]
        public_projects = [p for p in projects if p.is_public]
        assert_equal(d['number_projects'], len(projects))
        assert_equal(d['number_public_projects'], len(public_projects))

    def test_recently_added(self):
        # Project created
        project = ProjectFactory()

        assert_true(hasattr(self.user, 'recently_added'))

        # Two users added as contributors
        user2 = UserFactory()
        user3 = UserFactory()
        project.add_contributor(contributor=user2, auth=self.auth)
        project.add_contributor(contributor=user3, auth=self.auth)
        assert_equal(user3, self.user.recently_added[0])
        assert_equal(user2, self.user.recently_added[1])
        assert_equal(len(self.user.recently_added), 2)

    def test_recently_added_multi_project(self):
        # Three users are created
        user2 = UserFactory()
        user3 = UserFactory()
        user4 = UserFactory()

        # 2 projects created
        project = ProjectFactory()
        project2 = ProjectFactory()

        # Users 2 and 3 are added to original project
        project.add_contributor(contributor=user2, auth=self.auth)
        project.add_contributor(contributor=user3, auth=self.auth)

        # Users 2 and 3 are added to original project
        project2.add_contributor(contributor=user2, auth=self.auth)
        project2.add_contributor(contributor=user4, auth=self.auth)

        assert_equal(user4, self.user.recently_added[0])
        assert_equal(user2, self.user.recently_added[1])
        assert_equal(user3, self.user.recently_added[2])
        assert_equal(len(self.user.recently_added), 3)

    def test_recently_added_length(self):
        # Project created
        project = ProjectFactory()

        assert_equal(len(self.user.recently_added), 0)
        # Add 17 users
        for _ in range(17):
            project.add_contributor(
                contributor=UserFactory(),
                auth=self.auth
            )

        assert_equal(len(self.user.recently_added), 15)

    def test_display_full_name_registered(self):
        u = UserFactory()
        assert_equal(u.display_full_name(), u.fullname)

    def test_display_full_name_unregistered(self):
        name = fake.name()
        u = UnregUserFactory()
        project = ProjectFactory()
        project.add_unregistered_contributor(fullname=name, email=u.username,
            auth=Auth(project.creator))
        project.save()
        assert_equal(u.display_full_name(node=project), name)

    def test_get_projects_in_common(self):
        user2 = UserFactory()
        project = ProjectFactory(creator=self.user)
        project.add_contributor(contributor=user2, auth=self.auth)
        project.save()

        project_keys = set([node._id for node in self.user.contributed])
        projects = set(self.user.contributed)
        user2_project_keys = set([node._id for node in user2.contributed])

        assert_equal(self.user.get_projects_in_common(user2, primary_keys=True),
                     project_keys.intersection(user2_project_keys))
        assert_equal(self.user.get_projects_in_common(user2, primary_keys=False),
                     projects.intersection(user2.contributed))

    def test_n_projects_in_common(self):
        user2 = UserFactory()
        user3 = UserFactory()
        project = ProjectFactory(creator=self.user)

        project.add_contributor(contributor=user2, auth=self.auth)
        project.save()

        assert_equal(self.user.n_projects_in_common(user2), 1)
        assert_equal(self.user.n_projects_in_common(user3), 0)

    def test_user_get_cookie(self):
        user = UserFactory()
        super_secret_key = 'children need maps'
        signer = itsdangerous.Signer(super_secret_key)
        session = Session(data={
            'auth_user_id': user._id,
            'auth_user_username': user.username,
            'auth_user_fullname': user.fullname,
        })
        session.save()

        assert_equal(signer.unsign(user.get_or_create_cookie(super_secret_key)), session._id)

    def test_user_get_cookie_no_session(self):
        user = UserFactory()
        super_secret_key = 'children need maps'
        signer = itsdangerous.Signer(super_secret_key)
        assert_equal(
            0,
            Session.find(Q('data.auth_user_id', 'eq', user._id)).count()
        )

        cookie = user.get_or_create_cookie(super_secret_key)

        session = Session.find(Q('data.auth_user_id', 'eq', user._id))[0]

        assert_equal(session._id, signer.unsign(cookie))
        assert_equal(session.data['auth_user_id'], user._id)
        assert_equal(session.data['auth_user_username'], user.username)
        assert_equal(session.data['auth_user_fullname'], user.fullname)

    def test_get_user_by_cookie(self):
        user = UserFactory()
        cookie = user.get_or_create_cookie()
        assert_equal(user, User.from_cookie(cookie))

    def test_get_user_by_cookie_returns_none(self):
        assert_equal(None, User.from_cookie(''))

    def test_get_user_by_cookie_bad_cookie(self):
        assert_equal(None, User.from_cookie('foobar'))

    def test_get_user_by_cookie_no_user_id(self):
        user = UserFactory()
        cookie = user.get_or_create_cookie()
        session = Session.find_one(Q('data.auth_user_id', 'eq', user._id))
        del session.data['auth_user_id']
        assert_in('data', session.save())

        assert_equal(None, User.from_cookie(cookie))

    def test_get_user_by_cookie_no_session(self):
        user = UserFactory()
        cookie = user.get_or_create_cookie()
        Session.remove()
        assert_equal(
            0,
            Session.find(Q('data.auth_user_id', 'eq', user._id)).count()
        )
        assert_equal(None, User.from_cookie(cookie))


class TestUserParse(unittest.TestCase):

    def test_parse_first_last(self):
        parsed = impute_names_model('John Darnielle')
        assert_equal(parsed['given_name'], 'John')
        assert_equal(parsed['family_name'], 'Darnielle')

    def test_parse_first_last_particles(self):
        parsed = impute_names_model('John van der Slice')
        assert_equal(parsed['given_name'], 'John')
        assert_equal(parsed['family_name'], 'van der Slice')


class TestDisablingUsers(OsfTestCase):
    def setUp(self):
        super(TestDisablingUsers, self).setUp()
        self.user = UserFactory()

    def test_user_enabled_by_default(self):
        assert_false(self.user.is_disabled)

    def test_disabled_user(self):
        """Ensure disabling a user sets date_disabled"""
        self.user.is_disabled = True
        self.user.save()

        assert_true(isinstance(self.user.date_disabled, datetime.datetime))
        assert_true(self.user.is_disabled)
        assert_false(self.user.is_active)

    def test_reenabled_user(self):
        """Ensure restoring a disabled user unsets date_disabled"""
        self.user.is_disabled = True
        self.user.save()

        self.user.is_disabled = False
        self.user.save()

        assert_is_none(self.user.date_disabled)
        assert_false(self.user.is_disabled)
        assert_true(self.user.is_active)

    def test_is_disabled_idempotency(self):
        self.user.is_disabled = True
        self.user.save()

        old_date_disabled = self.user.date_disabled

        self.user.is_disabled = True
        self.user.save()

        new_date_disabled = self.user.date_disabled

        assert_equal(new_date_disabled, old_date_disabled)

    @mock.patch('website.mailchimp_utils.get_mailchimp_api')
    def test_disable_account(self, mock_mail):
        self.user.mailchimp_mailing_lists[settings.MAILCHIMP_GENERAL_LIST] = True
        self.user.save()
        self.user.disable_account()

        assert_true(self.user.is_disabled)
        assert_true(isinstance(self.user.date_disabled, datetime.datetime))
        assert_false(self.user.mailchimp_mailing_lists[settings.MAILCHIMP_GENERAL_LIST])


class TestMergingUsers(OsfTestCase):

    def setUp(self):
        super(TestMergingUsers, self).setUp()
        with self.context:
            handlers.celery_before_request()

        self.master = UserFactory(
            fullname='Joe Shmo',
            is_registered=True,
            emails=['joe@example.com'],
        )
        self.dupe = UserFactory(
            fullname='Joseph Shmo',
            emails=['joseph123@hotmail.com']
        )

    def _merge_dupe(self):
        '''Do the actual merge.'''
        self.master.merge_user(self.dupe)
        self.master.save()

    def test_bookmark_collection_nodes_arent_merged(self):
        dashnode = ProjectFactory(creator=self.dupe, is_bookmark_collection=True)

        self._merge_dupe()

        assert_not_in(dashnode, self.master. contributed)

    def test_dupe_is_merged(self):
        self._merge_dupe()
        assert_true(self.dupe.is_merged)
        assert_equal(self.dupe.merged_by, self.master)

    def test_dupe_email_is_appended(self):
        self._merge_dupe()
        assert_in('joseph123@hotmail.com', self.master.emails)

    def test_send_user_merged_signal(self):
        self.dupe.mailchimp_mailing_lists['foo'] = True
        self.dupe.save()

        with capture_signals() as mock_signals:
            self._merge_dupe()
            assert_equal(mock_signals.signals_sent(), set([user_merged]))

    @mock.patch('website.mailchimp_utils.get_mailchimp_api')
    def test_merged_user_unsubscribed_from_mailing_lists(self, mock_get_mailchimp_api):
        list_name = 'foo'
        username = self.dupe.username
        self.dupe.mailchimp_mailing_lists[list_name] = True
        self.dupe.save()
        mock_client = mock.MagicMock()
        mock_get_mailchimp_api.return_value = mock_client
        mock_client.lists.list.return_value = {'data': [{'id': 2, 'list_name': list_name}]}
        list_id = mailchimp_utils.get_list_id_from_name(list_name)
        self._merge_dupe()
        handlers.celery_teardown_request()
        mock_client.lists.unsubscribe.assert_called_with(id=list_id, email={'email': username}, send_goodbye=False)
        assert_false(self.dupe.mailchimp_mailing_lists[list_name])

    def test_inherits_projects_contributed_by_dupe(self):
        project = ProjectFactory()
        project.add_contributor(self.dupe)
        project.save()
        self._merge_dupe()
        project.reload()
        assert_true(project.is_contributor(self.master))
        assert_false(project.is_contributor(self.dupe))

    def test_inherits_projects_created_by_dupe(self):
        project = ProjectFactory(creator=self.dupe)
        self._merge_dupe()
        project.reload()
        assert_equal(project.creator, self.master)

    def test_adding_merged_user_as_contributor_adds_master(self):
        project = ProjectFactory(creator=UserFactory())
        self._merge_dupe()
        project.add_contributor(contributor=self.dupe)
        assert_true(project.is_contributor(self.master))
        assert_false(project.is_contributor(self.dupe))

    def test_merging_dupe_who_is_contributor_on_same_projects(self):
        # Both master and dupe are contributors on the same project
        project = ProjectFactory()
        project.add_contributor(contributor=self.master)
        project.add_contributor(contributor=self.dupe)
        project.save()
        self._merge_dupe()  # perform the merge
        project.reload()
        assert_true(project.is_contributor(self.master))
        assert_false(project.is_contributor(self.dupe))
        assert_equal(len(project.contributors), 2) # creator and master
                                                   # are the only contribs


class TestGUID(OsfTestCase):

    def setUp(self):
        super(TestGUID, self).setUp()
        self.records = {}
        for factory in GUID_FACTORIES:
            record = factory()
            self.records[record._name] = record

    def test_guid(self):

        for record in self.records.values():

            record_guid = Guid.load(record._primary_key)

            # GUID must exist
            assert_false(record_guid is None)

            # Primary keys of GUID and record must be the same
            assert_equal(
                record_guid._primary_key,
                record._primary_key
            )

            # GUID must refer to record
            assert_equal(
                record_guid.referent,
                record
            )


class TestApiOAuth2Application(OsfTestCase):
    def setUp(self):
        super(TestApiOAuth2Application, self).setUp()
        self.api_app = ApiOAuth2ApplicationFactory()

    def test_must_have_owner(self):
        with assert_raises(ValidationError):
            api_app = ApiOAuth2ApplicationFactory(owner=None)
            api_app.save()

    def test_client_id_auto_populates(self):
        assert_greater(len(self.api_app.client_id), 0)

    def test_client_secret_auto_populates(self):
        assert_greater(len(self.api_app.client_secret), 0)

    def test_new_app_is_not_flagged_as_deleted(self):
        assert_true(self.api_app.is_active)

    def test_cant_edit_creation_date(self):
        with assert_raises(AttributeError):
            self.api_app.date_created = datetime.datetime.utcnow()

    def test_invalid_home_url_raises_exception(self):
        with assert_raises(ValidationError):
            api_app = ApiOAuth2ApplicationFactory(home_url="Totally not a URL")
            api_app.save()

    def test_invalid_callback_url_raises_exception(self):
        with assert_raises(ValidationError):
            api_app = ApiOAuth2ApplicationFactory(callback_url="itms://itunes.apple.com/us/app/apple-store/id375380948?mt=8")
            api_app.save()

    def test_name_cannot_be_blank(self):
        with assert_raises(ValidationError):
            api_app = ApiOAuth2ApplicationFactory(name='')
            api_app.save()

    def test_long_name_raises_exception(self):
        long_name = ('JohnJacobJingelheimerSchmidtHisNameIsMyN' * 5) + 'a'
        with assert_raises(ValidationError):
            api_app = ApiOAuth2ApplicationFactory(name=long_name)
            api_app.save()

    def test_long_description_raises_exception(self):
        long_desc = ('JohnJacobJingelheimerSchmidtHisNameIsMyN' * 25) + 'a'
        with assert_raises(ValidationError):
            api_app = ApiOAuth2ApplicationFactory(description=long_desc)
            api_app.save()

    @mock.patch('framework.auth.cas.CasClient.revoke_application_tokens')
    def test_active_set_to_false_upon_successful_deletion(self, mock_method):
        mock_method.return_value(True)
        self.api_app.deactivate(save=True)
        self.api_app.reload()
        assert_false(self.api_app.is_active)

    @mock.patch('framework.auth.cas.CasClient.revoke_application_tokens')
    def test_active_remains_true_when_cas_token_deletion_fails(self, mock_method):
        mock_method.side_effect = cas.CasHTTPError("CAS can't revoke tokens", 400, 'blank', 'blank')
        with assert_raises(cas.CasHTTPError):
            self.api_app.deactivate(save=True)
        self.api_app.reload()
        assert_true(self.api_app.is_active)


class TestNodeWikiPage(OsfTestCase):

    def setUp(self):
        super(TestNodeWikiPage, self).setUp()
        self.user = UserFactory()
        self.project = ProjectFactory(creator=self.user)
        self.wiki = NodeWikiFactory(user=self.user, node=self.project)

    def test_factory(self):
        wiki = NodeWikiFactory()
        assert_equal(wiki.page_name, 'home')
        assert_equal(wiki.version, 1)
        assert_true(hasattr(wiki, 'is_current'))
        assert_equal(wiki.content, 'Some content')
        assert_true(wiki.user)
        assert_true(wiki.node)

    def test_url(self):
        assert_equal(self.wiki.url, '{project_url}wiki/home/'
                                    .format(project_url=self.project.url))


class TestUpdateNodeWiki(OsfTestCase):

    def setUp(self):
        super(TestUpdateNodeWiki, self).setUp()
        # Create project with component
        self.user = UserFactory()
        self.auth = Auth(user=self.user)
        self.project = ProjectFactory()
        self.node = NodeFactory(creator=self.user, parent=self.project)
        # user updates the wiki
        self.project.update_node_wiki('home', 'Hello world', self.auth)
        self.versions = self.project.wiki_pages_versions

    def test_default_wiki(self):
        # There is no default wiki
        project1 = ProjectFactory()
        assert_equal(project1.get_wiki_page('home'), None)

    def test_default_is_current(self):
        assert_true(self.project.get_wiki_page('home').is_current)
        self.project.update_node_wiki('home', 'Hello world 2', self.auth)
        assert_true(self.project.get_wiki_page('home').is_current)
        self.project.update_node_wiki('home', 'Hello world 3', self.auth)

    def test_wiki_content(self):
        # Wiki has correct content
        assert_equal(self.project.get_wiki_page('home').content, 'Hello world')
        # user updates the wiki a second time
        self.project.update_node_wiki('home', 'Hola mundo', self.auth)
        # Both versions have the expected content
        assert_equal(self.project.get_wiki_page('home', 2).content, 'Hola mundo')
        assert_equal(self.project.get_wiki_page('home', 1).content, 'Hello world')

    def test_current(self):
        # Wiki is current
        assert_true(self.project.get_wiki_page('home', 1).is_current)
        # user updates the wiki a second time
        self.project.update_node_wiki('home', 'Hola mundo', self.auth)
        # New version is current, old version is not
        assert_true(self.project.get_wiki_page('home', 2).is_current)
        assert_false(self.project.get_wiki_page('home', 1).is_current)

    def test_update_log(self):
        # Updates are logged
        assert_equal(self.project.logs[-1].action, 'wiki_updated')
        # user updates the wiki a second time
        self.project.update_node_wiki('home', 'Hola mundo', self.auth)
        # There are two update logs
        assert_equal([log.action for log in self.project.logs].count('wiki_updated'), 2)

    def test_update_log_specifics(self):
        page = self.project.get_wiki_page('home')
        log = self.project.logs[-1]
        assert_equal('wiki_updated', log.action)
        assert_equal(page._primary_key, log.params['page_id'])

    def test_wiki_versions(self):
        # Number of versions is correct
        assert_equal(len(self.versions['home']), 1)
        # Update wiki
        self.project.update_node_wiki('home', 'Hello world', self.auth)
        # Number of versions is correct
        assert_equal(len(self.versions['home']), 2)
        # Versions are different
        assert_not_equal(self.versions['home'][0], self.versions['home'][1])

    def test_update_two_node_wikis(self):
        # user updates a second wiki for the same node
        self.project.update_node_wiki('second', 'Hola mundo', self.auth)
        # each wiki only has one version
        assert_equal(len(self.versions['home']), 1)
        assert_equal(len(self.versions['second']), 1)
        # There are 2 logs saved
        assert_equal([log.action for log in self.project.logs].count('wiki_updated'), 2)
        # Each wiki has the expected content
        assert_equal(self.project.get_wiki_page('home').content, 'Hello world')
        assert_equal(self.project.get_wiki_page('second').content, 'Hola mundo')

    def test_update_name_invalid(self):
        # forward slashes are not allowed
        invalid_name = 'invalid/name'
        with assert_raises(NameInvalidError):
            self.project.update_node_wiki(invalid_name, 'more valid content', self.auth)


class TestRenameNodeWiki(OsfTestCase):

    def setUp(self):
        super(TestRenameNodeWiki, self).setUp()
        # Create project with component
        self.user = UserFactory()
        self.auth = Auth(user=self.user)
        self.project = ProjectFactory()
        self.node = NodeFactory(creator=self.user, parent=self.project)
        # user updates the wiki
        self.project.update_node_wiki('home', 'Hello world', self.auth)
        self.versions = self.project.wiki_pages_versions

    def test_rename_name_not_found(self):
        for invalid_name in [None, '', '   ', 'Unknown Name']:
            with assert_raises(PageNotFoundError):
                self.project.rename_node_wiki(invalid_name, None, auth=self.auth)

    def test_rename_new_name_invalid_none_or_blank(self):
        name = 'New Page'
        self.project.update_node_wiki(name, 'new content', self.auth)
        for invalid_name in [None, '', '   ']:
            with assert_raises(NameEmptyError):
                self.project.rename_node_wiki(name, invalid_name, auth=self.auth)

    def test_rename_new_name_invalid_special_characters(self):
        old_name = 'old name'
        # forward slashes are not allowed
        invalid_name = 'invalid/name'
        self.project.update_node_wiki(old_name, 'some content', self.auth)
        with assert_raises(NameInvalidError):
            self.project.rename_node_wiki(old_name, invalid_name, self.auth)

    def test_rename_name_maximum_length(self):
        old_name = 'short name'
        new_name = 'a' * 101
        self.project.update_node_wiki(old_name, 'some content', self.auth)
        with assert_raises(NameMaximumLengthError):
            self.project.rename_node_wiki(old_name, new_name, self.auth)

    def test_rename_cannot_rename(self):
        for args in [('home', 'New Home'), ('HOME', 'New Home')]:
            with assert_raises(PageCannotRenameError):
                self.project.rename_node_wiki(*args, auth=self.auth)

    def test_rename_page_not_found(self):
        for args in [('abc123', 'New Home'), (u'ˆ•¶£˙˙®¬™∆˙', 'New Home')]:
            with assert_raises(PageNotFoundError):
                self.project.rename_node_wiki(*args, auth=self.auth)

    def test_rename_page(self):
        old_name = 'new page'
        new_name = 'New pAGE'
        self.project.update_node_wiki(old_name, 'new content', self.auth)
        self.project.rename_node_wiki(old_name, new_name, self.auth)
        page = self.project.get_wiki_page(new_name)
        assert_not_equal(old_name, page.page_name)
        assert_equal(new_name, page.page_name)
        assert_equal(self.project.logs[-1].action, NodeLog.WIKI_RENAMED)

    def test_rename_page_case_sensitive(self):
        old_name = 'new page'
        new_name = 'New pAGE'
        self.project.update_node_wiki(old_name, 'new content', self.auth)
        self.project.rename_node_wiki(old_name, new_name, self.auth)
        new_page = self.project.get_wiki_page(new_name)
        assert_equal(new_name, new_page.page_name)
        assert_equal(self.project.logs[-1].action, NodeLog.WIKI_RENAMED)

    def test_rename_existing_deleted_page(self):
        old_name = 'old page'
        new_name = 'new page'
        old_content = 'old content'
        new_content = 'new content'
        # create the old page and delete it
        self.project.update_node_wiki(old_name, old_content, self.auth)
        assert_in(old_name, self.project.wiki_pages_current)
        self.project.delete_node_wiki(old_name, self.auth)
        assert_not_in(old_name, self.project.wiki_pages_current)
        # create the new page and rename it
        self.project.update_node_wiki(new_name, new_content, self.auth)
        self.project.rename_node_wiki(new_name, old_name, self.auth)
        new_page = self.project.get_wiki_page(old_name)
        old_page = self.project.get_wiki_page(old_name, version=1)
        # renaming over an existing deleted page replaces it.
        assert_equal(new_content, old_page.content)
        assert_equal(new_content, new_page.content)
        assert_equal(self.project.logs[-1].action, NodeLog.WIKI_RENAMED)

    def test_rename_page_conflict(self):
        existing_name = 'existing page'
        new_name = 'new page'
        self.project.update_node_wiki(existing_name, 'old content', self.auth)
        assert_in(existing_name, self.project.wiki_pages_current)
        self.project.update_node_wiki(new_name, 'new content', self.auth)
        assert_in(new_name, self.project.wiki_pages_current)
        with assert_raises(PageConflictError):
            self.project.rename_node_wiki(new_name, existing_name, self.auth)

    def test_rename_log(self):
        # Rename wiki
        self.project.update_node_wiki('wiki', 'content', self.auth)
        self.project.rename_node_wiki('wiki', 'renamed wiki', self.auth)
        # Rename is logged
        assert_equal(self.project.logs[-1].action, 'wiki_renamed')

    def test_rename_log_specifics(self):
        self.project.update_node_wiki('wiki', 'content', self.auth)
        self.project.rename_node_wiki('wiki', 'renamed wiki', self.auth)
        page = self.project.get_wiki_page('renamed wiki')
        log = self.project.logs[-1]
        assert_equal('wiki_renamed', log.action)
        assert_equal(page._primary_key, log.params['page_id'])


class TestDeleteNodeWiki(OsfTestCase):

    def setUp(self):
        super(TestDeleteNodeWiki, self).setUp()
        # Create project with component
        self.user = UserFactory()
        self.auth = Auth(user=self.user)
        self.project = ProjectFactory()
        self.node = NodeFactory(creator=self.user, parent=self.project)
        # user updates the wiki
        self.project.update_node_wiki('home', 'Hello world', self.auth)
        self.versions = self.project.wiki_pages_versions

    def test_delete_log(self):
        # Delete wiki
        self.project.delete_node_wiki('home', self.auth)
        # Deletion is logged
        assert_equal(self.project.logs[-1].action, 'wiki_deleted')

    def test_delete_log_specifics(self):
        page = self.project.get_wiki_page('home')
        self.project.delete_node_wiki('home', self.auth)
        log = self.project.logs[-1]
        assert_equal('wiki_deleted', log.action)
        assert_equal(page._primary_key, log.params['page_id'])

    def test_wiki_versions(self):
        # Number of versions is correct
        assert_equal(len(self.versions['home']), 1)
        # Delete wiki
        self.project.delete_node_wiki('home', self.auth)
        # Number of versions is still correct
        assert_equal(len(self.versions['home']), 1)

    def test_wiki_delete(self):
        page = self.project.get_wiki_page('home')
        self.project.delete_node_wiki('home', self.auth)

        # page was deleted
        assert_false(self.project.get_wiki_page('home'))

        log = self.project.logs[-1]

        # deletion was logged
        assert_equal(
            NodeLog.WIKI_DELETED,
            log.action,
        )
        # log date is not set to the page's creation date
        assert_true(log.date > page.date)

    def test_deleted_versions(self):
        # Update wiki a second time
        self.project.update_node_wiki('home', 'Hola mundo', self.auth)
        assert_equal(self.project.get_wiki_page('home', 2).content, 'Hola mundo')
        # Delete wiki
        self.project.delete_node_wiki('home', self.auth)
        # Check versions
        assert_equal(self.project.get_wiki_page('home',2).content, 'Hola mundo')
        assert_equal(self.project.get_wiki_page('home', 1).content, 'Hello world')


class TestNode(OsfTestCase):

    def setUp(self):
        super(TestNode, self).setUp()
        # Create project with component
        self.user = UserFactory()
        self.auth = Auth(user=self.user)
        self.parent = ProjectFactory(creator=self.user)
        self.node = NodeFactory(creator=self.user, parent=self.parent)

    def test_set_privacy_checks_admin_permissions(self):
        non_contrib = UserFactory()
        project = ProjectFactory(creator=self.user, is_public=False)
        # Non-contrib can't make project public
        with assert_raises(PermissionsError):
            project.set_privacy('public', Auth(non_contrib))

        project.set_privacy('public', Auth(project.creator))
        project.save()

        # Non-contrib can't make project private
        with assert_raises(PermissionsError):
            project.set_privacy('private', Auth(non_contrib))

    def test_set_privacy_pending_embargo(self):
        project = ProjectFactory(creator=self.user, is_public=False)
        with mock_archive(project, embargo=True, autocomplete=True) as registration:
            assert_true(registration.embargo.is_pending_approval)
            assert_true(registration.is_pending_embargo)
            with assert_raises(NodeStateError):
                registration.set_privacy('public', Auth(project.creator))

    def test_set_privacy_pending_registration(self):
        project = ProjectFactory(creator=self.user, is_public=False)
        with mock_archive(project, embargo=False, autocomplete=True) as registration:
            assert_true(registration.registration_approval.is_pending_approval)
            assert_true(registration.is_pending_registration)
            with assert_raises(NodeStateError):
                registration.set_privacy('public', Auth(project.creator))

    def test_get_aggregate_logs_queryset_doesnt_return_hidden_logs(self):
        n_orig_logs = len(self.parent.get_aggregate_logs_queryset(Auth(self.user)))

        log = self.parent.logs[-1]
        log.should_hide = True
        log.save()

        n_new_logs = len(self.parent.get_aggregate_logs_queryset(Auth(self.user)))
        # Hidden log is not returned
        assert_equal(n_new_logs, n_orig_logs - 1)

    def test_validate_categories(self):
        with assert_raises(ValidationError):
            Node(category='invalid').save()  # an invalid category

    def test_web_url_for(self):
        result = self.parent.web_url_for('view_project')
        assert_equal(
            result,
            web_url_for(
                'view_project',
                pid=self.parent._id,
            )
        )

        result2 = self.node.web_url_for('view_project')
        assert_equal(
            result2,
            web_url_for(
                'view_project',
                pid=self.node._primary_key
            )
        )

    def test_web_url_for_absolute(self):
        result = self.parent.web_url_for('view_project', _absolute=True)
        assert_in(settings.DOMAIN, result)

    def test_category_display(self):
        node = NodeFactory(category='hypothesis')
        assert_equal(node.category_display, 'Hypothesis')
        node2 = NodeFactory(category='methods and measures')
        assert_equal(node2.category_display, 'Methods and Measures')

    def test_api_url_for(self):
        result = self.parent.api_url_for('view_project')
        assert_equal(
            result,
            api_url_for(
                'view_project',
                pid=self.parent._id
            )
        )

        result2 = self.node.api_url_for('view_project')
        assert_equal(
            result2,
            api_url_for(
                'view_project',
                pid=self.node._id,
            )
        )

    def test_api_url_for_absolute(self):
        result = self.parent.api_url_for('view_project', _absolute=True)
        assert_in(settings.DOMAIN, result)

    def test_get_absolute_url(self):
        assert_equal(self.node.get_absolute_url(),
                     '{}v2/nodes/{}/'
                     .format(settings.API_DOMAIN, self.node._id)
                     )

    def test_node_factory(self):
        node = NodeFactory()
        assert_equal(node.category, 'hypothesis')
        assert_true(node.node__parent)
        assert_equal(node.logs[0].action, 'project_created')
        assert_equal(
            set(node.get_addon_names()),
            set([
                addon_config.short_name
                for addon_config in settings.ADDONS_AVAILABLE
                if 'node' in addon_config.added_default
            ])
        )
        for addon_config in settings.ADDONS_AVAILABLE:
            if 'node' in addon_config.added_default:
                assert_in(
                    addon_config.short_name,
                    node.get_addon_names()
                )
                assert_true(
                    len([
                        addon
                        for addon in node.addons
                        if addon.config.short_name == addon_config.short_name
                    ]),
                    1
                )

    def test_add_addon(self):
        addon_count = len(self.node.get_addon_names())
        addon_record_count = len(self.node.addons)
        added = self.node.add_addon('github', self.auth)
        assert_true(added)
        self.node.reload()
        assert_equal(
            len(self.node.get_addon_names()),
            addon_count + 1
        )
        assert_equal(
            len(self.node.addons),
            addon_record_count + 1
        )
        assert_equal(
            self.node.logs[-1].action,
            NodeLog.ADDON_ADDED
        )

    def test_add_existing_addon(self):
        addon_count = len(self.node.get_addon_names())
        addon_record_count = len(self.node.addons)
        added = self.node.add_addon('osffiles', self.auth)
        assert_false(added)
        assert_equal(
            len(self.node.get_addon_names()),
            addon_count
        )
        assert_equal(
            len(self.node.addons),
            addon_record_count
        )

    def test_delete_addon(self):
        addon_count = len(self.node.get_addon_names())
        deleted = self.node.delete_addon('wiki', self.auth)
        assert_true(deleted)
        assert_equal(
            len(self.node.get_addon_names()),
            addon_count - 1
        )
        assert_equal(
            self.node.logs[-1].action,
            NodeLog.ADDON_REMOVED
        )

    @mock.patch('website.addons.github.model.AddonGitHubNodeSettings.config')
    def test_delete_mandatory_addon(self, mock_config):
        mock_config.added_mandatory = ['node']
        self.node.add_addon('github', self.auth)
        with assert_raises(ValueError):
            self.node.delete_addon('github', self.auth)

    def test_delete_nonexistent_addon(self):
        addon_count = len(self.node.get_addon_names())
        deleted = self.node.delete_addon('github', self.auth)
        assert_false(deleted)
        assert_equal(
            len(self.node.get_addon_names()),
            addon_count
        )

    def test_url(self):
        assert_equal(
            self.node.url,
            '/{0}/'.format(self.node._primary_key)
        )

    def test_watch_url(self):
        url = self.node.watch_url
        assert_equal(url, '/api/v1/project/{0}/watch/'
                                .format(self.node._primary_key))

    def test_parent_id(self):
        assert_equal(self.node.parent_id, self.parent._id)

    def test_parent(self):
        assert_equal(self.node.parent_node, self.parent)

    def test_in_parent_nodes(self):
        assert_in(self.node, self.parent.nodes)

    def test_log(self):
        latest_log = self.node.logs[-1]
        assert_equal(latest_log.action, 'project_created')
        assert_equal(latest_log.params, {
            'node': self.node._primary_key,
            'parent_node': self.parent._primary_key,
        })
        assert_equal(latest_log.user, self.user)

    def test_add_pointer(self):
        node2 = NodeFactory(creator=self.user)
        pointer = self.node.add_pointer(node2, auth=self.auth)
        assert_equal(pointer, self.node.nodes[0])
        assert_equal(len(self.node.nodes), 1)
        assert_false(self.node.nodes[0].primary)
        assert_equal(self.node.nodes[0].node, node2)
        assert_equal(len(node2.get_points()), 1)
        assert_equal(
            self.node.logs[-1].action, NodeLog.POINTER_CREATED
        )
        assert_equal(
            self.node.logs[-1].params, {
                'parent_node': self.node.parent_id,
                'node': self.node._primary_key,
                'pointer': {
                    'id': pointer.node._id,
                    'url': pointer.node.url,
                    'title': pointer.node.title,
                    'category': pointer.node.category,
                },
            }
        )

    def test_add_pointer_fails_for_registrations(self):
        node = ProjectFactory()
        registration = RegistrationFactory(creator=self.user)

        with assert_raises(NodeStateError):
            registration.add_pointer(node, auth=self.auth)

    def test_get_points_exclude_folders(self):
        user = UserFactory()
        pointer_project = ProjectFactory(is_public=True)  # project that points to another project
        pointed_project = ProjectFactory(creator=user)  # project that other project points to
        pointer_project.add_pointer(pointed_project, Auth(pointer_project.creator), save=True)

        # Project is in a organizer collection
        folder = CollectionFactory(creator=pointed_project.creator)
        folder.add_pointer(pointed_project, Auth(pointed_project.creator), save=True)

        assert_in(pointer_project, pointed_project.get_points(folders=False))
        assert_not_in(folder, pointed_project.get_points(folders=False))
        assert_in(folder, pointed_project.get_points(folders=True))

    def test_get_points_exclude_deleted(self):
        user = UserFactory()
        pointer_project = ProjectFactory(is_public=True, is_deleted=True)  # project that points to another project
        pointed_project = ProjectFactory(creator=user)  # project that other project points to
        pointer_project.add_pointer(pointed_project, Auth(pointer_project.creator), save=True)

        assert_not_in(pointer_project, pointed_project.get_points(deleted=False))
        assert_in(pointer_project, pointed_project.get_points(deleted=True))

    def test_add_pointer_already_present(self):
        node2 = NodeFactory(creator=self.user)
        self.node.add_pointer(node2, auth=self.auth)
        with assert_raises(ValueError):
            self.node.add_pointer(node2, auth=self.auth)

    def test_rm_pointer(self):
        node2 = NodeFactory(creator=self.user)
        pointer = self.node.add_pointer(node2, auth=self.auth)
        self.node.rm_pointer(pointer, auth=self.auth)
        assert_is(Pointer.load(pointer._id), None)
        assert_equal(len(self.node.nodes), 0)
        assert_equal(len(node2.get_points()), 0)
        assert_equal(
            self.node.logs[-1].action, NodeLog.POINTER_REMOVED
        )
        assert_equal(
            self.node.logs[-1].params, {
                'parent_node': self.node.parent_id,
                'node': self.node._primary_key,
                'pointer': {
                    'id': pointer.node._id,
                    'url': pointer.node.url,
                    'title': pointer.node.title,
                    'category': pointer.node.category,
                },
            }
        )

    def test_rm_pointer_not_present(self):
        node2 = NodeFactory(creator=self.user)
        pointer = Pointer(node=node2)
        with assert_raises(ValueError):
            self.node.rm_pointer(pointer, auth=self.auth)

    def test_fork_pointer_not_present(self):
        pointer = PointerFactory()
        with assert_raises(ValueError):
            self.node.fork_pointer(pointer, auth=self.auth)

    def test_cannot_fork_deleted_node(self):
        self.node.is_deleted = True
        self.node.save()
        fork = self.parent.fork_node(auth=self.auth)
        assert_false(fork.nodes)

    def _fork_pointer(self, content):
        pointer = self.node.add_pointer(content, auth=self.auth)
        forked = self.node.fork_pointer(pointer, auth=self.auth)
        assert_true(forked.is_fork)
        assert_equal(forked.forked_from, content)
        assert_true(self.node.nodes[-1].primary)
        assert_equal(self.node.nodes[-1], forked)
        assert_equal(
            self.node.logs[-1].action, NodeLog.POINTER_FORKED
        )
        assert_equal(
            self.node.logs[-1].params, {
                'parent_node': self.node.parent_id,
                'node': self.node._primary_key,
                'pointer': {
                    'id': pointer.node._id,
                    'url': pointer.node.url,
                    'title': pointer.node.title,
                    'category': pointer.node.category,
                },
            }
        )

    def test_fork_pointer_project(self):
        project = ProjectFactory(creator=self.user)
        self._fork_pointer(project)

    def test_fork_pointer_component(self):
        component = NodeFactory(creator=self.user)
        self._fork_pointer(component)

    def test_add_file(self):
        #todo Add file series of tests
        pass

    def test_not_a_folder(self):
        assert_equal(self.node.is_collection, False)

    def test_not_a_bookmark_collection(self):
        assert_equal(self.node.is_bookmark_collection, False)

    def test_cannot_link_to_folder_more_than_once(self):
        folder = CollectionFactory(creator=self.user)
        node_two = ProjectFactory(creator=self.user)
        self.node.add_pointer(folder, auth=self.auth)
        with assert_raises(ValueError):
            node_two.add_pointer(folder, auth=self.auth)

    def test_cannot_register_deleted_node(self):
        self.node.is_deleted = True
        self.node.save()
        with assert_raises(NodeStateError) as err:
            self.node.register_node(
                schema=None,
                auth=self.auth,
                data=None
            )
        assert_equal(err.exception.message, 'Cannot register deleted node.')

    def test_set_visible_contributor_with_only_one_contributor(self):
        with assert_raises(ValueError) as e:
            self.node.set_visible(user=self.user, visible=False, auth=None)
            assert_equal(e.exception.message, 'Must have at least one visible contributor')

    def test_update_contributor(self):
        new_contrib = AuthUserFactory()
        self.node.add_contributor(new_contrib, permissions=DEFAULT_CONTRIBUTOR_PERMISSIONS, auth=self.auth)

        assert_equal(self.node.get_permissions(new_contrib), DEFAULT_CONTRIBUTOR_PERMISSIONS)
        assert_true(self.node.get_visible(new_contrib))

        self.node.update_contributor(
            new_contrib,
            READ,
            False,
            auth=self.auth
        )
        assert_equal(self.node.get_permissions(new_contrib), [READ])
        assert_false(self.node.get_visible(new_contrib))

    def test_update_contributor_non_admin_raises_error(self):
        non_admin = AuthUserFactory()
        self.node.add_contributor(
            non_admin,
            permissions=DEFAULT_CONTRIBUTOR_PERMISSIONS,
            auth=self.auth
        )
        with assert_raises(PermissionsError):
            self.node.update_contributor(
                non_admin,
                None,
                False,
                auth=Auth(non_admin)
            )

    def test_update_contributor_only_admin_raises_error(self):
        with assert_raises(NodeStateError):
            self.node.update_contributor(
                self.user,
                WRITE,
                True,
                auth=self.auth
            )

    def test_update_contributor_non_contrib_raises_error(self):
        non_contrib = AuthUserFactory()
        with assert_raises(ValueError):
            self.node.update_contributor(
                non_contrib,
                ADMIN,
                True,
                auth=self.auth
            )

    def test_contributor_manage_visibility(self):

        reg_user1 = UserFactory()
        #This makes sure manage_contributors uses set_visible so visibility for contributors is added before visibility
        #for other contributors is removed ensuring there is always at least one visible contributor
        self.node.add_contributor(contributor=self.user, permissions=['read', 'write', 'admin'], auth=self.auth)
        self.node.add_contributor(contributor=reg_user1, permissions=['read', 'write', 'admin'], auth=self.auth)

        self.node.manage_contributors(
            user_dicts=[
                {'id': self.user._id, 'permission': 'admin', 'visible': True},
                {'id': reg_user1._id, 'permission': 'admin', 'visible': False},
            ],
            auth=self.auth,
            save=True
        )
        self.node.manage_contributors(
            user_dicts=[
                {'id': self.user._id, 'permission': 'admin', 'visible': False},
                {'id': reg_user1._id, 'permission': 'admin', 'visible': True},
            ],
            auth=self.auth,
            save=True
        )

        assert_equal(len(self.node.visible_contributor_ids), 1)

    def test_contributor_set_visibility_validation(self):
        reg_user1, reg_user2 = UserFactory(), UserFactory()
        self.node.add_contributors(
            [
                {'user': reg_user1, 'permissions': [
                    'read', 'write', 'admin'], 'visible': True},
                {'user': reg_user2, 'permissions': [
                    'read', 'write', 'admin'], 'visible': False},
            ]
        )
        print(self.node.visible_contributor_ids)
        with assert_raises(ValueError) as e:
            self.node.set_visible(user=reg_user1, visible=False, auth=None)
            self.node.set_visible(user=self.user, visible=False, auth=None)
            assert_equal(e.exception.message, 'Must have at least one visible contributor')

    def test_active_child_nodes(self):
        self.node.is_deleted = True
        self.node.save()
        self.node.reload()
        assert_false(self.parent.nodes_active)

    def test_register_node_makes_private_registration(self):
        user = UserFactory()
        node = NodeFactory(creator=user)
        node.is_public = True
        node.save()
        registration = node.register_node(get_default_metaschema(), Auth(user), '', None)
        assert_false(registration.is_public)

    def test_register_node_makes_private_child_registrations(self):
        user = UserFactory()
        node = NodeFactory(creator=user)
        node.is_public = True
        node.save()
        child = NodeFactory(parent=node)
        child.is_public = True
        child.save()
        childchild = NodeFactory(parent=child)
        childchild.is_public = True
        childchild.save()
        registration = node.register_node(get_default_metaschema(), Auth(user), '', None)
        for node in registration.node_and_primary_descendants():
            assert_false(node.is_public)

    @mock.patch('website.project.signals.after_create_registration')
    def test_register_node_propagates_schema_and_data_to_children(self, mock_signal):
        root = ProjectFactory(creator=self.user)
        c1 = ProjectFactory(creator=self.user, parent=root)
        ProjectFactory(creator=self.user, parent=c1)

        ensure_schemas()
        meta_schema = MetaSchema.find_one(
            Q('name', 'eq', 'Open-Ended Registration') &
            Q('schema_version', 'eq', 1)
        )
        data = {'some': 'data'}
        reg = root.register_node(
            schema=meta_schema,
            auth=self.auth,
            data=data,
        )
        r1 = reg.nodes[0]
        r1a = r1.nodes[0]
        for r in [reg, r1, r1a]:
            assert_equal(r.registered_meta[meta_schema._id], data)
            assert_equal(r.registered_schema[0], meta_schema)


class TestNodeUpdate(OsfTestCase):

    def setUp(self):
        super(TestNodeUpdate, self).setUp()
        self.user = UserFactory()
        self.node = ProjectFactory(creator=self.user, category='project', is_public=False)

    def test_update_title(self):
        # Creator (admin) can update
        new_title = fake.catch_phrase()
        self.node.update({'title': new_title}, auth=Auth(self.user), save=True)
        assert_equal(self.node.title, new_title)

        last_log = self.node.logs[-1]
        assert_equal(last_log.action, NodeLog.EDITED_TITLE)

        # Write contrib can update
        new_title2 = fake.catch_phrase()
        write_contrib = UserFactory()
        self.node.add_contributor(write_contrib, auth=Auth(self.user), permissions=(READ, WRITE))
        self.node.save()
        self.node.update({'title': new_title2}, auth=Auth(write_contrib))
        assert_equal(self.node.title, new_title2)

    def test_update_description(self):
        new_title = fake.bs()

        self.node.update({'title': new_title}, auth=Auth(self.user))
        assert_equal(self.node.title, new_title)

        last_log = self.node.logs[-1]
        assert_equal(last_log.action, NodeLog.EDITED_TITLE)

    def test_update_title_and_category(self):
        new_title = fake.bs()

        new_category = 'data'

        self.node.update({'title': new_title, 'category': new_category}, auth=Auth(self.user), save=True)
        assert_equal(self.node.title, new_title)
        assert_equal(self.node.category, 'data')

        penultimate_log, last_log = self.node.logs[-2], self.node.logs[-1]
        assert_equal(penultimate_log.action, NodeLog.EDITED_TITLE)
        assert_equal(last_log.action, NodeLog.UPDATED_FIELDS)

    def test_update_is_public(self):
        self.node.update({'is_public': True}, auth=Auth(self.user), save=True)
        assert_true(self.node.is_public)

        last_log = self.node.logs[-1]
        assert_equal(last_log.action, NodeLog.MADE_PUBLIC)

        self.node.update({'is_public': False}, auth=Auth(self.user), save=True)
        last_log = self.node.logs[-1]
        assert_equal(last_log.action, NodeLog.MADE_PRIVATE)

    def test_updating_title_twice_with_same_title(self):
        original_n_logs = len(self.node.logs)
        new_title = fake.bs()
        self.node.update({'title': new_title}, auth=Auth(self.user), save=True)
        assert_equal(len(self.node.logs), original_n_logs + 1)  # sanity check

        # Call update with same title
        self.node.update({'title': new_title}, auth=Auth(self.user), save=True)
        # A new log is not created
        assert_equal(len(self.node.logs), original_n_logs + 1)

    def test_updating_description_twice_with_same_content(self):
        original_n_logs = len(self.node.logs)
        new_desc = fake.bs()
        self.node.update({'description': new_desc}, auth=Auth(self.user), save=True)
        assert_equal(len(self.node.logs), original_n_logs + 1)  # sanity check

        # Call update with same description
        self.node.update({'description': new_desc}, auth=Auth(self.user), save=True)
        # A new log is not created
        assert_equal(len(self.node.logs), original_n_logs + 1)

    # Regression test for https://openscience.atlassian.net/browse/OSF-4664
    def test_updating_category_twice_with_same_content_generates_one_log(self):
        self.node.category = 'project'
        self.node.save()
        original_n_logs = len(self.node.logs)
        new_category = 'data'

        self.node.update({'category': new_category}, auth=Auth(self.user), save=True)
        assert_equal(len(self.node.logs), original_n_logs + 1)  # sanity check
        assert_equal(self.node.category, new_category)

        # Call update with same category
        self.node.update({'category': new_category}, auth=Auth(self.user), save=True)

        # Only one new log is created
        assert_equal(len(self.node.logs), original_n_logs + 1)
        assert_equal(self.node.category, new_category)

    # TODO: test permissions, non-writable fields


class TestNodeTraversals(OsfTestCase):

    def setUp(self):
        super(TestNodeTraversals, self).setUp()
        self.viewer = AuthUserFactory()
        self.user = UserFactory()
        self.auth = Auth(user=self.user)
        self.root = ProjectFactory(creator=self.user)

    def test_next_descendants(self):
        comp1 = ProjectFactory(creator=self.user, parent=self.root)
        comp1a = ProjectFactory(creator=self.user, parent=comp1)
        comp1a.add_contributor(self.viewer, auth=self.auth, permissions='read')
        ProjectFactory(creator=self.user, parent=comp1)
        comp2 = ProjectFactory(creator=self.user, parent=self.root)
        comp2.add_contributor(self.viewer, auth=self.auth, permissions='read')
        comp2a = ProjectFactory(creator=self.user, parent=comp2)
        comp2a.add_contributor(self.viewer, auth=self.auth, permissions='read')
        ProjectFactory(creator=self.user, parent=comp2)

        descendants = self.root.next_descendants(
            Auth(self.viewer),
            condition=lambda auth, node: node.is_contributor(auth.user)
        )
        assert_equal(len(descendants), 2)  # two immediate children
        assert_equal(len(descendants[0][1]), 1)  # only one visible child of comp1
        assert_equal(len(descendants[1][1]), 0)  # don't auto-include comp2's children

    def test_delete_registration_tree(self):
        proj = NodeFactory()
        NodeFactory(parent=proj)
        comp2 = NodeFactory(parent=proj)
        NodeFactory(parent=comp2)
        reg = RegistrationFactory(project=proj)
        reg_ids = [reg._id] + [r._id for r in reg.get_descendants_recursive()]
        reg.delete_registration_tree(save=True)
        assert_false(Node.find(Q('_id', 'in', reg_ids) & Q('is_deleted', 'eq', False)).count())

    def test_delete_registration_tree_deletes_backrefs(self):
        proj = NodeFactory()
        NodeFactory(parent=proj)
        comp2 = NodeFactory(parent=proj)
        NodeFactory(parent=comp2)
        reg = RegistrationFactory(project=proj)
        reg.delete_registration_tree(save=True)
        assert_false(proj.node__registrations)

    def test_get_active_contributors_recursive_with_duplicate_users(self):
        parent = ProjectFactory(creator=self.user)

        child = ProjectFactory(creator=self.viewer, parent=parent)
        child_non_admin = UserFactory()
        child.add_contributor(child_non_admin,
                              auth=self.auth,
                              permissions=expand_permissions(WRITE))
        grandchild = ProjectFactory(creator=self.user, parent=child)

        contributors = list(parent.get_active_contributors_recursive())
        assert_equal(len(contributors), 4)
        user_ids = [user._id for user, node in contributors]

        assert_in(self.user._id, user_ids)
        assert_in(self.viewer._id, user_ids)
        assert_in(child_non_admin._id, user_ids)

        node_ids = [node._id for user, node in contributors]
        assert_in(parent._id, node_ids)
        assert_in(grandchild._id, node_ids)

    def test_get_active_contributors_recursive_with_no_duplicate_users(self):
        parent = ProjectFactory(creator=self.user)

        child = ProjectFactory(creator=self.viewer, parent=parent)
        child_non_admin = UserFactory()
        child.add_contributor(child_non_admin,
                              auth=self.auth,
                              permissions=expand_permissions(WRITE))
        grandchild = ProjectFactory(creator=self.user, parent=child)  # noqa

        contributors = list(parent.get_active_contributors_recursive(unique_users=True))
        assert_equal(len(contributors), 3)
        user_ids = [user._id for user, node in contributors]

        assert_in(self.user._id, user_ids)
        assert_in(self.viewer._id, user_ids)
        assert_in(child_non_admin._id, user_ids)

        node_ids = [node._id for user, node in contributors]
        assert_in(parent._id, node_ids)

    def test_get_admin_contributors_recursive_with_duplicate_users(self):
        parent = ProjectFactory(creator=self.user)

        child = ProjectFactory(creator=self.viewer, parent=parent)
        child_non_admin = UserFactory()
        child.add_contributor(child_non_admin,
                              auth=self.auth,
                              permissions=expand_permissions(WRITE))
        child.save()

        grandchild = ProjectFactory(creator=self.user, parent=child)  # noqa

        admins = list(parent.get_admin_contributors_recursive())
        assert_equal(len(admins), 3)
        admin_ids = [user._id for user, node in admins]
        assert_in(self.user._id, admin_ids)
        assert_in(self.viewer._id, admin_ids)

        node_ids = [node._id for user, node in admins]
        assert_in(parent._id, node_ids)

    def test_get_admin_contributors_recursive_no_duplicates(self):
        parent = ProjectFactory(creator=self.user)

        child = ProjectFactory(creator=self.viewer, parent=parent)
        child_non_admin = UserFactory()
        child.add_contributor(child_non_admin,
                              auth=self.auth,
                              permissions=expand_permissions(WRITE))
        child.save()

        grandchild = ProjectFactory(creator=self.user, parent=child)  # noqa

        admins = list(parent.get_admin_contributors_recursive(unique_users=True))
        assert_equal(len(admins), 2)
        admin_ids = [user._id for user, node in admins]
        assert_in(self.user._id, admin_ids)
        assert_in(self.viewer._id, admin_ids)

    def test_get_descendants_recursive(self):
        comp1 = ProjectFactory(creator=self.user, parent=self.root)
        comp1a = ProjectFactory(creator=self.user, parent=comp1)
        comp1a.add_contributor(self.viewer, auth=self.auth, permissions='read')
        comp1b = ProjectFactory(creator=self.user, parent=comp1)
        comp2 = ProjectFactory(creator=self.user, parent=self.root)
        comp2.add_contributor(self.viewer, auth=self.auth, permissions='read')
        comp2a = ProjectFactory(creator=self.user, parent=comp2)
        comp2a.add_contributor(self.viewer, auth=self.auth, permissions='read')
        comp2b = ProjectFactory(creator=self.user, parent=comp2)

        descendants = self.root.get_descendants_recursive()
        ids = {d._id for d in descendants}
        assert_false({node._id for node in [comp1, comp1a, comp1b, comp2, comp2a, comp2b]}.difference(ids))

    def test_get_descendants_recursive_filtered(self):
        comp1 = ProjectFactory(creator=self.user, parent=self.root)
        comp1a = ProjectFactory(creator=self.user, parent=comp1)
        comp1a.add_contributor(self.viewer, auth=self.auth, permissions='read')
        ProjectFactory(creator=self.user, parent=comp1)
        comp2 = ProjectFactory(creator=self.user, parent=self.root)
        comp2.add_contributor(self.viewer, auth=self.auth, permissions='read')
        comp2a = ProjectFactory(creator=self.user, parent=comp2)
        comp2a.add_contributor(self.viewer, auth=self.auth, permissions='read')
        ProjectFactory(creator=self.user, parent=comp2)

        descendants = self.root.get_descendants_recursive(
            lambda n: n.is_contributor(self.viewer)
        )
        ids = {d._id for d in descendants}
        nids = {node._id for node in [comp1a, comp2, comp2a]}
        assert_false(ids.difference(nids))

    def test_get_descendants_recursive_cyclic(self):
        point1 = ProjectFactory(creator=self.user, parent=self.root)
        point2 = ProjectFactory(creator=self.user, parent=self.root)
        point1.add_pointer(point2, auth=self.auth)
        point2.add_pointer(point1, auth=self.auth)

        descendants = list(point1.get_descendants_recursive())
        assert_equal(len(descendants), 1)

class TestRemoveNode(OsfTestCase):

    def setUp(self):
        super(TestRemoveNode, self).setUp()
        # Create project with component
        self.user = UserFactory()
        self.auth = Auth(user=self.user)
        self.parent_project = ProjectFactory(creator=self.user)
        self.project = ProjectFactory(creator=self.user,
                                      parent=self.parent_project)

    def test_remove_project_without_children(self):
        self.project.remove_node(auth=self.auth)

        assert_true(self.project.is_deleted)
        # parent node should have a log of the event
        assert_equal(
            self.parent_project.get_aggregate_logs_queryset(self.auth)[0].action,
            'node_removed'
        )

    def test_delete_project_log_present(self):
        self.project.remove_node(auth=self.auth)
        self.parent_project.remove_node(auth=self.auth)

        assert_true(self.parent_project.is_deleted)
        # parent node should have a log of the event
        assert_equal(self.parent_project.logs[-1].action, 'project_deleted')

    def test_remove_project_with_project_child_fails(self):
        with assert_raises(NodeStateError):
            self.parent_project.remove_node(self.auth)

    def test_remove_project_with_component_child_fails(self):
        NodeFactory(creator=self.user, parent=self.project)

        with assert_raises(NodeStateError):
            self.parent_project.remove_node(self.auth)

    def test_remove_project_with_pointer_child(self):
        target = ProjectFactory(creator=self.user)
        self.project.add_pointer(node=target, auth=self.auth)

        assert_equal(len(self.project.nodes), 1)

        self.project.remove_node(auth=self.auth)

        assert_true(self.project.is_deleted)
        # parent node should have a log of the event
        assert_equal(self.parent_project.logs[-1].action, 'node_removed')

        # target node shouldn't be deleted
        assert_false(target.is_deleted)


class TestBookmarkCollection(OsfTestCase):

    def setUp(self):
        super(TestBookmarkCollection, self).setUp()
        # Create project with component
        self.user = UserFactory()
        self.auth = Auth(user=self.user)
        self.project = BookmarkCollectionFactory(creator=self.user)

    def test_bookmark_collection_is_bookmark_collection(self):
        assert_equal(self.project.is_bookmark_collection, True)

    def test_bookmark_collection_is_collection(self):
        assert_equal(self.project.is_collection, True)

    def test_cannot_remove_bookmark_collection(self):
        with assert_raises(NodeStateError):
            self.project.remove_node(self.auth)

    def test_cannot_have_two_bookmark_collection(self):
        with assert_raises(NodeStateError):
            BookmarkCollectionFactory(creator=self.user)

    def test_cannot_link_to_bookmark_collection(self):
        new_node = ProjectFactory(creator=self.user)
        with assert_raises(ValueError):
            new_node.add_pointer(self.project, auth=self.auth)

    def test_can_remove_empty_folder(self):
        new_folder = CollectionFactory(creator=self.user)
        assert_equal(new_folder.is_collection, True)
        new_folder.remove_node(auth=self.auth)
        assert_true(new_folder.is_deleted)

    def test_can_remove_folder_structure(self):
        outer_folder = CollectionFactory(creator=self.user)
        assert_equal(outer_folder.is_collection, True)
        inner_folder = CollectionFactory(creator=self.user)
        assert_equal(inner_folder.is_collection, True)
        outer_folder.add_pointer(inner_folder, self.auth)
        outer_folder.remove_node(auth=self.auth)
        assert_true(outer_folder.is_deleted)
        assert_true(inner_folder.is_deleted)


class TestAddonCallbacks(OsfTestCase):
    """Verify that callback functions are called at the right times, with the
    right arguments.
    """
    callbacks = {
        'after_remove_contributor': None,
        'after_set_privacy': None,
        'after_fork': (None, None),
        'after_register': (None, None),
    }

    def setUp(self):
        super(TestAddonCallbacks, self).setUp()
        # Create project with component
        self.user = UserFactory()
        self.auth = Auth(user=self.user)
        self.parent = ProjectFactory()
        self.node = NodeFactory(creator=self.user, project=self.parent)

        # Mock addon callbacks
        for addon in self.node.addons:
            mock_settings = mock.create_autospec(addon.__class__)
            for callback, return_value in self.callbacks.iteritems():
                mock_callback = getattr(mock_settings, callback)
                mock_callback.return_value = return_value
                setattr(
                    addon,
                    callback,
                    getattr(mock_settings, callback)
                )

    def test_remove_contributor_callback(self):

        user2 = UserFactory()
        self.node.add_contributor(contributor=user2, auth=self.auth)
        self.node.remove_contributor(contributor=user2, auth=self.auth)
        for addon in self.node.addons:
            callback = addon.after_remove_contributor
            callback.assert_called_once_with(
                self.node, user2, self.auth
            )

    def test_set_privacy_callback(self):

        self.node.set_privacy('public', self.auth)
        for addon in self.node.addons:
            callback = addon.after_set_privacy
            callback.assert_called_with(
                self.node, 'public',
            )

        self.node.set_privacy('private', self.auth)
        for addon in self.node.addons:
            callback = addon.after_set_privacy
            callback.assert_called_with(
                self.node, 'private'
            )

    def test_fork_callback(self):
        fork = self.node.fork_node(auth=self.auth)
        for addon in self.node.addons:
            callback = addon.after_fork
            callback.assert_called_once_with(
                self.node, fork, self.user
            )

    def test_register_callback(self):
        with mock_archive(self.node) as registration:
            for addon in self.node.addons:
                callback = addon.after_register
                callback.assert_called_once_with(
                    self.node, registration, self.user
                )


class TestProject(OsfTestCase):

    def setUp(self):
        super(TestProject, self).setUp()
        # Create project
        self.user = UserFactory()
        self.auth = Auth(user=self.user)
        self.project = ProjectFactory(creator=self.user, description='foobar')

    def test_repr(self):
        assert_in(self.project.title, repr(self.project))
        assert_in(self.project._id, repr(self.project))

    def test_project_factory(self):
        node = ProjectFactory()
        assert_equal(node.category, 'project')
        assert_true(node._id)
        assert_almost_equal(
            node.date_created, datetime.datetime.utcnow(),
            delta=datetime.timedelta(seconds=5),
        )
        assert_false(node.is_public)
        assert_false(node.is_deleted)
        assert_true(hasattr(node, 'deleted_date'))
        assert_false(node.is_registration)
        assert_true(hasattr(node, 'registered_date'))
        assert_false(node.is_fork)
        assert_true(hasattr(node, 'forked_date'))
        assert_true(node.title)
        assert_true(hasattr(node, 'description'))
        assert_true(hasattr(node, 'registered_meta'))
        assert_true(hasattr(node, 'registered_user'))
        assert_true(hasattr(node, 'registered_schema'))
        assert_true(node.creator)
        assert_true(node.contributors)
        assert_equal(len(node.logs), 1)
        assert_true(hasattr(node, 'tags'))
        assert_true(hasattr(node, 'nodes'))
        assert_true(hasattr(node, 'forked_from'))
        assert_true(hasattr(node, 'registered_from'))
        assert_equal(node.logs[-1].action, 'project_created')

    def test_log(self):
        latest_log = self.project.logs[-1]
        assert_equal(latest_log.action, 'project_created')
        assert_equal(latest_log.params['node'], self.project._primary_key)
        assert_equal(latest_log.user, self.user)

    def test_url(self):
        assert_equal(
            self.project.url,
            '/{0}/'.format(self.project._primary_key)
        )

    def test_api_url(self):
        api_url = self.project.api_url
        assert_equal(api_url, '/api/v1/project/{0}/'.format(self.project._primary_key))

    def test_watch_url(self):
        watch_url = self.project.watch_url
        assert_equal(
            watch_url,
            '/api/v1/project/{0}/watch/'.format(self.project._primary_key)
        )

    def test_parent_id(self):
        assert_false(self.project.parent_id)

    def test_watching(self):
        # A user watched a node
        user = UserFactory()
        config1 = WatchConfigFactory(node=self.project)
        user.watched.append(config1)
        user.save()
        assert_in(config1._id, self.project.watchconfig__watched)

    def test_add_contributor(self):
        # A user is added as a contributor
        user2 = UserFactory()
        self.project.add_contributor(contributor=user2, auth=self.auth)
        self.project.save()
        assert_in(user2, self.project.contributors)
        assert_equal(self.project.logs[-1].action, 'contributor_added')

    def test_add_contributor_sends_contributor_added_signal(self):
        user = UserFactory()
        contributors = [{
            'user': user,
            'visible': True,
            'permissions': ['read', 'write']
        }]
        with capture_signals() as mock_signals:
            self.project.add_contributors(contributors=contributors, auth=self.auth)
            self.project.save()
            assert_in(user, self.project.contributors)
            assert_equal(mock_signals.signals_sent(), set([contributor_added]))

    def test_add_unregistered_contributor(self):
        self.project.add_unregistered_contributor(
            email='foo@bar.com',
            fullname='Weezy F. Baby',
            auth=self.auth
        )
        self.project.save()
        latest_contributor = self.project.contributors[-1]
        assert_true(isinstance(latest_contributor, User))
        assert_equal(latest_contributor.username, 'foo@bar.com')
        assert_equal(latest_contributor.fullname, 'Weezy F. Baby')
        assert_false(latest_contributor.is_registered)

        # A log event was added
        assert_equal(self.project.logs[-1].action, 'contributor_added')
        assert_in(self.project._primary_key, latest_contributor.unclaimed_records,
            'unclaimed record was added')
        unclaimed_data = latest_contributor.get_unclaimed_record(self.project._primary_key)
        assert_equal(unclaimed_data['referrer_id'],
            self.auth.user._primary_key)
        assert_true(self.project.is_contributor(latest_contributor))
        assert_equal(unclaimed_data['email'], 'foo@bar.com')

    def test_add_unregistered_adds_new_unclaimed_record_if_user_already_in_db(self):
        user = UnregUserFactory()
        given_name = fake.name()
        new_user = self.project.add_unregistered_contributor(
            email=user.username,
            fullname=given_name,
            auth=self.auth
        )
        self.project.save()
        # new unclaimed record was added
        assert_in(self.project._primary_key, new_user.unclaimed_records)
        unclaimed_data = new_user.get_unclaimed_record(self.project._primary_key)
        assert_equal(unclaimed_data['name'], given_name)

    def test_add_unregistered_raises_error_if_user_is_registered(self):
        user = UserFactory(is_registered=True)  # A registered user
        with assert_raises(ValidationValueError):
            self.project.add_unregistered_contributor(
                email=user.username,
                fullname=user.fullname,
                auth=self.auth
            )

    def test_remove_contributor(self):
        # A user is added as a contributor
        user2 = UserFactory()
        self.project.add_contributor(contributor=user2, auth=self.auth)
        self.project.save()
        # The user is removed
        self.project.remove_contributor(
            auth=self.auth,
            contributor=user2
        )

        self.project.reload()

        assert_not_in(user2, self.project.contributors)
        assert_not_in(user2._id, self.project.permissions)
        assert_equal(self.project.logs[-1].action, 'contributor_removed')
        assert_equal(self.project.logs[-1].params['contributors'], [user2._id])

    def test_manage_contributors_cannot_remove_last_admin_contributor(self):
        user2 = UserFactory()
        self.project.add_contributor(contributor=user2, permissions=['read', 'write'], auth=self.auth)
        self.project.save()
        with assert_raises(ValueError):
            self.project.manage_contributors(
                user_dicts=[{'id': user2._id,
                             'permission': 'write',
                             'visible': True}],
                auth=self.auth,
                save=True
            )

    def test_manage_contributors_logs_when_users_reorder(self):
        user2 = UserFactory()
        self.project.add_contributor(contributor=user2, permissions=['read', 'write'], auth=self.auth)
        self.project.save()
        self.project.manage_contributors(
            user_dicts=[
                {
                    'id': user2._id,
                    'permission': 'write',
                    'visible': True,
                },
                {
                    'id': self.user._id,
                    'permission': 'admin',
                    'visible': True,
                },
            ],
            auth=self.auth,
            save=True
        )
        latest_log = self.project.logs[-1]
        assert_equal(latest_log.action, NodeLog.CONTRIB_REORDERED)
        assert_equal(latest_log.user, self.user)
        assert_in(self.user._id, latest_log.params['contributors'])
        assert_in(user2._id, latest_log.params['contributors'])

    def test_add_private_link(self):
        link = PrivateLinkFactory()
        link.nodes.append(self.project)
        link.save()
        assert_in(link, self.project.private_links)

    def test_has_anonymous_link(self):
        link1 = PrivateLinkFactory(anonymous=True, key="link1")
        link1.nodes.append(self.project)
        link1.save()
        user2 = UserFactory()
        auth2 = Auth(user=user2, private_key="link1")
        link2 = PrivateLinkFactory(key="link2")
        link2.nodes.append(self.project)
        link2.save()
        user3 = UserFactory()
        auth3 = Auth(user=user3, private_key="link2")
        assert_true(has_anonymous_link(self.project, auth2))
        assert_false(has_anonymous_link(self.project, auth3))

    def test_remove_unregistered_conributor_removes_unclaimed_record(self):
        new_user = self.project.add_unregistered_contributor(fullname=fake.name(),
            email=fake.email(), auth=Auth(self.project.creator))
        self.project.save()
        assert_true(self.project.is_contributor(new_user))  # sanity check
        assert_in(self.project._primary_key, new_user.unclaimed_records)
        self.project.remove_contributor(
            auth=self.auth,
            contributor=new_user
        )
        self.project.save()
        assert_not_in(self.project._primary_key, new_user.unclaimed_records)

    def test_manage_contributors_new_contributor(self):
        user = UserFactory()
        users = [
            {'id': self.project.creator._id, 'permission': 'read', 'visible': True},
            {'id': user._id, 'permission': 'read', 'visible': True},
        ]
        with assert_raises(ValueError):
            self.project.manage_contributors(
                users, auth=self.auth, save=True
            )

    def test_manage_contributors_no_contributors(self):
        with assert_raises(ValueError):
            self.project.manage_contributors(
                [], auth=self.auth, save=True,
            )

    def test_manage_contributors_no_admins(self):
        user = UserFactory()
        self.project.add_contributor(
            user,
            permissions=['read', 'write', 'admin'],
            save=True
        )
        users = [
            {'id': self.project.creator._id, 'permission': 'read', 'visible': True},
            {'id': user._id, 'permission': 'read', 'visible': True},
        ]
        with assert_raises(ValueError):
            self.project.manage_contributors(
                users, auth=self.auth, save=True,
            )

    def test_manage_contributors_no_registered_admins(self):
        unregistered = UnregUserFactory()
        self.project.add_contributor(
            unregistered,
            permissions=['read', 'write', 'admin'],
            save=True
        )
        users = [
            {'id': self.project.creator._id, 'permission': 'read', 'visible': True},
            {'id': unregistered._id, 'permission': 'admin', 'visible': True},
        ]
        with assert_raises(ValueError):
            self.project.manage_contributors(
                users, auth=self.auth, save=True,
            )

    def test_set_title_works_with_valid_title(self):
        proj = ProjectFactory(title='That Was Then', creator=self.user)
        proj.set_title('This is now', auth=self.auth)
        proj.save()
        # Title was changed
        assert_equal(proj.title, 'This is now')
        # A log event was saved
        latest_log = proj.logs[-1]
        assert_equal(latest_log.action, 'edit_title')
        assert_equal(latest_log.params['title_original'], 'That Was Then')

    def test_set_title_fails_if_empty_or_whitespace(self):
        proj = ProjectFactory(title='That Was Then', creator=self.user)
        with assert_raises(ValidationValueError):
            proj.set_title(' ', auth=self.auth)
        with assert_raises(ValidationValueError):
            proj.set_title('', auth=self.auth)
        #assert_equal(proj.title, 'That Was Then')

    def test_set_title_fails_if_too_long(self):
        proj = ProjectFactory(title='That Was Then', creator=self.user)
        long_title = ''.join(random.choice(string.ascii_letters + string.digits)
                             for _ in range(201))
        with assert_raises(ValidationValueError):
            proj.set_title(long_title, auth=self.auth)

    def test_title_cant_be_empty(self):
        with assert_raises(ValidationValueError):
            proj = ProjectFactory(title='', creator=self.user)
        with assert_raises(ValidationValueError):
            proj = ProjectFactory(title=' ', creator=self.user)

    def test_title_cant_be_too_long(self):
        long_title = ''.join(random.choice(string.ascii_letters + string.digits)
                             for _ in range(201))
        with assert_raises(ValidationValueError):
            proj = ProjectFactory(title=long_title, creator=self.user)

    def test_contributor_can_edit(self):
        contributor = UserFactory()
        contributor_auth = Auth(user=contributor)
        other_guy = UserFactory()
        other_guy_auth = Auth(user=other_guy)
        self.project.add_contributor(
            contributor=contributor, auth=self.auth)
        self.project.save()
        assert_true(self.project.can_edit(contributor_auth))
        assert_false(self.project.can_edit(other_guy_auth))

    def test_can_edit_can_be_passed_a_user(self):
        assert_true(self.project.can_edit(user=self.user))

    def test_creator_can_edit(self):
        assert_true(self.project.can_edit(self.auth))

    def test_noncontributor_cant_edit_public(self):
        user1 = UserFactory()
        user1_auth = Auth(user=user1)
        # Change project to public
        self.project.set_privacy('public')
        self.project.save()
        # Noncontributor can't edit
        assert_false(self.project.can_edit(user1_auth))

    def test_can_view_private(self):
        # Create contributor and noncontributor
        link = PrivateLinkFactory()
        link.nodes.append(self.project)
        link.save()
        contributor = UserFactory()
        contributor_auth = Auth(user=contributor)
        other_guy = UserFactory()
        other_guy_auth = Auth(user=other_guy)
        self.project.add_contributor(
            contributor=contributor, auth=self.auth)
        self.project.save()
        # Only creator and contributor can view
        assert_true(self.project.can_view(self.auth))
        assert_true(self.project.can_view(contributor_auth))
        assert_false(self.project.can_view(other_guy_auth))
        other_guy_auth.private_key = link.key
        assert_true(self.project.can_view(other_guy_auth))

    def test_is_admin_parent_target_admin(self):
        assert_true(self.project.is_admin_parent(self.project.creator))

    def test_is_admin_parent_parent_admin(self):
        user = UserFactory()
        node = NodeFactory(parent=self.project, creator=user)
        assert_true(node.is_admin_parent(self.project.creator))

    def test_is_admin_parent_grandparent_admin(self):
        user = UserFactory()
        parent_node = NodeFactory(
            parent=self.project,
            category='project',
            creator=user
        )
        child_node = NodeFactory(parent=parent_node, creator=user)
        assert_true(child_node.is_admin_parent(self.project.creator))
        assert_true(parent_node.is_admin_parent(self.project.creator))

    def test_is_admin_parent_parent_write(self):
        user = UserFactory()
        node = NodeFactory(parent=self.project, creator=user)
        self.project.set_permissions(self.project.creator, ['read', 'write'])
        assert_false(node.is_admin_parent(self.project.creator))

    def test_has_permission_read_parent_admin(self):
        user = UserFactory()
        node = NodeFactory(parent=self.project, creator=user)
        assert_true(node.has_permission(self.project.creator, 'read'))
        assert_false(node.has_permission(self.project.creator, 'admin'))

    def test_has_permission_read_grandparent_admin(self):
        user = UserFactory()
        parent_node = NodeFactory(
            parent=self.project,
            category='project',
            creator=user
        )
        child_node = NodeFactory(
            parent=parent_node,
            creator=user
        )
        assert_true(child_node.has_permission(self.project.creator, 'read'))
        assert_false(child_node.has_permission(self.project.creator, 'admin'))
        assert_true(parent_node.has_permission(self.project.creator, 'read'))
        assert_false(parent_node.has_permission(self.project.creator, 'admin'))

    def test_can_view_parent_admin(self):
        user = UserFactory()
        node = NodeFactory(parent=self.project, creator=user)
        assert_true(node.can_view(Auth(user=self.project.creator)))
        assert_false(node.can_edit(Auth(user=self.project.creator)))

    def test_can_view_grandparent_admin(self):
        user = UserFactory()
        parent_node = NodeFactory(
            parent=self.project,
            creator=user,
            category='project'
        )
        child_node = NodeFactory(
            parent=parent_node,
            creator=user
        )
        assert_true(parent_node.can_view(Auth(user=self.project.creator)))
        assert_false(parent_node.can_edit(Auth(user=self.project.creator)))
        assert_true(child_node.can_view(Auth(user=self.project.creator)))
        assert_false(child_node.can_edit(Auth(user=self.project.creator)))

    def test_can_view_parent_write(self):
        user = UserFactory()
        node = NodeFactory(parent=self.project, creator=user)
        self.project.set_permissions(self.project.creator, ['read', 'write'])
        assert_false(node.can_view(Auth(user=self.project.creator)))
        assert_false(node.can_edit(Auth(user=self.project.creator)))

    def test_creator_cannot_edit_project_if_they_are_removed(self):
        creator = UserFactory()
        project = ProjectFactory(creator=creator)
        contrib = UserFactory()
        project.add_contributor(contrib, auth=Auth(user=creator))
        project.save()
        assert_in(creator, project.contributors)
        # Creator is removed from project
        project.remove_contributor(creator, auth=Auth(user=contrib))
        assert_false(project.can_view(Auth(user=creator)))
        assert_false(project.can_edit(Auth(user=creator)))
        assert_false(project.is_contributor(creator))

    def test_can_view_public(self):
        # Create contributor and noncontributor
        contributor = UserFactory()
        contributor_auth = Auth(user=contributor)
        other_guy = UserFactory()
        other_guy_auth = Auth(user=other_guy)
        self.project.add_contributor(
            contributor=contributor, auth=self.auth)
        # Change project to public
        self.project.set_privacy('public')
        self.project.save()
        # Creator, contributor, and noncontributor can view
        assert_true(self.project.can_view(self.auth))
        assert_true(self.project.can_view(contributor_auth))
        assert_true(self.project.can_view(other_guy_auth))

    def test_parents(self):
        child1 = ProjectFactory(parent=self.project)
        child2 = ProjectFactory(parent=child1)
        assert_equal(self.project.parents, [])
        assert_equal(child1.parents, [self.project])
        assert_equal(child2.parents, [child1, self.project])

    def test_admin_contributor_ids(self):
        assert_equal(self.project.admin_contributor_ids, set())
        child1 = ProjectFactory(parent=self.project)
        child2 = ProjectFactory(parent=child1)
        assert_equal(child1.admin_contributor_ids, {self.project.creator._id})
        assert_equal(child2.admin_contributor_ids, {self.project.creator._id, child1.creator._id})
        self.project.set_permissions(self.project.creator, ['read', 'write'])
        self.project.save()
        assert_equal(child1.admin_contributor_ids, set())
        assert_equal(child2.admin_contributor_ids, {child1.creator._id})

    def test_admin_contributors(self):
        assert_equal(self.project.admin_contributors, [])
        child1 = ProjectFactory(parent=self.project)
        child2 = ProjectFactory(parent=child1)
        assert_equal(child1.admin_contributors, [self.project.creator])
        assert_equal(
            child2.admin_contributors,
            sorted([self.project.creator, child1.creator], key=lambda user: user.family_name)
        )
        self.project.set_permissions(self.project.creator, ['read', 'write'])
        self.project.save()
        assert_equal(child1.admin_contributors, [])
        assert_equal(child2.admin_contributors, [child1.creator])

    def test_is_contributor(self):
        contributor = UserFactory()
        other_guy = UserFactory()
        self.project.add_contributor(
            contributor=contributor, auth=self.auth)
        self.project.save()
        assert_true(self.project.is_contributor(contributor))
        assert_false(self.project.is_contributor(other_guy))
        assert_false(self.project.is_contributor(None))

    def test_is_fork_of(self):
        project = ProjectFactory()
        fork1 = project.fork_node(auth=Auth(user=project.creator))
        fork2 = fork1.fork_node(auth=Auth(user=project.creator))
        assert_true(fork1.is_fork_of(project))
        assert_true(fork2.is_fork_of(project))

    def test_is_fork_of_false(self):
        project = ProjectFactory()
        to_fork = ProjectFactory()
        fork = to_fork.fork_node(auth=Auth(user=to_fork.creator))
        assert_false(fork.is_fork_of(project))

    def test_is_fork_of_no_forked_from(self):
        project = ProjectFactory()
        assert_false(project.is_fork_of(self.project))

    def test_is_registration_of(self):
        project = ProjectFactory()
        with mock_archive(project) as reg1:
            with mock_archive(reg1) as reg2:
                assert_true(reg1.is_registration_of(project))
                assert_true(reg2.is_registration_of(project))

    def test_is_registration_of_false(self):
        project = ProjectFactory()
        to_reg = ProjectFactory()
        with mock_archive(to_reg) as reg:
            assert_false(reg.is_registration_of(project))

    def test_raises_permissions_error_if_not_a_contributor(self):
        project = ProjectFactory()
        user = UserFactory()
        with assert_raises(PermissionsError):
            project.register_node(None, Auth(user=user), '', None)

    def test_admin_can_register_private_children(self):
        user = UserFactory()
        project = ProjectFactory(creator=user)
        project.set_permissions(user, ['admin', 'write', 'read'])
        child = NodeFactory(parent=project, is_public=False)
        assert_false(child.can_edit(auth=Auth(user=user)))  # sanity check
        with mock_archive(project, None, Auth(user=user), '', None) as registration:
            # child was registered
            child_registration = registration.nodes[0]
            assert_equal(child_registration.registered_from, child)

    def test_is_registration_of_no_registered_from(self):
        project = ProjectFactory()
        assert_false(project.is_registration_of(self.project))

    def test_registration_preserves_license(self):
        license = NodeLicenseRecordFactory()
        self.project.node_license = license
        self.project.save()
        with mock_archive(self.project, autocomplete=True) as registration:
            assert_equal(registration.node_license.id, license.id)

    def test_is_contributor_unregistered(self):
        unreg = UnregUserFactory()
        self.project.add_unregistered_contributor(
            fullname=fake.name(),
            email=unreg.username,
            auth=self.auth
        )
        self.project.save()
        assert_true(self.project.is_contributor(unreg))

    def test_creator_is_contributor(self):
        assert_true(self.project.is_contributor(self.user))
        assert_in(self.user, self.project.contributors)

    def test_cant_add_creator_as_contributor_twice(self):
        self.project.add_contributor(contributor=self.user)
        self.project.save()
        assert_equal(len(self.project.contributors), 1)

    def test_cant_add_same_contributor_twice(self):
        contrib = UserFactory()
        self.project.add_contributor(contributor=contrib)
        self.project.save()
        self.project.add_contributor(contributor=contrib)
        self.project.save()
        assert_equal(len(self.project.contributors), 2)

    def test_add_contributors(self):
        user1 = UserFactory()
        user2 = UserFactory()
        self.project.add_contributors(
            [
                {'user': user1, 'permissions': ['read', 'write', 'admin'], 'visible': True},
                {'user': user2, 'permissions': ['read', 'write'], 'visible': False}
            ],
            auth=self.auth
        )
        self.project.save()
        assert_equal(len(self.project.contributors), 3)
        assert_equal(
            self.project.logs[-1].params['contributors'],
            [user1._id, user2._id]
        )
        assert_in(user1._id, self.project.permissions)
        assert_in(user2._id, self.project.permissions)
        assert_in(user1._id, self.project.visible_contributor_ids)
        assert_not_in(user2._id, self.project.visible_contributor_ids)
        assert_equal(self.project.permissions[user1._id], ['read', 'write', 'admin'])
        assert_equal(self.project.permissions[user2._id], ['read', 'write'])
        assert_equal(
            self.project.logs[-1].params['contributors'],
            [user1._id, user2._id]
        )

    def test_set_privacy(self):
        self.project.set_privacy('public', auth=self.auth)
        self.project.save()
        assert_true(self.project.is_public)
        assert_equal(self.project.logs[-1].action, 'made_public')
        self.project.set_privacy('private', auth=self.auth)
        self.project.save()
        assert_false(self.project.is_public)
        assert_equal(self.project.logs[-1].action, NodeLog.MADE_PRIVATE)

    @mock.patch('website.project.model.mails.queue_mail')
    def test_set_privacy_sends_mail_default(self, mock_queue):
        self.project.set_privacy('private', auth=self.auth)
        self.project.set_privacy('public', auth=self.auth)
        assert_true(mock_queue.called_once())

    @mock.patch('website.project.model.mails.queue_mail')
    def test_set_privacy_sends_mail(self, mock_queue):
        self.project.set_privacy('private', auth=self.auth)
        self.project.set_privacy('public', auth=self.auth, meeting_creation=False)
        assert_true(mock_queue.called_once())

    @mock.patch('website.project.model.mails.queue_mail')
    def test_set_privacy_skips_mail(self, mock_queue):
        self.project.set_privacy('private', auth=self.auth)
        self.project.set_privacy('public', auth=self.auth, meeting_creation=True)
        assert_false(mock_queue.called)

    def test_set_privacy_can_not_cancel_pending_embargo_for_registration(self):
        registration = RegistrationFactory(project=self.project)
        registration.embargo_registration(
            self.user,
            datetime.datetime.utcnow() + datetime.timedelta(days=10)
        )
        assert_true(registration.is_pending_embargo)

        with assert_raises(NodeStateError):
            registration.set_privacy('public', auth=self.auth)
        assert_false(registration.is_public)

    def test_set_privacy_can_not_cancel_active_embargo_for_registration(self):
        registration = RegistrationFactory(project=self.project)
        registration.embargo_registration(
            self.user,
            datetime.datetime.utcnow() + datetime.timedelta(days=10)
        )
        registration.save()
        assert_true(registration.is_pending_embargo)

        approval_token = registration.embargo.approval_state[self.user._id]['approval_token']
        registration.embargo.approve_embargo(self.user, approval_token)
        assert_false(registration.is_pending_embargo)

        with assert_raises(NodeStateError):
            registration.set_privacy('public', auth=self.auth)

    def test_set_description(self):
        old_desc = self.project.description
        self.project.set_description(
            'new description', auth=self.auth)
        self.project.save()
        assert_equal(self.project.description, 'new description')
        latest_log = self.project.logs[-1]
        assert_equal(latest_log.action, NodeLog.EDITED_DESCRIPTION)
        assert_equal(latest_log.params['description_original'], old_desc)
        assert_equal(latest_log.params['description_new'], 'new description')

    def test_set_description_on_node(self):
        node = NodeFactory(project=self.project)

        old_desc = node.description
        node.set_description(
            'new description', auth=self.auth)
        node.save()
        assert_equal(node.description, 'new description')
        latest_log = node.logs[-1]
        assert_equal(latest_log.action, NodeLog.EDITED_DESCRIPTION)
        assert_equal(latest_log.params['description_original'], old_desc)
        assert_equal(latest_log.params['description_new'], 'new description')

    def test_no_parent(self):
        assert_equal(self.project.parent_node, None)

    def test_get_recent_logs(self):
        # Add some logs
        for _ in range(5):
            self.project.logs.append(NodeLogFactory())
        # Expected logs appears
        assert_equal(
            self.project.get_recent_logs(3),
            list(reversed(self.project.logs)[:3])
        )
        assert_equal(
            self.project.get_recent_logs(),
            list(reversed(self.project.logs))
        )

    def test_date_modified(self):
        contrib = UserFactory()
        self.project.add_contributor(contrib, auth=Auth(self.project.creator))
        self.project.save()

        assert_equal(self.project.date_modified, self.project.logs[-1].date)
        assert_not_equal(self.project.date_modified, self.project.date_created)

    def test_date_modified_create_registration(self):
        registration = RegistrationFactory(project=self.project)
        self.project.save()

        assert_equal(self.project.date_modified, self.project.logs[-1].date)
        assert_not_equal(self.project.date_modified, self.project.date_created)

    def test_date_modified_create_component(self):
        self.component = NodeFactory(creator=self.user, parent=self.project)
        self.project.save()

        assert_equal(self.project.date_modified, self.project.date_created)

    def test_replace_contributor(self):
        contrib = UserFactory()
        self.project.add_contributor(contrib, auth=Auth(self.project.creator))
        self.project.save()
        assert_in(contrib, self.project.contributors)  # sanity check
        replacer = UserFactory()
        old_length = len(self.project.contributors)
        self.project.replace_contributor(contrib, replacer)
        self.project.save()
        new_length = len(self.project.contributors)
        assert_not_in(contrib, self.project.contributors)
        assert_in(replacer, self.project.contributors)
        assert_equal(old_length, new_length)

        # test unclaimed_records is removed
        assert_not_in(
            self.project._primary_key,
            contrib.unclaimed_records.keys()
        )

    def test_permission_override_on_readded_contributor(self):

        # A child node created
        self.child_node = NodeFactory(parent=self.project, creator=self.auth)

        # A user is added as with read permission
        user = UserFactory()
        self.child_node.add_contributor(user, permissions=['read'])

        # user is readded with permission admin
        self.child_node.add_contributor(user, permissions=['read','write','admin'])
        self.child_node.save()

        assert(self.child_node.has_permission(user, 'admin'))


class TestParentNode(OsfTestCase):
    def setUp(self):
        super(TestParentNode, self).setUp()
        # Create project
        self.user = UserFactory()
        self.auth = Auth(user=self.user)
        self.project = ProjectFactory(creator=self.user, description='The Dudleys strike again')
        self.child = NodeFactory(parent=self.project, creator=self.user, description="Devon.")

        self.registration = RegistrationFactory(project=self.project)
        self.template = self.project.use_as_template(auth=self.auth)

    def test_top_level_project_has_no_parent(self):
        assert_equal(self.project.parent_node, None)

    def test_child_project_has_correct_parent(self):
        assert_equal(self.child.parent_node._id, self.project._id)

    def test_grandchild_has_parent_of_child(self):
        grandchild = NodeFactory(parent=self.child, description="Spike")
        assert_equal(grandchild.parent_node._id, self.child._id)

    def test_registration_has_no_parent(self):
        assert_equal(self.registration.parent_node, None)

    def test_registration_child_has_correct_parent(self):
        registration_child = NodeFactory(parent=self.registration)
        assert_equal(self.registration._id, registration_child.parent_node._id)

    def test_registration_grandchild_has_correct_parent(self):
        registration_child = NodeFactory(parent=self.registration)
        registration_grandchild = NodeFactory(parent=registration_child)
        assert_equal(registration_grandchild.parent_node._id, registration_child._id)

    def test_fork_has_no_parent(self):
        fork = self.project.fork_node(auth=self.auth)
        assert_equal(fork.parent_node, None)

    def test_fork_child_has_parent(self):
        fork = self.project.fork_node(auth=self.auth)
        fork_child = NodeFactory(parent=fork)
        assert_equal(fork_child.parent_node._id, fork._id)

    def test_fork_grandchild_has_child_id(self):
        fork = self.project.fork_node(auth=self.auth)
        fork_child = NodeFactory(parent=fork)
        fork_grandchild = NodeFactory(parent=fork_child)
        assert_equal(fork_grandchild.parent_node._id, fork_child._id)

    def test_template_has_no_parent(self):
        new_project = self.project.use_as_template(auth=self.auth)
        assert_equal(new_project.parent_node, None)

    def test_teplate_project_child_has_correct_parent(self):
        template_child = NodeFactory(parent=self.template)
        assert_equal(template_child.parent_node._id, self.template._id)

    def test_template_project_grandchild_has_correct_root(self):
        template_child = NodeFactory(parent=self.template)
        new_project_grandchild = NodeFactory(parent=template_child)
        assert_equal(new_project_grandchild.parent_node._id, template_child._id)


class TestRoot(OsfTestCase):
    def setUp(self):
        super(TestRoot, self).setUp()
        # Create project
        self.user = UserFactory()
        self.auth = Auth(user=self.user)
        self.project = ProjectFactory(creator=self.user, description='foobar')

        self.registration = RegistrationFactory(project=self.project)

    def test_top_level_project_has_own_root(self):
        assert(self.project.root._id, self.project._id)

    def test_child_project_has_root_of_parent(self):
        child = NodeFactory(parent=self.project)
        assert_equal(child.root._id, self.project._id)
        assert_equal(child.root._id, self.project.root._id)

    def test_grandchild_root_relationships(self):
        child_node_one = NodeFactory(parent=self.project)
        child_node_two = NodeFactory(parent=self.project)
        grandchild_from_one = NodeFactory(parent=child_node_one)
        grandchild_from_two = NodeFactory(parent=child_node_two)

        assert_equal(child_node_one.root._id, child_node_two.root._id)
        assert_equal(grandchild_from_one.root._id, grandchild_from_two.root._id)
        assert_equal(grandchild_from_two.root._id, self.project.root._id)

    def test_grandchild_has_root_of_immediate_parent(self):
        child_node = NodeFactory(parent=self.project)
        grandchild_node = NodeFactory(parent=child_node)
        assert_equal(child_node.root._id, grandchild_node.root._id)

    def test_registration_has_own_root(self):
        assert_equal(self.registration.root._id, self.registration._id)

    def test_registration_children_have_correct_root(self):
        registration_child = NodeFactory(parent=self.registration)
        assert_equal(registration_child.root._id, self.registration._id)

    def test_registration_grandchildren_have_correct_root(self):
        registration_child = NodeFactory(parent=self.registration)
        registration_grandchild = NodeFactory(parent=registration_child)

        assert_equal(registration_grandchild.root._id, self.registration._id)

    def test_fork_has_own_root(self):
        fork = self.project.fork_node(auth=self.auth)
        assert_equal(fork.root._id, fork._id)

    def test_fork_children_have_correct_root(self):
        fork = self.project.fork_node(auth=self.auth)
        fork_child = NodeFactory(parent=fork)
        assert_equal(fork_child.root._id, fork._id)

    def test_fork_grandchildren_have_correct_root(self):
        fork = self.project.fork_node(auth=self.auth)
        fork_child = NodeFactory(parent=fork)
        fork_grandchild = NodeFactory(parent=fork_child)
        assert_equal(fork_grandchild.root._id, fork._id)

    def test_template_project_has_own_root(self):
        new_project = self.project.use_as_template(auth=self.auth)
        assert_equal(new_project.root._id, new_project._id)

    def test_template_project_child_has_correct_root(self):
        new_project = self.project.use_as_template(auth=self.auth)
        new_project_child = NodeFactory(parent=new_project)
        assert_equal(new_project_child.root._id, new_project._id)

    def test_template_project_grandchild_has_correct_root(self):
        new_project = self.project.use_as_template(auth=self.auth)
        new_project_child = NodeFactory(parent=new_project)
        new_project_grandchild = NodeFactory(parent=new_project_child)
        assert_equal(new_project_grandchild.root._id, new_project._id)

    def test_node_find_returns_correct_nodes(self):
        # Build up a family of nodes
        child_node_one = NodeFactory(parent=self.project)
        child_node_two = NodeFactory(parent=self.project)
        NodeFactory(parent=child_node_one)
        NodeFactory(parent=child_node_two)
        # Create a rogue node that's not related at all
        NodeFactory()

        family_ids = [self.project._id] + [r._id for r in self.project.get_descendants_recursive()]
        family_nodes = Node.find(Q('root', 'eq', self.project._id))
        number_of_nodes = family_nodes.count()

        assert_equal(number_of_nodes, 5)
        found_ids = []
        for node in family_nodes:
            assert_in(node._id, family_ids)
            found_ids.append(node._id)
        for node_id in family_ids:
            assert_in(node_id, found_ids)

    def test_get_descendants_recursive_returns_in_depth_order(self):
        """Test the get_descendants_recursive function to make sure its
        not returning any new nodes that we're not expecting
        """
        child_node_one = NodeFactory(parent=self.project)
        child_node_two = NodeFactory(parent=self.project)
        NodeFactory(parent=child_node_one)
        NodeFactory(parent=child_node_two)

        parent_list = [self.project._id]
        # Verifies, for every node in the list, that parent, we've seen before, in order.
        for project in self.project.get_descendants_recursive():
            parent_list.append(project._id)
            if project.parent:
                assert_in(project.parent._id, parent_list)


class TestTemplateNode(OsfTestCase):

    def setUp(self):
        super(TestTemplateNode, self).setUp()
        self.user = UserFactory()
        self.auth = Auth(user=self.user)
        self.project = ProjectFactory(creator=self.user)

    def _verify_log(self, node):
        """Tests to see that the "created from" log event is present (alone).

        :param node: A node having been created from a template just prior
        """
        assert_equal(len(node.logs), 1)
        assert_equal(node.logs[0].action, NodeLog.CREATED_FROM)

    def test_simple_template(self):
        """Create a templated node, with no changes"""
        # created templated node
        new = self.project.use_as_template(
            auth=self.auth
        )

        assert_equal(new.title, self._default_title(self.project))
        assert_not_equal(new.date_created, self.project.date_created)
        self._verify_log(new)

    def test_simple_template_title_changed(self):
        """Create a templated node, with the title changed"""
        changed_title = 'Made from template'

        # create templated node
        new = self.project.use_as_template(
            auth=self.auth,
            changes={
                self.project._primary_key: {
                    'title': changed_title,
                }
            }
        )

        assert_equal(new.title, changed_title)
        assert_not_equal(new.date_created, self.project.date_created)
        self._verify_log(new)

    def test_use_as_template_preserves_license(self):
        license = NodeLicenseRecordFactory()
        self.project.node_license = license
        self.project.save()
        new = self.project.use_as_template(
            auth=self.auth
        )

        assert_equal(new.license.node_license._id, license.node_license._id)
        self._verify_log(new)

    def _create_complex(self):
        # create project connected via Pointer
        self.pointee = ProjectFactory(creator=self.user)
        self.project.add_pointer(self.pointee, auth=self.auth)

        # create direct children
        self.component = NodeFactory(creator=self.user, parent=self.project)
        self.subproject = ProjectFactory(creator=self.user, parent=self.project)

    @staticmethod
    def _default_title(x):
        if isinstance(x, Node):
            return str(language.TEMPLATED_FROM_PREFIX + x.title)
        return str(x.title)


    def test_complex_template(self):
        """Create a templated node from a node with children"""
        self._create_complex()

        # create templated node
        new = self.project.use_as_template(auth=self.auth)

        assert_equal(new.title, self._default_title(self.project))
        assert_equal(len(new.nodes), len(self.project.nodes))
        # check that all children were copied
        assert_equal(
            [x.title for x in new.nodes],
            [x.title for x in self.project.nodes],
        )
        # ensure all child nodes were actually copied, instead of moved
        assert {x._primary_key for x in new.nodes}.isdisjoint(
            {x._primary_key for x in self.project.nodes}
        )

    def test_complex_template_titles_changed(self):
        self._create_complex()

        # build changes dict to change each node's title
        changes = {
            x._primary_key: {
                'title': 'New Title ' + str(idx)
            } for idx, x in enumerate(self.project.nodes)
        }

        # create templated node
        new = self.project.use_as_template(
            auth=self.auth,
            changes=changes
        )

        for old_node, new_node in zip(self.project.nodes, new.nodes):
            if isinstance(old_node, Node):
                assert_equal(
                    changes[old_node._primary_key]['title'],
                    new_node.title,
                )
            else:
                assert_equal(
                    old_node.title,
                    new_node.title,
                )

    @requires_piwik
    def test_template_piwik_site_id_not_copied(self):
        new = self.project.use_as_template(
            auth=self.auth
        )
        assert_not_equal(new.piwik_site_id, self.project.piwik_site_id)
        assert_true(new.piwik_site_id is not None)

    def test_template_wiki_pages_not_copied(self):
        self.project.update_node_wiki(
            'template', 'lol',
            auth=self.auth
        )
        new = self.project.use_as_template(
            auth=self.auth
        )
        assert_in('template', self.project.wiki_pages_current)
        assert_in('template', self.project.wiki_pages_versions)
        assert_equal(new.wiki_pages_current, {})
        assert_equal(new.wiki_pages_versions, {})

    def test_user_who_makes_node_from_template_has_creator_permission(self):
        project = ProjectFactory(is_public=True)
        user = UserFactory()
        auth = Auth(user)

        templated = project.use_as_template(auth)

        assert_equal(templated.get_permissions(user), ['read', 'write', 'admin'])

    def test_template_security(self):
        """Create a templated node from a node with public and private children

        Children for which the user has no access should not be copied
        """
        other_user = UserFactory()
        other_user_auth = Auth(user=other_user)

        self._create_complex()

        # set two projects to public - leaving self.component as private
        self.project.is_public = True
        self.project.save()
        self.subproject.is_public = True
        self.subproject.save()

        # add new children, for which the user has each level of access
        self.read = NodeFactory(creator=self.user, parent=self.project)
        self.read.add_contributor(other_user, permissions=['read', ])
        self.read.save()

        self.write = NodeFactory(creator=self.user, parent=self.project)
        self.write.add_contributor(other_user, permissions=['read', 'write'])
        self.write.save()

        self.admin = NodeFactory(creator=self.user, parent=self.project)
        self.admin.add_contributor(other_user)
        self.admin.save()

        # filter down self.nodes to only include projects the user can see
        visible_nodes = filter(
            lambda x: x.can_view(other_user_auth),
            self.project.nodes
        )

        # create templated node
        new = self.project.use_as_template(auth=other_user_auth)

        assert_equal(new.title, self._default_title(self.project))

        # check that all children were copied
        assert_equal(
            set(x.template_node._id for x in new.nodes),
            set(x._id for x in visible_nodes),
        )
        # ensure all child nodes were actually copied, instead of moved
        assert_true({x._primary_key for x in new.nodes}.isdisjoint(
            {x._primary_key for x in self.project.nodes}
        ))

        # ensure that the creator is admin for each node copied
        for node in new.nodes:
            assert_equal(
                node.permissions.get(other_user._id),
                ['read', 'write', 'admin'],
            )


class TestForkNode(OsfTestCase):

    def setUp(self):
        super(TestForkNode, self).setUp()
        self.user = UserFactory()
        self.auth = Auth(user=self.user)
        self.project = ProjectFactory(creator=self.user)

    def _cmp_fork_original(self, fork_user, fork_date, fork, original,
                           title_prepend='Fork of '):
        """Compare forked node with original node. Verify copied fields,
        modified fields, and files; recursively compare child nodes.

        :param fork_user: User who forked the original nodes
        :param fork_date: Datetime (UTC) at which the original node was forked
        :param fork: Forked node
        :param original: Original node
        :param title_prepend: String prepended to fork title

        """
        # Test copied fields
        assert_equal(title_prepend + original.title, fork.title)
        assert_equal(original.category, fork.category)
        assert_equal(original.description, fork.description)
        assert_equal(original.logs, fork.logs[:-1])
        assert_true(len(fork.logs) == len(original.logs) + 1)
        assert_equal(fork.logs[-1].action, NodeLog.NODE_FORKED)
        assert_equal(original.tags, fork.tags)
        assert_equal(original.parent_node is None, fork.parent_node is None)

        # Test modified fields
        assert_true(fork.is_fork)
        assert_equal(len(fork.private_links), 0)
        assert_equal(fork.forked_from, original)
        assert_in(fork._id, original.node__forked)
        # Note: Must cast ForeignList to list for comparison
        assert_equal(list(fork.contributors), [fork_user])
        assert_true((fork_date - fork.date_created) < datetime.timedelta(seconds=30))
        assert_not_equal(fork.forked_date, original.date_created)

        # Test that pointers were copied correctly
        assert_equal(
            [pointer.node for pointer in original.nodes_pointer],
            [pointer.node for pointer in fork.nodes_pointer],
        )

        # Test that add-ons were copied correctly
        assert_equal(
            original.get_addon_names(),
            fork.get_addon_names()
        )
        assert_equal(
            [addon.config.short_name for addon in original.get_addons()],
            [addon.config.short_name for addon in fork.get_addons()]
        )

        fork_user_auth = Auth(user=fork_user)
        # Recursively compare children
        for idx, child in enumerate(original.nodes):
            if child.can_view(fork_user_auth):
                self._cmp_fork_original(fork_user, fork_date, fork.nodes[idx],
                                        child, title_prepend='')

    @mock.patch('framework.status.push_status_message')
    def test_fork_recursion(self, mock_push_status_message):
        """Omnibus test for forking.
        """
        # Make some children
        self.component = NodeFactory(creator=self.user, parent=self.project)
        self.subproject = ProjectFactory(creator=self.user, parent=self.project)

        # Add pointers to test copying
        pointee = ProjectFactory()
        self.project.add_pointer(pointee, auth=self.auth)
        self.component.add_pointer(pointee, auth=self.auth)
        self.subproject.add_pointer(pointee, auth=self.auth)

        # Add add-on to test copying
        self.project.add_addon('github', self.auth)
        self.component.add_addon('github', self.auth)
        self.subproject.add_addon('github', self.auth)

        # Log time
        fork_date = datetime.datetime.utcnow()

        # Fork node
        with mock.patch.object(Node, 'bulk_update_search'):
            fork = self.project.fork_node(auth=self.auth)

        # Compare fork to original
        self._cmp_fork_original(self.user, fork_date, fork, self.project)

    def test_fork_private_children(self):
        """Tests that only public components are created

        """
        # Make project public
        self.project.set_privacy('public')
        # Make some children
        self.public_component = NodeFactory(
            creator=self.user,
            parent=self.project,
            title='Forked',
            is_public=True,
        )
        self.public_subproject = ProjectFactory(
            creator=self.user,
            parent=self.project,
            title='Forked',
            is_public=True,
        )
        self.private_component = NodeFactory(
            creator=self.user,
            parent=self.project,
            title='Not Forked',
        )
        self.private_subproject = ProjectFactory(
            creator=self.user,
            parent=self.project,
            title='Not Forked',
        )
        self.private_subproject_public_component = NodeFactory(
            creator=self.user,
            parent=self.private_subproject,
            title='Not Forked',
        )
        self.public_subproject_public_component = NodeFactory(
            creator=self.user,
            parent=self.private_subproject,
            title='Forked',
        )
        user2 = UserFactory()
        user2_auth = Auth(user=user2)
        fork = None
        # New user forks the project
        fork = self.project.fork_node(user2_auth)

        # fork correct children
        assert_equal(len(fork.nodes), 2)
        assert_not_in('Not Forked', [node.title for node in fork.nodes])

    def test_fork_not_public(self):
        self.project.set_privacy('public')
        fork = self.project.fork_node(self.auth)
        assert_false(fork.is_public)

    def test_not_fork_private_link(self):
        link = PrivateLinkFactory()
        link.nodes.append(self.project)
        link.save()
        fork = self.project.fork_node(self.auth)
        assert_not_in(link, fork.private_links)

    def test_cannot_fork_private_node(self):
        user2 = UserFactory()
        user2_auth = Auth(user=user2)
        with assert_raises(PermissionsError):
            self.project.fork_node(user2_auth)

    def test_can_fork_public_node(self):
        self.project.set_privacy('public')
        user2 = UserFactory()
        user2_auth = Auth(user=user2)
        fork = self.project.fork_node(user2_auth)
        assert_true(fork)

    def test_contributor_can_fork(self):
        user2 = UserFactory()
        self.project.add_contributor(user2)
        user2_auth = Auth(user=user2)
        fork = self.project.fork_node(user2_auth)
        assert_true(fork)
        # Forker has admin permissions
        assert_equal(len(fork.contributors), 1)
        assert_equal(fork.get_permissions(user2), ['read', 'write', 'admin'])

    def test_fork_preserves_license(self):
        license = NodeLicenseRecordFactory()
        self.project.node_license = license
        self.project.save()
        fork = self.project.fork_node(self.auth)
        assert_equal(fork.node_license.id, license.id)

    def test_fork_registration(self):
        self.registration = RegistrationFactory(project=self.project)
        fork = self.registration.fork_node(self.auth)

        # fork should not be a registration
        assert_false(fork.is_registration)

        # Compare fork to original
        self._cmp_fork_original(
            self.user,
            datetime.datetime.utcnow(),
            fork,
            self.registration,
        )


class TestRegisterNode(OsfTestCase):

    def setUp(self):
        super(TestRegisterNode, self).setUp()
        ensure_schemas()
        self.user = UserFactory()
        self.auth = Auth(user=self.user)
        self.project = ProjectFactory(creator=self.user)
        self.link = PrivateLinkFactory()
        self.link.nodes.append(self.project)
        self.link.save()
        self.registration = RegistrationFactory(project=self.project)

    def test_factory(self):
        # Create a registration with kwargs
        registration1 = RegistrationFactory(
            title='t1', description='d1', creator=self.user,
        )
        assert_equal(registration1.title, 't1')
        assert_equal(registration1.description, 'd1')
        assert_equal(len(registration1.contributors), 1)
        assert_in(self.user, registration1.contributors)
        assert_equal(registration1.registered_user, self.user)
        assert_equal(len(registration1.private_links), 0)

        # Create a registration from a project
        user2 = UserFactory()
        self.project.add_contributor(user2)
        registration2 = RegistrationFactory(
            project=self.project,
            user=user2,
            data={'some': 'data'},
        )
        assert_equal(registration2.registered_from, self.project)
        assert_equal(registration2.registered_user, user2)
        assert_equal(
            registration2.registered_meta[get_default_metaschema()._id],
            {'some': 'data'}
        )

        # Test default user
        assert_equal(self.registration.registered_user, self.user)

    def test_title(self):
        assert_equal(self.registration.title, self.project.title)

    def test_description(self):
        assert_equal(self.registration.description, self.project.description)

    def test_category(self):
        assert_equal(self.registration.category, self.project.category)

    def test_permissions(self):
        assert_false(self.registration.is_public)
        self.project.set_privacy('public')
        registration = RegistrationFactory(project=self.project)
        assert_false(registration.is_public)

    def test_contributors(self):
        assert_equal(self.registration.contributors, self.project.contributors)

    def test_forked_from(self):
        # A a node that is not a fork
        assert_equal(self.registration.forked_from, None)
        # A node that is a fork
        fork = self.project.fork_node(self.auth)
        registration = RegistrationFactory(project=fork)
        assert_equal(registration.forked_from, self.project)

    def test_private_links(self):
        assert_not_equal(
            self.registration.private_links,
            self.project.private_links
        )

    def test_creator(self):
        user2 = UserFactory()
        self.project.add_contributor(user2)
        registration = RegistrationFactory(project=self.project)
        assert_equal(registration.creator, self.user)

    def test_logs(self):
        # Registered node has all logs except for registration approval initiated
        assert_equal(self.registration.logs, self.project.logs[:-1])

    def test_tags(self):
        assert_equal(self.registration.tags, self.project.tags)

    def test_nodes(self):

        # Create some nodes
        self.component = NodeFactory(
            creator=self.user,
            parent=self.project,
            title='Title1',
        )
        self.subproject = ProjectFactory(
            creator=self.user,
            parent=self.project,
            title='Title2',
        )
        self.subproject_component = NodeFactory(
            creator=self.user,
            parent=self.subproject,
            title='Title3',
        )

        # Make a registration
        registration = RegistrationFactory(project=self.project)

        # Reload the registration; else test won't catch failures to save
        registration.reload()

        # Registration has the nodes
        assert_equal(len(registration.nodes), 2)
        assert_equal(
            [node.title for node in registration.nodes],
            [node.title for node in self.project.nodes],
        )
        # Nodes are copies and not the original versions
        for node in registration.nodes:
            assert_not_in(node, self.project.nodes)
            assert_true(node.is_registration)

    def test_private_contributor_registration(self):

        # Create some nodes
        self.component = NodeFactory(
            creator=self.user,
            parent=self.project,
        )
        self.subproject = ProjectFactory(
            creator=self.user,
            parent=self.project,
        )

        # Create some nodes to share
        self.shared_component = NodeFactory(
            creator=self.user,
            parent=self.project,
        )
        self.shared_subproject = ProjectFactory(
            creator=self.user,
            parent=self.project,
        )

        # Share the project and some nodes
        user2 = UserFactory()
        self.project.add_contributor(user2, permissions=('read', 'write', 'admin'))
        self.shared_component.add_contributor(user2, permissions=('read', 'write', 'admin'))
        self.shared_subproject.add_contributor(user2, permissions=('read', 'write', 'admin'))

        # Partial contributor registers the node
        registration = RegistrationFactory(project=self.project, user=user2)

        # The correct subprojects were registered
        assert_equal(len(registration.nodes), len(self.project.nodes))
        for idx in range(len(registration.nodes)):
            assert_true(registration.nodes[idx].is_registration_of(self.project.nodes[idx]))

    def test_is_registration(self):
        assert_true(self.registration.is_registration)

    def test_registered_date(self):
        assert_almost_equal(
            self.registration.registered_date,
            datetime.datetime.utcnow(),
            delta=datetime.timedelta(seconds=30),
        )

    def test_registered_addons(self):
        assert_equal(
            [addon.config.short_name for addon in self.registration.get_addons()],
            [addon.config.short_name for addon in self.registration.registered_from.get_addons()],
        )

    def test_registered_user(self):
        # Add a second contributor
        user2 = UserFactory()
        self.project.add_contributor(user2, permissions=('read', 'write', 'admin'))
        # Second contributor registers project
        registration = RegistrationFactory(parent=self.project, user=user2)
        assert_equal(registration.registered_user, user2)

    def test_registered_from(self):
        assert_equal(self.registration.registered_from, self.project)

    def test_registered_get_absolute_url(self):
        assert_equal(self.registration.get_absolute_url(),
                     '{}v2/registrations/{}/'
                        .format(settings.API_DOMAIN, self.registration._id)
        )

    def test_registration_list(self):
        assert_in(self.registration._id, self.project.node__registrations)

    def test_registration_gets_institution_affiliation(self):
        node = NodeFactory()
        institution = InstitutionFactory()
        node.primary_institution = institution
        node.save()
        registration = RegistrationFactory(project=node)
        assert_equal(registration.primary_institution._id, node.primary_institution._id)
        assert_equal(set(registration.affiliated_institutions), set(node.affiliated_institutions))

class TestNodeLog(OsfTestCase):

    def setUp(self):
        super(TestNodeLog, self).setUp()
        self.log = NodeLogFactory()

    def test_repr(self):
        rep = repr(self.log)
        assert_in(self.log.action, rep)
        assert_in(self.log._id, rep)

    def test_node_log_factory(self):
        log = NodeLogFactory()
        assert_true(log.action)

    def test_render_log_contributor_unregistered(self):
        node = NodeFactory()
        name, email = fake.name(), fake.email()
        unreg = node.add_unregistered_contributor(fullname=name, email=email,
            auth=Auth(node.creator))
        node.save()

        log = NodeLogFactory(params={'node': node._primary_key})
        ret = log._render_log_contributor(unreg._primary_key)

        assert_false(ret['registered'])
        record = unreg.get_unclaimed_record(node._primary_key)
        assert_equal(ret['fullname'], record['name'])

    def test_render_log_contributor_none(self):
        log = NodeLogFactory()
        assert_equal(log._render_log_contributor(None), None)

    def test_tz_date(self):
        assert_equal(self.log.tz_date.tzinfo, pytz.UTC)

    def test_formatted_date(self):
        iso_formatted = self.log.formatted_date  # The string version in iso format
        # Reparse the date
        parsed = parser.parse(iso_formatted)
        unparsed = self.log.tz_date
        assert_equal(parsed, unparsed)

    def test_resolve_node_same_as_self_node(self):
        project = ProjectFactory()
        assert_equal(
            project.logs[-1].resolve_node(project),
            project,
        )

    def test_resolve_node_in_nodes_list(self):
        component = NodeFactory()
        assert_equal(
            component.logs[-1].resolve_node(component.parent_node),
            component,
        )

    def test_resolve_node_fork_of_self_node(self):
        project = ProjectFactory()
        fork = project.fork_node(auth=Auth(project.creator))
        assert_equal(
            fork.logs[-1].resolve_node(fork),
            fork,
        )

    def test_resolve_node_fork_of_self_in_nodes_list(self):
        user = UserFactory()
        component = ProjectFactory(creator=user)
        project = ProjectFactory(creator=user)
        project.nodes.append(component)
        project.save()
        forked_project = project.fork_node(auth=Auth(user=user))
        assert_equal(
            forked_project.nodes[0].logs[-1].resolve_node(forked_project),
            forked_project.nodes[0],
        )

    def test_can_view(self):
        project = ProjectFactory(is_public=False)

        non_contrib = UserFactory()

        created_log = project.logs[0]
        assert_false(created_log.can_view(project, Auth(user=non_contrib)))
        assert_true(created_log.can_view(project, Auth(user=project.creator)))

    def test_can_view_with_non_related_project_arg(self):
        project = ProjectFactory()
        unrelated = ProjectFactory()

        created_log = project.logs[0]
        assert_false(created_log.can_view(unrelated, Auth(user=project.creator)))


class TestPermissions(OsfTestCase):

    def setUp(self):
        super(TestPermissions, self).setUp()
        self.project = ProjectFactory()

    def test_default_creator_permissions(self):
        assert_equal(
            set(CREATOR_PERMISSIONS),
            set(self.project.permissions[self.project.creator._id])
        )

    def test_default_contributor_permissions(self):
        user = UserFactory()
        self.project.add_contributor(user, permissions=['read'], auth=Auth(user=self.project.creator))
        self.project.save()
        assert_equal(
            set(['read']),
            set(self.project.get_permissions(user))
        )

    def test_adjust_permissions(self):
        self.project.permissions[42] = ['dance']
        self.project.save()
        assert_not_in(42, self.project.permissions)

    def test_add_permission(self):
        self.project.add_permission(self.project.creator, 'dance')
        assert_in(self.project.creator._id, self.project.permissions)
        assert_in('dance', self.project.permissions[self.project.creator._id])

    def test_add_permission_already_granted(self):
        self.project.add_permission(self.project.creator, 'dance')
        with assert_raises(ValueError):
            self.project.add_permission(self.project.creator, 'dance')

    def test_remove_permission(self):
        self.project.add_permission(self.project.creator, 'dance')
        self.project.remove_permission(self.project.creator, 'dance')
        assert_not_in('dance', self.project.permissions[self.project.creator._id])

    def test_remove_permission_not_granted(self):
        with assert_raises(ValueError):
            self.project.remove_permission(self.project.creator, 'dance')

    def test_has_permission_true(self):
        self.project.add_permission(self.project.creator, 'dance')
        assert_true(self.project.has_permission(self.project.creator, 'dance'))

    def test_has_permission_false(self):
        self.project.add_permission(self.project.creator, 'dance')
        assert_false(self.project.has_permission(self.project.creator, 'sing'))

    def test_has_permission_not_in_dict(self):
        assert_false(self.project.has_permission(self.project.creator, 'dance'))


class TestPointer(OsfTestCase):

    def setUp(self):
        super(TestPointer, self).setUp()
        self.pointer = PointerFactory()

    def test_title(self):
        assert_equal(
            self.pointer.title,
            self.pointer.node.title
        )

    def test_contributors(self):
        assert_equal(
            self.pointer.contributors,
            self.pointer.node.contributors
        )

    def _assert_clone(self, pointer, cloned):
        assert_not_equal(
            pointer._id,
            cloned._id
        )
        assert_equal(
            pointer.node,
            cloned.node
        )

    def test_get_pointer_parent(self):
        parent = ProjectFactory()
        pointed = ProjectFactory()
        parent.add_pointer(pointed, Auth(parent.creator))
        parent.save()
        assert_equal(get_pointer_parent(parent.nodes[0]), parent)

    def test_clone(self):
        cloned = self.pointer._clone()
        self._assert_clone(self.pointer, cloned)

    def test_clone_no_node(self):
        pointer = Pointer()
        cloned = pointer._clone()
        assert_equal(cloned, None)

    def test_fork(self):
        forked = self.pointer.fork_node()
        self._assert_clone(self.pointer, forked)

    def test_register(self):
        registered = self.pointer.fork_node()
        self._assert_clone(self.pointer, registered)

    def test_register_with_pointer_to_registration(self):
        pointee = RegistrationFactory()
        project = ProjectFactory()
        auth = Auth(user=project.creator)
        project.add_pointer(pointee, auth=auth)
        with mock_archive(project) as registration:
            assert_equal(registration.nodes[0].node, pointee)

    def test_has_pointers_recursive_false(self):
        project = ProjectFactory()
        node = NodeFactory(project=project)
        assert_false(project.has_pointers_recursive)
        assert_false(node.has_pointers_recursive)

    def test_has_pointers_recursive_true(self):
        project = ProjectFactory()
        node = NodeFactory(parent=project)
        node.nodes.append(self.pointer)
        assert_true(node.has_pointers_recursive)
        assert_true(project.has_pointers_recursive)


class TestWatchConfig(OsfTestCase):

    def test_factory(self):
        config = WatchConfigFactory(digest=True, immediate=False)
        assert_true(config.digest)
        assert_false(config.immediate)
        assert_true(config.node._id)


class TestUnregisteredUser(OsfTestCase):

    def setUp(self):
        super(TestUnregisteredUser, self).setUp()
        self.referrer = UserFactory()
        self.project = ProjectFactory(creator=self.referrer)
        self.user = UnregUserFactory()

    def add_unclaimed_record(self):
        given_name = 'Fredd Merkury'
        email = fake.email()
        self.user.add_unclaimed_record(node=self.project,
            given_name=given_name, referrer=self.referrer,
            email=email)
        self.user.save()
        data = self.user.unclaimed_records[self.project._primary_key]
        return email, data

    def test_unregistered_factory(self):
        u1 = UnregUserFactory()
        assert_false(u1.is_registered)
        assert_true(u1.password is None)
        assert_true(u1.fullname)

    def test_unconfirmed_factory(self):
        u = UnconfirmedUserFactory()
        assert_false(u.is_registered)
        assert_true(u.username)
        assert_true(u.fullname)
        assert_true(u.password)
        assert_equal(len(u.email_verifications.keys()), 1)

    def test_add_unclaimed_record(self):
        email, data = self.add_unclaimed_record()
        assert_equal(data['name'], 'Fredd Merkury')
        assert_equal(data['referrer_id'], self.referrer._primary_key)
        assert_in('token', data)
        assert_equal(data['email'], email)
        assert_equal(data, self.user.get_unclaimed_record(self.project._primary_key))

    def test_get_claim_url(self):
        self.add_unclaimed_record()
        uid = self.user._primary_key
        pid = self.project._primary_key
        token = self.user.get_unclaimed_record(pid)['token']
        domain = settings.DOMAIN
        assert_equal(self.user.get_claim_url(pid, external=True),
            '{domain}user/{uid}/{pid}/claim/?token={token}'.format(**locals()))

    def test_get_claim_url_raises_value_error_if_not_valid_pid(self):
        with assert_raises(ValueError):
            self.user.get_claim_url('invalidinput')

    def test_cant_add_unclaimed_record_if_referrer_isnt_contributor(self):
        project = ProjectFactory()  # referrer isn't a contributor to this project
        with assert_raises(PermissionsError):
            self.user.add_unclaimed_record(node=project,
                given_name='fred m', referrer=self.referrer)

    def test_register(self):
        assert_false(self.user.is_registered)  # sanity check
        assert_false(self.user.is_claimed)
        email = fake.email()
        self.user.register(username=email, password='killerqueen')
        self.user.save()
        assert_true(self.user.is_claimed)
        assert_true(self.user.is_registered)
        assert_true(self.user.check_password('killerqueen'))
        assert_equal(self.user.username, email)

    def test_registering_with_a_different_email_adds_to_emails_list(self):
        user = UnregUserFactory()
        assert_equal(user.password, None)  # sanity check
        user.register(username=fake.email(), password='killerqueen')

    def test_verify_claim_token(self):
        self.add_unclaimed_record()
        valid = self.user.get_unclaimed_record(self.project._primary_key)['token']
        assert_true(self.user.verify_claim_token(valid, project_id=self.project._primary_key))
        assert_false(self.user.verify_claim_token('invalidtoken', project_id=self.project._primary_key))

    def test_claim_contributor(self):
        self.add_unclaimed_record()
        # sanity cheque
        assert_false(self.user.is_registered)
        assert_true(self.project)


class TestTags(OsfTestCase):

    def setUp(self):
        super(TestTags, self).setUp()
        self.project = ProjectFactory()
        self.auth = Auth(self.project.creator)

    def test_add_tag(self):
        self.project.add_tag('scientific', auth=self.auth)
        assert_in('scientific', self.project.tags)
        assert_equal(
            self.project.logs[-1].action,
            NodeLog.TAG_ADDED
        )

    def test_add_tag_too_long(self):
        with assert_raises(ValidationError):
            self.project.add_tag('q' * 129, auth=self.auth)

    def test_remove_tag(self):
        self.project.add_tag('scientific', auth=self.auth)
        self.project.remove_tag('scientific', auth=self.auth)
        assert_not_in('scientific', self.project.tags)
        assert_equal(
            self.project.logs[-1].action,
            NodeLog.TAG_REMOVED
        )

    def test_remove_tag_not_present(self):
        self.project.remove_tag('scientific', auth=self.auth)
        assert_equal(
            self.project.logs[-1].action,
            NodeLog.PROJECT_CREATED
        )


class TestContributorVisibility(OsfTestCase):

    def setUp(self):
        super(TestContributorVisibility, self).setUp()
        self.project = ProjectFactory()
        self.user2 = UserFactory()
        self.project.add_contributor(self.user2)

    def test_get_visible_true(self):
        assert_true(self.project.get_visible(self.project.creator))

    def test_get_visible_false(self):
        self.project.set_visible(self.project.creator, False)
        assert_false(self.project.get_visible(self.project.creator))

    def test_make_invisible(self):
        self.project.set_visible(self.project.creator, False, save=True)
        self.project.reload()
        assert_not_in(
            self.project.creator._id,
            self.project.visible_contributor_ids
        )
        assert_not_in(
            self.project.creator,
            self.project.visible_contributors
        )
        assert_equal(
            self.project.logs[-1].action,
            NodeLog.MADE_CONTRIBUTOR_INVISIBLE
        )

    def test_make_visible(self):
        self.project.set_visible(self.project.creator, False, save=True)
        self.project.set_visible(self.project.creator, True, save=True)
        self.project.reload()
        assert_in(
            self.project.creator._id,
            self.project.visible_contributor_ids
        )
        assert_in(
            self.project.creator,
            self.project.visible_contributors
        )
        assert_equal(
            self.project.logs[-1].action,
            NodeLog.MADE_CONTRIBUTOR_VISIBLE
        )
        # Regression test: Ensure that hiding and showing the first contributor
        # does not change the visible contributor order
        assert_equal(
            self.project.visible_contributors,
            [self.project.creator, self.user2]
        )

    def test_set_visible_missing(self):
        with assert_raises(ValueError):
            self.project.set_visible(UserFactory(), True)


class TestProjectWithAddons(OsfTestCase):

    def test_factory(self):
        p = ProjectWithAddonFactory(addon='s3')
        assert_true(p.get_addon('s3'))
        assert_true(p.creator.get_addon('s3'))


class TestPrivateLink(OsfTestCase):

    def test_node_scale(self):
        link = PrivateLinkFactory()
        project = ProjectFactory()
        comp = NodeFactory(parent=project)
        link.nodes.append(project)
        link.save()
        assert_equal(link.node_scale(project), -40)
        assert_equal(link.node_scale(comp), -20)

    # Regression test for https://sentry.osf.io/osf/production/group/1119/
    def test_to_json_nodes_with_deleted_parent(self):
        link = PrivateLinkFactory()
        project = ProjectFactory(is_deleted=True)
        node = NodeFactory(project=project)
        link.nodes.extend([project, node])
        link.save()
        result = link.to_json()
        # result doesn't include deleted parent
        assert_equal(len(result['nodes']), 1)

    # Regression test for https://sentry.osf.io/osf/production/group/1119/
    def test_node_scale_with_deleted_parent(self):
        link = PrivateLinkFactory()
        project = ProjectFactory(is_deleted=True)
        node = NodeFactory(project=project)
        link.nodes.extend([project, node])
        link.save()
        assert_equal(link.node_scale(node), -40)


    def test_create_from_node(self):
        ensure_schemas()
        proj = ProjectFactory()
        user = proj.creator
        schema = MetaSchema.find()[0]
        data = {'some': 'data'}
        draft = DraftRegistration.create_from_node(
            proj,
            user=user,
            schema=schema,
            data=data,
        )
        assert_equal(user, draft.initiator)
        assert_equal(schema, draft.registration_schema)
        assert_equal(data, draft.registration_metadata)
        assert_equal(proj, draft.branched_from)


if __name__ == '__main__':
    unittest.main()<|MERGE_RESOLUTION|>--- conflicted
+++ resolved
@@ -59,13 +59,8 @@
     ProjectFactory, NodeLogFactory, WatchConfigFactory,
     NodeWikiFactory, RegistrationFactory, UnregUserFactory,
     ProjectWithAddonFactory, UnconfirmedUserFactory, PrivateLinkFactory,
-<<<<<<< HEAD
     AuthUserFactory, BookmarkCollectionFactory, CollectionFactory,
-    NodeLicenseRecordFactory
-=======
-    AuthUserFactory, DashboardFactory, FolderFactory,
     NodeLicenseRecordFactory, InstitutionFactory
->>>>>>> 8f68aff0
 )
 from tests.test_features import requires_piwik
 from tests.utils import mock_archive
