# -*- coding: utf-8 -*-
'''Unit tests for models and their factories.'''

import mock
import unittest
from nose.tools import *  # PEP8 asserts

import pytz
import datetime
import urlparse
from dateutil import parser

from modularodm.exceptions import ValidationError, ValidationValueError, ValidationTypeError


from framework.analytics import get_total_activity_count
from framework.exceptions import PermissionsError
from framework.auth import User, Auth
from framework.auth.utils import impute_names_model
from framework import utils
from framework.bcrypt import check_password_hash
from framework.git.exceptions import FileNotModified

from website import filters, language, settings
from website.exceptions import NodeStateError
from website.profile.utils import serialize_user
from website.project.model import (
    ApiKey, Comment, Node, NodeLog, Pointer, ensure_schemas
)
from website.app import init_app
from website.addons.osffiles.model import NodeFile
from website.util.permissions import CREATOR_PERMISSIONS
from website.addons.base import AddonError

from website.util import web_url_for, api_url_for

from tests.base import OsfTestCase, Guid, fake, URLLookup
from tests.factories import (
    UserFactory, ApiKeyFactory, NodeFactory, PointerFactory,
    ProjectFactory, NodeLogFactory, WatchConfigFactory,
    NodeWikiFactory, RegistrationFactory, UnregUserFactory,
    ProjectWithAddonFactory, UnconfirmedUserFactory, CommentFactory, PrivateLinkFactory,
    AuthUserFactory
)

app = init_app(set_backends=False, routes=True)
lookup = URLLookup(app)

GUID_FACTORIES = UserFactory, NodeFactory, ProjectFactory

<<<<<<< HEAD
=======

class TestUserValidation(OsfTestCase):

    def setUp(self):
        super(TestUserValidation, self).setUp()
        self.user = AuthUserFactory()

    def test_validate_fullname_none(self):
        self.user.fullname = None
        with assert_raises(ValidationError):
            self.user.save()

    def test_validate_fullname_empty(self):
        self.user.fullname = ''
        with assert_raises(ValidationValueError):
            self.user.save()

    def test_validate_social_personal_empty(self):
        self.user.social = {'personal_site': ''}
        try:
            self.user.save()
        except:
            assert 0

    def test_validate_social_valid(self):
        self.user.social = {'personal_site': 'http://cos.io/'}
        try:
            self.user.save()
        except:
            assert 0

    def test_validate_social_personal_invalid(self):
        self.user.social = {'personal_site': 'help computer'}
        with assert_raises(ValidationError):
            self.user.save()

    def test_validate_jobs_valid(self):
        self.user.jobs = [{
            'institution': 'School of Lover Boys',
            'department': 'Fancy Patter',
            'position': 'Lover Boy',
            'start': datetime.datetime(1970, 1, 1),
            'end': datetime.datetime(1980, 1, 1),
        }]
        try:
            self.user.save()
        except:
            assert 0

    def test_validate_jobs_institution_empty(self):
        self.user.jobs = [{'institution': ''}]
        with assert_raises(ValidationError):
            self.user.save()

    def test_validate_jobs_bad_end_date(self):
        self.user.jobs = [{
            'institution': 'School of Lover Boys',
            'department': 'Fancy Patter',
            'position': 'Lover Boy',
            'start': datetime.datetime(1970, 1, 1),
            'end': datetime.datetime(1960, 1, 1),
        }]
        with assert_raises(ValidationValueError):
            self.user.save()


>>>>>>> 4dd4fb35
class TestUser(OsfTestCase):

    def setUp(self):
        self.user = UserFactory()
        self.consolidate_auth = Auth(user=self.user)

    def test_update_guessed_names(self):
        name = fake.name()
        u = User(fullname=name)
        u.update_guessed_names()
        u.save()

        parsed = impute_names_model(name)
        assert_equal(u.fullname, name)
        assert_equal(u.given_name, parsed['given_name'])
        assert_equal(u.middle_names, parsed['middle_names'])
        assert_equal(u.family_name, parsed['family_name'])
        assert_equal(u.suffix, parsed['suffix'])

    def test_non_registered_user_is_not_active(self):
        u = User(username=fake.email(),
            fullname='Freddie Mercury',
            is_registered=False)
        u.set_password('killerqueen')
        u.save()
        assert_false(u.is_active())

    def test_create_unregistered(self):
        name, email = fake.name(), fake.email()
        u = User.create_unregistered(email=email,
            fullname=name)
        u.save()
        assert_equal(u.username, email)
        assert_false(u.is_registered)
        assert_true(email in u.emails)
        parsed = impute_names_model(name)
        assert_equal(u.given_name, parsed['given_name'])

    @mock.patch('framework.auth.core.User.update_search')
    def test_search_not_updated_for_unreg_users(self, update_search):
        u = User.create_unregistered(fullname=fake.name(), email=fake.email())
        u.save()
        assert_false(update_search.called)

    @mock.patch('framework.auth.core.User.update_search')
    def test_search_updated_for_registered_users(self, update_search):
        u = UserFactory(is_registered=True)
        assert_true(update_search.called)

    def test_create_unregistered_raises_error_if_already_in_db(self):
        u = UnregUserFactory()
        dupe = User.create_unregistered(fullname=fake.name(), email=u.username)
        with assert_raises(ValidationValueError):
            dupe.save()

    def test_user_with_no_password_is_not_active(self):
        u = User(
            username=fake.email(),
            fullname='Freddie Mercury',
            is_registered=True,
        )
        u.save()
        assert_false(u.is_active())

    def test_merged_user_is_not_active(self):
        master = UserFactory()
        dupe = UserFactory(merged_by=master)
        assert_false(dupe.is_active())

    def test_cant_create_user_without_username(self):
        u = User()  # No username given
        with assert_raises(ValidationError):
            u.save()

    def test_date_registered_upon_saving(self):
        u = User(username=fake.email(), fullname='Foo bar')
        u.save()
        assert_true(u.date_registered)

    def test_create(self):
        name, email = fake.name(), fake.email()
        user = User.create(
            username=email, password='foobar', fullname=name
        )
        user.save()
        assert_true(user.check_password('foobar'))
        assert_true(user._id)
        assert_equal(user.given_name, impute_names_model(name)['given_name'])

    def test_create_unconfirmed(self):
        name, email = fake.name(), fake.email()
        user = User.create_unconfirmed(
            username=email, password='foobar', fullname=name
        )
        user.save()
        assert_false(user.is_registered)
        assert_equal(len(user.email_verifications.keys()), 1)
        assert_equal(
            len(user.emails),
            0,
            'primary email has not been added to emails list'
        )

    def test_create_confirmed(self):
        name, email = fake.name(), fake.email()
        user = User.create_confirmed(
            username=email, password='foobar', fullname=name
        )
        user.save()
        assert_true(user.is_registered)
        assert_true(user.is_claimed)
        assert_equal(user.date_registered, user.date_confirmed)

    def test_cant_create_user_without_full_name(self):
        u = User(username=fake.email())
        with assert_raises(ValidationError):
            u.save()

    @mock.patch('website.security.random_string')
    def test_add_email_verification(self, random_string):
        random_string.return_value = '12345'
        u = UserFactory()
        assert_equal(len(u.email_verifications.keys()), 0)
        u.add_email_verification('foo@bar.com')
        assert_equal(len(u.email_verifications.keys()), 1)
        assert_equal(u.email_verifications['12345']['email'], 'foo@bar.com')

    @mock.patch('website.security.random_string')
    def test_get_confirmation_token(self, random_string):
        random_string.return_value = '12345'
        u = UserFactory()
        u.add_email_verification('foo@bar.com')
        assert_equal(u.get_confirmation_token('foo@bar.com'), '12345')

    @mock.patch('website.security.random_string')
    def test_get_confirmation_url(self, random_string):
        random_string.return_value = 'abcde'
        u = UserFactory()
        u.add_email_verification('foo@bar.com')
        assert_equal(u.get_confirmation_url('foo@bar.com'),
                '{0}confirm/{1}/{2}/'.format(settings.DOMAIN, u._primary_key, 'abcde'))

    def test_confirm_primary_email(self):
        u = UserFactory.build(username='foo@bar.com')
        u.is_registered = False
        u.is_claimed = False
        u.add_email_verification('foo@bar.com')
        u.save()
        token = u.get_confirmation_token('foo@bar.com')
        confirmed = u.confirm_email(token)
        u.save()
        assert_true(confirmed)
        assert_equal(len(u.email_verifications.keys()), 0)
        assert_in('foo@bar.com', u.emails)
        assert_true(u.is_registered)
        assert_true(u.is_claimed)

    def test_verify_confirmation_token(self):
        u = UserFactory.build()
        u.add_email_verification('foo@bar.com')
        u.save()
        assert_false(u.verify_confirmation_token('badtoken'))
        valid_token = u.get_confirmation_token('foo@bar.com')
        assert_true(u.verify_confirmation_token(valid_token))

    def test_factory(self):
        # Clear users
        Node.remove()
        User.remove()
        user = UserFactory()
        assert_equal(User.find().count(), 1)
        assert_true(user.username)
        another_user = UserFactory(username='joe@example.com')
        assert_equal(another_user.username, 'joe@example.com')
        assert_equal(User.find().count(), 2)
        assert_true(user.date_registered)

    def test_format_surname(self):
        user = UserFactory(fullname='Duane Johnson')
        summary = user.get_summary(formatter='surname')
        assert_equal(
            summary['user_display_name'],
            'Johnson'
        )

    def test_format_surname_one_name(self):
        user = UserFactory(fullname='Rock')
        summary = user.get_summary(formatter='surname')
        assert_equal(
            summary['user_display_name'],
            'Rock'
        )

    def test_is_watching(self):
        # User watches a node
        watched_node = NodeFactory()
        unwatched_node = NodeFactory()
        config = WatchConfigFactory(node=watched_node)
        self.user.watched.append(config)
        self.user.save()
        assert_true(self.user.is_watching(watched_node))
        assert_false(self.user.is_watching(unwatched_node))

    def test_serialize(self):
        d = self.user.serialize()
        assert_equal(d['id'], str(self.user._primary_key))
        assert_equal(d['fullname'], self.user.fullname)
        assert_equal(d['registered'], self.user.is_registered)
        assert_equal(d['url'], self.user.url)

    def test_set_password(self):
        user = User(username=fake.email(), fullname='Nick Cage')
        user.set_password('ghostrider')
        user.save()
        assert_true(check_password_hash(user.password, 'ghostrider'))

    def test_check_password(self):
        user = User(username=fake.email(), fullname='Nick Cage')
        user.set_password('ghostrider')
        user.save()
        assert_true(user.check_password('ghostrider'))
        assert_false(user.check_password('ghostride'))

    def test_url(self):
        assert_equal(
            self.user.url,
            '/{0}/'.format(self.user._primary_key)
        )

    def test_absolute_url(self):
        assert_equal(
            self.user.absolute_url,
            urlparse.urljoin(settings.DOMAIN, '/{0}/'.format(self.user._primary_key))
        )

    def test_gravatar_url(self):
        expected = filters.gravatar(
            self.user,
            use_ssl=True,
            size=settings.GRAVATAR_SIZE_ADD_CONTRIBUTOR
        )
        assert_equal(self.user.gravatar_url, expected)

    def test_activity_points(self):
        assert_equal(self.user.activity_points,
                    get_total_activity_count(self.user._primary_key))

    def test_serialize_user(self):
        master = UserFactory()
        user = UserFactory.build()
        master.merge_user(user, save=True)
        d = serialize_user(user)
        assert_equal(d['id'], user._primary_key)
        assert_equal(d['url'], user.url)
        assert_equal(d.get('username', None), None)
        assert_equal(d['fullname'], user.fullname)
        assert_equal(d['registered'], user.is_registered)
        assert_equal(d['absolute_url'], user.absolute_url)
        assert_equal(d['date_registered'], user.date_registered.strftime('%Y-%m-%d'))
        assert_equal(d['active'], user.is_active())

    def test_serialize_user_full(self):
        master = UserFactory()
        user = UserFactory.build()
        master.merge_user(user, save=True)
        d = serialize_user(user, full=True)
        assert_equal(d['id'], user._primary_key)
        assert_equal(d['url'], user.url)
        assert_equal(d.get('username'), None)
        assert_equal(d['fullname'], user.fullname)
        assert_equal(d['registered'], user.is_registered)
        assert_equal(d['gravatar_url'], user.gravatar_url)
        assert_equal(d['absolute_url'], user.absolute_url)
        assert_equal(d['date_registered'], user.date_registered.strftime('%Y-%m-%d'))
        assert_equal(d['activity_points'], user.activity_points)
        assert_equal(d['is_merged'], user.is_merged)
        assert_equal(d['merged_by']['url'], user.merged_by.url)
        assert_equal(d['merged_by']['absolute_url'], user.merged_by.absolute_url)
        projects = [
            node
            for node in user.node__contributed
            if node.category == 'project'
            and not node.is_registration
            and not node.is_deleted
        ]
        public_projects = [p for p in projects if p.is_public]
        assert_equal(d['number_projects'], len(projects))
        assert_equal(d['number_public_projects'], len(public_projects))

    def test_recently_added(self):
        # Project created
        project = ProjectFactory()

        assert_true(hasattr(self.user, 'recently_added'))

        # Two users added as contributors
        user2 = UserFactory()
        user3 = UserFactory()
        project.add_contributor(contributor=user2, auth=self.consolidate_auth)
        project.add_contributor(contributor=user3, auth=self.consolidate_auth)
        assert_equal(user3, self.user.recently_added[0])
        assert_equal(user2, self.user.recently_added[1])
        assert_equal(len(self.user.recently_added), 2)

    def test_recently_added_multi_project(self):
        # Three users are created
        user2 = UserFactory()
        user3 = UserFactory()
        user4 = UserFactory()

        # 2 projects created
        project = ProjectFactory()
        project2 = ProjectFactory()

        # Users 2 and 3 are added to original project
        project.add_contributor(contributor=user2, auth=self.consolidate_auth)
        project.add_contributor(contributor=user3, auth=self.consolidate_auth)

        # Users 2 and 3 are added to original project
        project2.add_contributor(contributor=user2, auth=self.consolidate_auth)
        project2.add_contributor(contributor=user4, auth=self.consolidate_auth)

        assert_equal(user4, self.user.recently_added[0])
        assert_equal(user2, self.user.recently_added[1])
        assert_equal(user3, self.user.recently_added[2])
        assert_equal(len(self.user.recently_added), 3)

    def test_recently_added_length(self):
        # Project created
        project = ProjectFactory()

        assert_equal(len(self.user.recently_added), 0)
        # Add 17 users
        for _ in range(17):
            project.add_contributor(
                contributor=UserFactory(),
                auth=self.consolidate_auth
            )

        assert_equal(len(self.user.recently_added), 15)

    def test_display_full_name_registered(self):
        u = UserFactory()
        assert_equal(u.display_full_name(), u.fullname)

    def test_display_full_name_unregistered(self):
        name = fake.name()
        u = UnregUserFactory()
        project =ProjectFactory()
        project.add_unregistered_contributor(fullname=name, email=u.username,
            auth=Auth(project.creator))
        project.save()
        assert_equal(u.display_full_name(node=project), name)


class TestUserParse(unittest.TestCase):

    def test_parse_first_last(self):
        parsed = impute_names_model('John Darnielle')
        assert_equal(parsed['given_name'], 'John')
        assert_equal(parsed['family_name'], 'Darnielle')

    def test_parse_first_last_particles(self):
        parsed = impute_names_model('John van der Slice')
        assert_equal(parsed['given_name'], 'John')
        assert_equal(parsed['family_name'], 'van der Slice')


class TestMergingUsers(OsfTestCase):

    def setUp(self):
        super(TestMergingUsers, self).setUp()
        self.master = UserFactory(fullname='Joe Shmo',
                            is_registered=True,
                            emails=['joe@example.com'])
        self.dupe = UserFactory(fullname='Joseph Shmo',
                            emails=['joseph123@hotmail.com'])

    def _merge_dupe(self):
        '''Do the actual merge.'''
        self.master.merge_user(self.dupe)
        self.master.save()

    def test_dupe_is_merged(self):
        self._merge_dupe()
        assert_true(self.dupe.is_merged)
        assert_equal(self.dupe.merged_by, self.master)

    def test_dupe_email_is_appended(self):
        self._merge_dupe()
        assert_in('joseph123@hotmail.com', self.master.emails)

    def test_inherits_projects_contributed_by_dupe(self):
        project = ProjectFactory()
        project.add_contributor(self.dupe)
        project.save()
        self._merge_dupe()
        assert_true(project.is_contributor(self.master))
        assert_false(project.is_contributor(self.dupe))

    def test_inherits_projects_created_by_dupe(self):
        project = ProjectFactory(creator=self.dupe)
        self._merge_dupe()
        assert_equal(project.creator, self.master)

    def test_adding_merged_user_as_contributor_adds_master(self):
        project = ProjectFactory(creator=UserFactory())
        self._merge_dupe()
        project.add_contributor(contributor=self.dupe)
        assert_true(project.is_contributor(self.master))
        assert_false(project.is_contributor(self.dupe))


class TestGUID(OsfTestCase):

    def setUp(self):

        self.records = {}
        for factory in GUID_FACTORIES:
            record = factory()
            self.records[record._name] = record

    def test_guid(self):

        for record in self.records.values():

            record_guid = Guid.load(record._primary_key)

            # GUID must exist
            assert_false(record_guid is None)

            # Primary keys of GUID and record must be the same
            assert_equal(
                record_guid._primary_key,
                record._primary_key
            )

            # GUID must refer to record
            assert_equal(
                record_guid.referent,
                record
            )


class TestNodeFile(OsfTestCase):

    def setUp(self):
        # Create a project with a NodeFile
        self.node = ProjectFactory()
        self.node_file = NodeFile(node=self.node, path='foo.py', filename='foo.py', size=128)
        self.node.files_versions[self.node_file.clean_filename] = [self.node_file._primary_key]
        self.node.save()

    def test_url(self):
        assert_equal(
            self.node_file.api_url(self.node),
            '{0}osffiles/{1}/'.format(self.node.api_url, self.node_file.filename),
        )

    def test_clean(self):
        assert_equal(self.node_file.clean_filename, 'foo_py')

    def test_latest_version_number(self):
        assert_equal(self.node_file.latest_version_number(self.node), 1)

    def test_download_url(self):
        assert_equal(
            self.node_file.download_url(self.node),
            self.node.url + 'osffiles/{0}/version/1/download/'.format(self.node_file.filename)
        )


class TestAddFile(OsfTestCase):

    def setUp(self):
        # Create a project
        self.user = UserFactory()
        self.consolidate_auth = Auth(user=self.user)
        self.user2 = UserFactory()
        self.consolidate_auth2 = Auth(user=self.user2)
        self.project = ProjectFactory(creator=self.user)
        # Add a file
        self.file_name = 'foo.py'
        self.file_key = self.file_name.replace('.', '_')
        self.node_file = self.project.add_file(
            self.consolidate_auth, self.file_name, 'Content', 128, 'Type'
        )
        self.project.save()

    def test_added(self):
        assert_equal(len(self.project.files_versions), 1)

    def test_component_add_file(self):
        # Add exact copy of parent project's file to component
        component = NodeFactory(project=self.project, creator=self.user)
        component_file = component.add_file(
            self.consolidate_auth, self.file_name, 'Content', 128, 'Type'
        )
        # File is correctly assigned to component
        assert_equal(component_file.node, component)
        # File does not overwrite parent project's version
        assert_equal(len(self.project.files_versions), 1)

    def test_uploader_is_user(self):
        assert_equal(self.node_file.uploader, self.user)

    def test_revise_content(self):
        user2 = UserFactory()
        consolidate_auth2 = Auth(user=user2)
        updated_file = self.project.add_file(
            consolidate_auth2,
            self.file_name,
            'Content 2',
            129,
            'Type 2',
        )
        # There are two versions of the file
        assert_equal(len(self.project.files_versions[self.file_key]), 2)
        assert_equal(self.node_file.filename, updated_file.filename)
        # Each version has the correct user, size, and type
        assert_equal(self.node_file.uploader, self.user)
        assert_equal(updated_file.uploader, user2)
        assert_equal(self.node_file.size, 128)
        assert_equal(updated_file.size, 129)
        assert_equal(self.node_file.content_type, 'Type')
        assert_equal(updated_file.content_type, 'Type 2')


    @raises(FileNotModified)
    def test_not_modified(self):

        # Modify user, size, and type, but not content
        self.project.add_file(self.consolidate_auth2, self.file_name, 'Content', 256,
                              'Type 2')


class TestApiKey(OsfTestCase):

    def test_factory(self):
        key = ApiKeyFactory()
        user = UserFactory()
        user.api_keys.append(key)
        user.save()
        assert_equal(len(user.api_keys), 1)
        assert_equal(ApiKey.find().count(), 1)


class TestNodeWikiPage(OsfTestCase):

    def setUp(self):
        self.user = UserFactory()
        self.project = ProjectFactory(creator=self.user)
        self.wiki = NodeWikiFactory(user=self.user, node=self.project)

    def test_factory(self):
        wiki = NodeWikiFactory()
        assert_equal(wiki.page_name, 'home')
        assert_equal(wiki.version, 1)
        assert_true(hasattr(wiki, 'is_current'))
        assert_equal(wiki.content, 'Some content')
        assert_true(wiki.user)
        assert_true(wiki.node)

    def test_url(self):
        assert_equal(self.wiki.url, '{project_url}wiki/home/'
                                    .format(project_url=self.project.url))


class TestUpdateNodeWiki(OsfTestCase):

    def setUp(self):
        # Create project with component
        self.user = UserFactory()
        self.consolidate_auth = Auth(user=self.user)
        self.project = ProjectFactory()
        self.node = NodeFactory(creator=self.user, project=self.project)
        # user updates the wiki
        self.project.update_node_wiki('home', 'Hello world', self.consolidate_auth)
        self.versions = self.project.wiki_pages_versions

    def test_default_wiki(self):
        # There is no default wiki
        project1 = ProjectFactory()
        assert_equal(project1.get_wiki_page('home'), None)

    def test_default_is_current(self):
        assert_true(self.project.get_wiki_page('home').is_current)
        self.project.update_node_wiki('home', 'Hello world 2', self.consolidate_auth)
        assert_true(self.project.get_wiki_page('home').is_current)
        self.project.update_node_wiki('home', 'Hello world 3', self.consolidate_auth)

    def test_wiki_content(self):
        # Wiki has correct content
        assert_equal(self.project.get_wiki_page('home').content, 'Hello world')
        # user updates the wiki a second time
        self.project.update_node_wiki('home', 'Hola mundo', self.consolidate_auth)
        # Both versions have the expected content
        assert_equal(self.project.get_wiki_page('home', 2).content, 'Hola mundo')
        assert_equal(self.project.get_wiki_page('home', 1).content, 'Hello world')

    def test_current(self):
        # Wiki is current
        assert_true(self.project.get_wiki_page('home', 1).is_current)
        # user updates the wiki a second time
        self.project.update_node_wiki('home', 'Hola mundo', self.consolidate_auth)
        # New version is current, old version is not
        assert_true(self.project.get_wiki_page('home', 2).is_current)
        assert_false(self.project.get_wiki_page('home', 1).is_current)

    def test_update_log(self):
        # Updates are logged
        assert_equal(self.project.logs[-1].action, 'wiki_updated')
        # user updates the wiki a second time
        self.project.update_node_wiki('home', 'Hola mundo', self.consolidate_auth)
        # There are two update logs
        assert_equal([log.action for log in self.project.logs].count('wiki_updated'), 2)

    def test_wiki_versions(self):
        # Number of versions is correct
        assert_equal(len(self.versions['home']), 1)
        # Update wiki
        self.project.update_node_wiki('home', 'Hello world', self.consolidate_auth)
        # Number of versions is correct
        assert_equal(len(self.versions['home']), 2)
        # Versions are different
        assert_not_equal(self.versions['home'][0], self.versions['home'][1])

    def test_update_two_node_wikis(self):
        # user updates a second wiki for the same node
        self.project.update_node_wiki('second', 'Hola mundo', self.consolidate_auth)
        # each wiki only has one version
        assert_equal(len(self.versions['home']), 1)
        assert_equal(len(self.versions['second']), 1)
        # There are 2 logs saved
        assert_equal([log.action for log in self.project.logs].count('wiki_updated'), 2)
        # Each wiki has the expected content
        assert_equal(self.project.get_wiki_page('home').content, 'Hello world')
        assert_equal(self.project.get_wiki_page('second').content, 'Hola mundo')


class TestNode(OsfTestCase):

    def setUp(self):
        # Create project with component
        self.user = UserFactory()
        self.consolidate_auth = Auth(user=self.user)
        self.parent = ProjectFactory(creator=self.user)
        self.node = NodeFactory(creator=self.user, project=self.parent)

    def test_web_url_for(self):
        with app.test_request_context():
            result = self.parent.web_url_for('view_project')
            assert_equal(result, web_url_for('view_project', pid=self.parent._primary_key))

            result2 = self.node.web_url_for('view_project')
            assert_equal(result2, web_url_for('view_project', pid=self.parent._primary_key,
                nid=self.node._primary_key))

    def test_api_url_for(self):
        with app.test_request_context():
            result = self.parent.api_url_for('view_project')
            assert_equal(result, api_url_for('view_project', pid=self.parent._primary_key))

            result2 = self.node.api_url_for('view_project')
            assert_equal(result2, api_url_for('view_project', pid=self.parent._primary_key,
                nid=self.node._primary_key))

    def test_node_factory(self):
        node = NodeFactory()
        assert_equal(node.category, 'hypothesis')
        assert_true(node.node__parent)
        assert_equal(node.logs[-1].action, 'node_created')
        assert_equal(
            set(node.get_addon_names()),
            set([
                addon_config.short_name
                for addon_config in settings.ADDONS_AVAILABLE
                if 'node' in addon_config.added_default
            ])
        )
        for addon_config in settings.ADDONS_AVAILABLE:
            if 'node' in addon_config.added_default:
                assert_in(
                    addon_config.short_name,
                    node.get_addon_names()
                )
                assert_true(
                    len([
                        addon
                        for addon in node.addons
                        if addon.config.short_name == addon_config.short_name
                    ]),
                    1
                )

    def test_add_addon(self):
        addon_count = len(self.node.get_addon_names())
        addon_record_count = len(self.node.addons)
        added = self.node.add_addon('github', self.consolidate_auth)
        assert_true(added)
        self.node.reload()
        assert_equal(
            len(self.node.get_addon_names()),
            addon_count + 1
        )
        assert_equal(
            len(self.node.addons),
            addon_record_count + 1
        )
        assert_equal(
            self.node.logs[-1].action,
            NodeLog.ADDON_ADDED
        )

    def test_add_existing_addon(self):
        addon_count = len(self.node.get_addon_names())
        addon_record_count = len(self.node.addons)
        with assert_raises(AddonError):
            self.node.add_addon('osffiles', self.consolidate_auth)
        assert_equal(
            len(self.node.get_addon_names()),
            addon_count
        )
        assert_equal(
            len(self.node.addons),
            addon_record_count
        )

    def test_delete_addon(self):
        addon_count = len(self.node.get_addon_names())
        deleted = self.node.delete_addon('wiki', self.consolidate_auth)
        assert_true(deleted)
        assert_equal(
            len(self.node.get_addon_names()),
            addon_count - 1
        )
        assert_equal(
            self.node.logs[-1].action,
            NodeLog.ADDON_REMOVED
        )

    @mock.patch('website.addons.github.model.AddonGitHubNodeSettings.config')
    def test_delete_mandatory_addon(self, mock_config):
        mock_config.added_mandatory = ['node']
        self.node.add_addon('github', self.consolidate_auth)
        with assert_raises(ValueError):
            self.node.delete_addon('github', self.consolidate_auth)

    def test_delete_nonexistent_addon(self):
        addon_count = len(self.node.get_addon_names())
        deleted = self.node.delete_addon('github', self.consolidate_auth)
        assert_false(deleted)
        assert_equal(
            len(self.node.get_addon_names()),
            addon_count
        )

    def test_cant_add_component_to_component(self):
        with assert_raises(ValueError):
            NodeFactory(project=self.node)

    def test_url(self):
        assert_equal(
            self.node.url,
            '/{0}/'.format(self.node._primary_key)
        )

    def test_watch_url(self):
        url = self.node.watch_url
        assert_equal(url, '/api/v1/project/{0}/node/{1}/watch/'
                                .format(self.parent._primary_key,
                                        self.node._primary_key))

    def test_parent_id(self):
        assert_equal(self.node.parent_id, self.parent._id)

    def test_parent(self):
        assert_equal(self.node.parent_node, self.parent)

    def test_in_parent_nodes(self):
        assert_in(self.node, self.parent.nodes)

    def test_log(self):
        latest_log = self.node.logs[-1]
        assert_equal(latest_log.action, 'node_created')
        assert_equal(latest_log.params, {
            'node': self.node._primary_key,
            'project': self.parent._primary_key,
        })
        assert_equal(latest_log.user, self.user)

    def test_add_pointer(self):
        node2 = NodeFactory(creator=self.user)
        pointer = self.node.add_pointer(node2, auth=self.consolidate_auth)
        assert_equal(pointer, self.node.nodes[0])
        assert_equal(len(self.node.nodes), 1)
        assert_false(self.node.nodes[0].primary)
        assert_equal(self.node.nodes[0].node, node2)
        assert_equal(node2.points, 1)
        assert_equal(
            self.node.logs[-1].action, NodeLog.POINTER_CREATED
        )
        assert_equal(
            self.node.logs[-1].params, {
                'project': self.node.parent_id,
                'node': self.node._primary_key,
                'pointer': {
                    'id': pointer.node._id,
                    'url': pointer.node.url,
                    'title': pointer.node.title,
                    'category': pointer.node.category,
                },
            }
        )

    def test_add_pointer_already_present(self):
        node2 = NodeFactory(creator=self.user)
        self.node.add_pointer(node2, auth=self.consolidate_auth)
        with assert_raises(ValueError):
            self.node.add_pointer(node2, auth=self.consolidate_auth)

    def test_rm_pointer(self):
        node2 = NodeFactory(creator=self.user)
        pointer = self.node.add_pointer(node2, auth=self.consolidate_auth)
        self.node.rm_pointer(pointer, auth=self.consolidate_auth)
        assert_equal(len(self.node.nodes), 0)
        assert_equal(node2.points, 0)
        assert_equal(
            self.node.logs[-1].action, NodeLog.POINTER_REMOVED
        )
        assert_equal(
            self.node.logs[-1].params, {
                'project': self.node.parent_id,
                'node': self.node._primary_key,
                'pointer': {
                    'id': pointer.node._id,
                    'url': pointer.node.url,
                    'title': pointer.node.title,
                    'category': pointer.node.category,
                },
            }
        )

    def test_rm_pointer_not_present(self):
        node2 = NodeFactory(creator=self.user)
        pointer = Pointer(node=node2)
        with assert_raises(ValueError):
            self.node.rm_pointer(pointer, auth=self.consolidate_auth)

    def test_fork_pointer_not_present(self):
        pointer = PointerFactory()
        with assert_raises(ValueError):
            self.node.fork_pointer(pointer, auth=self.consolidate_auth)

    def _fork_pointer(self, content):
        pointer = self.node.add_pointer(content, auth=self.consolidate_auth)
        forked = self.node.fork_pointer(pointer, auth=self.consolidate_auth)
        assert_true(forked.is_fork)
        assert_equal(forked.forked_from, content)
        assert_true(self.node.nodes[-1].primary)
        assert_equal(self.node.nodes[-1], forked)
        assert_equal(
            self.node.logs[-1].action, NodeLog.POINTER_FORKED
        )
        assert_equal(
            self.node.logs[-1].params, {
                'project': self.node.parent_id,
                'node': self.node._primary_key,
                'pointer': {
                    'id': pointer.node._id,
                    'url': pointer.node.url,
                    'title': pointer.node.title,
                    'category': pointer.node.category,
                },
            }
        )

    def test_fork_pointer_project(self):
        project = ProjectFactory(creator=self.user)
        self._fork_pointer(project)

    def test_fork_pointer_component(self):
        component = NodeFactory(creator=self.user)
        self._fork_pointer(component)

    def test_add_file(self):
        #todo Add file series of tests
        pass


class TestRemoveNode(OsfTestCase):

    def setUp(self):
        # Create project with component
        self.user = UserFactory()
        self.consolidate_auth = Auth(user=self.user)
        self.parent_project = ProjectFactory(creator=self.user)
        self.project = ProjectFactory(creator=self.user,
                                      project=self.parent_project)

    def test_remove_project_without_children(self):
        self.project.remove_node(auth=self.consolidate_auth)

        assert_true(self.project.is_deleted)
        # parent node should have a log of the event
        assert_equal(self.parent_project.logs[-1].action, 'node_removed')

    def test_remove_project_with_project_child_fails(self):
        with assert_raises(NodeStateError):
            self.parent_project.remove_node(self.consolidate_auth)

    def test_remove_project_with_component_child_fails(self):
        NodeFactory(creator=self.user, project=self.project)

        with assert_raises(NodeStateError):
            self.parent_project.remove_node(self.consolidate_auth)

    def test_remove_project_with_pointer_child(self):
        target = ProjectFactory(creator=self.user)
        self.project.add_pointer(node=target, auth=self.consolidate_auth)

        assert_equal(len(self.project.nodes), 1)

        self.project.remove_node(auth=self.consolidate_auth)

        assert_true(self.project.is_deleted)
        # parent node should have a log of the event
        assert_equal(self.parent_project.logs[-1].action, 'node_removed')

        # target node shouldn't be deleted
        assert_false(target.is_deleted)


class TestAddonCallbacks(OsfTestCase):
    """Verify that callback functions are called at the right times, with the
    right arguments.

    """
    callbacks = {
        'after_remove_contributor': None,
        'after_set_privacy': None,
        'after_fork': (None, None),
        'after_register': (None, None),
    }

    def setUp(self):

        # Create project with component
        self.user = UserFactory()
        self.consolidate_auth = Auth(user=self.user)
        self.parent = ProjectFactory()
        self.node = NodeFactory(creator=self.user, project=self.parent)

        # Mock addon callbacks
        for addon in self.node.addons:
            mock_settings = mock.create_autospec(addon.__class__)
            for callback, return_value in self.callbacks.iteritems():
                mock_callback = getattr(mock_settings, callback)
                mock_callback.return_value = return_value
                setattr(
                    addon,
                    callback,
                    getattr(mock_settings, callback)
                )

    def test_remove_contributor_callback(self):

        user2 = UserFactory()
        self.node.add_contributor(contributor=user2, auth=self.consolidate_auth)
        self.node.remove_contributor(contributor=user2, auth=self.consolidate_auth)
        for addon in self.node.addons:
            callback = addon.after_remove_contributor
            callback.assert_called_once_with(
                self.node, user2
            )

    def test_set_privacy_callback(self):

        self.node.set_privacy('public', self.consolidate_auth)
        for addon in self.node.addons:
            callback = addon.after_set_privacy
            callback.assert_called_with(
                self.node, 'public',
            )

        self.node.set_privacy('private', self.consolidate_auth)
        for addon in self.node.addons:
            callback = addon.after_set_privacy
            callback.assert_called_with(
                self.node, 'private'
            )

    def test_fork_callback(self):
        fork = self.node.fork_node(auth=self.consolidate_auth)
        for addon in self.node.addons:
            callback = addon.after_fork
            callback.assert_called_once_with(
                self.node, fork, self.user
            )

    def test_register_callback(self):
        registration = self.node.register_node(
            None, self.consolidate_auth, '', '',
        )
        for addon in self.node.addons:
            callback = addon.after_register
            callback.assert_called_once_with(
                self.node, registration, self.user
            )


class TestProject(OsfTestCase):

    def setUp(self):
        super(TestProject, self).setUp()
        # Create project
        self.user = UserFactory()
        self.consolidate_auth = Auth(user=self.user)
        self.project = ProjectFactory(creator=self.user, description='foobar')

    def test_project_factory(self):
        node = ProjectFactory()
        assert_equal(node.category, 'project')
        assert_true(node._id)
        assert_almost_equal(
            node.date_created, datetime.datetime.utcnow(),
            delta=datetime.timedelta(seconds=5),
        )
        assert_false(node.is_public)
        assert_false(node.is_deleted)
        assert_true(hasattr(node, 'deleted_date'))
        assert_false(node.is_registration)
        assert_true(hasattr(node, 'registered_date'))
        assert_false(node.is_fork)
        assert_true(hasattr(node, 'forked_date'))
        assert_true(node.title)
        assert_true(hasattr(node, 'description'))
        assert_true(hasattr(node, 'registration_list'))
        assert_true(hasattr(node, 'fork_list'))
        assert_true(hasattr(node, 'registered_meta'))
        assert_true(hasattr(node, 'registered_user'))
        assert_true(hasattr(node, 'registered_schema'))
        assert_true(node.creator)
        assert_true(node.contributors)
        assert_equal(len(node.logs), 1)
        assert_true(hasattr(node, 'tags'))
        assert_true(hasattr(node, 'nodes'))
        assert_true(hasattr(node, 'forked_from'))
        assert_true(hasattr(node, 'registered_from'))
        assert_true(hasattr(node, 'api_keys'))
        assert_equal(node.logs[-1].action, 'project_created')

    def test_log(self):
        latest_log = self.project.logs[-1]
        assert_equal(latest_log.action, 'project_created')
        assert_equal(latest_log.params['project'], self.project._primary_key)
        assert_equal(latest_log.user, self.user)

    def test_url(self):
        assert_equal(
            self.project.url,
            '/{0}/'.format(self.project._primary_key)
        )

    def test_api_url(self):
        api_url = self.project.api_url
        assert_equal(api_url, '/api/v1/project/{0}/'.format(self.project._primary_key))

    def test_watch_url(self):
        watch_url = self.project.watch_url
        assert_equal(
            watch_url,
            '/api/v1/project/{0}/watch/'.format(self.project._primary_key)
        )

    def test_parent_id(self):
        assert_false(self.project.parent_id)

    def test_watching(self):
        # A user watched a node
        user = UserFactory()
        config1 = WatchConfigFactory(node=self.project)
        user.watched.append(config1)
        user.save()
        assert_in(config1._id, self.project.watchconfig__watched)

    def test_add_contributor(self):
        # A user is added as a contributor
        user2 = UserFactory()
        self.project.add_contributor(contributor=user2, auth=self.consolidate_auth)
        self.project.save()
        assert_in(user2, self.project.contributors)
        assert_equal(self.project.logs[-1].action, 'contributor_added')

    def test_add_unregistered_contributor(self):
        self.project.add_unregistered_contributor(
            email='foo@bar.com',
            fullname='Weezy F. Baby',
            auth=self.consolidate_auth
        )
        self.project.save()
        latest_contributor = self.project.contributors[-1]
        assert_true(isinstance(latest_contributor, User))
        assert_equal(latest_contributor.username, 'foo@bar.com')
        assert_equal(latest_contributor.fullname, 'Weezy F. Baby')
        assert_false(latest_contributor.is_registered)

        # A log event was added
        assert_equal(self.project.logs[-1].action, 'contributor_added')
        assert_in(self.project._primary_key, latest_contributor.unclaimed_records,
            'unclaimed record was added')
        unclaimed_data = latest_contributor.get_unclaimed_record(self.project._primary_key)
        assert_equal(unclaimed_data['referrer_id'],
            self.consolidate_auth.user._primary_key)
        assert_true(self.project.is_contributor(latest_contributor))
        assert_equal(unclaimed_data['email'], 'foo@bar.com')

    def test_add_unregistered_adds_new_unclaimed_record_if_user_already_in_db(self):
        user = UnregUserFactory()
        given_name = fake.name()
        new_user = self.project.add_unregistered_contributor(
            email=user.username,
            fullname=given_name,
            auth=self.consolidate_auth
        )
        self.project.save()
        # new unclaimed record was added
        assert_in(self.project._primary_key, new_user.unclaimed_records)
        unclaimed_data = new_user.get_unclaimed_record(self.project._primary_key)
        assert_equal(unclaimed_data['name'], given_name)

    def test_add_unregistered_raises_error_if_user_is_registered(self):
        user = UserFactory(is_registered=True)  # A registered user
        with assert_raises(ValidationValueError):
            self.project.add_unregistered_contributor(
                email=user.username,
                fullname=user.fullname,
                auth=self.consolidate_auth
            )

    def test_remove_contributor(self):
        # A user is added as a contributor
        user2 = UserFactory()
        self.project.add_contributor(contributor=user2, auth=self.consolidate_auth)
        self.project.save()
        # The user is removed
        self.project.remove_contributor(
            auth=self.consolidate_auth,
            contributor=user2
        )

        self.project.reload()

        assert_not_in(user2, self.project.contributors)
        assert_not_in(user2._id, self.project.permissions)
        assert_equal(self.project.logs[-1].action, 'contributor_removed')

    def test_add_private_link(self):
        link = PrivateLinkFactory()
        link.nodes.append(self.project)
        link.save()
        assert_in(link, self.project.private_links)

    def test_remove_unregistered_conributor_removes_unclaimed_record(self):
        new_user = self.project.add_unregistered_contributor(fullname=fake.name(),
            email=fake.email(), auth=Auth(self.project.creator))
        self.project.save()
        assert_true(self.project.is_contributor(new_user))  # sanity check
        assert_in(self.project._primary_key, new_user.unclaimed_records)
        self.project.remove_contributor(
            auth=self.consolidate_auth,
            contributor=new_user
        )
        self.project.save()
        assert_not_in(self.project._primary_key, new_user.unclaimed_records)

    def test_manage_contributors_new_contributor(self):
        user = UserFactory()
        users = [
            {'id': self.project.creator._id, 'permission': 'read', 'visible': True},
            {'id': user._id, 'permission': 'read', 'visible': True},
        ]
        with assert_raises(ValueError):
            self.project.manage_contributors(
                users, auth=self.consolidate_auth, save=True
            )

    def test_manage_contributors_no_contributors(self):
        with assert_raises(ValueError):
            self.project.manage_contributors(
                [], auth=self.consolidate_auth, save=True,
            )

    def test_manage_contributors_no_admins(self):
        user = UserFactory()
        self.project.add_contributor(
            user,
            permissions=['read', 'write', 'admin'],
            save=True
        )
        users = [
            {'id': self.project.creator._id, 'permission': 'read', 'visible': True},
            {'id': user._id, 'permission': 'read', 'visible': True},
        ]
        with assert_raises(ValueError):
            self.project.manage_contributors(
                users, auth=self.consolidate_auth, save=True,
            )

    def test_manage_contributors_no_registered_admins(self):
        unregistered = UnregUserFactory()
        self.project.add_contributor(
            unregistered,
            permissions=['read', 'write', 'admin'],
            save=True
        )
        users = [
            {'id': self.project.creator._id, 'permission': 'read', 'visible': True},
            {'id': unregistered._id, 'permission': 'admin', 'visible': True},
        ]
        with assert_raises(ValueError):
            self.project.manage_contributors(
                users, auth=self.consolidate_auth, save=True,
            )

    def test_set_title(self):
        proj = ProjectFactory(title='That Was Then', creator=self.user)
        proj.set_title('This is now', auth=self.consolidate_auth)
        proj.save()
        # Title was changed
        assert_equal(proj.title, 'This is now')
        # A log event was saved
        latest_log = proj.logs[-1]
        assert_equal(latest_log.action, 'edit_title')
        assert_equal(latest_log.params['title_original'], 'That Was Then')

    def test_contributor_can_edit(self):
        contributor = UserFactory()
        contributor_auth = Auth(user=contributor)
        other_guy = UserFactory()
        other_guy_auth = Auth(user=other_guy)
        self.project.add_contributor(
            contributor=contributor, auth=self.consolidate_auth)
        self.project.save()
        assert_true(self.project.can_edit(contributor_auth))
        assert_false(self.project.can_edit(other_guy_auth))

    def test_can_edit_can_be_passed_a_user(self):
        assert_true(self.project.can_edit(user=self.user))

    def test_creator_can_edit(self):
        assert_true(self.project.can_edit(self.consolidate_auth))

    def test_noncontributor_cant_edit_public(self):
        user1 = UserFactory()
        user1_auth = Auth(user=user1)
        # Change project to public
        self.project.set_privacy('public')
        self.project.save()
        # Noncontributor can't edit
        assert_false(self.project.can_edit(user1_auth))

    def test_can_view_private(self):
        # Create contributor and noncontributor
        link = PrivateLinkFactory()
        link.nodes.append(self.project)
        link.save()
        contributor = UserFactory()
        contributor_auth = Auth(user=contributor)
        other_guy = UserFactory()
        other_guy_auth = Auth(user=other_guy)
        self.project.add_contributor(
            contributor=contributor, auth=self.consolidate_auth)
        self.project.save()
        # Only creator and contributor can view
        assert_true(self.project.can_view(self.consolidate_auth))
        assert_true(self.project.can_view(contributor_auth))
        assert_false(self.project.can_view(other_guy_auth))
        other_guy_auth.private_key = link.key
        assert_true(self.project.can_view(other_guy_auth))

    def test_creator_cannot_edit_project_if_they_are_removed(self):
        creator = UserFactory()
        project = ProjectFactory(creator=creator)
        contrib = UserFactory()
        project.add_contributor(contrib, auth=Auth(user=creator))
        project.save()
        assert_in(creator, project.contributors)
        # Creator is removed from project
        project.remove_contributor(creator, auth=Auth(user=contrib))
        assert_false(project.can_view(Auth(user=creator)))
        assert_false(project.can_edit(Auth(user=creator)))
        assert_false(project.is_contributor(creator))

    def test_can_view_public(self):
        # Create contributor and noncontributor
        contributor = UserFactory()
        contributor_auth = Auth(user=contributor)
        other_guy = UserFactory()
        other_guy_auth = Auth(user=other_guy)
        self.project.add_contributor(
            contributor=contributor, auth=self.consolidate_auth)
        # Change project to public
        self.project.set_privacy('public')
        self.project.save()
        # Creator, contributor, and noncontributor can view
        assert_true(self.project.can_view(self.consolidate_auth))
        assert_true(self.project.can_view(contributor_auth))
        assert_true(self.project.can_view(other_guy_auth))

    def test_is_contributor(self):
        contributor = UserFactory()
        other_guy = UserFactory()
        self.project.add_contributor(
            contributor=contributor, auth=self.consolidate_auth)
        self.project.save()
        assert_true(self.project.is_contributor(contributor))
        assert_false(self.project.is_contributor(other_guy))
        assert_false(self.project.is_contributor(None))

    def test_is_contributor_unregistered(self):
        unreg = UnregUserFactory()
        self.project.add_unregistered_contributor(
            fullname=fake.name(),
            email=unreg.username,
            auth=self.consolidate_auth
        )
        self.project.save()
        assert_true(self.project.is_contributor(unreg))

    def test_creator_is_contributor(self):
        assert_true(self.project.is_contributor(self.user))
        assert_in(self.user, self.project.contributors)

    def test_cant_add_creator_as_contributor_twice(self):
        self.project.add_contributor(contributor=self.user)
        self.project.save()
        assert_equal(len(self.project.contributors), 1)

    def test_cant_add_same_contributor_twice(self):
        contrib = UserFactory()
        self.project.add_contributor(contributor=contrib)
        self.project.save()
        self.project.add_contributor(contributor=contrib)
        self.project.save()
        assert_equal(len(self.project.contributors), 2)

    def test_add_contributors(self):
        user1 = UserFactory()
        user2 = UserFactory()
        self.project.add_contributors(
            [
                {'user': user1, 'permissions': ['read', 'write', 'admin'], 'visible': True},
                {'user': user2, 'permissions': ['read', 'write'], 'visible': False}
            ],
            auth=self.consolidate_auth
        )
        self.project.save()
        assert_equal(len(self.project.contributors), 3)
        assert_equal(
            self.project.logs[-1].params['contributors'],
            [user1._id, user2._id]
        )
        assert_in(user1._id, self.project.permissions)
        assert_in(user2._id, self.project.permissions)
        assert_in(user1._id, self.project.visible_contributor_ids)
        assert_not_in(user2._id, self.project.visible_contributor_ids)
        assert_equal(self.project.permissions[user1._id], ['read', 'write', 'admin'])
        assert_equal(self.project.permissions[user2._id], ['read', 'write'])
        assert_equal(
            self.project.logs[-1].params['contributors'],
            [user1._id, user2._id]
        )

    def test_set_privacy(self):
        self.project.set_privacy('public', auth=self.consolidate_auth)
        self.project.save()
        assert_true(self.project.is_public)
        assert_equal(self.project.logs[-1].action, 'made_public')
        self.project.set_privacy('private', auth=self.consolidate_auth)
        self.project.save()
        assert_false(self.project.is_public)
        assert_equal(self.project.logs[-1].action, NodeLog.MADE_PRIVATE)

    def test_set_description(self):
        old_desc = self.project.description
        self.project.set_description(
            'new description', auth=self.consolidate_auth)
        self.project.save()
        assert_equal(self.project.description, 'new description')
        latest_log = self.project.logs[-1]
        assert_equal(latest_log.action, NodeLog.EDITED_DESCRIPTION)
        assert_equal(latest_log.params['description_original'], old_desc)
        assert_equal(latest_log.params['description_new'], 'new description')

    def test_no_parent(self):
        assert_equal(self.project.parent_node, None)

    def test_get_recent_logs(self):
        # Add some logs
        for _ in range(5):
            self.project.logs.append(NodeLogFactory())
        # Expected logs appears
        assert_equal(
            self.project.get_recent_logs(3),
            list(reversed(self.project.logs)[:3])
        )
        assert_equal(
            self.project.get_recent_logs(),
            list(reversed(self.project.logs))
        )

    def test_date_modified(self):
        self.project.logs.append(NodeLogFactory())
        assert_equal(self.project.date_modified, self.project.logs[-1].date)
        assert_not_equal(self.project.date_modified, self.project.date_created)

    def test_replace_contributor(self):
        contrib = UserFactory()
        self.project.add_contributor(contrib, auth=Auth(self.project.creator))
        self.project.save()
        assert_in(contrib, self.project.contributors)  # sanity check
        replacer = UserFactory()
        old_length = len(self.project.contributors)
        self.project.replace_contributor(contrib, replacer)
        self.project.save()
        new_length = len(self.project.contributors)
        assert_not_in(contrib, self.project.contributors)
        assert_in(replacer, self.project.contributors)
        assert_equal(old_length, new_length)

        # test unclaimed_records is removed
        assert_not_in(
            self.project._primary_key,
            contrib.unclaimed_records.keys()
        )

class TestTemplateNode(OsfTestCase):

    def setUp(self):
        self.user = UserFactory()
        self.consolidate_auth = Auth(user=self.user)
        self.project = ProjectFactory(creator=self.user)

    def _verify_log(self, node):
        """Tests to see that the "created from" log event is present (alone).

        :param node: A node having been created from a template just prior
        """
        assert_equal(len(node.logs), 1)
        assert_equal(node.logs[0].action, NodeLog.CREATED_FROM)

    def test_simple_template(self):
        """Create a templated node, with no changes"""
        # created templated node
        new = self.project.use_as_template(
            auth=self.consolidate_auth
        )

        assert_equal(new.title, self._default_title(self.project))
        assert_not_equal(new.date_created, self.project.date_created)
        self._verify_log(new)

    def test_simple_template_title_changed(self):
        """Create a templated node, with the title changed"""
        changed_title = 'Made from template'

        # create templated node
        new = self.project.use_as_template(
            auth=self.consolidate_auth,
            changes={
                self.project._primary_key: {
                    'title': changed_title,
                }
            }
        )

        assert_equal(new.title, changed_title)
        assert_not_equal(new.date_created, self.project.date_created)
        self._verify_log(new)

    def _create_complex(self):
        # create project connected via Pointer
        self.pointee = ProjectFactory(creator=self.user)
        self.project.add_pointer(self.pointee, auth=self.consolidate_auth)

        # create direct children
        self.component = NodeFactory(creator=self.user, project=self.project)
        self.subproject = ProjectFactory(creator=self.user, project=self.project)

    @staticmethod
    def _default_title(x):
        if isinstance(x, Node):
            return str(language.TEMPLATED_FROM_PREFIX + x.title)
        return str(x.title)


    def test_complex_template(self):
        """Create a templated node from a node with children"""
        self._create_complex()

        # create templated node
        new = self.project.use_as_template(auth=self.consolidate_auth)

        assert_equal(new.title, self._default_title(self.project))
        assert_equal(len(new.nodes), len(self.project.nodes))
        # check that all children were copied
        assert_equal(
            [x.title for x in new.nodes],
            [x.title for x in self.project.nodes],
        )
        # ensure all child nodes were actually copied, instead of moved
        assert {x._primary_key for x in new.nodes}.isdisjoint(
            {x._primary_key for x in self.project.nodes}
        )

    def test_complex_template_titles_changed(self):
        self._create_complex()

        # build changes dict to change each node's title
        changes = {
            x._primary_key: {
                'title': 'New Title ' + str(idx)
            } for idx, x in enumerate(self.project.nodes)
        }

        # create templated node
        new = self.project.use_as_template(
            auth=self.consolidate_auth,
            changes=changes
        )

        for old_node, new_node in zip(self.project.nodes, new.nodes):
            if isinstance(old_node, Node):
                assert_equal(
                    changes[old_node._primary_key]['title'],
                    new_node.title,
                )
            else:
                assert_equal(
                    old_node.title,
                    new_node.title,
                )

    def test_template_files_not_copied(self):
        self.project.add_file(
            self.consolidate_auth, 'test.txt', 'test content', 4, 'text/plain'
        )
        new = self.project.use_as_template(
            auth=self.consolidate_auth
        )
        assert_equal(
            len(self.project.files_current),
            1
        )
        assert_equal(
            len(self.project.files_versions),
            1
        )
        assert_equal(new.files_current, {})
        assert_equal(new.files_versions, {})

    def test_template_wiki_pages_not_copied(self):
        self.project.update_node_wiki(
            'template', 'lol',
            auth=self.consolidate_auth
        )
        new = self.project.use_as_template(
            auth=self.consolidate_auth
        )
        assert_in('template', self.project.wiki_pages_current)
        assert_in('template', self.project.wiki_pages_versions)
        assert_equal(new.wiki_pages_current, {})
        assert_equal(new.wiki_pages_versions, {})

    def test_template_security(self):
        """Create a templated node from a node with public and private children

        Children for which the user has no access should not be copied
        """
        other_user = UserFactory()
        other_user_auth = Auth(user=other_user)

        self._create_complex()

        # set two projects to public - leaving self.component as private
        self.project.is_public = True
        self.project.save()
        self.subproject.is_public = True
        self.subproject.save()

        # add new children, for which the user has each level of access
        self.read = NodeFactory(creator=self.user, project=self.project)
        self.read.add_contributor(other_user, permissions=['read', ])
        self.read.save()

        self.write = NodeFactory(creator=self.user, project=self.project)
        self.write.add_contributor(other_user, permissions=['read', 'write', ])
        self.write.save()

        self.admin = NodeFactory(creator=self.user, project=self.project)
        self.admin.add_contributor(other_user)
        self.admin.save()

        # filter down self.nodes to only include projects the user can see
        visible_nodes = filter(
            lambda x: x.can_view(other_user_auth),
            self.project.nodes
        )

        # create templated node
        new = self.project.use_as_template(auth=other_user_auth)

        assert_equal(new.title, self._default_title(self.project))

        # check that all children were copied
        assert_equal(
            set(x.template_node._id for x in new.nodes),
            set(x._id for x in visible_nodes),
        )
        # ensure all child nodes were actually copied, instead of moved
        assert_true({x._primary_key for x in new.nodes}.isdisjoint(
            {x._primary_key for x in self.project.nodes}
        ))

        # ensure that the creator is admin for each node copied
        for node in new.nodes:
            assert_equal(
                node.permissions.get(other_user._id),
                ['read', 'write', 'admin'],
            )


class TestForkNode(OsfTestCase):
<<<<<<< HEAD

=======
>>>>>>> 4dd4fb35
    def setUp(self):
        self.user = UserFactory()
        self.consolidate_auth = Auth(user=self.user)
        self.project = ProjectFactory(creator=self.user)

    def _cmp_fork_original(self, fork_user, fork_date, fork, original,
                           title_prepend='Fork of '):
        """Compare forked node with original node. Verify copied fields,
        modified fields, and files; recursively compare child nodes.

        :param fork_user: User who forked the original nodes
        :param fork_date: Datetime (UTC) at which the original node was forked
        :param fork: Forked node
        :param original: Original node
        :param title_prepend: String prepended to fork title

        """
        # Test copied fields
        assert_equal(title_prepend + original.title, fork.title)
        assert_equal(original.category, fork.category)
        assert_equal(original.description, fork.description)
        assert_equal(original.logs, fork.logs[:-1])
        assert_true(len(fork.logs) == len(original.logs) + 1)
        assert_equal(fork.logs[-1].action, NodeLog.NODE_FORKED)
        assert_equal(original.tags, fork.tags)
        assert_equal(original.parent_node is None, fork.parent_node is None)

        # Test modified fields
        assert_true(fork.is_fork)
        assert_equal(len(fork.private_links), 0)
        assert_equal(fork.forked_from, original)
        assert_in(fork._id, original.fork_list)
        assert_in(fork._id, original.node__forked)
        # Note: Must cast ForeignList to list for comparison
        assert_equal(list(fork.contributors), [fork_user])
        assert_true((fork_date - fork.date_created) < datetime.timedelta(seconds=30))
        assert_not_equal(fork.forked_date, original.date_created)

        # Test that files were copied correctly
        for fname in original.files_versions:
            assert_true(fname in original.files_versions)
            assert_true(fname in fork.files_versions)
            assert_equal(
                len(original.files_versions[fname]),
                len(fork.files_versions[fname]),
             )
            for vidx in range(len(original.files_versions[fname])):
                file_original = NodeFile.load(original.files_versions[fname][vidx])
                file_fork = NodeFile.load(original.files_versions[fname][vidx])
                data_original = original.get_file(file_original.path, vidx)
                data_fork = fork.get_file(file_fork.path, vidx)
                assert_equal(data_original, data_fork)

        # Test that pointers were copied correctly
        assert_equal(
            [pointer.node for pointer in original.nodes_pointer],
            [pointer.node for pointer in fork.nodes_pointer],
        )

        # Test that add-ons were copied correctly
        assert_equal(
            original.get_addon_names(),
            fork.get_addon_names()
        )
        assert_equal(
            [addon.config.short_name for addon in original.get_addons()],
            [addon.config.short_name for addon in fork.get_addons()]
        )

        fork_user_auth = Auth(user=fork_user)
        # Recursively compare children
        for idx, child in enumerate(original.nodes):
            if child.can_view(fork_user_auth):
                self._cmp_fork_original(fork_user, fork_date, fork.nodes[idx],
                                        child, title_prepend='')

    @mock.patch('framework.status.push_status_message')
    def test_fork_recursion(self, mock_push_status_message):
        """Omnibus test for forking.

        """
        # Make some children
        self.component = NodeFactory(creator=self.user, project=self.project)
        self.subproject = ProjectFactory(creator=self.user, project=self.project)

        # Add files to test copying
        self.project.add_file(
            self.consolidate_auth, 'test.txt', 'test content', 4, 'text/plain'
        )
        self.component.add_file(
            self.consolidate_auth, 'test2.txt', 'test content2', 4, 'text/plain'
        )
        self.subproject.add_file(
            self.consolidate_auth, 'test3.txt', 'test content3', 4, 'text/plain'
        )

        # Add pointers to test copying
        pointee = ProjectFactory()
        self.project.add_pointer(pointee, auth=self.consolidate_auth)
        self.component.add_pointer(pointee, auth=self.consolidate_auth)
        self.subproject.add_pointer(pointee, auth=self.consolidate_auth)

        # Add add-on to test copying
        self.project.add_addon('github', self.consolidate_auth)
        self.component.add_addon('github', self.consolidate_auth)
        self.subproject.add_addon('github', self.consolidate_auth)

        # Log time
        fork_date = datetime.datetime.utcnow()

        # Fork node
        fork = self.project.fork_node(auth=self.consolidate_auth)

        # Compare fork to original
        self._cmp_fork_original(self.user, fork_date, fork, self.project)

    def test_fork_private_children(self):
        """Tests that only public components are created

        """
        # Make project public
        self.project.set_privacy('public')
        # Make some children
        self.public_component = NodeFactory(
            creator=self.user,
            project=self.project,
            title='Forked',
            is_public=True,
        )
        self.public_subproject = ProjectFactory(
            creator=self.user,
            project=self.project,
            title='Forked',
            is_public=True,
        )
        self.private_component = NodeFactory(
            creator=self.user,
            project=self.project,
            title='Not Forked',
        )
        self.private_subproject = ProjectFactory(
            creator=self.user,
            project=self.project,
            title='Not Forked',
        )
        self.private_subproject_public_component = NodeFactory(
            creator=self.user,
            project=self.private_subproject,
            title='Not Forked',
        )
        self.public_subproject_public_component = NodeFactory(
            creator=self.user,
            project=self.private_subproject,
            title='Forked',
        )
        user2 = UserFactory()
        user2_auth = Auth(user=user2)
        # New user forks the project
        fork = self.project.fork_node(user2_auth)

        # fork correct children
        assert_equal(len(fork.nodes), 2)
        assert_not_in('Not Forked', [node.title for node in fork.nodes])

    def test_fork_not_public(self):
        self.project.set_privacy('public')
        fork = self.project.fork_node(self.consolidate_auth)
        assert_false(fork.is_public)

    def test_not_fork_private_link(self):
        link = PrivateLinkFactory()
        link.nodes.append(self.project)
        link.save()
        fork = self.project.fork_node(self.consolidate_auth)
        assert_not_in(link, fork.private_links)

    def test_cannot_fork_private_node(self):
        user2 = UserFactory()
        user2_auth = Auth(user=user2)
        fork = self.project.fork_node(user2_auth)
        assert_false(fork)

    def test_can_fork_public_node(self):
        self.project.set_privacy('public')
        user2 = UserFactory()
        user2_auth = Auth(user=user2)
        fork = self.project.fork_node(user2_auth)
        assert_true(fork)

    def test_contributor_can_fork(self):
        user2 = UserFactory()
        self.project.add_contributor(user2)
        user2_auth = Auth(user=user2)
        fork = self.project.fork_node(user2_auth)
        assert_true(fork)

    def test_fork_registration(self):
        self.registration = RegistrationFactory(project=self.project)
        fork = self.registration.fork_node(self.consolidate_auth)

        # fork should not be a registration
        assert_false(fork.is_registration)

        # Compare fork to original
        self._cmp_fork_original(self.user,
                                datetime.datetime.utcnow(),
                                fork,
                                self.registration)


class TestRegisterNode(OsfTestCase):

    def setUp(self):
        ensure_schemas()
        self.user = UserFactory()
        self.consolidate_auth = Auth(user=self.user)
        self.project = ProjectFactory(creator=self.user)
        self.link = PrivateLinkFactory()
        self.link.nodes.append(self.project)
        self.link.save()
        self.registration = RegistrationFactory(project=self.project)

    def test_factory(self):
        # Create a registration with kwargs
        registration1 = RegistrationFactory(
            title='t1', description='d1', creator=self.user,
        )
        assert_equal(registration1.title, 't1')
        assert_equal(registration1.description, 'd1')
        assert_equal(len(registration1.contributors), 1)
        assert_in(self.user, registration1.contributors)
        assert_equal(registration1.registered_user, self.user)
        assert_equal(len(registration1.registered_meta), 1)
        assert_equal(len(registration1.private_links), 0)


        # Create a registration from a project
        user2 = UserFactory()
        self.project.add_contributor(user2)
        registration2 = RegistrationFactory(
            project=self.project,
            user=user2,
            template='Template2',
            data='Something else',
        )
        assert_equal(registration2.registered_from, self.project)
        assert_equal(registration2.registered_user, user2)
        assert_equal(registration2.registered_meta['Template2'], 'Something else')

        # Test default user
        assert_equal(self.registration.registered_user, self.user)

    def test_title(self):
        assert_equal(self.registration.title, self.project.title)

    def test_description(self):
        assert_equal(self.registration.description, self.project.description)

    def test_category(self):
        assert_equal(self.registration.category, self.project.category)

    def test_permissions(self):
        assert_false(self.registration.is_public)
        self.project.set_privacy('public')
        registration = RegistrationFactory(project=self.project)
        assert_true(registration.is_public)

    def test_contributors(self):
        assert_equal(self.registration.contributors, self.project.contributors)

    def test_forked_from(self):
        # A a node that is not a fork
        assert_equal(self.registration.forked_from, None)
        # A node that is a fork
        fork = self.project.fork_node(self.consolidate_auth)
        registration = RegistrationFactory(project=fork)
        assert_equal(registration.forked_from, self.project)

    def test_private_links(self):
        assert_not_equal(
            self.registration.private_links,
            self.project.private_links
        )

    def test_creator(self):
        user2 = UserFactory()
        self.project.add_contributor(user2)
        registration = RegistrationFactory(project=self.project)
        assert_equal(registration.creator, self.user)

    def test_logs(self):
        # Registered node has all logs except the Project Registered log
        assert_equal(self.registration.logs, self.project.logs[:-1])

    def test_registration_log(self):
        assert_equal(self.project.logs[-1].action, 'project_registered')

    def test_tags(self):
        assert_equal(self.registration.tags, self.project.tags)

    def test_nodes(self):

        # Create some nodes
        self.component = NodeFactory(
            creator=self.user,
            project=self.project,
            title='Title1',
        )
        self.subproject = ProjectFactory(
            creator=self.user,
            project=self.project,
            title='Title2',
        )
        self.subproject_component = NodeFactory(
            creator=self.user,
            project=self.subproject,
            title='Title3',
        )

        # Make a registration
        registration = RegistrationFactory(project=self.project)

        # Reload the registration; else test won't catch failures to save
        registration.reload()

        # Registration has the nodes
        assert_equal(len(registration.nodes), 2)
        assert_equal(
            [node.title for node in registration.nodes],
            [node.title for node in self.project.nodes],
        )
        # Nodes are copies and not the original versions
        for node in registration.nodes:
            assert_not_in(node, self.project.nodes)
            assert_true(node.is_registration)

    def test_partial_contributor_registration(self):

        # Create some nodes
        self.component = NodeFactory(
            creator=self.user,
            project=self.project,
            title='Not Registered',
        )
        self.subproject = ProjectFactory(
            creator=self.user,
            project=self.project,
            title='Not Registered',
        )

        # Create some nodes to share
        self.shared_component = NodeFactory(
            creator=self.user,
            project=self.project,
            title='Registered',
        )
        self.shared_subproject = ProjectFactory(
            creator=self.user,
            project=self.project,
            title='Registered',
        )

        # Share the project and some nodes
        user2 = UserFactory()
        self.project.add_contributor(user2)
        self.shared_component.add_contributor(user2)
        self.shared_subproject.add_contributor(user2)

        # Partial contributor registers the node
        registration = RegistrationFactory(project=self.project, user=user2)

        # The correct subprojects were registered
        assert_equal(len(registration.nodes), 2)
        assert_not_in(
            'Not Registered',
            [node.title for node in registration.nodes],
        )

    def test_is_registration(self):
        assert_true(self.registration.is_registration)

    def test_registered_date(self):
        assert_almost_equal(
            self.registration.registered_date,
            datetime.datetime.utcnow(),
            delta=datetime.timedelta(seconds=30),
        )

    def test_registered_addons(self):
        assert_equal(
            [addon.config.short_name for addon in self.registration.get_addons()],
            [addon.config.short_name for addon in self.registration.registered_from.get_addons()],
        )

    def test_registered_meta(self):
        assert_equal(self.registration.registered_meta['Template1'],
                     'Some words')

    def test_registered_user(self):
        # Add a second contributor
        user2 = UserFactory()
        self.project.add_contributor(user2)
        # Second contributor registers project
        registration = RegistrationFactory(project=self.project, user=user2)
        assert_equal(registration.registered_user, user2)

    def test_registered_from(self):
        assert_equal(self.registration.registered_from, self.project)

    def test_registration_list(self):
        assert_in(self.registration._id, self.project.registration_list)


class TestNodeLog(OsfTestCase):

    def setUp(self):
        self.log = NodeLogFactory()

    def test_node_log_factory(self):
        log = NodeLogFactory()
        assert_true(log.action)

    def test_serialize(self):
        node = NodeFactory(category='hypothesis')
        log = NodeLogFactory(params={'node': node._primary_key})
        node.logs.append(log)
        node.save()
        d = log.serialize()
        assert_equal(d['action'], log.action)
        assert_equal(d['node']['category'], 'component')
        assert_equal(d['node']['url'], log.node.url)
        assert_equal(d['date'], utils.rfcformat(log.date))
        assert_in('contributors', d)
        assert_equal(d['user']['fullname'], log.user.fullname)
        assert_equal(d['user']['url'], log.user.url)
        assert_in('api_key', d)
        assert_equal(d['params'], log.params)
        assert_equal(d['node']['title'], log.node.title)

    def test_render_log_contributor_unregistered(self):
        node = NodeFactory()
        name, email = fake.name(), fake.email()
        unreg = node.add_unregistered_contributor(fullname=name, email=email,
            auth=Auth(node.creator))
        node.save()

        log = NodeLogFactory(params={'node': node._primary_key})
        ret = log._render_log_contributor(unreg._primary_key)

        assert_false(ret['registered'])
        record = unreg.get_unclaimed_record(node._primary_key)
        assert_equal(ret['fullname'], record['name'])

    def test_render_log_contributor_none(self):
        log = NodeLogFactory()
        assert_equal(log._render_log_contributor(None), None)

    def test_tz_date(self):
        assert_equal(self.log.tz_date.tzinfo, pytz.UTC)

    def test_formatted_date(self):
        iso_formatted = self.log.formatted_date  # The string version in iso format
        # Reparse the date
        parsed = parser.parse(iso_formatted)
        assert_equal(parsed, self.log.tz_date)


class TestPermissions(OsfTestCase):

    def setUp(self):
        self.project = ProjectFactory()

    def test_default_creator_permissions(self):
        assert_equal(
            set(CREATOR_PERMISSIONS),
            set(self.project.permissions[self.project.creator._id])
        )

    def test_default_contributor_permissions(self):
        user = UserFactory()
        self.project.add_contributor(user, permissions=['read'], auth=Auth(user=self.project.creator))
        self.project.save()
        assert_equal(
            set(['read']),
            set(self.project.get_permissions(user))
        )

    def test_adjust_permissions(self):
        self.project.permissions[42] = ['dance']
        self.project.save()
        assert_not_in(42, self.project.permissions)

    def test_add_permission(self):
        self.project.add_permission(self.project.creator, 'dance')
        assert_in(self.project.creator._id, self.project.permissions)
        assert_in('dance', self.project.permissions[self.project.creator._id])

    def test_add_permission_already_granted(self):
        self.project.add_permission(self.project.creator, 'dance')
        with assert_raises(ValueError):
            self.project.add_permission(self.project.creator, 'dance')

    def test_remove_permission(self):
        self.project.add_permission(self.project.creator, 'dance')
        self.project.remove_permission(self.project.creator, 'dance')
        assert_not_in('dance', self.project.permissions[self.project.creator._id])

    def test_remove_permission_not_granted(self):
        with assert_raises(ValueError):
            self.project.remove_permission(self.project.creator, 'dance')

    def test_has_permission_true(self):
        self.project.add_permission(self.project.creator, 'dance')
        assert_true(self.project.has_permission(self.project.creator, 'dance'))

    def test_has_permission_false(self):
        self.project.add_permission(self.project.creator, 'dance')
        assert_false(self.project.has_permission(self.project.creator, 'sing'))

    def test_has_permission_not_in_dict(self):
        assert_false(self.project.has_permission(self.project.creator, 'dance'))


class TestPointer(OsfTestCase):

    def setUp(self):
        self.pointer = PointerFactory()

    def test_title(self):
        assert_equal(
            self.pointer.title,
            self.pointer.node.title
        )

    def test_contributors(self):
        assert_equal(
            self.pointer.contributors,
            self.pointer.node.contributors
        )

    def _assert_clone(self, pointer, cloned):
        assert_not_equal(
            pointer._id,
            cloned._id
        )
        assert_equal(
            pointer.node,
            cloned.node
        )

    def test_clone(self):
        cloned = self.pointer._clone()
        self._assert_clone(self.pointer, cloned)

    def test_clone_no_node(self):
        pointer = Pointer()
        cloned = pointer._clone()
        assert_equal(cloned, None)

    def test_fork(self):
        forked = self.pointer.fork_node()
        self._assert_clone(self.pointer, forked)

    def test_register(self):
        registered = self.pointer.fork_node()
        self._assert_clone(self.pointer, registered)

    def test_register_with_pointer_to_registration(self):
        """Check for regression"""
        pointee = RegistrationFactory()
        project = ProjectFactory()
        auth = Auth(user=project.creator)
        project.add_pointer(pointee, auth=auth)
        registration = project.register_node(None, auth, '', '')
        assert_equal(registration.nodes[0].node, pointee)

    def test_has_pointers_recursive_false(self):
        project = ProjectFactory()
        node = NodeFactory(project=project)
        assert_false(project.has_pointers_recursive)
        assert_false(node.has_pointers_recursive)

    def test_has_pointers_recursive_true(self):
        project = ProjectFactory()
        node = NodeFactory(project=project)
        node.nodes.append(self.pointer)
        assert_true(node.has_pointers_recursive)
        assert_true(project.has_pointers_recursive)

<<<<<<< HEAD
=======

>>>>>>> 4dd4fb35
class TestWatchConfig(OsfTestCase):

    def test_factory(self):
        config = WatchConfigFactory(digest=True, immediate=False)
        assert_true(config.digest)
        assert_false(config.immediate)
        assert_true(config.node._id)


class TestUnregisteredUser(OsfTestCase):

    def setUp(self):
        self.referrer = UserFactory()
        self.project = ProjectFactory(creator=self.referrer)
        self.user = UnregUserFactory()

    def add_unclaimed_record(self):
        given_name = 'Fredd Merkury'
        email = fake.email()
        self.user.add_unclaimed_record(node=self.project,
            given_name=given_name, referrer=self.referrer,
            email=email)
        self.user.save()
        data = self.user.unclaimed_records[self.project._primary_key]
        return email, data

    def test_unregistered_factory(self):
        u1 = UnregUserFactory()
        assert_false(u1.is_registered)
        assert_true(u1.password is None)
        assert_true(u1.fullname)

    def test_unconfirmed_factory(self):
        u = UnconfirmedUserFactory()
        assert_false(u.is_registered)
        assert_true(u.username)
        assert_true(u.fullname)
        assert_true(u.password)
        assert_equal(len(u.email_verifications.keys()), 1)

    def test_add_unclaimed_record(self):
        email, data = self.add_unclaimed_record()
        assert_equal(data['name'], 'Fredd Merkury')
        assert_equal(data['referrer_id'], self.referrer._primary_key)
        assert_in('token', data)
        assert_equal(data['email'], email)
        assert_equal(data, self.user.get_unclaimed_record(self.project._primary_key))

    def test_get_claim_url(self):
        self.add_unclaimed_record()
        uid = self.user._primary_key
        pid = self.project._primary_key
        token = self.user.get_unclaimed_record(pid)['token']
        domain = settings.DOMAIN
        assert_equal(self.user.get_claim_url(pid, external=True),
            '{domain}user/{uid}/{pid}/claim/?token={token}'.format(**locals()))

    def test_get_claim_url_raises_value_error_if_not_valid_pid(self):
        with assert_raises(ValueError):
            self.user.get_claim_url('invalidinput')

    def test_cant_add_unclaimed_record_if_referrer_isnt_contributor(self):
        project = ProjectFactory()  # referrer isn't a contributor to this project
        with assert_raises(PermissionsError):
            self.user.add_unclaimed_record(node=project,
                given_name='fred m', referrer=self.referrer)

    def test_register(self):
        assert_false(self.user.is_registered)  # sanity check
        assert_false(self.user.is_claimed)
        email = fake.email()
        self.user.register(username=email, password='killerqueen')
        self.user.save()
        assert_true(self.user.is_claimed)
        assert_true(self.user.is_registered)
        assert_true(self.user.check_password('killerqueen'))
        assert_equal(self.user.username, email)

    def test_registering_with_a_different_email_adds_to_emails_list(self):
        user = UnregUserFactory()
        assert_equal(user.password, None)  # sanity check
        user.register(username=fake.email(), password='killerqueen')

    def test_verify_claim_token(self):
        self.add_unclaimed_record()
        valid = self.user.get_unclaimed_record(self.project._primary_key)['token']
        assert_true(self.user.verify_claim_token(valid, project_id=self.project._primary_key))
        assert_false(self.user.verify_claim_token('invalidtoken', project_id=self.project._primary_key))

    def test_claim_contributor(self):
        self.add_unclaimed_record()
        # sanity cheque
        assert_false(self.user.is_registered)
        assert_true(self.project)


class TestTags(OsfTestCase):

    def setUp(self):
        super(TestTags, self).setUp()
        self.project = ProjectFactory()
        self.auth = Auth(self.project.creator)

    def test_add_tag(self):
        self.project.add_tag('scientific', auth=self.auth)
        assert_in('scientific', self.project.tags)
        assert_equal(
            self.project.logs[-1].action,
            NodeLog.TAG_ADDED
        )

    def test_add_tag_too_long(self):
        with assert_raises(ValidationError):
            self.project.add_tag('q' * 129, auth=self.auth)

    def test_remove_tag(self):
        self.project.add_tag('scientific', auth=self.auth)
        self.project.remove_tag('scientific', auth=self.auth)
        assert_not_in('scientific', self.project.tags)
        assert_equal(
            self.project.logs[-1].action,
            NodeLog.TAG_REMOVED
        )

    def test_remove_tag_not_present(self):
        self.project.remove_tag('scientific', auth=self.auth)
        assert_equal(
            self.project.logs[-1].action,
            NodeLog.PROJECT_CREATED
        )


class TestContributorVisibility(OsfTestCase):

    def setUp(self):
        super(TestContributorVisibility, self).setUp()
        self.project = ProjectFactory()
        self.user2 = UserFactory()
        self.project.add_contributor(self.user2)

    def test_get_visible_true(self):
        assert_true(self.project.get_visible(self.project.creator))

    def test_get_visible_false(self):
        self.project.set_visible(self.project.creator, False)
        assert_false(self.project.get_visible(self.project.creator))

    def test_make_invisible(self):
        self.project.set_visible(self.project.creator, False, save=True)
        self.project.reload()
        assert_not_in(
            self.project.creator._id,
            self.project.visible_contributor_ids
        )
        assert_not_in(
            self.project.creator,
            self.project.visible_contributors
        )
        assert_equal(
            self.project.logs[-1].action,
            NodeLog.MADE_CONTRIBUTOR_INVISIBLE
        )

    def test_make_visible(self):
        self.project.set_visible(self.project.creator, False, save=True)
        self.project.set_visible(self.project.creator, True, save=True)
        self.project.reload()
        assert_in(
            self.project.creator._id,
            self.project.visible_contributor_ids
        )
        assert_in(
            self.project.creator,
            self.project.visible_contributors
        )
        assert_equal(
            self.project.logs[-1].action,
            NodeLog.MADE_CONTRIBUTOR_VISIBLE
        )
        # Regression test: Ensure that hiding and showing the first contributor
        # does not change the visible contributor order
        assert_equal(
            self.project.visible_contributors,
            [self.project.creator, self.user2]
        )

    def test_set_visible_missing(self):
        with assert_raises(ValueError):
            self.project.set_visible(UserFactory(), True)


class TestProjectWithAddons(OsfTestCase):

    def test_factory(self):
        p = ProjectWithAddonFactory(addon='s3')
        assert_true(p.get_addon('s3'))
        assert_true(p.creator.get_addon('s3'))


class TestComments(OsfTestCase):

    def setUp(self):
        self.comment = CommentFactory()
        self.consolidated_auth = Auth(user=self.comment.user)

    def test_create(self):
        comment = Comment.create(
            auth=self.consolidated_auth,
            user=self.comment.user,
            node=self.comment.node,
            target=self.comment.target,
            is_public=True,
        )
        assert_equal(comment.user, self.comment.user)
        assert_equal(comment.node, self.comment.node)
        assert_equal(comment.target, self.comment.target)
        assert_equal(len(comment.node.logs), 2)
        assert_equal(comment.node.logs[-1].action, NodeLog.COMMENT_ADDED)

    def test_edit(self):
        self.comment.edit(
            auth=self.consolidated_auth,
            content='edited'
        )
        assert_equal(self.comment.content, 'edited')
        assert_true(self.comment.modified)
        assert_equal(len(self.comment.node.logs), 2)
        assert_equal(self.comment.node.logs[-1].action, NodeLog.COMMENT_UPDATED)

    def test_delete(self):
        self.comment.delete(auth=self.consolidated_auth)
        assert_equal(self.comment.is_deleted, True)
        assert_equal(len(self.comment.node.logs), 2)
        assert_equal(self.comment.node.logs[-1].action, NodeLog.COMMENT_REMOVED)

    def test_undelete(self):
        self.comment.delete(auth=self.consolidated_auth)
        self.comment.undelete(auth=self.consolidated_auth)
        assert_equal(self.comment.is_deleted, False)
        assert_equal(len(self.comment.node.logs), 3)
        assert_equal(self.comment.node.logs[-1].action, NodeLog.COMMENT_ADDED)

    def test_report_abuse(self):
        user = UserFactory()
        self.comment.report_abuse(user, category='spam', text='ads', save=True)
        assert_in(user._id, self.comment.reports)
        assert_equal(
            self.comment.reports[user._id],
            {'category': 'spam', 'text': 'ads'}
        )

    def test_report_abuse_own_comment(self):
        with assert_raises(ValueError):
            self.comment.report_abuse(
                self.comment.user, category='spam', text='ads', save=True
            )

    def test_unreport_abuse(self):
        user = UserFactory()
        self.comment.report_abuse(user, category='spam', text='ads', save=True)
        self.comment.unreport_abuse(user, save=True)
        assert_not_in(user._id, self.comment.reports)

    def test_unreport_abuse_not_reporter(self):
        reporter = UserFactory()
        non_reporter = UserFactory()
        self.comment.report_abuse(reporter, category='spam', text='ads', save=True)
        with assert_raises(ValueError):
            self.comment.unreport_abuse(non_reporter, save=True)
        assert_in(reporter._id, self.comment.reports)

    def test_validate_reports_bad_key(self):
        self.comment.reports[None] = {'category': 'spam', 'text': 'ads'}
        with assert_raises(ValidationValueError):
            self.comment.save()

    def test_validate_reports_bad_type(self):
        self.comment.reports[self.comment.user._id] = 'not a dict'
        with assert_raises(ValidationTypeError):
            self.comment.save()

    def test_validate_reports_bad_value(self):
        self.comment.reports[self.comment.user._id] = {'foo': 'bar'}
        with assert_raises(ValidationValueError):
            self.comment.save()


if __name__ == '__main__':
    unittest.main()<|MERGE_RESOLUTION|>--- conflicted
+++ resolved
@@ -48,8 +48,6 @@
 
 GUID_FACTORIES = UserFactory, NodeFactory, ProjectFactory
 
-<<<<<<< HEAD
-=======
 
 class TestUserValidation(OsfTestCase):
 
@@ -116,7 +114,6 @@
             self.user.save()
 
 
->>>>>>> 4dd4fb35
 class TestUser(OsfTestCase):
 
     def setUp(self):
@@ -1751,10 +1748,7 @@
 
 
 class TestForkNode(OsfTestCase):
-<<<<<<< HEAD
-
-=======
->>>>>>> 4dd4fb35
+
     def setUp(self):
         self.user = UserFactory()
         self.consolidate_auth = Auth(user=self.user)
@@ -2344,10 +2338,7 @@
         assert_true(node.has_pointers_recursive)
         assert_true(project.has_pointers_recursive)
 
-<<<<<<< HEAD
-=======
-
->>>>>>> 4dd4fb35
+
 class TestWatchConfig(OsfTestCase):
 
     def test_factory(self):
