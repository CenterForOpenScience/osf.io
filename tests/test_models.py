# -*- coding: utf-8 -*-
'''Unit tests for models and their factories.'''
import mock
import unittest
from nose.tools import *  # noqa (PEP8 asserts)

import os.path
import json
import pytz
import datetime
import urlparse
import urllib
import itsdangerous
import random
import string
from dateutil import parser

from modularodm import Q
from modularodm.exceptions import ValidationError, ValidationValueError


from framework.analytics import get_total_activity_count
from framework.exceptions import PermissionsError
from framework.auth import User, Auth
from framework.auth import cas
from framework.sessions import set_session
from framework.sessions.model import Session
from framework.auth import exceptions as auth_exc
from framework.auth.exceptions import ChangePasswordError, ExpiredTokenError
from framework.auth.utils import impute_names_model
from framework.auth.signals import user_merged
from framework.celery_tasks import handlers
from framework.bcrypt import check_password_hash
from website import filters, language, settings, mailchimp_utils
from website.addons.wiki.model import NodeWikiPage
from website.exceptions import NodeStateError, TagNotFoundError
from website.profile.utils import serialize_user
from website.project.tasks import on_node_updated
from website.project.spam.model import SpamStatus
from website.project.signals import contributor_added
from website.project.model import (
    Node, NodeLog, Pointer, ensure_schemas, has_anonymous_link,
    get_pointer_parent, MetaSchema, DraftRegistration
)
from website.util.permissions import (
    CREATOR_PERMISSIONS,
    ADMIN,
    READ,
    WRITE,
    DEFAULT_CONTRIBUTOR_PERMISSIONS,
    expand_permissions,
)
from website.util import web_url_for, api_url_for
from website.addons.wiki.exceptions import (
    NameEmptyError,
    NameInvalidError,
    NameMaximumLengthError,
    PageCannotRenameError,
    PageConflictError,
    PageNotFoundError,
)

from tests.base import OsfTestCase, Guid, fake, capture_signals, get_default_metaschema
from tests.factories import (
    UserFactory, ApiOAuth2ApplicationFactory, NodeFactory, PointerFactory,
    ProjectFactory, NodeLogFactory, WatchConfigFactory,
    NodeWikiFactory, RegistrationFactory, UnregUserFactory,
    ProjectWithAddonFactory, UnconfirmedUserFactory, PrivateLinkFactory,
    AuthUserFactory, BookmarkCollectionFactory, CollectionFactory,
    NodeLicenseRecordFactory, InstitutionFactory, CommentFactory,
    SessionFactory)
from tests.utils import mock_archive

GUID_FACTORIES = UserFactory, NodeFactory, ProjectFactory


class TestUserValidation(OsfTestCase):

    def setUp(self):
        super(TestUserValidation, self).setUp()
        self.user = AuthUserFactory()

    def test_validate_fullname_none(self):
        self.user.fullname = None
        with assert_raises(ValidationError):
            self.user.save()

    def test_validate_fullname_empty(self):
        self.user.fullname = ''
        with assert_raises(ValidationValueError):
            self.user.save()

    def test_validate_social_profile_websites_empty(self):
        self.user.social = {'profileWebsites': []}
        self.user.save()
        assert_equal(self.user.social['profileWebsites'], [])

    def test_validate_social_profile_website_many_different(self):
        basepath = os.path.dirname(__file__)
        url_data_path = os.path.join(basepath, '../website/static/urlValidatorTest.json')
        with open(url_data_path) as url_test_data:
            data = json.load(url_test_data)

        fails_at_end = False
        for should_pass in data["testsPositive"]:
            try:
                self.user.social = {'profileWebsites': [should_pass]}
                self.user.save()
                assert_equal(self.user.social['profileWebsites'], [should_pass])
            except ValidationError:
                fails_at_end = True
                print('\"' + should_pass + '\" failed but should have passed while testing that the validator ' + data['testsPositive'][should_pass])

        for should_fail in data["testsNegative"]:
            self.user.social = {'profileWebsites': [should_fail]}
            try:
                with assert_raises(ValidationError):
                    self.user.save()
            except AssertionError:
                fails_at_end = True
                print('\"' + should_fail + '\" passed but should have failed while testing that the validator ' + data['testsNegative'][should_fail])
        if fails_at_end:
            raise

    def test_validate_multiple_profile_websites_valid(self):
        self.user.social = {'profileWebsites': ['http://cos.io/', 'http://thebuckstopshere.com', 'http://dinosaurs.com']}
        self.user.save()
        assert_equal(self.user.social['profileWebsites'], ['http://cos.io/', 'http://thebuckstopshere.com', 'http://dinosaurs.com'])

    def test_validate_social_profile_websites_invalid(self):
        self.user.social = {'profileWebsites': ['help computer']}
        with assert_raises(ValidationError):
            self.user.save()

    def test_validate_multiple_profile_social_profile_websites_invalid(self):
        self.user.social = {'profileWebsites': ['http://cos.io/', 'help computer', 'http://dinosaurs.com']}
        with assert_raises(ValidationError):
            self.user.save()

    def test_empty_social_links(self):
        assert_equal(self.user.social_links, {})
        assert_equal(len(self.user.social_links), 0)

    def test_profile_website_unchanged(self):
        self.user.social = {'profileWebsites': ['http://cos.io/']}
        self.user.save()
        assert_equal(self.user.social_links['profileWebsites'], ['http://cos.io/'])
        assert_equal(len(self.user.social_links), 1)

    def test_various_social_handles(self):
        self.user.social = {
            'profileWebsites': ['http://cos.io/'],
            'twitter': 'OSFramework',
            'github': 'CenterForOpenScience'
        }
        self.user.save()
        assert_equal(self.user.social_links, {
            'profileWebsites': ['http://cos.io/'],
            'twitter': 'http://twitter.com/OSFramework',
            'github': 'http://github.com/CenterForOpenScience'
        })

    def test_multiple_profile_websites(self):
        self.user.social = {
            'profileWebsites': ['http://cos.io/', 'http://thebuckstopshere.com', 'http://dinosaurs.com'],
            'twitter': 'OSFramework',
            'github': 'CenterForOpenScience'
        }
        self.user.save()
        assert_equal(self.user.social_links, {
            'profileWebsites': ['http://cos.io/', 'http://thebuckstopshere.com', 'http://dinosaurs.com'],
            'twitter': 'http://twitter.com/OSFramework',
            'github': 'http://github.com/CenterForOpenScience'
        })

    def test_nonsocial_ignored(self):
        self.user.social = {
            'foo': 'bar',
        }
        self.user.save()
        assert_equal(self.user.social_links, {})

    def test_validate_jobs_valid(self):
        self.user.jobs = [{
            'institution': 'School of Lover Boys',
            'department': 'Fancy Patter',
            'title': 'Lover Boy',
            'startMonth': 1,
            'startYear': '1970',
            'endMonth': 1,
            'endYear': '1980',
        }]
        self.user.save()

    def test_validate_jobs_institution_empty(self):
        self.user.jobs = [{'institution': ''}]
        with assert_raises(ValidationError):
            self.user.save()

    def test_validate_jobs_bad_end_date(self):
        # end year is < start year
        self.user.jobs = [{
            'institution': fake.company(),
            'department': fake.bs(),
            'position': fake.catch_phrase(),
            'startMonth': 1,
            'startYear': '1970',
            'endMonth': 1,
            'endYear': '1960',
        }]
        with assert_raises(ValidationValueError):
            self.user.save()

    def test_validate_schools_bad_end_date(self):
        # end year is < start year
        self.user.schools = [{
            'degree': fake.catch_phrase(),
            'institution': fake.company(),
            'department': fake.bs(),
            'startMonth': 1,
            'startYear': '1970',
            'endMonth': 1,
            'endYear': '1960',
        }]
        with assert_raises(ValidationValueError):
            self.user.save()

    def test_validate_jobs_bad_year(self):
        start_year = ['hi', '20507', '99', '67.34']
        for year in start_year:
            self.user.jobs = [{
                'institution': fake.company(),
                'department': fake.bs(),
                'position': fake.catch_phrase(),
                'startMonth': 1,
                'startYear': year,
                'endMonth': 1,
                'endYear': '1960',
            }]
            with assert_raises(ValidationValueError):
                self.user.save()

    def test_validate_schools_bad_year(self):
        start_year = ['hi', '20507', '99', '67.34']
        for year in start_year:
            self.user.schools = [{
                'degree': fake.catch_phrase(),
                'institution': fake.company(),
                'department': fake.bs(),
                'startMonth': 1,
                'startYear': year,
                'endMonth': 1,
                'endYear': '1960',
            }]
            with assert_raises(ValidationValueError):
                self.user.save()


class TestUser(OsfTestCase):

    def setUp(self):
        super(TestUser, self).setUp()
        self.user = UserFactory()
        self.auth = Auth(user=self.user)

    def test_repr(self):
        assert_in(self.user.username, repr(self.user))
        assert_in(self.user._id, repr(self.user))

    def test_update_guessed_names(self):
        name = fake.name()
        u = User(fullname=name)
        u.update_guessed_names()
        u.save()

        parsed = impute_names_model(name)
        assert_equal(u.fullname, name)
        assert_equal(u.given_name, parsed['given_name'])
        assert_equal(u.middle_names, parsed['middle_names'])
        assert_equal(u.family_name, parsed['family_name'])
        assert_equal(u.suffix, parsed['suffix'])

    def test_non_registered_user_is_not_active(self):
        u = User(username=fake.email(),
                 fullname='Freddie Mercury',
                 is_registered=False)
        u.set_password('killerqueen')
        u.save()
        assert_false(u.is_active)

    def test_create_unregistered(self):
        name, email = fake.name(), fake.email()
        u = User.create_unregistered(email=email,
                                     fullname=name)
        u.save()
        assert_equal(u.username, email)
        assert_false(u.is_registered)
        assert_false(u.is_claimed)
        assert_true(u.is_invited)
        assert_false(email in u.emails)
        parsed = impute_names_model(name)
        assert_equal(u.given_name, parsed['given_name'])

    @mock.patch('framework.auth.core.User.update_search')
    def test_search_not_updated_for_unreg_users(self, update_search):
        u = User.create_unregistered(fullname=fake.name(), email=fake.email())
        u.save()
        assert not update_search.called

    @mock.patch('framework.auth.core.User.update_search')
    def test_search_updated_for_registered_users(self, update_search):
        UserFactory(is_registered=True)
        assert_true(update_search.called)

    def test_create_unregistered_raises_error_if_already_in_db(self):
        u = UnregUserFactory()
        dupe = User.create_unregistered(fullname=fake.name(), email=u.username)
        with assert_raises(ValidationValueError):
            dupe.save()

    def test_user_with_no_password_is_not_active(self):
        u = User(
            username=fake.email(),
            fullname='Freddie Mercury',
            is_registered=True,
        )
        u.save()
        assert_false(u.is_active)

    def test_merged_user_is_not_active(self):
        master = UserFactory()
        dupe = UserFactory(merged_by=master)
        assert_false(dupe.is_active)

    def test_merged_user_with_two_account_on_same_project_with_different_visibility_and_permissions(self):
        user2 = UserFactory.build()
        user2.save()

        project = ProjectFactory(is_public=True)
        # Both the master and dupe are contributors
        project.add_contributor(user2, log=False)
        project.add_contributor(self.user, log=False)
        project.set_permissions(user=self.user, permissions=['read'])
        project.set_permissions(user=user2, permissions=['read', 'write', 'admin'])
        project.set_visible(user=self.user, visible=False)
        project.set_visible(user=user2, visible=True)
        project.save()
        self.user.merge_user(user2)
        self.user.save()
        project.reload()
        assert_true('admin' in project.permissions[self.user._id])
        assert_true(self.user._id in project.visible_contributor_ids)
        assert_false(project.is_contributor(user2))

    def test_cant_create_user_without_username(self):
        u = User()  # No username given
        with assert_raises(ValidationError):
            u.save()

    def test_date_registered_upon_saving(self):
        u = User(username=fake.email(), fullname='Foo bar')
        u.save()
        assert_true(u.date_registered)

    def test_create(self):
        name, email = fake.name(), fake.email()
        user = User.create(
            username=email, password='foobar', fullname=name
        )
        user.save()
        assert_true(user.check_password('foobar'))
        assert_true(user._id)
        assert_equal(user.given_name, impute_names_model(name)['given_name'])

    def test_create_unconfirmed(self):
        name, email = fake.name(), fake.email()
        user = User.create_unconfirmed(
            username=email, password='foobar', fullname=name
        )
        user.save()
        assert_false(user.is_registered)
        assert_equal(len(user.email_verifications.keys()), 1)
        assert_equal(
            len(user.emails),
            0,
            'primary email has not been added to emails list'
        )

    def test_create_unconfirmed_from_external_service(self):
        name, email = fake.name(), fake.email()
        external_identity = {
            'ORCID': {
                fake.ean(): 'CREATE'
            }
        }
        user = User.create_unconfirmed(
            username=email,
            password=str(fake.password()),
            fullname=name,
            external_identity=external_identity,
        )
        user.save()
        assert_false(user.is_registered)
        assert_equal(len(user.email_verifications.keys()), 1)
        assert_equal(user.email_verifications.popitem()[1]['external_identity'], external_identity)
        assert_equal(
            len(user.emails),
            0,
            'primary email has not been added to emails list'
        )

    def test_create_confirmed(self):
        name, email = fake.name(), fake.email()
        user = User.create_confirmed(
            username=email, password='foobar', fullname=name
        )
        user.save()
        assert_true(user.is_registered)
        assert_true(user.is_claimed)
        assert_equal(user.date_registered, user.date_confirmed)

    def test_cant_create_user_without_full_name(self):
        u = User(username=fake.email())
        with assert_raises(ValidationError):
            u.save()

    @mock.patch('website.security.random_string')
    def test_add_unconfirmed_email(self, random_string):
        token = fake.lexify('???????')
        random_string.return_value = token
        u = UserFactory()
        assert_equal(len(u.email_verifications.keys()), 0)
        u.add_unconfirmed_email('foo@bar.com')
        assert_equal(len(u.email_verifications.keys()), 1)
        assert_equal(u.email_verifications[token]['email'], 'foo@bar.com')

    @mock.patch('website.security.random_string')
    def test_add_unconfirmed_email_adds_expiration_date(self, random_string):
        token = fake.lexify('???????')
        random_string.return_value = token
        u = UserFactory()
        u.add_unconfirmed_email("test@osf.io")
        assert_is_instance(u.email_verifications[token]['expiration'], datetime.datetime)

    def test_add_blank_unconfirmed_email(self):
        with assert_raises(ValidationError) as exc_info:
            self.user.add_unconfirmed_email('')
        assert_equal(exc_info.exception.message, "Invalid Email")

    def test_add_blacklisted_domain_unconfirmed_email(self):
        with assert_raises(ValidationError) as e:
            self.user.add_unconfirmed_email('kanye@mailinator.com')
        assert_equal(e.exception.message, 'Invalid Email')

    @mock.patch('website.security.random_string')
    def test_get_confirmation_token(self, random_string):
        random_string.return_value = '12345'
        u = UserFactory()
        u.add_unconfirmed_email('foo@bar.com')
        assert_equal(u.get_confirmation_token('foo@bar.com'), '12345')
        assert_equal(u.get_confirmation_token('fOo@bar.com'), '12345')

    def test_get_confirmation_token_when_token_is_expired_raises_error(self):
        u = UserFactory()
        # Make sure token is already expired
        expiration = datetime.datetime.utcnow() - datetime.timedelta(seconds=1)
        u.add_unconfirmed_email('foo@bar.com', expiration=expiration)

        with assert_raises(ExpiredTokenError):
            u.get_confirmation_token('foo@bar.com')

    @mock.patch('website.security.random_string')
    def test_get_confirmation_token_when_token_is_expired_force(self, random_string):
        random_string.return_value = '12345'
        u = UserFactory()
        # Make sure token is already expired
        expiration = datetime.datetime.utcnow() - datetime.timedelta(seconds=1)
        u.add_unconfirmed_email('foo@bar.com', expiration=expiration)

        # sanity check
        with assert_raises(ExpiredTokenError):
            u.get_confirmation_token('foo@bar.com')

        random_string.return_value = '54321'

        token = u.get_confirmation_token('foo@bar.com', force=True)
        assert_equal(token, '54321')

    # Some old users will not have an 'expired' key in their email_verifications.
    # Assume the token in expired
    def test_get_confirmation_token_if_email_verification_doesnt_have_expiration(self):
        u = UserFactory()

        email = fake.email()
        u.add_unconfirmed_email(email)
        # manually remove 'expiration' key
        token = u.get_confirmation_token(email)
        del u.email_verifications[token]['expiration']
        u.save()

        with assert_raises(ExpiredTokenError):
            u.get_confirmation_token(email)

    @mock.patch('website.security.random_string')
    def test_get_confirmation_url(self, random_string):
        random_string.return_value = 'abcde'
        u = UserFactory()
        u.add_unconfirmed_email('foo@bar.com')
        assert_equal(u.get_confirmation_url('foo@bar.com'),
                '{0}confirm/{1}/{2}/'.format(settings.DOMAIN, u._primary_key, 'abcde'))

    @mock.patch('website.security.random_string')
    def test_get_confirmation_url_for_external_service(self, random_string):
        random_string.return_value = 'abcde'
        u = UnconfirmedUserFactory()
        assert_equal(u.get_confirmation_url(u.username, external_id_provider='service'),
                '{0}confirm/external/{1}/{2}/'.format(settings.DOMAIN, u._id, 'abcde'))


    def test_get_confirmation_url_when_token_is_expired_raises_error(self):
        u = UserFactory()
        # Make sure token is already expired
        expiration = datetime.datetime.utcnow() - datetime.timedelta(seconds=1)
        u.add_unconfirmed_email('foo@bar.com', expiration=expiration)

        with assert_raises(ExpiredTokenError):
            u.get_confirmation_url('foo@bar.com')

    @mock.patch('website.security.random_string')
    def test_get_confirmation_url_when_token_is_expired_force(self, random_string):
        random_string.return_value = '12345'
        u = UserFactory()
        # Make sure token is already expired
        expiration = datetime.datetime.utcnow() - datetime.timedelta(seconds=1)
        u.add_unconfirmed_email('foo@bar.com', expiration=expiration)

        # sanity check
        with assert_raises(ExpiredTokenError):
            u.get_confirmation_token('foo@bar.com')

        random_string.return_value = '54321'

        url = u.get_confirmation_url('foo@bar.com', force=True)
        expected = '{0}confirm/{1}/{2}/'.format(settings.DOMAIN, u._primary_key, '54321')
        assert_equal(url, expected)

    def test_confirm_primary_email(self):
        u = UnconfirmedUserFactory()
        token = u.get_confirmation_token(u.username)
        confirmed = u.confirm_email(token)
        u.save()
        assert_true(confirmed)
        assert_equal(len(u.email_verifications.keys()), 0)
        assert_in(u.username, u.emails)
        assert_true(u.is_registered)
        assert_true(u.is_claimed)

    def test_verify_confirmation_token(self):
        u = UserFactory.build()
        u.add_unconfirmed_email('foo@bar.com')
        u.save()

        with assert_raises(auth_exc.InvalidTokenError):
            u.get_unconfirmed_email_for_token('badtoken')

        valid_token = u.get_confirmation_token('foo@bar.com')
        assert_true(u.get_unconfirmed_email_for_token(valid_token))
        manual_expiration = datetime.datetime.utcnow() - datetime.timedelta(0, 10)
        u.email_verifications[valid_token]['expiration'] = manual_expiration

        with assert_raises(auth_exc.ExpiredTokenError):
            u.get_unconfirmed_email_for_token(valid_token)

    def test_verify_confirmation_token_when_token_has_no_expiration(self):
        # A user verification token may not have an expiration
        email = fake.email()
        u = UserFactory.build()
        u.add_unconfirmed_email(email)
        token = u.get_confirmation_token(email)
        # manually remove expiration to simulate legacy user
        del u.email_verifications[token]['expiration']
        u.save()

        assert_true(u.get_unconfirmed_email_for_token(token))

    def test_factory(self):
        # Clear users
        Node.remove()
        User.remove()
        user = UserFactory()
        assert_equal(User.find().count(), 1)
        assert_true(user.username)
        another_user = UserFactory(username='joe@mail.com')
        assert_equal(another_user.username, 'joe@mail.com')
        assert_equal(User.find().count(), 2)
        assert_true(user.date_registered)

    def test_format_surname(self):
        user = UserFactory(fullname='Duane Johnson')
        summary = user.get_summary(formatter='surname')
        assert_equal(
            summary['user_display_name'],
            'Johnson'
        )

    def test_format_surname_one_name(self):
        user = UserFactory(fullname='Rock')
        summary = user.get_summary(formatter='surname')
        assert_equal(
            summary['user_display_name'],
            'Rock'
        )

    def test_is_watching(self):
        # User watches a node
        watched_node = NodeFactory()
        unwatched_node = NodeFactory()
        config = WatchConfigFactory(node=watched_node)
        self.user.watched.append(config)
        self.user.save()
        assert_true(self.user.is_watching(watched_node))
        assert_false(self.user.is_watching(unwatched_node))

    def test_serialize(self):
        d = self.user.serialize()
        assert_equal(d['id'], str(self.user._primary_key))
        assert_equal(d['fullname'], self.user.fullname)
        assert_equal(d['registered'], self.user.is_registered)
        assert_equal(d['url'], self.user.url)

    def test_set_password(self):
        user = User(username=fake.email(), fullname='Nick Cage')
        user.set_password('ghostrider')
        user.save()
        assert_true(check_password_hash(user.password, 'ghostrider'))

    def test_check_password(self):
        user = User(username=fake.email(), fullname='Nick Cage')
        user.set_password('ghostrider')
        user.save()
        assert_true(user.check_password('ghostrider'))
        assert_false(user.check_password('ghostride'))

    def test_change_password(self):
        old_password = 'password'
        new_password = 'new password'
        confirm_password = new_password
        self.user.set_password(old_password)
        self.user.save()
        self.user.change_password(old_password, new_password, confirm_password)
        assert_true(self.user.check_password(new_password))

    def test_change_password_invalid(self, old_password=None, new_password=None, confirm_password=None,
                                     error_message='Old password is invalid'):
        self.user.set_password('password')
        self.user.save()
        with assert_raises(ChangePasswordError) as error:
            self.user.change_password(old_password, new_password, confirm_password)
            self.user.save()
        assert_in(error_message, error.exception.message)
        assert_false(self.user.check_password(new_password))

    def test_change_password_invalid_old_password(self):
        self.test_change_password_invalid(
            'invalid old password',
            'new password',
            'new password',
            'Old password is invalid',
        )

    def test_change_password_invalid_new_password_length(self):
        self.test_change_password_invalid(
            'password',
            '12345',
            '12345',
            'Password should be at least eight characters',
        )

    def test_change_password_invalid_confirm_password(self):
        self.test_change_password_invalid(
            'password',
            'new password',
            'invalid confirm password',
            'Password does not match the confirmation',
        )

    def test_change_password_invalid_blank_password(self, old_password='', new_password='', confirm_password=''):
        self.test_change_password_invalid(
            old_password,
            new_password,
            confirm_password,
            'Passwords cannot be blank',
        )

    def test_change_password_invalid_blank_new_password(self):
        for password in (None, '', '      '):
            self.test_change_password_invalid_blank_password('password', password, 'new password')

    def test_change_password_invalid_blank_confirm_password(self):
        for password in (None, '', '      '):
            self.test_change_password_invalid_blank_password('password', 'new password', password)

    def test_url(self):
        assert_equal(
            self.user.url,
            '/{0}/'.format(self.user._primary_key)
        )

    def test_absolute_url(self):
        assert_equal(
            self.user.absolute_url,
            urlparse.urljoin(settings.DOMAIN, '/{0}/'.format(self.user._primary_key))
        )

    def test_profile_image_url(self):
        expected = filters.gravatar(
            self.user,
            use_ssl=True,
            size=settings.PROFILE_IMAGE_MEDIUM
        )
        assert_equal(self.user.profile_image_url(settings.PROFILE_IMAGE_MEDIUM), expected)

    def test_profile_image_url_has_no_default_size(self):
        expected = filters.gravatar(
            self.user,
            use_ssl=True,
        )
        assert_equal(self.user.profile_image_url(), expected)
        size = urlparse.parse_qs(urlparse.urlparse(self.user.profile_image_url()).query).get('size')
        assert_equal(size, None)

    def test_activity_points(self):
        assert_equal(self.user.get_activity_points(db=self.db),
                    get_total_activity_count(self.user._primary_key))

    def test_serialize_user(self):
        master = UserFactory()
        user = UserFactory.build()
        master.merge_user(user)
        d = serialize_user(user)
        assert_equal(d['id'], user._primary_key)
        assert_equal(d['url'], user.url)
        assert_equal(d.get('username', None), None)
        assert_equal(d['fullname'], user.fullname)
        assert_equal(d['registered'], user.is_registered)
        assert_equal(d['absolute_url'], user.absolute_url)
        assert_equal(d['date_registered'], user.date_registered.strftime('%Y-%m-%d'))
        assert_equal(d['active'], user.is_active)

    def test_serialize_user_full(self):
        master = UserFactory()
        user = UserFactory.build()
        master.merge_user(user)
        d = serialize_user(user, full=True)
        gravatar = filters.gravatar(
            user,
            use_ssl=True,
            size=settings.PROFILE_IMAGE_LARGE
        )
        assert_equal(d['id'], user._primary_key)
        assert_equal(d['url'], user.url)
        assert_equal(d.get('username'), None)
        assert_equal(d['fullname'], user.fullname)
        assert_equal(d['registered'], user.is_registered)
        assert_equal(d['gravatar_url'], gravatar)
        assert_equal(d['absolute_url'], user.absolute_url)
        assert_equal(d['date_registered'], user.date_registered.strftime('%Y-%m-%d'))
        assert_equal(d['is_merged'], user.is_merged)
        assert_equal(d['merged_by']['url'], user.merged_by.url)
        assert_equal(d['merged_by']['absolute_url'], user.merged_by.absolute_url)
        projects = [
            node
            for node in user.contributed
            if node.category == 'project'
            and not node.is_registration
            and not node.is_deleted
        ]
        public_projects = [p for p in projects if p.is_public]
        assert_equal(d['number_projects'], len(projects))
        assert_equal(d['number_public_projects'], len(public_projects))

    def test_recently_added(self):
        # Project created
        project = ProjectFactory(creator=self.user)

        assert_true(hasattr(self.user, 'recently_added'))

        # Two users added as contributors
        user2 = UserFactory()
        user3 = UserFactory()
        project.add_contributor(contributor=user2, auth=self.auth)
        project.add_contributor(contributor=user3, auth=self.auth)
        assert_equal(user3, self.user.recently_added[0])
        assert_equal(user2, self.user.recently_added[1])
        assert_equal(len(self.user.recently_added), 2)

    def test_recently_added_multi_project(self):
        # Three users are created
        user2 = UserFactory()
        user3 = UserFactory()
        user4 = UserFactory()

        # 2 projects created
        project = ProjectFactory(creator=self.user)
        project2 = ProjectFactory(creator=self.user)

        # Users 2 and 3 are added to original project
        project.add_contributor(contributor=user2, auth=self.auth)
        project.add_contributor(contributor=user3, auth=self.auth)

        # Users 2 and 3 are added to original project
        project2.add_contributor(contributor=user2, auth=self.auth)
        project2.add_contributor(contributor=user4, auth=self.auth)

        assert_equal(user4, self.user.recently_added[0])
        assert_equal(user2, self.user.recently_added[1])
        assert_equal(user3, self.user.recently_added[2])
        assert_equal(len(self.user.recently_added), 3)

    def test_recently_added_length(self):
        # Project created
        project = ProjectFactory(creator=self.user)

        assert_equal(len(self.user.recently_added), 0)
        # Add 17 users
        for _ in range(17):
            project.add_contributor(
                contributor=UserFactory(),
                auth=self.auth
            )

        assert_equal(len(self.user.recently_added), 15)

    def test_display_full_name_registered(self):
        u = UserFactory()
        assert_equal(u.display_full_name(), u.fullname)

    def test_display_full_name_unregistered(self):
        name = fake.name()
        u = UnregUserFactory()
        project = ProjectFactory()
        project.add_unregistered_contributor(fullname=name, email=u.username,
            auth=Auth(project.creator))
        project.save()
        assert_equal(u.display_full_name(node=project), name)

    def test_get_projects_in_common(self):
        user2 = UserFactory()
        project = ProjectFactory(creator=self.user)
        project.add_contributor(contributor=user2, auth=self.auth)
        project.save()

        project_keys = set([node._id for node in self.user.contributed])
        projects = set(self.user.contributed)
        user2_project_keys = set([node._id for node in user2.contributed])

        assert_equal(self.user.get_projects_in_common(user2, primary_keys=True),
                     project_keys.intersection(user2_project_keys))
        assert_equal(self.user.get_projects_in_common(user2, primary_keys=False),
                     projects.intersection(user2.contributed))

    def test_n_projects_in_common(self):
        user2 = UserFactory()
        user3 = UserFactory()
        project = ProjectFactory(creator=self.user)

        project.add_contributor(contributor=user2, auth=self.auth)
        project.save()

        assert_equal(self.user.n_projects_in_common(user2), 1)
        assert_equal(self.user.n_projects_in_common(user3), 0)

    def test_user_get_cookie(self):
        user = UserFactory()
        super_secret_key = 'children need maps'
        signer = itsdangerous.Signer(super_secret_key)
        session = Session(data={
            'auth_user_id': user._id,
            'auth_user_username': user.username,
            'auth_user_fullname': user.fullname,
        })
        session.save()

        assert_equal(signer.unsign(user.get_or_create_cookie(super_secret_key)), session._id)

    def test_user_get_cookie_no_session(self):
        user = UserFactory()
        super_secret_key = 'children need maps'
        signer = itsdangerous.Signer(super_secret_key)
        assert_equal(
            0,
            Session.find(Q('data.auth_user_id', 'eq', user._id)).count()
        )

        cookie = user.get_or_create_cookie(super_secret_key)

        session = Session.find(Q('data.auth_user_id', 'eq', user._id))[0]

        assert_equal(session._id, signer.unsign(cookie))
        assert_equal(session.data['auth_user_id'], user._id)
        assert_equal(session.data['auth_user_username'], user.username)
        assert_equal(session.data['auth_user_fullname'], user.fullname)

    def test_get_user_by_cookie(self):
        user = UserFactory()
        cookie = user.get_or_create_cookie()
        assert_equal(user, User.from_cookie(cookie))

    def test_get_user_by_cookie_returns_none(self):
        assert_equal(None, User.from_cookie(''))

    def test_get_user_by_cookie_bad_cookie(self):
        assert_equal(None, User.from_cookie('foobar'))

    def test_get_user_by_cookie_no_user_id(self):
        user = UserFactory()
        cookie = user.get_or_create_cookie()
        session = Session.find_one(Q('data.auth_user_id', 'eq', user._id))
        del session.data['auth_user_id']
        assert_in('data', session.save())

        assert_equal(None, User.from_cookie(cookie))

    def test_get_user_by_cookie_no_session(self):
        user = UserFactory()
        cookie = user.get_or_create_cookie()
        Session.remove()
        assert_equal(
            0,
            Session.find(Q('data.auth_user_id', 'eq', user._id)).count()
        )
        assert_equal(None, User.from_cookie(cookie))


class TestUserParse(unittest.TestCase):

    def test_parse_first_last(self):
        parsed = impute_names_model('John Darnielle')
        assert_equal(parsed['given_name'], 'John')
        assert_equal(parsed['family_name'], 'Darnielle')

    def test_parse_first_last_particles(self):
        parsed = impute_names_model('John van der Slice')
        assert_equal(parsed['given_name'], 'John')
        assert_equal(parsed['family_name'], 'van der Slice')


class TestDisablingUsers(OsfTestCase):
    def setUp(self):
        super(TestDisablingUsers, self).setUp()
        self.user = UserFactory()

    def test_user_enabled_by_default(self):
        assert_false(self.user.is_disabled)

    def test_disabled_user(self):
        """Ensure disabling a user sets date_disabled"""
        self.user.is_disabled = True
        self.user.save()

        assert_true(isinstance(self.user.date_disabled, datetime.datetime))
        assert_true(self.user.is_disabled)
        assert_false(self.user.is_active)

    def test_reenabled_user(self):
        """Ensure restoring a disabled user unsets date_disabled"""
        self.user.is_disabled = True
        self.user.save()

        self.user.is_disabled = False
        self.user.save()

        assert_is_none(self.user.date_disabled)
        assert_false(self.user.is_disabled)
        assert_true(self.user.is_active)

    def test_is_disabled_idempotency(self):
        self.user.is_disabled = True
        self.user.save()

        old_date_disabled = self.user.date_disabled

        self.user.is_disabled = True
        self.user.save()

        new_date_disabled = self.user.date_disabled

        assert_equal(new_date_disabled, old_date_disabled)

    @mock.patch('website.mailchimp_utils.get_mailchimp_api')
    def test_disable_account_and_remove_sessions(self, mock_mail):
        session1 = SessionFactory(user=self.user, date_created=(datetime.datetime.utcnow() - datetime.timedelta(seconds=settings.OSF_SESSION_TIMEOUT)))
        session2 = SessionFactory(user=self.user, date_created=(datetime.datetime.utcnow() - datetime.timedelta(seconds=settings.OSF_SESSION_TIMEOUT)))

        self.user.mailchimp_mailing_lists[settings.MAILCHIMP_GENERAL_LIST] = True
        self.user.save()
        self.user.disable_account()

        assert_true(self.user.is_disabled)
        assert_true(isinstance(self.user.date_disabled, datetime.datetime))
        assert_false(self.user.mailchimp_mailing_lists[settings.MAILCHIMP_GENERAL_LIST])

        assert_false(Session.load(session1._id))
        assert_false(Session.load(session2._id))

    def test_disable_account_api(self):
        settings.ENABLE_EMAIL_SUBSCRIPTIONS = True
        with assert_raises(mailchimp_utils.mailchimp.InvalidApiKeyError):
            self.user.disable_account()


class TestMergingUsers(OsfTestCase):

    def setUp(self):
        super(TestMergingUsers, self).setUp()
        with self.context:
            handlers.celery_before_request()

        self.master = UserFactory(
            fullname='Joe Shmo',
            is_registered=True,
            emails=['joe@mail.com'],
        )
        self.dupe = UserFactory(
            fullname='Joseph Shmo',
            emails=['joseph123@hotmail.com']
        )

    def _merge_dupe(self):
        '''Do the actual merge.'''
        self.master.merge_user(self.dupe)
        self.master.save()

    def test_bookmark_collection_nodes_arent_merged(self):
        dashnode = ProjectFactory(creator=self.dupe, is_bookmark_collection=True)

        self._merge_dupe()

        assert_not_in(dashnode, self.master. contributed)

    def test_dupe_is_merged(self):
        self._merge_dupe()
        assert_true(self.dupe.is_merged)
        assert_equal(self.dupe.merged_by, self.master)

    def test_dupe_email_is_appended(self):
        self._merge_dupe()
        assert_in('joseph123@hotmail.com', self.master.emails)

    def test_send_user_merged_signal(self):
        self.dupe.mailchimp_mailing_lists['foo'] = True
        self.dupe.save()

        with capture_signals() as mock_signals:
            self._merge_dupe()
            assert_equal(mock_signals.signals_sent(), set([user_merged]))

    @mock.patch('website.mailchimp_utils.get_mailchimp_api')
    def test_merged_user_unsubscribed_from_mailing_lists(self, mock_get_mailchimp_api):
        list_name = 'foo'
        username = self.dupe.username
        self.dupe.mailchimp_mailing_lists[list_name] = True
        self.dupe.save()
        mock_client = mock.MagicMock()
        mock_get_mailchimp_api.return_value = mock_client
        mock_client.lists.list.return_value = {'data': [{'id': 2, 'list_name': list_name}]}
        list_id = mailchimp_utils.get_list_id_from_name(list_name)
        self._merge_dupe()
        handlers.celery_teardown_request()
        mock_client.lists.unsubscribe.assert_called_with(id=list_id, email={'email': username}, send_goodbye=False)
        assert_false(self.dupe.mailchimp_mailing_lists[list_name])

    def test_inherits_projects_contributed_by_dupe(self):
        project = ProjectFactory()
        project.add_contributor(self.dupe)
        project.save()
        self._merge_dupe()
        project.reload()
        assert_true(project.is_contributor(self.master))
        assert_false(project.is_contributor(self.dupe))

    def test_inherits_projects_created_by_dupe(self):
        project = ProjectFactory(creator=self.dupe)
        self._merge_dupe()
        project.reload()
        assert_equal(project.creator, self.master)

    def test_adding_merged_user_as_contributor_adds_master(self):
        project = ProjectFactory(creator=UserFactory())
        self._merge_dupe()
        project.add_contributor(contributor=self.dupe)
        assert_true(project.is_contributor(self.master))
        assert_false(project.is_contributor(self.dupe))

    def test_merging_dupe_who_is_contributor_on_same_projects(self):
        # Both master and dupe are contributors on the same project
        project = ProjectFactory()
        project.add_contributor(contributor=self.master)
        project.add_contributor(contributor=self.dupe)
        project.save()
        self._merge_dupe()  # perform the merge
        project.reload()
        assert_true(project.is_contributor(self.master))
        assert_false(project.is_contributor(self.dupe))
        assert_equal(len(project.contributors), 2) # creator and master
                                                   # are the only contribs


class TestGUID(OsfTestCase):

    def setUp(self):
        super(TestGUID, self).setUp()
        self.records = {}
        for factory in GUID_FACTORIES:
            record = factory()
            self.records[record._name] = record

    def test_guid(self):

        for record in self.records.values():

            record_guid = Guid.load(record._primary_key)

            # GUID must exist
            assert_false(record_guid is None)

            # Primary keys of GUID and record must be the same
            assert_equal(
                record_guid._primary_key,
                record._primary_key
            )

            # GUID must refer to record
            assert_equal(
                record_guid.referent,
                record
            )


class TestApiOAuth2Application(OsfTestCase):
    def setUp(self):
        super(TestApiOAuth2Application, self).setUp()
        self.api_app = ApiOAuth2ApplicationFactory()

    def test_must_have_owner(self):
        with assert_raises(ValidationError):
            api_app = ApiOAuth2ApplicationFactory(owner=None)
            api_app.save()

    def test_client_id_auto_populates(self):
        assert_greater(len(self.api_app.client_id), 0)

    def test_client_secret_auto_populates(self):
        assert_greater(len(self.api_app.client_secret), 0)

    def test_new_app_is_not_flagged_as_deleted(self):
        assert_true(self.api_app.is_active)

    def test_cant_edit_creation_date(self):
        with assert_raises(AttributeError):
            self.api_app.date_created = datetime.datetime.utcnow()

    def test_invalid_home_url_raises_exception(self):
        with assert_raises(ValidationError):
            api_app = ApiOAuth2ApplicationFactory(home_url="Totally not a URL")
            api_app.save()

    def test_invalid_callback_url_raises_exception(self):
        with assert_raises(ValidationError):
            api_app = ApiOAuth2ApplicationFactory(callback_url="itms://itunes.apple.com/us/app/apple-store/id375380948?mt=8")
            api_app.save()

    def test_name_cannot_be_blank(self):
        with assert_raises(ValidationError):
            api_app = ApiOAuth2ApplicationFactory(name='')
            api_app.save()

    def test_long_name_raises_exception(self):
        long_name = ('JohnJacobJingelheimerSchmidtHisNameIsMyN' * 5) + 'a'
        with assert_raises(ValidationError):
            api_app = ApiOAuth2ApplicationFactory(name=long_name)
            api_app.save()

    def test_long_description_raises_exception(self):
        long_desc = ('JohnJacobJingelheimerSchmidtHisNameIsMyN' * 25) + 'a'
        with assert_raises(ValidationError):
            api_app = ApiOAuth2ApplicationFactory(description=long_desc)
            api_app.save()

    @mock.patch('framework.auth.cas.CasClient.revoke_application_tokens')
    def test_active_set_to_false_upon_successful_deletion(self, mock_method):
        mock_method.return_value(True)
        self.api_app.deactivate(save=True)
        self.api_app.reload()
        assert_false(self.api_app.is_active)

    @mock.patch('framework.auth.cas.CasClient.revoke_application_tokens')
    def test_active_remains_true_when_cas_token_deletion_fails(self, mock_method):
        mock_method.side_effect = cas.CasHTTPError("CAS can't revoke tokens", 400, 'blank', 'blank')
        with assert_raises(cas.CasHTTPError):
            self.api_app.deactivate(save=True)
        self.api_app.reload()
        assert_true(self.api_app.is_active)


class TestNodeWikiPage(OsfTestCase):

    def setUp(self):
        super(TestNodeWikiPage, self).setUp()
        self.user = UserFactory()
        self.project = ProjectFactory(creator=self.user)
        self.wiki = NodeWikiFactory(user=self.user, node=self.project)

    def test_factory(self):
        wiki = NodeWikiFactory()
        assert_equal(wiki.page_name, 'home')
        assert_equal(wiki.version, 1)
        assert_equal(wiki.content, 'Some content')
        assert_true(wiki.user)
        assert_true(wiki.node)

    def test_url(self):
        assert_equal(self.wiki.url, '{project_url}wiki/home/'
                                    .format(project_url=self.project.url))

    def test_url_for_wiki_page_name_with_spaces(self):
        wiki = NodeWikiFactory(user=self.user, node=self.project, page_name='Test Wiki')
        url = '{}wiki/{}/'.format(self.project.url, urllib.quote(wiki.page_name))
        assert_equal(wiki.url, url)

    def test_url_for_wiki_page_name_with_special_characters(self):
        wiki = NodeWikiFactory(user=self.user, node=self.project)
        wiki.page_name = 'Wiki!@#$%^&*()+'
        wiki.save()
        url = '{}wiki/{}/'.format(self.project.url, urllib.quote(wiki.page_name))
        assert_equal(wiki.url, url)


class TestUpdateNodeWiki(OsfTestCase):

    def setUp(self):
        super(TestUpdateNodeWiki, self).setUp()
        # Create project with component
        self.user = AuthUserFactory()
        self.auth = Auth(user=self.user)
        self.project = ProjectFactory()
        self.node = NodeFactory(creator=self.user, parent=self.project)
        # user updates the wiki
        self.project.update_node_wiki('home', 'Hello world', self.auth)
        self.versions = self.project.wiki_pages_versions

    def test_default_wiki(self):
        # There is no default wiki
        project1 = ProjectFactory()
        assert_equal(project1.get_wiki_page('home'), None)

    def test_default_is_current(self):
        assert_true(self.project.get_wiki_page('home').is_current)
        self.project.update_node_wiki('home', 'Hello world 2', self.auth)
        assert_true(self.project.get_wiki_page('home').is_current)
        self.project.update_node_wiki('home', 'Hello world 3', self.auth)

    def test_wiki_content(self):
        # Wiki has correct content
        assert_equal(self.project.get_wiki_page('home').content, 'Hello world')
        # user updates the wiki a second time
        self.project.update_node_wiki('home', 'Hola mundo', self.auth)
        # Both versions have the expected content
        assert_equal(self.project.get_wiki_page('home', 2).content, 'Hola mundo')
        assert_equal(self.project.get_wiki_page('home', 1).content, 'Hello world')

    def test_current(self):
        # Wiki is current
        assert_true(self.project.get_wiki_page('home', 1).is_current)
        # user updates the wiki a second time
        self.project.update_node_wiki('home', 'Hola mundo', self.auth)
        # New version is current, old version is not
        assert_true(self.project.get_wiki_page('home', 2).is_current)
        assert_false(self.project.get_wiki_page('home', 1).is_current)

    def test_update_log(self):
        # Updates are logged
        assert_equal(self.project.logs[-1].action, 'wiki_updated')
        # user updates the wiki a second time
        self.project.update_node_wiki('home', 'Hola mundo', self.auth)
        # There are two update logs
        assert_equal([log.action for log in self.project.logs].count('wiki_updated'), 2)

    def test_update_log_specifics(self):
        page = self.project.get_wiki_page('home')
        log = self.project.logs[-1]
        assert_equal('wiki_updated', log.action)
        assert_equal(page._primary_key, log.params['page_id'])

    def test_wiki_versions(self):
        # Number of versions is correct
        assert_equal(len(self.versions['home']), 1)
        # Update wiki
        self.project.update_node_wiki('home', 'Hello world', self.auth)
        # Number of versions is correct
        assert_equal(len(self.versions['home']), 2)
        # Versions are different
        assert_not_equal(self.versions['home'][0], self.versions['home'][1])

    def test_update_two_node_wikis(self):
        # user updates a second wiki for the same node
        self.project.update_node_wiki('second', 'Hola mundo', self.auth)
        # each wiki only has one version
        assert_equal(len(self.versions['home']), 1)
        assert_equal(len(self.versions['second']), 1)
        # There are 2 logs saved
        assert_equal([log.action for log in self.project.logs].count('wiki_updated'), 2)
        # Each wiki has the expected content
        assert_equal(self.project.get_wiki_page('home').content, 'Hello world')
        assert_equal(self.project.get_wiki_page('second').content, 'Hola mundo')

    def test_update_name_invalid(self):
        # forward slashes are not allowed
        invalid_name = 'invalid/name'
        with assert_raises(NameInvalidError):
            self.project.update_node_wiki(invalid_name, 'more valid content', self.auth)

    def test_update_wiki_updates_comments_and_user_comments_viewed_timestamp(self):
        project = ProjectFactory(creator=self.user, is_public=True)
        wiki = NodeWikiFactory(node=project, page_name='test')
        comment = CommentFactory(node=project, target=Guid.load(wiki._id), user=UserFactory())

        # user views comments -- sets user.comments_viewed_timestamp
        url = project.api_url_for('update_comments_timestamp')
        res = self.app.put_json(url, {
            'page': 'wiki',
            'rootId': wiki._id
        }, auth=self.user.auth)
        self.user.reload()
        assert_in(wiki._id, self.user.comments_viewed_timestamp)

        # user updates the wiki
        project.update_node_wiki('test', 'Updating wiki', self.auth)
        comment.reload()

        new_version_id = project.wiki_pages_current['test']
        assert_in(new_version_id, self.user.comments_viewed_timestamp)
        assert_not_in(wiki._id, self.user.comments_viewed_timestamp)
        assert_equal(comment.target.referent._id, new_version_id)

    # Regression test for https://openscience.atlassian.net/browse/OSF-6138
    def test_update_wiki_updates_contributor_comments_viewed_timestamp(self):
        contributor = AuthUserFactory()
        project = ProjectFactory(creator=self.user, is_public=True)
        project.add_contributor(contributor)
        project.save()
        wiki = NodeWikiFactory(node=project, page_name='test')
        comment = CommentFactory(node=project, target=Guid.load(wiki._id), user=self.user)

        # user views comments -- sets user.comments_viewed_timestamp
        url = project.api_url_for('update_comments_timestamp')
        res = self.app.put_json(url, {
            'page': 'wiki',
            'rootId': wiki._id
        }, auth=self.user.auth)
        self.user.reload()
        assert_in(wiki._id, self.user.comments_viewed_timestamp)

        # contributor views comments -- sets contributor.comments_viewed_timestamp
        res = self.app.put_json(url, {
            'page': 'wiki',
            'rootId': wiki._id
        }, auth=contributor.auth)
        contributor.reload()
        assert_in(wiki._id, contributor.comments_viewed_timestamp)

        # user updates the wiki
        project.update_node_wiki('test', 'Updating wiki', self.auth)
        comment.reload()

        new_version_id = project.wiki_pages_current['test']
        assert_in(new_version_id, contributor.comments_viewed_timestamp)
        assert_not_in(wiki._id, contributor.comments_viewed_timestamp)
        assert_equal(comment.target.referent._id, new_version_id)


class TestRenameNodeWiki(OsfTestCase):

    def setUp(self):
        super(TestRenameNodeWiki, self).setUp()
        # Create project with component
        self.user = UserFactory()
        self.auth = Auth(user=self.user)
        self.project = ProjectFactory()
        self.node = NodeFactory(creator=self.user, parent=self.project)
        # user updates the wiki
        self.project.update_node_wiki('home', 'Hello world', self.auth)
        self.versions = self.project.wiki_pages_versions

    def test_rename_name_not_found(self):
        for invalid_name in [None, '', '   ', 'Unknown Name']:
            with assert_raises(PageNotFoundError):
                self.project.rename_node_wiki(invalid_name, None, auth=self.auth)

    def test_rename_new_name_invalid_none_or_blank(self):
        name = 'New Page'
        self.project.update_node_wiki(name, 'new content', self.auth)
        for invalid_name in [None, '', '   ']:
            with assert_raises(NameEmptyError):
                self.project.rename_node_wiki(name, invalid_name, auth=self.auth)

    def test_rename_new_name_invalid_special_characters(self):
        old_name = 'old name'
        # forward slashes are not allowed
        invalid_name = 'invalid/name'
        self.project.update_node_wiki(old_name, 'some content', self.auth)
        with assert_raises(NameInvalidError):
            self.project.rename_node_wiki(old_name, invalid_name, self.auth)

    def test_rename_name_maximum_length(self):
        old_name = 'short name'
        new_name = 'a' * 101
        self.project.update_node_wiki(old_name, 'some content', self.auth)
        with assert_raises(NameMaximumLengthError):
            self.project.rename_node_wiki(old_name, new_name, self.auth)

    def test_rename_cannot_rename(self):
        for args in [('home', 'New Home'), ('HOME', 'New Home')]:
            with assert_raises(PageCannotRenameError):
                self.project.rename_node_wiki(*args, auth=self.auth)

    def test_rename_page_not_found(self):
        for args in [('abc123', 'New Home'), (u'ˆ•¶£˙˙®¬™∆˙', 'New Home')]:
            with assert_raises(PageNotFoundError):
                self.project.rename_node_wiki(*args, auth=self.auth)

    def test_rename_page(self):
        old_name = 'new page'
        new_name = 'New pAGE'
        self.project.update_node_wiki(old_name, 'new content', self.auth)
        self.project.rename_node_wiki(old_name, new_name, self.auth)
        page = self.project.get_wiki_page(new_name)
        assert_not_equal(old_name, page.page_name)
        assert_equal(new_name, page.page_name)
        assert_equal(self.project.logs[-1].action, NodeLog.WIKI_RENAMED)

    def test_rename_page_case_sensitive(self):
        old_name = 'new page'
        new_name = 'New pAGE'
        self.project.update_node_wiki(old_name, 'new content', self.auth)
        self.project.rename_node_wiki(old_name, new_name, self.auth)
        new_page = self.project.get_wiki_page(new_name)
        assert_equal(new_name, new_page.page_name)
        assert_equal(self.project.logs[-1].action, NodeLog.WIKI_RENAMED)

    def test_rename_existing_deleted_page(self):
        old_name = 'old page'
        new_name = 'new page'
        old_content = 'old content'
        new_content = 'new content'
        # create the old page and delete it
        self.project.update_node_wiki(old_name, old_content, self.auth)
        assert_in(old_name, self.project.wiki_pages_current)
        self.project.delete_node_wiki(old_name, self.auth)
        assert_not_in(old_name, self.project.wiki_pages_current)
        # create the new page and rename it
        self.project.update_node_wiki(new_name, new_content, self.auth)
        self.project.rename_node_wiki(new_name, old_name, self.auth)
        new_page = self.project.get_wiki_page(old_name)
        old_page = self.project.get_wiki_page(old_name, version=1)
        # renaming over an existing deleted page replaces it.
        assert_equal(new_content, old_page.content)
        assert_equal(new_content, new_page.content)
        assert_equal(self.project.logs[-1].action, NodeLog.WIKI_RENAMED)

    def test_rename_page_conflict(self):
        existing_name = 'existing page'
        new_name = 'new page'
        self.project.update_node_wiki(existing_name, 'old content', self.auth)
        assert_in(existing_name, self.project.wiki_pages_current)
        self.project.update_node_wiki(new_name, 'new content', self.auth)
        assert_in(new_name, self.project.wiki_pages_current)
        with assert_raises(PageConflictError):
            self.project.rename_node_wiki(new_name, existing_name, self.auth)

    def test_rename_log(self):
        # Rename wiki
        self.project.update_node_wiki('wiki', 'content', self.auth)
        self.project.rename_node_wiki('wiki', 'renamed wiki', self.auth)
        # Rename is logged
        assert_equal(self.project.logs[-1].action, 'wiki_renamed')

    def test_rename_log_specifics(self):
        self.project.update_node_wiki('wiki', 'content', self.auth)
        self.project.rename_node_wiki('wiki', 'renamed wiki', self.auth)
        page = self.project.get_wiki_page('renamed wiki')
        log = self.project.logs[-1]
        assert_equal('wiki_renamed', log.action)
        assert_equal(page._primary_key, log.params['page_id'])


class TestDeleteNodeWiki(OsfTestCase):

    def setUp(self):
        super(TestDeleteNodeWiki, self).setUp()
        # Create project with component
        self.user = UserFactory()
        self.auth = Auth(user=self.user)
        self.project = ProjectFactory()
        self.node = NodeFactory(creator=self.user, parent=self.project)
        # user updates the wiki
        self.project.update_node_wiki('home', 'Hello world', self.auth)
        self.versions = self.project.wiki_pages_versions

    def test_delete_log(self):
        # Delete wiki
        self.project.delete_node_wiki('home', self.auth)
        # Deletion is logged
        assert_equal(self.project.logs[-1].action, 'wiki_deleted')

    def test_delete_log_specifics(self):
        page = self.project.get_wiki_page('home')
        self.project.delete_node_wiki('home', self.auth)
        log = self.project.logs[-1]
        assert_equal('wiki_deleted', log.action)
        assert_equal(page._primary_key, log.params['page_id'])

    def test_wiki_versions(self):
        # Number of versions is correct
        assert_equal(len(self.versions['home']), 1)
        # Delete wiki
        self.project.delete_node_wiki('home', self.auth)
        # Number of versions is still correct
        assert_equal(len(self.versions['home']), 1)

    def test_wiki_delete(self):
        page = self.project.get_wiki_page('home')
        self.project.delete_node_wiki('home', self.auth)

        # page was deleted
        assert_false(self.project.get_wiki_page('home'))

        log = self.project.logs[-1]

        # deletion was logged
        assert_equal(
            NodeLog.WIKI_DELETED,
            log.action,
        )
        # log date is not set to the page's creation date
        assert_true(log.date > page.date)

    def test_deleted_versions(self):
        # Update wiki a second time
        self.project.update_node_wiki('home', 'Hola mundo', self.auth)
        assert_equal(self.project.get_wiki_page('home', 2).content, 'Hola mundo')
        # Delete wiki
        self.project.delete_node_wiki('home', self.auth)
        # Check versions
        assert_equal(self.project.get_wiki_page('home',2).content, 'Hola mundo')
        assert_equal(self.project.get_wiki_page('home', 1).content, 'Hello world')


class TestNode(OsfTestCase):

    def setUp(self):
        super(TestNode, self).setUp()
        # Create project with component
        self.user = UserFactory()
        self.auth = Auth(user=self.user)
        self.parent = ProjectFactory(creator=self.user)
        self.node = NodeFactory(creator=self.user, parent=self.parent)

    def test_set_privacy_checks_admin_permissions(self):
        non_contrib = UserFactory()
        project = ProjectFactory(creator=self.user, is_public=False)
        # Non-contrib can't make project public
        with assert_raises(PermissionsError):
            project.set_privacy('public', Auth(non_contrib))

        project.set_privacy('public', Auth(project.creator))
        project.save()

        # Non-contrib can't make project private
        with assert_raises(PermissionsError):
            project.set_privacy('private', Auth(non_contrib))

    def test_set_privacy_pending_embargo(self):
        project = ProjectFactory(creator=self.user, is_public=False)
        with mock_archive(project, embargo=True, autocomplete=True) as registration:
            assert_true(registration.embargo.is_pending_approval)
            assert_true(registration.is_pending_embargo)
            with assert_raises(NodeStateError):
                registration.set_privacy('public', Auth(project.creator))

    def test_set_privacy_pending_registration(self):
        project = ProjectFactory(creator=self.user, is_public=False)
        with mock_archive(project, embargo=False, autocomplete=True) as registration:
            assert_true(registration.registration_approval.is_pending_approval)
            assert_true(registration.is_pending_registration)
            with assert_raises(NodeStateError):
                registration.set_privacy('public', Auth(project.creator))

    def test_get_aggregate_logs_queryset_doesnt_return_hidden_logs(self):
        n_orig_logs = len(self.parent.get_aggregate_logs_queryset(Auth(self.user)))

        log = self.parent.logs[-1]
        log.should_hide = True
        log.save()

        n_new_logs = len(self.parent.get_aggregate_logs_queryset(Auth(self.user)))
        # Hidden log is not returned
        assert_equal(n_new_logs, n_orig_logs - 1)

    def test_validate_categories(self):
        with assert_raises(ValidationError):
            Node(category='invalid').save()  # an invalid category

    def test_validate_bad_doi(self):
        with assert_raises(ValidationError):
            Node(preprint_doi='nope').save()
        with assert_raises(ValidationError):
            Node(preprint_doi='https://dx.doi.org/10.123.456').save()  # should save the bare DOI, not a URL
        with assert_raises(ValidationError):
            Node(preprint_doi='doi:10.10.1038/nwooo1170').save()  # should save without doi: prefix

    def test_validate_good_doi(self):
        doi = '10.10.1038/nwooo1170'
        self.node.preprint_doi = doi
        self.node.save()
        assert_equal(self.node.preprint_doi, doi)

    def test_web_url_for(self):
        result = self.parent.web_url_for('view_project')
        assert_equal(
            result,
            web_url_for(
                'view_project',
                pid=self.parent._id,
            )
        )

        result2 = self.node.web_url_for('view_project')
        assert_equal(
            result2,
            web_url_for(
                'view_project',
                pid=self.node._primary_key
            )
        )

    def test_web_url_for_absolute(self):
        result = self.parent.web_url_for('view_project', _absolute=True)
        assert_in(settings.DOMAIN, result)

    def test_category_display(self):
        node = NodeFactory(category='hypothesis')
        assert_equal(node.category_display, 'Hypothesis')
        node2 = NodeFactory(category='methods and measures')
        assert_equal(node2.category_display, 'Methods and Measures')

    def test_api_url_for(self):
        result = self.parent.api_url_for('view_project')
        assert_equal(
            result,
            api_url_for(
                'view_project',
                pid=self.parent._id
            )
        )

        result2 = self.node.api_url_for('view_project')
        assert_equal(
            result2,
            api_url_for(
                'view_project',
                pid=self.node._id,
            )
        )

    def test_api_url_for_absolute(self):
        result = self.parent.api_url_for('view_project', _absolute=True)
        assert_in(settings.DOMAIN, result)

    def test_get_absolute_url(self):
        assert_equal(self.node.get_absolute_url(),
                     '{}v2/nodes/{}/'
                     .format(settings.API_DOMAIN, self.node._id)
                     )

    def test_node_factory(self):
        node = NodeFactory()
        assert_equal(node.category, 'hypothesis')
        assert_true(node.node__parent)
        assert_equal(node.logs[0].action, 'project_created')
        assert_equal(
            set(node.get_addon_names()),
            set([
                addon_config.short_name
                for addon_config in settings.ADDONS_AVAILABLE
                if 'node' in addon_config.added_default
            ])
        )
        for addon_config in settings.ADDONS_AVAILABLE:
            if 'node' in addon_config.added_default:
                assert_in(
                    addon_config.short_name,
                    node.get_addon_names()
                )
                assert_true(
                    len([
                        addon
                        for addon in node.addons
                        if addon.config.short_name == addon_config.short_name
                    ]),
                    1
                )

    def test_add_addon(self):
        addon_count = len(self.node.get_addon_names())
        addon_record_count = len(self.node.addons)
        added = self.node.add_addon('github', self.auth)
        assert_true(added)
        self.node.reload()
        assert_equal(
            len(self.node.get_addon_names()),
            addon_count + 1
        )
        assert_equal(
            len(self.node.addons),
            addon_record_count + 1
        )
        assert_equal(
            self.node.logs[-1].action,
            NodeLog.ADDON_ADDED
        )

    def test_add_existing_addon(self):
        addon_count = len(self.node.get_addon_names())
        addon_record_count = len(self.node.addons)
        added = self.node.add_addon('osffiles', self.auth)
        assert_false(added)
        assert_equal(
            len(self.node.get_addon_names()),
            addon_count
        )
        assert_equal(
            len(self.node.addons),
            addon_record_count
        )

    def test_delete_addon(self):
        addon_count = len(self.node.get_addon_names())
        deleted = self.node.delete_addon('wiki', self.auth)
        assert_true(deleted)
        assert_equal(
            len(self.node.get_addon_names()),
            addon_count - 1
        )
        assert_equal(
            self.node.logs[-1].action,
            NodeLog.ADDON_REMOVED
        )

    @mock.patch('website.addons.github.model.GitHubNodeSettings.config')
    def test_delete_mandatory_addon(self, mock_config):
        mock_config.added_mandatory = ['node']
        self.node.add_addon('github', self.auth)
        with assert_raises(ValueError):
            self.node.delete_addon('github', self.auth)

    def test_delete_nonexistent_addon(self):
        addon_count = len(self.node.get_addon_names())
        deleted = self.node.delete_addon('github', self.auth)
        assert_false(deleted)
        assert_equal(
            len(self.node.get_addon_names()),
            addon_count
        )

    def test_url(self):
        assert_equal(
            self.node.url,
            '/{0}/'.format(self.node._primary_key)
        )

    def test_watch_url(self):
        url = self.node.watch_url
        assert_equal(url, '/api/v1/project/{0}/watch/'
                                .format(self.node._primary_key))

    def test_parent_id(self):
        assert_equal(self.node.parent_id, self.parent._id)

    def test_parent(self):
        assert_equal(self.node.parent_node, self.parent)

    def test_in_parent_nodes(self):
        assert_in(self.node, self.parent.nodes)

    def test_log(self):
        latest_log = self.node.logs[-1]
        assert_equal(latest_log.action, 'project_created')
        assert_equal(latest_log.params, {
            'node': self.node._primary_key,
            'parent_node': self.parent._primary_key,
        })
        assert_equal(latest_log.user, self.user)

    def test_add_pointer(self):
        node2 = NodeFactory(creator=self.user)
        pointer = self.node.add_pointer(node2, auth=self.auth)
        assert_equal(pointer, self.node.nodes[0])
        assert_equal(len(self.node.nodes), 1)
        assert_false(self.node.nodes[0].primary)
        assert_equal(self.node.nodes[0].node, node2)
        assert_equal(len(node2.get_points()), 1)
        assert_equal(
            self.node.logs[-1].action, NodeLog.POINTER_CREATED
        )
        assert_equal(
            self.node.logs[-1].params, {
                'parent_node': self.node.parent_id,
                'node': self.node._primary_key,
                'pointer': {
                    'id': pointer.node._id,
                    'url': pointer.node.url,
                    'title': pointer.node.title,
                    'category': pointer.node.category,
                },
            }
        )

    def test_add_pointer_fails_for_registrations(self):
        node = ProjectFactory()
        registration = RegistrationFactory(creator=self.user)

        with assert_raises(NodeStateError):
            registration.add_pointer(node, auth=self.auth)

    def test_get_points_exclude_folders(self):
        user = UserFactory()
        pointer_project = ProjectFactory(is_public=True)  # project that points to another project
        pointed_project = ProjectFactory(creator=user)  # project that other project points to
        pointer_project.add_pointer(pointed_project, Auth(pointer_project.creator), save=True)

        # Project is in a organizer collection
        folder = CollectionFactory(creator=pointed_project.creator)
        folder.add_pointer(pointed_project, Auth(pointed_project.creator), save=True)

        assert_in(pointer_project, pointed_project.get_points(folders=False))
        assert_not_in(folder, pointed_project.get_points(folders=False))
        assert_in(folder, pointed_project.get_points(folders=True))

    def test_get_points_exclude_deleted(self):
        user = UserFactory()
        pointer_project = ProjectFactory(is_public=True, is_deleted=True)  # project that points to another project
        pointed_project = ProjectFactory(creator=user)  # project that other project points to
        pointer_project.add_pointer(pointed_project, Auth(pointer_project.creator), save=True)

        assert_not_in(pointer_project, pointed_project.get_points(deleted=False))
        assert_in(pointer_project, pointed_project.get_points(deleted=True))

    def test_add_pointer_already_present(self):
        node2 = NodeFactory(creator=self.user)
        self.node.add_pointer(node2, auth=self.auth)
        with assert_raises(ValueError):
            self.node.add_pointer(node2, auth=self.auth)

    def test_rm_pointer(self):
        node2 = NodeFactory(creator=self.user)
        pointer = self.node.add_pointer(node2, auth=self.auth)
        self.node.rm_pointer(pointer, auth=self.auth)
        assert_is(Pointer.load(pointer._id), None)
        assert_equal(len(self.node.nodes), 0)
        assert_equal(len(node2.get_points()), 0)
        assert_equal(
            self.node.logs[-1].action, NodeLog.POINTER_REMOVED
        )
        assert_equal(
            self.node.logs[-1].params, {
                'parent_node': self.node.parent_id,
                'node': self.node._primary_key,
                'pointer': {
                    'id': pointer.node._id,
                    'url': pointer.node.url,
                    'title': pointer.node.title,
                    'category': pointer.node.category,
                },
            }
        )

    def test_rm_pointer_not_present(self):
        node2 = NodeFactory(creator=self.user)
        pointer = Pointer(node=node2)
        with assert_raises(ValueError):
            self.node.rm_pointer(pointer, auth=self.auth)

    def test_fork_pointer_not_present(self):
        pointer = PointerFactory()
        with assert_raises(ValueError):
            self.node.fork_pointer(pointer, auth=self.auth)

    def test_cannot_fork_deleted_node(self):
        self.node.is_deleted = True
        self.node.save()
        fork = self.parent.fork_node(auth=self.auth)
        assert_false(fork.nodes)

    def _fork_pointer(self, content):
        pointer = self.node.add_pointer(content, auth=self.auth)
        forked = self.node.fork_pointer(pointer, auth=self.auth)
        assert_true(forked.is_fork)
        assert_equal(forked.forked_from, content)
        assert_true(self.node.nodes[-1].primary)
        assert_equal(self.node.nodes[-1], forked)
        assert_equal(
            self.node.logs[-1].action, NodeLog.POINTER_FORKED
        )
        assert_equal(
            self.node.logs[-1].params, {
                'parent_node': self.node.parent_id,
                'node': self.node._primary_key,
                'pointer': {
                    'id': pointer.node._id,
                    'url': pointer.node.url,
                    'title': pointer.node.title,
                    'category': pointer.node.category,
                },
            }
        )

    def test_fork_pointer_project(self):
        project = ProjectFactory(creator=self.user)
        self._fork_pointer(project)

    def test_fork_pointer_component(self):
        component = NodeFactory(creator=self.user)
        self._fork_pointer(component)

    def test_add_file(self):
        #todo Add file series of tests
        pass

    def test_not_a_folder(self):
        assert_equal(self.node.is_collection, False)

    def test_not_a_bookmark_collection(self):
        assert_equal(self.node.is_bookmark_collection, False)

    def test_cannot_link_to_folder_more_than_once(self):
        folder = CollectionFactory(creator=self.user)
        node_two = ProjectFactory(creator=self.user)
        self.node.add_pointer(folder, auth=self.auth)
        with assert_raises(ValueError):
            node_two.add_pointer(folder, auth=self.auth)

    def test_cannot_register_deleted_node(self):
        self.node.is_deleted = True
        self.node.save()
        with assert_raises(NodeStateError) as err:
            self.node.register_node(
                schema=None,
                auth=self.auth,
                data=None
            )
        assert_equal(err.exception.message, 'Cannot register deleted node.')

    def test_set_visible_contributor_with_only_one_contributor(self):
        with assert_raises(ValueError) as e:
            self.node.set_visible(user=self.user, visible=False, auth=None)
            assert_equal(e.exception.message, 'Must have at least one visible contributor')

    def test_update_contributor(self):
        new_contrib = AuthUserFactory()
        self.node.add_contributor(new_contrib, permissions=DEFAULT_CONTRIBUTOR_PERMISSIONS, auth=self.auth)

        assert_equal(self.node.get_permissions(new_contrib), DEFAULT_CONTRIBUTOR_PERMISSIONS)
        assert_true(self.node.get_visible(new_contrib))

        self.node.update_contributor(
            new_contrib,
            READ,
            False,
            auth=self.auth
        )
        assert_equal(self.node.get_permissions(new_contrib), [READ])
        assert_false(self.node.get_visible(new_contrib))

    def test_update_contributor_non_admin_raises_error(self):
        non_admin = AuthUserFactory()
        self.node.add_contributor(
            non_admin,
            permissions=DEFAULT_CONTRIBUTOR_PERMISSIONS,
            auth=self.auth
        )
        with assert_raises(PermissionsError):
            self.node.update_contributor(
                non_admin,
                None,
                False,
                auth=Auth(non_admin)
            )

    def test_update_contributor_only_admin_raises_error(self):
        with assert_raises(NodeStateError):
            self.node.update_contributor(
                self.user,
                WRITE,
                True,
                auth=self.auth
            )

    def test_update_contributor_non_contrib_raises_error(self):
        non_contrib = AuthUserFactory()
        with assert_raises(ValueError):
            self.node.update_contributor(
                non_contrib,
                ADMIN,
                True,
                auth=self.auth
            )

    def test_contributor_manage_visibility(self):

        reg_user1 = UserFactory()
        #This makes sure manage_contributors uses set_visible so visibility for contributors is added before visibility
        #for other contributors is removed ensuring there is always at least one visible contributor
        self.node.add_contributor(contributor=self.user, permissions=['read', 'write', 'admin'], auth=self.auth)
        self.node.add_contributor(contributor=reg_user1, permissions=['read', 'write', 'admin'], auth=self.auth)

        self.node.manage_contributors(
            user_dicts=[
                {'id': self.user._id, 'permission': 'admin', 'visible': True},
                {'id': reg_user1._id, 'permission': 'admin', 'visible': False},
            ],
            auth=self.auth,
            save=True
        )
        self.node.manage_contributors(
            user_dicts=[
                {'id': self.user._id, 'permission': 'admin', 'visible': False},
                {'id': reg_user1._id, 'permission': 'admin', 'visible': True},
            ],
            auth=self.auth,
            save=True
        )

        assert_equal(len(self.node.visible_contributor_ids), 1)

    def test_contributor_set_visibility_validation(self):
        reg_user1, reg_user2 = UserFactory(), UserFactory()
        self.node.add_contributors(
            [
                {'user': reg_user1, 'permissions': [
                    'read', 'write', 'admin'], 'visible': True},
                {'user': reg_user2, 'permissions': [
                    'read', 'write', 'admin'], 'visible': False},
            ]
        )
        print(self.node.visible_contributor_ids)
        with assert_raises(ValueError) as e:
            self.node.set_visible(user=reg_user1, visible=False, auth=None)
            self.node.set_visible(user=self.user, visible=False, auth=None)
            assert_equal(e.exception.message, 'Must have at least one visible contributor')

    def test_active_child_nodes(self):
        self.node.is_deleted = True
        self.node.save()
        self.node.reload()
        assert_false(self.parent.nodes_active)

    @mock.patch('website.project.signals.after_create_registration')
    def test_register_node_makes_private_registration(self, mock_signal):
        user = UserFactory()
        node = NodeFactory(creator=user)
        node.is_public = True
        node.save()
        registration = node.register_node(get_default_metaschema(), Auth(user), '', None)
        assert_false(registration.is_public)

    @mock.patch('website.project.signals.after_create_registration')
    def test_register_node_makes_private_child_registrations(self, mock_signal):
        user = UserFactory()
        node = NodeFactory(creator=user)
        node.is_public = True
        node.save()
        child = NodeFactory(parent=node)
        child.is_public = True
        child.save()
        childchild = NodeFactory(parent=child)
        childchild.is_public = True
        childchild.save()
        registration = node.register_node(get_default_metaschema(), Auth(user), '', None)
        for node in registration.node_and_primary_descendants():
            assert_false(node.is_public)

    @mock.patch('website.project.signals.after_create_registration')
    def test_register_node_propagates_schema_and_data_to_children(self, mock_signal):
        root = ProjectFactory(creator=self.user)
        c1 = ProjectFactory(creator=self.user, parent=root)
        ProjectFactory(creator=self.user, parent=c1)

        ensure_schemas()
        meta_schema = MetaSchema.find_one(
            Q('name', 'eq', 'Open-Ended Registration') &
            Q('schema_version', 'eq', 1)
        )
        data = {'some': 'data'}
        reg = root.register_node(
            schema=meta_schema,
            auth=self.auth,
            data=data,
        )
        r1 = reg.nodes[0]
        r1a = r1.nodes[0]
        for r in [reg, r1, r1a]:
            assert_equal(r.registered_meta[meta_schema._id], data)
            assert_equal(r.registered_schema[0], meta_schema)

class TestNodeUpdate(OsfTestCase):

    def setUp(self):
        super(TestNodeUpdate, self).setUp()
        self.user = UserFactory()
        self.node = ProjectFactory(creator=self.user, category='project', is_public=False)

    def test_update_title(self):
        # Creator (admin) can update
        new_title = fake.catch_phrase()
        self.node.update({'title': new_title}, auth=Auth(self.user), save=True)
        assert_equal(self.node.title, new_title)

        last_log = self.node.logs[-1]
        assert_equal(last_log.action, NodeLog.EDITED_TITLE)

        # Write contrib can update
        new_title2 = fake.catch_phrase()
        write_contrib = UserFactory()
        self.node.add_contributor(write_contrib, auth=Auth(self.user), permissions=(READ, WRITE))
        self.node.save()
        self.node.update({'title': new_title2}, auth=Auth(write_contrib))
        assert_equal(self.node.title, new_title2)

    def test_update_description(self):
        new_title = fake.bs()

        self.node.update({'title': new_title}, auth=Auth(self.user))
        assert_equal(self.node.title, new_title)

        last_log = self.node.logs[-1]
        assert_equal(last_log.action, NodeLog.EDITED_TITLE)

    def test_update_title_and_category(self):
        new_title = fake.bs()

        new_category = 'data'

        self.node.update({'title': new_title, 'category': new_category}, auth=Auth(self.user), save=True)
        assert_equal(self.node.title, new_title)
        assert_equal(self.node.category, 'data')

        penultimate_log, last_log = self.node.logs[-2], self.node.logs[-1]
        assert_equal(penultimate_log.action, NodeLog.EDITED_TITLE)
        assert_equal(last_log.action, NodeLog.UPDATED_FIELDS)

    def test_update_is_public(self):
        self.node.update({'is_public': True}, auth=Auth(self.user), save=True)
        assert_true(self.node.is_public)

        last_log = self.node.logs[-1]
        assert_equal(last_log.action, NodeLog.MADE_PUBLIC)

        self.node.update({'is_public': False}, auth=Auth(self.user), save=True)
        last_log = self.node.logs[-1]
        assert_equal(last_log.action, NodeLog.MADE_PRIVATE)

    def test_update_can_make_registration_public(self):
        reg = RegistrationFactory(is_public=False)
        reg.update({'is_public': True})

        assert_true(reg.is_public)
        last_log = reg.logs[-1]
        assert_equal(last_log.action, NodeLog.MADE_PUBLIC)

    def test_updating_title_twice_with_same_title(self):
        original_n_logs = len(self.node.logs)
        new_title = fake.bs()
        self.node.update({'title': new_title}, auth=Auth(self.user), save=True)
        assert_equal(len(self.node.logs), original_n_logs + 1)  # sanity check

        # Call update with same title
        self.node.update({'title': new_title}, auth=Auth(self.user), save=True)
        # A new log is not created
        assert_equal(len(self.node.logs), original_n_logs + 1)

    def test_updating_description_twice_with_same_content(self):
        original_n_logs = len(self.node.logs)
        new_desc = fake.bs()
        self.node.update({'description': new_desc}, auth=Auth(self.user), save=True)
        assert_equal(len(self.node.logs), original_n_logs + 1)  # sanity check

        # Call update with same description
        self.node.update({'description': new_desc}, auth=Auth(self.user), save=True)
        # A new log is not created
        assert_equal(len(self.node.logs), original_n_logs + 1)

    # Regression test for https://openscience.atlassian.net/browse/OSF-4664
    def test_updating_category_twice_with_same_content_generates_one_log(self):
        self.node.category = 'project'
        self.node.save()
        original_n_logs = len(self.node.logs)
        new_category = 'data'

        self.node.update({'category': new_category}, auth=Auth(self.user), save=True)
        assert_equal(len(self.node.logs), original_n_logs + 1)  # sanity check
        assert_equal(self.node.category, new_category)

        # Call update with same category
        self.node.update({'category': new_category}, auth=Auth(self.user), save=True)

        # Only one new log is created
        assert_equal(len(self.node.logs), original_n_logs + 1)
        assert_equal(self.node.category, new_category)

    # TODO: test permissions, non-writable fields


class TestNodeTraversals(OsfTestCase):

    def setUp(self):
        super(TestNodeTraversals, self).setUp()
        self.viewer = AuthUserFactory()
        self.user = UserFactory()
        self.auth = Auth(user=self.user)
        self.root = ProjectFactory(creator=self.user)

    def test_next_descendants(self):
        comp1 = ProjectFactory(creator=self.user, parent=self.root)
        comp1a = ProjectFactory(creator=self.user, parent=comp1)
        comp1a.add_contributor(self.viewer, auth=self.auth, permissions='read')
        ProjectFactory(creator=self.user, parent=comp1)
        comp2 = ProjectFactory(creator=self.user, parent=self.root)
        comp2.add_contributor(self.viewer, auth=self.auth, permissions='read')
        comp2a = ProjectFactory(creator=self.user, parent=comp2)
        comp2a.add_contributor(self.viewer, auth=self.auth, permissions='read')
        ProjectFactory(creator=self.user, parent=comp2)

        descendants = self.root.next_descendants(
            Auth(self.viewer),
            condition=lambda auth, node: node.is_contributor(auth.user)
        )
        assert_equal(len(descendants), 2)  # two immediate children
        assert_equal(len(descendants[0][1]), 1)  # only one visible child of comp1
        assert_equal(len(descendants[1][1]), 0)  # don't auto-include comp2's children

    def test_delete_registration_tree(self):
        proj = NodeFactory()
        NodeFactory(parent=proj)
        comp2 = NodeFactory(parent=proj)
        NodeFactory(parent=comp2)
        reg = RegistrationFactory(project=proj)
        reg_ids = [reg._id] + [r._id for r in reg.get_descendants_recursive()]
        reg.delete_registration_tree(save=True)
        assert_false(Node.find(Q('_id', 'in', reg_ids) & Q('is_deleted', 'eq', False)).count())

    def test_delete_registration_tree_deletes_backrefs(self):
        proj = NodeFactory()
        NodeFactory(parent=proj)
        comp2 = NodeFactory(parent=proj)
        NodeFactory(parent=comp2)
        reg = RegistrationFactory(project=proj)
        reg.delete_registration_tree(save=True)
        assert_false(proj.registrations_all)

    def test_get_active_contributors_recursive_with_duplicate_users(self):
        parent = ProjectFactory(creator=self.user)

        child = ProjectFactory(creator=self.viewer, parent=parent)
        child_non_admin = UserFactory()
        child.add_contributor(child_non_admin,
                              auth=Auth(self.viewer),
                              permissions=expand_permissions(WRITE))
        grandchild = ProjectFactory(creator=self.user, parent=child)

        contributors = list(parent.get_active_contributors_recursive())
        assert_equal(len(contributors), 4)
        user_ids = [user._id for user, node in contributors]

        assert_in(self.user._id, user_ids)
        assert_in(self.viewer._id, user_ids)
        assert_in(child_non_admin._id, user_ids)

        node_ids = [node._id for user, node in contributors]
        assert_in(parent._id, node_ids)
        assert_in(grandchild._id, node_ids)

    def test_get_active_contributors_recursive_with_no_duplicate_users(self):
        parent = ProjectFactory(creator=self.user)

        child = ProjectFactory(creator=self.viewer, parent=parent)
        child_non_admin = UserFactory()
        child.add_contributor(child_non_admin,
                              auth=Auth(self.viewer),
                              permissions=expand_permissions(WRITE))
        grandchild = ProjectFactory(creator=self.user, parent=child)  # noqa

        contributors = list(parent.get_active_contributors_recursive(unique_users=True))
        assert_equal(len(contributors), 3)
        user_ids = [user._id for user, node in contributors]

        assert_in(self.user._id, user_ids)
        assert_in(self.viewer._id, user_ids)
        assert_in(child_non_admin._id, user_ids)

        node_ids = [node._id for user, node in contributors]
        assert_in(parent._id, node_ids)

    def test_get_admin_contributors_recursive_with_duplicate_users(self):
        parent = ProjectFactory(creator=self.user)

        child = ProjectFactory(creator=self.viewer, parent=parent)
        child_non_admin = UserFactory()
        child.add_contributor(child_non_admin,
                              auth=Auth(self.viewer),
                              permissions=expand_permissions(WRITE))
        child.save()

        grandchild = ProjectFactory(creator=self.user, parent=child)  # noqa

        admins = list(parent.get_admin_contributors_recursive())
        assert_equal(len(admins), 3)
        admin_ids = [user._id for user, node in admins]
        assert_in(self.user._id, admin_ids)
        assert_in(self.viewer._id, admin_ids)

        node_ids = [node._id for user, node in admins]
        assert_in(parent._id, node_ids)

    def test_get_admin_contributors_recursive_no_duplicates(self):
        parent = ProjectFactory(creator=self.user)

        child = ProjectFactory(creator=self.viewer, parent=parent)
        child_non_admin = UserFactory()
        child.add_contributor(child_non_admin,
                              auth=Auth(self.viewer),
                              permissions=expand_permissions(WRITE))
        child.save()

        grandchild = ProjectFactory(creator=self.user, parent=child)  # noqa

        admins = list(parent.get_admin_contributors_recursive(unique_users=True))
        assert_equal(len(admins), 2)
        admin_ids = [user._id for user, node in admins]
        assert_in(self.user._id, admin_ids)
        assert_in(self.viewer._id, admin_ids)

    def test_get_descendants_recursive(self):
        comp1 = ProjectFactory(creator=self.user, parent=self.root)
        comp1a = ProjectFactory(creator=self.user, parent=comp1)
        comp1a.add_contributor(self.viewer, auth=self.auth, permissions='read')
        comp1b = ProjectFactory(creator=self.user, parent=comp1)
        comp2 = ProjectFactory(creator=self.user, parent=self.root)
        comp2.add_contributor(self.viewer, auth=self.auth, permissions='read')
        comp2a = ProjectFactory(creator=self.user, parent=comp2)
        comp2a.add_contributor(self.viewer, auth=self.auth, permissions='read')
        comp2b = ProjectFactory(creator=self.user, parent=comp2)

        descendants = self.root.get_descendants_recursive()
        ids = {d._id for d in descendants}
        assert_false({node._id for node in [comp1, comp1a, comp1b, comp2, comp2a, comp2b]}.difference(ids))

    def test_get_descendants_recursive_filtered(self):
        comp1 = ProjectFactory(creator=self.user, parent=self.root)
        comp1a = ProjectFactory(creator=self.user, parent=comp1)
        comp1a.add_contributor(self.viewer, auth=self.auth, permissions='read')
        ProjectFactory(creator=self.user, parent=comp1)
        comp2 = ProjectFactory(creator=self.user, parent=self.root)
        comp2.add_contributor(self.viewer, auth=self.auth, permissions='read')
        comp2a = ProjectFactory(creator=self.user, parent=comp2)
        comp2a.add_contributor(self.viewer, auth=self.auth, permissions='read')
        ProjectFactory(creator=self.user, parent=comp2)

        descendants = self.root.get_descendants_recursive(
            lambda n: n.is_contributor(self.viewer)
        )
        ids = {d._id for d in descendants}
        nids = {node._id for node in [comp1a, comp2, comp2a]}
        assert_false(ids.difference(nids))

    def test_get_descendants_recursive_cyclic(self):
        point1 = ProjectFactory(creator=self.user, parent=self.root)
        point2 = ProjectFactory(creator=self.user, parent=self.root)
        point1.add_pointer(point2, auth=self.auth)
        point2.add_pointer(point1, auth=self.auth)

        descendants = list(point1.get_descendants_recursive())
        assert_equal(len(descendants), 1)

class TestRemoveNode(OsfTestCase):

    def setUp(self):
        super(TestRemoveNode, self).setUp()
        # Create project with component
        self.user = UserFactory()
        self.auth = Auth(user=self.user)
        self.parent_project = ProjectFactory(creator=self.user)
        self.project = ProjectFactory(creator=self.user,
                                      parent=self.parent_project)

    def test_remove_project_without_children(self):
        self.project.remove_node(auth=self.auth)

        assert_true(self.project.is_deleted)
        # parent node should have a log of the event
        assert_equal(
            self.parent_project.get_aggregate_logs_queryset(self.auth)[0].action,
            'node_removed'
        )

    def test_delete_project_log_present(self):
        self.project.remove_node(auth=self.auth)
        self.parent_project.remove_node(auth=self.auth)

        assert_true(self.parent_project.is_deleted)
        # parent node should have a log of the event
        assert_equal(self.parent_project.logs[-1].action, 'project_deleted')

    def test_remove_project_with_project_child_fails(self):
        with assert_raises(NodeStateError):
            self.parent_project.remove_node(self.auth)

    def test_remove_project_with_component_child_fails(self):
        NodeFactory(creator=self.user, parent=self.project)

        with assert_raises(NodeStateError):
            self.parent_project.remove_node(self.auth)

    def test_remove_project_with_pointer_child(self):
        target = ProjectFactory(creator=self.user)
        self.project.add_pointer(node=target, auth=self.auth)

        assert_equal(len(self.project.nodes), 1)

        self.project.remove_node(auth=self.auth)

        assert_true(self.project.is_deleted)
        # parent node should have a log of the event
        assert_equal(self.parent_project.logs[-1].action, 'node_removed')

        # target node shouldn't be deleted
        assert_false(target.is_deleted)


class TestBookmarkCollection(OsfTestCase):

    def setUp(self):
        super(TestBookmarkCollection, self).setUp()
        # Create project with component
        self.user = UserFactory()
        self.auth = Auth(user=self.user)
        self.project = BookmarkCollectionFactory(creator=self.user)

    def test_bookmark_collection_is_bookmark_collection(self):
        assert_equal(self.project.is_bookmark_collection, True)

    def test_bookmark_collection_is_collection(self):
        assert_equal(self.project.is_collection, True)

    def test_cannot_remove_bookmark_collection(self):
        with assert_raises(NodeStateError):
            self.project.remove_node(self.auth)

    def test_cannot_have_two_bookmark_collection(self):
        with assert_raises(NodeStateError):
            BookmarkCollectionFactory(creator=self.user)

    def test_cannot_link_to_bookmark_collection(self):
        new_node = ProjectFactory(creator=self.user)
        with assert_raises(ValueError):
            new_node.add_pointer(self.project, auth=self.auth)

    def test_can_remove_empty_folder(self):
        new_folder = CollectionFactory(creator=self.user)
        assert_equal(new_folder.is_collection, True)
        new_folder.remove_node(auth=self.auth)
        assert_true(new_folder.is_deleted)

    def test_can_remove_folder_structure(self):
        outer_folder = CollectionFactory(creator=self.user)
        assert_equal(outer_folder.is_collection, True)
        inner_folder = CollectionFactory(creator=self.user)
        assert_equal(inner_folder.is_collection, True)
        outer_folder.add_pointer(inner_folder, self.auth)
        outer_folder.remove_node(auth=self.auth)
        assert_true(outer_folder.is_deleted)
        assert_true(inner_folder.is_deleted)


class TestAddonCallbacks(OsfTestCase):
    """Verify that callback functions are called at the right times, with the
    right arguments.
    """
    callbacks = {
        'after_remove_contributor': None,
        'after_set_privacy': None,
        'after_fork': (None, None),
        'after_register': (None, None),
    }

    def setUp(self):
        def mock_get_addon(addon_name, deleted=False):
            # Overrides AddonModelMixin.get_addon -- without backrefs,
            # no longer guaranteed to return the same set of objects-in-memory
            return self.patched_addons.get(addon_name, None)

        super(TestAddonCallbacks, self).setUp()
        # Create project with component
        self.user = UserFactory()
        self.auth = Auth(user=self.user)
        self.parent = ProjectFactory()
        self.node = NodeFactory(creator=self.user, project=self.parent)
        self.patches = []
        self.patched_addons = {}
        self.original_get_addon = Node.get_addon

        # Mock addon callbacks
        for addon in self.node.addons:
            mock_settings = mock.create_autospec(addon.__class__)
            for callback, return_value in self.callbacks.iteritems():
                mock_callback = getattr(mock_settings, callback)
                mock_callback.return_value = return_value
                patch = mock.patch.object(
                    addon,
                    callback,
                    getattr(mock_settings, callback)
                )
                patch.start()
                self.patches.append(patch)
            self.patched_addons[addon.config.short_name] = addon
        n_patch = mock.patch.object(
            self.node,
            'get_addon',
            mock_get_addon
        )
        n_patch.start()
        self.patches.append(n_patch)

    def tearDown(self):
        super(TestAddonCallbacks, self).tearDown()
        for patcher in self.patches:
            patcher.stop()

    def test_remove_contributor_callback(self):
        user2 = UserFactory()
        self.node.add_contributor(contributor=user2, auth=self.auth)
        self.node.remove_contributor(contributor=user2, auth=self.auth)
        for addon in self.node.addons:
            callback = addon.after_remove_contributor
            callback.assert_called_once_with(
                self.node, user2, self.auth
            )

    def test_set_privacy_callback(self):
        self.node.set_privacy('public', self.auth)
        for addon in self.node.addons:
            callback = addon.after_set_privacy
            callback.assert_called_with(
                self.node, 'public',
            )

        self.node.set_privacy('private', self.auth)
        for addon in self.node.addons:
            callback = addon.after_set_privacy
            callback.assert_called_with(
                self.node, 'private'
            )

    def test_fork_callback(self):
        fork = self.node.fork_node(auth=self.auth)
        for addon in self.node.addons:
            callback = addon.after_fork
            callback.assert_called_once_with(
                self.node, fork, self.user
            )

    def test_register_callback(self):
        with mock_archive(self.node) as registration:
            for addon in self.node.addons:
                callback = addon.after_register
                callback.assert_called_once_with(
                    self.node, registration, self.user
                )


class TestProject(OsfTestCase):

    def setUp(self):
        super(TestProject, self).setUp()
        # Create project
        self.user = UserFactory()
        self.auth = Auth(user=self.user)
        self.project = ProjectFactory(creator=self.user, description='foobar')

    def test_repr(self):
        assert_in(self.project.title, repr(self.project))
        assert_in(self.project._id, repr(self.project))

    def test_project_factory(self):
        node = ProjectFactory()
        assert_equal(node.category, 'project')
        assert_true(node._id)
        assert_almost_equal(
            node.date_created, datetime.datetime.utcnow(),
            delta=datetime.timedelta(seconds=5),
        )
        assert_false(node.is_public)
        assert_false(node.is_deleted)
        assert_true(hasattr(node, 'deleted_date'))
        assert_false(node.is_registration)
        assert_true(hasattr(node, 'registered_date'))
        assert_false(node.is_fork)
        assert_true(hasattr(node, 'forked_date'))
        assert_true(node.title)
        assert_true(hasattr(node, 'description'))
        assert_true(hasattr(node, 'registered_meta'))
        assert_true(hasattr(node, 'registered_user'))
        assert_true(hasattr(node, 'registered_schema'))
        assert_true(node.creator)
        assert_true(node.contributors)
        assert_equal(len(node.logs), 1)
        assert_true(hasattr(node, 'tags'))
        assert_true(hasattr(node, 'nodes'))
        assert_true(hasattr(node, 'forked_from'))
        assert_true(hasattr(node, 'registered_from'))
        assert_equal(node.logs[-1].action, 'project_created')

    def test_log(self):
        latest_log = self.project.logs[-1]
        assert_equal(latest_log.action, 'project_created')
        assert_equal(latest_log.params['node'], self.project._primary_key)
        assert_equal(latest_log.user, self.user)

    def test_url(self):
        assert_equal(
            self.project.url,
            '/{0}/'.format(self.project._primary_key)
        )

    def test_api_url(self):
        api_url = self.project.api_url
        assert_equal(api_url, '/api/v1/project/{0}/'.format(self.project._primary_key))

    def test_watch_url(self):
        watch_url = self.project.watch_url
        assert_equal(
            watch_url,
            '/api/v1/project/{0}/watch/'.format(self.project._primary_key)
        )

    def test_parent_id(self):
        assert_false(self.project.parent_id)

    def test_watching(self):
        # A user watched a node
        user = UserFactory()
        config1 = WatchConfigFactory(node=self.project)
        user.watched.append(config1)
        user.save()
        assert_in(config1._id, [e._id for e in self.project.watches])

    def test_add_contributor(self):
        # A user is added as a contributor
        user2 = UserFactory()
        self.project.add_contributor(contributor=user2, auth=self.auth)
        self.project.save()
        assert_in(user2, self.project.contributors)
        assert_equal(self.project.logs[-1].action, 'contributor_added')

    def test_add_contributor_sends_contributor_added_signal(self):
        user = UserFactory()
        contributors = [{
            'user': user,
            'visible': True,
            'permissions': ['read', 'write']
        }]
        with capture_signals() as mock_signals:
            self.project.add_contributors(contributors=contributors, auth=self.auth)
            self.project.save()
            assert_in(user, self.project.contributors)
            assert_equal(mock_signals.signals_sent(), set([contributor_added]))

    def test_add_unregistered_contributor(self):
        self.project.add_unregistered_contributor(
            email='foo@bar.com',
            fullname='Weezy F. Baby',
            auth=self.auth
        )
        self.project.save()
        latest_contributor = self.project.contributors[-1]
        assert_true(isinstance(latest_contributor, User))
        assert_equal(latest_contributor.username, 'foo@bar.com')
        assert_equal(latest_contributor.fullname, 'Weezy F. Baby')
        assert_false(latest_contributor.is_registered)

        # A log event was added
        assert_equal(self.project.logs[-1].action, 'contributor_added')
        assert_in(self.project._primary_key, latest_contributor.unclaimed_records,
            'unclaimed record was added')
        unclaimed_data = latest_contributor.get_unclaimed_record(self.project._primary_key)
        assert_equal(unclaimed_data['referrer_id'],
            self.auth.user._primary_key)
        assert_true(self.project.is_contributor(latest_contributor))
        assert_equal(unclaimed_data['email'], 'foo@bar.com')

    def test_add_unregistered_adds_new_unclaimed_record_if_user_already_in_db(self):
        user = UnregUserFactory()
        given_name = fake.name()
        new_user = self.project.add_unregistered_contributor(
            email=user.username,
            fullname=given_name,
            auth=self.auth
        )
        self.project.save()
        # new unclaimed record was added
        assert_in(self.project._primary_key, new_user.unclaimed_records)
        unclaimed_data = new_user.get_unclaimed_record(self.project._primary_key)
        assert_equal(unclaimed_data['name'], given_name)

    def test_add_unregistered_raises_error_if_user_is_registered(self):
        user = UserFactory(is_registered=True)  # A registered user
        with assert_raises(ValidationValueError):
            self.project.add_unregistered_contributor(
                email=user.username,
                fullname=user.fullname,
                auth=self.auth
            )

    def test_remove_contributor(self):
        # A user is added as a contributor
        user2 = UserFactory()
        self.project.add_contributor(contributor=user2, auth=self.auth)
        self.project.save()
        # The user is removed
        self.project.remove_contributor(
            auth=self.auth,
            contributor=user2
        )

        self.project.reload()

        assert_not_in(user2, self.project.contributors)
        assert_not_in(user2._id, self.project.permissions)
        assert_equal(self.project.logs[-1].action, 'contributor_removed')
        assert_equal(self.project.logs[-1].params['contributors'], [user2._id])

    def test_manage_contributors_cannot_remove_last_admin_contributor(self):
        user2 = UserFactory()
        self.project.add_contributor(contributor=user2, permissions=[READ, WRITE], auth=self.auth)
        self.project.save()
        with assert_raises(NodeStateError):
            self.project.manage_contributors(
                user_dicts=[{'id': user2._id,
                             'permission': WRITE,
                             'visible': True}],
                auth=self.auth,
                save=True
            )

    def test_manage_contributors_logs_when_users_reorder(self):
        user2 = UserFactory()
        self.project.add_contributor(contributor=user2, permissions=[READ, WRITE], auth=self.auth)
        self.project.save()
        self.project.manage_contributors(
            user_dicts=[
                {
                    'id': user2._id,
                    'permission': WRITE,
                    'visible': True,
                },
                {
                    'id': self.user._id,
                    'permission': ADMIN,
                    'visible': True,
                },
            ],
            auth=self.auth,
            save=True
        )
        latest_log = self.project.logs[-1]
        assert_equal(latest_log.action, NodeLog.CONTRIB_REORDERED)
        assert_equal(latest_log.user, self.user)
        assert_in(self.user._id, latest_log.params['contributors'])
        assert_in(user2._id, latest_log.params['contributors'])

    def test_add_private_link(self):
        link = PrivateLinkFactory()
        link.nodes.append(self.project)
        link.save()
        assert_in(link._id, [e._id for e in self.project.private_links])

    @mock.patch('framework.auth.core.Auth.private_link')
    def test_has_anonymous_link(self, mock_property):
        mock_property.return_value(mock.MagicMock())
        mock_property.anonymous = True

        link1 = PrivateLinkFactory(key="link1")
        link1.nodes.append(self.project)
        link1.save()

        user2 = UserFactory()
        auth2 = Auth(user=user2, private_key="link1")

        assert_true(has_anonymous_link(self.project, auth2))

    @mock.patch('framework.auth.core.Auth.private_link')
    def test_has_no_anonymous_link(self, mock_property):
        mock_property.return_value(mock.MagicMock())
        mock_property.anonymous = False

        link2 = PrivateLinkFactory(key='link2')
        link2.nodes.append(self.project)
        link2.save()

        user3 = UserFactory()
        auth3 = Auth(user=user3, private_key='link2')

        assert_false(has_anonymous_link(self.project, auth3))

    def test_remove_unregistered_conributor_removes_unclaimed_record(self):
        new_user = self.project.add_unregistered_contributor(fullname=fake.name(),
            email=fake.email(), auth=Auth(self.project.creator))
        self.project.save()
        assert_true(self.project.is_contributor(new_user))  # sanity check
        assert_in(self.project._primary_key, new_user.unclaimed_records)
        self.project.remove_contributor(
            auth=self.auth,
            contributor=new_user
        )
        self.project.save()
        assert_not_in(self.project._primary_key, new_user.unclaimed_records)

    def test_manage_contributors_new_contributor(self):
        user = UserFactory()
        users = [
            {'id': user._id, 'permission': READ, 'visible': True},
            {'id': self.project.creator._id, 'permission': [READ, WRITE, ADMIN], 'visible': True},
        ]
        with assert_raises(ValueError):
            self.project.manage_contributors(
                users, auth=self.auth, save=True
            )

    def test_manage_contributors_no_contributors(self):
        with assert_raises(NodeStateError):
            self.project.manage_contributors(
                [], auth=self.auth, save=True,
            )

    def test_manage_contributors_no_admins(self):
        user = UserFactory()
        self.project.add_contributor(
            user,
            permissions=[READ, WRITE, ADMIN],
            save=True
        )
        users = [
            {'id': self.project.creator._id, 'permission': 'read', 'visible': True},
            {'id': user._id, 'permission': 'read', 'visible': True},
        ]
        with assert_raises(NodeStateError):
            self.project.manage_contributors(
                users, auth=self.auth, save=True,
            )

    def test_manage_contributors_no_registered_admins(self):
        unregistered = UnregUserFactory()
        self.project.add_contributor(
            unregistered,
            permissions=['read', 'write', 'admin'],
            save=True
        )
        users = [
            {'id': self.project.creator._id, 'permission': READ, 'visible': True},
            {'id': unregistered._id, 'permission': ADMIN, 'visible': True},
        ]
        with assert_raises(NodeStateError):
            self.project.manage_contributors(
                users, auth=self.auth, save=True,
            )

    def test_set_title_works_with_valid_title(self):
        proj = ProjectFactory(title='That Was Then', creator=self.user)
        proj.set_title('This is now', auth=self.auth)
        proj.save()
        # Title was changed
        assert_equal(proj.title, 'This is now')
        # A log event was saved
        latest_log = proj.logs[-1]
        assert_equal(latest_log.action, 'edit_title')
        assert_equal(latest_log.params['title_original'], 'That Was Then')

    def test_set_title_fails_if_empty_or_whitespace(self):
        proj = ProjectFactory(title='That Was Then', creator=self.user)
        with assert_raises(ValidationValueError):
            proj.set_title(' ', auth=self.auth)
        with assert_raises(ValidationValueError):
            proj.set_title('', auth=self.auth)
        #assert_equal(proj.title, 'That Was Then')

    def test_set_title_fails_if_too_long(self):
        proj = ProjectFactory(title='That Was Then', creator=self.user)
        long_title = ''.join(random.choice(string.ascii_letters + string.digits)
                             for _ in range(201))
        with assert_raises(ValidationValueError):
            proj.set_title(long_title, auth=self.auth)

    def test_title_cant_be_empty(self):
        with assert_raises(ValidationValueError):
            ProjectFactory(title='', creator=self.user)
        with assert_raises(ValidationValueError):
            ProjectFactory(title=' ', creator=self.user)

    def test_title_cant_be_too_long(self):
        long_title = ''.join(random.choice(string.ascii_letters + string.digits)
                             for _ in range(201))
        with assert_raises(ValidationValueError):
            ProjectFactory(title=long_title, creator=self.user)

    def test_contributor_can_edit(self):
        contributor = UserFactory()
        contributor_auth = Auth(user=contributor)
        other_guy = UserFactory()
        other_guy_auth = Auth(user=other_guy)
        self.project.add_contributor(
            contributor=contributor, auth=self.auth)
        self.project.save()
        assert_true(self.project.can_edit(contributor_auth))
        assert_false(self.project.can_edit(other_guy_auth))

    def test_can_edit_can_be_passed_a_user(self):
        assert_true(self.project.can_edit(user=self.user))

    def test_creator_can_edit(self):
        assert_true(self.project.can_edit(self.auth))

    def test_noncontributor_cant_edit_public(self):
        user1 = UserFactory()
        user1_auth = Auth(user=user1)
        # Change project to public
        self.project.set_privacy(Node.PUBLIC)
        self.project.save()
        # Noncontributor can't edit
        assert_false(self.project.can_edit(user1_auth))

    def test_can_view_private(self):
        # Create contributor and noncontributor
        link = PrivateLinkFactory()
        link.nodes.append(self.project)
        link.save()
        contributor = UserFactory()
        contributor_auth = Auth(user=contributor)
        other_guy = UserFactory()
        other_guy_auth = Auth(user=other_guy)
        self.project.add_contributor(
            contributor=contributor, auth=self.auth)
        self.project.save()
        # Only creator and contributor can view
        assert_true(self.project.can_view(self.auth))
        assert_true(self.project.can_view(contributor_auth))
        assert_false(self.project.can_view(other_guy_auth))
        other_guy_auth.private_key = link.key
        assert_true(self.project.can_view(other_guy_auth))

    def test_is_admin_parent_target_admin(self):
        assert_true(self.project.is_admin_parent(self.project.creator))

    def test_is_admin_parent_parent_admin(self):
        user = UserFactory()
        node = NodeFactory(parent=self.project, creator=user)
        assert_true(node.is_admin_parent(self.project.creator))

    def test_is_admin_parent_grandparent_admin(self):
        user = UserFactory()
        parent_node = NodeFactory(
            parent=self.project,
            category='project',
            creator=user
        )
        child_node = NodeFactory(parent=parent_node, creator=user)
        assert_true(child_node.is_admin_parent(self.project.creator))
        assert_true(parent_node.is_admin_parent(self.project.creator))

    def test_is_admin_parent_parent_write(self):
        user = UserFactory()
        node = NodeFactory(parent=self.project, creator=user)
        contrib = UserFactory()
        self.project.add_contributor(contrib, auth=Auth(self.project.creator), permissions=[READ, WRITE])
        assert_false(node.is_admin_parent(contrib))

    def test_has_permission_read_parent_admin(self):
        user = UserFactory()
        node = NodeFactory(parent=self.project, creator=user)
        assert_true(node.has_permission(self.project.creator, READ))
        assert_false(node.has_permission(self.project.creator, ADMIN))

    def test_has_permission_read_grandparent_admin(self):
        user = UserFactory()
        parent_node = NodeFactory(
            parent=self.project,
            category='project',
            creator=user
        )
        child_node = NodeFactory(
            parent=parent_node,
            creator=user
        )
        assert_true(child_node.has_permission(self.project.creator, READ))
        assert_false(child_node.has_permission(self.project.creator, ADMIN))
        assert_true(parent_node.has_permission(self.project.creator, READ))
        assert_false(parent_node.has_permission(self.project.creator, ADMIN))

    def test_can_view_parent_admin(self):
        user = UserFactory()
        node = NodeFactory(parent=self.project, creator=user)
        assert_true(node.can_view(Auth(user=self.project.creator)))
        assert_false(node.can_edit(Auth(user=self.project.creator)))

    def test_can_view_grandparent_admin(self):
        user = UserFactory()
        parent_node = NodeFactory(
            parent=self.project,
            creator=user,
            category='project'
        )
        child_node = NodeFactory(
            parent=parent_node,
            creator=user
        )
        assert_true(parent_node.can_view(Auth(user=self.project.creator)))
        assert_false(parent_node.can_edit(Auth(user=self.project.creator)))
        assert_true(child_node.can_view(Auth(user=self.project.creator)))
        assert_false(child_node.can_edit(Auth(user=self.project.creator)))

    def test_can_view_parent_write(self):
        user = UserFactory()
        node = NodeFactory(parent=self.project, creator=user)
        contrib = UserFactory()
        self.project.add_contributor(contrib, auth=Auth(self.project.creator), permissions=['read', 'write'])
        assert_false(node.can_view(Auth(user=contrib)))
        assert_false(node.can_edit(Auth(user=contrib)))

    def test_creator_cannot_edit_project_if_they_are_removed(self):
        creator = UserFactory()
        project = ProjectFactory(creator=creator)
        contrib = UserFactory()
        project.add_contributor(contrib, permissions=['read', 'write', 'admin'], auth=Auth(user=creator))
        project.save()
        assert_in(creator, project.contributors)
        # Creator is removed from project
        project.remove_contributor(creator, auth=Auth(user=contrib))
        assert_false(project.can_view(Auth(user=creator)))
        assert_false(project.can_edit(Auth(user=creator)))
        assert_false(project.is_contributor(creator))

    def test_can_view_public(self):
        # Create contributor and noncontributor
        contributor = UserFactory()
        contributor_auth = Auth(user=contributor)
        other_guy = UserFactory()
        other_guy_auth = Auth(user=other_guy)
        self.project.add_contributor(
            contributor=contributor, auth=self.auth)
        # Change project to public
        self.project.set_privacy('public')
        self.project.save()
        # Creator, contributor, and noncontributor can view
        assert_true(self.project.can_view(self.auth))
        assert_true(self.project.can_view(contributor_auth))
        assert_true(self.project.can_view(other_guy_auth))

    def test_parents(self):
        child1 = ProjectFactory(parent=self.project)
        child2 = ProjectFactory(parent=child1)
        assert_equal(self.project.parents, [])
        assert_equal(child1.parents, [self.project])
        assert_equal(child2.parents, [child1, self.project])

    def test_admin_contributor_ids(self):
        assert_equal(self.project.admin_contributor_ids, set())
        child1 = ProjectFactory(parent=self.project)
        child2 = ProjectFactory(parent=child1)
        assert_equal(child1.admin_contributor_ids, {self.project.creator._id})
        assert_equal(child2.admin_contributor_ids, {self.project.creator._id, child1.creator._id})
        admin = UserFactory()
        self.project.add_contributor(admin, auth=Auth(self.project.creator), permissions=['read', 'write', 'admin'])
        self.project.set_permissions(self.project.creator, ['read', 'write'])
        self.project.save()
        assert_equal(child1.admin_contributor_ids, {admin._id})
        assert_equal(child2.admin_contributor_ids, {child1.creator._id, admin._id})

    def test_admin_contributors(self):
        assert_equal(self.project.admin_contributors, [])
        child1 = ProjectFactory(parent=self.project)
        child2 = ProjectFactory(parent=child1)
        assert_equal(child1.admin_contributors, [self.project.creator])
        assert_equal(
            child2.admin_contributors,
            sorted([self.project.creator, child1.creator], key=lambda user: user.family_name)
        )
        admin = UserFactory()
        self.project.add_contributor(admin, auth=Auth(self.project.creator), permissions=['read', 'write', 'admin'])
        self.project.set_permissions(self.project.creator, ['read', 'write'])
        self.project.save()
        assert_equal(child1.admin_contributors, [admin])
        assert_equal(child2.admin_contributors, [child1.creator, admin])

    def test_is_contributor(self):
        contributor = UserFactory()
        other_guy = UserFactory()
        self.project.add_contributor(
            contributor=contributor, auth=self.auth)
        self.project.save()
        assert_true(self.project.is_contributor(contributor))
        assert_false(self.project.is_contributor(other_guy))
        assert_false(self.project.is_contributor(None))

    def test_is_fork_of(self):
        project = ProjectFactory()
        fork1 = project.fork_node(auth=Auth(user=project.creator))
        fork2 = fork1.fork_node(auth=Auth(user=project.creator))
        assert_true(fork1.is_fork_of(project))
        assert_true(fork2.is_fork_of(project))

    def test_is_fork_of_false(self):
        project = ProjectFactory()
        to_fork = ProjectFactory()
        fork = to_fork.fork_node(auth=Auth(user=to_fork.creator))
        assert_false(fork.is_fork_of(project))

    def test_is_fork_of_no_forked_from(self):
        project = ProjectFactory()
        assert_false(project.is_fork_of(self.project))

    def test_is_registration_of(self):
        project = ProjectFactory()
        with mock_archive(project) as reg1:
            with mock_archive(reg1) as reg2:
                assert_true(reg1.is_registration_of(project))
                assert_true(reg2.is_registration_of(project))

    def test_is_registration_of_false(self):
        project = ProjectFactory()
        to_reg = ProjectFactory()
        with mock_archive(to_reg) as reg:
            assert_false(reg.is_registration_of(project))

    def test_raises_permissions_error_if_not_a_contributor(self):
        project = ProjectFactory()
        user = UserFactory()
        with assert_raises(PermissionsError):
            project.register_node(None, Auth(user=user), '', None)

    def test_admin_can_register_private_children(self):
        user = UserFactory()
        project = ProjectFactory(creator=user)
        project.set_permissions(user, ['admin', 'write', 'read'])
        child = NodeFactory(parent=project, is_public=False)
        assert_false(child.can_edit(auth=Auth(user=user)))  # sanity check
        with mock_archive(project, None, Auth(user=user), '', None) as registration:
            # child was registered
            child_registration = registration.nodes[0]
            assert_equal(child_registration.registered_from, child)

    def test_is_registration_of_no_registered_from(self):
        project = ProjectFactory()
        assert_false(project.is_registration_of(self.project))

    def test_registration_preserves_license(self):
        license = NodeLicenseRecordFactory()
        self.project.node_license = license
        self.project.save()
        with mock_archive(self.project, autocomplete=True) as registration:
            assert_equal(registration.node_license.id, license.id)

    def test_is_contributor_unregistered(self):
        unreg = UnregUserFactory()
        self.project.add_unregistered_contributor(
            fullname=fake.name(),
            email=unreg.username,
            auth=self.auth
        )
        self.project.save()
        assert_true(self.project.is_contributor(unreg))

    def test_creator_is_contributor(self):
        assert_true(self.project.is_contributor(self.user))
        assert_in(self.user, self.project.contributors)

    def test_cant_add_creator_as_contributor_twice(self):
        self.project.add_contributor(contributor=self.user)
        self.project.save()
        assert_equal(len(self.project.contributors), 1)

    def test_cant_add_same_contributor_twice(self):
        contrib = UserFactory()
        self.project.add_contributor(contributor=contrib)
        self.project.save()
        self.project.add_contributor(contributor=contrib)
        self.project.save()
        assert_equal(len(self.project.contributors), 2)

    def test_add_contributors(self):
        user1 = UserFactory()
        user2 = UserFactory()
        self.project.add_contributors(
            [
                {'user': user1, 'permissions': ['read', 'write', 'admin'], 'visible': True},
                {'user': user2, 'permissions': ['read', 'write'], 'visible': False}
            ],
            auth=self.auth
        )
        self.project.save()
        assert_equal(len(self.project.contributors), 3)
        assert_equal(
            self.project.logs[-1].params['contributors'],
            [user1._id, user2._id]
        )
        assert_in(user1._id, self.project.permissions)
        assert_in(user2._id, self.project.permissions)
        assert_in(user1._id, self.project.visible_contributor_ids)
        assert_not_in(user2._id, self.project.visible_contributor_ids)
        assert_equal(self.project.permissions[user1._id], ['read', 'write', 'admin'])
        assert_equal(self.project.permissions[user2._id], ['read', 'write'])
        assert_equal(
            self.project.logs[-1].params['contributors'],
            [user1._id, user2._id]
        )

    def test_set_privacy(self):
        self.project.set_privacy('public', auth=self.auth)
        self.project.save()
        assert_true(self.project.is_public)
        assert_equal(self.project.logs[-1].action, 'made_public')
        assert_not_equal(self.project.keenio_read_key, '')
        self.project.set_privacy('private', auth=self.auth)
        self.project.save()
        assert_false(self.project.is_public)
        assert_equal(self.project.logs[-1].action, NodeLog.MADE_PRIVATE)
        assert_equals(self.project.keenio_read_key, '')

    @mock.patch('website.mails.queue_mail')
    def test_set_privacy_sends_mail_default(self, mock_queue):
        self.project.set_privacy('private', auth=self.auth)
        self.project.set_privacy('public', auth=self.auth)
        assert_equal(mock_queue.call_count, 1)

    @mock.patch('website.mails.queue_mail')
    def test_set_privacy_sends_mail(self, mock_queue):
        self.project.set_privacy('private', auth=self.auth)
        self.project.set_privacy('public', auth=self.auth, meeting_creation=False)
        assert_equal(mock_queue.call_count, 1)

    @mock.patch('website.mails.queue_mail')
    def test_set_privacy_skips_mail(self, mock_queue):
        self.project.set_privacy('private', auth=self.auth)
        self.project.set_privacy('public', auth=self.auth, meeting_creation=True)
        assert_false(mock_queue.called)

    def test_set_privacy_can_not_cancel_pending_embargo_for_registration(self):
        registration = RegistrationFactory(project=self.project)
        registration.embargo_registration(
            self.user,
            datetime.datetime.utcnow() + datetime.timedelta(days=10)
        )
        assert_true(registration.is_pending_embargo)

        with assert_raises(NodeStateError):
            registration.set_privacy('public', auth=self.auth)
        assert_false(registration.is_public)

    def test_set_privacy_requests_embargo_termination_on_embargoed_registration(self):
        for i in range(3):
            c = AuthUserFactory()
            self.project.add_contributor(c, [ADMIN])
        registration = RegistrationFactory(project=self.project)
        registration.embargo_registration(
            self.user,
            datetime.datetime.utcnow() + datetime.timedelta(days=10)
        )
        assert_equal(len([a for a in registration.get_admin_contributors_recursive(unique_users=True)]), 4)
        with mock.patch('website.project.model.Node.is_embargoed', mock.PropertyMock(return_value=True)):
            with mock.patch('website.project.model.Node.is_pending_embargo', mock.PropertyMock(return_value=False)):
                with mock.patch('website.project.model.Node.request_embargo_termination') as mock_request_embargo_termination:
                    registration.set_privacy('public', auth=self.auth)
                    assert_equal(mock_request_embargo_termination.call_count, 1)

    @mock.patch.object(settings, 'SPAM_FLAGGED_MAKE_NODE_PRIVATE', True)
    def test_set_privacy_on_spammy_node(self):
        with mock.patch.object(Node, 'is_spammy', mock.PropertyMock(return_value=True)):
            with assert_raises(NodeStateError):
                self.project.set_privacy('public')

    def test_check_spam_disabled_by_default(self):
        # SPAM_CHECK_ENABLED is False by default
        with mock.patch('website.project.model.Node._get_spam_content', mock.Mock(return_value='some content!')):
            with mock.patch('website.project.model.Node.do_check_spam', mock.Mock(side_effect=Exception('should not get here'))):
                self.project.set_privacy('public')
                assert_false(self.project.check_spam(self.user, None, None))

    @mock.patch.object(settings, 'SPAM_CHECK_ENABLED', True)
    def test_check_spam_only_public_node_by_default(self):
        # SPAM_CHECK_PUBLIC_ONLY is True by default
        with mock.patch('website.project.model.Node._get_spam_content', mock.Mock(return_value='some content!')):
            with mock.patch('website.project.model.Node.do_check_spam', mock.Mock(side_effect=Exception('should not get here'))):
                self.project.set_privacy('private')
                assert_false(self.project.check_spam(self.user, None, None))

    @mock.patch.object(settings, 'SPAM_CHECK_ENABLED', True)
    def test_check_spam_skips_ham_user(self):
        with mock.patch('website.project.model.Node._get_spam_content', mock.Mock(return_value='some content!')):
            with mock.patch('website.project.model.Node.do_check_spam', mock.Mock(side_effect=Exception('should not get here'))):
                self.user.system_tags.extend(('ham_confirmed',))
                self.project.set_privacy('public')
                assert_false(self.project.check_spam(self.user, None, None))

    @mock.patch.object(settings, 'SPAM_CHECK_ENABLED', True)
    @mock.patch.object(settings, 'SPAM_CHECK_PUBLIC_ONLY', False)
    def test_check_spam_on_private_node(self):
        with mock.patch('website.project.model.Node._get_spam_content', mock.Mock(return_value='some content!')):
            with mock.patch('website.project.model.Node.do_check_spam', mock.Mock(return_value=True)):
                self.project.set_privacy('private')
                assert_true(self.project.check_spam(self.user, None, None))

    @mock.patch('website.project.model.mails.send_mail')
    @mock.patch.object(settings, 'SPAM_CHECK_ENABLED', True)
    @mock.patch.object(settings, 'SPAM_ACCOUNT_SUSPENSION_ENABLED', True)
    def test_check_spam_on_private_node_bans_new_spam_user(self, mock_send_mail):
        with mock.patch('website.project.model.Node._get_spam_content', mock.Mock(return_value='some content!')):
            with mock.patch('website.project.model.Node.do_check_spam', mock.Mock(return_value=True)):
                self.project.creator.date_confirmed = datetime.datetime.utcnow()
                self.project.set_privacy('public')
                user2 = UserFactory()
                # project w/ one contributor
                project2 = ProjectFactory(creator=self.user, description='foobar2', is_public=True)
                project2.save()
                # project with more than one contributor
                project3 = ProjectFactory(creator=self.user, description='foobar3', is_public=True)
                project3.add_contributor(user2)
                project3.save()

                assert_true(self.project.check_spam(self.user, None, None))

                assert_true(self.user.is_disabled)
                assert_false(self.project.is_public)
                project2.reload()
                assert_false(project2.is_public)
                project3.reload()
                assert_true(project3.is_public)

    @mock.patch('website.project.model.mails.send_mail')
    @mock.patch.object(settings, 'SPAM_CHECK_ENABLED', True)
    @mock.patch.object(settings, 'SPAM_ACCOUNT_SUSPENSION_ENABLED', True)
    def test_check_spam_on_private_node_does_not_ban_existing_user(self, mock_send_mail):
        with mock.patch('website.project.model.Node._get_spam_content', mock.Mock(return_value='some content!')):
            with mock.patch('website.project.model.Node.do_check_spam', mock.Mock(return_value=True)):
                self.project.creator.date_confirmed = datetime.datetime.utcnow() - datetime.timedelta(days=9001)
                self.project.set_privacy('public')
                assert_true(self.project.check_spam(self.user, None, None))
                assert_true(self.project.is_public)

    def test_set_description(self):
        old_desc = self.project.description
        self.project.set_description(
            'new description', auth=self.auth)
        self.project.save()
        assert_equal(self.project.description, 'new description')
        latest_log = self.project.logs[-1]
        assert_equal(latest_log.action, NodeLog.EDITED_DESCRIPTION)
        assert_equal(latest_log.params['description_original'], old_desc)
        assert_equal(latest_log.params['description_new'], 'new description')

    def test_set_description_on_node(self):
        node = NodeFactory(project=self.project)

        old_desc = node.description
        node.set_description(
            'new description', auth=self.auth)
        node.save()
        assert_equal(node.description, 'new description')
        latest_log = node.logs[-1]
        assert_equal(latest_log.action, NodeLog.EDITED_DESCRIPTION)
        assert_equal(latest_log.params['description_original'], old_desc)
        assert_equal(latest_log.params['description_new'], 'new description')

    def test_no_parent(self):
        assert_equal(self.project.parent_node, None)

    def test_get_recent_logs(self):
        # Add some logs
        for _ in range(5):
            self.project.add_log('file_added', params={'node': self.project._id}, auth=self.auth)

        # Expected logs appears
        assert_equal(
            list(self.project.get_recent_logs(3)),
            list(self.project.logs.sort('-date')[:3])
        )

        assert_equal(
            list(self.project.get_recent_logs()),
            list(self.project.logs.sort('-date'))
        )

    def test_date_modified(self):
        contrib = UserFactory()
        self.project.add_contributor(contrib, auth=Auth(self.project.creator))
        self.project.save()

        assert_equal(self.project.date_modified, self.project.logs[-1].date)
        assert_not_equal(self.project.date_modified, self.project.date_created)

    def test_date_modified_create_registration(self):
        RegistrationFactory(project=self.project)
        self.project.save()

        assert_equal(self.project.date_modified, self.project.logs[-1].date)
        assert_not_equal(self.project.date_modified, self.project.date_created)

    def test_date_modified_create_component(self):
        self.component = NodeFactory(creator=self.user, parent=self.project)
        self.project.save()

        assert_equal(self.project.date_modified, self.project.date_created)

    def test_replace_contributor(self):
        contrib = UserFactory()
        self.project.add_contributor(contrib, auth=Auth(self.project.creator))
        self.project.save()
        assert_in(contrib, self.project.contributors)  # sanity check
        replacer = UserFactory()
        old_length = len(self.project.contributors)
        self.project.replace_contributor(contrib, replacer)
        self.project.save()
        new_length = len(self.project.contributors)
        assert_not_in(contrib, self.project.contributors)
        assert_in(replacer, self.project.contributors)
        assert_equal(old_length, new_length)

        # test unclaimed_records is removed
        assert_not_in(
            self.project._primary_key,
            contrib.unclaimed_records.keys()
        )

    def test_permission_override_on_readded_contributor(self):

        # A child node created
        child_node = NodeFactory(parent=self.project, creator=self.auth.user)

        # A user is added as with read permission
        user = UserFactory()
        child_node.add_contributor(user, permissions=['read'])

        # user is readded with permission admin
        child_node.add_contributor(user, permissions=['read', 'write','admin'])
        child_node.save()

        assert child_node.has_permission(user, 'admin') is True

    def test_permission_override_fails_if_no_admins(self):

        user = UserFactory()
        # User has admin permissions because they are the creator
        node = ProjectFactory(creator=user)

        # Cannot lower permissions
        with assert_raises(NodeStateError):
            node.add_contributor(user, permissions=['read', 'write'])

class TestParentNode(OsfTestCase):
    def setUp(self):
        super(TestParentNode, self).setUp()
        # Create project
        self.user = UserFactory()
        self.auth = Auth(user=self.user)
        self.project = ProjectFactory(creator=self.user, description='The Dudleys strike again')
        self.child = NodeFactory(parent=self.project, creator=self.user, description="Devon.")
        self.deleted_child = NodeFactory(parent=self.project, creator=self.user, title='Deleted', is_deleted=True)

        self.registration = RegistrationFactory(project=self.project)
        self.template = self.project.use_as_template(auth=self.auth)

    def test_top_level_project_has_no_parent(self):
        assert_equal(self.project.parent_node, None)

    def test_child_project_has_correct_parent(self):
        assert_equal(self.child.parent_node._id, self.project._id)

    def test_grandchild_has_parent_of_child(self):
        grandchild = NodeFactory(parent=self.child, description="Spike")
        assert_equal(grandchild.parent_node._id, self.child._id)

    def test_registration_has_no_parent(self):
        assert_equal(self.registration.parent_node, None)

    def test_registration_child_has_correct_parent(self):
        registration_child = NodeFactory(parent=self.registration)
        assert_equal(self.registration._id, registration_child.parent_node._id)

    def test_registration_grandchild_has_correct_parent(self):
        registration_child = NodeFactory(parent=self.registration)
        registration_grandchild = NodeFactory(parent=registration_child)
        assert_equal(registration_grandchild.parent_node._id, registration_child._id)

    def test_fork_has_no_parent(self):
        fork = self.project.fork_node(auth=self.auth)
        assert_equal(fork.parent_node, None)

    def test_fork_child_has_parent(self):
        fork = self.project.fork_node(auth=self.auth)
        fork_child = NodeFactory(parent=fork)
        assert_equal(fork_child.parent_node._id, fork._id)

    def test_fork_grandchild_has_child_id(self):
        fork = self.project.fork_node(auth=self.auth)
        fork_child = NodeFactory(parent=fork)
        fork_grandchild = NodeFactory(parent=fork_child)
        assert_equal(fork_grandchild.parent_node._id, fork_child._id)

    def test_template_has_no_parent(self):
        new_project = self.project.use_as_template(auth=self.auth)
        assert_equal(new_project.parent_node, None)

    def test_teplate_project_child_has_correct_parent(self):
        template_child = NodeFactory(parent=self.template)
        assert_equal(template_child.parent_node._id, self.template._id)

    def test_template_project_grandchild_has_correct_root(self):
        template_child = NodeFactory(parent=self.template)
        new_project_grandchild = NodeFactory(parent=template_child)
        assert_equal(new_project_grandchild.parent_node._id, template_child._id)

    def test_template_project_does_not_copy_deleted_components(self):
        """Regression test for https://openscience.atlassian.net/browse/OSF-5942. """
        new_project = self.project.use_as_template(auth=self.auth)
        new_nodes = [node.title for node in new_project.nodes]
        assert_equal(len(new_project.nodes), 1)
        assert_not_in(self.deleted_child.title, new_nodes)


class TestRoot(OsfTestCase):
    def setUp(self):
        super(TestRoot, self).setUp()
        # Create project
        self.user = UserFactory()
        self.auth = Auth(user=self.user)
        self.project = ProjectFactory(creator=self.user, description='foobar')

        self.registration = RegistrationFactory(project=self.project)

    def test_top_level_project_has_own_root(self):
        assert_equal(self.project.root._id, self.project._id)

    def test_child_project_has_root_of_parent(self):
        child = NodeFactory(parent=self.project)
        assert_equal(child.root._id, self.project._id)
        assert_equal(child.root._id, self.project.root._id)

    def test_grandchild_root_relationships(self):
        child_node_one = NodeFactory(parent=self.project)
        child_node_two = NodeFactory(parent=self.project)
        grandchild_from_one = NodeFactory(parent=child_node_one)
        grandchild_from_two = NodeFactory(parent=child_node_two)

        assert_equal(child_node_one.root._id, child_node_two.root._id)
        assert_equal(grandchild_from_one.root._id, grandchild_from_two.root._id)
        assert_equal(grandchild_from_two.root._id, self.project.root._id)

    def test_grandchild_has_root_of_immediate_parent(self):
        child_node = NodeFactory(parent=self.project)
        grandchild_node = NodeFactory(parent=child_node)
        assert_equal(child_node.root._id, grandchild_node.root._id)

    def test_registration_has_own_root(self):
        assert_equal(self.registration.root._id, self.registration._id)

    def test_registration_children_have_correct_root(self):
        registration_child = NodeFactory(parent=self.registration)
        assert_equal(registration_child.root._id, self.registration._id)

    def test_registration_grandchildren_have_correct_root(self):
        registration_child = NodeFactory(parent=self.registration)
        registration_grandchild = NodeFactory(parent=registration_child)

        assert_equal(registration_grandchild.root._id, self.registration._id)

    def test_fork_has_own_root(self):
        fork = self.project.fork_node(auth=self.auth)
        fork.save()
        assert_equal(fork.root._id, fork._id)

    def test_fork_children_have_correct_root(self):
        fork = self.project.fork_node(auth=self.auth)
        fork_child = NodeFactory(parent=fork)
        assert_equal(fork_child.root._id, fork._id)

    def test_fork_grandchildren_have_correct_root(self):
        fork = self.project.fork_node(auth=self.auth)
        fork_child = NodeFactory(parent=fork)
        fork_grandchild = NodeFactory(parent=fork_child)
        assert_equal(fork_grandchild.root._id, fork._id)

    def test_template_project_has_own_root(self):
        new_project = self.project.use_as_template(auth=self.auth)
        assert_equal(new_project.root._id, new_project._id)

    def test_template_project_child_has_correct_root(self):
        new_project = self.project.use_as_template(auth=self.auth)
        new_project_child = NodeFactory(parent=new_project)
        assert_equal(new_project_child.root._id, new_project._id)

    def test_template_project_grandchild_has_correct_root(self):
        new_project = self.project.use_as_template(auth=self.auth)
        new_project_child = NodeFactory(parent=new_project)
        new_project_grandchild = NodeFactory(parent=new_project_child)
        assert_equal(new_project_grandchild.root._id, new_project._id)

    def test_node_find_returns_correct_nodes(self):
        # Build up a family of nodes
        child_node_one = NodeFactory(parent=self.project)
        child_node_two = NodeFactory(parent=self.project)
        NodeFactory(parent=child_node_one)
        NodeFactory(parent=child_node_two)
        # Create a rogue node that's not related at all
        NodeFactory()

        family_ids = [self.project._id] + [r._id for r in self.project.get_descendants_recursive()]
        family_nodes = Node.find(Q('root', 'eq', self.project._id))
        number_of_nodes = family_nodes.count()

        assert_equal(number_of_nodes, 5)
        found_ids = []
        for node in family_nodes:
            assert_in(node._id, family_ids)
            found_ids.append(node._id)
        for node_id in family_ids:
            assert_in(node_id, found_ids)

    def test_get_descendants_recursive_returns_in_depth_order(self):
        """Test the get_descendants_recursive function to make sure its
        not returning any new nodes that we're not expecting
        """
        child_node_one = NodeFactory(parent=self.project)
        child_node_two = NodeFactory(parent=self.project)
        NodeFactory(parent=child_node_one)
        NodeFactory(parent=child_node_two)

        parent_list = [self.project._id]
        # Verifies, for every node in the list, that parent, we've seen before, in order.
        for project in self.project.get_descendants_recursive():
            parent_list.append(project._id)
            if project.parent:
                assert_in(project.parent._id, parent_list)


class TestTemplateNode(OsfTestCase):

    def setUp(self):
        super(TestTemplateNode, self).setUp()
        self.user = UserFactory()
        self.auth = Auth(user=self.user)
        self.project = ProjectFactory(creator=self.user)

    def _verify_log(self, node):
        """Tests to see that the "created from" log event is present (alone).

        :param node: A node having been created from a template just prior
        """
        assert_equal(len(node.logs), 1)
        assert_equal(node.logs[0].action, NodeLog.CREATED_FROM)

    def test_simple_template(self):
        """Create a templated node, with no changes"""
        # created templated node
        new = self.project.use_as_template(
            auth=self.auth
        )

        assert_equal(new.title, self._default_title(self.project))
        assert_not_equal(new.date_created, self.project.date_created)
        self._verify_log(new)

    def test_simple_template_title_changed(self):
        """Create a templated node, with the title changed"""
        changed_title = 'Made from template'

        # create templated node
        new = self.project.use_as_template(
            auth=self.auth,
            changes={
                self.project._primary_key: {
                    'title': changed_title,
                }
            }
        )

        assert_equal(new.title, changed_title)
        assert_not_equal(new.date_created, self.project.date_created)
        self._verify_log(new)

    def test_use_as_template_preserves_license(self):
        license = NodeLicenseRecordFactory()
        self.project.node_license = license
        self.project.save()
        new = self.project.use_as_template(
            auth=self.auth
        )

        assert_equal(new.license.node_license._id, license.node_license._id)
        self._verify_log(new)

    def _create_complex(self):
        # create project connected via Pointer
        self.pointee = ProjectFactory(creator=self.user)
        self.project.add_pointer(self.pointee, auth=self.auth)

        # create direct children
        self.component = NodeFactory(creator=self.user, parent=self.project)
        self.subproject = ProjectFactory(creator=self.user, parent=self.project)

    @staticmethod
    def _default_title(x):
        if isinstance(x, Node):
            return str(language.TEMPLATED_FROM_PREFIX + x.title)
        return str(x.title)

    def test_complex_template(self):
        """Create a templated node from a node with children"""
        self._create_complex()

        # create templated node
        new = self.project.use_as_template(auth=self.auth)

        assert_equal(new.title, self._default_title(self.project))
        assert_equal(len(new.nodes), len(self.project.nodes))
        # check that all children were copied
        assert_equal(
            [x.title for x in new.nodes],
            [x.title for x in self.project.nodes],
        )
        # ensure all child nodes were actually copied, instead of moved
        assert {x._primary_key for x in new.nodes}.isdisjoint(
            {x._primary_key for x in self.project.nodes}
        )

    def test_complex_template_titles_changed(self):
        self._create_complex()

        # build changes dict to change each node's title
        changes = {
            x._primary_key: {
                'title': 'New Title ' + str(idx)
            } for idx, x in enumerate(self.project.nodes)
        }

        # create templated node
        new = self.project.use_as_template(
            auth=self.auth,
            changes=changes
        )

        for old_node, new_node in zip(self.project.nodes, new.nodes):
            if isinstance(old_node, Node):
                assert_equal(
                    changes[old_node._primary_key]['title'],
                    new_node.title,
                )
            else:
                assert_equal(
                    old_node.title,
                    new_node.title,
                )

    def test_template_wiki_pages_not_copied(self):
        self.project.update_node_wiki(
            'template', 'lol',
            auth=self.auth
        )
        new = self.project.use_as_template(
            auth=self.auth
        )
        assert_in('template', self.project.wiki_pages_current)
        assert_in('template', self.project.wiki_pages_versions)
        assert_equal(new.wiki_pages_current, {})
        assert_equal(new.wiki_pages_versions, {})

    def test_user_who_makes_node_from_template_has_creator_permission(self):
        project = ProjectFactory(is_public=True)
        user = UserFactory()
        auth = Auth(user)

        templated = project.use_as_template(auth)

        assert_equal(templated.get_permissions(user), ['read', 'write', 'admin'])

    def test_template_security(self):
        """Create a templated node from a node with public and private children

        Children for which the user has no access should not be copied
        """
        other_user = UserFactory()
        other_user_auth = Auth(user=other_user)

        self._create_complex()

        # set two projects to public - leaving self.component as private
        self.project.is_public = True
        self.project.save()
        self.subproject.is_public = True
        self.subproject.save()

        # add new children, for which the user has each level of access
        self.read = NodeFactory(creator=self.user, parent=self.project)
        self.read.add_contributor(other_user, permissions=['read', ])
        self.read.save()

        self.write = NodeFactory(creator=self.user, parent=self.project)
        self.write.add_contributor(other_user, permissions=['read', 'write'])
        self.write.save()

        self.admin = NodeFactory(creator=self.user, parent=self.project)
        self.admin.add_contributor(other_user)
        self.admin.save()

        # filter down self.nodes to only include projects the user can see
        visible_nodes = filter(
            lambda x: x.can_view(other_user_auth),
            self.project.nodes
        )

        # create templated node
        new = self.project.use_as_template(auth=other_user_auth)

        assert_equal(new.title, self._default_title(self.project))

        # check that all children were copied
        assert_equal(
            set(x.template_node._id for x in new.nodes),
            set(x._id for x in visible_nodes),
        )
        # ensure all child nodes were actually copied, instead of moved
        assert_true({x._primary_key for x in new.nodes}.isdisjoint(
            {x._primary_key for x in self.project.nodes}
        ))

        # ensure that the creator is admin for each node copied
        for node in new.nodes:
            assert_equal(
                node.permissions.get(other_user._id),
                ['read', 'write', 'admin'],
            )


class TestForkNode(OsfTestCase):

    def setUp(self):
        super(TestForkNode, self).setUp()
        self.user = UserFactory()
        self.auth = Auth(user=self.user)
        self.project = ProjectFactory(creator=self.user)

    def _cmp_fork_original(self, fork_user, fork_date, fork, original,
                           title_prepend='Fork of '):
        """Compare forked node with original node. Verify copied fields,
        modified fields, and files; recursively compare child nodes.

        :param fork_user: User who forked the original nodes
        :param fork_date: Datetime (UTC) at which the original node was forked
        :param fork: Forked node
        :param original: Original node
        :param title_prepend: String prepended to fork title

        """
        # Test copied fields
        assert_equal(title_prepend + original.title, fork.title)
        assert_equal(original.category, fork.category)
        assert_equal(original.description, fork.description)
        assert_true(len(fork.logs) == len(original.logs) + 1)
        assert_not_equal(original.logs[-1].action, NodeLog.NODE_FORKED)
        assert_equal(fork.logs[-1].action, NodeLog.NODE_FORKED)
        assert_equal(original.tags, fork.tags)
        assert_equal(original.parent_node is None, fork.parent_node is None)

        # Test modified fields
        assert_true(fork.is_fork)
        assert_equal(len(fork.private_links), 0)
        assert_equal(fork.forked_from, original)
        assert_in(fork._id, [n._id for n in original.forks])
        # Note: Must cast ForeignList to list for comparison
        assert_equal(list(fork.contributors), [fork_user])
        assert_true((fork_date - fork.date_created) < datetime.timedelta(seconds=30))
        assert_not_equal(fork.forked_date, original.date_created)

        # Test that pointers were copied correctly
        assert_equal(
            [pointer.node for pointer in original.nodes_pointer],
            [pointer.node for pointer in fork.nodes_pointer],
        )

        # Test that add-ons were copied correctly
        assert_equal(
            original.get_addon_names(),
            fork.get_addon_names()
        )
        assert_equal(
            [addon.config.short_name for addon in original.get_addons()],
            [addon.config.short_name for addon in fork.get_addons()]
        )

        fork_user_auth = Auth(user=fork_user)
        # Recursively compare children
        for idx, child in enumerate(original.nodes):
            if child.can_view(fork_user_auth):
                self._cmp_fork_original(fork_user, fork_date, fork.nodes[idx],
                                        child, title_prepend='')

    @mock.patch('framework.status.push_status_message')
    def test_fork_recursion(self, mock_push_status_message):
        """Omnibus test for forking.
        """
        # Make some children
        self.component = NodeFactory(creator=self.user, parent=self.project)
        self.subproject = ProjectFactory(creator=self.user, parent=self.project)

        # Add pointers to test copying
        pointee = ProjectFactory()
        self.project.add_pointer(pointee, auth=self.auth)
        self.component.add_pointer(pointee, auth=self.auth)
        self.subproject.add_pointer(pointee, auth=self.auth)

        # Add add-on to test copying
        self.project.add_addon('github', self.auth)
        self.component.add_addon('github', self.auth)
        self.subproject.add_addon('github', self.auth)

        # Log time
        fork_date = datetime.datetime.utcnow()

        # Fork node
        with mock.patch.object(Node, 'bulk_update_search'):
            fork = self.project.fork_node(auth=self.auth)

        # Compare fork to original
        self._cmp_fork_original(self.user, fork_date, fork, self.project)

    def test_fork_private_children(self):
        """Tests that only public components are created

        """
        # Make project public
        self.project.set_privacy('public')
        # Make some children
        self.public_component = NodeFactory(
            creator=self.user,
            parent=self.project,
            title='Forked',
            is_public=True,
        )
        self.public_subproject = ProjectFactory(
            creator=self.user,
            parent=self.project,
            title='Forked',
            is_public=True,
        )
        self.private_component = NodeFactory(
            creator=self.user,
            parent=self.project,
            title='Not Forked',
        )
        self.private_subproject = ProjectFactory(
            creator=self.user,
            parent=self.project,
            title='Not Forked',
        )
        self.private_subproject_public_component = NodeFactory(
            creator=self.user,
            parent=self.private_subproject,
            title='Not Forked',
        )
        self.public_subproject_public_component = NodeFactory(
            creator=self.user,
            parent=self.private_subproject,
            title='Forked',
        )
        user2 = UserFactory()
        user2_auth = Auth(user=user2)
        fork = None
        # New user forks the project
        fork = self.project.fork_node(user2_auth)

        # fork correct children
        assert_equal(len(fork.nodes), 2)
        assert_not_in('Not Forked', [node.title for node in fork.nodes])

    def test_fork_not_public(self):
        self.project.set_privacy('public')
        fork = self.project.fork_node(self.auth)
        assert_false(fork.is_public)

    def test_fork_log_has_correct_log(self):
        fork = self.project.fork_node(self.auth)
        last_log = list(fork.logs)[-1]
        assert_equal(last_log.action, NodeLog.NODE_FORKED)
        # Legacy 'registration' param should be the ID of the fork
        assert_equal(last_log.params['registration'], fork._primary_key)
        # 'node' param is the original node's ID
        assert_equal(last_log.params['node'], self.project._primary_key)

    def test_not_fork_private_link(self):
        link = PrivateLinkFactory()
        link.nodes.append(self.project)
        link.save()
        fork = self.project.fork_node(self.auth)
        assert_not_in(link, fork.private_links)

    def test_cannot_fork_private_node(self):
        user2 = UserFactory()
        user2_auth = Auth(user=user2)
        with assert_raises(PermissionsError):
            self.project.fork_node(user2_auth)

    def test_can_fork_public_node(self):
        self.project.set_privacy('public')
        user2 = UserFactory()
        user2_auth = Auth(user=user2)
        fork = self.project.fork_node(user2_auth)
        assert_true(fork)

    def test_contributor_can_fork(self):
        user2 = UserFactory()
        self.project.add_contributor(user2)
        user2_auth = Auth(user=user2)
        fork = self.project.fork_node(user2_auth)
        assert_true(fork)
        # Forker has admin permissions
        assert_equal(len(fork.contributors), 1)
        assert_equal(fork.get_permissions(user2), ['read', 'write', 'admin'])

    def test_fork_preserves_license(self):
        license = NodeLicenseRecordFactory()
        self.project.node_license = license
        self.project.save()
        fork = self.project.fork_node(self.auth)
        assert_equal(fork.node_license.id, license.id)

    def test_fork_registration(self):
        self.registration = RegistrationFactory(project=self.project)
        fork = self.registration.fork_node(self.auth)

        # fork should not be a registration
        assert_false(fork.is_registration)

        # Compare fork to original
        self._cmp_fork_original(
            self.user,
            datetime.datetime.utcnow(),
            fork,
            self.registration,
        )

    def test_fork_project_with_no_wiki_pages(self):
        project = ProjectFactory(creator=self.user)
        fork = project.fork_node(self.auth)
        assert_equal(fork.wiki_pages_versions, {})
        assert_equal(fork.wiki_pages_current, {})
        assert_equal(fork.wiki_private_uuids, {})

    def test_forking_clones_project_wiki_pages(self):
        project = ProjectFactory(creator=self.user, is_public=True)
        wiki = NodeWikiFactory(node=project)
        current_wiki = NodeWikiFactory(node=project, version=2)
        fork = project.fork_node(self.auth)
        assert_equal(fork.wiki_private_uuids, {})

        registration_wiki_current = NodeWikiPage.load(fork.wiki_pages_current[current_wiki.page_name])
        assert_equal(registration_wiki_current.node, fork)
        assert_not_equal(registration_wiki_current._id, current_wiki._id)

        registration_wiki_version = NodeWikiPage.load(fork.wiki_pages_versions[wiki.page_name][0])
        assert_equal(registration_wiki_version.node, fork)
        assert_not_equal(registration_wiki_version._id, wiki._id)


class TestRegisterNode(OsfTestCase):

    def setUp(self):
        super(TestRegisterNode, self).setUp()
        ensure_schemas()
        self.user = UserFactory()
        self.auth = Auth(user=self.user)
        self.project = ProjectFactory(creator=self.user)
        self.link = PrivateLinkFactory()
        self.link.nodes.append(self.project)
        self.link.save()
        self.registration = RegistrationFactory(project=self.project)

    def test_factory(self):
        # Create a registration with kwargs
        registration1 = RegistrationFactory(
            title='t1', description='d1', creator=self.user,
        )
        assert_equal(registration1.title, 't1')
        assert_equal(registration1.description, 'd1')
        assert_equal(len(registration1.contributors), 1)
        assert_in(self.user, registration1.contributors)
        assert_equal(registration1.registered_user, self.user)
        assert_equal(len(registration1.private_links), 0)

        # Create a registration from a project
        user2 = UserFactory()
        self.project.add_contributor(user2)
        registration2 = RegistrationFactory(
            project=self.project,
            user=user2,
            data={'some': 'data'},
        )
        assert_equal(registration2.registered_from, self.project)
        assert_equal(registration2.registered_user, user2)
        assert_equal(
            registration2.registered_meta[get_default_metaschema()._id],
            {'some': 'data'}
        )

        # Test default user
        assert_equal(self.registration.registered_user, self.user)

    def test_title(self):
        assert_equal(self.registration.title, self.project.title)

    def test_description(self):
        assert_equal(self.registration.description, self.project.description)

    def test_category(self):
        assert_equal(self.registration.category, self.project.category)

    def test_permissions(self):
        assert_false(self.registration.is_public)
        self.project.set_privacy(Node.PUBLIC)
        registration = RegistrationFactory(project=self.project)
        assert_false(registration.is_public)

    def test_contributors(self):
        assert_equal(self.registration.contributors, self.project.contributors)

    def test_forked_from(self):
        # A a node that is not a fork
        assert_equal(self.registration.forked_from, None)
        # A node that is a fork
        fork = self.project.fork_node(self.auth)
        registration = RegistrationFactory(project=fork)
        assert_equal(registration.forked_from, self.project)

    def test_private_links(self):
        assert_not_equal(
            self.registration.private_links,
            self.project.private_links
        )

    def test_creator(self):
        user2 = UserFactory()
        self.project.add_contributor(user2)
        registration = RegistrationFactory(project=self.project)
        assert_equal(registration.creator, self.user)

    def test_logs(self):
        # Registered node has all logs except for registration approval initiated
        assert_equal(len(self.project.logs) - 1, len(self.registration.logs))
        assert_equal(len(self.registration.logs), 1)
        assert_equal(self.registration.logs[0].action, 'project_created')
        assert_equal(len(self.project.logs), 2)
        assert_equal(self.project.logs[0].action, 'project_created')
        assert_equal(self.project.logs[1].action, 'registration_initiated')

    def test_tags(self):
        assert_equal(self.registration.tags, self.project.tags)

    def test_nodes(self):

        # Create some nodes
        self.component = NodeFactory(
            creator=self.user,
            parent=self.project,
            title='Title1',
        )
        self.subproject = ProjectFactory(
            creator=self.user,
            parent=self.project,
            title='Title2',
        )
        self.subproject_component = NodeFactory(
            creator=self.user,
            parent=self.subproject,
            title='Title3',
        )

        # Make a registration
        registration = RegistrationFactory(project=self.project)

        # Reload the registration; else test won't catch failures to save
        registration.reload()

        # Registration has the nodes
        assert_equal(len(registration.nodes), 2)
        assert_equal(
            [node.title for node in registration.nodes],
            [node.title for node in self.project.nodes],
        )
        # Nodes are copies and not the original versions
        for node in registration.nodes:
            assert_not_in(node, self.project.nodes)
            assert_true(node.is_registration)

    def test_private_contributor_registration(self):

        # Create some nodes
        self.component = NodeFactory(
            creator=self.user,
            parent=self.project,
        )
        self.subproject = ProjectFactory(
            creator=self.user,
            parent=self.project,
        )

        # Create some nodes to share
        self.shared_component = NodeFactory(
            creator=self.user,
            parent=self.project,
        )
        self.shared_subproject = ProjectFactory(
            creator=self.user,
            parent=self.project,
        )

        # Share the project and some nodes
        user2 = UserFactory()
        self.project.add_contributor(user2, permissions=(READ, WRITE, ADMIN))
        self.shared_component.add_contributor(user2, permissions=(READ, WRITE, ADMIN))
        self.shared_subproject.add_contributor(user2, permissions=(READ, WRITE, ADMIN))

        # Partial contributor registers the node
        registration = RegistrationFactory(project=self.project, user=user2)

        # The correct subprojects were registered
        assert_equal(len(registration.nodes), len(self.project.nodes))
        for idx in range(len(registration.nodes)):
            assert_true(registration.nodes[idx].is_registration_of(self.project.nodes[idx]))

    def test_is_registration(self):
        assert_true(self.registration.is_registration)

    def test_registered_date(self):
        assert_almost_equal(
            self.registration.registered_date,
            datetime.datetime.utcnow(),
            delta=datetime.timedelta(seconds=30),
        )

    def test_registered_addons(self):
        assert_equal(
            [addon.config.short_name for addon in self.registration.get_addons()],
            [addon.config.short_name for addon in self.registration.registered_from.get_addons()],
        )

    def test_registered_user(self):
        # Add a second contributor
        user2 = UserFactory()
        self.project.add_contributor(user2, permissions=(READ, WRITE, ADMIN))
        # Second contributor registers project
        registration = RegistrationFactory(parent=self.project, user=user2)
        assert_equal(registration.registered_user, user2)

    def test_registered_from(self):
        assert_equal(self.registration.registered_from, self.project)

    def test_registered_get_absolute_url(self):
        assert_equal(self.registration.get_absolute_url(),
                     '{}v2/registrations/{}/'
                        .format(settings.API_DOMAIN, self.registration._id)
        )

    def test_registration_list(self):
        assert_in(self.registration._id, [n._id for n in self.project.registrations_all])

    def test_registration_gets_institution_affiliation(self):
        node = NodeFactory()
        institution = InstitutionFactory()
        node.affiliated_institutions.append(institution)
        node.save()
        registration = RegistrationFactory(project=node)
        assert_equal(registration.affiliated_institutions, node.affiliated_institutions)

    def test_registration_of_project_with_no_wiki_pages(self):
        assert_equal(self.registration.wiki_pages_versions, {})
        assert_equal(self.registration.wiki_pages_current, {})
        assert_equal(self.registration.wiki_private_uuids, {})

    @mock.patch('website.project.signals.after_create_registration')
    def test_registration_clones_project_wiki_pages(self, mock_signal):
        project = ProjectFactory(creator=self.user, is_public=True)
        wiki = NodeWikiFactory(node=project)
        current_wiki = NodeWikiFactory(node=project, version=2)
        registration = project.register_node(get_default_metaschema(), Auth(self.user), '', None)
        assert_equal(self.registration.wiki_private_uuids, {})

        registration_wiki_current = NodeWikiPage.load(registration.wiki_pages_current[current_wiki.page_name])
        assert_equal(registration_wiki_current.node, registration)
        assert_not_equal(registration_wiki_current._id, current_wiki._id)

        registration_wiki_version = NodeWikiPage.load(registration.wiki_pages_versions[wiki.page_name][0])
        assert_equal(registration_wiki_version.node, registration)
        assert_not_equal(registration_wiki_version._id, wiki._id)

    def test_legacy_private_registrations_can_be_made_public(self):
        self.registration.is_public = False
        self.registration.set_privacy(Node.PUBLIC, auth=Auth(self.registration.creator))
        assert_true(self.registration.is_public)


class TestNodeLog(OsfTestCase):

    def setUp(self):
        super(TestNodeLog, self).setUp()
        self.log = NodeLogFactory()

    def test_repr(self):
        rep = repr(self.log)
        assert_in(self.log.action, rep)
        assert_in(self.log._id, rep)

    def test_node_log_factory(self):
        log = NodeLogFactory()
        assert_true(log.action)

    def test_render_log_contributor_unregistered(self):
        node = NodeFactory()
        name, email = fake.name(), fake.email()
        unreg = node.add_unregistered_contributor(fullname=name, email=email,
            auth=Auth(node.creator))
        node.save()

        log = NodeLogFactory(params={'node': node._primary_key})
        ret = log._render_log_contributor(unreg._primary_key)

        assert_false(ret['registered'])
        record = unreg.get_unclaimed_record(node._primary_key)
        assert_equal(ret['fullname'], record['name'])

    def test_render_log_contributor_none(self):
        log = NodeLogFactory()
        assert_equal(log._render_log_contributor(None), None)

    def test_tz_date(self):
        assert_equal(self.log.tz_date.tzinfo, pytz.UTC)

    def test_formatted_date(self):
        iso_formatted = self.log.formatted_date  # The string version in iso format
        # Reparse the date
        parsed = parser.parse(iso_formatted)
        unparsed = self.log.tz_date
        assert_equal(parsed, unparsed)

    def test_can_view(self):
        project = ProjectFactory(is_public=False)

        non_contrib = UserFactory()

        created_log = project.logs[0]
        assert_false(created_log.can_view(project, Auth(user=non_contrib)))
        assert_true(created_log.can_view(project, Auth(user=project.creator)))

    def test_can_view_with_non_related_project_arg(self):
        project = ProjectFactory()
        unrelated = ProjectFactory()

        created_log = project.logs[0]
        assert_false(created_log.can_view(unrelated, Auth(user=project.creator)))


    def test_original_node_and_current_node_for_registration_logs(self):
        user = UserFactory()
        project = ProjectFactory(creator=user)
        registration = RegistrationFactory(project=project)

        log_project_created_original = project.logs[0]
        log_registration_initiated = project.logs[1]
        log_project_created_registration = registration.logs[0]

        assert_equal(project._id, log_project_created_original.original_node._id)
        assert_equal(project._id, log_project_created_original.node._id)
        assert_equal(project._id, log_registration_initiated.original_node._id)
        assert_equal(project._id, log_registration_initiated.node._id)
        assert_equal(project._id, log_project_created_registration.original_node._id)
        assert_equal(registration._id, log_project_created_registration.node._id)

    def test_original_node_and_current_node_for_fork_logs(self):
        user = UserFactory()
        project = ProjectFactory(creator=user)
        fork = project.fork_node(auth=Auth(user))

        log_project_created_original = project.logs[0]
        log_project_created_fork = fork.logs[0]
        log_node_forked = fork.logs[1]

        assert_equal(project._id, log_project_created_original.original_node._id)
        assert_equal(project._id, log_project_created_original.node._id)
        assert_equal(project._id, log_project_created_fork.original_node._id)
        assert_equal(fork._id, log_project_created_fork.node._id)
        assert_equal(project._id, log_node_forked.original_node._id)
        assert_equal(fork._id, log_node_forked.node._id)


class TestPermissions(OsfTestCase):

    def setUp(self):
        super(TestPermissions, self).setUp()
        self.project = ProjectFactory()

    def test_default_creator_permissions(self):
        assert_equal(
            set(CREATOR_PERMISSIONS),
            set(self.project.permissions[self.project.creator._id])
        )

    def test_default_contributor_permissions(self):
        user = UserFactory()
        self.project.add_contributor(user, permissions=['read'], auth=Auth(user=self.project.creator))
        self.project.save()
        assert_equal(
            set(['read']),
            set(self.project.get_permissions(user))
        )

    def test_adjust_permissions(self):
        self.project.permissions[42] = ['dance']
        self.project.save()
        assert_not_in(42, self.project.permissions)

    def test_add_permission(self):
        self.project.add_permission(self.project.creator, 'dance')
        assert_in(self.project.creator._id, self.project.permissions)
        assert_in('dance', self.project.permissions[self.project.creator._id])

    def test_add_permission_already_granted(self):
        self.project.add_permission(self.project.creator, 'dance')
        with assert_raises(ValueError):
            self.project.add_permission(self.project.creator, 'dance')

    def test_remove_permission(self):
        self.project.add_permission(self.project.creator, 'dance')
        self.project.remove_permission(self.project.creator, 'dance')
        assert_not_in('dance', self.project.permissions[self.project.creator._id])

    def test_remove_permission_not_granted(self):
        with assert_raises(ValueError):
            self.project.remove_permission(self.project.creator, 'dance')

    def test_has_permission_true(self):
        self.project.add_permission(self.project.creator, 'dance')
        assert_true(self.project.has_permission(self.project.creator, 'dance'))

    def test_has_permission_false(self):
        self.project.add_permission(self.project.creator, 'dance')
        assert_false(self.project.has_permission(self.project.creator, 'sing'))

    def test_has_permission_not_in_dict(self):
        assert_false(self.project.has_permission(self.project.creator, 'dance'))


class TestPointer(OsfTestCase):

    def setUp(self):
        super(TestPointer, self).setUp()
        self.pointer = PointerFactory()

    def test_title(self):
        assert_equal(
            self.pointer.title,
            self.pointer.node.title
        )

    def test_contributors(self):
        assert_equal(
            self.pointer.contributors,
            self.pointer.node.contributors
        )

    def _assert_clone(self, pointer, cloned):
        assert_not_equal(
            pointer._id,
            cloned._id
        )
        assert_equal(
            pointer.node,
            cloned.node
        )

    def test_get_pointer_parent(self):
        parent = ProjectFactory()
        pointed = ProjectFactory()
        parent.add_pointer(pointed, Auth(parent.creator))
        parent.save()
        assert_equal(get_pointer_parent(parent.nodes[0]), parent)

    def test_clone(self):
        cloned = self.pointer._clone()
        self._assert_clone(self.pointer, cloned)

    def test_clone_no_node(self):
        pointer = Pointer()
        cloned = pointer._clone()
        assert_equal(cloned, None)

    def test_fork(self):
        forked = self.pointer.fork_node()
        self._assert_clone(self.pointer, forked)

    def test_register(self):
        registered = self.pointer.fork_node()
        self._assert_clone(self.pointer, registered)

    def test_register_with_pointer_to_registration(self):
        pointee = RegistrationFactory()
        project = ProjectFactory()
        auth = Auth(user=project.creator)
        project.add_pointer(pointee, auth=auth)
        with mock_archive(project) as registration:
            assert_equal(registration.nodes[0].node, pointee)

    def test_has_pointers_recursive_false(self):
        project = ProjectFactory()
        node = NodeFactory(project=project)
        assert_false(project.has_pointers_recursive)
        assert_false(node.has_pointers_recursive)

    def test_has_pointers_recursive_true(self):
        project = ProjectFactory()
        node = NodeFactory(parent=project)
        node.nodes.append(self.pointer)
        assert_true(node.has_pointers_recursive)
        assert_true(project.has_pointers_recursive)


class TestWatchConfig(OsfTestCase):

    def test_factory(self):
        config = WatchConfigFactory(digest=True, immediate=False)
        assert_true(config.digest)
        assert_false(config.immediate)
        assert_true(config.node._id)


class TestUnregisteredUser(OsfTestCase):

    def setUp(self):
        super(TestUnregisteredUser, self).setUp()
        self.referrer = UserFactory()
        self.project = ProjectFactory(creator=self.referrer)
        self.user = UnregUserFactory()

    def add_unclaimed_record(self, expires=True, expired=False):
        given_name = 'Fredd Merkury'
        email = fake.email()
        self.user.add_unclaimed_record(
            node=self.project,
            given_name=given_name,
            referrer=self.referrer,
            email=email
        )
        data = self.user.unclaimed_records[self.project._primary_key]
        if expired:
            data['expires'] = datetime.datetime.utcnow() - datetime.timedelta(seconds=5)
            self.user.unclaimed_records[self.project._primary_key].update(data)
        if not expires:
            data.pop('expires', None)
            self.user.unclaimed_records[self.project._primary_key] = data
        self.user.save()
        data = self.user.unclaimed_records[self.project._primary_key]
        return email, data

    def test_unregistered_factory(self):
        u1 = UnregUserFactory()
        assert_false(u1.is_registered)
        assert_true(u1.password is None)
        assert_true(u1.fullname)

    def test_unconfirmed_factory(self):
        u = UnconfirmedUserFactory()
        assert_false(u.is_registered)
        assert_true(u.username)
        assert_true(u.fullname)
        assert_true(u.password)
        assert_equal(len(u.email_verifications.keys()), 1)

    def test_add_unclaimed_record(self):
        email, data = self.add_unclaimed_record()
        assert_equal(data['name'], 'Fredd Merkury')
        assert_equal(data['referrer_id'], self.referrer._primary_key)
        assert_in('token', data)
        assert_equal(data['email'], email)
        assert_equal(data, self.user.get_unclaimed_record(self.project._primary_key))

    def test_get_claim_url(self):
        self.add_unclaimed_record()
        uid = self.user._primary_key
        pid = self.project._primary_key
        token = self.user.get_unclaimed_record(pid)['token']
        domain = settings.DOMAIN
        assert_equal(self.user.get_claim_url(pid, external=True),
            '{domain}user/{uid}/{pid}/claim/?token={token}'.format(**locals()))

    def test_get_claim_url_raises_value_error_if_not_valid_pid(self):
        with assert_raises(ValueError):
            self.user.get_claim_url('invalidinput')

    def test_cant_add_unclaimed_record_if_referrer_isnt_contributor(self):
        project = ProjectFactory()  # referrer isn't a contributor to this project
        with assert_raises(PermissionsError):
            self.user.add_unclaimed_record(node=project,
                given_name='fred m', referrer=self.referrer)

    def test_register(self):
        assert_false(self.user.is_registered)  # sanity check
        assert_false(self.user.is_claimed)
        email = fake.email()
        self.user.register(username=email, password='killerqueen')
        self.user.save()
        assert_true(self.user.is_claimed)
        assert_true(self.user.is_registered)
        assert_true(self.user.check_password('killerqueen'))
        assert_equal(self.user.username, email)

    def test_registering_with_a_different_email_adds_to_emails_list(self):
        user = UnregUserFactory()
        assert_equal(user.password, None)  # sanity check
        user.register(username=fake.email(), password='killerqueen')

    def test_verify_claim_token(self):
        self.add_unclaimed_record()
        valid = self.user.get_unclaimed_record(self.project._primary_key)['token']
        assert_true(self.user.verify_claim_token(valid, project_id=self.project._primary_key))
        assert_false(self.user.verify_claim_token('invalidtoken', project_id=self.project._primary_key))

<<<<<<< HEAD
    def test_verify_claim_token_without_expires(self):
        self.add_unclaimed_record(expires=False)
        valid = self.user.get_unclaimed_record(self.project._primary_key)['token']
        assert_true(self.user.verify_claim_token(valid, project_id=self.project._primary_key))

    def test_verify_claim_token_expired(self):
        self.add_unclaimed_record(expired=True)
        valid = self.user.get_unclaimed_record(self.project._primary_key)['token']
        assert_false(self.user.verify_claim_token(valid, project_id=self.project._primary_key))
=======
    def test_verify_claim_token_with_no_expiration_date(self):
        # Legacy records may not have an 'expires' key
        self.add_unclaimed_record()
        record = self.user.get_unclaimed_record(self.project._primary_key)
        del record['expires']
        self.user.save()
        token = record['token']
        assert_true(self.user.verify_claim_token(token, project_id=self.project._primary_key))
>>>>>>> 31f6fcd5

    def test_claim_contributor(self):
        self.add_unclaimed_record()
        # sanity cheque
        assert_false(self.user.is_registered)
        assert_true(self.project)


class TestTags(OsfTestCase):

    def setUp(self):
        super(TestTags, self).setUp()
        self.project = ProjectFactory()
        self.auth = Auth(self.project.creator)

    def test_add_tag(self):
        self.project.add_tag('scientific', auth=self.auth)
        assert_in('scientific', self.project.tags)
        assert_equal(
            self.project.logs[-1].action,
            NodeLog.TAG_ADDED
        )

    def test_add_tag_too_long(self):
        with assert_raises(ValidationError):
            self.project.add_tag('q' * 129, auth=self.auth)

    def test_remove_tag(self):
        self.project.add_tag('scientific', auth=self.auth)
        self.project.remove_tag('scientific', auth=self.auth)
        assert_not_in('scientific', self.project.tags)
        assert_equal(
            self.project.logs[-1].action,
            NodeLog.TAG_REMOVED
        )

    def test_remove_tag_not_present(self):
        with assert_raises(TagNotFoundError):
            self.project.remove_tag('scientific', auth=self.auth)


class TestContributorVisibility(OsfTestCase):

    def setUp(self):
        super(TestContributorVisibility, self).setUp()
        self.project = ProjectFactory()
        self.user2 = UserFactory()
        self.project.add_contributor(self.user2)

    def test_get_visible_true(self):
        assert_true(self.project.get_visible(self.project.creator))

    def test_get_visible_false(self):
        self.project.set_visible(self.project.creator, False)
        assert_false(self.project.get_visible(self.project.creator))

    def test_make_invisible(self):
        self.project.set_visible(self.project.creator, False, save=True)
        self.project.reload()
        assert_not_in(
            self.project.creator._id,
            self.project.visible_contributor_ids
        )
        assert_not_in(
            self.project.creator,
            self.project.visible_contributors
        )
        assert_equal(
            self.project.logs[-1].action,
            NodeLog.MADE_CONTRIBUTOR_INVISIBLE
        )

    def test_make_visible(self):
        self.project.set_visible(self.project.creator, False, save=True)
        self.project.set_visible(self.project.creator, True, save=True)
        self.project.reload()
        assert_in(
            self.project.creator._id,
            self.project.visible_contributor_ids
        )
        assert_in(
            self.project.creator,
            self.project.visible_contributors
        )
        assert_equal(
            self.project.logs[-1].action,
            NodeLog.MADE_CONTRIBUTOR_VISIBLE
        )
        # Regression test: Ensure that hiding and showing the first contributor
        # does not change the visible contributor order
        assert_equal(
            self.project.visible_contributors,
            [self.project.creator, self.user2]
        )

    def test_set_visible_missing(self):
        with assert_raises(ValueError):
            self.project.set_visible(UserFactory(), True)


class TestProjectWithAddons(OsfTestCase):

    def test_factory(self):
        p = ProjectWithAddonFactory(addon='s3')
        assert_true(p.get_addon('s3'))
        assert_true(p.creator.get_addon('s3'))


class TestPrivateLink(OsfTestCase):

    def test_node_scale(self):
        link = PrivateLinkFactory()
        project = ProjectFactory()
        comp = NodeFactory(parent=project)
        link.nodes.append(project)
        link.save()
        assert_equal(link.node_scale(project), -40)
        assert_equal(link.node_scale(comp), -20)

    # Regression test for https://sentry.osf.io/osf/production/group/1119/
    def test_to_json_nodes_with_deleted_parent(self):
        link = PrivateLinkFactory()
        project = ProjectFactory(is_deleted=True)
        node = NodeFactory(project=project)
        link.nodes.extend([project, node])
        link.save()
        result = link.to_json()
        # result doesn't include deleted parent
        assert_equal(len(result['nodes']), 1)

    # Regression test for https://sentry.osf.io/osf/production/group/1119/
    def test_node_scale_with_deleted_parent(self):
        link = PrivateLinkFactory()
        project = ProjectFactory(is_deleted=True)
        node = NodeFactory(project=project)
        link.nodes.extend([project, node])
        link.save()
        assert_equal(link.node_scale(node), -40)

    def test_create_from_node(self):
        ensure_schemas()
        proj = ProjectFactory()
        user = proj.creator
        schema = MetaSchema.find()[0]
        data = {'some': 'data'}
        draft = DraftRegistration.create_from_node(
            proj,
            user=user,
            schema=schema,
            data=data,
        )
        assert_equal(user, draft.initiator)
        assert_equal(schema, draft.registration_schema)
        assert_equal(data, draft.registration_metadata)
        assert_equal(proj, draft.branched_from)


class TestNodeAddContributorRegisteredOrNot(OsfTestCase):

    def setUp(self):
        super(TestNodeAddContributorRegisteredOrNot, self).setUp()
        self.user = AuthUserFactory()
        self.node = ProjectFactory(creator=self.user)

    def test_add_contributor_user_id(self):
        self.registered_user = UserFactory()
        contributor = self.node.add_contributor_registered_or_not(auth=Auth(self.user), user_id=self.registered_user._id, save=True)
        assert_in(contributor._id, self.node.contributors)
        assert_equals(contributor.is_registered, True)

    def test_add_contributor_user_id_already_contributor(self):
        with assert_raises(ValidationValueError) as e:
            self.node.add_contributor_registered_or_not(auth=Auth(self.user), user_id=self.user._id, save=True)
        assert_in('is already a contributor', e.exception.message)

    def test_add_contributor_invalid_user_id(self):
        with assert_raises(ValueError) as e:
            self.node.add_contributor_registered_or_not(auth=Auth(self.user), user_id='abcde', save=True)
        assert_in('was not found', e.exception.message)

    def test_add_contributor_fullname_email(self):
        contributor = self.node.add_contributor_registered_or_not(auth=Auth(self.user), full_name='Jane Doe', email='jane@doe.com')
        assert_in(contributor._id, self.node.contributors)
        assert_equals(contributor.is_registered, False)

    def test_add_contributor_fullname(self):
        contributor = self.node.add_contributor_registered_or_not(auth=Auth(self.user), full_name='Jane Doe')
        assert_in(contributor._id, self.node.contributors)
        assert_equals(contributor.is_registered, False)

    def test_add_contributor_fullname_email_already_exists(self):
        self.registered_user = UserFactory()
        contributor = self.node.add_contributor_registered_or_not(auth=Auth(self.user), full_name='F Mercury', email=self.registered_user.username)
        assert_in(contributor._id, self.node.contributors)
        assert_equals(contributor.is_registered, True)


class TestNodeSpam(OsfTestCase):

    def setUp(self):
        super(TestNodeSpam, self).setUp()
        self.node = ProjectFactory(is_public=True)

    def test_flag_spam_make_node_private(self):
        assert_true(self.node.is_public)
        with mock.patch.object(settings, 'SPAM_FLAGGED_MAKE_NODE_PRIVATE', True):
            self.node.flag_spam()
        assert_true(self.node.is_spammy)
        assert_false(self.node.is_public)

    def test_flag_spam_do_not_make_node_private(self):
        assert_true(self.node.is_public)
        with mock.patch.object(settings, 'SPAM_FLAGGED_MAKE_NODE_PRIVATE', False):
            self.node.flag_spam()
        assert_true(self.node.is_spammy)
        assert_true(self.node.is_public)

    def test_confirm_spam_makes_node_private(self):
        assert_true(self.node.is_public)
        self.node.confirm_spam()
        assert_true(self.node.is_spammy)
        assert_false(self.node.is_public)


class TestOnNodeUpdate(OsfTestCase):

    def setUp(self):
        super(TestOnNodeUpdate, self).setUp()
        self.user = UserFactory()
        self.session = SessionFactory(user=self.user)
        set_session(self.session)
        self.node = ProjectFactory(is_public=True)

    def tearDown(self):
        handlers.celery_before_request()
        super(TestOnNodeUpdate, self).tearDown()

    @mock.patch('website.project.model.enqueue_task')
    def test_enqueue_called(self, enqueue_task):
        self.node.title = 'A new title'
        self.node.save()

        (task, ) = enqueue_task.call_args[0]

        assert_equals(task.task, 'website.project.tasks.on_node_updated')
        assert_equals(task.args[0], self.node._id)
        assert_equals(task.args[1], self.user._id)
        assert_equals(task.args[2], False)
        assert_equals(task.args[3], {'title'})

    @mock.patch('website.project.tasks.requests')
    def test_skips_no_settings(self, requests):
        from website.project.tasks import settings
        settings.SHARE_URL = None
        settings.SHARE_API_TOKEN = None

        on_node_updated(self.node._id, self.user._id, False, {'is_public'})
        assert_false(requests.post.called)

    @mock.patch('website.project.tasks.requests')
    def test_updates_share(self, requests):
        from website.project.tasks import settings
        settings.SHARE_URL = 'https://share.osf.io'
        settings.SHARE_API_TOKEN = 'Token'

        on_node_updated(self.node._id, self.user._id, False, {'is_public'})

        kwargs = requests.post.call_args[1]
        graph = kwargs['json']['normalized_data']['@graph']

        assert_true(requests.post.called)
        assert_equals(kwargs['headers']['Authorization'], 'Bearer Token')
        assert_equals(graph[0]['url'], '{}{}/'.format(settings.DOMAIN, self.node._id))

    @mock.patch('website.project.tasks.requests')
    def test_update_share_correctly(self, requests):
        from website.project.tasks import settings
        settings.SHARE_URL = 'https://share.osf.io'
        settings.SHARE_API_TOKEN = 'Token'

        cases = [{
            'is_deleted': False,
            'attrs': {'is_public': True, 'is_deleted': False, 'spam_status': SpamStatus.HAM}
        }, {
            'is_deleted': True,
            'attrs': {'is_public': False, 'is_deleted': False, 'spam_status': SpamStatus.HAM}
        }, {
            'is_deleted': True,
            'attrs': {'is_public': True, 'is_deleted': True, 'spam_status': SpamStatus.HAM}
        }, {
            'is_deleted': True,
            'attrs': {'is_public': True, 'is_deleted': False, 'spam_status': SpamStatus.SPAM}
        }]

        for case in cases:
            for attr, value in case['attrs'].items():
                setattr(self.node, attr, value)
            self.node.save()

            on_node_updated(self.node._id, self.user._id, False, {'is_public'})

            kwargs = requests.post.call_args[1]
            graph = kwargs['json']['normalized_data']['@graph']
            assert_equals(graph[2]['is_deleted'], case['is_deleted'])



if __name__ == '__main__':
    unittest.main()<|MERGE_RESOLUTION|>--- conflicted
+++ resolved
@@ -4576,10 +4576,8 @@
         data = self.user.unclaimed_records[self.project._primary_key]
         if expired:
             data['expires'] = datetime.datetime.utcnow() - datetime.timedelta(seconds=5)
-            self.user.unclaimed_records[self.project._primary_key].update(data)
         if not expires:
-            data.pop('expires', None)
-            self.user.unclaimed_records[self.project._primary_key] = data
+            del data['expires']
         self.user.save()
         data = self.user.unclaimed_records[self.project._primary_key]
         return email, data
@@ -4647,26 +4645,17 @@
         assert_true(self.user.verify_claim_token(valid, project_id=self.project._primary_key))
         assert_false(self.user.verify_claim_token('invalidtoken', project_id=self.project._primary_key))
 
-<<<<<<< HEAD
     def test_verify_claim_token_without_expires(self):
+        # Legacy records may not have an 'expires' key
         self.add_unclaimed_record(expires=False)
         valid = self.user.get_unclaimed_record(self.project._primary_key)['token']
         assert_true(self.user.verify_claim_token(valid, project_id=self.project._primary_key))
 
     def test_verify_claim_token_expired(self):
+        # Expired record fails to verify
         self.add_unclaimed_record(expired=True)
         valid = self.user.get_unclaimed_record(self.project._primary_key)['token']
         assert_false(self.user.verify_claim_token(valid, project_id=self.project._primary_key))
-=======
-    def test_verify_claim_token_with_no_expiration_date(self):
-        # Legacy records may not have an 'expires' key
-        self.add_unclaimed_record()
-        record = self.user.get_unclaimed_record(self.project._primary_key)
-        del record['expires']
-        self.user.save()
-        token = record['token']
-        assert_true(self.user.verify_claim_token(token, project_id=self.project._primary_key))
->>>>>>> 31f6fcd5
 
     def test_claim_contributor(self):
         self.add_unclaimed_record()
