# -*- coding: utf-8 -*-
'''Unit tests for models and their factories.'''
import mock
import unittest
from nose.tools import *  # noqa (PEP8 asserts)

import pytz
import datetime
import urlparse
import itsdangerous
import random
import string
from dateutil import parser

from modularodm import Q
from modularodm.exceptions import ValidationError, ValidationValueError, ValidationTypeError


from framework.analytics import get_total_activity_count
from framework.exceptions import PermissionsError
from framework.auth import User, Auth
from framework.auth import cas
from framework.sessions.model import Session
from framework.auth import exceptions as auth_exc
from framework.auth.exceptions import ChangePasswordError, ExpiredTokenError
from framework.auth.utils import impute_names_model
from framework.auth.signals import user_merged
from framework.tasks import handlers
from framework.bcrypt import check_password_hash
from website import filters, language, settings, mailchimp_utils
from website.exceptions import NodeStateError
from website.profile.utils import serialize_user
from website.project.signals import contributor_added
from website.project.model import (
    Node, NodeLog, Pointer, ensure_schemas, has_anonymous_link,
    get_pointer_parent, Embargo, MetaSchema, DraftRegistration
)
from website.util.permissions import (
    CREATOR_PERMISSIONS,
    ADMIN,
    READ,
    WRITE,
    DEFAULT_CONTRIBUTOR_PERMISSIONS,
    expand_permissions,
)
from website.util import web_url_for, api_url_for
from website.addons.wiki.exceptions import (
    NameEmptyError,
    NameInvalidError,
    NameMaximumLengthError,
    PageCannotRenameError,
    PageConflictError,
    PageNotFoundError,
)

from tests.base import OsfTestCase, Guid, fake, capture_signals, get_default_metaschema
from tests.factories import (
    UserFactory, ApiOAuth2ApplicationFactory, NodeFactory, PointerFactory,
    ProjectFactory, NodeLogFactory, WatchConfigFactory,
    NodeWikiFactory, RegistrationFactory, UnregUserFactory,
<<<<<<< HEAD
    ProjectWithAddonFactory, UnconfirmedUserFactory, CommentFactory, PrivateLinkFactory,
=======
    ProjectWithAddonFactory, UnconfirmedUserFactory, PrivateLinkFactory,
>>>>>>> c2071804
    AuthUserFactory, DashboardFactory, FolderFactory,
    NodeLicenseRecordFactory
)
from tests.test_features import requires_piwik
from tests.utils import mock_archive

GUID_FACTORIES = UserFactory, NodeFactory, ProjectFactory


class TestUserValidation(OsfTestCase):

    def setUp(self):
        super(TestUserValidation, self).setUp()
        self.user = AuthUserFactory()

    def test_validate_fullname_none(self):
        self.user.fullname = None
        with assert_raises(ValidationError):
            self.user.save()

    def test_validate_fullname_empty(self):
        self.user.fullname = ''
        with assert_raises(ValidationValueError):
            self.user.save()

    def test_validate_social_profile_websites_empty(self):
        self.user.social = {'profileWebsites': []}
        self.user.save()
        assert_equal(self.user.social['profileWebsites'], [])

    def test_validate_social_valid(self):
        self.user.social = {'profileWebsites': ['http://cos.io/']}
        self.user.save()
        assert_equal(self.user.social['profileWebsites'], ['http://cos.io/'])

    def test_validate_multiple_profile_websites_valid(self):
        self.user.social = {'profileWebsites': ['http://cos.io/', 'http://thebuckstopshere.com', 'http://dinosaurs.com']}
        self.user.save()
        assert_equal(self.user.social['profileWebsites'], ['http://cos.io/', 'http://thebuckstopshere.com', 'http://dinosaurs.com'])

    def test_validate_social_profile_websites_invalid(self):
        self.user.social = {'profileWebsites': ['help computer']}
        with assert_raises(ValidationError):
            self.user.save()

    def test_validate_multiple_profile_social_profile_websites_invalid(self):
        self.user.social = {'profileWebsites': ['http://cos.io/', 'help computer', 'http://dinosaurs.com']}
        with assert_raises(ValidationError):
            self.user.save()

    def test_empty_social_links(self):
        assert_equal(self.user.social_links, {})
        assert_equal(len(self.user.social_links), 0)

    def test_profile_website_unchanged(self):
        self.user.social = {'profileWebsites': ['http://cos.io/']}
        self.user.save()
        assert_equal(self.user.social_links['profileWebsites'], ['http://cos.io/'])
        assert_equal(len(self.user.social_links), 1)

    def test_various_social_handles(self):
        self.user.social = {
            'profileWebsites': ['http://cos.io/'],
            'twitter': 'OSFramework',
            'github': 'CenterForOpenScience'
        }
        self.user.save()
        assert_equal(self.user.social_links, {
            'profileWebsites': ['http://cos.io/'],
            'twitter': 'http://twitter.com/OSFramework',
            'github': 'http://github.com/CenterForOpenScience'
        })

    def test_multiple_profile_websites(self):
        self.user.social = {
            'profileWebsites': ['http://cos.io/', 'http://thebuckstopshere.com', 'http://dinosaurs.com'],
            'twitter': 'OSFramework',
            'github': 'CenterForOpenScience'
        }
        self.user.save()
        assert_equal(self.user.social_links, {
            'profileWebsites': ['http://cos.io/', 'http://thebuckstopshere.com', 'http://dinosaurs.com'],
            'twitter': 'http://twitter.com/OSFramework',
            'github': 'http://github.com/CenterForOpenScience'
        })

    def test_nonsocial_ignored(self):
        self.user.social = {
            'foo': 'bar',
        }
        self.user.save()
        assert_equal(self.user.social_links, {})

    def test_validate_jobs_valid(self):
        self.user.jobs = [{
            'institution': 'School of Lover Boys',
            'department': 'Fancy Patter',
            'title': 'Lover Boy',
            'startMonth': 1,
            'startYear': '1970',
            'endMonth': 1,
            'endYear': '1980',
        }]
        self.user.save()

    def test_validate_jobs_institution_empty(self):
        self.user.jobs = [{'institution': ''}]
        with assert_raises(ValidationError):
            self.user.save()

    def test_validate_jobs_bad_end_date(self):
        # end year is < start year
        self.user.jobs = [{
            'institution': fake.company(),
            'department': fake.bs(),
            'position': fake.catch_phrase(),
            'startMonth': 1,
            'startYear': '1970',
            'endMonth': 1,
            'endYear': '1960',
        }]
        with assert_raises(ValidationValueError):
            self.user.save()

    def test_validate_schools_bad_end_date(self):
        # end year is < start year
        self.user.schools = [{
            'degree': fake.catch_phrase(),
            'institution': fake.company(),
            'department': fake.bs(),
            'startMonth': 1,
            'startYear': '1970',
            'endMonth': 1,
            'endYear': '1960',
        }]
        with assert_raises(ValidationValueError):
            self.user.save()

    def test_validate_jobs_bad_year(self):
        start_year = ['hi', '20507', '99', '67.34']
        for year in start_year:
            self.user.jobs = [{
                'institution': fake.company(),
                'department': fake.bs(),
                'position': fake.catch_phrase(),
                'startMonth': 1,
                'startYear': year,
                'endMonth': 1,
                'endYear': '1960',
            }]
            with assert_raises(ValidationValueError):
                self.user.save()

    def test_validate_schools_bad_year(self):
        start_year = ['hi', '20507', '99', '67.34']
        for year in start_year:
            self.user.schools = [{
                'degree': fake.catch_phrase(),
                'institution': fake.company(),
                'department': fake.bs(),
                'startMonth': 1,
                'startYear': year,
                'endMonth': 1,
                'endYear': '1960',
            }]
            with assert_raises(ValidationValueError):
                self.user.save()


class TestUser(OsfTestCase):

    def setUp(self):
        super(TestUser, self).setUp()
        self.user = UserFactory()
        self.auth = Auth(user=self.user)

    def test_repr(self):
        assert_in(self.user.username, repr(self.user))
        assert_in(self.user._id, repr(self.user))

    def test_update_guessed_names(self):
        name = fake.name()
        u = User(fullname=name)
        u.update_guessed_names()
        u.save()

        parsed = impute_names_model(name)
        assert_equal(u.fullname, name)
        assert_equal(u.given_name, parsed['given_name'])
        assert_equal(u.middle_names, parsed['middle_names'])
        assert_equal(u.family_name, parsed['family_name'])
        assert_equal(u.suffix, parsed['suffix'])

    def test_non_registered_user_is_not_active(self):
        u = User(username=fake.email(),
                 fullname='Freddie Mercury',
                 is_registered=False)
        u.set_password('killerqueen')
        u.save()
        assert_false(u.is_active)

    def test_create_unregistered(self):
        name, email = fake.name(), fake.email()
        u = User.create_unregistered(email=email,
                                     fullname=name)
        u.save()
        assert_equal(u.username, email)
        assert_false(u.is_registered)
        assert_false(u.is_claimed)
        assert_true(u.is_invited)
        assert_false(email in u.emails)
        parsed = impute_names_model(name)
        assert_equal(u.given_name, parsed['given_name'])

    @mock.patch('framework.auth.core.User.update_search')
    def test_search_not_updated_for_unreg_users(self, update_search):
        u = User.create_unregistered(fullname=fake.name(), email=fake.email())
        u.save()
        assert not update_search.called

    @mock.patch('framework.auth.core.User.update_search')
    def test_search_updated_for_registered_users(self, update_search):
        UserFactory(is_registered=True)
        assert_true(update_search.called)

    def test_create_unregistered_raises_error_if_already_in_db(self):
        u = UnregUserFactory()
        dupe = User.create_unregistered(fullname=fake.name(), email=u.username)
        with assert_raises(ValidationValueError):
            dupe.save()

    def test_user_with_no_password_is_not_active(self):
        u = User(
            username=fake.email(),
            fullname='Freddie Mercury',
            is_registered=True,
        )
        u.save()
        assert_false(u.is_active)

    def test_merged_user_is_not_active(self):
        master = UserFactory()
        dupe = UserFactory(merged_by=master)
        assert_false(dupe.is_active)

    def test_merged_user_with_two_account_on_same_project_with_different_visibility_and_permissions(self):
        user2 = UserFactory.build()
        user2.save()

        project = ProjectFactory(is_public=True)
        # Both the master and dupe are contributors
        project.add_contributor(user2, log=False)
        project.add_contributor(self.user, log=False)
        project.set_permissions(user=self.user, permissions=['read'])
        project.set_permissions(user=user2, permissions=['read', 'write', 'admin'])
        project.set_visible(user=self.user, visible=False)
        project.set_visible(user=user2, visible=True)
        project.save()
        self.user.merge_user(user2)
        self.user.save()
        project.reload()
        assert_true('admin' in project.permissions[self.user._id])
        assert_true(self.user._id in project.visible_contributor_ids)
        assert_false(project.is_contributor(user2))

    def test_cant_create_user_without_username(self):
        u = User()  # No username given
        with assert_raises(ValidationError):
            u.save()

    def test_date_registered_upon_saving(self):
        u = User(username=fake.email(), fullname='Foo bar')
        u.save()
        assert_true(u.date_registered)

    def test_create(self):
        name, email = fake.name(), fake.email()
        user = User.create(
            username=email, password='foobar', fullname=name
        )
        user.save()
        assert_true(user.check_password('foobar'))
        assert_true(user._id)
        assert_equal(user.given_name, impute_names_model(name)['given_name'])

    def test_create_unconfirmed(self):
        name, email = fake.name(), fake.email()
        user = User.create_unconfirmed(
            username=email, password='foobar', fullname=name
        )
        user.save()
        assert_false(user.is_registered)
        assert_equal(len(user.email_verifications.keys()), 1)
        assert_equal(
            len(user.emails),
            0,
            'primary email has not been added to emails list'
        )

    def test_create_confirmed(self):
        name, email = fake.name(), fake.email()
        user = User.create_confirmed(
            username=email, password='foobar', fullname=name
        )
        user.save()
        assert_true(user.is_registered)
        assert_true(user.is_claimed)
        assert_equal(user.date_registered, user.date_confirmed)

    def test_cant_create_user_without_full_name(self):
        u = User(username=fake.email())
        with assert_raises(ValidationError):
            u.save()

    @mock.patch('website.security.random_string')
    def test_add_unconfirmed_email(self, random_string):
        token = fake.lexify('???????')
        random_string.return_value = token
        u = UserFactory()
        assert_equal(len(u.email_verifications.keys()), 0)
        u.add_unconfirmed_email('foo@bar.com')
        assert_equal(len(u.email_verifications.keys()), 1)
        assert_equal(u.email_verifications[token]['email'], 'foo@bar.com')

    @mock.patch('website.security.random_string')
    def test_add_unconfirmed_email_adds_expiration_date(self, random_string):
        token = fake.lexify('???????')
        random_string.return_value = token
        u = UserFactory()
        u.add_unconfirmed_email("test@osf.io")
        assert_is_instance(u.email_verifications[token]['expiration'], datetime.datetime)

    def test_add_blank_unconfirmed_email(self):
        with assert_raises(ValidationError) as exc_info:
            self.user.add_unconfirmed_email('')
        assert_equal(exc_info.exception.message, "Invalid Email")

    @mock.patch('website.security.random_string')
    def test_get_confirmation_token(self, random_string):
        random_string.return_value = '12345'
        u = UserFactory()
        u.add_unconfirmed_email('foo@bar.com')
        assert_equal(u.get_confirmation_token('foo@bar.com'), '12345')
        assert_equal(u.get_confirmation_token('fOo@bar.com'), '12345')

    def test_get_confirmation_token_when_token_is_expired_raises_error(self):
        u = UserFactory()
        # Make sure token is already expired
        expiration = datetime.datetime.utcnow() - datetime.timedelta(seconds=1)
        u.add_unconfirmed_email('foo@bar.com', expiration=expiration)

        with assert_raises(ExpiredTokenError):
            u.get_confirmation_token('foo@bar.com')

    @mock.patch('website.security.random_string')
    def test_get_confirmation_token_when_token_is_expired_force(self, random_string):
        random_string.return_value = '12345'
        u = UserFactory()
        # Make sure token is already expired
        expiration = datetime.datetime.utcnow() - datetime.timedelta(seconds=1)
        u.add_unconfirmed_email('foo@bar.com', expiration=expiration)

        # sanity check
        with assert_raises(ExpiredTokenError):
            u.get_confirmation_token('foo@bar.com')

        random_string.return_value = '54321'

        token = u.get_confirmation_token('foo@bar.com', force=True)
        assert_equal(token, '54321')

    # Some old users will not have an 'expired' key in their email_verifications.
    # Assume the token in expired
    def test_get_confirmation_token_if_email_verification_doesnt_have_expiration(self):
        u = UserFactory()

        email = fake.email()
        u.add_unconfirmed_email(email)
        # manually remove 'expiration' key
        token = u.get_confirmation_token(email)
        del u.email_verifications[token]['expiration']
        u.save()

        with assert_raises(ExpiredTokenError):
            u.get_confirmation_token(email)

    @mock.patch('website.security.random_string')
    def test_get_confirmation_url(self, random_string):
        random_string.return_value = 'abcde'
        u = UserFactory()
        u.add_unconfirmed_email('foo@bar.com')
        assert_equal(u.get_confirmation_url('foo@bar.com'),
                '{0}confirm/{1}/{2}/'.format(settings.DOMAIN, u._primary_key, 'abcde'))

    def test_get_confirmation_url_when_token_is_expired_raises_error(self):
        u = UserFactory()
        # Make sure token is already expired
        expiration = datetime.datetime.utcnow() - datetime.timedelta(seconds=1)
        u.add_unconfirmed_email('foo@bar.com', expiration=expiration)

        with assert_raises(ExpiredTokenError):
            u.get_confirmation_url('foo@bar.com')

    @mock.patch('website.security.random_string')
    def test_get_confirmation_url_when_token_is_expired_force(self, random_string):
        random_string.return_value = '12345'
        u = UserFactory()
        # Make sure token is already expired
        expiration = datetime.datetime.utcnow() - datetime.timedelta(seconds=1)
        u.add_unconfirmed_email('foo@bar.com', expiration=expiration)

        # sanity check
        with assert_raises(ExpiredTokenError):
            u.get_confirmation_token('foo@bar.com')

        random_string.return_value = '54321'

        url = u.get_confirmation_url('foo@bar.com', force=True)
        expected = '{0}confirm/{1}/{2}/'.format(settings.DOMAIN, u._primary_key, '54321')
        assert_equal(url, expected)

    def test_confirm_primary_email(self):
        u = UnconfirmedUserFactory()
        token = u.get_confirmation_token(u.username)
        confirmed = u.confirm_email(token)
        u.save()
        assert_true(confirmed)
        assert_equal(len(u.email_verifications.keys()), 0)
        assert_in(u.username, u.emails)
        assert_true(u.is_registered)
        assert_true(u.is_claimed)

    def test_verify_confirmation_token(self):
        u = UserFactory.build()
        u.add_unconfirmed_email('foo@bar.com')
        u.save()

        with assert_raises(auth_exc.InvalidTokenError):
            u._get_unconfirmed_email_for_token('badtoken')

        valid_token = u.get_confirmation_token('foo@bar.com')
        assert_true(u._get_unconfirmed_email_for_token(valid_token))
        manual_expiration = datetime.datetime.utcnow() - datetime.timedelta(0, 10)
        u._set_email_token_expiration(valid_token, expiration=manual_expiration)

        with assert_raises(auth_exc.ExpiredTokenError):
            u._get_unconfirmed_email_for_token(valid_token)

    def test_verify_confirmation_token_when_token_has_no_expiration(self):
        # A user verification token may not have an expiration
        email = fake.email()
        u = UserFactory.build()
        u.add_unconfirmed_email(email)
        token = u.get_confirmation_token(email)
        # manually remove expiration to simulate legacy user
        del u.email_verifications[token]['expiration']
        u.save()

        assert_true(u._get_unconfirmed_email_for_token(token))

    def test_factory(self):
        # Clear users
        Node.remove()
        User.remove()
        user = UserFactory()
        assert_equal(User.find().count(), 1)
        assert_true(user.username)
        another_user = UserFactory(username='joe@example.com')
        assert_equal(another_user.username, 'joe@example.com')
        assert_equal(User.find().count(), 2)
        assert_true(user.date_registered)

    def test_format_surname(self):
        user = UserFactory(fullname='Duane Johnson')
        summary = user.get_summary(formatter='surname')
        assert_equal(
            summary['user_display_name'],
            'Johnson'
        )

    def test_format_surname_one_name(self):
        user = UserFactory(fullname='Rock')
        summary = user.get_summary(formatter='surname')
        assert_equal(
            summary['user_display_name'],
            'Rock'
        )

    def test_is_watching(self):
        # User watches a node
        watched_node = NodeFactory()
        unwatched_node = NodeFactory()
        config = WatchConfigFactory(node=watched_node)
        self.user.watched.append(config)
        self.user.save()
        assert_true(self.user.is_watching(watched_node))
        assert_false(self.user.is_watching(unwatched_node))

    def test_serialize(self):
        d = self.user.serialize()
        assert_equal(d['id'], str(self.user._primary_key))
        assert_equal(d['fullname'], self.user.fullname)
        assert_equal(d['registered'], self.user.is_registered)
        assert_equal(d['url'], self.user.url)

    def test_set_password(self):
        user = User(username=fake.email(), fullname='Nick Cage')
        user.set_password('ghostrider')
        user.save()
        assert_true(check_password_hash(user.password, 'ghostrider'))

    def test_check_password(self):
        user = User(username=fake.email(), fullname='Nick Cage')
        user.set_password('ghostrider')
        user.save()
        assert_true(user.check_password('ghostrider'))
        assert_false(user.check_password('ghostride'))

    def test_change_password(self):
        old_password = 'password'
        new_password = 'new password'
        confirm_password = new_password
        self.user.set_password(old_password)
        self.user.save()
        self.user.change_password(old_password, new_password, confirm_password)
        assert_true(self.user.check_password(new_password))

    def test_change_password_invalid(self, old_password=None, new_password=None, confirm_password=None,
                                     error_message='Old password is invalid'):
        self.user.set_password('password')
        self.user.save()
        with assert_raises(ChangePasswordError) as error:
            self.user.change_password(old_password, new_password, confirm_password)
            self.user.save()
        assert_in(error_message, error.exception.message)
        assert_false(self.user.check_password(new_password))

    def test_change_password_invalid_old_password(self):
        self.test_change_password_invalid(
            'invalid old password',
            'new password',
            'new password',
            'Old password is invalid',
        )

    def test_change_password_invalid_new_password_length(self):
        self.test_change_password_invalid(
            'password',
            '12345',
            '12345',
            'Password should be at least six characters',
        )

    def test_change_password_invalid_confirm_password(self):
        self.test_change_password_invalid(
            'password',
            'new password',
            'invalid confirm password',
            'Password does not match the confirmation',
        )

    def test_change_password_invalid_blank_password(self, old_password='', new_password='', confirm_password=''):
        self.test_change_password_invalid(
            old_password,
            new_password,
            confirm_password,
            'Passwords cannot be blank',
        )

    def test_change_password_invalid_blank_new_password(self):
        for password in (None, '', '      '):
            self.test_change_password_invalid_blank_password('password', password, 'new password')

    def test_change_password_invalid_blank_confirm_password(self):
        for password in (None, '', '      '):
            self.test_change_password_invalid_blank_password('password', 'new password', password)

    def test_url(self):
        assert_equal(
            self.user.url,
            '/{0}/'.format(self.user._primary_key)
        )

    def test_absolute_url(self):
        assert_equal(
            self.user.absolute_url,
            urlparse.urljoin(settings.DOMAIN, '/{0}/'.format(self.user._primary_key))
        )

    def test_profile_image_url(self):
        expected = filters.gravatar(
            self.user,
            use_ssl=True,
            size=settings.PROFILE_IMAGE_MEDIUM
        )
        assert_equal(self.user.profile_image_url(settings.PROFILE_IMAGE_MEDIUM), expected)

    def test_profile_image_url_has_no_default_size(self):
        expected = filters.gravatar(
            self.user,
            use_ssl=True,
        )
        assert_equal(self.user.profile_image_url(), expected)
        size = urlparse.parse_qs(urlparse.urlparse(self.user.profile_image_url()).query).get('size')
        assert_equal(size, None)

    def test_activity_points(self):
        assert_equal(self.user.get_activity_points(db=self.db),
                    get_total_activity_count(self.user._primary_key))

    def test_serialize_user(self):
        master = UserFactory()
        user = UserFactory.build()
        master.merge_user(user)
        d = serialize_user(user)
        assert_equal(d['id'], user._primary_key)
        assert_equal(d['url'], user.url)
        assert_equal(d.get('username', None), None)
        assert_equal(d['fullname'], user.fullname)
        assert_equal(d['registered'], user.is_registered)
        assert_equal(d['absolute_url'], user.absolute_url)
        assert_equal(d['date_registered'], user.date_registered.strftime('%Y-%m-%d'))
        assert_equal(d['active'], user.is_active)

    def test_serialize_user_full(self):
        master = UserFactory()
        user = UserFactory.build()
        master.merge_user(user)
        d = serialize_user(user, full=True)
        gravatar = filters.gravatar(
            user,
            use_ssl=True,
            size=settings.PROFILE_IMAGE_LARGE
        )
        assert_equal(d['id'], user._primary_key)
        assert_equal(d['url'], user.url)
        assert_equal(d.get('username'), None)
        assert_equal(d['fullname'], user.fullname)
        assert_equal(d['registered'], user.is_registered)
        assert_equal(d['gravatar_url'], gravatar)
        assert_equal(d['absolute_url'], user.absolute_url)
        assert_equal(d['date_registered'], user.date_registered.strftime('%Y-%m-%d'))
        assert_equal(d['is_merged'], user.is_merged)
        assert_equal(d['merged_by']['url'], user.merged_by.url)
        assert_equal(d['merged_by']['absolute_url'], user.merged_by.absolute_url)
        projects = [
            node
            for node in user.contributed
            if node.category == 'project'
            and not node.is_registration
            and not node.is_deleted
        ]
        public_projects = [p for p in projects if p.is_public]
        assert_equal(d['number_projects'], len(projects))
        assert_equal(d['number_public_projects'], len(public_projects))

    def test_recently_added(self):
        # Project created
        project = ProjectFactory()

        assert_true(hasattr(self.user, 'recently_added'))

        # Two users added as contributors
        user2 = UserFactory()
        user3 = UserFactory()
        project.add_contributor(contributor=user2, auth=self.auth)
        project.add_contributor(contributor=user3, auth=self.auth)
        assert_equal(user3, self.user.recently_added[0])
        assert_equal(user2, self.user.recently_added[1])
        assert_equal(len(self.user.recently_added), 2)

    def test_recently_added_multi_project(self):
        # Three users are created
        user2 = UserFactory()
        user3 = UserFactory()
        user4 = UserFactory()

        # 2 projects created
        project = ProjectFactory()
        project2 = ProjectFactory()

        # Users 2 and 3 are added to original project
        project.add_contributor(contributor=user2, auth=self.auth)
        project.add_contributor(contributor=user3, auth=self.auth)

        # Users 2 and 3 are added to original project
        project2.add_contributor(contributor=user2, auth=self.auth)
        project2.add_contributor(contributor=user4, auth=self.auth)

        assert_equal(user4, self.user.recently_added[0])
        assert_equal(user2, self.user.recently_added[1])
        assert_equal(user3, self.user.recently_added[2])
        assert_equal(len(self.user.recently_added), 3)

    def test_recently_added_length(self):
        # Project created
        project = ProjectFactory()

        assert_equal(len(self.user.recently_added), 0)
        # Add 17 users
        for _ in range(17):
            project.add_contributor(
                contributor=UserFactory(),
                auth=self.auth
            )

        assert_equal(len(self.user.recently_added), 15)

    def test_display_full_name_registered(self):
        u = UserFactory()
        assert_equal(u.display_full_name(), u.fullname)

    def test_display_full_name_unregistered(self):
        name = fake.name()
        u = UnregUserFactory()
        project = ProjectFactory()
        project.add_unregistered_contributor(fullname=name, email=u.username,
            auth=Auth(project.creator))
        project.save()
        assert_equal(u.display_full_name(node=project), name)

    def test_get_projects_in_common(self):
        user2 = UserFactory()
        project = ProjectFactory(creator=self.user)
        project.add_contributor(contributor=user2, auth=self.auth)
        project.save()

        project_keys = set([node._id for node in self.user.contributed])
        projects = set(self.user.contributed)
        user2_project_keys = set([node._id for node in user2.contributed])

        assert_equal(self.user.get_projects_in_common(user2, primary_keys=True),
                     project_keys.intersection(user2_project_keys))
        assert_equal(self.user.get_projects_in_common(user2, primary_keys=False),
                     projects.intersection(user2.contributed))

    def test_n_projects_in_common(self):
        user2 = UserFactory()
        user3 = UserFactory()
        project = ProjectFactory(creator=self.user)

        project.add_contributor(contributor=user2, auth=self.auth)
        project.save()

        assert_equal(self.user.n_projects_in_common(user2), 1)
        assert_equal(self.user.n_projects_in_common(user3), 0)

    def test_user_get_cookie(self):
        user = UserFactory()
        super_secret_key = 'children need maps'
        signer = itsdangerous.Signer(super_secret_key)
        session = Session(data={
            'auth_user_id': user._id,
            'auth_user_username': user.username,
            'auth_user_fullname': user.fullname,
        })
        session.save()

        assert_equal(signer.unsign(user.get_or_create_cookie(super_secret_key)), session._id)

    def test_user_get_cookie_no_session(self):
        user = UserFactory()
        super_secret_key = 'children need maps'
        signer = itsdangerous.Signer(super_secret_key)
        assert_equal(
            0,
            Session.find(Q('data.auth_user_id', 'eq', user._id)).count()
        )

        cookie = user.get_or_create_cookie(super_secret_key)

        session = Session.find(Q('data.auth_user_id', 'eq', user._id))[0]

        assert_equal(session._id, signer.unsign(cookie))
        assert_equal(session.data['auth_user_id'], user._id)
        assert_equal(session.data['auth_user_username'], user.username)
        assert_equal(session.data['auth_user_fullname'], user.fullname)

    def test_get_user_by_cookie(self):
        user = UserFactory()
        cookie = user.get_or_create_cookie()
        assert_equal(user, User.from_cookie(cookie))

    def test_get_user_by_cookie_returns_none(self):
        assert_equal(None, User.from_cookie(''))

    def test_get_user_by_cookie_bad_cookie(self):
        assert_equal(None, User.from_cookie('foobar'))

    def test_get_user_by_cookie_no_user_id(self):
        user = UserFactory()
        cookie = user.get_or_create_cookie()
        session = Session.find_one(Q('data.auth_user_id', 'eq', user._id))
        del session.data['auth_user_id']
        assert_in('data', session.save())

        assert_equal(None, User.from_cookie(cookie))

    def test_get_user_by_cookie_no_session(self):
        user = UserFactory()
        cookie = user.get_or_create_cookie()
        Session.remove()
        assert_equal(
            0,
            Session.find(Q('data.auth_user_id', 'eq', user._id)).count()
        )
        assert_equal(None, User.from_cookie(cookie))


class TestUserParse(unittest.TestCase):

    def test_parse_first_last(self):
        parsed = impute_names_model('John Darnielle')
        assert_equal(parsed['given_name'], 'John')
        assert_equal(parsed['family_name'], 'Darnielle')

    def test_parse_first_last_particles(self):
        parsed = impute_names_model('John van der Slice')
        assert_equal(parsed['given_name'], 'John')
        assert_equal(parsed['family_name'], 'van der Slice')


class TestDisablingUsers(OsfTestCase):
    def setUp(self):
        super(TestDisablingUsers, self).setUp()
        self.user = UserFactory()

    def test_user_enabled_by_default(self):
        assert_false(self.user.is_disabled)

    def test_disabled_user(self):
        """Ensure disabling a user sets date_disabled"""
        self.user.is_disabled = True
        self.user.save()

        assert_true(isinstance(self.user.date_disabled, datetime.datetime))
        assert_true(self.user.is_disabled)
        assert_false(self.user.is_active)

    def test_reenabled_user(self):
        """Ensure restoring a disabled user unsets date_disabled"""
        self.user.is_disabled = True
        self.user.save()

        self.user.is_disabled = False
        self.user.save()

        assert_is_none(self.user.date_disabled)
        assert_false(self.user.is_disabled)
        assert_true(self.user.is_active)

    def test_is_disabled_idempotency(self):
        self.user.is_disabled = True
        self.user.save()

        old_date_disabled = self.user.date_disabled

        self.user.is_disabled = True
        self.user.save()

        new_date_disabled = self.user.date_disabled

        assert_equal(new_date_disabled, old_date_disabled)

    @mock.patch('website.mailchimp_utils.get_mailchimp_api')
    def test_disable_account(self, mock_mail):
        self.user.mailchimp_mailing_lists[settings.MAILCHIMP_GENERAL_LIST] = True
        self.user.save()
        self.user.disable_account()

        assert_true(self.user.is_disabled)
        assert_true(isinstance(self.user.date_disabled, datetime.datetime))
        assert_false(self.user.mailchimp_mailing_lists[settings.MAILCHIMP_GENERAL_LIST])


class TestMergingUsers(OsfTestCase):

    def setUp(self):
        super(TestMergingUsers, self).setUp()
        with self.context:
            handlers.celery_before_request()

        self.master = UserFactory(
            fullname='Joe Shmo',
            is_registered=True,
            emails=['joe@example.com'],
        )
        self.dupe = UserFactory(
            fullname='Joseph Shmo',
            emails=['joseph123@hotmail.com']
        )

    def _merge_dupe(self):
        '''Do the actual merge.'''
        self.master.merge_user(self.dupe)
        self.master.save()

    def test_dashboard_nodes_arent_merged(self):
        dashnode = ProjectFactory(creator=self.dupe, is_dashboard=True)

        self._merge_dupe()

        assert_not_in(dashnode, self.master. contributed)

    def test_dupe_is_merged(self):
        self._merge_dupe()
        assert_true(self.dupe.is_merged)
        assert_equal(self.dupe.merged_by, self.master)

    def test_dupe_email_is_appended(self):
        self._merge_dupe()
        assert_in('joseph123@hotmail.com', self.master.emails)

    def test_send_user_merged_signal(self):
        self.dupe.mailchimp_mailing_lists['foo'] = True
        self.dupe.save()

        with capture_signals() as mock_signals:
            self._merge_dupe()
            assert_equal(mock_signals.signals_sent(), set([user_merged]))

    @mock.patch('website.mailchimp_utils.get_mailchimp_api')
    def test_merged_user_unsubscribed_from_mailing_lists(self, mock_get_mailchimp_api):
        list_name = 'foo'
        username = self.dupe.username
        self.dupe.mailchimp_mailing_lists[list_name] = True
        self.dupe.save()
        mock_client = mock.MagicMock()
        mock_get_mailchimp_api.return_value = mock_client
        mock_client.lists.list.return_value = {'data': [{'id': 2, 'list_name': list_name}]}
        list_id = mailchimp_utils.get_list_id_from_name(list_name)
        self._merge_dupe()
        handlers.celery_teardown_request()
        mock_client.lists.unsubscribe.assert_called_with(id=list_id, email={'email': username}, send_goodbye=False)
        assert_false(self.dupe.mailchimp_mailing_lists[list_name])

    def test_inherits_projects_contributed_by_dupe(self):
        project = ProjectFactory()
        project.add_contributor(self.dupe)
        project.save()
        self._merge_dupe()
        project.reload()
        assert_true(project.is_contributor(self.master))
        assert_false(project.is_contributor(self.dupe))

    def test_inherits_projects_created_by_dupe(self):
        project = ProjectFactory(creator=self.dupe)
        self._merge_dupe()
        project.reload()
        assert_equal(project.creator, self.master)

    def test_adding_merged_user_as_contributor_adds_master(self):
        project = ProjectFactory(creator=UserFactory())
        self._merge_dupe()
        project.add_contributor(contributor=self.dupe)
        assert_true(project.is_contributor(self.master))
        assert_false(project.is_contributor(self.dupe))

    def test_merging_dupe_who_is_contributor_on_same_projects(self):
        # Both master and dupe are contributors on the same project
        project = ProjectFactory()
        project.add_contributor(contributor=self.master)
        project.add_contributor(contributor=self.dupe)
        project.save()
        self._merge_dupe()  # perform the merge
        project.reload()
        assert_true(project.is_contributor(self.master))
        assert_false(project.is_contributor(self.dupe))
        assert_equal(len(project.contributors), 2) # creator and master
                                                   # are the only contribs


class TestGUID(OsfTestCase):

    def setUp(self):
        super(TestGUID, self).setUp()
        self.records = {}
        for factory in GUID_FACTORIES:
            record = factory()
            self.records[record._name] = record

    def test_guid(self):

        for record in self.records.values():

            record_guid = Guid.load(record._primary_key)

            # GUID must exist
            assert_false(record_guid is None)

            # Primary keys of GUID and record must be the same
            assert_equal(
                record_guid._primary_key,
                record._primary_key
            )

            # GUID must refer to record
            assert_equal(
                record_guid.referent,
                record
            )


class TestApiOAuth2Application(OsfTestCase):
    def setUp(self):
        super(TestApiOAuth2Application, self).setUp()
        self.api_app = ApiOAuth2ApplicationFactory()

    def test_must_have_owner(self):
        with assert_raises(ValidationError):
            api_app = ApiOAuth2ApplicationFactory(owner=None)
            api_app.save()

    def test_client_id_auto_populates(self):
        assert_greater(len(self.api_app.client_id), 0)

    def test_client_secret_auto_populates(self):
        assert_greater(len(self.api_app.client_secret), 0)

    def test_new_app_is_not_flagged_as_deleted(self):
        assert_true(self.api_app.is_active)

    def test_cant_edit_creation_date(self):
        with assert_raises(AttributeError):
            self.api_app.date_created = datetime.datetime.utcnow()

    def test_invalid_home_url_raises_exception(self):
        with assert_raises(ValidationError):
            api_app = ApiOAuth2ApplicationFactory(home_url="Totally not a URL")
            api_app.save()

    def test_invalid_callback_url_raises_exception(self):
        with assert_raises(ValidationError):
            api_app = ApiOAuth2ApplicationFactory(callback_url="itms://itunes.apple.com/us/app/apple-store/id375380948?mt=8")
            api_app.save()

    def test_name_cannot_be_blank(self):
        with assert_raises(ValidationError):
            api_app = ApiOAuth2ApplicationFactory(name='')
            api_app.save()

    def test_long_name_raises_exception(self):
        long_name = ('JohnJacobJingelheimerSchmidtHisNameIsMyN' * 5) + 'a'
        with assert_raises(ValidationError):
            api_app = ApiOAuth2ApplicationFactory(name=long_name)
            api_app.save()

    def test_long_description_raises_exception(self):
        long_desc = ('JohnJacobJingelheimerSchmidtHisNameIsMyN' * 25) + 'a'
        with assert_raises(ValidationError):
            api_app = ApiOAuth2ApplicationFactory(description=long_desc)
            api_app.save()

    @mock.patch('framework.auth.cas.CasClient.revoke_application_tokens')
    def test_active_set_to_false_upon_successful_deletion(self, mock_method):
        mock_method.return_value(True)
        self.api_app.deactivate(save=True)
        self.api_app.reload()
        assert_false(self.api_app.is_active)

    @mock.patch('framework.auth.cas.CasClient.revoke_application_tokens')
    def test_active_remains_true_when_cas_token_deletion_fails(self, mock_method):
        mock_method.side_effect = cas.CasHTTPError("CAS can't revoke tokens", 400, 'blank', 'blank')
        with assert_raises(cas.CasHTTPError):
            self.api_app.deactivate(save=True)
        self.api_app.reload()
        assert_true(self.api_app.is_active)


class TestNodeWikiPage(OsfTestCase):

    def setUp(self):
        super(TestNodeWikiPage, self).setUp()
        self.user = UserFactory()
        self.project = ProjectFactory(creator=self.user)
        self.wiki = NodeWikiFactory(user=self.user, node=self.project)

    def test_factory(self):
        wiki = NodeWikiFactory()
        assert_equal(wiki.page_name, 'home')
        assert_equal(wiki.version, 1)
        assert_true(hasattr(wiki, 'is_current'))
        assert_equal(wiki.content, 'Some content')
        assert_true(wiki.user)
        assert_true(wiki.node)

    def test_url(self):
        assert_equal(self.wiki.url, '{project_url}wiki/home/'
                                    .format(project_url=self.project.url))


class TestUpdateNodeWiki(OsfTestCase):

    def setUp(self):
        super(TestUpdateNodeWiki, self).setUp()
        # Create project with component
        self.user = UserFactory()
        self.auth = Auth(user=self.user)
        self.project = ProjectFactory()
        self.node = NodeFactory(creator=self.user, parent=self.project)
        # user updates the wiki
        self.project.update_node_wiki('home', 'Hello world', self.auth)
        self.versions = self.project.wiki_pages_versions

    def test_default_wiki(self):
        # There is no default wiki
        project1 = ProjectFactory()
        assert_equal(project1.get_wiki_page('home'), None)

    def test_default_is_current(self):
        assert_true(self.project.get_wiki_page('home').is_current)
        self.project.update_node_wiki('home', 'Hello world 2', self.auth)
        assert_true(self.project.get_wiki_page('home').is_current)
        self.project.update_node_wiki('home', 'Hello world 3', self.auth)

    def test_wiki_content(self):
        # Wiki has correct content
        assert_equal(self.project.get_wiki_page('home').content, 'Hello world')
        # user updates the wiki a second time
        self.project.update_node_wiki('home', 'Hola mundo', self.auth)
        # Both versions have the expected content
        assert_equal(self.project.get_wiki_page('home', 2).content, 'Hola mundo')
        assert_equal(self.project.get_wiki_page('home', 1).content, 'Hello world')

    def test_current(self):
        # Wiki is current
        assert_true(self.project.get_wiki_page('home', 1).is_current)
        # user updates the wiki a second time
        self.project.update_node_wiki('home', 'Hola mundo', self.auth)
        # New version is current, old version is not
        assert_true(self.project.get_wiki_page('home', 2).is_current)
        assert_false(self.project.get_wiki_page('home', 1).is_current)

    def test_update_log(self):
        # Updates are logged
        assert_equal(self.project.logs[-1].action, 'wiki_updated')
        # user updates the wiki a second time
        self.project.update_node_wiki('home', 'Hola mundo', self.auth)
        # There are two update logs
        assert_equal([log.action for log in self.project.logs].count('wiki_updated'), 2)

    def test_update_log_specifics(self):
        page = self.project.get_wiki_page('home')
        log = self.project.logs[-1]
        assert_equal('wiki_updated', log.action)
        assert_equal(page._primary_key, log.params['page_id'])

    def test_wiki_versions(self):
        # Number of versions is correct
        assert_equal(len(self.versions['home']), 1)
        # Update wiki
        self.project.update_node_wiki('home', 'Hello world', self.auth)
        # Number of versions is correct
        assert_equal(len(self.versions['home']), 2)
        # Versions are different
        assert_not_equal(self.versions['home'][0], self.versions['home'][1])

    def test_update_two_node_wikis(self):
        # user updates a second wiki for the same node
        self.project.update_node_wiki('second', 'Hola mundo', self.auth)
        # each wiki only has one version
        assert_equal(len(self.versions['home']), 1)
        assert_equal(len(self.versions['second']), 1)
        # There are 2 logs saved
        assert_equal([log.action for log in self.project.logs].count('wiki_updated'), 2)
        # Each wiki has the expected content
        assert_equal(self.project.get_wiki_page('home').content, 'Hello world')
        assert_equal(self.project.get_wiki_page('second').content, 'Hola mundo')

    def test_update_name_invalid(self):
        # forward slashes are not allowed
        invalid_name = 'invalid/name'
        with assert_raises(NameInvalidError):
            self.project.update_node_wiki(invalid_name, 'more valid content', self.auth)


class TestRenameNodeWiki(OsfTestCase):

    def setUp(self):
        super(TestRenameNodeWiki, self).setUp()
        # Create project with component
        self.user = UserFactory()
        self.auth = Auth(user=self.user)
        self.project = ProjectFactory()
        self.node = NodeFactory(creator=self.user, parent=self.project)
        # user updates the wiki
        self.project.update_node_wiki('home', 'Hello world', self.auth)
        self.versions = self.project.wiki_pages_versions

    def test_rename_name_not_found(self):
        for invalid_name in [None, '', '   ', 'Unknown Name']:
            with assert_raises(PageNotFoundError):
                self.project.rename_node_wiki(invalid_name, None, auth=self.auth)

    def test_rename_new_name_invalid_none_or_blank(self):
        name = 'New Page'
        self.project.update_node_wiki(name, 'new content', self.auth)
        for invalid_name in [None, '', '   ']:
            with assert_raises(NameEmptyError):
                self.project.rename_node_wiki(name, invalid_name, auth=self.auth)

    def test_rename_new_name_invalid_special_characters(self):
        old_name = 'old name'
        # forward slashes are not allowed
        invalid_name = 'invalid/name'
        self.project.update_node_wiki(old_name, 'some content', self.auth)
        with assert_raises(NameInvalidError):
            self.project.rename_node_wiki(old_name, invalid_name, self.auth)

    def test_rename_name_maximum_length(self):
        old_name = 'short name'
        new_name = 'a' * 101
        self.project.update_node_wiki(old_name, 'some content', self.auth)
        with assert_raises(NameMaximumLengthError):
            self.project.rename_node_wiki(old_name, new_name, self.auth)

    def test_rename_cannot_rename(self):
        for args in [('home', 'New Home'), ('HOME', 'New Home')]:
            with assert_raises(PageCannotRenameError):
                self.project.rename_node_wiki(*args, auth=self.auth)

    def test_rename_page_not_found(self):
        for args in [('abc123', 'New Home'), (u'ˆ•¶£˙˙®¬™∆˙', 'New Home')]:
            with assert_raises(PageNotFoundError):
                self.project.rename_node_wiki(*args, auth=self.auth)

    def test_rename_page(self):
        old_name = 'new page'
        new_name = 'New pAGE'
        self.project.update_node_wiki(old_name, 'new content', self.auth)
        self.project.rename_node_wiki(old_name, new_name, self.auth)
        page = self.project.get_wiki_page(new_name)
        assert_not_equal(old_name, page.page_name)
        assert_equal(new_name, page.page_name)
        assert_equal(self.project.logs[-1].action, NodeLog.WIKI_RENAMED)

    def test_rename_page_case_sensitive(self):
        old_name = 'new page'
        new_name = 'New pAGE'
        self.project.update_node_wiki(old_name, 'new content', self.auth)
        self.project.rename_node_wiki(old_name, new_name, self.auth)
        new_page = self.project.get_wiki_page(new_name)
        assert_equal(new_name, new_page.page_name)
        assert_equal(self.project.logs[-1].action, NodeLog.WIKI_RENAMED)

    def test_rename_existing_deleted_page(self):
        old_name = 'old page'
        new_name = 'new page'
        old_content = 'old content'
        new_content = 'new content'
        # create the old page and delete it
        self.project.update_node_wiki(old_name, old_content, self.auth)
        assert_in(old_name, self.project.wiki_pages_current)
        self.project.delete_node_wiki(old_name, self.auth)
        assert_not_in(old_name, self.project.wiki_pages_current)
        # create the new page and rename it
        self.project.update_node_wiki(new_name, new_content, self.auth)
        self.project.rename_node_wiki(new_name, old_name, self.auth)
        new_page = self.project.get_wiki_page(old_name)
        old_page = self.project.get_wiki_page(old_name, version=1)
        # renaming over an existing deleted page replaces it.
        assert_equal(new_content, old_page.content)
        assert_equal(new_content, new_page.content)
        assert_equal(self.project.logs[-1].action, NodeLog.WIKI_RENAMED)

    def test_rename_page_conflict(self):
        existing_name = 'existing page'
        new_name = 'new page'
        self.project.update_node_wiki(existing_name, 'old content', self.auth)
        assert_in(existing_name, self.project.wiki_pages_current)
        self.project.update_node_wiki(new_name, 'new content', self.auth)
        assert_in(new_name, self.project.wiki_pages_current)
        with assert_raises(PageConflictError):
            self.project.rename_node_wiki(new_name, existing_name, self.auth)

    def test_rename_log(self):
        # Rename wiki
        self.project.update_node_wiki('wiki', 'content', self.auth)
        self.project.rename_node_wiki('wiki', 'renamed wiki', self.auth)
        # Rename is logged
        assert_equal(self.project.logs[-1].action, 'wiki_renamed')

    def test_rename_log_specifics(self):
        self.project.update_node_wiki('wiki', 'content', self.auth)
        self.project.rename_node_wiki('wiki', 'renamed wiki', self.auth)
        page = self.project.get_wiki_page('renamed wiki')
        log = self.project.logs[-1]
        assert_equal('wiki_renamed', log.action)
        assert_equal(page._primary_key, log.params['page_id'])


class TestDeleteNodeWiki(OsfTestCase):

    def setUp(self):
        super(TestDeleteNodeWiki, self).setUp()
        # Create project with component
        self.user = UserFactory()
        self.auth = Auth(user=self.user)
        self.project = ProjectFactory()
        self.node = NodeFactory(creator=self.user, parent=self.project)
        # user updates the wiki
        self.project.update_node_wiki('home', 'Hello world', self.auth)
        self.versions = self.project.wiki_pages_versions

    def test_delete_log(self):
        # Delete wiki
        self.project.delete_node_wiki('home', self.auth)
        # Deletion is logged
        assert_equal(self.project.logs[-1].action, 'wiki_deleted')

    def test_delete_log_specifics(self):
        page = self.project.get_wiki_page('home')
        self.project.delete_node_wiki('home', self.auth)
        log = self.project.logs[-1]
        assert_equal('wiki_deleted', log.action)
        assert_equal(page._primary_key, log.params['page_id'])

    def test_wiki_versions(self):
        # Number of versions is correct
        assert_equal(len(self.versions['home']), 1)
        # Delete wiki
        self.project.delete_node_wiki('home', self.auth)
        # Number of versions is still correct
        assert_equal(len(self.versions['home']), 1)

    def test_wiki_delete(self):
        page = self.project.get_wiki_page('home')
        self.project.delete_node_wiki('home', self.auth)

        # page was deleted
        assert_false(self.project.get_wiki_page('home'))

        log = self.project.logs[-1]

        # deletion was logged
        assert_equal(
            NodeLog.WIKI_DELETED,
            log.action,
        )
        # log date is not set to the page's creation date
        assert_true(log.date > page.date)

    def test_deleted_versions(self):
        # Update wiki a second time
        self.project.update_node_wiki('home', 'Hola mundo', self.auth)
        assert_equal(self.project.get_wiki_page('home', 2).content, 'Hola mundo')
        # Delete wiki
        self.project.delete_node_wiki('home', self.auth)
        # Check versions
        assert_equal(self.project.get_wiki_page('home',2).content, 'Hola mundo')
        assert_equal(self.project.get_wiki_page('home', 1).content, 'Hello world')


class TestNode(OsfTestCase):

    def setUp(self):
        super(TestNode, self).setUp()
        # Create project with component
        self.user = UserFactory()
        self.auth = Auth(user=self.user)
        self.parent = ProjectFactory(creator=self.user)
        self.node = NodeFactory(creator=self.user, parent=self.parent)

    def test_set_privacy_checks_admin_permissions(self):
        non_contrib = UserFactory()
        project = ProjectFactory(creator=self.user, is_public=False)
        # Non-contrib can't make project public
        with assert_raises(PermissionsError):
            project.set_privacy('public', Auth(non_contrib))

        project.set_privacy('public', Auth(project.creator))
        project.save()

        # Non-contrib can't make project private
        with assert_raises(PermissionsError):
            project.set_privacy('private', Auth(non_contrib))

    def test_set_privacy_pending_embargo(self):
        project = ProjectFactory(creator=self.user, is_public=False)
        with mock_archive(project, embargo=True, autocomplete=True) as registration:
            assert_true(registration.embargo.is_pending_approval)
            assert_true(registration.is_pending_embargo)
            with assert_raises(NodeStateError):
                registration.set_privacy('public', Auth(project.creator))

    def test_set_privacy_pending_registration(self):
        project = ProjectFactory(creator=self.user, is_public=False)
        with mock_archive(project, embargo=False, autocomplete=True) as registration:
            assert_true(registration.registration_approval.is_pending_approval)
            assert_true(registration.is_pending_registration)
            with assert_raises(NodeStateError):
                registration.set_privacy('public', Auth(project.creator))

    def test_get_aggregate_logs_queryset_doesnt_return_hidden_logs(self):
        n_orig_logs = len(self.parent.get_aggregate_logs_queryset(Auth(self.user)))

        log = self.parent.logs[-1]
        log.should_hide = True
        log.save()

        n_new_logs = len(self.parent.get_aggregate_logs_queryset(Auth(self.user)))
        # Hidden log is not returned
        assert_equal(n_new_logs, n_orig_logs - 1)

    def test_validate_categories(self):
        with assert_raises(ValidationError):
            Node(category='invalid').save()  # an invalid category

    def test_web_url_for(self):
        result = self.parent.web_url_for('view_project')
        assert_equal(
            result,
            web_url_for(
                'view_project',
                pid=self.parent._id,
            )
        )

        result2 = self.node.web_url_for('view_project')
        assert_equal(
            result2,
            web_url_for(
                'view_project',
                pid=self.node._primary_key
            )
        )

    def test_web_url_for_absolute(self):
        result = self.parent.web_url_for('view_project', _absolute=True)
        assert_in(settings.DOMAIN, result)

    def test_category_display(self):
        node = NodeFactory(category='hypothesis')
        assert_equal(node.category_display, 'Hypothesis')
        node2 = NodeFactory(category='methods and measures')
        assert_equal(node2.category_display, 'Methods and Measures')

    def test_api_url_for(self):
        result = self.parent.api_url_for('view_project')
        assert_equal(
            result,
            api_url_for(
                'view_project',
                pid=self.parent._id
            )
        )

        result2 = self.node.api_url_for('view_project')
        assert_equal(
            result2,
            api_url_for(
                'view_project',
                pid=self.node._id,
            )
        )

    def test_api_url_for_absolute(self):
        result = self.parent.api_url_for('view_project', _absolute=True)
        assert_in(settings.DOMAIN, result)

    def test_get_absolute_url(self):
        assert_equal(self.node.get_absolute_url(),
                     '{}v2/nodes/{}/'
                     .format(settings.API_DOMAIN, self.node._id)
                     )

    def test_node_factory(self):
        node = NodeFactory()
        assert_equal(node.category, 'hypothesis')
        assert_true(node.node__parent)
        assert_equal(node.logs[0].action, 'project_created')
        assert_equal(
            set(node.get_addon_names()),
            set([
                addon_config.short_name
                for addon_config in settings.ADDONS_AVAILABLE
                if 'node' in addon_config.added_default
            ])
        )
        for addon_config in settings.ADDONS_AVAILABLE:
            if 'node' in addon_config.added_default:
                assert_in(
                    addon_config.short_name,
                    node.get_addon_names()
                )
                assert_true(
                    len([
                        addon
                        for addon in node.addons
                        if addon.config.short_name == addon_config.short_name
                    ]),
                    1
                )

    def test_add_addon(self):
        addon_count = len(self.node.get_addon_names())
        addon_record_count = len(self.node.addons)
        added = self.node.add_addon('github', self.auth)
        assert_true(added)
        self.node.reload()
        assert_equal(
            len(self.node.get_addon_names()),
            addon_count + 1
        )
        assert_equal(
            len(self.node.addons),
            addon_record_count + 1
        )
        assert_equal(
            self.node.logs[-1].action,
            NodeLog.ADDON_ADDED
        )

    def test_add_existing_addon(self):
        addon_count = len(self.node.get_addon_names())
        addon_record_count = len(self.node.addons)
        added = self.node.add_addon('osffiles', self.auth)
        assert_false(added)
        assert_equal(
            len(self.node.get_addon_names()),
            addon_count
        )
        assert_equal(
            len(self.node.addons),
            addon_record_count
        )

    def test_delete_addon(self):
        addon_count = len(self.node.get_addon_names())
        deleted = self.node.delete_addon('wiki', self.auth)
        assert_true(deleted)
        assert_equal(
            len(self.node.get_addon_names()),
            addon_count - 1
        )
        assert_equal(
            self.node.logs[-1].action,
            NodeLog.ADDON_REMOVED
        )

    @mock.patch('website.addons.github.model.AddonGitHubNodeSettings.config')
    def test_delete_mandatory_addon(self, mock_config):
        mock_config.added_mandatory = ['node']
        self.node.add_addon('github', self.auth)
        with assert_raises(ValueError):
            self.node.delete_addon('github', self.auth)

    def test_delete_nonexistent_addon(self):
        addon_count = len(self.node.get_addon_names())
        deleted = self.node.delete_addon('github', self.auth)
        assert_false(deleted)
        assert_equal(
            len(self.node.get_addon_names()),
            addon_count
        )

    def test_url(self):
        assert_equal(
            self.node.url,
            '/{0}/'.format(self.node._primary_key)
        )

    def test_watch_url(self):
        url = self.node.watch_url
        assert_equal(url, '/api/v1/project/{0}/watch/'
                                .format(self.node._primary_key))

    def test_parent_id(self):
        assert_equal(self.node.parent_id, self.parent._id)

    def test_parent(self):
        assert_equal(self.node.parent_node, self.parent)

    def test_in_parent_nodes(self):
        assert_in(self.node, self.parent.nodes)

    def test_log(self):
        latest_log = self.node.logs[-1]
        assert_equal(latest_log.action, 'project_created')
        assert_equal(latest_log.params, {
            'node': self.node._primary_key,
            'parent_node': self.parent._primary_key,
        })
        assert_equal(latest_log.user, self.user)

    def test_add_pointer(self):
        node2 = NodeFactory(creator=self.user)
        pointer = self.node.add_pointer(node2, auth=self.auth)
        assert_equal(pointer, self.node.nodes[0])
        assert_equal(len(self.node.nodes), 1)
        assert_false(self.node.nodes[0].primary)
        assert_equal(self.node.nodes[0].node, node2)
        assert_equal(len(node2.get_points()), 1)
        assert_equal(
            self.node.logs[-1].action, NodeLog.POINTER_CREATED
        )
        assert_equal(
            self.node.logs[-1].params, {
                'parent_node': self.node.parent_id,
                'node': self.node._primary_key,
                'pointer': {
                    'id': pointer.node._id,
                    'url': pointer.node.url,
                    'title': pointer.node.title,
                    'category': pointer.node.category,
                },
            }
        )

    def test_add_pointer_fails_for_registrations(self):
        node = ProjectFactory()
        registration = RegistrationFactory(creator=self.user)

        with assert_raises(NodeStateError):
            registration.add_pointer(node, auth=self.auth)

    def test_get_points_exclude_folders(self):
        user = UserFactory()
        pointer_project = ProjectFactory(is_public=True)  # project that points to another project
        pointed_project = ProjectFactory(creator=user)  # project that other project points to
        pointer_project.add_pointer(pointed_project, Auth(pointer_project.creator), save=True)

        # Project is in a dashboard folder
        folder = FolderFactory(creator=pointed_project.creator)
        folder.add_pointer(pointed_project, Auth(pointed_project.creator), save=True)

        assert_in(pointer_project, pointed_project.get_points(folders=False))
        assert_not_in(folder, pointed_project.get_points(folders=False))
        assert_in(folder, pointed_project.get_points(folders=True))

    def test_get_points_exclude_deleted(self):
        user = UserFactory()
        pointer_project = ProjectFactory(is_public=True, is_deleted=True)  # project that points to another project
        pointed_project = ProjectFactory(creator=user)  # project that other project points to
        pointer_project.add_pointer(pointed_project, Auth(pointer_project.creator), save=True)

        assert_not_in(pointer_project, pointed_project.get_points(deleted=False))
        assert_in(pointer_project, pointed_project.get_points(deleted=True))

    def test_add_pointer_already_present(self):
        node2 = NodeFactory(creator=self.user)
        self.node.add_pointer(node2, auth=self.auth)
        with assert_raises(ValueError):
            self.node.add_pointer(node2, auth=self.auth)

    def test_rm_pointer(self):
        node2 = NodeFactory(creator=self.user)
        pointer = self.node.add_pointer(node2, auth=self.auth)
        self.node.rm_pointer(pointer, auth=self.auth)
        assert_is(Pointer.load(pointer._id), None)
        assert_equal(len(self.node.nodes), 0)
        assert_equal(len(node2.get_points()), 0)
        assert_equal(
            self.node.logs[-1].action, NodeLog.POINTER_REMOVED
        )
        assert_equal(
            self.node.logs[-1].params, {
                'parent_node': self.node.parent_id,
                'node': self.node._primary_key,
                'pointer': {
                    'id': pointer.node._id,
                    'url': pointer.node.url,
                    'title': pointer.node.title,
                    'category': pointer.node.category,
                },
            }
        )

    def test_rm_pointer_not_present(self):
        node2 = NodeFactory(creator=self.user)
        pointer = Pointer(node=node2)
        with assert_raises(ValueError):
            self.node.rm_pointer(pointer, auth=self.auth)

    def test_fork_pointer_not_present(self):
        pointer = PointerFactory()
        with assert_raises(ValueError):
            self.node.fork_pointer(pointer, auth=self.auth)

    def test_cannot_fork_deleted_node(self):
        self.node.is_deleted = True
        self.node.save()
        fork = self.parent.fork_node(auth=self.auth)
        assert_false(fork.nodes)

    def _fork_pointer(self, content):
        pointer = self.node.add_pointer(content, auth=self.auth)
        forked = self.node.fork_pointer(pointer, auth=self.auth)
        assert_true(forked.is_fork)
        assert_equal(forked.forked_from, content)
        assert_true(self.node.nodes[-1].primary)
        assert_equal(self.node.nodes[-1], forked)
        assert_equal(
            self.node.logs[-1].action, NodeLog.POINTER_FORKED
        )
        assert_equal(
            self.node.logs[-1].params, {
                'parent_node': self.node.parent_id,
                'node': self.node._primary_key,
                'pointer': {
                    'id': pointer.node._id,
                    'url': pointer.node.url,
                    'title': pointer.node.title,
                    'category': pointer.node.category,
                },
            }
        )

    def test_fork_pointer_project(self):
        project = ProjectFactory(creator=self.user)
        self._fork_pointer(project)

    def test_fork_pointer_component(self):
        component = NodeFactory(creator=self.user)
        self._fork_pointer(component)

    def test_add_file(self):
        #todo Add file series of tests
        pass

    def test_not_a_folder(self):
        assert_equal(self.node.is_folder, False)

    def test_not_a_dashboard(self):
        assert_equal(self.node.is_dashboard, False)

    def test_cannot_link_to_folder_more_than_once(self):
        folder = FolderFactory(creator=self.user)
        node_two = ProjectFactory(creator=self.user)
        self.node.add_pointer(folder, auth=self.auth)
        with assert_raises(ValueError):
            node_two.add_pointer(folder, auth=self.auth)

    def test_is_expanded_default_false_with_user(self):
        assert_equal(self.node.is_expanded(user=self.user), False)

    def test_expand_sets_true_with_user(self):
        self.node.expand(user=self.user)
        assert_equal(self.node.is_expanded(user=self.user), True)

    def test_collapse_sets_false_with_user(self):
        self.node.expand(user=self.user)
        self.node.collapse(user=self.user)
        assert_equal(self.node.is_expanded(user=self.user), False)

    def test_cannot_register_deleted_node(self):
        self.node.is_deleted = True
        self.node.save()
        with assert_raises(NodeStateError) as err:
            self.node.register_node(
                schema=None,
                auth=self.auth,
                data=None
            )
        assert_equal(err.exception.message, 'Cannot register deleted node.')

    def test_set_visible_contributor_with_only_one_contributor(self):
        with assert_raises(ValueError) as e:
            self.node.set_visible(user=self.user, visible=False, auth=None)
            assert_equal(e.exception.message, 'Must have at least one visible contributor')

    def test_update_contributor(self):
        new_contrib = AuthUserFactory()
        self.node.add_contributor(new_contrib, permissions=DEFAULT_CONTRIBUTOR_PERMISSIONS, auth=self.auth)

        assert_equal(self.node.get_permissions(new_contrib), DEFAULT_CONTRIBUTOR_PERMISSIONS)
        assert_true(self.node.get_visible(new_contrib))

        self.node.update_contributor(
            new_contrib,
            READ,
            False,
            auth=self.auth
        )
        assert_equal(self.node.get_permissions(new_contrib), [READ])
        assert_false(self.node.get_visible(new_contrib))

    def test_update_contributor_non_admin_raises_error(self):
        non_admin = AuthUserFactory()
        self.node.add_contributor(
            non_admin,
            permissions=DEFAULT_CONTRIBUTOR_PERMISSIONS,
            auth=self.auth
        )
        with assert_raises(PermissionsError):
            self.node.update_contributor(
                non_admin,
                None,
                False,
                auth=Auth(non_admin)
            )

    def test_update_contributor_only_admin_raises_error(self):
        with assert_raises(NodeStateError):
            self.node.update_contributor(
                self.user,
                WRITE,
                True,
                auth=self.auth
            )

    def test_update_contributor_non_contrib_raises_error(self):
        non_contrib = AuthUserFactory()
        with assert_raises(ValueError):
            self.node.update_contributor(
                non_contrib,
                ADMIN,
                True,
                auth=self.auth
            )

    def test_contributor_manage_visibility(self):

        reg_user1 = UserFactory()
        #This makes sure manage_contributors uses set_visible so visibility for contributors is added before visibility
        #for other contributors is removed ensuring there is always at least one visible contributor
        self.node.add_contributor(contributor=self.user, permissions=['read', 'write', 'admin'], auth=self.auth)
        self.node.add_contributor(contributor=reg_user1, permissions=['read', 'write', 'admin'], auth=self.auth)

        self.node.manage_contributors(
            user_dicts=[
                {'id': self.user._id, 'permission': 'admin', 'visible': True},
                {'id': reg_user1._id, 'permission': 'admin', 'visible': False},
            ],
            auth=self.auth,
            save=True
        )
        self.node.manage_contributors(
            user_dicts=[
                {'id': self.user._id, 'permission': 'admin', 'visible': False},
                {'id': reg_user1._id, 'permission': 'admin', 'visible': True},
            ],
            auth=self.auth,
            save=True
        )

        assert_equal(len(self.node.visible_contributor_ids), 1)

    def test_contributor_set_visibility_validation(self):
        reg_user1, reg_user2 = UserFactory(), UserFactory()
        self.node.add_contributors(
            [
                {'user': reg_user1, 'permissions': [
                    'read', 'write', 'admin'], 'visible': True},
                {'user': reg_user2, 'permissions': [
                    'read', 'write', 'admin'], 'visible': False},
            ]
        )
        print(self.node.visible_contributor_ids)
        with assert_raises(ValueError) as e:
            self.node.set_visible(user=reg_user1, visible=False, auth=None)
            self.node.set_visible(user=self.user, visible=False, auth=None)
            assert_equal(e.exception.message, 'Must have at least one visible contributor')

    def test_active_child_nodes(self):
        self.node.is_deleted = True
        self.node.save()
        self.node.reload()
        assert_false(self.parent.nodes_active)

    def test_register_node_makes_private_registration(self):
        user = UserFactory()
        node = NodeFactory(creator=user)
        node.is_public = True
        node.save()
        registration = node.register_node(get_default_metaschema(), Auth(user), '', None)
        assert_false(registration.is_public)

    def test_register_node_makes_private_child_registrations(self):
        user = UserFactory()
        node = NodeFactory(creator=user)
        node.is_public = True
        node.save()
        child = NodeFactory(parent=node)
        child.is_public = True
        child.save()
        childchild = NodeFactory(parent=child)
        childchild.is_public = True
        childchild.save()
        registration = node.register_node(get_default_metaschema(), Auth(user), '', None)
        for node in registration.node_and_primary_descendants():
            assert_false(node.is_public)

    @mock.patch('website.project.signals.after_create_registration')
    def test_register_node_propagates_schema_and_data_to_children(self, mock_signal):
        root = ProjectFactory(creator=self.user)
        c1 = ProjectFactory(creator=self.user, parent=root)
        ProjectFactory(creator=self.user, parent=c1)

        ensure_schemas()
        meta_schema = MetaSchema.find_one(
            Q('name', 'eq', 'Open-Ended Registration') &
            Q('schema_version', 'eq', 1)
        )
        data = {'some': 'data'}
        reg = root.register_node(
            schema=meta_schema,
            auth=self.auth,
            data=data,
        )
        r1 = reg.nodes[0]
        r1a = r1.nodes[0]
        for r in [reg, r1, r1a]:
            assert_equal(r.registered_meta[meta_schema._id], data)
            assert_equal(r.registered_schema[0], meta_schema)


class TestNodeUpdate(OsfTestCase):

    def setUp(self):
        super(TestNodeUpdate, self).setUp()
        self.user = UserFactory()
        self.node = ProjectFactory(creator=self.user, category='project', is_public=False)

    def test_update_title(self):
        # Creator (admin) can update
        new_title = fake.catch_phrase()
        self.node.update({'title': new_title}, auth=Auth(self.user), save=True)
        assert_equal(self.node.title, new_title)

        last_log = self.node.logs[-1]
        assert_equal(last_log.action, NodeLog.EDITED_TITLE)

        # Write contrib can update
        new_title2 = fake.catch_phrase()
        write_contrib = UserFactory()
        self.node.add_contributor(write_contrib, auth=Auth(self.user), permissions=(READ, WRITE))
        self.node.save()
        self.node.update({'title': new_title2}, auth=Auth(write_contrib))
        assert_equal(self.node.title, new_title2)

    def test_update_description(self):
        new_title = fake.bs()

        self.node.update({'title': new_title}, auth=Auth(self.user))
        assert_equal(self.node.title, new_title)

        last_log = self.node.logs[-1]
        assert_equal(last_log.action, NodeLog.EDITED_TITLE)

    def test_update_title_and_category(self):
        new_title = fake.bs()

        new_category = 'data'

        self.node.update({'title': new_title, 'category': new_category}, auth=Auth(self.user), save=True)
        assert_equal(self.node.title, new_title)
        assert_equal(self.node.category, 'data')

        penultimate_log, last_log = self.node.logs[-2], self.node.logs[-1]
        assert_equal(penultimate_log.action, NodeLog.EDITED_TITLE)
        assert_equal(last_log.action, NodeLog.UPDATED_FIELDS)

    def test_update_is_public(self):
        self.node.update({'is_public': True}, auth=Auth(self.user), save=True)
        assert_true(self.node.is_public)

        last_log = self.node.logs[-1]
        assert_equal(last_log.action, NodeLog.MADE_PUBLIC)

        self.node.update({'is_public': False}, auth=Auth(self.user), save=True)
        last_log = self.node.logs[-1]
        assert_equal(last_log.action, NodeLog.MADE_PRIVATE)

    def test_updating_title_twice_with_same_title(self):
        original_n_logs = len(self.node.logs)
        new_title = fake.bs()
        self.node.update({'title': new_title}, auth=Auth(self.user), save=True)
        assert_equal(len(self.node.logs), original_n_logs + 1)  # sanity check

        # Call update with same title
        self.node.update({'title': new_title}, auth=Auth(self.user), save=True)
        # A new log is not created
        assert_equal(len(self.node.logs), original_n_logs + 1)

    def test_updating_description_twice_with_same_content(self):
        original_n_logs = len(self.node.logs)
        new_desc = fake.bs()
        self.node.update({'description': new_desc}, auth=Auth(self.user), save=True)
        assert_equal(len(self.node.logs), original_n_logs + 1)  # sanity check

        # Call update with same description
        self.node.update({'description': new_desc}, auth=Auth(self.user), save=True)
        # A new log is not created
        assert_equal(len(self.node.logs), original_n_logs + 1)

    # Regression test for https://openscience.atlassian.net/browse/OSF-4664
    def test_updating_category_twice_with_same_content_generates_one_log(self):
        self.node.category = 'project'
        self.node.save()
        original_n_logs = len(self.node.logs)
        new_category = 'data'

        self.node.update({'category': new_category}, auth=Auth(self.user), save=True)
        assert_equal(len(self.node.logs), original_n_logs + 1)  # sanity check
        assert_equal(self.node.category, new_category)

        # Call update with same category
        self.node.update({'category': new_category}, auth=Auth(self.user), save=True)

        # Only one new log is created
        assert_equal(len(self.node.logs), original_n_logs + 1)
        assert_equal(self.node.category, new_category)

    # TODO: test permissions, non-writable fields


class TestNodeTraversals(OsfTestCase):

    def setUp(self):
        super(TestNodeTraversals, self).setUp()
        self.viewer = AuthUserFactory()
        self.user = UserFactory()
        self.auth = Auth(user=self.user)
        self.root = ProjectFactory(creator=self.user)

    def test_next_descendants(self):
        comp1 = ProjectFactory(creator=self.user, parent=self.root)
        comp1a = ProjectFactory(creator=self.user, parent=comp1)
        comp1a.add_contributor(self.viewer, auth=self.auth, permissions='read')
        ProjectFactory(creator=self.user, parent=comp1)
        comp2 = ProjectFactory(creator=self.user, parent=self.root)
        comp2.add_contributor(self.viewer, auth=self.auth, permissions='read')
        comp2a = ProjectFactory(creator=self.user, parent=comp2)
        comp2a.add_contributor(self.viewer, auth=self.auth, permissions='read')
        ProjectFactory(creator=self.user, parent=comp2)

        descendants = self.root.next_descendants(
            Auth(self.viewer),
            condition=lambda auth, node: node.is_contributor(auth.user)
        )
        assert_equal(len(descendants), 2)  # two immediate children
        assert_equal(len(descendants[0][1]), 1)  # only one visible child of comp1
        assert_equal(len(descendants[1][1]), 0)  # don't auto-include comp2's children

    def test_delete_registration_tree(self):
        proj = NodeFactory()
        NodeFactory(parent=proj)
        comp2 = NodeFactory(parent=proj)
        NodeFactory(parent=comp2)
        reg = RegistrationFactory(project=proj)
        reg_ids = [reg._id] + [r._id for r in reg.get_descendants_recursive()]
        reg.delete_registration_tree(save=True)
        assert_false(Node.find(Q('_id', 'in', reg_ids) & Q('is_deleted', 'eq', False)).count())

    def test_delete_registration_tree_deletes_backrefs(self):
        proj = NodeFactory()
        NodeFactory(parent=proj)
        comp2 = NodeFactory(parent=proj)
        NodeFactory(parent=comp2)
        reg = RegistrationFactory(project=proj)
        reg.delete_registration_tree(save=True)
        assert_false(proj.node__registrations)

    def test_get_active_contributors_recursive_with_duplicate_users(self):
        parent = ProjectFactory(creator=self.user)

        child = ProjectFactory(creator=self.viewer, parent=parent)
        child_non_admin = UserFactory()
        child.add_contributor(child_non_admin,
                              auth=self.auth,
                              permissions=expand_permissions(WRITE))
        grandchild = ProjectFactory(creator=self.user, parent=child)

        contributors = list(parent.get_active_contributors_recursive())
        assert_equal(len(contributors), 4)
        user_ids = [user._id for user, node in contributors]

        assert_in(self.user._id, user_ids)
        assert_in(self.viewer._id, user_ids)
        assert_in(child_non_admin._id, user_ids)

        node_ids = [node._id for user, node in contributors]
        assert_in(parent._id, node_ids)
        assert_in(grandchild._id, node_ids)

    def test_get_active_contributors_recursive_with_no_duplicate_users(self):
        parent = ProjectFactory(creator=self.user)

        child = ProjectFactory(creator=self.viewer, parent=parent)
        child_non_admin = UserFactory()
        child.add_contributor(child_non_admin,
                              auth=self.auth,
                              permissions=expand_permissions(WRITE))
        grandchild = ProjectFactory(creator=self.user, parent=child)  # noqa

        contributors = list(parent.get_active_contributors_recursive(unique_users=True))
        assert_equal(len(contributors), 3)
        user_ids = [user._id for user, node in contributors]

        assert_in(self.user._id, user_ids)
        assert_in(self.viewer._id, user_ids)
        assert_in(child_non_admin._id, user_ids)

        node_ids = [node._id for user, node in contributors]
        assert_in(parent._id, node_ids)

    def test_get_admin_contributors_recursive_with_duplicate_users(self):
        parent = ProjectFactory(creator=self.user)

        child = ProjectFactory(creator=self.viewer, parent=parent)
        child_non_admin = UserFactory()
        child.add_contributor(child_non_admin,
                              auth=self.auth,
                              permissions=expand_permissions(WRITE))
        child.save()

        grandchild = ProjectFactory(creator=self.user, parent=child)  # noqa

        admins = list(parent.get_admin_contributors_recursive())
        assert_equal(len(admins), 3)
        admin_ids = [user._id for user, node in admins]
        assert_in(self.user._id, admin_ids)
        assert_in(self.viewer._id, admin_ids)

        node_ids = [node._id for user, node in admins]
        assert_in(parent._id, node_ids)

    def test_get_admin_contributors_recursive_no_duplicates(self):
        parent = ProjectFactory(creator=self.user)

        child = ProjectFactory(creator=self.viewer, parent=parent)
        child_non_admin = UserFactory()
        child.add_contributor(child_non_admin,
                              auth=self.auth,
                              permissions=expand_permissions(WRITE))
        child.save()

        grandchild = ProjectFactory(creator=self.user, parent=child)  # noqa

        admins = list(parent.get_admin_contributors_recursive(unique_users=True))
        assert_equal(len(admins), 2)
        admin_ids = [user._id for user, node in admins]
        assert_in(self.user._id, admin_ids)
        assert_in(self.viewer._id, admin_ids)

    def test_get_descendants_recursive(self):
        comp1 = ProjectFactory(creator=self.user, parent=self.root)
        comp1a = ProjectFactory(creator=self.user, parent=comp1)
        comp1a.add_contributor(self.viewer, auth=self.auth, permissions='read')
        comp1b = ProjectFactory(creator=self.user, parent=comp1)
        comp2 = ProjectFactory(creator=self.user, parent=self.root)
        comp2.add_contributor(self.viewer, auth=self.auth, permissions='read')
        comp2a = ProjectFactory(creator=self.user, parent=comp2)
        comp2a.add_contributor(self.viewer, auth=self.auth, permissions='read')
        comp2b = ProjectFactory(creator=self.user, parent=comp2)

        descendants = self.root.get_descendants_recursive()
        ids = {d._id for d in descendants}
        assert_false({node._id for node in [comp1, comp1a, comp1b, comp2, comp2a, comp2b]}.difference(ids))

    def test_get_descendants_recursive_filtered(self):
        comp1 = ProjectFactory(creator=self.user, parent=self.root)
        comp1a = ProjectFactory(creator=self.user, parent=comp1)
        comp1a.add_contributor(self.viewer, auth=self.auth, permissions='read')
        ProjectFactory(creator=self.user, parent=comp1)
        comp2 = ProjectFactory(creator=self.user, parent=self.root)
        comp2.add_contributor(self.viewer, auth=self.auth, permissions='read')
        comp2a = ProjectFactory(creator=self.user, parent=comp2)
        comp2a.add_contributor(self.viewer, auth=self.auth, permissions='read')
        ProjectFactory(creator=self.user, parent=comp2)

        descendants = self.root.get_descendants_recursive(
            lambda n: n.is_contributor(self.viewer)
        )
        ids = {d._id for d in descendants}
        nids = {node._id for node in [comp1a, comp2, comp2a]}
        assert_false(ids.difference(nids))

    def test_get_descendants_recursive_cyclic(self):
        point1 = ProjectFactory(creator=self.user, parent=self.root)
        point2 = ProjectFactory(creator=self.user, parent=self.root)
        point1.add_pointer(point2, auth=self.auth)
        point2.add_pointer(point1, auth=self.auth)

        descendants = list(point1.get_descendants_recursive())
        assert_equal(len(descendants), 1)

class TestRemoveNode(OsfTestCase):

    def setUp(self):
        super(TestRemoveNode, self).setUp()
        # Create project with component
        self.user = UserFactory()
        self.auth = Auth(user=self.user)
        self.parent_project = ProjectFactory(creator=self.user)
        self.project = ProjectFactory(creator=self.user,
                                      parent=self.parent_project)

    def test_remove_project_without_children(self):
        self.project.remove_node(auth=self.auth)

        assert_true(self.project.is_deleted)
        # parent node should have a log of the event
        assert_equal(
            self.parent_project.get_aggregate_logs_queryset(self.auth)[0].action,
            'node_removed'
        )

    def test_delete_project_log_present(self):
        self.project.remove_node(auth=self.auth)
        self.parent_project.remove_node(auth=self.auth)

        assert_true(self.parent_project.is_deleted)
        # parent node should have a log of the event
        assert_equal(self.parent_project.logs[-1].action, 'project_deleted')

    def test_remove_project_with_project_child_fails(self):
        with assert_raises(NodeStateError):
            self.parent_project.remove_node(self.auth)

    def test_remove_project_with_component_child_fails(self):
        NodeFactory(creator=self.user, parent=self.project)

        with assert_raises(NodeStateError):
            self.parent_project.remove_node(self.auth)

    def test_remove_project_with_pointer_child(self):
        target = ProjectFactory(creator=self.user)
        self.project.add_pointer(node=target, auth=self.auth)

        assert_equal(len(self.project.nodes), 1)

        self.project.remove_node(auth=self.auth)

        assert_true(self.project.is_deleted)
        # parent node should have a log of the event
        assert_equal(self.parent_project.logs[-1].action, 'node_removed')

        # target node shouldn't be deleted
        assert_false(target.is_deleted)


class TestDashboard(OsfTestCase):

    def setUp(self):
        super(TestDashboard, self).setUp()
        # Create project with component
        self.user = UserFactory()
        self.auth = Auth(user=self.user)
        self.project = DashboardFactory(creator=self.user)

    def test_dashboard_is_dashboard(self):
        assert_equal(self.project.is_dashboard, True)

    def test_dashboard_is_folder(self):
        assert_equal(self.project.is_folder, True)

    def test_cannot_remove_dashboard(self):
        with assert_raises(NodeStateError):
            self.project.remove_node(self.auth)

    def test_cannot_have_two_dashboards(self):
        with assert_raises(NodeStateError):
            DashboardFactory(creator=self.user)

    def test_cannot_link_to_dashboard(self):
        new_node = ProjectFactory(creator=self.user)
        with assert_raises(ValueError):
            new_node.add_pointer(self.project, auth=self.auth)

    def test_can_remove_empty_folder(self):
        new_folder = FolderFactory(creator=self.user)
        assert_equal(new_folder.is_folder, True)
        new_folder.remove_node(auth=self.auth)
        assert_true(new_folder.is_deleted)

    def test_can_remove_folder_structure(self):
        outer_folder = FolderFactory(creator=self.user)
        assert_equal(outer_folder.is_folder, True)
        inner_folder = FolderFactory(creator=self.user)
        assert_equal(inner_folder.is_folder, True)
        outer_folder.add_pointer(inner_folder, self.auth)
        outer_folder.remove_node(auth=self.auth)
        assert_true(outer_folder.is_deleted)
        assert_true(inner_folder.is_deleted)


class TestAddonCallbacks(OsfTestCase):
    """Verify that callback functions are called at the right times, with the
    right arguments.
    """
    callbacks = {
        'after_remove_contributor': None,
        'after_set_privacy': None,
        'after_fork': (None, None),
        'after_register': (None, None),
    }

    def setUp(self):
        super(TestAddonCallbacks, self).setUp()
        # Create project with component
        self.user = UserFactory()
        self.auth = Auth(user=self.user)
        self.parent = ProjectFactory()
        self.node = NodeFactory(creator=self.user, project=self.parent)

        # Mock addon callbacks
        for addon in self.node.addons:
            mock_settings = mock.create_autospec(addon.__class__)
            for callback, return_value in self.callbacks.iteritems():
                mock_callback = getattr(mock_settings, callback)
                mock_callback.return_value = return_value
                setattr(
                    addon,
                    callback,
                    getattr(mock_settings, callback)
                )

    def test_remove_contributor_callback(self):

        user2 = UserFactory()
        self.node.add_contributor(contributor=user2, auth=self.auth)
        self.node.remove_contributor(contributor=user2, auth=self.auth)
        for addon in self.node.addons:
            callback = addon.after_remove_contributor
            callback.assert_called_once_with(
                self.node, user2, self.auth
            )

    def test_set_privacy_callback(self):

        self.node.set_privacy('public', self.auth)
        for addon in self.node.addons:
            callback = addon.after_set_privacy
            callback.assert_called_with(
                self.node, 'public',
            )

        self.node.set_privacy('private', self.auth)
        for addon in self.node.addons:
            callback = addon.after_set_privacy
            callback.assert_called_with(
                self.node, 'private'
            )

    def test_fork_callback(self):
        fork = self.node.fork_node(auth=self.auth)
        for addon in self.node.addons:
            callback = addon.after_fork
            callback.assert_called_once_with(
                self.node, fork, self.user
            )

    def test_register_callback(self):
        with mock_archive(self.node) as registration:
            for addon in self.node.addons:
                callback = addon.after_register
                callback.assert_called_once_with(
                    self.node, registration, self.user
                )


class TestProject(OsfTestCase):

    def setUp(self):
        super(TestProject, self).setUp()
        # Create project
        self.user = UserFactory()
        self.auth = Auth(user=self.user)
        self.project = ProjectFactory(creator=self.user, description='foobar')

    def test_repr(self):
        assert_in(self.project.title, repr(self.project))
        assert_in(self.project._id, repr(self.project))

    def test_project_factory(self):
        node = ProjectFactory()
        assert_equal(node.category, 'project')
        assert_true(node._id)
        assert_almost_equal(
            node.date_created, datetime.datetime.utcnow(),
            delta=datetime.timedelta(seconds=5),
        )
        assert_false(node.is_public)
        assert_false(node.is_deleted)
        assert_true(hasattr(node, 'deleted_date'))
        assert_false(node.is_registration)
        assert_true(hasattr(node, 'registered_date'))
        assert_false(node.is_fork)
        assert_true(hasattr(node, 'forked_date'))
        assert_true(node.title)
        assert_true(hasattr(node, 'description'))
        assert_true(hasattr(node, 'registered_meta'))
        assert_true(hasattr(node, 'registered_user'))
        assert_true(hasattr(node, 'registered_schema'))
        assert_true(node.creator)
        assert_true(node.contributors)
        assert_equal(len(node.logs), 1)
        assert_true(hasattr(node, 'tags'))
        assert_true(hasattr(node, 'nodes'))
        assert_true(hasattr(node, 'forked_from'))
        assert_true(hasattr(node, 'registered_from'))
        assert_equal(node.logs[-1].action, 'project_created')

    def test_log(self):
        latest_log = self.project.logs[-1]
        assert_equal(latest_log.action, 'project_created')
        assert_equal(latest_log.params['node'], self.project._primary_key)
        assert_equal(latest_log.user, self.user)

    def test_url(self):
        assert_equal(
            self.project.url,
            '/{0}/'.format(self.project._primary_key)
        )

    def test_api_url(self):
        api_url = self.project.api_url
        assert_equal(api_url, '/api/v1/project/{0}/'.format(self.project._primary_key))

    def test_watch_url(self):
        watch_url = self.project.watch_url
        assert_equal(
            watch_url,
            '/api/v1/project/{0}/watch/'.format(self.project._primary_key)
        )

    def test_parent_id(self):
        assert_false(self.project.parent_id)

    def test_watching(self):
        # A user watched a node
        user = UserFactory()
        config1 = WatchConfigFactory(node=self.project)
        user.watched.append(config1)
        user.save()
        assert_in(config1._id, self.project.watchconfig__watched)

    def test_add_contributor(self):
        # A user is added as a contributor
        user2 = UserFactory()
        self.project.add_contributor(contributor=user2, auth=self.auth)
        self.project.save()
        assert_in(user2, self.project.contributors)
        assert_equal(self.project.logs[-1].action, 'contributor_added')

    def test_add_contributor_sends_contributor_added_signal(self):
        user = UserFactory()
        contributors = [{
            'user': user,
            'visible': True,
            'permissions': ['read', 'write']
        }]
        with capture_signals() as mock_signals:
            self.project.add_contributors(contributors=contributors, auth=self.auth)
            self.project.save()
            assert_in(user, self.project.contributors)
            assert_equal(mock_signals.signals_sent(), set([contributor_added]))

    def test_add_unregistered_contributor(self):
        self.project.add_unregistered_contributor(
            email='foo@bar.com',
            fullname='Weezy F. Baby',
            auth=self.auth
        )
        self.project.save()
        latest_contributor = self.project.contributors[-1]
        assert_true(isinstance(latest_contributor, User))
        assert_equal(latest_contributor.username, 'foo@bar.com')
        assert_equal(latest_contributor.fullname, 'Weezy F. Baby')
        assert_false(latest_contributor.is_registered)

        # A log event was added
        assert_equal(self.project.logs[-1].action, 'contributor_added')
        assert_in(self.project._primary_key, latest_contributor.unclaimed_records,
            'unclaimed record was added')
        unclaimed_data = latest_contributor.get_unclaimed_record(self.project._primary_key)
        assert_equal(unclaimed_data['referrer_id'],
            self.auth.user._primary_key)
        assert_true(self.project.is_contributor(latest_contributor))
        assert_equal(unclaimed_data['email'], 'foo@bar.com')

    def test_add_unregistered_adds_new_unclaimed_record_if_user_already_in_db(self):
        user = UnregUserFactory()
        given_name = fake.name()
        new_user = self.project.add_unregistered_contributor(
            email=user.username,
            fullname=given_name,
            auth=self.auth
        )
        self.project.save()
        # new unclaimed record was added
        assert_in(self.project._primary_key, new_user.unclaimed_records)
        unclaimed_data = new_user.get_unclaimed_record(self.project._primary_key)
        assert_equal(unclaimed_data['name'], given_name)

    def test_add_unregistered_raises_error_if_user_is_registered(self):
        user = UserFactory(is_registered=True)  # A registered user
        with assert_raises(ValidationValueError):
            self.project.add_unregistered_contributor(
                email=user.username,
                fullname=user.fullname,
                auth=self.auth
            )

    def test_remove_contributor(self):
        # A user is added as a contributor
        user2 = UserFactory()
        self.project.add_contributor(contributor=user2, auth=self.auth)
        self.project.save()
        # The user is removed
        self.project.remove_contributor(
            auth=self.auth,
            contributor=user2
        )

        self.project.reload()

        assert_not_in(user2, self.project.contributors)
        assert_not_in(user2._id, self.project.permissions)
        assert_equal(self.project.logs[-1].action, 'contributor_removed')
        assert_equal(self.project.logs[-1].params['contributors'], [user2._id])

    def test_manage_contributors_cannot_remove_last_admin_contributor(self):
        user2 = UserFactory()
        self.project.add_contributor(contributor=user2, permissions=['read', 'write'], auth=self.auth)
        self.project.save()
        with assert_raises(ValueError):
            self.project.manage_contributors(
                user_dicts=[{'id': user2._id,
                             'permission': 'write',
                             'visible': True}],
                auth=self.auth,
                save=True
            )

    def test_manage_contributors_logs_when_users_reorder(self):
        user2 = UserFactory()
        self.project.add_contributor(contributor=user2, permissions=['read', 'write'], auth=self.auth)
        self.project.save()
        self.project.manage_contributors(
            user_dicts=[
                {
                    'id': user2._id,
                    'permission': 'write',
                    'visible': True,
                },
                {
                    'id': self.user._id,
                    'permission': 'admin',
                    'visible': True,
                },
            ],
            auth=self.auth,
            save=True
        )
        latest_log = self.project.logs[-1]
        assert_equal(latest_log.action, NodeLog.CONTRIB_REORDERED)
        assert_equal(latest_log.user, self.user)
        assert_in(self.user._id, latest_log.params['contributors'])
        assert_in(user2._id, latest_log.params['contributors'])

    def test_add_private_link(self):
        link = PrivateLinkFactory()
        link.nodes.append(self.project)
        link.save()
        assert_in(link, self.project.private_links)

    def test_has_anonymous_link(self):
        link1 = PrivateLinkFactory(anonymous=True, key="link1")
        link1.nodes.append(self.project)
        link1.save()
        user2 = UserFactory()
        auth2 = Auth(user=user2, private_key="link1")
        link2 = PrivateLinkFactory(key="link2")
        link2.nodes.append(self.project)
        link2.save()
        user3 = UserFactory()
        auth3 = Auth(user=user3, private_key="link2")
        assert_true(has_anonymous_link(self.project, auth2))
        assert_false(has_anonymous_link(self.project, auth3))

    def test_remove_unregistered_conributor_removes_unclaimed_record(self):
        new_user = self.project.add_unregistered_contributor(fullname=fake.name(),
            email=fake.email(), auth=Auth(self.project.creator))
        self.project.save()
        assert_true(self.project.is_contributor(new_user))  # sanity check
        assert_in(self.project._primary_key, new_user.unclaimed_records)
        self.project.remove_contributor(
            auth=self.auth,
            contributor=new_user
        )
        self.project.save()
        assert_not_in(self.project._primary_key, new_user.unclaimed_records)

    def test_manage_contributors_new_contributor(self):
        user = UserFactory()
        users = [
            {'id': self.project.creator._id, 'permission': 'read', 'visible': True},
            {'id': user._id, 'permission': 'read', 'visible': True},
        ]
        with assert_raises(ValueError):
            self.project.manage_contributors(
                users, auth=self.auth, save=True
            )

    def test_manage_contributors_no_contributors(self):
        with assert_raises(ValueError):
            self.project.manage_contributors(
                [], auth=self.auth, save=True,
            )

    def test_manage_contributors_no_admins(self):
        user = UserFactory()
        self.project.add_contributor(
            user,
            permissions=['read', 'write', 'admin'],
            save=True
        )
        users = [
            {'id': self.project.creator._id, 'permission': 'read', 'visible': True},
            {'id': user._id, 'permission': 'read', 'visible': True},
        ]
        with assert_raises(ValueError):
            self.project.manage_contributors(
                users, auth=self.auth, save=True,
            )

    def test_manage_contributors_no_registered_admins(self):
        unregistered = UnregUserFactory()
        self.project.add_contributor(
            unregistered,
            permissions=['read', 'write', 'admin'],
            save=True
        )
        users = [
            {'id': self.project.creator._id, 'permission': 'read', 'visible': True},
            {'id': unregistered._id, 'permission': 'admin', 'visible': True},
        ]
        with assert_raises(ValueError):
            self.project.manage_contributors(
                users, auth=self.auth, save=True,
            )

    def test_set_title_works_with_valid_title(self):
        proj = ProjectFactory(title='That Was Then', creator=self.user)
        proj.set_title('This is now', auth=self.auth)
        proj.save()
        # Title was changed
        assert_equal(proj.title, 'This is now')
        # A log event was saved
        latest_log = proj.logs[-1]
        assert_equal(latest_log.action, 'edit_title')
        assert_equal(latest_log.params['title_original'], 'That Was Then')

    def test_set_title_fails_if_empty_or_whitespace(self):
        proj = ProjectFactory(title='That Was Then', creator=self.user)
        with assert_raises(ValidationValueError):
            proj.set_title(' ', auth=self.auth)
        with assert_raises(ValidationValueError):
            proj.set_title('', auth=self.auth)
        #assert_equal(proj.title, 'That Was Then')

    def test_set_title_fails_if_too_long(self):
        proj = ProjectFactory(title='That Was Then', creator=self.user)
        long_title = ''.join(random.choice(string.ascii_letters + string.digits)
                             for _ in range(201))
        with assert_raises(ValidationValueError):
            proj.set_title(long_title, auth=self.auth)

    def test_title_cant_be_empty(self):
        with assert_raises(ValidationValueError):
            proj = ProjectFactory(title='', creator=self.user)
        with assert_raises(ValidationValueError):
            proj = ProjectFactory(title=' ', creator=self.user)

    def test_title_cant_be_too_long(self):
        long_title = ''.join(random.choice(string.ascii_letters + string.digits)
                             for _ in range(201))
        with assert_raises(ValidationValueError):
            proj = ProjectFactory(title=long_title, creator=self.user)

    def test_contributor_can_edit(self):
        contributor = UserFactory()
        contributor_auth = Auth(user=contributor)
        other_guy = UserFactory()
        other_guy_auth = Auth(user=other_guy)
        self.project.add_contributor(
            contributor=contributor, auth=self.auth)
        self.project.save()
        assert_true(self.project.can_edit(contributor_auth))
        assert_false(self.project.can_edit(other_guy_auth))

    def test_can_edit_can_be_passed_a_user(self):
        assert_true(self.project.can_edit(user=self.user))

    def test_creator_can_edit(self):
        assert_true(self.project.can_edit(self.auth))

    def test_noncontributor_cant_edit_public(self):
        user1 = UserFactory()
        user1_auth = Auth(user=user1)
        # Change project to public
        self.project.set_privacy('public')
        self.project.save()
        # Noncontributor can't edit
        assert_false(self.project.can_edit(user1_auth))

    def test_can_view_private(self):
        # Create contributor and noncontributor
        link = PrivateLinkFactory()
        link.nodes.append(self.project)
        link.save()
        contributor = UserFactory()
        contributor_auth = Auth(user=contributor)
        other_guy = UserFactory()
        other_guy_auth = Auth(user=other_guy)
        self.project.add_contributor(
            contributor=contributor, auth=self.auth)
        self.project.save()
        # Only creator and contributor can view
        assert_true(self.project.can_view(self.auth))
        assert_true(self.project.can_view(contributor_auth))
        assert_false(self.project.can_view(other_guy_auth))
        other_guy_auth.private_key = link.key
        assert_true(self.project.can_view(other_guy_auth))

    def test_is_admin_parent_target_admin(self):
        assert_true(self.project.is_admin_parent(self.project.creator))

    def test_is_admin_parent_parent_admin(self):
        user = UserFactory()
        node = NodeFactory(parent=self.project, creator=user)
        assert_true(node.is_admin_parent(self.project.creator))

    def test_is_admin_parent_grandparent_admin(self):
        user = UserFactory()
        parent_node = NodeFactory(
            parent=self.project,
            category='project',
            creator=user
        )
        child_node = NodeFactory(parent=parent_node, creator=user)
        assert_true(child_node.is_admin_parent(self.project.creator))
        assert_true(parent_node.is_admin_parent(self.project.creator))

    def test_is_admin_parent_parent_write(self):
        user = UserFactory()
        node = NodeFactory(parent=self.project, creator=user)
        self.project.set_permissions(self.project.creator, ['read', 'write'])
        assert_false(node.is_admin_parent(self.project.creator))

    def test_has_permission_read_parent_admin(self):
        user = UserFactory()
        node = NodeFactory(parent=self.project, creator=user)
        assert_true(node.has_permission(self.project.creator, 'read'))
        assert_false(node.has_permission(self.project.creator, 'admin'))

    def test_has_permission_read_grandparent_admin(self):
        user = UserFactory()
        parent_node = NodeFactory(
            parent=self.project,
            category='project',
            creator=user
        )
        child_node = NodeFactory(
            parent=parent_node,
            creator=user
        )
        assert_true(child_node.has_permission(self.project.creator, 'read'))
        assert_false(child_node.has_permission(self.project.creator, 'admin'))
        assert_true(parent_node.has_permission(self.project.creator, 'read'))
        assert_false(parent_node.has_permission(self.project.creator, 'admin'))

    def test_can_view_parent_admin(self):
        user = UserFactory()
        node = NodeFactory(parent=self.project, creator=user)
        assert_true(node.can_view(Auth(user=self.project.creator)))
        assert_false(node.can_edit(Auth(user=self.project.creator)))

    def test_can_view_grandparent_admin(self):
        user = UserFactory()
        parent_node = NodeFactory(
            parent=self.project,
            creator=user,
            category='project'
        )
        child_node = NodeFactory(
            parent=parent_node,
            creator=user
        )
        assert_true(parent_node.can_view(Auth(user=self.project.creator)))
        assert_false(parent_node.can_edit(Auth(user=self.project.creator)))
        assert_true(child_node.can_view(Auth(user=self.project.creator)))
        assert_false(child_node.can_edit(Auth(user=self.project.creator)))

    def test_can_view_parent_write(self):
        user = UserFactory()
        node = NodeFactory(parent=self.project, creator=user)
        self.project.set_permissions(self.project.creator, ['read', 'write'])
        assert_false(node.can_view(Auth(user=self.project.creator)))
        assert_false(node.can_edit(Auth(user=self.project.creator)))

    def test_creator_cannot_edit_project_if_they_are_removed(self):
        creator = UserFactory()
        project = ProjectFactory(creator=creator)
        contrib = UserFactory()
        project.add_contributor(contrib, auth=Auth(user=creator))
        project.save()
        assert_in(creator, project.contributors)
        # Creator is removed from project
        project.remove_contributor(creator, auth=Auth(user=contrib))
        assert_false(project.can_view(Auth(user=creator)))
        assert_false(project.can_edit(Auth(user=creator)))
        assert_false(project.is_contributor(creator))

    def test_can_view_public(self):
        # Create contributor and noncontributor
        contributor = UserFactory()
        contributor_auth = Auth(user=contributor)
        other_guy = UserFactory()
        other_guy_auth = Auth(user=other_guy)
        self.project.add_contributor(
            contributor=contributor, auth=self.auth)
        # Change project to public
        self.project.set_privacy('public')
        self.project.save()
        # Creator, contributor, and noncontributor can view
        assert_true(self.project.can_view(self.auth))
        assert_true(self.project.can_view(contributor_auth))
        assert_true(self.project.can_view(other_guy_auth))

    def test_parents(self):
        child1 = ProjectFactory(parent=self.project)
        child2 = ProjectFactory(parent=child1)
        assert_equal(self.project.parents, [])
        assert_equal(child1.parents, [self.project])
        assert_equal(child2.parents, [child1, self.project])

    def test_admin_contributor_ids(self):
        assert_equal(self.project.admin_contributor_ids, set())
        child1 = ProjectFactory(parent=self.project)
        child2 = ProjectFactory(parent=child1)
        assert_equal(child1.admin_contributor_ids, {self.project.creator._id})
        assert_equal(child2.admin_contributor_ids, {self.project.creator._id, child1.creator._id})
        self.project.set_permissions(self.project.creator, ['read', 'write'])
        self.project.save()
        assert_equal(child1.admin_contributor_ids, set())
        assert_equal(child2.admin_contributor_ids, {child1.creator._id})

    def test_admin_contributors(self):
        assert_equal(self.project.admin_contributors, [])
        child1 = ProjectFactory(parent=self.project)
        child2 = ProjectFactory(parent=child1)
        assert_equal(child1.admin_contributors, [self.project.creator])
        assert_equal(
            child2.admin_contributors,
            sorted([self.project.creator, child1.creator], key=lambda user: user.family_name)
        )
        self.project.set_permissions(self.project.creator, ['read', 'write'])
        self.project.save()
        assert_equal(child1.admin_contributors, [])
        assert_equal(child2.admin_contributors, [child1.creator])

    def test_is_contributor(self):
        contributor = UserFactory()
        other_guy = UserFactory()
        self.project.add_contributor(
            contributor=contributor, auth=self.auth)
        self.project.save()
        assert_true(self.project.is_contributor(contributor))
        assert_false(self.project.is_contributor(other_guy))
        assert_false(self.project.is_contributor(None))

    def test_is_fork_of(self):
        project = ProjectFactory()
        fork1 = project.fork_node(auth=Auth(user=project.creator))
        fork2 = fork1.fork_node(auth=Auth(user=project.creator))
        assert_true(fork1.is_fork_of(project))
        assert_true(fork2.is_fork_of(project))

    def test_is_fork_of_false(self):
        project = ProjectFactory()
        to_fork = ProjectFactory()
        fork = to_fork.fork_node(auth=Auth(user=to_fork.creator))
        assert_false(fork.is_fork_of(project))

    def test_is_fork_of_no_forked_from(self):
        project = ProjectFactory()
        assert_false(project.is_fork_of(self.project))

    def test_is_registration_of(self):
        project = ProjectFactory()
        with mock_archive(project) as reg1:
            with mock_archive(reg1) as reg2:
                assert_true(reg1.is_registration_of(project))
                assert_true(reg2.is_registration_of(project))

    def test_is_registration_of_false(self):
        project = ProjectFactory()
        to_reg = ProjectFactory()
        with mock_archive(to_reg) as reg:
            assert_false(reg.is_registration_of(project))

    def test_raises_permissions_error_if_not_a_contributor(self):
        project = ProjectFactory()
        user = UserFactory()
        with assert_raises(PermissionsError):
            project.register_node(None, Auth(user=user), '', None)

    def test_admin_can_register_private_children(self):
        user = UserFactory()
        project = ProjectFactory(creator=user)
        project.set_permissions(user, ['admin', 'write', 'read'])
        child = NodeFactory(parent=project, is_public=False)
        assert_false(child.can_edit(auth=Auth(user=user)))  # sanity check
        with mock_archive(project, None, Auth(user=user), '', None) as registration:
            # child was registered
            child_registration = registration.nodes[0]
            assert_equal(child_registration.registered_from, child)

    def test_is_registration_of_no_registered_from(self):
        project = ProjectFactory()
        assert_false(project.is_registration_of(self.project))

    def test_registration_preserves_license(self):
        license = NodeLicenseRecordFactory()
        self.project.node_license = license
        self.project.save()
        with mock_archive(self.project, autocomplete=True) as registration:
            assert_equal(registration.node_license.id, license.id)

    def test_is_contributor_unregistered(self):
        unreg = UnregUserFactory()
        self.project.add_unregistered_contributor(
            fullname=fake.name(),
            email=unreg.username,
            auth=self.auth
        )
        self.project.save()
        assert_true(self.project.is_contributor(unreg))

    def test_creator_is_contributor(self):
        assert_true(self.project.is_contributor(self.user))
        assert_in(self.user, self.project.contributors)

    def test_cant_add_creator_as_contributor_twice(self):
        self.project.add_contributor(contributor=self.user)
        self.project.save()
        assert_equal(len(self.project.contributors), 1)

    def test_cant_add_same_contributor_twice(self):
        contrib = UserFactory()
        self.project.add_contributor(contributor=contrib)
        self.project.save()
        self.project.add_contributor(contributor=contrib)
        self.project.save()
        assert_equal(len(self.project.contributors), 2)

    def test_add_contributors(self):
        user1 = UserFactory()
        user2 = UserFactory()
        self.project.add_contributors(
            [
                {'user': user1, 'permissions': ['read', 'write', 'admin'], 'visible': True},
                {'user': user2, 'permissions': ['read', 'write'], 'visible': False}
            ],
            auth=self.auth
        )
        self.project.save()
        assert_equal(len(self.project.contributors), 3)
        assert_equal(
            self.project.logs[-1].params['contributors'],
            [user1._id, user2._id]
        )
        assert_in(user1._id, self.project.permissions)
        assert_in(user2._id, self.project.permissions)
        assert_in(user1._id, self.project.visible_contributor_ids)
        assert_not_in(user2._id, self.project.visible_contributor_ids)
        assert_equal(self.project.permissions[user1._id], ['read', 'write', 'admin'])
        assert_equal(self.project.permissions[user2._id], ['read', 'write'])
        assert_equal(
            self.project.logs[-1].params['contributors'],
            [user1._id, user2._id]
        )

    def test_set_privacy(self):
        self.project.set_privacy('public', auth=self.auth)
        self.project.save()
        assert_true(self.project.is_public)
        assert_equal(self.project.logs[-1].action, 'made_public')
        self.project.set_privacy('private', auth=self.auth)
        self.project.save()
        assert_false(self.project.is_public)
        assert_equal(self.project.logs[-1].action, NodeLog.MADE_PRIVATE)

    @mock.patch('website.project.model.mails.queue_mail')
    def test_set_privacy_sends_mail_default(self, mock_queue):
        self.project.set_privacy('private', auth=self.auth)
        self.project.set_privacy('public', auth=self.auth)
        assert_true(mock_queue.called_once())

    @mock.patch('website.project.model.mails.queue_mail')
    def test_set_privacy_sends_mail(self, mock_queue):
        self.project.set_privacy('private', auth=self.auth)
        self.project.set_privacy('public', auth=self.auth, meeting_creation=False)
        assert_true(mock_queue.called_once())

    @mock.patch('website.project.model.mails.queue_mail')
    def test_set_privacy_skips_mail(self, mock_queue):
        self.project.set_privacy('private', auth=self.auth)
        self.project.set_privacy('public', auth=self.auth, meeting_creation=True)
        assert_false(mock_queue.called)

    def test_set_privacy_can_not_cancel_pending_embargo_for_registration(self):
        registration = RegistrationFactory(project=self.project)
        registration.embargo_registration(
            self.user,
            datetime.datetime.utcnow() + datetime.timedelta(days=10)
        )
        assert_true(registration.is_pending_embargo)

        func = lambda: registration.set_privacy('public', auth=self.auth)
        assert_raises(NodeStateError, func)
        assert_false(registration.is_public)

    def test_set_privacy_cancels_active_embargo_for_registration(self):
        registration = RegistrationFactory(project=self.project)
        registration.embargo_registration(
            self.user,
            datetime.datetime.utcnow() + datetime.timedelta(days=10)
        )
        registration.save()
        assert_true(registration.is_pending_embargo)

        approval_token = registration.embargo.approval_state[self.user._id]['approval_token']
        registration.embargo.approve_embargo(self.user, approval_token)
        assert_false(registration.is_pending_embargo)

        registration.set_privacy('public', auth=self.auth)
        registration.save()
        assert_false(registration.is_pending_embargo)
        assert_equal(registration.embargo.state, Embargo.REJECTED)
        assert_true(registration.is_public)
        assert_equal(self.project.logs[-1].action, NodeLog.EMBARGO_APPROVED)

    def test_set_description(self):
        old_desc = self.project.description
        self.project.set_description(
            'new description', auth=self.auth)
        self.project.save()
        assert_equal(self.project.description, 'new description')
        latest_log = self.project.logs[-1]
        assert_equal(latest_log.action, NodeLog.EDITED_DESCRIPTION)
        assert_equal(latest_log.params['description_original'], old_desc)
        assert_equal(latest_log.params['description_new'], 'new description')

    def test_set_description_on_node(self):
        node = NodeFactory(project=self.project)

        old_desc = node.description
        node.set_description(
            'new description', auth=self.auth)
        node.save()
        assert_equal(node.description, 'new description')
        latest_log = node.logs[-1]
        assert_equal(latest_log.action, NodeLog.EDITED_DESCRIPTION)
        assert_equal(latest_log.params['description_original'], old_desc)
        assert_equal(latest_log.params['description_new'], 'new description')

    def test_no_parent(self):
        assert_equal(self.project.parent_node, None)

    def test_get_recent_logs(self):
        # Add some logs
        for _ in range(5):
            self.project.logs.append(NodeLogFactory())
        # Expected logs appears
        assert_equal(
            self.project.get_recent_logs(3),
            list(reversed(self.project.logs)[:3])
        )
        assert_equal(
            self.project.get_recent_logs(),
            list(reversed(self.project.logs))
        )

    def test_date_modified(self):
        contrib = UserFactory()
        self.project.add_contributor(contrib, auth=Auth(self.project.creator))
        self.project.save()

        assert_equal(self.project.date_modified, self.project.logs[-1].date)
        assert_not_equal(self.project.date_modified, self.project.date_created)

    def test_date_modified_create_registration(self):
        registration = RegistrationFactory(project=self.project)
        self.project.save()

        assert_equal(self.project.date_modified, self.project.logs[-1].date)
        assert_not_equal(self.project.date_modified, self.project.date_created)

    def test_date_modified_create_component(self):
        self.component = NodeFactory(creator=self.user, parent=self.project)
        self.project.save()

        assert_equal(self.project.date_modified, self.project.date_created)

    def test_replace_contributor(self):
        contrib = UserFactory()
        self.project.add_contributor(contrib, auth=Auth(self.project.creator))
        self.project.save()
        assert_in(contrib, self.project.contributors)  # sanity check
        replacer = UserFactory()
        old_length = len(self.project.contributors)
        self.project.replace_contributor(contrib, replacer)
        self.project.save()
        new_length = len(self.project.contributors)
        assert_not_in(contrib, self.project.contributors)
        assert_in(replacer, self.project.contributors)
        assert_equal(old_length, new_length)

        # test unclaimed_records is removed
        assert_not_in(
            self.project._primary_key,
            contrib.unclaimed_records.keys()
        )

    def test_permission_override_on_readded_contributor(self):

        # A child node created
        self.child_node = NodeFactory(parent=self.project, creator=self.auth)

        # A user is added as with read permission
        user = UserFactory()
        self.child_node.add_contributor(user, permissions=['read'])

        # user is readded with permission admin
        self.child_node.add_contributor(user, permissions=['read','write','admin'])
        self.child_node.save()

        assert(self.child_node.has_permission(user, 'admin'))


class TestParentNode(OsfTestCase):
    def setUp(self):
        super(TestParentNode, self).setUp()
        # Create project
        self.user = UserFactory()
        self.auth = Auth(user=self.user)
        self.project = ProjectFactory(creator=self.user, description='The Dudleys strike again')
        self.child = NodeFactory(parent=self.project, creator=self.user, description="Devon.")

        self.registration = RegistrationFactory(project=self.project)
        self.template = self.project.use_as_template(auth=self.auth)

    def test_top_level_project_has_no_parent(self):
        assert_equal(self.project.parent_node, None)

    def test_child_project_has_correct_parent(self):
        assert_equal(self.child.parent_node._id, self.project._id)

    def test_grandchild_has_parent_of_child(self):
        grandchild = NodeFactory(parent=self.child, description="Spike")
        assert_equal(grandchild.parent_node._id, self.child._id)

    def test_registration_has_no_parent(self):
        assert_equal(self.registration.parent_node, None)

    def test_registration_child_has_correct_parent(self):
        registration_child = NodeFactory(parent=self.registration)
        assert_equal(self.registration._id, registration_child.parent_node._id)

    def test_registration_grandchild_has_correct_parent(self):
        registration_child = NodeFactory(parent=self.registration)
        registration_grandchild = NodeFactory(parent=registration_child)
        assert_equal(registration_grandchild.parent_node._id, registration_child._id)

    def test_fork_has_no_parent(self):
        fork = self.project.fork_node(auth=self.auth)
        assert_equal(fork.parent_node, None)

    def test_fork_child_has_parent(self):
        fork = self.project.fork_node(auth=self.auth)
        fork_child = NodeFactory(parent=fork)
        assert_equal(fork_child.parent_node._id, fork._id)

    def test_fork_grandchild_has_child_id(self):
        fork = self.project.fork_node(auth=self.auth)
        fork_child = NodeFactory(parent=fork)
        fork_grandchild = NodeFactory(parent=fork_child)
        assert_equal(fork_grandchild.parent_node._id, fork_child._id)

    def test_template_has_no_parent(self):
        new_project = self.project.use_as_template(auth=self.auth)
        assert_equal(new_project.parent_node, None)

    def test_teplate_project_child_has_correct_parent(self):
        template_child = NodeFactory(parent=self.template)
        assert_equal(template_child.parent_node._id, self.template._id)

    def test_template_project_grandchild_has_correct_root(self):
        template_child = NodeFactory(parent=self.template)
        new_project_grandchild = NodeFactory(parent=template_child)
        assert_equal(new_project_grandchild.parent_node._id, template_child._id)


class TestRoot(OsfTestCase):
    def setUp(self):
        super(TestRoot, self).setUp()
        # Create project
        self.user = UserFactory()
        self.auth = Auth(user=self.user)
        self.project = ProjectFactory(creator=self.user, description='foobar')

        self.registration = RegistrationFactory(project=self.project)

    def test_top_level_project_has_own_root(self):
        assert(self.project.root._id, self.project._id)

    def test_child_project_has_root_of_parent(self):
        child = NodeFactory(parent=self.project)
        assert_equal(child.root._id, self.project._id)
        assert_equal(child.root._id, self.project.root._id)

    def test_grandchild_root_relationships(self):
        child_node_one = NodeFactory(parent=self.project)
        child_node_two = NodeFactory(parent=self.project)
        grandchild_from_one = NodeFactory(parent=child_node_one)
        grandchild_from_two = NodeFactory(parent=child_node_two)

        assert_equal(child_node_one.root._id, child_node_two.root._id)
        assert_equal(grandchild_from_one.root._id, grandchild_from_two.root._id)
        assert_equal(grandchild_from_two.root._id, self.project.root._id)

    def test_grandchild_has_root_of_immediate_parent(self):
        child_node = NodeFactory(parent=self.project)
        grandchild_node = NodeFactory(parent=child_node)
        assert_equal(child_node.root._id, grandchild_node.root._id)

    def test_registration_has_own_root(self):
        assert_equal(self.registration.root._id, self.registration._id)

    def test_registration_children_have_correct_root(self):
        registration_child = NodeFactory(parent=self.registration)
        assert_equal(registration_child.root._id, self.registration._id)

    def test_registration_grandchildren_have_correct_root(self):
        registration_child = NodeFactory(parent=self.registration)
        registration_grandchild = NodeFactory(parent=registration_child)

        assert_equal(registration_grandchild.root._id, self.registration._id)

    def test_fork_has_own_root(self):
        fork = self.project.fork_node(auth=self.auth)
        assert_equal(fork.root._id, fork._id)

    def test_fork_children_have_correct_root(self):
        fork = self.project.fork_node(auth=self.auth)
        fork_child = NodeFactory(parent=fork)
        assert_equal(fork_child.root._id, fork._id)

    def test_fork_grandchildren_have_correct_root(self):
        fork = self.project.fork_node(auth=self.auth)
        fork_child = NodeFactory(parent=fork)
        fork_grandchild = NodeFactory(parent=fork_child)
        assert_equal(fork_grandchild.root._id, fork._id)

    def test_template_project_has_own_root(self):
        new_project = self.project.use_as_template(auth=self.auth)
        assert_equal(new_project.root._id, new_project._id)

    def test_template_project_child_has_correct_root(self):
        new_project = self.project.use_as_template(auth=self.auth)
        new_project_child = NodeFactory(parent=new_project)
        assert_equal(new_project_child.root._id, new_project._id)

    def test_template_project_grandchild_has_correct_root(self):
        new_project = self.project.use_as_template(auth=self.auth)
        new_project_child = NodeFactory(parent=new_project)
        new_project_grandchild = NodeFactory(parent=new_project_child)
        assert_equal(new_project_grandchild.root._id, new_project._id)

    def test_node_find_returns_correct_nodes(self):
        # Build up a family of nodes
        child_node_one = NodeFactory(parent=self.project)
        child_node_two = NodeFactory(parent=self.project)
        NodeFactory(parent=child_node_one)
        NodeFactory(parent=child_node_two)
        # Create a rogue node that's not related at all
        NodeFactory()

        family_ids = [self.project._id] + [r._id for r in self.project.get_descendants_recursive()]
        family_nodes = Node.find(Q('root', 'eq', self.project._id))
        number_of_nodes = family_nodes.count()

        assert_equal(number_of_nodes, 5)
        found_ids = []
        for node in family_nodes:
            assert_in(node._id, family_ids)
            found_ids.append(node._id)
        for node_id in family_ids:
            assert_in(node_id, found_ids)

    def test_get_descendants_recursive_returns_in_depth_order(self):
        """Test the get_descendants_recursive function to make sure its
        not returning any new nodes that we're not expecting
        """
        child_node_one = NodeFactory(parent=self.project)
        child_node_two = NodeFactory(parent=self.project)
        NodeFactory(parent=child_node_one)
        NodeFactory(parent=child_node_two)

        parent_list = [self.project._id]
        # Verifies, for every node in the list, that parent, we've seen before, in order.
        for project in self.project.get_descendants_recursive():
            parent_list.append(project._id)
            if project.parent:
                assert_in(project.parent._id, parent_list)


class TestTemplateNode(OsfTestCase):

    def setUp(self):
        super(TestTemplateNode, self).setUp()
        self.user = UserFactory()
        self.auth = Auth(user=self.user)
        self.project = ProjectFactory(creator=self.user)

    def _verify_log(self, node):
        """Tests to see that the "created from" log event is present (alone).

        :param node: A node having been created from a template just prior
        """
        assert_equal(len(node.logs), 1)
        assert_equal(node.logs[0].action, NodeLog.CREATED_FROM)

    def test_simple_template(self):
        """Create a templated node, with no changes"""
        # created templated node
        new = self.project.use_as_template(
            auth=self.auth
        )

        assert_equal(new.title, self._default_title(self.project))
        assert_not_equal(new.date_created, self.project.date_created)
        self._verify_log(new)

    def test_simple_template_title_changed(self):
        """Create a templated node, with the title changed"""
        changed_title = 'Made from template'

        # create templated node
        new = self.project.use_as_template(
            auth=self.auth,
            changes={
                self.project._primary_key: {
                    'title': changed_title,
                }
            }
        )

        assert_equal(new.title, changed_title)
        assert_not_equal(new.date_created, self.project.date_created)
        self._verify_log(new)

    def test_use_as_template_preserves_license(self):
        license = NodeLicenseRecordFactory()
        self.project.node_license = license
        self.project.save()
        new = self.project.use_as_template(
            auth=self.auth
        )

        assert_equal(new.license.node_license._id, license.node_license._id)
        self._verify_log(new)

    def _create_complex(self):
        # create project connected via Pointer
        self.pointee = ProjectFactory(creator=self.user)
        self.project.add_pointer(self.pointee, auth=self.auth)

        # create direct children
        self.component = NodeFactory(creator=self.user, parent=self.project)
        self.subproject = ProjectFactory(creator=self.user, parent=self.project)

    @staticmethod
    def _default_title(x):
        if isinstance(x, Node):
            return str(language.TEMPLATED_FROM_PREFIX + x.title)
        return str(x.title)


    def test_complex_template(self):
        """Create a templated node from a node with children"""
        self._create_complex()

        # create templated node
        new = self.project.use_as_template(auth=self.auth)

        assert_equal(new.title, self._default_title(self.project))
        assert_equal(len(new.nodes), len(self.project.nodes))
        # check that all children were copied
        assert_equal(
            [x.title for x in new.nodes],
            [x.title for x in self.project.nodes],
        )
        # ensure all child nodes were actually copied, instead of moved
        assert {x._primary_key for x in new.nodes}.isdisjoint(
            {x._primary_key for x in self.project.nodes}
        )

    def test_complex_template_titles_changed(self):
        self._create_complex()

        # build changes dict to change each node's title
        changes = {
            x._primary_key: {
                'title': 'New Title ' + str(idx)
            } for idx, x in enumerate(self.project.nodes)
        }

        # create templated node
        new = self.project.use_as_template(
            auth=self.auth,
            changes=changes
        )

        for old_node, new_node in zip(self.project.nodes, new.nodes):
            if isinstance(old_node, Node):
                assert_equal(
                    changes[old_node._primary_key]['title'],
                    new_node.title,
                )
            else:
                assert_equal(
                    old_node.title,
                    new_node.title,
                )

    @requires_piwik
    def test_template_piwik_site_id_not_copied(self):
        new = self.project.use_as_template(
            auth=self.auth
        )
        assert_not_equal(new.piwik_site_id, self.project.piwik_site_id)
        assert_true(new.piwik_site_id is not None)

    def test_template_wiki_pages_not_copied(self):
        self.project.update_node_wiki(
            'template', 'lol',
            auth=self.auth
        )
        new = self.project.use_as_template(
            auth=self.auth
        )
        assert_in('template', self.project.wiki_pages_current)
        assert_in('template', self.project.wiki_pages_versions)
        assert_equal(new.wiki_pages_current, {})
        assert_equal(new.wiki_pages_versions, {})

    def test_user_who_makes_node_from_template_has_creator_permission(self):
        project = ProjectFactory(is_public=True)
        user = UserFactory()
        auth = Auth(user)

        templated = project.use_as_template(auth)

        assert_equal(templated.get_permissions(user), ['read', 'write', 'admin'])

    def test_template_security(self):
        """Create a templated node from a node with public and private children

        Children for which the user has no access should not be copied
        """
        other_user = UserFactory()
        other_user_auth = Auth(user=other_user)

        self._create_complex()

        # set two projects to public - leaving self.component as private
        self.project.is_public = True
        self.project.save()
        self.subproject.is_public = True
        self.subproject.save()

        # add new children, for which the user has each level of access
        self.read = NodeFactory(creator=self.user, parent=self.project)
        self.read.add_contributor(other_user, permissions=['read', ])
        self.read.save()

        self.write = NodeFactory(creator=self.user, parent=self.project)
        self.write.add_contributor(other_user, permissions=['read', 'write'])
        self.write.save()

        self.admin = NodeFactory(creator=self.user, parent=self.project)
        self.admin.add_contributor(other_user)
        self.admin.save()

        # filter down self.nodes to only include projects the user can see
        visible_nodes = filter(
            lambda x: x.can_view(other_user_auth),
            self.project.nodes
        )

        # create templated node
        new = self.project.use_as_template(auth=other_user_auth)

        assert_equal(new.title, self._default_title(self.project))

        # check that all children were copied
        assert_equal(
            set(x.template_node._id for x in new.nodes),
            set(x._id for x in visible_nodes),
        )
        # ensure all child nodes were actually copied, instead of moved
        assert_true({x._primary_key for x in new.nodes}.isdisjoint(
            {x._primary_key for x in self.project.nodes}
        ))

        # ensure that the creator is admin for each node copied
        for node in new.nodes:
            assert_equal(
                node.permissions.get(other_user._id),
                ['read', 'write', 'admin'],
            )


class TestForkNode(OsfTestCase):

    def setUp(self):
        super(TestForkNode, self).setUp()
        self.user = UserFactory()
        self.auth = Auth(user=self.user)
        self.project = ProjectFactory(creator=self.user)

    def _cmp_fork_original(self, fork_user, fork_date, fork, original,
                           title_prepend='Fork of '):
        """Compare forked node with original node. Verify copied fields,
        modified fields, and files; recursively compare child nodes.

        :param fork_user: User who forked the original nodes
        :param fork_date: Datetime (UTC) at which the original node was forked
        :param fork: Forked node
        :param original: Original node
        :param title_prepend: String prepended to fork title

        """
        # Test copied fields
        assert_equal(title_prepend + original.title, fork.title)
        assert_equal(original.category, fork.category)
        assert_equal(original.description, fork.description)
        assert_equal(original.logs, fork.logs[:-1])
        assert_true(len(fork.logs) == len(original.logs) + 1)
        assert_equal(fork.logs[-1].action, NodeLog.NODE_FORKED)
        assert_equal(original.tags, fork.tags)
        assert_equal(original.parent_node is None, fork.parent_node is None)

        # Test modified fields
        assert_true(fork.is_fork)
        assert_equal(len(fork.private_links), 0)
        assert_equal(fork.forked_from, original)
        assert_in(fork._id, original.node__forked)
        # Note: Must cast ForeignList to list for comparison
        assert_equal(list(fork.contributors), [fork_user])
        assert_true((fork_date - fork.date_created) < datetime.timedelta(seconds=30))
        assert_not_equal(fork.forked_date, original.date_created)

        # Test that pointers were copied correctly
        assert_equal(
            [pointer.node for pointer in original.nodes_pointer],
            [pointer.node for pointer in fork.nodes_pointer],
        )

        # Test that add-ons were copied correctly
        assert_equal(
            original.get_addon_names(),
            fork.get_addon_names()
        )
        assert_equal(
            [addon.config.short_name for addon in original.get_addons()],
            [addon.config.short_name for addon in fork.get_addons()]
        )

        fork_user_auth = Auth(user=fork_user)
        # Recursively compare children
        for idx, child in enumerate(original.nodes):
            if child.can_view(fork_user_auth):
                self._cmp_fork_original(fork_user, fork_date, fork.nodes[idx],
                                        child, title_prepend='')

    @mock.patch('framework.status.push_status_message')
    def test_fork_recursion(self, mock_push_status_message):
        """Omnibus test for forking.
        """
        # Make some children
        self.component = NodeFactory(creator=self.user, parent=self.project)
        self.subproject = ProjectFactory(creator=self.user, parent=self.project)

        # Add pointers to test copying
        pointee = ProjectFactory()
        self.project.add_pointer(pointee, auth=self.auth)
        self.component.add_pointer(pointee, auth=self.auth)
        self.subproject.add_pointer(pointee, auth=self.auth)

        # Add add-on to test copying
        self.project.add_addon('github', self.auth)
        self.component.add_addon('github', self.auth)
        self.subproject.add_addon('github', self.auth)

        # Log time
        fork_date = datetime.datetime.utcnow()

        # Fork node
        with mock.patch.object(Node, 'bulk_update_search'):
            fork = self.project.fork_node(auth=self.auth)

        # Compare fork to original
        self._cmp_fork_original(self.user, fork_date, fork, self.project)

    def test_fork_private_children(self):
        """Tests that only public components are created

        """
        # Make project public
        self.project.set_privacy('public')
        # Make some children
        self.public_component = NodeFactory(
            creator=self.user,
            parent=self.project,
            title='Forked',
            is_public=True,
        )
        self.public_subproject = ProjectFactory(
            creator=self.user,
            parent=self.project,
            title='Forked',
            is_public=True,
        )
        self.private_component = NodeFactory(
            creator=self.user,
            parent=self.project,
            title='Not Forked',
        )
        self.private_subproject = ProjectFactory(
            creator=self.user,
            parent=self.project,
            title='Not Forked',
        )
        self.private_subproject_public_component = NodeFactory(
            creator=self.user,
            parent=self.private_subproject,
            title='Not Forked',
        )
        self.public_subproject_public_component = NodeFactory(
            creator=self.user,
            parent=self.private_subproject,
            title='Forked',
        )
        user2 = UserFactory()
        user2_auth = Auth(user=user2)
        fork = None
        # New user forks the project
        fork = self.project.fork_node(user2_auth)

        # fork correct children
        assert_equal(len(fork.nodes), 2)
        assert_not_in('Not Forked', [node.title for node in fork.nodes])

    def test_fork_not_public(self):
        self.project.set_privacy('public')
        fork = self.project.fork_node(self.auth)
        assert_false(fork.is_public)

    def test_not_fork_private_link(self):
        link = PrivateLinkFactory()
        link.nodes.append(self.project)
        link.save()
        fork = self.project.fork_node(self.auth)
        assert_not_in(link, fork.private_links)

    def test_cannot_fork_private_node(self):
        user2 = UserFactory()
        user2_auth = Auth(user=user2)
        with assert_raises(PermissionsError):
            self.project.fork_node(user2_auth)

    def test_can_fork_public_node(self):
        self.project.set_privacy('public')
        user2 = UserFactory()
        user2_auth = Auth(user=user2)
        fork = self.project.fork_node(user2_auth)
        assert_true(fork)

    def test_contributor_can_fork(self):
        user2 = UserFactory()
        self.project.add_contributor(user2)
        user2_auth = Auth(user=user2)
        fork = self.project.fork_node(user2_auth)
        assert_true(fork)
        # Forker has admin permissions
        assert_equal(len(fork.contributors), 1)
        assert_equal(fork.get_permissions(user2), ['read', 'write', 'admin'])

    def test_fork_preserves_license(self):
        license = NodeLicenseRecordFactory()
        self.project.node_license = license
        self.project.save()
        fork = self.project.fork_node(self.auth)
        assert_equal(fork.node_license.id, license.id)

    def test_fork_registration(self):
        self.registration = RegistrationFactory(project=self.project)
        fork = self.registration.fork_node(self.auth)

        # fork should not be a registration
        assert_false(fork.is_registration)

        # Compare fork to original
        self._cmp_fork_original(
            self.user,
            datetime.datetime.utcnow(),
            fork,
            self.registration,
        )


class TestRegisterNode(OsfTestCase):

    def setUp(self):
        super(TestRegisterNode, self).setUp()
        ensure_schemas()
        self.user = UserFactory()
        self.auth = Auth(user=self.user)
        self.project = ProjectFactory(creator=self.user)
        self.link = PrivateLinkFactory()
        self.link.nodes.append(self.project)
        self.link.save()
        self.registration = RegistrationFactory(project=self.project)

    def test_factory(self):
        # Create a registration with kwargs
        registration1 = RegistrationFactory(
            title='t1', description='d1', creator=self.user,
        )
        assert_equal(registration1.title, 't1')
        assert_equal(registration1.description, 'd1')
        assert_equal(len(registration1.contributors), 1)
        assert_in(self.user, registration1.contributors)
        assert_equal(registration1.registered_user, self.user)
        assert_equal(len(registration1.private_links), 0)

        # Create a registration from a project
        user2 = UserFactory()
        self.project.add_contributor(user2)
        registration2 = RegistrationFactory(
            project=self.project,
            user=user2,
            data={'some': 'data'},
        )
        assert_equal(registration2.registered_from, self.project)
        assert_equal(registration2.registered_user, user2)
        assert_equal(
            registration2.registered_meta[get_default_metaschema()._id],
            {'some': 'data'}
        )

        # Test default user
        assert_equal(self.registration.registered_user, self.user)

    def test_title(self):
        assert_equal(self.registration.title, self.project.title)

    def test_description(self):
        assert_equal(self.registration.description, self.project.description)

    def test_category(self):
        assert_equal(self.registration.category, self.project.category)

    def test_permissions(self):
        assert_false(self.registration.is_public)
        self.project.set_privacy('public')
        registration = RegistrationFactory(project=self.project)
        assert_false(registration.is_public)

    def test_contributors(self):
        assert_equal(self.registration.contributors, self.project.contributors)

    def test_forked_from(self):
        # A a node that is not a fork
        assert_equal(self.registration.forked_from, None)
        # A node that is a fork
        fork = self.project.fork_node(self.auth)
        registration = RegistrationFactory(project=fork)
        assert_equal(registration.forked_from, self.project)

    def test_private_links(self):
        assert_not_equal(
            self.registration.private_links,
            self.project.private_links
        )

    def test_creator(self):
        user2 = UserFactory()
        self.project.add_contributor(user2)
        registration = RegistrationFactory(project=self.project)
        assert_equal(registration.creator, self.user)

    def test_logs(self):
        # Registered node has all logs except for registration approval initiated
        assert_equal(self.registration.logs, self.project.logs[:-1])

    def test_tags(self):
        assert_equal(self.registration.tags, self.project.tags)

    def test_nodes(self):

        # Create some nodes
        self.component = NodeFactory(
            creator=self.user,
            parent=self.project,
            title='Title1',
        )
        self.subproject = ProjectFactory(
            creator=self.user,
            parent=self.project,
            title='Title2',
        )
        self.subproject_component = NodeFactory(
            creator=self.user,
            parent=self.subproject,
            title='Title3',
        )

        # Make a registration
        registration = RegistrationFactory(project=self.project)

        # Reload the registration; else test won't catch failures to save
        registration.reload()

        # Registration has the nodes
        assert_equal(len(registration.nodes), 2)
        assert_equal(
            [node.title for node in registration.nodes],
            [node.title for node in self.project.nodes],
        )
        # Nodes are copies and not the original versions
        for node in registration.nodes:
            assert_not_in(node, self.project.nodes)
            assert_true(node.is_registration)

    def test_private_contributor_registration(self):

        # Create some nodes
        self.component = NodeFactory(
            creator=self.user,
            parent=self.project,
        )
        self.subproject = ProjectFactory(
            creator=self.user,
            parent=self.project,
        )

        # Create some nodes to share
        self.shared_component = NodeFactory(
            creator=self.user,
            parent=self.project,
        )
        self.shared_subproject = ProjectFactory(
            creator=self.user,
            parent=self.project,
        )

        # Share the project and some nodes
        user2 = UserFactory()
        self.project.add_contributor(user2, permissions=('read', 'write', 'admin'))
        self.shared_component.add_contributor(user2, permissions=('read', 'write', 'admin'))
        self.shared_subproject.add_contributor(user2, permissions=('read', 'write', 'admin'))

        # Partial contributor registers the node
        registration = RegistrationFactory(project=self.project, user=user2)

        # The correct subprojects were registered
        assert_equal(len(registration.nodes), len(self.project.nodes))
        for idx in range(len(registration.nodes)):
            assert_true(registration.nodes[idx].is_registration_of(self.project.nodes[idx]))

    def test_is_registration(self):
        assert_true(self.registration.is_registration)

    def test_registered_date(self):
        assert_almost_equal(
            self.registration.registered_date,
            datetime.datetime.utcnow(),
            delta=datetime.timedelta(seconds=30),
        )

    def test_registered_addons(self):
        assert_equal(
            [addon.config.short_name for addon in self.registration.get_addons()],
            [addon.config.short_name for addon in self.registration.registered_from.get_addons()],
        )

    def test_registered_user(self):
        # Add a second contributor
        user2 = UserFactory()
        self.project.add_contributor(user2, permissions=('read', 'write', 'admin'))
        # Second contributor registers project
        registration = RegistrationFactory(parent=self.project, user=user2)
        assert_equal(registration.registered_user, user2)

    def test_registered_from(self):
        assert_equal(self.registration.registered_from, self.project)

    def test_registered_get_absolute_url(self):
        assert_equal(self.registration.get_absolute_url(),
                     '{}v2/registrations/{}/'
                        .format(settings.API_DOMAIN, self.registration._id)
        )

    def test_registration_list(self):
        assert_in(self.registration._id, self.project.node__registrations)

class TestNodeLog(OsfTestCase):

    def setUp(self):
        super(TestNodeLog, self).setUp()
        self.log = NodeLogFactory()

    def test_repr(self):
        rep = repr(self.log)
        assert_in(self.log.action, rep)
        assert_in(self.log._id, rep)

    def test_node_log_factory(self):
        log = NodeLogFactory()
        assert_true(log.action)

    def test_render_log_contributor_unregistered(self):
        node = NodeFactory()
        name, email = fake.name(), fake.email()
        unreg = node.add_unregistered_contributor(fullname=name, email=email,
            auth=Auth(node.creator))
        node.save()

        log = NodeLogFactory(params={'node': node._primary_key})
        ret = log._render_log_contributor(unreg._primary_key)

        assert_false(ret['registered'])
        record = unreg.get_unclaimed_record(node._primary_key)
        assert_equal(ret['fullname'], record['name'])

    def test_render_log_contributor_none(self):
        log = NodeLogFactory()
        assert_equal(log._render_log_contributor(None), None)

    def test_tz_date(self):
        assert_equal(self.log.tz_date.tzinfo, pytz.UTC)

    def test_formatted_date(self):
        iso_formatted = self.log.formatted_date  # The string version in iso format
        # Reparse the date
        parsed = parser.parse(iso_formatted)
        unparsed = self.log.tz_date
        assert_equal(parsed, unparsed)

    def test_resolve_node_same_as_self_node(self):
        project = ProjectFactory()
        assert_equal(
            project.logs[-1].resolve_node(project),
            project,
        )

    def test_resolve_node_in_nodes_list(self):
        component = NodeFactory()
        assert_equal(
            component.logs[-1].resolve_node(component.parent_node),
            component,
        )

    def test_resolve_node_fork_of_self_node(self):
        project = ProjectFactory()
        fork = project.fork_node(auth=Auth(project.creator))
        assert_equal(
            fork.logs[-1].resolve_node(fork),
            fork,
        )

    def test_resolve_node_fork_of_self_in_nodes_list(self):
        user = UserFactory()
        component = ProjectFactory(creator=user)
        project = ProjectFactory(creator=user)
        project.nodes.append(component)
        project.save()
        forked_project = project.fork_node(auth=Auth(user=user))
        assert_equal(
            forked_project.nodes[0].logs[-1].resolve_node(forked_project),
            forked_project.nodes[0],
        )

    def test_can_view(self):
        project = ProjectFactory(is_public=False)

        non_contrib = UserFactory()

        created_log = project.logs[0]
        assert_false(created_log.can_view(project, Auth(user=non_contrib)))
        assert_true(created_log.can_view(project, Auth(user=project.creator)))

    def test_can_view_with_non_related_project_arg(self):
        project = ProjectFactory()
        unrelated = ProjectFactory()

        created_log = project.logs[0]
        assert_false(created_log.can_view(unrelated, Auth(user=project.creator)))


class TestPermissions(OsfTestCase):

    def setUp(self):
        super(TestPermissions, self).setUp()
        self.project = ProjectFactory()

    def test_default_creator_permissions(self):
        assert_equal(
            set(CREATOR_PERMISSIONS),
            set(self.project.permissions[self.project.creator._id])
        )

    def test_default_contributor_permissions(self):
        user = UserFactory()
        self.project.add_contributor(user, permissions=['read'], auth=Auth(user=self.project.creator))
        self.project.save()
        assert_equal(
            set(['read']),
            set(self.project.get_permissions(user))
        )

    def test_adjust_permissions(self):
        self.project.permissions[42] = ['dance']
        self.project.save()
        assert_not_in(42, self.project.permissions)

    def test_add_permission(self):
        self.project.add_permission(self.project.creator, 'dance')
        assert_in(self.project.creator._id, self.project.permissions)
        assert_in('dance', self.project.permissions[self.project.creator._id])

    def test_add_permission_already_granted(self):
        self.project.add_permission(self.project.creator, 'dance')
        with assert_raises(ValueError):
            self.project.add_permission(self.project.creator, 'dance')

    def test_remove_permission(self):
        self.project.add_permission(self.project.creator, 'dance')
        self.project.remove_permission(self.project.creator, 'dance')
        assert_not_in('dance', self.project.permissions[self.project.creator._id])

    def test_remove_permission_not_granted(self):
        with assert_raises(ValueError):
            self.project.remove_permission(self.project.creator, 'dance')

    def test_has_permission_true(self):
        self.project.add_permission(self.project.creator, 'dance')
        assert_true(self.project.has_permission(self.project.creator, 'dance'))

    def test_has_permission_false(self):
        self.project.add_permission(self.project.creator, 'dance')
        assert_false(self.project.has_permission(self.project.creator, 'sing'))

    def test_has_permission_not_in_dict(self):
        assert_false(self.project.has_permission(self.project.creator, 'dance'))


class TestPointer(OsfTestCase):

    def setUp(self):
        super(TestPointer, self).setUp()
        self.pointer = PointerFactory()

    def test_title(self):
        assert_equal(
            self.pointer.title,
            self.pointer.node.title
        )

    def test_contributors(self):
        assert_equal(
            self.pointer.contributors,
            self.pointer.node.contributors
        )

    def _assert_clone(self, pointer, cloned):
        assert_not_equal(
            pointer._id,
            cloned._id
        )
        assert_equal(
            pointer.node,
            cloned.node
        )

    def test_get_pointer_parent(self):
        parent = ProjectFactory()
        pointed = ProjectFactory()
        parent.add_pointer(pointed, Auth(parent.creator))
        parent.save()
        assert_equal(get_pointer_parent(parent.nodes[0]), parent)

    def test_clone(self):
        cloned = self.pointer._clone()
        self._assert_clone(self.pointer, cloned)

    def test_clone_no_node(self):
        pointer = Pointer()
        cloned = pointer._clone()
        assert_equal(cloned, None)

    def test_fork(self):
        forked = self.pointer.fork_node()
        self._assert_clone(self.pointer, forked)

    def test_register(self):
        registered = self.pointer.fork_node()
        self._assert_clone(self.pointer, registered)

    def test_register_with_pointer_to_registration(self):
        pointee = RegistrationFactory()
        project = ProjectFactory()
        auth = Auth(user=project.creator)
        project.add_pointer(pointee, auth=auth)
        with mock_archive(project) as registration:
            assert_equal(registration.nodes[0].node, pointee)

    def test_has_pointers_recursive_false(self):
        project = ProjectFactory()
        node = NodeFactory(project=project)
        assert_false(project.has_pointers_recursive)
        assert_false(node.has_pointers_recursive)

    def test_has_pointers_recursive_true(self):
        project = ProjectFactory()
        node = NodeFactory(parent=project)
        node.nodes.append(self.pointer)
        assert_true(node.has_pointers_recursive)
        assert_true(project.has_pointers_recursive)


class TestWatchConfig(OsfTestCase):

    def test_factory(self):
        config = WatchConfigFactory(digest=True, immediate=False)
        assert_true(config.digest)
        assert_false(config.immediate)
        assert_true(config.node._id)


class TestUnregisteredUser(OsfTestCase):

    def setUp(self):
        super(TestUnregisteredUser, self).setUp()
        self.referrer = UserFactory()
        self.project = ProjectFactory(creator=self.referrer)
        self.user = UnregUserFactory()

    def add_unclaimed_record(self):
        given_name = 'Fredd Merkury'
        email = fake.email()
        self.user.add_unclaimed_record(node=self.project,
            given_name=given_name, referrer=self.referrer,
            email=email)
        self.user.save()
        data = self.user.unclaimed_records[self.project._primary_key]
        return email, data

    def test_unregistered_factory(self):
        u1 = UnregUserFactory()
        assert_false(u1.is_registered)
        assert_true(u1.password is None)
        assert_true(u1.fullname)

    def test_unconfirmed_factory(self):
        u = UnconfirmedUserFactory()
        assert_false(u.is_registered)
        assert_true(u.username)
        assert_true(u.fullname)
        assert_true(u.password)
        assert_equal(len(u.email_verifications.keys()), 1)

    def test_add_unclaimed_record(self):
        email, data = self.add_unclaimed_record()
        assert_equal(data['name'], 'Fredd Merkury')
        assert_equal(data['referrer_id'], self.referrer._primary_key)
        assert_in('token', data)
        assert_equal(data['email'], email)
        assert_equal(data, self.user.get_unclaimed_record(self.project._primary_key))

    def test_get_claim_url(self):
        self.add_unclaimed_record()
        uid = self.user._primary_key
        pid = self.project._primary_key
        token = self.user.get_unclaimed_record(pid)['token']
        domain = settings.DOMAIN
        assert_equal(self.user.get_claim_url(pid, external=True),
            '{domain}user/{uid}/{pid}/claim/?token={token}'.format(**locals()))

    def test_get_claim_url_raises_value_error_if_not_valid_pid(self):
        with assert_raises(ValueError):
            self.user.get_claim_url('invalidinput')

    def test_cant_add_unclaimed_record_if_referrer_isnt_contributor(self):
        project = ProjectFactory()  # referrer isn't a contributor to this project
        with assert_raises(PermissionsError):
            self.user.add_unclaimed_record(node=project,
                given_name='fred m', referrer=self.referrer)

    def test_register(self):
        assert_false(self.user.is_registered)  # sanity check
        assert_false(self.user.is_claimed)
        email = fake.email()
        self.user.register(username=email, password='killerqueen')
        self.user.save()
        assert_true(self.user.is_claimed)
        assert_true(self.user.is_registered)
        assert_true(self.user.check_password('killerqueen'))
        assert_equal(self.user.username, email)

    def test_registering_with_a_different_email_adds_to_emails_list(self):
        user = UnregUserFactory()
        assert_equal(user.password, None)  # sanity check
        user.register(username=fake.email(), password='killerqueen')

    def test_verify_claim_token(self):
        self.add_unclaimed_record()
        valid = self.user.get_unclaimed_record(self.project._primary_key)['token']
        assert_true(self.user.verify_claim_token(valid, project_id=self.project._primary_key))
        assert_false(self.user.verify_claim_token('invalidtoken', project_id=self.project._primary_key))

    def test_claim_contributor(self):
        self.add_unclaimed_record()
        # sanity cheque
        assert_false(self.user.is_registered)
        assert_true(self.project)


class TestTags(OsfTestCase):

    def setUp(self):
        super(TestTags, self).setUp()
        self.project = ProjectFactory()
        self.auth = Auth(self.project.creator)

    def test_add_tag(self):
        self.project.add_tag('scientific', auth=self.auth)
        assert_in('scientific', self.project.tags)
        assert_equal(
            self.project.logs[-1].action,
            NodeLog.TAG_ADDED
        )

    def test_add_tag_too_long(self):
        with assert_raises(ValidationError):
            self.project.add_tag('q' * 129, auth=self.auth)

    def test_remove_tag(self):
        self.project.add_tag('scientific', auth=self.auth)
        self.project.remove_tag('scientific', auth=self.auth)
        assert_not_in('scientific', self.project.tags)
        assert_equal(
            self.project.logs[-1].action,
            NodeLog.TAG_REMOVED
        )

    def test_remove_tag_not_present(self):
        self.project.remove_tag('scientific', auth=self.auth)
        assert_equal(
            self.project.logs[-1].action,
            NodeLog.PROJECT_CREATED
        )


class TestContributorVisibility(OsfTestCase):

    def setUp(self):
        super(TestContributorVisibility, self).setUp()
        self.project = ProjectFactory()
        self.user2 = UserFactory()
        self.project.add_contributor(self.user2)

    def test_get_visible_true(self):
        assert_true(self.project.get_visible(self.project.creator))

    def test_get_visible_false(self):
        self.project.set_visible(self.project.creator, False)
        assert_false(self.project.get_visible(self.project.creator))

    def test_make_invisible(self):
        self.project.set_visible(self.project.creator, False, save=True)
        self.project.reload()
        assert_not_in(
            self.project.creator._id,
            self.project.visible_contributor_ids
        )
        assert_not_in(
            self.project.creator,
            self.project.visible_contributors
        )
        assert_equal(
            self.project.logs[-1].action,
            NodeLog.MADE_CONTRIBUTOR_INVISIBLE
        )

    def test_make_visible(self):
        self.project.set_visible(self.project.creator, False, save=True)
        self.project.set_visible(self.project.creator, True, save=True)
        self.project.reload()
        assert_in(
            self.project.creator._id,
            self.project.visible_contributor_ids
        )
        assert_in(
            self.project.creator,
            self.project.visible_contributors
        )
        assert_equal(
            self.project.logs[-1].action,
            NodeLog.MADE_CONTRIBUTOR_VISIBLE
        )
        # Regression test: Ensure that hiding and showing the first contributor
        # does not change the visible contributor order
        assert_equal(
            self.project.visible_contributors,
            [self.project.creator, self.user2]
        )

    def test_set_visible_missing(self):
        with assert_raises(ValueError):
            self.project.set_visible(UserFactory(), True)


class TestProjectWithAddons(OsfTestCase):

    def test_factory(self):
        p = ProjectWithAddonFactory(addon='s3')
        assert_true(p.get_addon('s3'))
        assert_true(p.creator.get_addon('s3'))


class TestPrivateLink(OsfTestCase):

    def test_node_scale(self):
        link = PrivateLinkFactory()
        project = ProjectFactory()
        comp = NodeFactory(parent=project)
        link.nodes.append(project)
        link.save()
        assert_equal(link.node_scale(project), -40)
        assert_equal(link.node_scale(comp), -20)

    # Regression test for https://sentry.osf.io/osf/production/group/1119/
    def test_to_json_nodes_with_deleted_parent(self):
        link = PrivateLinkFactory()
        project = ProjectFactory(is_deleted=True)
        node = NodeFactory(project=project)
        link.nodes.extend([project, node])
        link.save()
        result = link.to_json()
        # result doesn't include deleted parent
        assert_equal(len(result['nodes']), 1)

    # Regression test for https://sentry.osf.io/osf/production/group/1119/
    def test_node_scale_with_deleted_parent(self):
        link = PrivateLinkFactory()
        project = ProjectFactory(is_deleted=True)
        node = NodeFactory(project=project)
        link.nodes.extend([project, node])
        link.save()
        assert_equal(link.node_scale(node), -40)


    def test_create_from_node(self):
        ensure_schemas()
        proj = ProjectFactory()
        user = proj.creator
        schema = MetaSchema.find()[0]
        data = {'some': 'data'}
        draft = DraftRegistration.create_from_node(
            proj,
            user=user,
            schema=schema,
            data=data,
        )
        assert_equal(user, draft.initiator)
        assert_equal(schema, draft.registration_schema)
        assert_equal(data, draft.registration_metadata)
        assert_equal(proj, draft.branched_from)


if __name__ == '__main__':
    unittest.main()<|MERGE_RESOLUTION|>--- conflicted
+++ resolved
@@ -58,11 +58,7 @@
     UserFactory, ApiOAuth2ApplicationFactory, NodeFactory, PointerFactory,
     ProjectFactory, NodeLogFactory, WatchConfigFactory,
     NodeWikiFactory, RegistrationFactory, UnregUserFactory,
-<<<<<<< HEAD
-    ProjectWithAddonFactory, UnconfirmedUserFactory, CommentFactory, PrivateLinkFactory,
-=======
     ProjectWithAddonFactory, UnconfirmedUserFactory, PrivateLinkFactory,
->>>>>>> c2071804
     AuthUserFactory, DashboardFactory, FolderFactory,
     NodeLicenseRecordFactory
 )
