--- conflicted
+++ resolved
@@ -4304,7 +4304,6 @@
 
         assert_equal(mock_signals.signals_sent(), set([auth.signals.user_confirmed]))
 
-<<<<<<< HEAD
 
 class TestDiscussionsViews(OsfTestCase):
 
@@ -4370,7 +4369,5 @@
         assert_not_in(self.user, self.project.mailing_unsubs)
 
 
-=======
->>>>>>> cb07dc9e
 if __name__ == '__main__':
     unittest.main()