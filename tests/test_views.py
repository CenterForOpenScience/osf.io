#!/usr/bin/env python3
# -*- coding: utf-8 -*-
"""Views tests for the OSF."""

from __future__ import absolute_import

import datetime as dt
from rest_framework import status as http_status
import json
import time
import mock

import unittest
from future.moves.urllib.parse import quote

from flask import request
import pytest
from nose.tools import *  # noqa PEP8 asserts
from django.utils import timezone
from django.core.exceptions import ValidationError
from django.db import connection, transaction
from django.test.utils import CaptureQueriesContext

from addons.github.tests.factories import GitHubAccountFactory
from addons.osfstorage import settings as osfstorage_settings
from addons.wiki.models import WikiPage

from framework import auth
from framework.auth import Auth, authenticate, cas, core
from framework.auth.campaigns import (
    get_campaigns,
    is_institution_login,
    is_native_login,
    is_proxy_login,
    campaign_url_for
)

from framework.auth.exceptions import InvalidTokenError
from framework.auth.utils import impute_names_model, ensure_external_identity_uniqueness
from framework.auth.views import login_and_register_handler
from framework.celery_tasks import handlers
from framework.exceptions import HTTPError, TemplateHTTPError
from framework.flask import redirect
from framework.transactions.handlers import no_auto_transaction

from waffle.testutils import override_flag

from website import mailchimp_utils, mails, settings, language
from website.profile.utils import add_contributor_json, serialize_unregistered
from website.profile.views import update_osf_help_mails_subscription
from website.project.decorators import check_can_access
from website.project.model import has_anonymous_link
from website.project.signals import contributor_added
from website.project.views.contributor import (
    deserialize_contributors,
    notify_added_contributor,
    send_claim_email,
    send_claim_registered_email,
)
from website.settings import EXTERNAL_EMBER_APPS
from website.project.views.node import _should_show_wiki_widget, abbrev_authors
from website.util import api_url_for, web_url_for
from website.util import rubeus
from website.util.metrics import OsfSourceTags, OsfClaimedTags, provider_source_tag, provider_claimed_tag
from osf import features
from osf.utils import permissions
from osf.models import (
    Comment,
    AbstractNode,
    NodeLog,
    OSFUser,
    Tag,
    SpamStatus,
    NodeRelation,
    QuickFilesNode,
    NotableEmailDomain
)

from tests.base import (
    assert_is_redirect,
    capture_signals,
    fake,
    get_default_metaschema,
    OsfTestCase,
    assert_datetime_equal,
    test_app
)
from tests.utils import run_celery_tasks
from tests.test_cas_authentication import generate_external_user_with_resp
from api_tests.utils import create_test_file


from osf_tests.factories import (
    fake_email,
    ApiOAuth2ApplicationFactory,
    ApiOAuth2PersonalTokenFactory,
    AuthUserFactory,
    CollectionFactory,
    CommentFactory,
    InstitutionFactory,
    NodeFactory,
    OSFGroupFactory,
    PreprintFactory,
    PreprintProviderFactory,
    PrivateLinkFactory,
    ProjectFactory,
    ProjectWithAddonFactory,
    RegistrationFactory,
    RegistrationProviderFactory,
    UserFactory,
    UnconfirmedUserFactory,
    UnregUserFactory,
    RegionFactory,
    DraftRegistrationFactory,
)

pytestmark = pytest.mark.django_db


@test_app.route('/errorexc')
def error_exc():
    UserFactory()
    raise RuntimeError

@test_app.route('/error500')
def error500():
    UserFactory()
    return 'error', 500

@test_app.route('/noautotransact')
@no_auto_transaction
def no_auto_transact():
    UserFactory()
    return 'error', 500

class TestViewsAreAtomic(OsfTestCase):
    def test_error_response_rolls_back_transaction(self):
        original_user_count = OSFUser.objects.count()
        self.app.get('/error500', expect_errors=True)
        assert_equal(OSFUser.objects.count(), original_user_count)

        # Need to set debug = False in order to rollback transactions in transaction_teardown_request
        test_app.debug = False
        try:
            self.app.get('/errorexc', expect_errors=True)
        except RuntimeError:
            pass
        test_app.debug = True

        self.app.get('/noautotransact', expect_errors=True)
        assert_equal(OSFUser.objects.count(), original_user_count + 1)


@pytest.mark.enable_bookmark_creation
class TestViewingProjectWithPrivateLink(OsfTestCase):

    def setUp(self):
        super(TestViewingProjectWithPrivateLink, self).setUp()
        self.user = AuthUserFactory()  # Is NOT a contributor
        self.project = ProjectFactory(is_public=False)
        self.link = PrivateLinkFactory()
        self.link.nodes.add(self.project)
        self.link.save()
        self.project_url = self.project.web_url_for('view_project')

    def test_edit_private_link_empty(self):
        node = ProjectFactory(creator=self.user)
        link = PrivateLinkFactory()
        link.nodes.add(node)
        link.save()
        url = node.api_url_for('project_private_link_edit')
        res = self.app.put_json(url, {'pk': link._id, 'value': ''}, auth=self.user.auth, expect_errors=True)
        assert_equal(res.status_code, 400)
        assert_in('Title cannot be blank', res.body.decode())

    def test_edit_private_link_invalid(self):
        node = ProjectFactory(creator=self.user)
        link = PrivateLinkFactory()
        link.nodes.add(node)
        link.save()
        url = node.api_url_for('project_private_link_edit')
        res = self.app.put_json(url, {'pk': link._id, 'value': '<a></a>'}, auth=self.user.auth, expect_errors=True)
        assert_equal(res.status_code, 400)
        assert_in('Invalid link name.', res.body.decode())

    @mock.patch('framework.auth.core.Auth.private_link')
    def test_can_be_anonymous_for_public_project(self, mock_property):
        mock_property.return_value(mock.MagicMock())
        mock_property.anonymous = True
        anonymous_link = PrivateLinkFactory(anonymous=True)
        anonymous_link.nodes.add(self.project)
        anonymous_link.save()
        self.project.set_privacy('public')
        self.project.save()
        self.project.reload()
        auth = Auth(user=self.user, private_key=anonymous_link.key)
        assert_true(has_anonymous_link(self.project, auth))

    def test_has_private_link_key(self):
        res = self.app.get(self.project_url, {'view_only': self.link.key})
        assert_equal(res.status_code, 200)

    def test_not_logged_in_no_key(self):
        res = self.app.get(self.project_url, {'view_only': None})
        assert_is_redirect(res)
        res = res.follow(expect_errors=True)
        assert_equal(res.status_code, 308)
        assert_equal(
            res.request.path,
            '/login'
        )

    def test_logged_in_no_private_key(self):
        res = self.app.get(self.project_url, {'view_only': None}, auth=self.user.auth,
                           expect_errors=True)
        assert_equal(res.status_code, http_status.HTTP_403_FORBIDDEN)

    def test_logged_in_has_key(self):
        res = self.app.get(
            self.project_url, {'view_only': self.link.key}, auth=self.user.auth)
        assert_equal(res.status_code, 200)

    @unittest.skip('Skipping for now until we find a way to mock/set the referrer')
    def test_prepare_private_key(self):
        res = self.app.get(self.project_url, {'key': self.link.key})

        res = res.click('Registrations')

        assert_is_redirect(res)
        res = res.follow()

        assert_equal(res.status_code, 200)
        assert_equal(res.request.GET['key'], self.link.key)

    def test_cannot_access_registrations_or_forks_with_anon_key(self):
        anonymous_link = PrivateLinkFactory(anonymous=True)
        anonymous_link.nodes.add(self.project)
        anonymous_link.save()
        self.project.is_public = False
        self.project.save()
        url = self.project_url + 'registrations/?view_only={}'.format(anonymous_link.key)
        res = self.app.get(url, expect_errors=True)

        assert_equal(res.status_code, 401)

    def test_can_access_registrations_and_forks_with_not_anon_key(self):
        link = PrivateLinkFactory(anonymous=False)
        link.nodes.add(self.project)
        link.save()
        self.project.is_public = False
        self.project.save()
        url = self.project_url + 'registrations/?view_only={}'.format(self.link.key)
        res = self.app.get(url)

        assert_equal(res.status_code, 302)
        assert_in(url.replace('/project/', ''), res.location)

    def test_check_can_access_valid(self):
        contributor = AuthUserFactory()
        self.project.add_contributor(contributor, auth=Auth(self.project.creator))
        self.project.save()
        assert_true(check_can_access(self.project, contributor))

    def test_check_can_access_osf_group_member_valid(self):
        user = AuthUserFactory()
        group = OSFGroupFactory(creator=user)
        self.project.add_osf_group(group, permissions.READ)
        self.project.save()
        assert_true(check_can_access(self.project, user))

    def test_check_user_access_invalid(self):
        noncontrib = AuthUserFactory()
        with assert_raises(HTTPError):
            check_can_access(self.project, noncontrib)

    def test_check_user_access_if_user_is_None(self):
        assert_false(check_can_access(self.project, None))

    def test_check_can_access_invalid_access_requests_enabled(self):
        noncontrib = AuthUserFactory()
        assert self.project.access_requests_enabled
        with assert_raises(TemplateHTTPError):
            check_can_access(self.project, noncontrib)

    def test_check_can_access_invalid_access_requests_disabled(self):
        noncontrib = AuthUserFactory()
        self.project.access_requests_enabled = False
        self.project.save()
        with assert_raises(HTTPError):
            check_can_access(self.project, noncontrib)

    def test_logged_out_user_cannot_view_spammy_project_via_private_link(self):
        self.project.spam_status = SpamStatus.SPAM
        self.project.save()
        res = self.app.get(self.project_url, {'view_only': self.link.key})
        # Logged out user gets redirected to login page
        assert_equal(res.status_code, 302)

    def test_logged_in_user_cannot_view_spammy_project_via_private_link(self):
        rando_user = AuthUserFactory()
        self.project.spam_status = SpamStatus.SPAM
        self.project.save()
        res = self.app.get(
            self.project_url,
            {'view_only': self.link.key},
            auth=rando_user.auth,
            expect_errors=True
        )
        assert_equal(res.status_code, 403)


@pytest.mark.enable_bookmark_creation
class TestProjectViews(OsfTestCase):

    def setUp(self):
        super(TestProjectViews, self).setUp()
        self.user1 = AuthUserFactory()
        self.user1.save()
        self.consolidate_auth1 = Auth(user=self.user1)
        self.auth = self.user1.auth
        self.user2 = AuthUserFactory()
        self.auth2 = self.user2.auth
        # A project has 2 contributors
        self.project = ProjectFactory(
            title='Ham',
            description='Honey-baked',
            creator=self.user1
        )
        self.project.add_contributor(self.user2, auth=Auth(self.user1))
        self.project.save()

        self.project2 = ProjectFactory(
            title='Tofu',
            description='Glazed',
            creator=self.user1
        )
        self.project2.add_contributor(self.user2, auth=Auth(self.user1))
        self.project2.save()

    @mock.patch('framework.status.push_status_message')
    def test_view_project_tos_status_message(self, mock_push_status_message):
        self.app.get(
            self.project.web_url_for('view_project'),
            auth=self.auth
        )
        assert_true(mock_push_status_message.called)
        assert_equal('terms_of_service', mock_push_status_message.mock_calls[0][2]['id'])

    @mock.patch('framework.status.push_status_message')
    def test_view_project_no_tos_status_message(self, mock_push_status_message):
        self.user1.accepted_terms_of_service = timezone.now()
        self.user1.save()
        self.app.get(
            self.project.web_url_for('view_project'),
            auth=self.auth
        )
        assert_false(mock_push_status_message.called)

    def test_node_setting_with_multiple_matched_institution_email_domains(self):
        # User has alternate emails matching more than one institution's email domains
        inst1 = InstitutionFactory(email_domains=['foo.bar'])
        inst2 = InstitutionFactory(email_domains=['baz.qux'])

        user = AuthUserFactory()
        user.emails.create(address='queen@foo.bar')
        user.emails.create(address='brian@baz.qux')
        user.save()
        project = ProjectFactory(creator=user)

        # node settings page loads without error
        url = project.web_url_for('node_setting')
        res = self.app.get(url, auth=user.auth)
        assert_equal(res.status_code, 200)

        # user is automatically affiliated with institutions
        # that matched email domains
        user.reload()
        assert_in(inst1, user.affiliated_institutions.all())
        assert_in(inst2, user.affiliated_institutions.all())

    def test_edit_title_empty(self):
        node = ProjectFactory(creator=self.user1)
        url = node.api_url_for('edit_node')
        res = self.app.post_json(url, {'name': 'title', 'value': ''}, auth=self.user1.auth, expect_errors=True)
        assert_equal(res.status_code, 400)
        assert_in('Title cannot be blank', res.body.decode())

    def test_edit_title_invalid(self):
        node = ProjectFactory(creator=self.user1)
        url = node.api_url_for('edit_node')
        res = self.app.post_json(url, {'name': 'title', 'value': '<a></a>'}, auth=self.user1.auth, expect_errors=True)
        assert_equal(res.status_code, 400)
        assert_in('Invalid title.', res.body.decode())

    def test_view_project_doesnt_select_for_update(self):
        node = ProjectFactory(creator=self.user1)
        url = node.api_url_for('view_project')

        with transaction.atomic(), CaptureQueriesContext(connection) as ctx:
            res = self.app.get(url, auth=self.user1.auth)

        for_update_sql = connection.ops.for_update_sql()
        assert_equal(res.status_code, 200)
        assert not any(for_update_sql in query['sql'] for query in ctx.captured_queries)

    def test_cannot_remove_only_visible_contributor(self):
        user1_contrib = self.project.contributor_set.get(user=self.user1)
        user1_contrib.visible = False
        user1_contrib.save()
        url = self.project.api_url_for('project_remove_contributor')
        res = self.app.post_json(
            url, {'contributorID': self.user2._id,
                  'nodeIDs': [self.project._id]}, auth=self.auth, expect_errors=True
        )
        assert_equal(res.status_code, http_status.HTTP_403_FORBIDDEN)
        assert_equal(res.json['message_long'], 'Must have at least one bibliographic contributor')
        assert_true(self.project.is_contributor(self.user2))

    def test_remove_only_visible_contributor_return_false(self):
        user1_contrib = self.project.contributor_set.get(user=self.user1)
        user1_contrib.visible = False
        user1_contrib.save()
        ret = self.project.remove_contributor(contributor=self.user2, auth=self.consolidate_auth1)
        assert_false(ret)
        self.project.reload()
        assert_true(self.project.is_contributor(self.user2))

    def test_can_view_nested_project_as_admin(self):
        self.parent_project = NodeFactory(
            title='parent project',
            category='project',
            parent=self.project,
            is_public=False
        )
        self.parent_project.save()
        self.child_project = NodeFactory(
            title='child project',
            category='project',
            parent=self.parent_project,
            is_public=False
        )
        self.child_project.save()
        url = self.child_project.web_url_for('view_project')
        res = self.app.get(url, auth=self.auth)
        assert_not_in('Private Project', res.body.decode())
        assert_in('parent project', res.body.decode())

    def test_edit_description(self):
        url = '/api/v1/project/{0}/edit/'.format(self.project._id)
        self.app.post_json(url,
                           {'name': 'description', 'value': 'Deep-fried'},
                           auth=self.auth)
        self.project.reload()
        assert_equal(self.project.description, 'Deep-fried')

    def test_project_api_url(self):
        url = self.project.api_url
        res = self.app.get(url, auth=self.auth)
        data = res.json
        assert_equal(data['node']['category'], 'Project')
        assert_equal(data['node']['node_type'], 'project')

        assert_equal(data['node']['title'], self.project.title)
        assert_equal(data['node']['is_public'], self.project.is_public)
        assert_equal(data['node']['is_registration'], False)
        assert_equal(data['node']['id'], self.project._primary_key)
        assert_true(data['user']['is_contributor'])
        assert_equal(data['node']['description'], self.project.description)
        assert_equal(data['node']['url'], self.project.url)
        assert_equal(data['node']['tags'], list(self.project.tags.values_list('name', flat=True)))
        assert_in('forked_date', data['node'])
        assert_in('registered_from_url', data['node'])
        # TODO: Test "parent" and "user" output

    def test_add_contributor_post(self):
        # Two users are added as a contributor via a POST request
        project = ProjectFactory(creator=self.user1, is_public=True)
        user2 = UserFactory()
        user3 = UserFactory()
        url = '/api/v1/project/{0}/contributors/'.format(project._id)

        dict2 = add_contributor_json(user2)
        dict3 = add_contributor_json(user3)
        dict2.update({
            'permission': permissions.ADMIN,
            'visible': True,
        })
        dict3.update({
            'permission': permissions.WRITE,
            'visible': False,
        })

        self.app.post_json(
            url,
            {
                'users': [dict2, dict3],
                'node_ids': [project._id],
            },
            content_type='application/json',
            auth=self.auth,
        ).maybe_follow()
        project.reload()
        assert_in(user2, project.contributors)
        # A log event was added
        assert_equal(project.logs.latest().action, 'contributor_added')
        assert_equal(len(project.contributors), 3)

        assert project.has_permission(user2, permissions.ADMIN) is True
        assert project.has_permission(user2, permissions.WRITE) is True
        assert project.has_permission(user2, permissions.READ) is True

        assert project.has_permission(user3, permissions.ADMIN) is False
        assert project.has_permission(user3, permissions.WRITE) is True
        assert project.has_permission(user3, permissions.READ) is True

    def test_manage_permissions(self):
        url = self.project.api_url + 'contributors/manage/'
        self.app.post_json(
            url,
            {
                'contributors': [
                    {'id': self.project.creator._id, 'permission': permissions.ADMIN,
                        'registered': True, 'visible': True},
                    {'id': self.user1._id, 'permission': permissions.READ,
                        'registered': True, 'visible': True},
                    {'id': self.user2._id, 'permission': permissions.ADMIN,
                        'registered': True, 'visible': True},
                ]
            },
            auth=self.auth,
        )

        self.project.reload()

        assert self.project.has_permission(self.user1, permissions.ADMIN) is False
        assert self.project.has_permission(self.user1, permissions.WRITE) is False
        assert self.project.has_permission(self.user1, permissions.READ) is True

        assert self.project.has_permission(self.user2, permissions.ADMIN) is True
        assert self.project.has_permission(self.user2, permissions.WRITE) is True
        assert self.project.has_permission(self.user2, permissions.READ) is True

    def test_manage_permissions_again(self):
        url = self.project.api_url + 'contributors/manage/'
        self.app.post_json(
            url,
            {
                'contributors': [
                    {'id': self.user1._id, 'permission': permissions.ADMIN,
                     'registered': True, 'visible': True},
                    {'id': self.user2._id, 'permission': permissions.ADMIN,
                     'registered': True, 'visible': True},
                ]
            },
            auth=self.auth,
        )

        self.project.reload()
        self.app.post_json(
            url,
            {
                'contributors': [
                    {'id': self.user1._id, 'permission': permissions.ADMIN,
                     'registered': True, 'visible': True},
                    {'id': self.user2._id, 'permission': permissions.READ,
                     'registered': True, 'visible': True},
                ]
            },
            auth=self.auth,
        )

        self.project.reload()

        assert self.project.has_permission(self.user2, permissions.ADMIN) is False
        assert self.project.has_permission(self.user2, permissions.WRITE) is False
        assert self.project.has_permission(self.user2, permissions.READ) is True

        assert self.project.has_permission(self.user1, permissions.ADMIN) is True
        assert self.project.has_permission(self.user1, permissions.WRITE) is True
        assert self.project.has_permission(self.user1, permissions.READ) is True

    def test_contributor_manage_reorder(self):

        # Two users are added as a contributor via a POST request
        project = ProjectFactory(creator=self.user1, is_public=True)
        reg_user1, reg_user2 = UserFactory(), UserFactory()
        project.add_contributors(
            [
                {'user': reg_user1, 'permissions': permissions.ADMIN, 'visible': True},
                {'user': reg_user2, 'permissions': permissions.ADMIN, 'visible': False},
            ]
        )
        # Add a non-registered user
        unregistered_user = project.add_unregistered_contributor(
            fullname=fake.name(), email=fake_email(),
            auth=self.consolidate_auth1,
            save=True,
        )

        url = project.api_url + 'contributors/manage/'
        self.app.post_json(
            url,
            {
                'contributors': [
                    {'id': reg_user2._id, 'permission': permissions.ADMIN,
                        'registered': True, 'visible': False},
                    {'id': project.creator._id, 'permission': permissions.ADMIN,
                        'registered': True, 'visible': True},
                    {'id': unregistered_user._id, 'permission': permissions.ADMIN,
                        'registered': False, 'visible': True},
                    {'id': reg_user1._id, 'permission': permissions.ADMIN,
                        'registered': True, 'visible': True},
                ]
            },
            auth=self.auth,
        )

        project.reload()

        assert_equal(
            # Note: Cast ForeignList to list for comparison
            list(project.contributors),
            [reg_user2, project.creator, unregistered_user, reg_user1]
        )

        assert_equal(
            list(project.visible_contributors),
            [project.creator, unregistered_user, reg_user1]
        )

    def test_project_remove_contributor(self):
        url = self.project.api_url_for('project_remove_contributor')
        # User 1 removes user2
        payload = {'contributorID': self.user2._id,
                   'nodeIDs': [self.project._id]}
        self.app.post(url, json.dumps(payload),
                      content_type='application/json',
                      auth=self.auth).maybe_follow()
        self.project.reload()
        assert_not_in(self.user2._id, self.project.contributors)
        # A log event was added
        assert_equal(self.project.logs.latest().action, 'contributor_removed')

    def test_multiple_project_remove_contributor(self):
        url = self.project.api_url_for('project_remove_contributor')
        # User 1 removes user2
        payload = {'contributorID': self.user2._id,
                   'nodeIDs': [self.project._id, self.project2._id]}
        res = self.app.post(url, json.dumps(payload),
                            content_type='application/json',
                            auth=self.auth).maybe_follow()
        self.project.reload()
        self.project2.reload()
        assert_not_in(self.user2._id, self.project.contributors)
        assert_not_in('/dashboard/', res.json)

        assert_not_in(self.user2._id, self.project2.contributors)
        # A log event was added
        assert_equal(self.project.logs.latest().action, 'contributor_removed')

    def test_private_project_remove_self_not_admin(self):
        url = self.project.api_url_for('project_remove_contributor')
        # user2 removes self
        payload = {'contributorID': self.user2._id,
                   'nodeIDs': [self.project._id]}
        res = self.app.post(url, json.dumps(payload),
                            content_type='application/json',
                            auth=self.auth2).maybe_follow()
        self.project.reload()
        assert_equal(res.status_code, 200)
        assert_equal(res.json['redirectUrl'], '/dashboard/')
        assert_not_in(self.user2._id, self.project.contributors)

    def test_public_project_remove_self_not_admin(self):
        url = self.project.api_url_for('project_remove_contributor')
        # user2 removes self
        self.public_project = ProjectFactory(creator=self.user1, is_public=True)
        self.public_project.add_contributor(self.user2, auth=Auth(self.user1))
        self.public_project.save()
        payload = {'contributorID': self.user2._id,
                   'nodeIDs': [self.public_project._id]}
        res = self.app.post(url, json.dumps(payload),
                            content_type='application/json',
                            auth=self.auth2).maybe_follow()
        self.public_project.reload()
        assert_equal(res.status_code, 200)
        assert_equal(res.json['redirectUrl'], '/' + self.public_project._id + '/')
        assert_not_in(self.user2._id, self.public_project.contributors)

    def test_project_remove_other_not_admin(self):
        url = self.project.api_url_for('project_remove_contributor')
        # User 1 removes user2
        payload = {'contributorID': self.user1._id,
                   'nodeIDs': [self.project._id]}
        res = self.app.post(url, json.dumps(payload),
                            content_type='application/json',
                            expect_errors=True,
                            auth=self.auth2).maybe_follow()
        self.project.reload()
        assert_equal(res.status_code, 403)
        assert_equal(res.json['message_long'],
                     'You do not have permission to perform this action. '
                     'If this should not have occurred and the issue persists, '
                     + language.SUPPORT_LINK
                     )
        assert_in(self.user1, self.project.contributors)

    def test_project_remove_fake_contributor(self):
        url = self.project.api_url_for('project_remove_contributor')
        # User 1 removes user2
        payload = {'contributorID': 'badid',
                   'nodeIDs': [self.project._id]}
        res = self.app.post(url, json.dumps(payload),
                            content_type='application/json',
                            expect_errors=True,
                            auth=self.auth).maybe_follow()
        self.project.reload()
        # Assert the contributor id was invalid
        assert_equal(res.status_code, 400)
        assert_equal(res.json['message_long'], 'Contributor not found.')
        assert_not_in('badid', self.project.contributors)

    def test_project_remove_self_only_admin(self):
        url = self.project.api_url_for('project_remove_contributor')
        # User 1 removes user2
        payload = {'contributorID': self.user1._id,
                   'nodeIDs': [self.project._id]}
        res = self.app.post(url, json.dumps(payload),
                            content_type='application/json',
                            expect_errors=True,
                            auth=self.auth).maybe_follow()

        self.project.reload()
        assert_equal(res.status_code, 400)
        assert_equal(res.json['message_long'], 'Could not remove contributor.')
        assert_in(self.user1, self.project.contributors)

    def test_get_contributors_abbrev(self):
        # create a project with 3 registered contributors
        project = ProjectFactory(creator=self.user1, is_public=True)
        reg_user1, reg_user2 = UserFactory(), UserFactory()
        project.add_contributors(
            [
                {'user': reg_user1, 'permissions': permissions.ADMIN, 'visible': True},
                {'user': reg_user2, 'permissions': permissions.ADMIN, 'visible': True},
            ]
        )

        # add an unregistered contributor
        project.add_unregistered_contributor(
            fullname=fake.name(), email=fake_email(),
            auth=self.consolidate_auth1,
            save=True,
        )

        url = project.api_url_for('get_node_contributors_abbrev')
        res = self.app.get(url, auth=self.auth)
        assert_equal(len(project.contributors), 4)
        assert_equal(len(res.json['contributors']), 3)
        assert_equal(len(res.json['others_count']), 1)
        assert_equal(res.json['contributors'][0]['separator'], ',')
        assert_equal(res.json['contributors'][1]['separator'], ',')
        assert_equal(res.json['contributors'][2]['separator'], ' &')

    def test_edit_node_title(self):
        url = '/api/v1/project/{0}/edit/'.format(self.project._id)
        # The title is changed though posting form data
        self.app.post_json(url, {'name': 'title', 'value': 'Bacon'},
                           auth=self.auth).maybe_follow()
        self.project.reload()
        # The title was changed
        assert_equal(self.project.title, 'Bacon')
        # A log event was saved
        assert_equal(self.project.logs.latest().action, 'edit_title')

    def test_add_tag(self):
        url = self.project.api_url_for('project_add_tag')
        self.app.post_json(url, {'tag': "foo'ta#@%#%^&g?"}, auth=self.auth)
        self.project.reload()
        assert_in("foo'ta#@%#%^&g?", self.project.tags.values_list('name', flat=True))
        assert_equal("foo'ta#@%#%^&g?", self.project.logs.latest().params['tag'])

    def test_remove_tag(self):
        self.project.add_tag("foo'ta#@%#%^&g?", auth=self.consolidate_auth1, save=True)
        assert_in("foo'ta#@%#%^&g?", self.project.tags.values_list('name', flat=True))
        url = self.project.api_url_for('project_remove_tag')
        self.app.delete_json(url, {'tag': "foo'ta#@%#%^&g?"}, auth=self.auth)
        self.project.reload()
        assert_not_in("foo'ta#@%#%^&g?", self.project.tags.values_list('name', flat=True))
        latest_log = self.project.logs.latest()
        assert_equal('tag_removed', latest_log.action)
        assert_equal("foo'ta#@%#%^&g?", latest_log.params['tag'])

    # Regression test for #OSF-5257
    def test_removal_empty_tag_throws_error(self):
        url = self.project.api_url_for('project_remove_tag')
        res = self.app.delete_json(url, {'tag': ''}, auth=self.auth, expect_errors=True)
        assert_equal(res.status_code, http_status.HTTP_400_BAD_REQUEST)

    # Regression test for #OSF-5257
    def test_removal_unknown_tag_throws_error(self):
        self.project.add_tag('narf', auth=self.consolidate_auth1, save=True)
        url = self.project.api_url_for('project_remove_tag')
        res = self.app.delete_json(url, {'tag': 'troz'}, auth=self.auth, expect_errors=True)
        assert_equal(res.status_code, http_status.HTTP_409_CONFLICT)

    def test_suspended_project(self):
        node = NodeFactory(parent=self.project, creator=self.user1)
        node.remove_node(Auth(self.user1))
        node.reload()
        node.suspended = True
        node.save()
        url = node.api_url
        res = self.app.get(url, expect_errors=True)
        assert_equal(res.status_code, 451)

    def test_private_link_edit_name(self):
        link = PrivateLinkFactory(name='link')
        link.nodes.add(self.project)
        link.save()
        assert_equal(link.name, 'link')
        url = self.project.api_url + 'private_link/edit/'
        self.app.put_json(
            url,
            {'pk': link._id, 'value': 'new name'},
            auth=self.auth,
        ).maybe_follow()
        self.project.reload()
        link.reload()
        assert_equal(link.name, 'new name')

    def test_remove_private_link(self):
        link = PrivateLinkFactory()
        link.nodes.add(self.project)
        link.save()
        url = self.project.api_url_for('remove_private_link')
        self.app.delete_json(
            url,
            {'private_link_id': link._id},
            auth=self.auth,
        ).maybe_follow()
        self.project.reload()
        link.reload()
        assert_true(link.is_deleted)

    def test_remove_private_link_log(self):
        link = PrivateLinkFactory()
        link.nodes.add(self.project)
        link.save()
        url = self.project.api_url_for('remove_private_link')
        self.app.delete_json(
            url,
            {'private_link_id': link._id},
            auth=self.auth,
        ).maybe_follow()

        last_log = self.project.logs.latest()
        assert last_log.action == NodeLog.VIEW_ONLY_LINK_REMOVED
        assert not last_log.params.get('anonymous_link')

    def test_remove_private_link_anonymous_log(self):
        link = PrivateLinkFactory(anonymous=True)
        link.nodes.add(self.project)
        link.save()
        url = self.project.api_url_for('remove_private_link')
        self.app.delete_json(
            url,
            {'private_link_id': link._id},
            auth=self.auth,
        ).maybe_follow()

        last_log = self.project.logs.latest()
        assert last_log.action == NodeLog.VIEW_ONLY_LINK_REMOVED
        assert last_log.params.get('anonymous_link')

    def test_remove_component(self):
        node = NodeFactory(parent=self.project, creator=self.user1)
        url = node.api_url
        res = self.app.delete_json(url, {}, auth=self.auth).maybe_follow()
        node.reload()
        assert_equal(node.is_deleted, True)
        assert_in('url', res.json)
        assert_equal(res.json['url'], self.project.url)

    def test_cant_remove_component_if_not_admin(self):
        node = NodeFactory(parent=self.project, creator=self.user1)
        non_admin = AuthUserFactory()
        node.add_contributor(
            non_admin,
            permissions=permissions.WRITE,
            save=True,
        )

        url = node.api_url
        res = self.app.delete_json(
            url, {}, auth=non_admin.auth,
            expect_errors=True,
        ).maybe_follow()

        assert_equal(res.status_code, http_status.HTTP_403_FORBIDDEN)
        assert_false(node.is_deleted)

    def test_view_project_returns_whether_to_show_wiki_widget(self):
        user = AuthUserFactory()
        project = ProjectFactory(creator=user, is_public=True)
        project.add_contributor(user)
        project.save()

        url = project.api_url_for('view_project')
        res = self.app.get(url, auth=user.auth)
        assert_equal(res.status_code, http_status.HTTP_200_OK)
        assert_in('show_wiki_widget', res.json['user'])

    def test_fork_grandcomponents_has_correct_root(self):
        user = AuthUserFactory()
        project = ProjectFactory(creator=user)
        auth = Auth(project.creator)
        child = NodeFactory(parent=project, creator=user)
        grand_child = NodeFactory(parent=child, creator=user)
        project.save()

        fork = project.fork_node(auth)
        fork.save()
        grand_child_fork = fork.nodes[0].nodes[0]
        assert_equal(grand_child_fork.root, fork)

    def test_fork_count_does_not_include_deleted_forks(self):
        user = AuthUserFactory()
        project = ProjectFactory(creator=user)
        auth = Auth(project.creator)
        fork = project.fork_node(auth)
        project.save()
        fork.remove_node(auth)

        url = project.api_url_for('view_project')
        res = self.app.get(url, auth=user.auth)
        assert_in('fork_count', res.json['node'])
        assert_equal(0, res.json['node']['fork_count'])

    def test_fork_count_does_not_include_fork_registrations(self):
        user = AuthUserFactory()
        project = ProjectFactory(creator=user)
        auth = Auth(project.creator)
        fork = project.fork_node(auth)
        project.save()
        registration = RegistrationFactory(project=fork)

        url = project.api_url_for('view_project')
        res = self.app.get(url, auth=user.auth)
        assert_in('fork_count', res.json['node'])
        assert_equal(1, res.json['node']['fork_count'])

    def test_registration_retraction_redirect(self):
        url = self.project.web_url_for('node_registration_retraction_redirect')
        res = self.app.get(url, auth=self.auth)
        assert_equal(res.status_code, 302)
        assert_in(self.project.web_url_for('node_registration_retraction_get', _guid=True), res.location)

    def test_update_node(self):
        url = self.project.api_url_for('update_node')
        res = self.app.put_json(url, {'title': 'newtitle'}, auth=self.auth)
        assert_equal(res.status_code, 200)
        self.project.reload()
        assert_equal(self.project.title, 'newtitle')

    # Regression test
    def test_update_node_with_tags(self):
        self.project.add_tag('cheezebørger', auth=Auth(self.project.creator), save=True)
        url = self.project.api_url_for('update_node')
        res = self.app.put_json(url, {'title': 'newtitle'}, auth=self.auth)
        assert_equal(res.status_code, 200)
        self.project.reload()
        assert_equal(self.project.title, 'newtitle')


class TestEditableChildrenViews(OsfTestCase):

    def setUp(self):
        OsfTestCase.setUp(self)
        self.user = AuthUserFactory()
        self.project = ProjectFactory(creator=self.user, is_public=False)
        self.child = ProjectFactory(parent=self.project, creator=self.user, is_public=True)
        self.grandchild = ProjectFactory(parent=self.child, creator=self.user, is_public=False)
        self.great_grandchild = ProjectFactory(parent=self.grandchild, creator=self.user, is_public=True)
        self.great_great_grandchild = ProjectFactory(parent=self.great_grandchild, creator=self.user, is_public=False)
        url = self.project.api_url_for('get_editable_children')
        self.project_results = self.app.get(url, auth=self.user.auth).json

    def test_get_editable_children(self):
        assert_equal(len(self.project_results['children']), 4)
        assert_equal(self.project_results['node']['id'], self.project._id)

    def test_editable_children_order(self):
        assert_equal(self.project_results['children'][0]['id'], self.child._id)
        assert_equal(self.project_results['children'][1]['id'], self.grandchild._id)
        assert_equal(self.project_results['children'][2]['id'], self.great_grandchild._id)
        assert_equal(self.project_results['children'][3]['id'], self.great_great_grandchild._id)

    def test_editable_children_indents(self):
        assert_equal(self.project_results['children'][0]['indent'], 0)
        assert_equal(self.project_results['children'][1]['indent'], 1)
        assert_equal(self.project_results['children'][2]['indent'], 2)
        assert_equal(self.project_results['children'][3]['indent'], 3)

    def test_editable_children_parents(self):
        assert_equal(self.project_results['children'][0]['parent_id'], self.project._id)
        assert_equal(self.project_results['children'][1]['parent_id'], self.child._id)
        assert_equal(self.project_results['children'][2]['parent_id'], self.grandchild._id)
        assert_equal(self.project_results['children'][3]['parent_id'], self.great_grandchild._id)

    def test_editable_children_privacy(self):
        assert_false(self.project_results['node']['is_public'])
        assert_true(self.project_results['children'][0]['is_public'])
        assert_false(self.project_results['children'][1]['is_public'])
        assert_true(self.project_results['children'][2]['is_public'])
        assert_false(self.project_results['children'][3]['is_public'])

    def test_editable_children_titles(self):
        assert_equal(self.project_results['node']['title'], self.project.title)
        assert_equal(self.project_results['children'][0]['title'], self.child.title)
        assert_equal(self.project_results['children'][1]['title'], self.grandchild.title)
        assert_equal(self.project_results['children'][2]['title'], self.great_grandchild.title)
        assert_equal(self.project_results['children'][3]['title'], self.great_great_grandchild.title)


class TestGetNodeTree(OsfTestCase):

    def setUp(self):
        OsfTestCase.setUp(self)
        self.user = AuthUserFactory()
        self.user2 = AuthUserFactory()

    def test_get_single_node(self):
        project = ProjectFactory(creator=self.user)
        # child = NodeFactory(parent=project, creator=self.user)

        url = project.api_url_for('get_node_tree')
        res = self.app.get(url, auth=self.user.auth)

        node_id = res.json[0]['node']['id']
        assert_equal(node_id, project._primary_key)

    def test_get_node_with_children(self):
        project = ProjectFactory(creator=self.user)
        child1 = NodeFactory(parent=project, creator=self.user)
        child2 = NodeFactory(parent=project, creator=self.user2)
        child3 = NodeFactory(parent=project, creator=self.user)
        url = project.api_url_for('get_node_tree')
        res = self.app.get(url, auth=self.user.auth)
        tree = res.json[0]
        parent_node_id = tree['node']['id']
        child_ids = [child['node']['id'] for child in tree['children']]

        assert_equal(parent_node_id, project._primary_key)
        assert_in(child1._primary_key, child_ids)
        assert_in(child2._primary_key, child_ids)
        assert_in(child3._primary_key, child_ids)

    def test_get_node_with_child_linked_to_parent(self):
        project = ProjectFactory(creator=self.user)
        child1 = NodeFactory(parent=project, creator=self.user)
        child1.save()
        url = project.api_url_for('get_node_tree')
        res = self.app.get(url, auth=self.user.auth)
        tree = res.json[0]
        parent_node_id = tree['node']['id']
        child1_id = tree['children'][0]['node']['id']
        assert_equal(child1_id, child1._primary_key)

    def test_get_node_not_parent_owner(self):
        project = ProjectFactory(creator=self.user2)
        child = NodeFactory(parent=project, creator=self.user2)
        url = project.api_url_for('get_node_tree')
        res = self.app.get(url, auth=self.user.auth, expect_errors=True)
        assert_equal(res.status_code, 200)
        assert_equal(res.json, [])

    # Parent node should show because of user2 read access, and only child3
    def test_get_node_parent_not_admin(self):
        project = ProjectFactory(creator=self.user)
        project.add_contributor(self.user2, auth=Auth(self.user))
        project.save()
        child1 = NodeFactory(parent=project, creator=self.user)
        child2 = NodeFactory(parent=project, creator=self.user)
        child3 = NodeFactory(parent=project, creator=self.user)
        child3.add_contributor(self.user2, auth=Auth(self.user))
        url = project.api_url_for('get_node_tree')
        res = self.app.get(url, auth=self.user2.auth)
        tree = res.json[0]
        parent_node_id = tree['node']['id']
        children = tree['children']
        assert_equal(parent_node_id, project._primary_key)
        assert_equal(len(children), 1)
        assert_equal(children[0]['node']['id'], child3._primary_key)


@pytest.mark.enable_enqueue_task
@pytest.mark.enable_implicit_clean
class TestUserProfile(OsfTestCase):

    def setUp(self):
        super(TestUserProfile, self).setUp()
        self.user = AuthUserFactory()

    def test_unserialize_social(self):
        url = api_url_for('unserialize_social')
        payload = {
            'profileWebsites': ['http://frozen.pizza.com/reviews'],
            'twitter': 'howtopizza',
            'github': 'frozenpizzacode',
        }
        self.app.put_json(
            url,
            payload,
            auth=self.user.auth,
        )
        self.user.reload()
        for key, value in payload.items():
            assert_equal(self.user.social[key], value)
        assert_true(self.user.social['researcherId'] is None)

    # Regression test for help-desk ticket
    def test_making_email_primary_is_not_case_sensitive(self):
        user = AuthUserFactory(username='fred@queen.test')
        # make confirmed email have different casing
        email = user.emails.first()
        email.address = email.address.capitalize()
        email.save()
        url = api_url_for('update_user')
        res = self.app.put_json(
            url,
            {'id': user._id, 'emails': [{'address': 'fred@queen.test', 'primary': True, 'confirmed': True}]},
            auth=user.auth
        )
        assert_equal(res.status_code, 200)

    def test_unserialize_social_validation_failure(self):
        url = api_url_for('unserialize_social')
        # profileWebsites URL is invalid
        payload = {
            'profileWebsites': ['http://goodurl.com', 'http://invalidurl'],
            'twitter': 'howtopizza',
            'github': 'frozenpizzacode',
        }
        res = self.app.put_json(
            url,
            payload,
            auth=self.user.auth,
            expect_errors=True
        )
        assert_equal(res.status_code, 400)
        assert_equal(res.json['message_long'], 'Invalid personal URL.')

    def test_serialize_social_editable(self):
        self.user.social['twitter'] = 'howtopizza'
        self.user.social['profileWebsites'] = ['http://www.cos.io', 'http://www.osf.io', 'http://www.wordup.com']
        self.user.save()
        url = api_url_for('serialize_social')
        res = self.app.get(
            url,
            auth=self.user.auth,
        )
        assert_equal(res.json.get('twitter'), 'howtopizza')
        assert_equal(res.json.get('profileWebsites'), ['http://www.cos.io', 'http://www.osf.io', 'http://www.wordup.com'])
        assert_true(res.json.get('github') is None)
        assert_true(res.json['editable'])

    def test_serialize_social_not_editable(self):
        user2 = AuthUserFactory()
        self.user.social['twitter'] = 'howtopizza'
        self.user.social['profileWebsites'] = ['http://www.cos.io', 'http://www.osf.io', 'http://www.wordup.com']
        self.user.save()
        url = api_url_for('serialize_social', uid=self.user._id)
        res = self.app.get(
            url,
            auth=user2.auth,
        )
        assert_equal(res.json.get('twitter'), 'howtopizza')
        assert_equal(res.json.get('profileWebsites'), ['http://www.cos.io', 'http://www.osf.io', 'http://www.wordup.com'])
        assert_true(res.json.get('github') is None)
        assert_false(res.json['editable'])

    def test_serialize_social_addons_editable(self):
        self.user.add_addon('github')
        github_account = GitHubAccountFactory()
        github_account.save()
        self.user.external_accounts.add(github_account)
        self.user.save()
        url = api_url_for('serialize_social')
        res = self.app.get(
            url,
            auth=self.user.auth,
        )
        assert_equal(
            res.json['addons']['github'],
            'abc'
        )

    def test_serialize_social_addons_not_editable(self):
        user2 = AuthUserFactory()
        self.user.add_addon('github')
        github_account = GitHubAccountFactory()
        github_account.save()
        self.user.external_accounts.add(github_account)
        self.user.save()
        url = api_url_for('serialize_social', uid=self.user._id)
        res = self.app.get(
            url,
            auth=user2.auth,
        )
        assert_not_in('addons', res.json)

    def test_unserialize_and_serialize_jobs(self):
        jobs = [{
            'institution': 'an institution',
            'department': 'a department',
            'title': 'a title',
            'startMonth': 'January',
            'startYear': '2001',
            'endMonth': 'March',
            'endYear': '2001',
            'ongoing': False,
        }, {
            'institution': 'another institution',
            'department': None,
            'title': None,
            'startMonth': 'May',
            'startYear': '2001',
            'endMonth': None,
            'endYear': None,
            'ongoing': True,
        }]
        payload = {'contents': jobs}
        url = api_url_for('unserialize_jobs')
        self.app.put_json(url, payload, auth=self.user.auth)
        self.user.reload()
        assert_equal(len(self.user.jobs), 2)
        url = api_url_for('serialize_jobs')
        res = self.app.get(
            url,
            auth=self.user.auth,
        )
        for i, job in enumerate(jobs):
            assert_equal(job, res.json['contents'][i])

    def test_unserialize_and_serialize_schools(self):
        schools = [{
            'institution': 'an institution',
            'department': 'a department',
            'degree': 'a degree',
            'startMonth': 1,
            'startYear': '2001',
            'endMonth': 5,
            'endYear': '2001',
            'ongoing': False,
        }, {
            'institution': 'another institution',
            'department': None,
            'degree': None,
            'startMonth': 5,
            'startYear': '2001',
            'endMonth': None,
            'endYear': None,
            'ongoing': True,
        }]
        payload = {'contents': schools}
        url = api_url_for('unserialize_schools')
        self.app.put_json(url, payload, auth=self.user.auth)
        self.user.reload()
        assert_equal(len(self.user.schools), 2)
        url = api_url_for('serialize_schools')
        res = self.app.get(
            url,
            auth=self.user.auth,
        )
        for i, job in enumerate(schools):
            assert_equal(job, res.json['contents'][i])

    @mock.patch('osf.models.user.OSFUser.check_spam')
    def test_unserialize_jobs(self, mock_check_spam):
        jobs = [
            {
                'institution': fake.company(),
                'department': fake.catch_phrase(),
                'title': fake.bs(),
                'startMonth': 5,
                'startYear': '2013',
                'endMonth': 3,
                'endYear': '2014',
                'ongoing': False,
            }
        ]
        payload = {'contents': jobs}
        url = api_url_for('unserialize_jobs')
        res = self.app.put_json(url, payload, auth=self.user.auth)
        assert_equal(res.status_code, 200)
        self.user.reload()
        # jobs field is updated
        assert_equal(self.user.jobs, jobs)
        assert mock_check_spam.called

    def test_unserialize_names(self):
        fake_fullname_w_spaces = '    {}    '.format(fake.name())
        names = {
            'full': fake_fullname_w_spaces,
            'given': 'Tea',
            'middle': 'Gray',
            'family': 'Pot',
            'suffix': 'Ms.',
        }
        url = api_url_for('unserialize_names')
        res = self.app.put_json(url, names, auth=self.user.auth)
        assert_equal(res.status_code, 200)
        self.user.reload()
        # user is updated
        assert_equal(self.user.fullname, fake_fullname_w_spaces.strip())
        assert_equal(self.user.given_name, names['given'])
        assert_equal(self.user.middle_names, names['middle'])
        assert_equal(self.user.family_name, names['family'])
        assert_equal(self.user.suffix, names['suffix'])

    @mock.patch('osf.models.user.OSFUser.check_spam')
    def test_unserialize_schools(self, mock_check_spam):
        schools = [
            {
                'institution': fake.company(),
                'department': fake.catch_phrase(),
                'degree': fake.bs(),
                'startMonth': 5,
                'startYear': '2013',
                'endMonth': 3,
                'endYear': '2014',
                'ongoing': False,
            }
        ]
        payload = {'contents': schools}
        url = api_url_for('unserialize_schools')
        res = self.app.put_json(url, payload, auth=self.user.auth)
        assert_equal(res.status_code, 200)
        self.user.reload()
        # schools field is updated
        assert_equal(self.user.schools, schools)
        assert mock_check_spam.called

    @mock.patch('osf.models.user.OSFUser.check_spam')
    def test_unserialize_jobs_valid(self, mock_check_spam):
        jobs = [
            {
                'institution': fake.company(),
                'department': fake.catch_phrase(),
                'title': fake.bs(),
                'startMonth': 5,
                'startYear': '2013',
                'endMonth': 3,
                'endYear': '2014',
                'ongoing': False,
            }
        ]
        payload = {'contents': jobs}
        url = api_url_for('unserialize_jobs')
        res = self.app.put_json(url, payload, auth=self.user.auth)
        assert_equal(res.status_code, 200)
        assert mock_check_spam.called

    def test_update_user_timezone(self):
        assert_equal(self.user.timezone, 'Etc/UTC')
        payload = {'timezone': 'America/New_York', 'id': self.user._id}
        url = api_url_for('update_user', uid=self.user._id)
        self.app.put_json(url, payload, auth=self.user.auth)
        self.user.reload()
        assert_equal(self.user.timezone, 'America/New_York')

    def test_update_user_locale(self):
        assert_equal(self.user.locale, 'en_US')
        payload = {'locale': 'de_DE', 'id': self.user._id}
        url = api_url_for('update_user', uid=self.user._id)
        self.app.put_json(url, payload, auth=self.user.auth)
        self.user.reload()
        assert_equal(self.user.locale, 'de_DE')

    def test_update_user_locale_none(self):
        assert_equal(self.user.locale, 'en_US')
        payload = {'locale': None, 'id': self.user._id}
        url = api_url_for('update_user', uid=self.user._id)
        self.app.put_json(url, payload, auth=self.user.auth)
        self.user.reload()
        assert_equal(self.user.locale, 'en_US')

    def test_update_user_locale_empty_string(self):
        assert_equal(self.user.locale, 'en_US')
        payload = {'locale': '', 'id': self.user._id}
        url = api_url_for('update_user', uid=self.user._id)
        self.app.put_json(url, payload, auth=self.user.auth)
        self.user.reload()
        assert_equal(self.user.locale, 'en_US')

    def test_cannot_update_user_without_user_id(self):
        user1 = AuthUserFactory()
        url = api_url_for('update_user')
        header = {'emails': [{'address': user1.username}]}
        res = self.app.put_json(url, header, auth=user1.auth, expect_errors=True)
        assert_equal(res.status_code, 400)
        assert_equal(res.json['message_long'], '"id" is required')

    @mock.patch('framework.auth.views.mails.send_mail')
    def test_add_emails_return_emails(self, send_mail):
        user1 = AuthUserFactory()
        url = api_url_for('update_user')
        email = 'test@cos.io'
        header = {'id': user1._id,
                  'emails': [{'address': user1.username, 'primary': True, 'confirmed': True},
                             {'address': email, 'primary': False, 'confirmed': False}
                  ]}
        res = self.app.put_json(url, header, auth=user1.auth)
        assert_equal(res.status_code, 200)
        assert_in('emails', res.json['profile'])
        assert_equal(len(res.json['profile']['emails']), 2)

    @mock.patch('framework.auth.views.mails.send_mail')
    def test_resend_confirmation_return_emails(self, send_mail):
        user1 = AuthUserFactory()
        url = api_url_for('resend_confirmation')
        email = 'test@cos.io'
        header = {'id': user1._id,
                  'email': {'address': email, 'primary': False, 'confirmed': False}
                  }
        res = self.app.put_json(url, header, auth=user1.auth)
        assert_equal(res.status_code, 200)
        assert_in('emails', res.json['profile'])
        assert_equal(len(res.json['profile']['emails']), 2)

    @mock.patch('framework.auth.views.mails.send_mail')
    @mock.patch('website.mailchimp_utils.get_mailchimp_api')
    def test_update_user_mailing_lists(self, mock_get_mailchimp_api, send_mail):
        email = fake_email()
        self.user.emails.create(address=email)
        list_name = 'foo'
        self.user.mailchimp_mailing_lists[list_name] = True
        self.user.save()

        mock_client = mock.MagicMock()
        mock_get_mailchimp_api.return_value = mock_client
        mock_client.lists.list.return_value = {'data': [{'id': 1, 'list_name': list_name}]}
        list_id = mailchimp_utils.get_list_id_from_name(list_name)

        url = api_url_for('update_user', uid=self.user._id)
        emails = [
            {'address': self.user.username, 'primary': False, 'confirmed': True},
            {'address': email, 'primary': True, 'confirmed': True}]
        payload = {'locale': '', 'id': self.user._id, 'emails': emails}
        self.app.put_json(url, payload, auth=self.user.auth)
        # the test app doesn't have celery handlers attached, so we need to call this manually.
        handlers.celery_teardown_request()

        assert mock_client.lists.unsubscribe.called
        mock_client.lists.unsubscribe.assert_called_with(
            id=list_id,
            email={'email': self.user.username},
            send_goodbye=True
        )
        mock_client.lists.subscribe.assert_called_with(
            id=list_id,
            email={'email': email},
            merge_vars={
                'fname': self.user.given_name,
                'lname': self.user.family_name,
            },
            double_optin=False,
            update_existing=True
        )
        handlers.celery_teardown_request()

    @mock.patch('framework.auth.views.mails.send_mail')
    @mock.patch('website.mailchimp_utils.get_mailchimp_api')
    def test_unsubscribe_mailchimp_not_called_if_user_not_subscribed(self, mock_get_mailchimp_api, send_mail):
        email = fake_email()
        self.user.emails.create(address=email)
        list_name = 'foo'
        self.user.mailchimp_mailing_lists[list_name] = False
        self.user.save()

        mock_client = mock.MagicMock()
        mock_get_mailchimp_api.return_value = mock_client
        mock_client.lists.list.return_value = {'data': [{'id': 1, 'list_name': list_name}]}

        url = api_url_for('update_user', uid=self.user._id)
        emails = [
            {'address': self.user.username, 'primary': False, 'confirmed': True},
            {'address': email, 'primary': True, 'confirmed': True}]
        payload = {'locale': '', 'id': self.user._id, 'emails': emails}
        self.app.put_json(url, payload, auth=self.user.auth)

        assert_equal(mock_client.lists.unsubscribe.call_count, 0)
        assert_equal(mock_client.lists.subscribe.call_count, 0)
        handlers.celery_teardown_request()

    def test_user_update_region(self):
        user_settings = self.user.get_addon('osfstorage')
        assert user_settings.default_region_id == 1

        url = '/api/v1/profile/region/'
        auth = self.user.auth
        region = RegionFactory(name='Frankfort', _id='eu-central-1')
        payload = {'region_id': 'eu-central-1'}

        res = self.app.put_json(url, payload, auth=auth)
        user_settings.reload()
        assert user_settings.default_region_id == region.id

    def test_user_update_region_missing_region_id_key(self):
        url = '/api/v1/profile/region/'
        auth = self.user.auth
        region = RegionFactory(name='Frankfort', _id='eu-central-1')
        payload = {'bad_key': 'eu-central-1'}

        res = self.app.put_json(url, payload, auth=auth, expect_errors=True)
        assert res.status_code == 400

    def test_user_update_region_missing_bad_region(self):
        url = '/api/v1/profile/region/'
        auth = self.user.auth
        payload = {'region_id': 'bad-region-1'}

        res = self.app.put_json(url, payload, auth=auth, expect_errors=True)
        assert res.status_code == 404

class TestUserProfileApplicationsPage(OsfTestCase):

    def setUp(self):
        super(TestUserProfileApplicationsPage, self).setUp()
        self.user = AuthUserFactory()
        self.user2 = AuthUserFactory()

        self.platform_app = ApiOAuth2ApplicationFactory(owner=self.user)
        self.detail_url = web_url_for('oauth_application_detail', client_id=self.platform_app.client_id)

    def test_non_owner_cant_access_detail_page(self):
        res = self.app.get(self.detail_url, auth=self.user2.auth, expect_errors=True)
        assert_equal(res.status_code, http_status.HTTP_403_FORBIDDEN)

    def test_owner_cant_access_deleted_application(self):
        self.platform_app.is_active = False
        self.platform_app.save()
        res = self.app.get(self.detail_url, auth=self.user.auth, expect_errors=True)
        assert_equal(res.status_code, http_status.HTTP_410_GONE)

    def test_owner_cant_access_nonexistent_application(self):
        url = web_url_for('oauth_application_detail', client_id='nonexistent')
        res = self.app.get(url, auth=self.user.auth, expect_errors=True)
        assert_equal(res.status_code, http_status.HTTP_404_NOT_FOUND)

    def test_url_has_not_broken(self):
        assert_equal(self.platform_app.url, self.detail_url)


class TestUserProfileTokensPage(OsfTestCase):

    def setUp(self):
        super(TestUserProfileTokensPage, self).setUp()
        self.user = AuthUserFactory()
        self.token = ApiOAuth2PersonalTokenFactory()
        self.detail_url = web_url_for('personal_access_token_detail', _id=self.token._id)

    def test_url_has_not_broken(self):
        assert_equal(self.token.url, self.detail_url)


class TestUserAccount(OsfTestCase):

    def setUp(self):
        super(TestUserAccount, self).setUp()
        self.user = AuthUserFactory()
        self.user.set_password('password')
        self.user.auth = (self.user.username, 'password')
        self.user.save()

    def test_password_change_valid(self,
                                   old_password='password',
                                   new_password='Pa$$w0rd',
                                   confirm_password='Pa$$w0rd'):
        url = web_url_for('user_account_password')
        post_data = {
            'old_password': old_password,
            'new_password': new_password,
            'confirm_password': confirm_password,
        }
        res = self.app.post(url, post_data, auth=(self.user.username, old_password))
        assert_true(302, res.status_code)
        res = res.follow(auth=(self.user.username, new_password))
        assert_true(200, res.status_code)
        self.user.reload()
        assert_true(self.user.check_password(new_password))

    @mock.patch('website.profile.views.push_status_message')
    def test_user_account_password_reset_query_params(self, mock_push_status_message):
        url = web_url_for('user_account') + '?password_reset=True'
        res = self.app.get(url, auth=(self.user.auth))
        assert_true(mock_push_status_message.called)
        assert_in('Password updated successfully', mock_push_status_message.mock_calls[0][1][0])

    @mock.patch('website.profile.views.push_status_message')
    def test_password_change_invalid(self, mock_push_status_message, old_password='', new_password='',
                                     confirm_password='', error_message='Old password is invalid'):
        url = web_url_for('user_account_password')
        post_data = {
            'old_password': old_password,
            'new_password': new_password,
            'confirm_password': confirm_password,
        }
        res = self.app.post(url, post_data, auth=self.user.auth)
        assert_true(302, res.status_code)
        res = res.follow(auth=self.user.auth)
        assert_true(200, res.status_code)
        self.user.reload()
        assert_false(self.user.check_password(new_password))
        assert_true(mock_push_status_message.called)
        error_strings = [e[1][0] for e in mock_push_status_message.mock_calls]
        assert_in(error_message, error_strings)

    @mock.patch('website.profile.views.push_status_message')
    def test_password_change_rate_limiting(self, mock_push_status_message):
        assert self.user.change_password_last_attempt is None
        assert self.user.old_password_invalid_attempts == 0
        url = web_url_for('user_account_password')
        post_data = {
            'old_password': 'invalid old password',
            'new_password': 'this is a new password',
            'confirm_password': 'this is a new password',
        }
        res = self.app.post(url, post_data, auth=self.user.auth)
        self.user.reload()
        assert self.user.change_password_last_attempt is not None
        assert self.user.old_password_invalid_attempts == 1
        assert_true(200, res.status_code)
        # Make a second request
        res = self.app.post(url, post_data, auth=self.user.auth, expect_errors=True)
        assert_true(len( mock_push_status_message.mock_calls) == 2)
        assert_true('Old password is invalid' == mock_push_status_message.mock_calls[1][1][0])
        self.user.reload()
        assert self.user.change_password_last_attempt is not None
        assert self.user.old_password_invalid_attempts == 2

        # Make a third request
        res = self.app.post(url, post_data, auth=self.user.auth, expect_errors=True)
        assert_true(len( mock_push_status_message.mock_calls) == 3)
        assert_true('Old password is invalid' == mock_push_status_message.mock_calls[2][1][0])
        self.user.reload()
        assert self.user.change_password_last_attempt is not None
        assert self.user.old_password_invalid_attempts == 3

        # Make a fourth request
        res = self.app.post(url, post_data, auth=self.user.auth, expect_errors=True)
        assert_true(mock_push_status_message.called)
        error_strings = mock_push_status_message.mock_calls[3][2]
        assert_in('Too many failed attempts', error_strings['message'])
        self.user.reload()
        # Too many failed requests within a short window.  Throttled.
        assert self.user.change_password_last_attempt is not None
        assert self.user.old_password_invalid_attempts == 3

    @mock.patch('website.profile.views.push_status_message')
    def test_password_change_rate_limiting_not_imposed_if_old_password_correct(self, mock_push_status_message):
        assert self.user.change_password_last_attempt is None
        assert self.user.old_password_invalid_attempts == 0
        url = web_url_for('user_account_password')
        post_data = {
            'old_password': 'password',
            'new_password': 'short',
            'confirm_password': 'short',
        }
        res = self.app.post(url, post_data, auth=self.user.auth)
        self.user.reload()
        assert self.user.change_password_last_attempt is None
        assert self.user.old_password_invalid_attempts == 0
        assert_true(200, res.status_code)
        # Make a second request
        res = self.app.post(url, post_data, auth=self.user.auth, expect_errors=True)
        assert_true(len(mock_push_status_message.mock_calls) == 2)
        assert_true('Password should be at least eight characters' == mock_push_status_message.mock_calls[1][1][0])
        self.user.reload()
        assert self.user.change_password_last_attempt is None
        assert self.user.old_password_invalid_attempts == 0

        # Make a third request
        res = self.app.post(url, post_data, auth=self.user.auth, expect_errors=True)
        assert_true(len(mock_push_status_message.mock_calls) == 3)
        assert_true('Password should be at least eight characters' == mock_push_status_message.mock_calls[2][1][0])
        self.user.reload()
        assert self.user.change_password_last_attempt is None
        assert self.user.old_password_invalid_attempts == 0

        # Make a fourth request
        res = self.app.post(url, post_data, auth=self.user.auth, expect_errors=True)
        assert_true(mock_push_status_message.called)
        assert_true(len(mock_push_status_message.mock_calls) == 4)
        assert_true('Password should be at least eight characters' == mock_push_status_message.mock_calls[3][1][0])
        self.user.reload()
        assert self.user.change_password_last_attempt is None
        assert self.user.old_password_invalid_attempts == 0

    @mock.patch('website.profile.views.push_status_message')
    def test_old_password_invalid_attempts_reset_if_password_successfully_reset(self, mock_push_status_message):
        assert self.user.change_password_last_attempt is None
        assert self.user.old_password_invalid_attempts == 0
        url = web_url_for('user_account_password')
        post_data = {
            'old_password': 'invalid old password',
            'new_password': 'this is a new password',
            'confirm_password': 'this is a new password',
        }
        correct_post_data = {
            'old_password': 'password',
            'new_password': 'thisisanewpassword',
            'confirm_password': 'thisisanewpassword',
        }
        res = self.app.post(url, post_data, auth=self.user.auth)
        assert_true(len( mock_push_status_message.mock_calls) == 1)
        assert_true('Old password is invalid' == mock_push_status_message.mock_calls[0][1][0])
        self.user.reload()
        assert self.user.change_password_last_attempt is not None
        assert self.user.old_password_invalid_attempts == 1
        assert_true(200, res.status_code)

        # Make a second request that successfully changes password
        res = self.app.post(url, correct_post_data, auth=self.user.auth, expect_errors=True)
        self.user.reload()
        assert self.user.change_password_last_attempt is not None
        assert self.user.old_password_invalid_attempts == 0

    def test_password_change_invalid_old_password(self):
        self.test_password_change_invalid(
            old_password='invalid old password',
            new_password='new password',
            confirm_password='new password',
            error_message='Old password is invalid',
        )

    def test_password_change_invalid_confirm_password(self):
        self.test_password_change_invalid(
            old_password='password',
            new_password='new password',
            confirm_password='invalid confirm password',
            error_message='Password does not match the confirmation',
        )

    def test_password_change_invalid_new_password_length(self):
        self.test_password_change_invalid(
            old_password='password',
            new_password='1234567',
            confirm_password='1234567',
            error_message='Password should be at least eight characters',
        )

    def test_password_change_valid_new_password_length(self):
        self.test_password_change_valid(
            old_password='password',
            new_password='12345678',
            confirm_password='12345678',
        )

    def test_password_change_invalid_blank_password(self, old_password='', new_password='', confirm_password=''):
        self.test_password_change_invalid(
            old_password=old_password,
            new_password=new_password,
            confirm_password=confirm_password,
            error_message='Passwords cannot be blank',
        )

    def test_password_change_invalid_empty_string_new_password(self):
        self.test_password_change_invalid_blank_password('password', '', 'new password')

    def test_password_change_invalid_blank_new_password(self):
        self.test_password_change_invalid_blank_password('password', '      ', 'new password')

    def test_password_change_invalid_empty_string_confirm_password(self):
        self.test_password_change_invalid_blank_password('password', 'new password', '')

    def test_password_change_invalid_blank_confirm_password(self):
        self.test_password_change_invalid_blank_password('password', 'new password', '      ')

    @mock.patch('framework.auth.views.mails.send_mail')
    def test_user_cannot_request_account_export_before_throttle_expires(self, send_mail):
        url = api_url_for('request_export')
        self.app.post(url, auth=self.user.auth)
        assert_true(send_mail.called)
        res = self.app.post(url, auth=self.user.auth, expect_errors=True)
        assert_equal(res.status_code, 400)
        assert_equal(send_mail.call_count, 1)

    def test_get_unconfirmed_emails_exclude_external_identity(self):
        external_identity = {
            'service': {
                'AFI': 'LINK'
            }
        }
        self.user.add_unconfirmed_email('james@steward.com')
        self.user.add_unconfirmed_email('steward@james.com', external_identity=external_identity)
        self.user.save()
        unconfirmed_emails = self.user.get_unconfirmed_emails_exclude_external_identity()
        assert_in('james@steward.com', unconfirmed_emails)
        assert_not_in('steward@james.com', unconfirmed_emails)


@pytest.mark.enable_implicit_clean
class TestAddingContributorViews(OsfTestCase):

    def setUp(self):
        super(TestAddingContributorViews, self).setUp()
        self.creator = AuthUserFactory()
        self.project = ProjectFactory(creator=self.creator)
        self.auth = Auth(self.project.creator)
        # Authenticate all requests
        self.app.authenticate(*self.creator.auth)
        contributor_added.connect(notify_added_contributor)

    def test_serialize_unregistered_without_record(self):
        name, email = fake.name(), fake_email()
        res = serialize_unregistered(fullname=name, email=email)
        assert_equal(res['fullname'], name)
        assert_equal(res['email'], email)
        assert_equal(res['id'], None)
        assert_false(res['registered'])
        assert_true(res['profile_image_url'])
        assert_false(res['active'])

    def test_deserialize_contributors(self):
        contrib = UserFactory()
        unreg = UnregUserFactory()
        name, email = fake.name(), fake_email()
        unreg_no_record = serialize_unregistered(name, email)
        contrib_data = [
            add_contributor_json(contrib),
            serialize_unregistered(fake.name(), unreg.username),
            unreg_no_record
        ]
        contrib_data[0]['permission'] = permissions.ADMIN
        contrib_data[1]['permission'] = permissions.WRITE
        contrib_data[2]['permission'] = permissions.READ
        contrib_data[0]['visible'] = True
        contrib_data[1]['visible'] = True
        contrib_data[2]['visible'] = True
        res = deserialize_contributors(
            self.project,
            contrib_data,
            auth=Auth(self.creator))
        assert_equal(len(res), len(contrib_data))
        assert_true(res[0]['user'].is_registered)

        assert_false(res[1]['user'].is_registered)
        assert_true(res[1]['user']._id)

        assert_false(res[2]['user'].is_registered)
        assert_true(res[2]['user']._id)

    def test_deserialize_contributors_validates_fullname(self):
        name = '<img src=1 onerror=console.log(1)>'
        email = fake_email()
        unreg_no_record = serialize_unregistered(name, email)
        contrib_data = [unreg_no_record]
        contrib_data[0]['permission'] = permissions.ADMIN
        contrib_data[0]['visible'] = True

        with assert_raises(ValidationError):
            deserialize_contributors(
                self.project,
                contrib_data,
                auth=Auth(self.creator),
                validate=True)

    def test_deserialize_contributors_validates_email(self):
        name = fake.name()
        email = '!@#$%%^&*'
        unreg_no_record = serialize_unregistered(name, email)
        contrib_data = [unreg_no_record]
        contrib_data[0]['permission'] = permissions.ADMIN
        contrib_data[0]['visible'] = True

        with assert_raises(ValidationError):
            deserialize_contributors(
                self.project,
                contrib_data,
                auth=Auth(self.creator),
                validate=True)

    def test_serialize_unregistered_with_record(self):
        name, email = fake.name(), fake_email()
        user = self.project.add_unregistered_contributor(fullname=name,
                                                         email=email, auth=Auth(self.project.creator))
        self.project.save()
        res = serialize_unregistered(
            fullname=name,
            email=email
        )
        assert_false(res['active'])
        assert_false(res['registered'])
        assert_equal(res['id'], user._primary_key)
        assert_true(res['profile_image_url'])
        assert_equal(res['fullname'], name)
        assert_equal(res['email'], email)

    def test_add_contributor_with_unreg_contribs_and_reg_contribs(self):
        n_contributors_pre = len(self.project.contributors)
        reg_user = UserFactory()
        name, email = fake.name(), fake_email()
        pseudouser = {
            'id': None,
            'registered': False,
            'fullname': name,
            'email': email,
            'permission': permissions.ADMIN,
            'visible': True,
        }
        reg_dict = add_contributor_json(reg_user)
        reg_dict['permission'] = permissions.ADMIN
        reg_dict['visible'] = True
        payload = {
            'users': [reg_dict, pseudouser],
            'node_ids': []
        }
        url = self.project.api_url_for('project_contributors_post')
        self.app.post_json(url, payload).maybe_follow()
        self.project.reload()
        assert_equal(len(self.project.contributors),
                     n_contributors_pre + len(payload['users']))

        new_unreg = auth.get_user(email=email)
        assert_false(new_unreg.is_registered)
        # unclaimed record was added
        new_unreg.reload()
        assert_in(self.project._primary_key, new_unreg.unclaimed_records)
        rec = new_unreg.get_unclaimed_record(self.project._primary_key)
        assert_equal(rec['name'], name)
        assert_equal(rec['email'], email)

    @mock.patch('website.project.views.contributor.send_claim_email')
    def test_add_contributors_post_only_sends_one_email_to_unreg_user(
            self, mock_send_claim_email):
        # Project has components
        comp1, comp2 = NodeFactory(
            creator=self.creator), NodeFactory(creator=self.creator)
        NodeRelation.objects.create(parent=self.project, child=comp1)
        NodeRelation.objects.create(parent=self.project, child=comp2)
        self.project.save()

        # An unreg user is added to the project AND its components
        unreg_user = {  # dict because user has not previous unreg record
            'id': None,
            'registered': False,
            'fullname': fake.name(),
            'email': fake_email(),
            'permission': permissions.ADMIN,
            'visible': True,
        }
        payload = {
            'users': [unreg_user],
            'node_ids': [comp1._primary_key, comp2._primary_key]
        }

        # send request
        url = self.project.api_url_for('project_contributors_post')
        assert_true(self.project.can_edit(user=self.creator))
        self.app.post_json(url, payload, auth=self.creator.auth)

        # finalize_invitation should only have been called once
        assert_equal(mock_send_claim_email.call_count, 1)

    @mock.patch('website.mails.send_mail')
    def test_add_contributors_post_only_sends_one_email_to_registered_user(self, mock_send_mail):
        # Project has components
        comp1 = NodeFactory(creator=self.creator, parent=self.project)
        comp2 = NodeFactory(creator=self.creator, parent=self.project)

        # A registered user is added to the project AND its components
        user = UserFactory()
        user_dict = {
            'id': user._id,
            'fullname': user.fullname,
            'email': user.username,
            'permission': permissions.WRITE,
            'visible': True}

        payload = {
            'users': [user_dict],
            'node_ids': [comp1._primary_key, comp2._primary_key]
        }

        # send request
        url = self.project.api_url_for('project_contributors_post')
        assert self.project.can_edit(user=self.creator)
        self.app.post_json(url, payload, auth=self.creator.auth)

        # send_mail should only have been called once
        assert_equal(mock_send_mail.call_count, 1)

    @mock.patch('website.mails.send_mail')
    def test_add_contributors_post_sends_email_if_user_not_contributor_on_parent_node(self, mock_send_mail):
        # Project has a component with a sub-component
        component = NodeFactory(creator=self.creator, parent=self.project)
        sub_component = NodeFactory(creator=self.creator, parent=component)

        # A registered user is added to the project and the sub-component, but NOT the component
        user = UserFactory()
        user_dict = {
            'id': user._id,
            'fullname': user.fullname,
            'email': user.username,
            'permission': permissions.WRITE,
            'visible': True}

        payload = {
            'users': [user_dict],
            'node_ids': [sub_component._primary_key]
        }

        # send request
        url = self.project.api_url_for('project_contributors_post')
        assert self.project.can_edit(user=self.creator)
        self.app.post_json(url, payload, auth=self.creator.auth)

        # send_mail is called for both the project and the sub-component
        assert_equal(mock_send_mail.call_count, 2)

    @mock.patch('website.project.views.contributor.send_claim_email')
    def test_email_sent_when_unreg_user_is_added(self, send_mail):
        name, email = fake.name(), fake_email()
        pseudouser = {
            'id': None,
            'registered': False,
            'fullname': name,
            'email': email,
            'permission': permissions.ADMIN,
            'visible': True,
        }
        payload = {
            'users': [pseudouser],
            'node_ids': []
        }
        url = self.project.api_url_for('project_contributors_post')
        self.app.post_json(url, payload).maybe_follow()
        assert_true(send_mail.called)
        assert_true(send_mail.called_with(email=email))

    @mock.patch('website.mails.send_mail')
    def test_email_sent_when_reg_user_is_added(self, send_mail):
        contributor = UserFactory()
        contributors = [{
            'user': contributor,
            'visible': True,
            'permissions': permissions.WRITE
        }]
        project = ProjectFactory(creator=self.auth.user)
        project.add_contributors(contributors, auth=self.auth)
        project.save()
        assert_true(send_mail.called)
        send_mail.assert_called_with(
            to_addr=contributor.username,
            mail=mails.CONTRIBUTOR_ADDED_DEFAULT,
            user=contributor,
            node=project,
            referrer_name=self.auth.user.fullname,
            all_global_subscriptions_none=False,
            branded_service=None,
            can_change_preferences=False,
            logo=settings.OSF_LOGO,
            osf_contact_email=settings.OSF_CONTACT_EMAIL,
            is_initiator=False,
            published_preprints=[]

        )
        assert_almost_equal(contributor.contributor_added_email_records[project._id]['last_sent'], int(time.time()), delta=1)

    @mock.patch('website.mails.send_mail')
    def test_contributor_added_email_sent_to_unreg_user(self, send_mail):
        unreg_user = UnregUserFactory()
        project = ProjectFactory()
        project.add_unregistered_contributor(fullname=unreg_user.fullname, email=unreg_user.email, auth=Auth(project.creator))
        project.save()
        assert_true(send_mail.called)

    @mock.patch('website.mails.send_mail')
    def test_forking_project_does_not_send_contributor_added_email(self, send_mail):
        project = ProjectFactory()
        project.fork_node(auth=Auth(project.creator))
        assert_false(send_mail.called)

    @mock.patch('website.mails.send_mail')
    def test_templating_project_does_not_send_contributor_added_email(self, send_mail):
        project = ProjectFactory()
        project.use_as_template(auth=Auth(project.creator))
        assert_false(send_mail.called)

    @mock.patch('website.archiver.tasks.archive')
    @mock.patch('website.mails.send_mail')
    def test_registering_project_does_not_send_contributor_added_email(self, send_mail, mock_archive):
        project = ProjectFactory()
        provider = RegistrationProviderFactory()
        project.register_node(
            get_default_metaschema(),
            Auth(user=project.creator),
            DraftRegistrationFactory(branched_from=project),
            None,
            provider=provider
        )
        assert_false(send_mail.called)

    @mock.patch('website.mails.send_mail')
    def test_notify_contributor_email_does_not_send_before_throttle_expires(self, send_mail):
        contributor = UserFactory()
        project = ProjectFactory()
        auth = Auth(project.creator)
        notify_added_contributor(project, contributor, auth)
        assert_true(send_mail.called)

        # 2nd call does not send email because throttle period has not expired
        notify_added_contributor(project, contributor, auth)
        assert_equal(send_mail.call_count, 1)

    @mock.patch('website.mails.send_mail')
    def test_notify_contributor_email_sends_after_throttle_expires(self, send_mail):
        throttle = 0.5

        contributor = UserFactory()
        project = ProjectFactory()
        auth = Auth(project.creator)
        notify_added_contributor(project, contributor, auth, throttle=throttle)
        assert_true(send_mail.called)

        time.sleep(1)  # throttle period expires
        notify_added_contributor(project, contributor, auth, throttle=throttle)
        assert_equal(send_mail.call_count, 2)

    @mock.patch('website.mails.send_mail')
    def test_add_contributor_to_fork_sends_email(self, send_mail):
        contributor = UserFactory()
        fork = self.project.fork_node(auth=Auth(self.creator))
        fork.add_contributor(contributor, auth=Auth(self.creator))
        fork.save()
        assert_true(send_mail.called)
        assert_equal(send_mail.call_count, 1)

    @mock.patch('website.mails.send_mail')
    def test_add_contributor_to_template_sends_email(self, send_mail):
        contributor = UserFactory()
        template = self.project.use_as_template(auth=Auth(self.creator))
        template.add_contributor(contributor, auth=Auth(self.creator))
        template.save()
        assert_true(send_mail.called)
        assert_equal(send_mail.call_count, 1)

    @mock.patch('website.mails.send_mail')
    def test_creating_fork_does_not_email_creator(self, send_mail):
        contributor = UserFactory()
        fork = self.project.fork_node(auth=Auth(self.creator))
        assert_false(send_mail.called)

    @mock.patch('website.mails.send_mail')
    def test_creating_template_does_not_email_creator(self, send_mail):
        contributor = UserFactory()
        template = self.project.use_as_template(auth=Auth(self.creator))
        assert_false(send_mail.called)

    def test_add_multiple_contributors_only_adds_one_log(self):
        n_logs_pre = self.project.logs.count()
        reg_user = UserFactory()
        name = fake.name()
        pseudouser = {
            'id': None,
            'registered': False,
            'fullname': name,
            'email': fake_email(),
            'permission': permissions.WRITE,
            'visible': True,
        }
        reg_dict = add_contributor_json(reg_user)
        reg_dict['permission'] = permissions.ADMIN
        reg_dict['visible'] = True
        payload = {
            'users': [reg_dict, pseudouser],
            'node_ids': []
        }
        url = self.project.api_url_for('project_contributors_post')
        self.app.post_json(url, payload).maybe_follow()
        self.project.reload()
        assert_equal(self.project.logs.count(), n_logs_pre + 1)

    def test_add_contribs_to_multiple_nodes(self):
        child = NodeFactory(parent=self.project, creator=self.creator)
        n_contributors_pre = child.contributors.count()
        reg_user = UserFactory()
        name, email = fake.name(), fake_email()
        pseudouser = {
            'id': None,
            'registered': False,
            'fullname': name,
            'email': email,
            'permission': permissions.ADMIN,
            'visible': True,
        }
        reg_dict = add_contributor_json(reg_user)
        reg_dict['permission'] = permissions.ADMIN
        reg_dict['visible'] = True
        payload = {
            'users': [reg_dict, pseudouser],
            'node_ids': [self.project._primary_key, child._primary_key]
        }
        url = '/api/v1/project/{0}/contributors/'.format(self.project._id)
        self.app.post_json(url, payload).maybe_follow()
        child.reload()
        assert_equal(child.contributors.count(),
                     n_contributors_pre + len(payload['users']))

    def tearDown(self):
        super(TestAddingContributorViews, self).tearDown()
        contributor_added.disconnect(notify_added_contributor)


class TestUserInviteViews(OsfTestCase):

    def setUp(self):
        super(TestUserInviteViews, self).setUp()
        self.user = AuthUserFactory()
        self.project = ProjectFactory(creator=self.user)
        self.invite_url = '/api/v1/project/{0}/invite_contributor/'.format(
            self.project._primary_key)

    def test_invite_contributor_post_if_not_in_db(self):
        name, email = fake.name(), fake_email()
        res = self.app.post_json(
            self.invite_url,
            {'fullname': name, 'email': email},
            auth=self.user.auth,
        )
        contrib = res.json['contributor']
        assert_true(contrib['id'] is None)
        assert_equal(contrib['fullname'], name)
        assert_equal(contrib['email'], email)

    def test_invite_contributor_post_if_unreg_already_in_db(self):
        # A n unreg user is added to a different project
        name, email = fake.name(), fake_email()
        project2 = ProjectFactory()
        unreg_user = project2.add_unregistered_contributor(fullname=name, email=email,
                                                           auth=Auth(project2.creator))
        project2.save()
        res = self.app.post_json(self.invite_url,
                                 {'fullname': name, 'email': email}, auth=self.user.auth)
        expected = add_contributor_json(unreg_user)
        expected['fullname'] = name
        expected['email'] = email
        assert_equal(res.json['contributor'], expected)

    def test_invite_contributor_post_if_email_already_registered(self):
        reg_user = UserFactory()
        name, email = fake.name(), reg_user.username
        # Tries to invite user that is already registered - this is now permitted.
        res = self.app.post_json(self.invite_url,
                                 {'fullname': name, 'email': email},
                                 auth=self.user.auth)
        contrib = res.json['contributor']
        assert_equal(contrib['id'], reg_user._id)
        assert_equal(contrib['fullname'], name)
        assert_equal(contrib['email'], email)

    def test_invite_contributor_post_if_user_is_already_contributor(self):
        unreg_user = self.project.add_unregistered_contributor(
            fullname=fake.name(), email=fake_email(),
            auth=Auth(self.project.creator)
        )
        self.project.save()
        # Tries to invite unreg user that is already a contributor
        res = self.app.post_json(self.invite_url,
                                 {'fullname': fake.name(), 'email': unreg_user.username},
                                 auth=self.user.auth, expect_errors=True)
        assert_equal(res.status_code, http_status.HTTP_400_BAD_REQUEST)

    def test_invite_contributor_with_no_email(self):
        name = fake.name()
        res = self.app.post_json(self.invite_url,
                                 {'fullname': name, 'email': None}, auth=self.user.auth)
        assert_equal(res.status_code, http_status.HTTP_200_OK)
        data = res.json
        assert_equal(data['status'], 'success')
        assert_equal(data['contributor']['fullname'], name)
        assert_true(data['contributor']['email'] is None)
        assert_false(data['contributor']['registered'])

    def test_invite_contributor_requires_fullname(self):
        res = self.app.post_json(self.invite_url,
                                 {'email': 'brian@queen.com', 'fullname': ''}, auth=self.user.auth,
                                 expect_errors=True)
        assert_equal(res.status_code, http_status.HTTP_400_BAD_REQUEST)

    @mock.patch('website.project.views.contributor.mails.send_mail')
    def test_send_claim_email_to_given_email(self, send_mail):
        project = ProjectFactory()
        given_email = fake_email()
        unreg_user = project.add_unregistered_contributor(
            fullname=fake.name(),
            email=given_email,
            auth=Auth(project.creator),
        )
        project.save()
        send_claim_email(email=given_email, unclaimed_user=unreg_user, node=project)

        assert_true(send_mail.called)
        assert_true(send_mail.called_with(
            to_addr=given_email,
            mail=mails.INVITE_DEFAULT,
            can_change_preferences=False,
        ))

    @mock.patch('website.project.views.contributor.mails.send_mail')
    def test_send_claim_email_to_referrer(self, send_mail):
        project = ProjectFactory()
        referrer = project.creator
        given_email, real_email = fake_email(), fake_email()
        unreg_user = project.add_unregistered_contributor(fullname=fake.name(),
                                                          email=given_email, auth=Auth(
                                                              referrer)
                                                          )
        project.save()
        send_claim_email(email=real_email, unclaimed_user=unreg_user, node=project)

        assert_true(send_mail.called)
        # email was sent to referrer
        send_mail.assert_called_with(
            referrer.username,
            mails.FORWARD_INVITE,
            user=unreg_user,
            referrer=referrer,
            claim_url=unreg_user.get_claim_url(project._id, external=True),
            email=real_email.lower().strip(),
            fullname=unreg_user.get_unclaimed_record(project._id)['name'],
            node=project,
            branded_service=None,
            can_change_preferences=False,
            logo=settings.OSF_LOGO,
            osf_contact_email=settings.OSF_CONTACT_EMAIL
        )

    @mock.patch('website.project.views.contributor.mails.send_mail')
    def test_send_claim_email_before_throttle_expires(self, send_mail):
        project = ProjectFactory()
        given_email = fake_email()
        unreg_user = project.add_unregistered_contributor(
            fullname=fake.name(),
            email=given_email,
            auth=Auth(project.creator),
        )
        project.save()
        send_claim_email(email=fake_email(), unclaimed_user=unreg_user, node=project)
        send_mail.reset_mock()
        # 2nd call raises error because throttle hasn't expired
        with assert_raises(HTTPError):
            send_claim_email(email=fake_email(), unclaimed_user=unreg_user, node=project)
        assert_false(send_mail.called)


@pytest.mark.enable_implicit_clean
class TestClaimViews(OsfTestCase):

    def setUp(self):
        super(TestClaimViews, self).setUp()
        self.referrer = AuthUserFactory()
        self.project = ProjectFactory(creator=self.referrer, is_public=True)
        self.project_with_source_tag = ProjectFactory(creator=self.referrer, is_public=True)
        self.preprint_with_source_tag = PreprintFactory(creator=self.referrer, is_public=True)
        osf_source_tag, created = Tag.all_tags.get_or_create(name=OsfSourceTags.Osf.value, system=True)
        preprint_source_tag, created = Tag.all_tags.get_or_create(name=provider_source_tag(self.preprint_with_source_tag.provider._id, 'preprint'), system=True)
        self.project_with_source_tag.add_system_tag(osf_source_tag.name)
        self.preprint_with_source_tag.add_system_tag(preprint_source_tag.name)
        self.given_name = fake.name()
        self.given_email = fake_email()
        self.project_with_source_tag.add_unregistered_contributor(
            fullname=self.given_name,
            email=self.given_email,
            auth=Auth(user=self.referrer)
        )
        self.preprint_with_source_tag.add_unregistered_contributor(
            fullname=self.given_name,
            email=self.given_email,
            auth=Auth(user=self.referrer)
        )
        self.user = self.project.add_unregistered_contributor(
            fullname=self.given_name,
            email=self.given_email,
            auth=Auth(user=self.referrer)
        )
        self.project.save()

    @mock.patch('website.project.views.contributor.send_claim_email')
    def test_claim_user_already_registered_redirects_to_claim_user_registered(self, claim_email):
        name = fake.name()
        email = fake_email()

        # project contributor adds an unregistered contributor (without an email) on public project
        unregistered_user = self.project.add_unregistered_contributor(
            fullname=name,
            email=None,
            auth=Auth(user=self.referrer)
        )
        assert_in(unregistered_user, self.project.contributors)

        # unregistered user comes along and claims themselves on the public project, entering an email
        invite_url = self.project.api_url_for('claim_user_post', uid='undefined')
        self.app.post_json(invite_url, {
            'pk': unregistered_user._primary_key,
            'value': email
        })
        assert_equal(claim_email.call_count, 1)

        # set unregistered record email since we are mocking send_claim_email()
        unclaimed_record = unregistered_user.get_unclaimed_record(self.project._primary_key)
        unclaimed_record.update({'email': email})
        unregistered_user.save()

        # unregistered user then goes and makes an account with same email, before claiming themselves as contributor
        UserFactory(username=email, fullname=name)

        # claim link for the now registered email is accessed while not logged in
        token = unregistered_user.get_unclaimed_record(self.project._primary_key)['token']
        claim_url = '/user/{uid}/{pid}/claim/?token={token}'.format(
            uid=unregistered_user._id,
            pid=self.project._id,
            token=token
        )
        res = self.app.get(claim_url)

        # should redirect to 'claim_user_registered' view
        claim_registered_url = '/user/{uid}/{pid}/claim/verify/{token}/'.format(
            uid=unregistered_user._id,
            pid=self.project._id,
            token=token
        )
        assert_equal(res.status_code, 302)
        assert_in(claim_registered_url, res.headers.get('Location'))

    @mock.patch('website.project.views.contributor.send_claim_email')
    def test_claim_user_already_registered_secondary_email_redirects_to_claim_user_registered(self, claim_email):
        name = fake.name()
        email = fake_email()
        secondary_email = fake_email()

        # project contributor adds an unregistered contributor (without an email) on public project
        unregistered_user = self.project.add_unregistered_contributor(
            fullname=name,
            email=None,
            auth=Auth(user=self.referrer)
        )
        assert_in(unregistered_user, self.project.contributors)

        # unregistered user comes along and claims themselves on the public project, entering an email
        invite_url = self.project.api_url_for('claim_user_post', uid='undefined')
        self.app.post_json(invite_url, {
            'pk': unregistered_user._primary_key,
            'value': secondary_email
        })
        assert_equal(claim_email.call_count, 1)

        # set unregistered record email since we are mocking send_claim_email()
        unclaimed_record = unregistered_user.get_unclaimed_record(self.project._primary_key)
        unclaimed_record.update({'email': secondary_email})
        unregistered_user.save()

        # unregistered user then goes and makes an account with same email, before claiming themselves as contributor
        registered_user = UserFactory(username=email, fullname=name)
        registered_user.emails.create(address=secondary_email)
        registered_user.save()

        # claim link for the now registered email is accessed while not logged in
        token = unregistered_user.get_unclaimed_record(self.project._primary_key)['token']
        claim_url = '/user/{uid}/{pid}/claim/?token={token}'.format(
            uid=unregistered_user._id,
            pid=self.project._id,
            token=token
        )
        res = self.app.get(claim_url)

        # should redirect to 'claim_user_registered' view
        claim_registered_url = '/user/{uid}/{pid}/claim/verify/{token}/'.format(
            uid=unregistered_user._id,
            pid=self.project._id,
            token=token
        )
        assert_equal(res.status_code, 302)
        assert_in(claim_registered_url, res.headers.get('Location'))

    def test_claim_user_invited_with_no_email_posts_to_claim_form(self):
        given_name = fake.name()
        invited_user = self.project.add_unregistered_contributor(
            fullname=given_name,
            email=None,
            auth=Auth(user=self.referrer)
        )
        self.project.save()

        url = invited_user.get_claim_url(self.project._primary_key)
        res = self.app.post(url, {
            'password': 'bohemianrhap',
            'password2': 'bohemianrhap'
        }, expect_errors=True)
        assert_equal(res.status_code, 400)

    @mock.patch('website.project.views.contributor.mails.send_mail')
    def test_claim_user_post_with_registered_user_id(self, send_mail):
        # registered user who is attempting to claim the unclaimed contributor
        reg_user = UserFactory()
        payload = {
            # pk of unreg user record
            'pk': self.user._primary_key,
            'claimerId': reg_user._primary_key
        }
        url = '/api/v1/user/{uid}/{pid}/claim/email/'.format(
            uid=self.user._primary_key,
            pid=self.project._primary_key,
        )

        res = self.app.post_json(url, payload)

        # mail was sent
        assert_equal(send_mail.call_count, 2)
        # ... to the correct address
        referrer_call = send_mail.call_args_list[0]
        claimer_call = send_mail.call_args_list[1]
        args, _ = referrer_call
        assert_equal(args[0], self.referrer.username)
        args, _ = claimer_call
        assert_equal(args[0], reg_user.username)

        # view returns the correct JSON
        assert_equal(res.json, {
            'status': 'success',
            'email': reg_user.username,
            'fullname': self.given_name,
        })

    @mock.patch('website.project.views.contributor.mails.send_mail')
    def test_send_claim_registered_email(self, mock_send_mail):
        reg_user = UserFactory()
        send_claim_registered_email(
            claimer=reg_user,
            unclaimed_user=self.user,
            node=self.project
        )
        assert_equal(mock_send_mail.call_count, 2)
        first_call_args = mock_send_mail.call_args_list[0][0]
        assert_equal(first_call_args[0], self.referrer.username)
        second_call_args = mock_send_mail.call_args_list[1][0]
        assert_equal(second_call_args[0], reg_user.username)

    @mock.patch('website.project.views.contributor.mails.send_mail')
    def test_send_claim_registered_email_before_throttle_expires(self, mock_send_mail):
        reg_user = UserFactory()
        send_claim_registered_email(
            claimer=reg_user,
            unclaimed_user=self.user,
            node=self.project,
        )
        mock_send_mail.reset_mock()
        # second call raises error because it was called before throttle period
        with assert_raises(HTTPError):
            send_claim_registered_email(
                claimer=reg_user,
                unclaimed_user=self.user,
                node=self.project,
            )
        assert_false(mock_send_mail.called)

    @mock.patch('website.project.views.contributor.send_claim_registered_email')
    def test_claim_user_post_with_email_already_registered_sends_correct_email(
            self, send_claim_registered_email):
        reg_user = UserFactory()
        payload = {
            'value': reg_user.username,
            'pk': self.user._primary_key
        }
        url = self.project.api_url_for('claim_user_post', uid=self.user._id)
        self.app.post_json(url, payload)
        assert_true(send_claim_registered_email.called)

    def test_user_with_removed_unclaimed_url_claiming(self):
        """ Tests that when an unclaimed user is removed from a project, the
        unregistered user object does not retain the token.
        """
        self.project.remove_contributor(self.user, Auth(user=self.referrer))

        assert_not_in(
            self.project._primary_key,
            self.user.unclaimed_records.keys()
        )

    def test_user_with_claim_url_cannot_claim_twice(self):
        """ Tests that when an unclaimed user is replaced on a project with a
        claimed user, the unregistered user object does not retain the token.
        """
        reg_user = AuthUserFactory()

        self.project.replace_contributor(self.user, reg_user)

        assert_not_in(
            self.project._primary_key,
            self.user.unclaimed_records.keys()
        )

    def test_claim_user_form_redirects_to_password_confirm_page_if_user_is_logged_in(self):
        reg_user = AuthUserFactory()
        url = self.user.get_claim_url(self.project._primary_key)
        res = self.app.get(url, auth=reg_user.auth)
        assert_equal(res.status_code, 302)
        res = res.follow(auth=reg_user.auth)
        token = self.user.get_unclaimed_record(self.project._primary_key)['token']
        expected = self.project.web_url_for(
            'claim_user_registered',
            uid=self.user._id,
            token=token,
        )
        assert_equal(res.request.path, expected)

    @mock.patch('framework.auth.cas.make_response_from_ticket')
    def test_claim_user_when_user_is_registered_with_orcid(self, mock_response_from_ticket):
        token = self.user.get_unclaimed_record(self.project._primary_key)['token']
        url = '/user/{uid}/{pid}/claim/verify/{token}/'.format(
            uid=self.user._id,
            pid=self.project._id,
            token=token
        )
        # logged out user gets redirected to cas login
        res = self.app.get(url)
        assert res.status_code == 302
        res = res.follow()
        service_url = 'http://localhost{}'.format(url)
        expected = cas.get_logout_url(service_url=cas.get_login_url(service_url=service_url))
        assert res.request.url == expected

        # user logged in with orcid automatically becomes a contributor
        orcid_user, validated_credentials, cas_resp = generate_external_user_with_resp(url)
        mock_response_from_ticket.return_value = authenticate(
            orcid_user,
            cas_resp.attributes.get('accessToken', ''),
            redirect(url)
        )
        orcid_user.set_unusable_password()
        orcid_user.save()

        ticket = fake.md5()
        url += '?ticket={}'.format(ticket)
        res = self.app.get(url)
        res = res.follow()
        assert res.status_code == 302
        assert self.project.is_contributor(orcid_user)
        assert self.project.url in res.headers.get('Location')

    def test_get_valid_form(self):
        url = self.user.get_claim_url(self.project._primary_key)
        res = self.app.get(url).maybe_follow()
        assert_equal(res.status_code, 200)

    def test_invalid_claim_form_raise_400(self):
        uid = self.user._primary_key
        pid = self.project._primary_key
        url = '/user/{uid}/{pid}/claim/?token=badtoken'.format(**locals())
        res = self.app.get(url, expect_errors=True).maybe_follow()
        assert_equal(res.status_code, 400)

    @mock.patch('osf.models.OSFUser.update_search_nodes')
    def test_posting_to_claim_form_with_valid_data(self, mock_update_search_nodes):
        url = self.user.get_claim_url(self.project._primary_key)
        res = self.app.post(url, {
            'username': self.user.username,
            'password': 'killerqueen',
            'password2': 'killerqueen'
        })

        assert_equal(res.status_code, 302)
        location = res.headers.get('Location')
        assert_in('login?service=', location)
        assert_in('username', location)
        assert_in('verification_key', location)
        assert_in(self.project._primary_key, location)

        self.user.reload()
        assert_true(self.user.is_registered)
        assert_true(self.user.is_active)
        assert_not_in(self.project._primary_key, self.user.unclaimed_records)

    @mock.patch('osf.models.OSFUser.update_search_nodes')
    def test_posting_to_claim_form_removes_all_unclaimed_data(self, mock_update_search_nodes):
        # user has multiple unclaimed records
        p2 = ProjectFactory(creator=self.referrer)
        self.user.add_unclaimed_record(p2, referrer=self.referrer,
                                       given_name=fake.name())
        self.user.save()
        assert_true(len(self.user.unclaimed_records.keys()) > 1)  # sanity check
        url = self.user.get_claim_url(self.project._primary_key)
        self.app.post(url, {
            'username': self.given_email,
            'password': 'bohemianrhap',
            'password2': 'bohemianrhap'
        })
        self.user.reload()
        assert_equal(self.user.unclaimed_records, {})

    @mock.patch('osf.models.OSFUser.update_search_nodes')
    def test_posting_to_claim_form_sets_fullname_to_given_name(self, mock_update_search_nodes):
        # User is created with a full name
        original_name = fake.name()
        unreg = UnregUserFactory(fullname=original_name)
        # User invited with a different name
        different_name = fake.name()
        new_user = self.project.add_unregistered_contributor(
            email=unreg.username,
            fullname=different_name,
            auth=Auth(self.project.creator),
        )
        self.project.save()
        # Goes to claim url
        claim_url = new_user.get_claim_url(self.project._id)
        self.app.post(claim_url, {
            'username': unreg.username,
            'password': 'killerqueen', 'password2': 'killerqueen'
        })
        unreg.reload()
        # Full name was set correctly
        assert_equal(unreg.fullname, different_name)
        # CSL names were set correctly
        parsed_name = impute_names_model(different_name)
        assert_equal(unreg.given_name, parsed_name['given_name'])
        assert_equal(unreg.family_name, parsed_name['family_name'])

    @mock.patch('website.project.views.contributor.mails.send_mail')
    def test_claim_user_post_returns_fullname(self, send_mail):
        url = '/api/v1/user/{0}/{1}/claim/email/'.format(self.user._primary_key,
                                                         self.project._primary_key)
        res = self.app.post_json(url,
                                 {'value': self.given_email,
                                     'pk': self.user._primary_key},
                                 auth=self.referrer.auth)
        assert_equal(res.json['fullname'], self.given_name)
        assert_true(send_mail.called)
        assert_true(send_mail.called_with(to_addr=self.given_email))

    @mock.patch('website.project.views.contributor.mails.send_mail')
    def test_claim_user_post_if_email_is_different_from_given_email(self, send_mail):
        email = fake_email()  # email that is different from the one the referrer gave
        url = '/api/v1/user/{0}/{1}/claim/email/'.format(self.user._primary_key,
                                                         self.project._primary_key)
        self.app.post_json(url,
                           {'value': email, 'pk': self.user._primary_key}
                           )
        assert_true(send_mail.called)
        assert_equal(send_mail.call_count, 2)
        call_to_invited = send_mail.mock_calls[0]
        assert_true(call_to_invited.called_with(
            to_addr=email
        ))
        call_to_referrer = send_mail.mock_calls[1]
        assert_true(call_to_referrer.called_with(
            to_addr=self.given_email
        ))

    def test_claim_url_with_bad_token_returns_400(self):
        url = self.project.web_url_for(
            'claim_user_registered',
            uid=self.user._id,
            token='badtoken',
        )
        res = self.app.get(url, auth=self.referrer.auth, expect_errors=400)
        assert_equal(res.status_code, 400)

    def test_cannot_claim_user_with_user_who_is_already_contributor(self):
        # user who is already a contirbutor to the project
        contrib = AuthUserFactory()
        self.project.add_contributor(contrib, auth=Auth(self.project.creator))
        self.project.save()
        # Claiming user goes to claim url, but contrib is already logged in
        url = self.user.get_claim_url(self.project._primary_key)
        res = self.app.get(
            url,
            auth=contrib.auth,
        ).follow(
            auth=contrib.auth,
            expect_errors=True,
        )
        # Response is a 400
        assert_equal(res.status_code, 400)

    def test_claim_user_with_project_id_adds_corresponding_claimed_tag_to_user(self):
        assert OsfClaimedTags.Osf.value not in self.user.system_tags
        url = self.user.get_claim_url(self.project_with_source_tag._primary_key)
        res = self.app.post(url, {
            'username': self.user.username,
            'password': 'killerqueen',
            'password2': 'killerqueen'
        })

        assert_equal(res.status_code, 302)
        self.user.reload()
        assert OsfClaimedTags.Osf.value in self.user.system_tags

    def test_claim_user_with_preprint_id_adds_corresponding_claimed_tag_to_user(self):
        assert provider_claimed_tag(self.preprint_with_source_tag.provider._id, 'preprint') not in self.user.system_tags
        url = self.user.get_claim_url(self.preprint_with_source_tag._primary_key)
        res = self.app.post(url, {
            'username': self.user.username,
            'password': 'killerqueen',
            'password2': 'killerqueen'
        })

        assert_equal(res.status_code, 302)
        self.user.reload()
        assert provider_claimed_tag(self.preprint_with_source_tag.provider._id, 'preprint') in self.user.system_tags


@pytest.mark.enable_bookmark_creation
class TestPointerViews(OsfTestCase):

    def setUp(self):
        super(TestPointerViews, self).setUp()
        self.user = AuthUserFactory()
        self.consolidate_auth = Auth(user=self.user)
        self.project = ProjectFactory(creator=self.user)

    def _make_pointer_only_user_can_see(self, user, project, save=False):
        node = ProjectFactory(creator=user)
        project.add_pointer(node, auth=Auth(user=user), save=save)

    def test_pointer_list_write_contributor_can_remove_private_component_entry(self):
        """Ensure that write contributors see the button to delete a pointer,
            even if they cannot see what it is pointing at"""
        url = web_url_for('view_project', pid=self.project._id)
        user2 = AuthUserFactory()
        self.project.add_contributor(user2,
                                     auth=Auth(self.project.creator),
                                     permissions=permissions.DEFAULT_CONTRIBUTOR_PERMISSIONS)

        self._make_pointer_only_user_can_see(user2, self.project)
        self.project.save()

        res = self.app.get(url, auth=self.user.auth).maybe_follow()
        assert_equal(res.status_code, 200)

        has_controls = res.lxml.xpath('//li[@node_id]/p[starts-with(normalize-space(text()), "Private Link")]//i[contains(@class, "remove-pointer")]')
        assert_true(has_controls)

    def test_pointer_list_write_contributor_can_remove_public_component_entry(self):
        url = web_url_for('view_project', pid=self.project._id)

        for i in range(3):
            self.project.add_pointer(ProjectFactory(creator=self.user),
                                     auth=Auth(user=self.user))
        self.project.save()

        res = self.app.get(url, auth=self.user.auth).maybe_follow()
        assert_equal(res.status_code, 200)

        has_controls = res.lxml.xpath(
            '//li[@node_id]//i[contains(@class, "remove-pointer")]')
        assert_equal(len(has_controls), 3)

    def test_pointer_list_read_contributor_cannot_remove_private_component_entry(self):
        url = web_url_for('view_project', pid=self.project._id)
        user2 = AuthUserFactory()
        self.project.add_contributor(user2,
                                     auth=Auth(self.project.creator),
                                     permissions=permissions.READ)

        self._make_pointer_only_user_can_see(user2, self.project)
        self.project.save()

        res = self.app.get(url, auth=user2.auth).maybe_follow()
        assert_equal(res.status_code, 200)

        pointer_nodes = res.lxml.xpath('//li[@node_id]')
        has_controls = res.lxml.xpath('//li[@node_id]/p[starts-with(normalize-space(text()), "Private Link")]//i[contains(@class, "remove-pointer")]')
        assert_equal(len(pointer_nodes), 1)
        assert_false(has_controls)

    def test_pointer_list_read_contributor_cannot_remove_public_component_entry(self):
        url = web_url_for('view_project', pid=self.project._id)

        self.project.add_pointer(ProjectFactory(creator=self.user,
                                                is_public=True),
                                 auth=Auth(user=self.user))

        user2 = AuthUserFactory()
        self.project.add_contributor(user2,
                                     auth=Auth(self.project.creator),
                                     permissions=permissions.READ)
        self.project.save()

        res = self.app.get(url, auth=user2.auth).maybe_follow()
        assert_equal(res.status_code, 200)

        pointer_nodes = res.lxml.xpath('//li[@node_id]')
        has_controls = res.lxml.xpath(
            '//li[@node_id]//i[contains(@class, "remove-pointer")]')
        assert_equal(len(pointer_nodes), 1)
        assert_equal(len(has_controls), 0)

    # https://github.com/CenterForOpenScience/openscienceframework.org/issues/1109
    def test_get_pointed_excludes_folders(self):
        pointer_project = ProjectFactory(is_public=True)  # project that points to another project
        pointed_project = ProjectFactory(creator=self.user)  # project that other project points to
        pointer_project.add_pointer(pointed_project, Auth(pointer_project.creator), save=True)

        # Project is in an organizer collection
        collection = CollectionFactory(creator=pointed_project.creator)
        collection.collect_object(pointed_project, self.user)

        url = pointed_project.api_url_for('get_pointed')
        res = self.app.get(url, auth=self.user.auth)
        assert_equal(res.status_code, 200)
        # pointer_project's id is included in response, but folder's id is not
        pointer_ids = [each['id'] for each in res.json['pointed']]
        assert_in(pointer_project._id, pointer_ids)
        assert_not_in(collection._id, pointer_ids)

    def test_add_pointers(self):

        url = self.project.api_url + 'pointer/'
        node_ids = [
            NodeFactory()._id
            for _ in range(5)
        ]
        self.app.post_json(
            url,
            {'nodeIds': node_ids},
            auth=self.user.auth,
        ).maybe_follow()

        self.project.reload()
        assert_equal(
            self.project.nodes_active.count(),
            5
        )

    def test_add_the_same_pointer_more_than_once(self):
        url = self.project.api_url + 'pointer/'
        double_node = NodeFactory()

        self.app.post_json(
            url,
            {'nodeIds': [double_node._id]},
            auth=self.user.auth,
        )
        res = self.app.post_json(
            url,
            {'nodeIds': [double_node._id]},
            auth=self.user.auth,
            expect_errors=True
        )
        assert_equal(res.status_code, 400)

    def test_add_pointers_no_user_logg_in(self):

        url = self.project.api_url_for('add_pointers')
        node_ids = [
            NodeFactory()._id
            for _ in range(5)
        ]
        res = self.app.post_json(
            url,
            {'nodeIds': node_ids},
            auth=None,
            expect_errors=True
        )

        assert_equal(res.status_code, 401)

    def test_add_pointers_public_non_contributor(self):

        project2 = ProjectFactory()
        project2.set_privacy('public')
        project2.save()

        url = self.project.api_url_for('add_pointers')

        self.app.post_json(
            url,
            {'nodeIds': [project2._id]},
            auth=self.user.auth,
        ).maybe_follow()

        self.project.reload()
        assert_equal(
            self.project.nodes_active.count(),
            1
        )

    def test_add_pointers_contributor(self):
        user2 = AuthUserFactory()
        self.project.add_contributor(user2)
        self.project.save()

        url = self.project.api_url_for('add_pointers')
        node_ids = [
            NodeFactory()._id
            for _ in range(5)
        ]
        self.app.post_json(
            url,
            {'nodeIds': node_ids},
            auth=user2.auth,
        ).maybe_follow()

        self.project.reload()
        assert_equal(
            self.project.linked_nodes.count(),
            5
        )

    def test_add_pointers_not_provided(self):
        url = self.project.api_url + 'pointer/'
        res = self.app.post_json(url, {}, auth=self.user.auth, expect_errors=True)
        assert_equal(res.status_code, 400)


    def test_remove_pointer(self):
        url = self.project.api_url + 'pointer/'
        node = NodeFactory()
        pointer = self.project.add_pointer(node, auth=self.consolidate_auth)
        self.app.delete_json(
            url,
            {'pointerId': pointer.node._id},
            auth=self.user.auth,
        )
        self.project.reload()
        assert_equal(
            len(list(self.project.nodes)),
            0
        )

    def test_remove_pointer_not_provided(self):
        url = self.project.api_url + 'pointer/'
        res = self.app.delete_json(url, {}, auth=self.user.auth, expect_errors=True)
        assert_equal(res.status_code, 400)

    def test_remove_pointer_not_found(self):
        url = self.project.api_url + 'pointer/'
        res = self.app.delete_json(
            url,
            {'pointerId': None},
            auth=self.user.auth,
            expect_errors=True
        )
        assert_equal(res.status_code, 400)

    def test_remove_pointer_not_in_nodes(self):
        url = self.project.api_url + 'pointer/'
        res = self.app.delete_json(
            url,
            {'pointerId': 'somefakeid'},
            auth=self.user.auth,
            expect_errors=True
        )
        assert_equal(res.status_code, 400)

    def test_forking_pointer_works(self):
        url = self.project.api_url + 'pointer/fork/'
        linked_node = NodeFactory(creator=self.user)
        pointer = self.project.add_pointer(linked_node, auth=self.consolidate_auth)
        assert_true(linked_node.id, pointer.child.id)
        res = self.app.post_json(url, {'nodeId': pointer.child._id}, auth=self.user.auth)
        assert_equal(res.status_code, 201)
        assert_in('node', res.json['data'])
        fork = res.json['data']['node']
        assert_equal(fork['title'], 'Fork of {}'.format(linked_node.title))

    def test_fork_pointer_not_provided(self):
        url = self.project.api_url + 'pointer/fork/'
        res = self.app.post_json(url, {}, auth=self.user.auth,
                                 expect_errors=True)
        assert_equal(res.status_code, 400)

    def test_fork_pointer_not_found(self):
        url = self.project.api_url + 'pointer/fork/'
        res = self.app.post_json(
            url,
            {'nodeId': None},
            auth=self.user.auth,
            expect_errors=True
        )
        assert_equal(res.status_code, 400)

    def test_fork_pointer_not_in_nodes(self):
        url = self.project.api_url + 'pointer/fork/'
        res = self.app.post_json(
            url,
            {'nodeId': 'somefakeid'},
            auth=self.user.auth,
            expect_errors=True
        )
        assert_equal(res.status_code, 400)

    def test_before_register_with_pointer(self):
        # Assert that link warning appears in before register callback.
        node = NodeFactory()
        self.project.add_pointer(node, auth=self.consolidate_auth)
        url = self.project.api_url + 'fork/before/'
        res = self.app.get(url, auth=self.user.auth).maybe_follow()
        prompts = [
            prompt
            for prompt in res.json['prompts']
            if 'Links will be copied into your fork' in prompt
        ]
        assert_equal(len(prompts), 1)

    def test_before_fork_with_pointer(self):
        """Assert that link warning appears in before fork callback."""
        node = NodeFactory()
        self.project.add_pointer(node, auth=self.consolidate_auth)
        url = self.project.api_url + 'beforeregister/'
        res = self.app.get(url, auth=self.user.auth).maybe_follow()
        prompts = [
            prompt
            for prompt in res.json['prompts']
            if 'These links will be copied into your registration,' in prompt
        ]
        assert_equal(len(prompts), 1)

    def test_before_register_no_pointer(self):
        """Assert that link warning does not appear in before register callback."""
        url = self.project.api_url + 'fork/before/'
        res = self.app.get(url, auth=self.user.auth).maybe_follow()
        prompts = [
            prompt
            for prompt in res.json['prompts']
            if 'Links will be copied into your fork' in prompt
        ]
        assert_equal(len(prompts), 0)

    def test_before_fork_no_pointer(self):
        """Assert that link warning does not appear in before fork callback."""
        url = self.project.api_url + 'beforeregister/'
        res = self.app.get(url, auth=self.user.auth).maybe_follow()
        prompts = [
            prompt
            for prompt in res.json['prompts']
            if 'Links will be copied into your registration' in prompt
        ]
        assert_equal(len(prompts), 0)

    def test_get_pointed(self):
        pointing_node = ProjectFactory(creator=self.user)
        pointing_node.add_pointer(self.project, auth=Auth(self.user))
        url = self.project.api_url_for('get_pointed')
        res = self.app.get(url, auth=self.user.auth)
        pointed = res.json['pointed']
        assert_equal(len(pointed), 1)
        assert_equal(pointed[0]['url'], pointing_node.url)
        assert_equal(pointed[0]['title'], pointing_node.title)
        assert_equal(pointed[0]['authorShort'], abbrev_authors(pointing_node))

    def test_get_pointed_private(self):
        secret_user = UserFactory()
        pointing_node = ProjectFactory(creator=secret_user)
        pointing_node.add_pointer(self.project, auth=Auth(secret_user))
        url = self.project.api_url_for('get_pointed')
        res = self.app.get(url, auth=self.user.auth)
        pointed = res.json['pointed']
        assert_equal(len(pointed), 1)
        assert_equal(pointed[0]['url'], None)
        assert_equal(pointed[0]['title'], 'Private Component')
        assert_equal(pointed[0]['authorShort'], 'Private Author(s)')

    def test_can_template_project_linked_to_each_other(self):
        project2 = ProjectFactory(creator=self.user)
        self.project.add_pointer(project2, auth=Auth(user=self.user))
        template = self.project.use_as_template(auth=Auth(user=self.user))

        assert_true(template)
        assert_equal(template.title, 'Templated from ' + self.project.title)
        assert_not_in(project2, template.linked_nodes)


class TestPublicViews(OsfTestCase):

    def test_explore(self):
        res = self.app.get('/explore/').maybe_follow()
        assert_equal(res.status_code, 200)


class TestAuthViews(OsfTestCase):

    def setUp(self):
        super(TestAuthViews, self).setUp()
        self.user = AuthUserFactory()
        self.auth = self.user.auth

    @mock.patch('framework.auth.views.mails.send_mail')
    def test_register_ok(self, _):
        url = api_url_for('register_user')
        name, email, password = fake.name(), fake_email(), 'underpressure'
        self.app.post_json(
            url,
            {
                'fullName': name,
                'email1': email,
                'email2': email,
                'password': password,
            }
        )
        user = OSFUser.objects.get(username=email)
        assert_equal(user.fullname, name)
        assert_equal(user.accepted_terms_of_service, None)

    # Regression test for https://github.com/CenterForOpenScience/osf.io/issues/2902
    @mock.patch('framework.auth.views.mails.send_mail')
    def test_register_email_case_insensitive(self, _):
        url = api_url_for('register_user')
        name, email, password = fake.name(), fake_email(), 'underpressure'
        self.app.post_json(
            url,
            {
                'fullName': name,
                'email1': email,
                'email2': str(email).upper(),
                'password': password,
            }
        )
        user = OSFUser.objects.get(username=email)
        assert_equal(user.fullname, name)

    @mock.patch('framework.auth.views.mails.send_mail')
    def test_register_email_with_accepted_tos(self, _):
        url = api_url_for('register_user')
        name, email, password = fake.name(), fake_email(), 'underpressure'
        self.app.post_json(
            url,
            {
                'fullName': name,
                'email1': email,
                'email2': email,
                'password': password,
                'acceptedTermsOfService': True
            }
        )
        user = OSFUser.objects.get(username=email)
        assert_true(user.accepted_terms_of_service)

    @mock.patch('framework.auth.views.mails.send_mail')
    def test_register_email_without_accepted_tos(self, _):
        url = api_url_for('register_user')
        name, email, password = fake.name(), fake_email(), 'underpressure'
        self.app.post_json(
            url,
            {
                'fullName': name,
                'email1': email,
                'email2': email,
                'password': password,
                'acceptedTermsOfService': False
            }
        )
        user = OSFUser.objects.get(username=email)
        assert_equal(user.accepted_terms_of_service, None)

    @mock.patch('framework.auth.views.send_confirm_email')
    def test_register_scrubs_username(self, _):
        url = api_url_for('register_user')
        name = "<i>Eunice</i> O' \"Cornwallis\"<script type='text/javascript' src='http://www.cornify.com/js/cornify.js'></script><script type='text/javascript'>cornify_add()</script>"
        email, password = fake_email(), 'underpressure'
        res = self.app.post_json(
            url,
            {
                'fullName': name,
                'email1': email,
                'email2': email,
                'password': password,
            }
        )

        expected_scrub_username = "Eunice O' \"Cornwallis\"cornify_add()"
        user = OSFUser.objects.get(username=email)

        assert_equal(res.status_code, http_status.HTTP_200_OK)
        assert_equal(user.fullname, expected_scrub_username)

    def test_register_email_mismatch(self):
        url = api_url_for('register_user')
        name, email, password = fake.name(), fake_email(), 'underpressure'
        res = self.app.post_json(
            url,
            {
                'fullName': name,
                'email1': email,
                'email2': email + 'lol',
                'password': password,
            },
            expect_errors=True,
        )
        assert_equal(res.status_code, http_status.HTTP_400_BAD_REQUEST)
        users = OSFUser.objects.filter(username=email)
        assert_equal(users.count(), 0)

    def test_register_email_already_registered(self):
        url = api_url_for('register_user')
        name, email, password = fake.name(), fake_email(), fake.password()
        existing_user = UserFactory(
            username=email,
        )
        res = self.app.post_json(
            url, {
                'fullName': name,
                'email1': email,
                'email2': email,
                'password': password
            },
            expect_errors=True
        )
        assert_equal(res.status_code, http_status.HTTP_409_CONFLICT)
        users = OSFUser.objects.filter(username=email)
        assert_equal(users.count(), 1)

    def test_register_blocked_email_domain(self):
        NotableEmailDomain.objects.get_or_create(
            domain='mailinator.com',
            note=NotableEmailDomain.Note.EXCLUDE_FROM_ACCOUNT_CREATION,
        )
        url = api_url_for('register_user')
        name, email, password = fake.name(), 'bad@mailinator.com', 'agreatpasswordobviously'
        res = self.app.post_json(
            url, {
                'fullName': name,
                'email1': email,
                'email2': email,
                'password': password
            },
            expect_errors=True
        )
        assert_equal(res.status_code, http_status.HTTP_400_BAD_REQUEST)
        users = OSFUser.objects.filter(username=email)
        assert_equal(users.count(), 0)

    @mock.patch('framework.auth.views.validate_recaptcha', return_value=True)
    @mock.patch('framework.auth.views.mails.send_mail')
    def test_register_good_captcha(self, _, validate_recaptcha):
        url = api_url_for('register_user')
        name, email, password = fake.name(), fake_email(), 'underpressure'
        captcha = 'some valid captcha'
        with mock.patch.object(settings, 'RECAPTCHA_SITE_KEY', 'some_value'):
            resp = self.app.post_json(
                url,
                {
                    'fullName': name,
                    'email1': email,
                    'email2': str(email).upper(),
                    'password': password,
                    'g-recaptcha-response': captcha,
                }
            )
            validate_recaptcha.assert_called_with(captcha, remote_ip=None)
            assert_equal(resp.status_code, http_status.HTTP_200_OK)
            user = OSFUser.objects.get(username=email)
            assert_equal(user.fullname, name)

    @mock.patch('framework.auth.views.validate_recaptcha', return_value=False)
    @mock.patch('framework.auth.views.mails.send_mail')
    def test_register_missing_captcha(self, _, validate_recaptcha):
        url = api_url_for('register_user')
        name, email, password = fake.name(), fake_email(), 'underpressure'
        with mock.patch.object(settings, 'RECAPTCHA_SITE_KEY', 'some_value'):
            resp = self.app.post_json(
                url,
                {
                    'fullName': name,
                    'email1': email,
                    'email2': str(email).upper(),
                    'password': password,
                    # 'g-recaptcha-response': 'supposed to be None',
                },
                expect_errors=True
            )
            validate_recaptcha.assert_called_with(None, remote_ip=None)
            assert_equal(resp.status_code, http_status.HTTP_400_BAD_REQUEST)

    @mock.patch('framework.auth.views.validate_recaptcha', return_value=False)
    @mock.patch('framework.auth.views.mails.send_mail')
    def test_register_bad_captcha(self, _, validate_recaptcha):
        url = api_url_for('register_user')
        name, email, password = fake.name(), fake_email(), 'underpressure'
        with mock.patch.object(settings, 'RECAPTCHA_SITE_KEY', 'some_value'):
            resp = self.app.post_json(
                url,
                {
                    'fullName': name,
                    'email1': email,
                    'email2': str(email).upper(),
                    'password': password,
                    'g-recaptcha-response': 'bad captcha',
                },
                expect_errors=True
            )
            assert_equal(resp.status_code, http_status.HTTP_400_BAD_REQUEST)

    @mock.patch('osf.models.OSFUser.update_search_nodes')
    def test_register_after_being_invited_as_unreg_contributor(self, mock_update_search_nodes):
        # Regression test for:
        #    https://github.com/CenterForOpenScience/openscienceframework.org/issues/861
        #    https://github.com/CenterForOpenScience/openscienceframework.org/issues/1021
        #    https://github.com/CenterForOpenScience/openscienceframework.org/issues/1026
        # A user is invited as an unregistered contributor
        project = ProjectFactory()

        name, email = fake.name(), fake_email()

        project.add_unregistered_contributor(fullname=name, email=email, auth=Auth(project.creator))
        project.save()

        # The new, unregistered user
        new_user = OSFUser.objects.get(username=email)

        # Instead of following the invitation link, they register at the regular
        # registration page

        # They use a different name when they register, but same email
        real_name = fake.name()
        password = 'myprecious'

        url = api_url_for('register_user')
        payload = {
            'fullName': real_name,
            'email1': email,
            'email2': email,
            'password': password,
        }
        # Send registration request
        self.app.post_json(url, payload)

        new_user.reload()

        # New user confirms by following confirmation link
        confirm_url = new_user.get_confirmation_url(email, external=False)
        self.app.get(confirm_url)

        new_user.reload()
        # Password and fullname should be updated
        assert_true(new_user.is_confirmed)
        assert_true(new_user.check_password(password))
        assert_equal(new_user.fullname, real_name)

    @mock.patch('framework.auth.views.send_confirm_email')
    def test_register_sends_user_registered_signal(self, mock_send_confirm_email):
        url = api_url_for('register_user')
        name, email, password = fake.name(), fake_email(), 'underpressure'
        with capture_signals() as mock_signals:
            self.app.post_json(
                url,
                {
                    'fullName': name,
                    'email1': email,
                    'email2': email,
                    'password': password,
                }
            )
        assert_equal(mock_signals.signals_sent(), set([auth.signals.user_registered,
                                                       auth.signals.unconfirmed_user_created]))
        assert_true(mock_send_confirm_email.called)

    @mock.patch('framework.auth.views.mails.send_mail')
    def test_resend_confirmation(self, send_mail):
        email = 'test@mail.com'
        token = self.user.add_unconfirmed_email(email)
        self.user.save()
        url = api_url_for('resend_confirmation')
        header = {'address': email, 'primary': False, 'confirmed': False}
        self.app.put_json(url, {'id': self.user._id, 'email': header}, auth=self.user.auth)
        assert_true(send_mail.called)
        assert_true(send_mail.called_with(
            to_addr=email
        ))
        self.user.reload()
        assert_not_equal(token, self.user.get_confirmation_token(email))
        with assert_raises(InvalidTokenError):
            self.user.get_unconfirmed_email_for_token(token)

    @mock.patch('framework.auth.views.mails.send_mail')
    def test_click_confirmation_email(self, send_mail):
        email = 'test@mail.com'
        token = self.user.add_unconfirmed_email(email)
        self.user.save()
        self.user.reload()
        assert_equal(self.user.email_verifications[token]['confirmed'], False)
        url = '/confirm/{}/{}/?logout=1'.format(self.user._id, token, self.user.username)
        res = self.app.get(url)
        self.user.reload()
        assert_equal(self.user.email_verifications[token]['confirmed'], True)
        assert_equal(res.status_code, 302)
        login_url = 'login?service'
        assert_in(login_url, res.body.decode())

    def test_get_email_to_add_no_email(self):
        email_verifications = self.user.unconfirmed_email_info
        assert_equal(email_verifications, [])

    def test_get_unconfirmed_email(self):
        email = 'test@mail.com'
        self.user.add_unconfirmed_email(email)
        self.user.save()
        self.user.reload()
        email_verifications = self.user.unconfirmed_email_info
        assert_equal(email_verifications, [])

    def test_get_email_to_add(self):
        email = 'test@mail.com'
        token = self.user.add_unconfirmed_email(email)
        self.user.save()
        self.user.reload()
        assert_equal(self.user.email_verifications[token]['confirmed'], False)
        url = '/confirm/{}/{}/?logout=1'.format(self.user._id, token, self.user.username)
        self.app.get(url)
        self.user.reload()
        assert_equal(self.user.email_verifications[token]['confirmed'], True)
        email_verifications = self.user.unconfirmed_email_info
        assert_equal(email_verifications[0]['address'], 'test@mail.com')

    def test_add_email(self):
        email = 'test@mail.com'
        token = self.user.add_unconfirmed_email(email)
        self.user.save()
        self.user.reload()
        assert_equal(self.user.email_verifications[token]['confirmed'], False)
        url = '/confirm/{}/{}/?logout=1'.format(self.user._id, token)
        self.app.get(url)
        self.user.reload()
        email_verifications = self.user.unconfirmed_email_info
        put_email_url = api_url_for('unconfirmed_email_add')
        res = self.app.put_json(put_email_url, email_verifications[0], auth=self.user.auth)
        self.user.reload()
        assert_equal(res.json_body['status'], 'success')
        assert_equal(self.user.emails.last().address, 'test@mail.com')

    def test_remove_email(self):
        email = 'test@mail.com'
        token = self.user.add_unconfirmed_email(email)
        self.user.save()
        self.user.reload()
        url = '/confirm/{}/{}/?logout=1'.format(self.user._id, token)
        self.app.get(url)
        self.user.reload()
        email_verifications = self.user.unconfirmed_email_info
        remove_email_url = api_url_for('unconfirmed_email_remove')
        remove_res = self.app.delete_json(remove_email_url, email_verifications[0], auth=self.user.auth)
        self.user.reload()
        assert_equal(remove_res.json_body['status'], 'success')
        assert_equal(self.user.unconfirmed_email_info, [])

    def test_add_expired_email(self):
        # Do not return expired token and removes it from user.email_verifications
        email = 'test@mail.com'
        token = self.user.add_unconfirmed_email(email)
        self.user.email_verifications[token]['expiration'] = timezone.now() - dt.timedelta(days=100)
        self.user.save()
        self.user.reload()
        assert_equal(self.user.email_verifications[token]['email'], email)
        self.user.clean_email_verifications(given_token=token)
        unconfirmed_emails = self.user.unconfirmed_email_info
        assert_equal(unconfirmed_emails, [])
        assert_equal(self.user.email_verifications, {})

    def test_clean_email_verifications(self):
        # Do not return bad token and removes it from user.email_verifications
        email = 'test@mail.com'
        token = 'blahblahblah'
        self.user.email_verifications[token] = {'expiration': timezone.now() + dt.timedelta(days=1),
                                                'email': email,
                                                'confirmed': False }
        self.user.save()
        self.user.reload()
        assert_equal(self.user.email_verifications[token]['email'], email)
        self.user.clean_email_verifications(given_token=token)
        unconfirmed_emails = self.user.unconfirmed_email_info
        assert_equal(unconfirmed_emails, [])
        assert_equal(self.user.email_verifications, {})

    def test_clean_email_verifications_when_email_verifications_is_an_empty_dict(self):
        self.user.email_verifications = {}
        self.user.save()
        ret = self.user.clean_email_verifications()
        assert_equal(ret, None)
        assert_equal(self.user.email_verifications, {})

    def test_add_invalid_email(self):
        # Do not return expired token and removes it from user.email_verifications
        email = u'\u0000\u0008\u000b\u000c\u000e\u001f\ufffe\uffffHello@yourmom.com'
        # illegal_str = u'\u0000\u0008\u000b\u000c\u000e\u001f\ufffe\uffffHello'
        # illegal_str += unichr(0xd800) + unichr(0xdbff) + ' World'
        # email = 'test@mail.com'
        with assert_raises(ValidationError):
            self.user.add_unconfirmed_email(email)

    def test_add_email_merge(self):
        email = 'copy@cat.com'
        dupe = UserFactory(
            username=email,
        )
        dupe.save()
        token = self.user.add_unconfirmed_email(email)
        self.user.save()
        self.user.reload()
        assert_equal(self.user.email_verifications[token]['confirmed'], False)
        url = '/confirm/{}/{}/?logout=1'.format(self.user._id, token)
        self.app.get(url)
        self.user.reload()
        email_verifications = self.user.unconfirmed_email_info
        put_email_url = api_url_for('unconfirmed_email_add')
        res = self.app.put_json(put_email_url, email_verifications[0], auth=self.user.auth)
        self.user.reload()
        assert_equal(res.json_body['status'], 'success')
        assert_equal(self.user.emails.last().address, 'copy@cat.com')

    def test_resend_confirmation_without_user_id(self):
        email = 'test@mail.com'
        url = api_url_for('resend_confirmation')
        header = {'address': email, 'primary': False, 'confirmed': False}
        res = self.app.put_json(url, {'email': header}, auth=self.user.auth, expect_errors=True)
        assert_equal(res.status_code, 400)
        assert_equal(res.json['message_long'], '"id" is required')

    def test_resend_confirmation_without_email(self):
        url = api_url_for('resend_confirmation')
        res = self.app.put_json(url, {'id': self.user._id}, auth=self.user.auth, expect_errors=True)
        assert_equal(res.status_code, 400)

    def test_resend_confirmation_not_work_for_primary_email(self):
        email = 'test@mail.com'
        url = api_url_for('resend_confirmation')
        header = {'address': email, 'primary': True, 'confirmed': False}
        res = self.app.put_json(url, {'id': self.user._id, 'email': header}, auth=self.user.auth, expect_errors=True)
        assert_equal(res.status_code, 400)
        assert_equal(res.json['message_long'], 'Cannnot resend confirmation for confirmed emails')

    def test_resend_confirmation_not_work_for_confirmed_email(self):
        email = 'test@mail.com'
        url = api_url_for('resend_confirmation')
        header = {'address': email, 'primary': False, 'confirmed': True}
        res = self.app.put_json(url, {'id': self.user._id, 'email': header}, auth=self.user.auth, expect_errors=True)
        assert_equal(res.status_code, 400)
        assert_equal(res.json['message_long'], 'Cannnot resend confirmation for confirmed emails')

    @mock.patch('framework.auth.views.mails.send_mail')
    def test_resend_confirmation_does_not_send_before_throttle_expires(self, send_mail):
        email = 'test@mail.com'
        self.user.save()
        url = api_url_for('resend_confirmation')
        header = {'address': email, 'primary': False, 'confirmed': False}
        self.app.put_json(url, {'id': self.user._id, 'email': header}, auth=self.user.auth)
        assert_true(send_mail.called)
        # 2nd call does not send email because throttle period has not expired
        res = self.app.put_json(url, {'id': self.user._id, 'email': header}, auth=self.user.auth, expect_errors=True)
        assert_equal(res.status_code, 400)

    def test_confirm_email_clears_unclaimed_records_and_revokes_token(self):
        unclaimed_user = UnconfirmedUserFactory()
        # unclaimed user has been invited to a project.
        referrer = UserFactory()
        project = ProjectFactory(creator=referrer)
        unclaimed_user.add_unclaimed_record(project, referrer, 'foo')
        unclaimed_user.save()

        # sanity check
        assert_equal(len(unclaimed_user.email_verifications.keys()), 1)

        # user goes to email confirmation link
        token = unclaimed_user.get_confirmation_token(unclaimed_user.username)
        url = web_url_for('confirm_email_get', uid=unclaimed_user._id, token=token)
        res = self.app.get(url)
        assert_equal(res.status_code, 302)

        # unclaimed records and token are cleared
        unclaimed_user.reload()
        assert_equal(unclaimed_user.unclaimed_records, {})
        assert_equal(len(unclaimed_user.email_verifications.keys()), 0)

    def test_confirmation_link_registers_user(self):
        user = OSFUser.create_unconfirmed('brian@queen.com', 'bicycle123', 'Brian May')
        assert_false(user.is_registered)  # sanity check
        user.save()
        confirmation_url = user.get_confirmation_url('brian@queen.com', external=False)
        res = self.app.get(confirmation_url)
        assert_equal(res.status_code, 302, 'redirects to settings page')
        res = res.follow()
        user.reload()
        assert_true(user.is_registered)


class TestAuthLoginAndRegisterLogic(OsfTestCase):

    def setUp(self):
        super(TestAuthLoginAndRegisterLogic, self).setUp()
        self.no_auth = Auth()
        self.user_auth = AuthUserFactory()
        self.auth = Auth(user=self.user_auth)
        self.next_url = web_url_for('my_projects', _absolute=True)
        self.invalid_campaign = 'invalid_campaign'

    def test_osf_login_with_auth(self):
        # login: user with auth
        data = login_and_register_handler(self.auth)
        assert_equal(data.get('status_code'), http_status.HTTP_302_FOUND)
        assert_equal(data.get('next_url'), web_url_for('dashboard', _absolute=True))

    def test_osf_login_without_auth(self):
        # login: user without auth
        data = login_and_register_handler(self.no_auth)
        assert_equal(data.get('status_code'), http_status.HTTP_302_FOUND)
        assert_equal(data.get('next_url'), web_url_for('dashboard', _absolute=True))

    def test_osf_register_with_auth(self):
        # register: user with auth
        data = login_and_register_handler(self.auth, login=False)
        assert_equal(data.get('status_code'), http_status.HTTP_302_FOUND)
        assert_equal(data.get('next_url'), web_url_for('dashboard', _absolute=True))

    def test_osf_register_without_auth(self):
        # register: user without auth
        data = login_and_register_handler(self.no_auth, login=False)
        assert_equal(data.get('status_code'), http_status.HTTP_200_OK)
        assert_equal(data.get('next_url'), web_url_for('dashboard', _absolute=True))

    def test_next_url_login_with_auth(self):
        # next_url login: user with auth
        data = login_and_register_handler(self.auth, next_url=self.next_url)
        assert_equal(data.get('status_code'), http_status.HTTP_302_FOUND)
        assert_equal(data.get('next_url'), self.next_url)

    def test_next_url_login_without_auth(self):
        # login: user without auth
        request.url = web_url_for('auth_login', next=self.next_url, _absolute=True)
        data = login_and_register_handler(self.no_auth, next_url=self.next_url)
        assert_equal(data.get('status_code'), http_status.HTTP_302_FOUND)
        assert_equal(data.get('next_url'), cas.get_login_url(request.url))

    def test_next_url_register_with_auth(self):
        # register: user with auth
        data = login_and_register_handler(self.auth, login=False, next_url=self.next_url)
        assert_equal(data.get('status_code'), http_status.HTTP_302_FOUND)
        assert_equal(data.get('next_url'), self.next_url)

    def test_next_url_register_without_auth(self):
        # register: user without auth
        data = login_and_register_handler(self.no_auth, login=False, next_url=self.next_url)
        assert_equal(data.get('status_code'), http_status.HTTP_200_OK)
        assert_equal(data.get('next_url'), request.url)

    def test_institution_login_and_register(self):
        pass

    def test_institution_login_with_auth(self):
        # institution login: user with auth
        data = login_and_register_handler(self.auth, campaign='institution')
        assert_equal(data.get('status_code'), http_status.HTTP_302_FOUND)
        assert_equal(data.get('next_url'), web_url_for('dashboard', _absolute=True))

    def test_institution_login_without_auth(self):
        # institution login: user without auth
        data = login_and_register_handler(self.no_auth, campaign='institution')
        assert_equal(data.get('status_code'), http_status.HTTP_302_FOUND)
        assert_equal(
            data.get('next_url'),
            cas.get_login_url(web_url_for('dashboard', _absolute=True), campaign='institution'))

    def test_institution_login_next_url_with_auth(self):
        # institution login: user with auth and next url
        data = login_and_register_handler(self.auth, next_url=self.next_url, campaign='institution')
        assert_equal(data.get('status_code'), http_status.HTTP_302_FOUND)
        assert_equal(data.get('next_url'), self.next_url)

    def test_institution_login_next_url_without_auth(self):
        # institution login: user without auth and next url
        data = login_and_register_handler(self.no_auth, next_url=self.next_url ,campaign='institution')
        assert_equal(data.get('status_code'), http_status.HTTP_302_FOUND)
        assert_equal(
            data.get('next_url'),
            cas.get_login_url(self.next_url, campaign='institution'))

    def test_institution_regsiter_with_auth(self):
        # institution register: user with auth
        data = login_and_register_handler(self.auth, login=False, campaign='institution')
        assert_equal(data.get('status_code'), http_status.HTTP_302_FOUND)
        assert_equal(data.get('next_url'), web_url_for('dashboard', _absolute=True))

    def test_institution_register_without_auth(self):
        # institution register: user without auth
        data = login_and_register_handler(self.no_auth, login=False, campaign='institution')
        assert_equal(data.get('status_code'), http_status.HTTP_302_FOUND)
        assert_equal(
            data.get('next_url'),
            cas.get_login_url(web_url_for('dashboard', _absolute=True), campaign='institution')
        )

    def test_campaign_login_with_auth(self):
        for campaign in get_campaigns():
            if is_institution_login(campaign):
                continue
            # campaign login: user with auth
            data = login_and_register_handler(self.auth, campaign=campaign)
            assert_equal(data.get('status_code'), http_status.HTTP_302_FOUND)
            assert_equal(data.get('next_url'), campaign_url_for(campaign))

    def test_campaign_login_without_auth(self):
        for campaign in get_campaigns():
            if is_institution_login(campaign):
                continue
            # campaign login: user without auth
            data = login_and_register_handler(self.no_auth, campaign=campaign)
            assert_equal(data.get('status_code'), http_status.HTTP_302_FOUND)
            assert_equal(
                data.get('next_url'),
                web_url_for('auth_register', campaign=campaign, next=campaign_url_for(campaign))
            )

    def test_campaign_register_with_auth(self):
        for campaign in get_campaigns():
            if is_institution_login(campaign):
                continue
            # campaign register: user with auth
            data = login_and_register_handler(self.auth, login=False, campaign=campaign)
            assert_equal(data.get('status_code'), http_status.HTTP_302_FOUND)
            assert_equal(data.get('next_url'), campaign_url_for(campaign))

    def test_campaign_register_without_auth(self):
        for campaign in get_campaigns():
            if is_institution_login(campaign):
                continue
            # campaign register: user without auth
            data = login_and_register_handler(self.no_auth, login=False, campaign=campaign)
            assert_equal(data.get('status_code'), http_status.HTTP_200_OK)
            if is_native_login(campaign):
                # native campaign: prereg and erpc
                assert_equal(data.get('next_url'), campaign_url_for(campaign))
            elif is_proxy_login(campaign):
                # proxy campaign: preprints and branded ones
                assert_equal(
                    data.get('next_url'),
                    web_url_for('auth_login', next=campaign_url_for(campaign), _absolute=True)
                )

    def test_campaign_next_url_login_with_auth(self):
        for campaign in get_campaigns():
            if is_institution_login(campaign):
                continue
            # campaign login: user with auth
            next_url = campaign_url_for(campaign)
            data = login_and_register_handler(self.auth, campaign=campaign, next_url=next_url)
            assert_equal(data.get('status_code'), http_status.HTTP_302_FOUND)
            assert_equal(data.get('next_url'), next_url)

    def test_campaign_next_url_login_without_auth(self):
        for campaign in get_campaigns():
            if is_institution_login(campaign):
                continue
            # campaign login: user without auth
            next_url = campaign_url_for(campaign)
            data = login_and_register_handler(self.no_auth, campaign=campaign, next_url=next_url)
            assert_equal(data.get('status_code'), http_status.HTTP_302_FOUND)
            assert_equal(
                data.get('next_url'),
                web_url_for('auth_register', campaign=campaign, next=next_url)
            )

    def test_campaign_next_url_register_with_auth(self):
        for campaign in get_campaigns():
            if is_institution_login(campaign):
                continue
            # campaign register: user with auth
            next_url = campaign_url_for(campaign)
            data = login_and_register_handler(self.auth, login=False, campaign=campaign, next_url=next_url)
            assert_equal(data.get('status_code'), http_status.HTTP_302_FOUND)
            assert_equal(data.get('next_url'), next_url)

    def test_campaign_next_url_register_without_auth(self):
        for campaign in get_campaigns():
            if is_institution_login(campaign):
                continue
            # campaign register: user without auth
            next_url = campaign_url_for(campaign)
            data = login_and_register_handler(self.no_auth, login=False, campaign=campaign, next_url=next_url)
            assert_equal(data.get('status_code'), http_status.HTTP_200_OK)
            if is_native_login(campaign):
                # native campaign: prereg and erpc
                assert_equal(data.get('next_url'), next_url)
            elif is_proxy_login(campaign):
                # proxy campaign: preprints and branded ones
                assert_equal(
                    data.get('next_url'),
                    web_url_for('auth_login', next= next_url, _absolute=True)
                )

    def test_invalid_campaign_login_without_auth(self):
        data = login_and_register_handler(
            self.no_auth,
            login=True,
            campaign=self.invalid_campaign,
            next_url=self.next_url
        )
        redirect_url = web_url_for('auth_login', campaigns=None, next=self.next_url)
        assert_equal(data['status_code'], http_status.HTTP_302_FOUND)
        assert_equal(data['next_url'], redirect_url)
        assert_equal(data['campaign'], None)

    def test_invalid_campaign_register_without_auth(self):
        data = login_and_register_handler(
            self.no_auth,
            login=False,
            campaign=self.invalid_campaign,
            next_url=self.next_url
        )
        redirect_url = web_url_for('auth_register', campaigns=None, next=self.next_url)
        assert_equal(data['status_code'], http_status.HTTP_302_FOUND)
        assert_equal(data['next_url'], redirect_url)
        assert_equal(data['campaign'], None)

    # The following two tests handles the special case for `claim_user_registered`
    # When an authenticated user clicks the claim confirmation clink, there are two ways to trigger this flow:
    # 1. If the authenticated user is already a contributor to the project, OSF will ask the user to sign out
    #    by providing a "logout" link.
    # 2. If the authenticated user is not a contributor but decides not to claim contributor under this account,
    #    OSF provides a link "not <username>?" for the user to logout.
    # Both links will land user onto the register page with "MUST LOGIN" push notification.
    def test_register_logout_flag_with_auth(self):
        # when user click the "logout" or "not <username>?" link, first step is to log user out
        data = login_and_register_handler(self.auth, login=False, campaign=None, next_url=self.next_url, logout=True)
        assert_equal(data.get('status_code'), 'auth_logout')
        assert_equal(data.get('next_url'), self.next_url)

    def test_register_logout_flage_without(self):
        # the second step is to land user on register page with "MUST LOGIN" warning
        data = login_and_register_handler(self.no_auth, login=False, campaign=None, next_url=self.next_url, logout=True)
        assert_equal(data.get('status_code'), http_status.HTTP_200_OK)
        assert_equal(data.get('next_url'), self.next_url)
        assert_true(data.get('must_login_warning'))


class TestAuthLogout(OsfTestCase):

    def setUp(self):
        super(TestAuthLogout, self).setUp()
        self.goodbye_url = web_url_for('goodbye', _absolute=True)
        self.redirect_url = web_url_for('forgot_password_get', _absolute=True)
        self.valid_next_url = web_url_for('dashboard', _absolute=True)
        self.invalid_next_url = 'http://localhost:1234/abcde'
        self.auth_user = AuthUserFactory()

    def tearDown(self):
        super(TestAuthLogout, self).tearDown()
        OSFUser.objects.all().delete()
        assert_equal(OSFUser.objects.count(), 0)

    def test_logout_with_valid_next_url_logged_in(self):
        logout_url = web_url_for('auth_logout', _absolute=True, next=self.valid_next_url)
        resp = self.app.get(logout_url, auth=self.auth_user.auth)
        assert_equal(resp.status_code, http_status.HTTP_302_FOUND)
        assert_equal(cas.get_logout_url(logout_url), resp.headers['Location'])

    def test_logout_with_valid_next_url_logged_out(self):
        logout_url = web_url_for('auth_logout', _absolute=True, next=self.valid_next_url)
        resp = self.app.get(logout_url, auth=None)
        assert_equal(resp.status_code, http_status.HTTP_302_FOUND)
        assert_equal(self.valid_next_url, resp.headers['Location'])

    def test_logout_with_invalid_next_url_logged_in(self):
        logout_url = web_url_for('auth_logout', _absolute=True, next=self.invalid_next_url)
        resp = self.app.get(logout_url, auth=self.auth_user.auth)
        assert_equal(resp.status_code, http_status.HTTP_302_FOUND)
        assert_equal(cas.get_logout_url(self.goodbye_url), resp.headers['Location'])

    def test_logout_with_invalid_next_url_logged_out(self):
        logout_url = web_url_for('auth_logout', _absolute=True, next=self.invalid_next_url)
        resp = self.app.get(logout_url, auth=None)
        assert_equal(resp.status_code, http_status.HTTP_302_FOUND)
        assert_equal(cas.get_logout_url(self.goodbye_url), resp.headers['Location'])

    def test_logout_with_redirect_url(self):
        logout_url = web_url_for('auth_logout', _absolute=True, redirect_url=self.redirect_url)
        resp = self.app.get(logout_url, auth=self.auth_user.auth)
        assert_equal(resp.status_code, http_status.HTTP_302_FOUND)
        assert_equal(cas.get_logout_url(self.redirect_url), resp.headers['Location'])

    def test_logout_with_no_parameter(self):
        logout_url = web_url_for('auth_logout', _absolute=True)
        resp = self.app.get(logout_url, auth=None)
        assert_equal(resp.status_code, http_status.HTTP_302_FOUND)
        assert_equal(cas.get_logout_url(self.goodbye_url), resp.headers['Location'])


class TestExternalAuthViews(OsfTestCase):

    def setUp(self):
        super(TestExternalAuthViews, self).setUp()
        name, email = fake.name(), fake_email()
        self.provider_id = fake.ean()
        external_identity = {
            'orcid': {
                self.provider_id: 'CREATE'
            }
        }
        self.user = OSFUser.create_unconfirmed(
            username=email,
            password=str(fake.password()),
            fullname=name,
            external_identity=external_identity,
        )
        self.user.save()
        self.auth = Auth(self.user)

    def test_external_login_email_get_with_invalid_session(self):
        url = web_url_for('external_login_email_get')
        resp = self.app.get(url, expect_errors=True)
        assert_equal(resp.status_code, 401)

    def test_external_login_confirm_email_get_with_another_user_logged_in(self):
        another_user = AuthUserFactory()
        url = self.user.get_confirmation_url(self.user.username, external_id_provider='orcid', destination='dashboard')
        res = self.app.get(url, auth=another_user.auth)
        assert_equal(res.status_code, 302, 'redirects to cas logout')
        assert_in('/logout?service=', res.location)
        assert_in(url, res.location)

    def test_external_login_confirm_email_get_without_destination(self):
        url = self.user.get_confirmation_url(self.user.username, external_id_provider='orcid')
        res = self.app.get(url, auth=self.auth, expect_errors=True)
        assert_equal(res.status_code, 400, 'bad request')

    @mock.patch('website.mails.send_mail')
    def test_external_login_confirm_email_get_create(self, mock_welcome):
        assert_false(self.user.is_registered)
        url = self.user.get_confirmation_url(self.user.username, external_id_provider='orcid', destination='dashboard')
        res = self.app.get(url, auth=self.auth)
        assert_equal(res.status_code, 302, 'redirects to cas login')
        assert_in('/login?service=', res.location)
        assert_in('new=true', res.location)

        assert_equal(mock_welcome.call_count, 1)

        self.user.reload()
        assert_equal(self.user.external_identity['orcid'][self.provider_id], 'VERIFIED')
        assert_true(self.user.is_registered)
        assert_true(self.user.has_usable_password())

    @mock.patch('website.mails.send_mail')
    def test_external_login_confirm_email_get_link(self, mock_link_confirm):
        self.user.external_identity['orcid'][self.provider_id] = 'LINK'
        self.user.save()
        assert_false(self.user.is_registered)
        url = self.user.get_confirmation_url(self.user.username, external_id_provider='orcid', destination='dashboard')
        res = self.app.get(url, auth=self.auth)
        assert_equal(res.status_code, 302, 'redirects to cas login')
        assert_in('/login?service=', res.location)
        assert_not_in('new=true', res.location)

        assert_equal(mock_link_confirm.call_count, 1)

        self.user.reload()
        assert_equal(self.user.external_identity['orcid'][self.provider_id], 'VERIFIED')
        assert_true(self.user.is_registered)
        assert_true(self.user.has_usable_password())

    @mock.patch('website.mails.send_mail')
    def test_external_login_confirm_email_get_duped_id(self, mock_confirm):
        dupe_user = UserFactory(external_identity={'orcid': {self.provider_id: 'CREATE'}})
        assert_equal(dupe_user.external_identity, self.user.external_identity)
        url = self.user.get_confirmation_url(self.user.username, external_id_provider='orcid', destination='dashboard')
        res = self.app.get(url, auth=self.auth)
        assert_equal(res.status_code, 302, 'redirects to cas login')
        assert_in('/login?service=', res.location)

        assert_equal(mock_confirm.call_count, 1)

        self.user.reload()
        dupe_user.reload()

        assert_equal(self.user.external_identity['orcid'][self.provider_id], 'VERIFIED')
        assert_equal(dupe_user.external_identity, {})

    @mock.patch('website.mails.send_mail')
    def test_external_login_confirm_email_get_duping_id(self, mock_confirm):
        dupe_user = UserFactory(external_identity={'orcid': {self.provider_id: 'VERIFIED'}})
        url = self.user.get_confirmation_url(self.user.username, external_id_provider='orcid', destination='dashboard')
        res = self.app.get(url, auth=self.auth, expect_errors=True)
        assert_equal(res.status_code, 403, 'only allows one user to link an id')

        assert_equal(mock_confirm.call_count, 0)

        self.user.reload()
        dupe_user.reload()

        assert_equal(dupe_user.external_identity['orcid'][self.provider_id], 'VERIFIED')
        assert_equal(self.user.external_identity, {})

    def test_ensure_external_identity_uniqueness_unverified(self):
        dupe_user = UserFactory(external_identity={'orcid': {self.provider_id: 'CREATE'}})
        assert_equal(dupe_user.external_identity, self.user.external_identity)

        ensure_external_identity_uniqueness('orcid', self.provider_id, self.user)

        dupe_user.reload()
        self.user.reload()

        assert_equal(dupe_user.external_identity, {})
        assert_equal(self.user.external_identity, {'orcid': {self.provider_id: 'CREATE'}})

    def test_ensure_external_identity_uniqueness_verified(self):
        dupe_user = UserFactory(external_identity={'orcid': {self.provider_id: 'VERIFIED'}})
        assert_equal(dupe_user.external_identity, {'orcid': {self.provider_id: 'VERIFIED'}})
        assert_not_equal(dupe_user.external_identity, self.user.external_identity)

        with assert_raises(ValidationError):
            ensure_external_identity_uniqueness('orcid', self.provider_id, self.user)

        dupe_user.reload()
        self.user.reload()

        assert_equal(dupe_user.external_identity, {'orcid': {self.provider_id: 'VERIFIED'}})
        assert_equal(self.user.external_identity, {})

    def test_ensure_external_identity_uniqueness_multiple(self):
        dupe_user = UserFactory(external_identity={'orcid': {self.provider_id: 'CREATE'}})
        assert_equal(dupe_user.external_identity, self.user.external_identity)

        ensure_external_identity_uniqueness('orcid', self.provider_id)

        dupe_user.reload()
        self.user.reload()

        assert_equal(dupe_user.external_identity, {})
        assert_equal(self.user.external_identity, {})

# TODO: Use mock add-on
class TestAddonUserViews(OsfTestCase):

    def setUp(self):
        super(TestAddonUserViews, self).setUp()
        self.user = AuthUserFactory()

    def test_choose_addons_add(self):
        """Add add-ons; assert that add-ons are attached to project.

        """
        url = '/api/v1/settings/addons/'
        self.app.post_json(
            url,
            {'github': True},
            auth=self.user.auth,
        ).maybe_follow()
        self.user.reload()
        assert_true(self.user.get_addon('github'))

    def test_choose_addons_remove(self):
        # Add, then delete, add-ons; assert that add-ons are not attached to
        # project.
        url = '/api/v1/settings/addons/'
        self.app.post_json(
            url,
            {'github': True},
            auth=self.user.auth,
        ).maybe_follow()
        self.app.post_json(
            url,
            {'github': False},
            auth=self.user.auth
        ).maybe_follow()
        self.user.reload()
        assert_false(self.user.get_addon('github'))


@pytest.mark.enable_enqueue_task
class TestConfigureMailingListViews(OsfTestCase):

    @classmethod
    def setUpClass(cls):
        super(TestConfigureMailingListViews, cls).setUpClass()
        cls._original_enable_email_subscriptions = settings.ENABLE_EMAIL_SUBSCRIPTIONS
        settings.ENABLE_EMAIL_SUBSCRIPTIONS = True

    def test_user_unsubscribe_and_subscribe_help_mailing_list(self):
        user = AuthUserFactory()
        url = api_url_for('user_choose_mailing_lists')
        payload = {settings.OSF_HELP_LIST: False}
        res = self.app.post_json(url, payload, auth=user.auth)
        user.reload()

        assert_false(user.osf_mailing_lists[settings.OSF_HELP_LIST])

        payload = {settings.OSF_HELP_LIST: True}
        res = self.app.post_json(url, payload, auth=user.auth)
        user.reload()

        assert_true(user.osf_mailing_lists[settings.OSF_HELP_LIST])

    def test_get_notifications(self):
        user = AuthUserFactory()
        mailing_lists = dict(list(user.osf_mailing_lists.items()) + list(user.mailchimp_mailing_lists.items()))
        url = api_url_for('user_notifications')
        res = self.app.get(url, auth=user.auth)
        assert_equal(mailing_lists, res.json['mailing_lists'])

    def test_osf_help_mails_subscribe(self):
        user = UserFactory()
        user.osf_mailing_lists[settings.OSF_HELP_LIST] = False
        user.save()
        update_osf_help_mails_subscription(user, True)
        assert_true(user.osf_mailing_lists[settings.OSF_HELP_LIST])

    def test_osf_help_mails_unsubscribe(self):
        user = UserFactory()
        user.osf_mailing_lists[settings.OSF_HELP_LIST] = True
        user.save()
        update_osf_help_mails_subscription(user, False)
        assert_false(user.osf_mailing_lists[settings.OSF_HELP_LIST])

    @unittest.skipIf(settings.USE_CELERY, 'Subscription must happen synchronously for this test')
    @mock.patch('website.mailchimp_utils.get_mailchimp_api')
    def test_user_choose_mailing_lists_updates_user_dict(self, mock_get_mailchimp_api):
        user = AuthUserFactory()
        list_name = 'OSF General'
        mock_client = mock.MagicMock()
        mock_get_mailchimp_api.return_value = mock_client
        mock_client.lists.list.return_value = {'data': [{'id': 1, 'list_name': list_name}]}
        list_id = mailchimp_utils.get_list_id_from_name(list_name)

        payload = {settings.MAILCHIMP_GENERAL_LIST: True}
        url = api_url_for('user_choose_mailing_lists')
        res = self.app.post_json(url, payload, auth=user.auth)
        # the test app doesn't have celery handlers attached, so we need to call this manually.
        handlers.celery_teardown_request()
        user.reload()

        # check user.mailing_lists is updated
        assert_true(user.mailchimp_mailing_lists[settings.MAILCHIMP_GENERAL_LIST])
        assert_equal(
            user.mailchimp_mailing_lists[settings.MAILCHIMP_GENERAL_LIST],
            payload[settings.MAILCHIMP_GENERAL_LIST]
        )

        # check that user is subscribed
        mock_client.lists.subscribe.assert_called_with(id=list_id,
                                                       email={'email': user.username},
                                                       merge_vars={
                                                           'fname': user.given_name,
                                                           'lname': user.family_name,
                                                       },
                                                       double_optin=False,
                                                       update_existing=True)

    def test_get_mailchimp_get_endpoint_returns_200(self):
        url = api_url_for('mailchimp_get_endpoint')
        res = self.app.get(url)
        assert_equal(res.status_code, 200)

    @mock.patch('website.mailchimp_utils.get_mailchimp_api')
    def test_mailchimp_webhook_subscribe_action_does_not_change_user(self, mock_get_mailchimp_api):
        """ Test that 'subscribe' actions sent to the OSF via mailchimp
            webhooks update the OSF database.
        """
        list_id = '12345'
        list_name = 'OSF General'
        mock_client = mock.MagicMock()
        mock_get_mailchimp_api.return_value = mock_client
        mock_client.lists.list.return_value = {'data': [{'id': list_id, 'name': list_name}]}

        # user is not subscribed to a list
        user = AuthUserFactory()
        user.mailchimp_mailing_lists = {'OSF General': False}
        user.save()

        # user subscribes and webhook sends request to OSF
        data = {
            'type': 'subscribe',
            'data[list_id]': list_id,
            'data[email]': user.username
        }
        url = api_url_for('sync_data_from_mailchimp') + '?key=' + settings.MAILCHIMP_WEBHOOK_SECRET_KEY
        res = self.app.post(url,
                            data,
                            content_type='application/x-www-form-urlencoded',
                            auth=user.auth)

        # user field is updated on the OSF
        user.reload()
        assert_true(user.mailchimp_mailing_lists[list_name])

    @mock.patch('website.mailchimp_utils.get_mailchimp_api')
    def test_mailchimp_webhook_profile_action_does_not_change_user(self, mock_get_mailchimp_api):
        """ Test that 'profile' actions sent to the OSF via mailchimp
            webhooks do not cause any database changes.
        """
        list_id = '12345'
        list_name = 'OSF General'
        mock_client = mock.MagicMock()
        mock_get_mailchimp_api.return_value = mock_client
        mock_client.lists.list.return_value = {'data': [{'id': list_id, 'name': list_name}]}

        # user is subscribed to a list
        user = AuthUserFactory()
        user.mailchimp_mailing_lists = {'OSF General': True}
        user.save()

        # user hits subscribe again, which will update the user's existing info on mailchimp
        # webhook sends request (when configured to update on changes made through the API)
        data = {
            'type': 'profile',
            'data[list_id]': list_id,
            'data[email]': user.username
        }
        url = api_url_for('sync_data_from_mailchimp') + '?key=' + settings.MAILCHIMP_WEBHOOK_SECRET_KEY
        res = self.app.post(url,
                            data,
                            content_type='application/x-www-form-urlencoded',
                            auth=user.auth)

        # user field does not change
        user.reload()
        assert_true(user.mailchimp_mailing_lists[list_name])

    @mock.patch('website.mailchimp_utils.get_mailchimp_api')
    def test_sync_data_from_mailchimp_unsubscribes_user(self, mock_get_mailchimp_api):
        list_id = '12345'
        list_name = 'OSF General'
        mock_client = mock.MagicMock()
        mock_get_mailchimp_api.return_value = mock_client
        mock_client.lists.list.return_value = {'data': [{'id': list_id, 'name': list_name}]}

        # user is subscribed to a list
        user = AuthUserFactory()
        user.mailchimp_mailing_lists = {'OSF General': True}
        user.save()

        # user unsubscribes through mailchimp and webhook sends request
        data = {
            'type': 'unsubscribe',
            'data[list_id]': list_id,
            'data[email]': user.username
        }
        url = api_url_for('sync_data_from_mailchimp') + '?key=' + settings.MAILCHIMP_WEBHOOK_SECRET_KEY
        res = self.app.post(url,
                            data,
                            content_type='application/x-www-form-urlencoded',
                            auth=user.auth)

        # user field is updated on the OSF
        user.reload()
        assert_false(user.mailchimp_mailing_lists[list_name])

    def test_sync_data_from_mailchimp_fails_without_secret_key(self):
        user = AuthUserFactory()
        payload = {'values': {'type': 'unsubscribe',
                              'data': {'list_id': '12345',
                                       'email': 'freddie@cos.io'}}}
        url = api_url_for('sync_data_from_mailchimp')
        res = self.app.post_json(url, payload, auth=user.auth, expect_errors=True)
        assert_equal(res.status_code, http_status.HTTP_401_UNAUTHORIZED)

    @classmethod
    def tearDownClass(cls):
        super(TestConfigureMailingListViews, cls).tearDownClass()
        settings.ENABLE_EMAIL_SUBSCRIPTIONS = cls._original_enable_email_subscriptions

# TODO: Move to OSF Storage
class TestFileViews(OsfTestCase):

    def setUp(self):
        super(TestFileViews, self).setUp()
        self.user = AuthUserFactory()
        self.project = ProjectFactory(creator=self.user, is_public=True)
        self.project.add_contributor(self.user)
        self.project.save()

    def test_grid_data(self):
        url = self.project.api_url_for('grid_data')
        res = self.app.get(url, auth=self.user.auth).maybe_follow()
        assert_equal(res.status_code, http_status.HTTP_200_OK)
        expected = rubeus.to_hgrid(self.project, auth=Auth(self.user))
        data = res.json['data']
        assert_equal(len(data), len(expected))


class TestTagViews(OsfTestCase):

    def setUp(self):
        super(TestTagViews, self).setUp()
        self.user = AuthUserFactory()
        self.project = ProjectFactory(creator=self.user)

    @unittest.skip('Tags endpoint disabled for now.')
    def test_tag_get_returns_200(self):
        url = web_url_for('project_tag', tag='foo')
        res = self.app.get(url)
        assert_equal(res.status_code, 200)


class TestReorderComponents(OsfTestCase):

    def setUp(self):
        super(TestReorderComponents, self).setUp()
        self.creator = AuthUserFactory()
        self.contrib = AuthUserFactory()
        # Project is public
        self.project = ProjectFactory.create(creator=self.creator, is_public=True)
        self.project.add_contributor(self.contrib, auth=Auth(self.creator))

        # subcomponent that only creator can see
        self.public_component = NodeFactory(creator=self.creator, is_public=True)
        self.private_component = NodeFactory(creator=self.creator, is_public=False)
        NodeRelation.objects.create(parent=self.project, child=self.public_component)
        NodeRelation.objects.create(parent=self.project, child=self.private_component)

        self.project.save()

    # https://github.com/CenterForOpenScience/openscienceframework.org/issues/489
    def test_reorder_components_with_private_component(self):

        # contrib tries to reorder components
        payload = {
            'new_list': [
                '{0}'.format(self.private_component._id),
                '{0}'.format(self.public_component._id),
            ]
        }
        url = self.project.api_url_for('project_reorder_components')
        res = self.app.post_json(url, payload, auth=self.contrib.auth)
        assert_equal(res.status_code, 200)


class TestWikiWidgetViews(OsfTestCase):

    def setUp(self):
        super(TestWikiWidgetViews, self).setUp()

        # project with no home wiki page
        self.project = ProjectFactory()
        self.read_only_contrib = AuthUserFactory()
        self.project.add_contributor(self.read_only_contrib, permissions=permissions.READ)
        self.noncontributor = AuthUserFactory()

        # project with no home wiki content
        self.project2 = ProjectFactory(creator=self.project.creator)
        self.project2.add_contributor(self.read_only_contrib, permissions=permissions.READ)
        WikiPage.objects.create_for_node(self.project2, 'home', '', Auth(self.project.creator))

    def test_show_wiki_for_contributors_when_no_wiki_or_content(self):
        assert_true(_should_show_wiki_widget(self.project, self.project.creator))
        assert_true(_should_show_wiki_widget(self.project2, self.project.creator))

    def test_show_wiki_is_false_for_read_contributors_when_no_wiki_or_content(self):
        assert_false(_should_show_wiki_widget(self.project, self.read_only_contrib))
        assert_false(_should_show_wiki_widget(self.project2, self.read_only_contrib))

    def test_show_wiki_is_false_for_noncontributors_when_no_wiki_or_content(self):
        assert_false(_should_show_wiki_widget(self.project, None))

    def test_show_wiki_for_osf_group_members(self):
        group = OSFGroupFactory(creator=self.noncontributor)
        self.project.add_osf_group(group, permissions.READ)
        assert_false(_should_show_wiki_widget(self.project, self.noncontributor))
        assert_false(_should_show_wiki_widget(self.project2, self.noncontributor))

        self.project.remove_osf_group(group)
        self.project.add_osf_group(group, permissions.WRITE)
        assert_true(_should_show_wiki_widget(self.project, self.noncontributor))
        assert_false(_should_show_wiki_widget(self.project2, self.noncontributor))


@pytest.mark.enable_implicit_clean
@pytest.mark.enable_bookmark_creation
class TestProjectCreation(OsfTestCase):

    def setUp(self):
        super(TestProjectCreation, self).setUp()
        self.creator = AuthUserFactory()
        self.url = api_url_for('project_new_post')
        self.user1 = AuthUserFactory()
        self.user2 = AuthUserFactory()
        self.project = ProjectFactory(creator=self.user1)
        self.project.add_contributor(self.user2, auth=Auth(self.user1))
        self.project.save()

    def tearDown(self):
        super(TestProjectCreation, self).tearDown()

    def test_needs_title(self):
        res = self.app.post_json(self.url, {}, auth=self.creator.auth, expect_errors=True)
        assert_equal(res.status_code, 400)

    def test_create_component_strips_html(self):
        user = AuthUserFactory()
        project = ProjectFactory(creator=user)
        url = web_url_for('project_new_node', pid=project._id)
        post_data = {'title': '<b>New <blink>Component</blink> Title</b>', 'category': ''}
        request = self.app.post(url, post_data, auth=user.auth).follow()
        project.reload()
        child = project.nodes[0]
        # HTML has been stripped
        assert_equal(child.title, 'New Component Title')

    def test_strip_html_from_title(self):
        payload = {
            'title': 'no html <b>here</b>'
        }
        res = self.app.post_json(self.url, payload, auth=self.creator.auth)
        node = AbstractNode.load(res.json['projectUrl'].replace('/', ''))
        assert_true(node)
        assert_equal('no html here', node.title)

    def test_only_needs_title(self):
        payload = {
            'title': 'Im a real title'
        }
        res = self.app.post_json(self.url, payload, auth=self.creator.auth)
        assert_equal(res.status_code, 201)

    def test_title_must_be_one_long(self):
        payload = {
            'title': ''
        }
        res = self.app.post_json(
            self.url, payload, auth=self.creator.auth, expect_errors=True)
        assert_equal(res.status_code, 400)

    def test_title_must_be_less_than_200(self):
        payload = {
            'title': ''.join([str(x) for x in range(0, 250)])
        }
        res = self.app.post_json(
            self.url, payload, auth=self.creator.auth, expect_errors=True)
        assert_equal(res.status_code, 400)

    def test_fails_to_create_project_with_whitespace_title(self):
        payload = {
            'title': '   '
        }
        res = self.app.post_json(
            self.url, payload, auth=self.creator.auth, expect_errors=True)
        assert_equal(res.status_code, 400)

    def test_creates_a_project(self):
        payload = {
            'title': 'Im a real title'
        }
        res = self.app.post_json(self.url, payload, auth=self.creator.auth)
        assert_equal(res.status_code, 201)
        node = AbstractNode.load(res.json['projectUrl'].replace('/', ''))
        assert_true(node)
        assert_true(node.title, 'Im a real title')

    def test_create_component_add_contributors_admin(self):
        url = web_url_for('project_new_node', pid=self.project._id)
        post_data = {'title': 'New Component With Contributors Title', 'category': '', 'inherit_contributors': True}
        res = self.app.post(url, post_data, auth=self.user1.auth)
        self.project.reload()
        child = self.project.nodes[0]
        assert_equal(child.title, 'New Component With Contributors Title')
        assert_in(self.user1, child.contributors)
        assert_in(self.user2, child.contributors)
        # check redirect url
        assert_in('/contributors/', res.location)

    def test_create_component_with_contributors_read_write(self):
        url = web_url_for('project_new_node', pid=self.project._id)
        non_admin = AuthUserFactory()
        read_user = AuthUserFactory()
        group = OSFGroupFactory(creator=read_user)
        self.project.add_contributor(non_admin, permissions=permissions.WRITE)
        self.project.add_contributor(read_user, permissions=permissions.READ)
        self.project.add_osf_group(group, permissions.ADMIN)
        self.project.save()
        post_data = {'title': 'New Component With Contributors Title', 'category': '', 'inherit_contributors': True}
        res = self.app.post(url, post_data, auth=non_admin.auth)
        self.project.reload()
        child = self.project.nodes[0]
        assert_equal(child.title, 'New Component With Contributors Title')
        assert_in(non_admin, child.contributors)
        assert_in(self.user1, child.contributors)
        assert_in(self.user2, child.contributors)
        assert_in(read_user, child.contributors)
        assert child.has_permission(non_admin, permissions.ADMIN) is True
        assert child.has_permission(non_admin, permissions.WRITE) is True
        assert child.has_permission(non_admin, permissions.READ) is True
        # read_user was a read contrib on the parent, but was an admin group member
        # read contrib perms copied over
        assert child.has_permission(read_user, permissions.ADMIN) is False
        assert child.has_permission(read_user, permissions.WRITE) is False
        assert child.has_permission(read_user, permissions.READ) is True
        # User creating the component was not a manager on the group
        assert group not in child.osf_groups
        # check redirect url
        assert_in('/contributors/', res.location)

    def test_group_copied_over_to_component_if_manager(self):
        url = web_url_for('project_new_node', pid=self.project._id)
        non_admin = AuthUserFactory()
        write_user = AuthUserFactory()
        group = OSFGroupFactory(creator=write_user)
        self.project.add_contributor(non_admin, permissions=permissions.WRITE)
        self.project.add_contributor(write_user, permissions=permissions.WRITE)
        self.project.add_osf_group(group, permissions.ADMIN)
        self.project.save()
        post_data = {'title': 'New Component With Contributors Title', 'category': '', 'inherit_contributors': True}
        res = self.app.post(url, post_data, auth=write_user.auth)
        self.project.reload()
        child = self.project.nodes[0]
        assert_equal(child.title, 'New Component With Contributors Title')
        assert_in(non_admin, child.contributors)
        assert_in(self.user1, child.contributors)
        assert_in(self.user2, child.contributors)
        assert_in(write_user, child.contributors)
        assert child.has_permission(non_admin, permissions.ADMIN) is False
        assert child.has_permission(non_admin, permissions.WRITE) is True
        assert child.has_permission(non_admin, permissions.READ) is True
        # Component creator gets admin
        assert child.has_permission(write_user, permissions.ADMIN) is True
        assert child.has_permission(write_user, permissions.WRITE) is True
        assert child.has_permission(write_user, permissions.READ) is True
        # User creating the component was a manager of the group, so group copied
        assert group in child.osf_groups
        # check redirect url
        assert_in('/contributors/', res.location)

    def test_create_component_with_contributors_read(self):
        url = web_url_for('project_new_node', pid=self.project._id)
        non_admin = AuthUserFactory()
        self.project.add_contributor(non_admin, permissions=permissions.READ)
        self.project.save()
        post_data = {'title': 'New Component With Contributors Title', 'category': '', 'inherit_contributors': True}
        res = self.app.post(url, post_data, auth=non_admin.auth, expect_errors=True)
        assert_equal(res.status_code, 403)

    def test_create_component_add_no_contributors(self):
        url = web_url_for('project_new_node', pid=self.project._id)
        post_data = {'title': 'New Component With Contributors Title', 'category': ''}
        res = self.app.post(url, post_data, auth=self.user1.auth)
        self.project.reload()
        child = self.project.nodes[0]
        assert_equal(child.title, 'New Component With Contributors Title')
        assert_in(self.user1, child.contributors)
        assert_not_in(self.user2, child.contributors)
        # check redirect url
        assert_not_in('/contributors/', res.location)

    def test_new_project_returns_serialized_node_data(self):
        payload = {
            'title': 'Im a real title'
        }
        res = self.app.post_json(self.url, payload, auth=self.creator.auth)
        assert_equal(res.status_code, 201)
        node = res.json['newNode']
        assert_true(node)
        assert_equal(node['title'], 'Im a real title')

    def test_description_works(self):
        payload = {
            'title': 'Im a real title',
            'description': 'I describe things!'
        }
        res = self.app.post_json(self.url, payload, auth=self.creator.auth)
        assert_equal(res.status_code, 201)
        node = AbstractNode.load(res.json['projectUrl'].replace('/', ''))
        assert_true(node)
        assert_true(node.description, 'I describe things!')

    def test_can_template(self):
        other_node = ProjectFactory(creator=self.creator)
        payload = {
            'title': 'Im a real title',
            'template': other_node._id
        }
        res = self.app.post_json(self.url, payload, auth=self.creator.auth)
        assert_equal(res.status_code, 201)
        node = AbstractNode.load(res.json['projectUrl'].replace('/', ''))
        assert_true(node)
        assert_true(node.template_node, other_node)

    def test_project_before_template_no_addons(self):
        project = ProjectFactory()
        res = self.app.get(project.api_url_for('project_before_template'), auth=project.creator.auth)
        assert_equal(res.json['prompts'], [])

    def test_project_before_template_with_addons(self):
        project = ProjectWithAddonFactory(addon='box')
        res = self.app.get(project.api_url_for('project_before_template'), auth=project.creator.auth)
        assert_in('Box', res.json['prompts'])

    def test_project_new_from_template_non_user(self):
        project = ProjectFactory()
        url = api_url_for('project_new_from_template', nid=project._id)
        res = self.app.post(url, auth=None)
        assert_equal(res.status_code, 302)
        res2 = res.follow(expect_errors=True)
        assert_equal(res2.status_code, 308)
        assert_equal(res2.request.path, '/login')

    def test_project_new_from_template_public_non_contributor(self):
        non_contributor = AuthUserFactory()
        project = ProjectFactory(is_public=True)
        url = api_url_for('project_new_from_template', nid=project._id)
        res = self.app.post(url, auth=non_contributor.auth)
        assert_equal(res.status_code, 201)

    def test_project_new_from_template_contributor(self):
        contributor = AuthUserFactory()
        project = ProjectFactory(is_public=False)
        project.add_contributor(contributor)
        project.save()

        url = api_url_for('project_new_from_template', nid=project._id)
        res = self.app.post(url, auth=contributor.auth)
        assert_equal(res.status_code, 201)


class TestUnconfirmedUserViews(OsfTestCase):

    def test_can_view_profile(self):
        user = UnconfirmedUserFactory()
        url = web_url_for('profile_view_id', uid=user._id)
        res = self.app.get(url, expect_errors=True)
        assert_equal(res.status_code, http_status.HTTP_400_BAD_REQUEST)

class TestStaticFileViews(OsfTestCase):

    def test_robots_dot_txt(self):
        res = self.app.get('/robots.txt')
        assert_equal(res.status_code, 200)
        assert_in('User-agent', res)
        assert_in('html', res.headers['Content-Type'])

    def test_favicon(self):
        res = self.app.get('/favicon.ico')
        assert_equal(res.status_code, 200)
        assert_in('image/vnd.microsoft.icon', res.headers['Content-Type'])

    def test_getting_started_page(self):
        res = self.app.get('/getting-started/')
        assert_equal(res.status_code, 302)
        assert_equal(res.location, 'https://openscience.zendesk.com/hc/en-us')
    def test_help_redirect(self):
        res = self.app.get('/help/')
        assert_equal(res.status_code,302)


class TestUserConfirmSignal(OsfTestCase):

    def test_confirm_user_signal_called_when_user_claims_account(self):
        unclaimed_user = UnconfirmedUserFactory()
        # unclaimed user has been invited to a project.
        referrer = UserFactory()
        project = ProjectFactory(creator=referrer)
        unclaimed_user.add_unclaimed_record(project, referrer, 'foo', email=fake_email())
        unclaimed_user.save()

        token = unclaimed_user.get_unclaimed_record(project._primary_key)['token']
        with capture_signals() as mock_signals:
            url = web_url_for('claim_user_form', pid=project._id, uid=unclaimed_user._id, token=token)
            payload = {'username': unclaimed_user.username,
                       'password': 'password',
                       'password2': 'password'}
            res = self.app.post(url, payload)
            assert_equal(res.status_code, 302)

        assert_equal(mock_signals.signals_sent(), set([auth.signals.user_confirmed]))

    def test_confirm_user_signal_called_when_user_confirms_email(self):
        unconfirmed_user = UnconfirmedUserFactory()
        unconfirmed_user.save()

        # user goes to email confirmation link
        token = unconfirmed_user.get_confirmation_token(unconfirmed_user.username)
        with capture_signals() as mock_signals:
            url = web_url_for('confirm_email_get', uid=unconfirmed_user._id, token=token)
            res = self.app.get(url)
            assert_equal(res.status_code, 302)

        assert_equal(mock_signals.signals_sent(), set([auth.signals.user_confirmed]))


# copied from tests/test_comments.py
class TestCommentViews(OsfTestCase):

    def setUp(self):
        super(TestCommentViews, self).setUp()
        self.project = ProjectFactory(is_public=True)
        self.user = AuthUserFactory()
        self.project.add_contributor(self.user)
        self.project.save()
        self.user.save()

    def test_view_project_comments_updates_user_comments_view_timestamp(self):
        url = self.project.api_url_for('update_comments_timestamp')
        res = self.app.put_json(url, {
            'page': 'node',
            'rootId': self.project._id
        }, auth=self.user.auth)
        self.user.reload()

        user_timestamp = self.user.comments_viewed_timestamp[self.project._id]
        view_timestamp = timezone.now()
        assert_datetime_equal(user_timestamp, view_timestamp)

    def test_confirm_non_contrib_viewers_dont_have_pid_in_comments_view_timestamp(self):
        non_contributor = AuthUserFactory()
        url = self.project.api_url_for('update_comments_timestamp')
        res = self.app.put_json(url, {
            'page': 'node',
            'rootId': self.project._id
        }, auth=self.user.auth)

        non_contributor.reload()
        assert_not_in(self.project._id, non_contributor.comments_viewed_timestamp)

    def test_view_comments_updates_user_comments_view_timestamp_files(self):
        osfstorage = self.project.get_addon('osfstorage')
        root_node = osfstorage.get_root()
        test_file = root_node.append_file('test_file')
        test_file.create_version(self.user, {
            'object': '06d80e',
            'service': 'cloud',
            osfstorage_settings.WATERBUTLER_RESOURCE: 'osf',
        }, {
            'size': 1337,
            'contentType': 'img/png'
        }).save()

        url = self.project.api_url_for('update_comments_timestamp')
        res = self.app.put_json(url, {
            'page': 'files',
            'rootId': test_file._id
        }, auth=self.user.auth)
        self.user.reload()

        user_timestamp = self.user.comments_viewed_timestamp[test_file._id]
        view_timestamp = timezone.now()
        assert_datetime_equal(user_timestamp, view_timestamp)

        # Regression test for https://openscience.atlassian.net/browse/OSF-5193
        # moved from tests/test_comments.py
        def test_find_unread_includes_edited_comments(self):
            project = ProjectFactory()
            user = AuthUserFactory()
            project.add_contributor(user, save=True)
            comment = CommentFactory(node=project, user=project.creator)
            n_unread = Comment.find_n_unread(user=user, node=project, page='node')
            assert n_unread == 1

            url = project.api_url_for('update_comments_timestamp')
            payload = {'page': 'node', 'rootId': project._id}
            self.app.put_json(url, payload, auth=user.auth)
            user.reload()
            n_unread = Comment.find_n_unread(user=user, node=project, page='node')
            assert n_unread == 0

            # Edit previously read comment
            comment.edit(
                auth=Auth(project.creator),
                content='edited',
                save=True
            )
            n_unread = Comment.find_n_unread(user=user, node=project, page='node')
            assert n_unread == 1


class TestResetPassword(OsfTestCase):

    def setUp(self):
        super(TestResetPassword, self).setUp()
        self.user = AuthUserFactory()
        self.another_user = AuthUserFactory()
        self.osf_key_v2 = core.generate_verification_key(verification_type='password')
        self.user.verification_key_v2 = self.osf_key_v2
        self.user.verification_key = None
        self.user.save()
        self.get_url = web_url_for(
            'reset_password_get',
            uid=self.user._id,
            token=self.osf_key_v2['token']
        )
        self.get_url_invalid_key = web_url_for(
            'reset_password_get',
            uid=self.user._id,
            token=core.generate_verification_key()
        )
        self.get_url_invalid_user = web_url_for(
            'reset_password_get',
            uid=self.another_user._id,
            token=self.osf_key_v2['token']
        )

    # successfully load reset password page
    def test_reset_password_view_returns_200(self):
        res = self.app.get(self.get_url)
        assert_equal(res.status_code, 200)

    # raise http 400 error
    def test_reset_password_view_raises_400(self):
        res = self.app.get(self.get_url_invalid_key, expect_errors=True)
        assert_equal(res.status_code, 400)

        res = self.app.get(self.get_url_invalid_user, expect_errors=True)
        assert_equal(res.status_code, 400)

        self.user.verification_key_v2['expires'] = timezone.now()
        self.user.save()
        res = self.app.get(self.get_url, expect_errors=True)
        assert_equal(res.status_code, 400)

    # successfully reset password
    @pytest.mark.enable_enqueue_task
    @mock.patch('framework.auth.cas.CasClient.service_validate')
    def test_can_reset_password_if_form_success(self, mock_service_validate):
        # load reset password page and submit email
        res = self.app.get(self.get_url)
        form = res.forms['resetPasswordForm']
        form['password'] = 'newpassword'
        form['password2'] = 'newpassword'
        res = form.submit()

        # check request URL is /resetpassword with username and new verification_key_v2 token
        request_url_path = res.request.path
        assert_in('resetpassword', request_url_path)
        assert_in(self.user._id, request_url_path)
        assert_not_in(self.user.verification_key_v2['token'], request_url_path)

        # check verification_key_v2 for OSF is destroyed and verification_key for CAS is in place
        self.user.reload()
        assert_equal(self.user.verification_key_v2, {})
        assert_not_equal(self.user.verification_key, None)

        # check redirection to CAS login with username and the new verification_key(CAS)
        assert_equal(res.status_code, 302)
        location = res.headers.get('Location')
        assert_true('login?service=' in location)
        assert_true('username={}'.format(quote(self.user.username, safe='@')) in location)
        assert_true('verification_key={}'.format(self.user.verification_key) in location)

        # check if password was updated
        self.user.reload()
        assert_true(self.user.check_password('newpassword'))

        # check if verification_key is destroyed after service validation
        mock_service_validate.return_value = cas.CasResponse(
            authenticated=True,
            user=self.user._id,
            attributes={'accessToken': fake.md5()}
        )
        ticket = fake.md5()
        service_url = 'http://accounts.osf.io/?ticket=' + ticket
        with run_celery_tasks():
            cas.make_response_from_ticket(ticket, service_url)
        self.user.reload()
        assert_equal(self.user.verification_key, None)

    #  log users out before they land on reset password page
    def test_reset_password_logs_out_user(self):
        # visit reset password link while another user is logged in
        res = self.app.get(self.get_url, auth=self.another_user.auth)
        # check redirection to CAS logout
        assert_equal(res.status_code, 302)
        location = res.headers.get('Location')
        assert_not_in('reauth', location)
        assert_in('logout?service=', location)
        assert_in('resetpassword', location)


@mock.patch('website.views.PROXY_EMBER_APPS', False)
class TestResolveGuid(OsfTestCase):
    def setUp(self):
        super(TestResolveGuid, self).setUp()

    def test_preprint_provider_without_domain(self):
        provider = PreprintProviderFactory(domain='')
        preprint = PreprintFactory(provider=provider)
        url = web_url_for('resolve_guid', _guid=True, guid=preprint._id)
        res = self.app.get(url)
        assert_equal(res.status_code, 200)
        assert_equal(
            res.request.path,
            '/{}/'.format(preprint._id)
        )

    def test_preprint_provider_with_domain_without_redirect(self):
        domain = 'https://test.com/'
        provider = PreprintProviderFactory(_id='test', domain=domain, domain_redirect_enabled=False)
        preprint = PreprintFactory(provider=provider)
        url = web_url_for('resolve_guid', _guid=True, guid=preprint._id)
        res = self.app.get(url)
        assert_equal(res.status_code, 200)
        assert_equal(
            res.request.path,
            '/{}/'.format(preprint._id)
        )

    def test_preprint_provider_with_domain_with_redirect(self):
        domain = 'https://test.com/'
        provider = PreprintProviderFactory(_id='test', domain=domain, domain_redirect_enabled=True)
        preprint = PreprintFactory(provider=provider)
        url = web_url_for('resolve_guid', _guid=True, guid=preprint._id)
        res = self.app.get(url)

        assert_is_redirect(res)
        assert_equal(res.status_code, 301)
        assert_equal(
            res.headers['location'],
            '{}{}/'.format(domain, preprint._id)
        )

        assert_equal(
            res.request.path,
            '/{}/'.format(preprint._id)
        )



    def test_preprint_provider_with_osf_domain(self):
        provider = PreprintProviderFactory(_id='osf', domain='https://osf.io/')
        preprint = PreprintFactory(provider=provider)
        url = web_url_for('resolve_guid', _guid=True, guid=preprint._id)
        res = self.app.get(url)
        assert_equal(res.status_code, 200)
        assert_equal(
            res.request.path,
            '/{}/'.format(preprint._id)
        )

<<<<<<< HEAD

=======
>>>>>>> 5c1ae0d3
class TestConfirmationViewBlockBingPreview(OsfTestCase):

    def setUp(self):

        super(TestConfirmationViewBlockBingPreview, self).setUp()
        self.user_agent = 'Mozilla/5.0 (Windows NT 6.1; WOW64) AppleWebKit/534+ (KHTML, like Gecko) BingPreview/1.0b'

    # reset password link should fail with BingPreview
    def test_reset_password_get_returns_403(self):

        user = UserFactory()
        osf_key_v2 = core.generate_verification_key(verification_type='password')
        user.verification_key_v2 = osf_key_v2
        user.verification_key = None
        user.save()

        reset_password_get_url = web_url_for(
            'reset_password_get',
            uid=user._id,
            token=osf_key_v2['token']
        )
        res = self.app.get(
            reset_password_get_url,
            expect_errors=True,
            headers={
                'User-Agent': self.user_agent,
            }
        )
        assert_equal(res.status_code, 403)

    # new user confirm account should fail with BingPreview
    def test_confirm_email_get_new_user_returns_403(self):

        user = OSFUser.create_unconfirmed('unconfirmed@cos.io', 'abCD12#$', 'Unconfirmed User')
        user.save()
        confirm_url = user.get_confirmation_url('unconfirmed@cos.io', external=False)
        res = self.app.get(
            confirm_url,
            expect_errors=True,
            headers={
                'User-Agent': self.user_agent,
            }
        )
        assert_equal(res.status_code, 403)

    # confirmation for adding new email should fail with BingPreview
    def test_confirm_email_add_email_returns_403(self):

        user = UserFactory()
        user.add_unconfirmed_email('unconfirmed@cos.io')
        user.save()

        confirm_url = user.get_confirmation_url('unconfirmed@cos.io', external=False) + '?logout=1'
        res = self.app.get(
            confirm_url,
            expect_errors=True,
            headers={
                'User-Agent': self.user_agent,
            }
        )
        assert_equal(res.status_code, 403)

    # confirmation for merging accounts should fail with BingPreview
    def test_confirm_email_merge_account_returns_403(self):

        user = UserFactory()
        user_to_be_merged = UserFactory()
        user.add_unconfirmed_email(user_to_be_merged.username)
        user.save()

        confirm_url = user.get_confirmation_url(user_to_be_merged.username, external=False) + '?logout=1'
        res = self.app.get(
            confirm_url,
            expect_errors=True,
            headers={
                'User-Agent': self.user_agent,
            }
        )
        assert_equal(res.status_code, 403)

    # confirmation for new user claiming contributor should fail with BingPreview
    def test_claim_user_form_new_user(self):

        referrer = AuthUserFactory()
        project = ProjectFactory(creator=referrer, is_public=True)
        given_name = fake.name()
        given_email = fake_email()
        user = project.add_unregistered_contributor(
            fullname=given_name,
            email=given_email,
            auth=Auth(user=referrer)
        )
        project.save()

        claim_url = user.get_claim_url(project._primary_key)
        res = self.app.get(
            claim_url,
            expect_errors=True,
            headers={
                'User-Agent': self.user_agent,
            }
        )
        assert_equal(res.status_code, 403)

    # confirmation for existing user claiming contributor should fail with BingPreview
    def test_claim_user_form_existing_user(self):

        referrer = AuthUserFactory()
        project = ProjectFactory(creator=referrer, is_public=True)
        auth_user = AuthUserFactory()
        pending_user = project.add_unregistered_contributor(
            fullname=auth_user.fullname,
            email=None,
            auth=Auth(user=referrer)
        )
        project.save()
        claim_url = pending_user.get_claim_url(project._primary_key)
        res = self.app.get(
            claim_url,
            auth = auth_user.auth,
            expect_errors=True,
            headers={
                'User-Agent': self.user_agent,
            }
        )
        assert_equal(res.status_code, 403)

    # account creation confirmation for ORCiD login should fail with BingPreview
    def test_external_login_confirm_email_get_create_user(self):
        name, email = fake.name(), fake_email()
        provider_id = fake.ean()
        external_identity = {
            'service': {
                provider_id: 'CREATE'
            }
        }
        user = OSFUser.create_unconfirmed(
            username=email,
            password=str(fake.password()),
            fullname=name,
            external_identity=external_identity,
        )
        user.save()
        create_url = user.get_confirmation_url(
            user.username,
            external_id_provider='service',
            destination='dashboard'
        )

        res = self.app.get(
            create_url,
            expect_errors=True,
            headers={
                'User-Agent': self.user_agent,
            }
        )
        assert_equal(res.status_code, 403)

    # account linking confirmation for ORCiD login should fail with BingPreview
    def test_external_login_confirm_email_get_link_user(self):

        user = UserFactory()
        provider_id = fake.ean()
        user.external_identity = {
            'service': {
                provider_id: 'LINK'
            }
        }
        user.add_unconfirmed_email(user.username, external_identity='service')
        user.save()

        link_url = user.get_confirmation_url(
            user.username,
            external_id_provider='service',
            destination='dashboard'
        )

        res = self.app.get(
            link_url,
            expect_errors=True,
            headers={
                'User-Agent': self.user_agent,
            }
        )
        assert_equal(res.status_code, 403)


if __name__ == '__main__':
    unittest.main()<|MERGE_RESOLUTION|>--- conflicted
+++ resolved
@@ -5019,10 +5019,7 @@
             '/{}/'.format(preprint._id)
         )
 
-<<<<<<< HEAD
-
-=======
->>>>>>> 5c1ae0d3
+
 class TestConfirmationViewBlockBingPreview(OsfTestCase):
 
     def setUp(self):
