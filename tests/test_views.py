#!/usr/bin/env python3
"""Views tests for the OSF."""

from hashlib import md5
from pytest import approx

import datetime as dt
from rest_framework import status as http_status
import json
import time
from unittest import mock
from http.cookies import SimpleCookie

import unittest
from future.moves.urllib.parse import quote

from flask import request
import pytest
from django.utils import timezone
from django.core.exceptions import ValidationError
from django.db import connection, transaction
from django.test.utils import CaptureQueriesContext

from addons.github.tests.factories import GitHubAccountFactory
from addons.osfstorage import settings as osfstorage_settings
from addons.wiki.models import WikiPage

from framework import auth
from framework.auth import Auth, authenticate, cas, core
from framework.auth.campaigns import (
    get_campaigns,
    is_institution_login,
    is_native_login,
    is_proxy_login,
    campaign_url_for
)

from framework.auth.exceptions import InvalidTokenError
from framework.auth.utils import impute_names_model, ensure_external_identity_uniqueness
from framework.auth.views import login_and_register_handler
from framework.celery_tasks import handlers
from framework.exceptions import HTTPError, TemplateHTTPError
from framework.flask import redirect
from framework.transactions.handlers import no_auto_transaction

from waffle.testutils import override_flag

from website import mailchimp_utils, mails, settings, language
from website.profile.utils import add_contributor_json, serialize_unregistered
from website.profile.views import update_osf_help_mails_subscription
from website.project.decorators import check_can_access
from website.project.model import has_anonymous_link
from website.project.signals import contributor_added
from website.project.views.contributor import (
    deserialize_contributors,
    notify_added_contributor,
    send_claim_email,
    send_claim_registered_email,
)
from website.settings import EXTERNAL_EMBER_APPS, MAILCHIMP_GENERAL_LIST
from website.project.views.node import _should_show_wiki_widget, abbrev_authors
from website.util import api_url_for, web_url_for
from website.util import rubeus
from website.util.metrics import OsfSourceTags, OsfClaimedTags, provider_source_tag, provider_claimed_tag
from osf import features
from osf.utils import permissions
from osf.models import (
    Comment,
    AbstractNode,
    NodeLog,
    OSFUser,
    Tag,
    SpamStatus,
    NodeRelation,
    QuickFilesNode,
    NotableDomain
)
from osf.external.spam import tasks as spam_tasks

from tests.base import (
    assert_is_redirect,
    capture_signals,
    fake,
    get_default_metaschema,
    OsfTestCase,
    assert_datetime_equal,
    test_app
)
from tests.utils import run_celery_tasks
from tests.test_cas_authentication import generate_external_user_with_resp
from api_tests.utils import create_test_file


from osf_tests.factories import (
    fake_email,
    ApiOAuth2ApplicationFactory,
    ApiOAuth2PersonalTokenFactory,
    AuthUserFactory,
    CollectionFactory,
    CommentFactory,
    InstitutionFactory,
    NodeFactory,
    OSFGroupFactory,
    PreprintFactory,
    PreprintProviderFactory,
    PrivateLinkFactory,
    ProjectFactory,
    ProjectWithAddonFactory,
    RegistrationFactory,
    RegistrationProviderFactory,
    UserFactory,
    UnconfirmedUserFactory,
    UnregUserFactory,
    RegionFactory,
    DraftRegistrationFactory,
)

pytestmark = pytest.mark.django_db


@test_app.route('/errorexc')
def error_exc():
    UserFactory()
    raise RuntimeError

@test_app.route('/error500')
def error500():
    UserFactory()
    return 'error', 500

@test_app.route('/noautotransact')
@no_auto_transaction
def no_auto_transact():
    UserFactory()
    return 'error', 500

class TestViewsAreAtomic(OsfTestCase):
    def test_error_response_rolls_back_transaction(self):
        original_user_count = OSFUser.objects.count()
        self.app.get('/error500', expect_errors=True)
        assert OSFUser.objects.count() == original_user_count

        # Need to set debug = False in order to rollback transactions in transaction_teardown_request
        test_app.debug = False
        try:
            self.app.get('/errorexc', expect_errors=True)
        except RuntimeError:
            pass
        test_app.debug = True

        self.app.get('/noautotransact', expect_errors=True)
        assert OSFUser.objects.count() == original_user_count + 1


@pytest.mark.enable_bookmark_creation
class TestViewingProjectWithPrivateLink(OsfTestCase):

    def setUp(self):
        super().setUp()
        self.user = AuthUserFactory()  # Is NOT a contributor
        self.project = ProjectFactory(is_public=False)
        self.link = PrivateLinkFactory()
        self.link.nodes.add(self.project)
        self.link.save()
        self.project_url = self.project.web_url_for('view_project')

    def test_edit_private_link_empty(self):
        node = ProjectFactory(creator=self.user)
        link = PrivateLinkFactory()
        link.nodes.add(node)
        link.save()
        url = node.api_url_for('project_private_link_edit')
        res = self.app.put_json(url, {'pk': link._id, 'value': ''}, auth=self.user.auth, expect_errors=True)
        assert res.status_code == 400
        assert 'Title cannot be blank' in res.body.decode()

    def test_edit_private_link_invalid(self):
        node = ProjectFactory(creator=self.user)
        link = PrivateLinkFactory()
        link.nodes.add(node)
        link.save()
        url = node.api_url_for('project_private_link_edit')
        res = self.app.put_json(url, {'pk': link._id, 'value': '<a></a>'}, auth=self.user.auth, expect_errors=True)
        assert res.status_code == 400
        assert 'Invalid link name.' in res.body.decode()

    @mock.patch('framework.auth.core.Auth.private_link')
    def test_can_be_anonymous_for_public_project(self, mock_property):
        mock_property.return_value(mock.MagicMock())
        mock_property.anonymous = True
        anonymous_link = PrivateLinkFactory(anonymous=True)
        anonymous_link.nodes.add(self.project)
        anonymous_link.save()
        self.project.set_privacy('public')
        self.project.save()
        self.project.reload()
        auth = Auth(user=self.user, private_key=anonymous_link.key)
        assert has_anonymous_link(self.project, auth)

    def test_has_private_link_key(self):
        res = self.app.get(self.project_url, {'view_only': self.link.key})
        assert res.status_code == 200

    def test_not_logged_in_no_key(self):
        res = self.app.get(self.project_url, {'view_only': None})
        assert_is_redirect(res)
        res = res.follow(expect_errors=True)
        assert res.status_code == 308
        assert res.request.path == '/login'

    def test_logged_in_no_private_key(self):
        res = self.app.get(self.project_url, {'view_only': None}, auth=self.user.auth,
                           expect_errors=True)
        assert res.status_code == http_status.HTTP_403_FORBIDDEN

    def test_logged_in_has_key(self):
        res = self.app.get(
            self.project_url, {'view_only': self.link.key}, auth=self.user.auth)
        assert res.status_code == 200

    @unittest.skip('Skipping for now until we find a way to mock/set the referrer')
    def test_prepare_private_key(self):
        res = self.app.get(self.project_url, {'key': self.link.key})

        res = res.click('Registrations')

        assert_is_redirect(res)
        res = res.follow()

        assert res.status_code == 200
        assert res.request.GET['key'] == self.link.key

    def test_cannot_access_registrations_or_forks_with_anon_key(self):
        anonymous_link = PrivateLinkFactory(anonymous=True)
        anonymous_link.nodes.add(self.project)
        anonymous_link.save()
        self.project.is_public = False
        self.project.save()
        url = self.project_url + f'registrations/?view_only={anonymous_link.key}'
        res = self.app.get(url, expect_errors=True)

        assert res.status_code == 401

    def test_can_access_registrations_and_forks_with_not_anon_key(self):
        link = PrivateLinkFactory(anonymous=False)
        link.nodes.add(self.project)
        link.save()
        self.project.is_public = False
        self.project.save()
        url = self.project_url + f'registrations/?view_only={self.link.key}'
        res = self.app.get(url)

        assert res.status_code == 302
        assert url.replace('/project/', '') in res.location

    def test_check_can_access_valid(self):
        contributor = AuthUserFactory()
        self.project.add_contributor(contributor, auth=Auth(self.project.creator))
        self.project.save()
        assert check_can_access(self.project, contributor)

    def test_check_can_access_osf_group_member_valid(self):
        user = AuthUserFactory()
        group = OSFGroupFactory(creator=user)
        self.project.add_osf_group(group, permissions.READ)
        self.project.save()
        assert check_can_access(self.project, user)

    def test_check_user_access_invalid(self):
        noncontrib = AuthUserFactory()
        with pytest.raises(HTTPError):
            check_can_access(self.project, noncontrib)

    def test_check_user_access_if_user_is_None(self):
        assert not check_can_access(self.project, None)

    def test_check_can_access_invalid_access_requests_enabled(self):
        noncontrib = AuthUserFactory()
        assert self.project.access_requests_enabled
        with pytest.raises(TemplateHTTPError):
            check_can_access(self.project, noncontrib)

    def test_check_can_access_invalid_access_requests_disabled(self):
        noncontrib = AuthUserFactory()
        self.project.access_requests_enabled = False
        self.project.save()
        with pytest.raises(HTTPError):
            check_can_access(self.project, noncontrib)

    def test_logged_out_user_cannot_view_spammy_project_via_private_link(self):
        self.project.spam_status = SpamStatus.SPAM
        self.project.save()
        res = self.app.get(self.project_url, {'view_only': self.link.key})
        # Logged out user gets redirected to login page
        assert res.status_code == 302

    def test_logged_in_user_cannot_view_spammy_project_via_private_link(self):
        rando_user = AuthUserFactory()
        self.project.spam_status = SpamStatus.SPAM
        self.project.save()
        res = self.app.get(
            self.project_url,
            {'view_only': self.link.key},
            auth=rando_user.auth,
            expect_errors=True
        )
        assert res.status_code == 403


@pytest.mark.enable_bookmark_creation
class TestProjectViews(OsfTestCase):

    def setUp(self):
        super().setUp()
        self.user1 = AuthUserFactory()
        self.user1.save()
        self.consolidate_auth1 = Auth(user=self.user1)
        self.auth = self.user1.auth
        self.user2 = AuthUserFactory()
        self.auth2 = self.user2.auth
        # A project has 2 contributors
        self.project = ProjectFactory(
            title='Ham',
            description='Honey-baked',
            creator=self.user1
        )
        self.project.add_contributor(self.user2, auth=Auth(self.user1))
        self.project.save()

        self.project2 = ProjectFactory(
            title='Tofu',
            description='Glazed',
            creator=self.user1
        )
        self.project2.add_contributor(self.user2, auth=Auth(self.user1))
        self.project2.save()

    @mock.patch('framework.status.push_status_message')
    def test_view_project_tos_status_message(self, mock_push_status_message):
        self.app.get(
            self.project.web_url_for('view_project'),
            auth=self.auth
        )
        assert mock_push_status_message.called
        assert 'terms_of_service' == mock_push_status_message.mock_calls[0][2]['id']

    @mock.patch('framework.status.push_status_message')
    def test_view_project_no_tos_status_message(self, mock_push_status_message):
        self.user1.accepted_terms_of_service = timezone.now()
        self.user1.save()
        self.app.get(
            self.project.web_url_for('view_project'),
            auth=self.auth
        )
        assert not mock_push_status_message.called

    def test_node_setting_with_multiple_matched_institution_email_domains(self):
        # User has alternate emails matching more than one institution's email domains
        inst1 = InstitutionFactory(email_domains=['foo.bar'])
        inst2 = InstitutionFactory(email_domains=['baz.qux'])

        user = AuthUserFactory()
        user.emails.create(address='queen@foo.bar')
        user.emails.create(address='brian@baz.qux')
        user.save()
        project = ProjectFactory(creator=user)

        # node settings page loads without error
        url = project.web_url_for('node_setting')
        res = self.app.get(url, auth=user.auth)
        assert res.status_code == 200

        # user is automatically affiliated with institutions
        # that matched email domains
        user.reload()
        assert inst1 in user.get_affiliated_institutions()
        assert inst2 in user.get_affiliated_institutions()

    def test_edit_title_empty(self):
        node = ProjectFactory(creator=self.user1)
        url = node.api_url_for('edit_node')
        res = self.app.post_json(url, {'name': 'title', 'value': ''}, auth=self.user1.auth, expect_errors=True)
        assert res.status_code == 400
        assert 'Title cannot be blank' in res.body.decode()

    def test_edit_title_invalid(self):
        node = ProjectFactory(creator=self.user1)
        url = node.api_url_for('edit_node')
        res = self.app.post_json(url, {'name': 'title', 'value': '<a></a>'}, auth=self.user1.auth, expect_errors=True)
        assert res.status_code == 400
        assert 'Invalid title.' in res.body.decode()

    def test_view_project_doesnt_select_for_update(self):
        node = ProjectFactory(creator=self.user1)
        url = node.api_url_for('view_project')

        with transaction.atomic(), CaptureQueriesContext(connection) as ctx:
            res = self.app.get(url, auth=self.user1.auth)

        for_update_sql = connection.ops.for_update_sql()
        assert res.status_code == 200
        assert not any(for_update_sql in query['sql'] for query in ctx.captured_queries)

    def test_cannot_remove_only_visible_contributor(self):
        user1_contrib = self.project.contributor_set.get(user=self.user1)
        user1_contrib.visible = False
        user1_contrib.save()
        url = self.project.api_url_for('project_remove_contributor')
        res = self.app.post_json(
            url, {'contributorID': self.user2._id,
                  'nodeIDs': [self.project._id]}, auth=self.auth, expect_errors=True
        )
        assert res.status_code == http_status.HTTP_403_FORBIDDEN
        assert res.json['message_long'] == 'Must have at least one bibliographic contributor'
        assert self.project.is_contributor(self.user2)

    def test_remove_only_visible_contributor_return_false(self):
        user1_contrib = self.project.contributor_set.get(user=self.user1)
        user1_contrib.visible = False
        user1_contrib.save()
        ret = self.project.remove_contributor(contributor=self.user2, auth=self.consolidate_auth1)
        assert not ret
        self.project.reload()
        assert self.project.is_contributor(self.user2)

    def test_can_view_nested_project_as_admin(self):
        self.parent_project = NodeFactory(
            title='parent project',
            category='project',
            parent=self.project,
            is_public=False
        )
        self.parent_project.save()
        self.child_project = NodeFactory(
            title='child project',
            category='project',
            parent=self.parent_project,
            is_public=False
        )
        self.child_project.save()
        url = self.child_project.web_url_for('view_project')
        res = self.app.get(url, auth=self.auth)
        assert 'Private Project' not in res.body.decode()
        assert 'parent project'in res.body.decode()

    def test_edit_description(self):
        url = f'/api/v1/project/{self.project._id}/edit/'
        self.app.post_json(url,
                           {'name': 'description', 'value': 'Deep-fried'},
                           auth=self.auth)
        self.project.reload()
        assert self.project.description == 'Deep-fried'

    def test_project_api_url(self):
        url = self.project.api_url
        res = self.app.get(url, auth=self.auth)
        data = res.json
        assert data['node']['category'] == 'Project'
        assert data['node']['node_type'] == 'project'

        assert data['node']['title'] == self.project.title
        assert data['node']['is_public'] == self.project.is_public
        assert data['node']['is_registration'] == False
        assert data['node']['id'] == self.project._primary_key
        assert data['user']['is_contributor']
        assert data['node']['description'] == self.project.description
        assert data['node']['url'] == self.project.url
        assert data['node']['tags'] == list(self.project.tags.values_list('name', flat=True))
        assert 'forked_date' in data['node']
        assert 'registered_from_url' in data['node']
        # TODO: Test "parent" and "user" output

    def test_add_contributor_post(self):
        # Two users are added as a contributor via a POST request
        project = ProjectFactory(creator=self.user1, is_public=True)
        user2 = UserFactory()
        user3 = UserFactory()
        url = f'/api/v1/project/{project._id}/contributors/'

        dict2 = add_contributor_json(user2)
        dict3 = add_contributor_json(user3)
        dict2.update({
            'permission': permissions.ADMIN,
            'visible': True,
        })
        dict3.update({
            'permission': permissions.WRITE,
            'visible': False,
        })

        self.app.post_json(
            url,
            {
                'users': [dict2, dict3],
                'node_ids': [project._id],
            },
            content_type='application/json',
            auth=self.auth,
        ).maybe_follow()
        project.reload()
        assert user2 in project.contributors
        # A log event was added
        assert project.logs.latest().action == 'contributor_added'
        assert len(project.contributors) == 3

        assert project.has_permission(user2, permissions.ADMIN) is True
        assert project.has_permission(user2, permissions.WRITE) is True
        assert project.has_permission(user2, permissions.READ) is True

        assert project.has_permission(user3, permissions.ADMIN) is False
        assert project.has_permission(user3, permissions.WRITE) is True
        assert project.has_permission(user3, permissions.READ) is True

    def test_manage_permissions(self):
        url = self.project.api_url + 'contributors/manage/'
        self.app.post_json(
            url,
            {
                'contributors': [
                    {'id': self.project.creator._id, 'permission': permissions.ADMIN,
                        'registered': True, 'visible': True},
                    {'id': self.user1._id, 'permission': permissions.READ,
                        'registered': True, 'visible': True},
                    {'id': self.user2._id, 'permission': permissions.ADMIN,
                        'registered': True, 'visible': True},
                ]
            },
            auth=self.auth,
        )

        self.project.reload()

        assert self.project.has_permission(self.user1, permissions.ADMIN) is False
        assert self.project.has_permission(self.user1, permissions.WRITE) is False
        assert self.project.has_permission(self.user1, permissions.READ) is True

        assert self.project.has_permission(self.user2, permissions.ADMIN) is True
        assert self.project.has_permission(self.user2, permissions.WRITE) is True
        assert self.project.has_permission(self.user2, permissions.READ) is True

    def test_manage_permissions_again(self):
        url = self.project.api_url + 'contributors/manage/'
        self.app.post_json(
            url,
            {
                'contributors': [
                    {'id': self.user1._id, 'permission': permissions.ADMIN,
                     'registered': True, 'visible': True},
                    {'id': self.user2._id, 'permission': permissions.ADMIN,
                     'registered': True, 'visible': True},
                ]
            },
            auth=self.auth,
        )

        self.project.reload()
        self.app.post_json(
            url,
            {
                'contributors': [
                    {'id': self.user1._id, 'permission': permissions.ADMIN,
                     'registered': True, 'visible': True},
                    {'id': self.user2._id, 'permission': permissions.READ,
                     'registered': True, 'visible': True},
                ]
            },
            auth=self.auth,
        )

        self.project.reload()

        assert self.project.has_permission(self.user2, permissions.ADMIN) is False
        assert self.project.has_permission(self.user2, permissions.WRITE) is False
        assert self.project.has_permission(self.user2, permissions.READ) is True

        assert self.project.has_permission(self.user1, permissions.ADMIN) is True
        assert self.project.has_permission(self.user1, permissions.WRITE) is True
        assert self.project.has_permission(self.user1, permissions.READ) is True

    def test_contributor_manage_reorder(self):

        # Two users are added as a contributor via a POST request
        project = ProjectFactory(creator=self.user1, is_public=True)
        reg_user1, reg_user2 = UserFactory(), UserFactory()
        project.add_contributors(
            [
                {'user': reg_user1, 'permissions': permissions.ADMIN, 'visible': True},
                {'user': reg_user2, 'permissions': permissions.ADMIN, 'visible': False},
            ]
        )
        # Add a non-registered user
        unregistered_user = project.add_unregistered_contributor(
            fullname=fake.name(), email=fake_email(),
            auth=self.consolidate_auth1,
            save=True,
        )

        url = project.api_url + 'contributors/manage/'
        self.app.post_json(
            url,
            {
                'contributors': [
                    {'id': reg_user2._id, 'permission': permissions.ADMIN,
                        'registered': True, 'visible': False},
                    {'id': project.creator._id, 'permission': permissions.ADMIN,
                        'registered': True, 'visible': True},
                    {'id': unregistered_user._id, 'permission': permissions.ADMIN,
                        'registered': False, 'visible': True},
                    {'id': reg_user1._id, 'permission': permissions.ADMIN,
                        'registered': True, 'visible': True},
                ]
            },
            auth=self.auth,
        )

        project.reload()

        # Note: Cast ForeignList to list for comparison
        assert list(project.contributors) == [reg_user2, project.creator, unregistered_user, reg_user1]

        assert list(project.visible_contributors) == [project.creator, unregistered_user, reg_user1]

    def test_project_remove_contributor(self):
        url = self.project.api_url_for('project_remove_contributor')
        # User 1 removes user2
        payload = {'contributorID': self.user2._id,
                   'nodeIDs': [self.project._id]}
        self.app.post(url, json.dumps(payload),
                      content_type='application/json',
                      auth=self.auth).maybe_follow()
        self.project.reload()
        assert self.user2._id not in self.project.contributors
        # A log event was added
        assert self.project.logs.latest().action == 'contributor_removed'

    def test_multiple_project_remove_contributor(self):
        url = self.project.api_url_for('project_remove_contributor')
        # User 1 removes user2
        payload = {'contributorID': self.user2._id,
                   'nodeIDs': [self.project._id, self.project2._id]}
        res = self.app.post(url, json.dumps(payload),
                            content_type='application/json',
                            auth=self.auth).maybe_follow()
        self.project.reload()
        self.project2.reload()
        assert self.user2._id not in self.project.contributors
        assert '/dashboard/' not in res.json

        assert self.user2._id not in self.project2.contributors
        # A log event was added
        assert self.project.logs.latest().action == 'contributor_removed'

    def test_private_project_remove_self_not_admin(self):
        url = self.project.api_url_for('project_remove_contributor')
        # user2 removes self
        payload = {'contributorID': self.user2._id,
                   'nodeIDs': [self.project._id]}
        res = self.app.post(url, json.dumps(payload),
                            content_type='application/json',
                            auth=self.auth2).maybe_follow()
        self.project.reload()
        assert res.status_code == 200
        assert res.json['redirectUrl'] == '/dashboard/'
        assert self.user2._id not in self.project.contributors

    def test_public_project_remove_self_not_admin(self):
        url = self.project.api_url_for('project_remove_contributor')
        # user2 removes self
        self.public_project = ProjectFactory(creator=self.user1, is_public=True)
        self.public_project.add_contributor(self.user2, auth=Auth(self.user1))
        self.public_project.save()
        payload = {'contributorID': self.user2._id,
                   'nodeIDs': [self.public_project._id]}
        res = self.app.post(url, json.dumps(payload),
                            content_type='application/json',
                            auth=self.auth2).maybe_follow()
        self.public_project.reload()
        assert res.status_code == 200
        assert res.json['redirectUrl'] == '/' + self.public_project._id + '/'
        assert self.user2._id not in self.public_project.contributors

    def test_project_remove_other_not_admin(self):
        url = self.project.api_url_for('project_remove_contributor')
        # User 1 removes user2
        payload = {'contributorID': self.user1._id,
                   'nodeIDs': [self.project._id]}
        res = self.app.post(url, json.dumps(payload),
                            content_type='application/json',
                            expect_errors=True,
                            auth=self.auth2).maybe_follow()
        self.project.reload()
        assert res.status_code == 403
        expected_message = (
                'You do not have permission to perform this action. '
                'If this should not have occurred and the issue persists, '
                + language.SUPPORT_LINK
        )
        assert res.json['message_long'] == expected_message
        assert self.user1 in self.project.contributors

    def test_project_remove_fake_contributor(self):
        url = self.project.api_url_for('project_remove_contributor')
        # User 1 removes user2
        payload = {'contributorID': 'badid',
                   'nodeIDs': [self.project._id]}
        res = self.app.post(url, json.dumps(payload),
                            content_type='application/json',
                            expect_errors=True,
                            auth=self.auth).maybe_follow()
        self.project.reload()
        # Assert the contributor id was invalid
        assert res.status_code == 400
        assert res.json['message_long'], 'Contributor not found.'
        assert 'badid' not in self.project.contributors

    def test_project_remove_self_only_admin(self):
        url = self.project.api_url_for('project_remove_contributor')
        # User 1 removes user2
        payload = {'contributorID': self.user1._id,
                   'nodeIDs': [self.project._id]}
        res = self.app.post(url, json.dumps(payload),
                            content_type='application/json',
                            expect_errors=True,
                            auth=self.auth).maybe_follow()

        self.project.reload()
        assert res.status_code == 400
        assert res.json['message_long'] == 'Could not remove contributor.'
        assert self.user1 in self.project.contributors

    def test_get_contributors_abbrev(self):
        # create a project with 3 registered contributors
        project = ProjectFactory(creator=self.user1, is_public=True)
        reg_user1, reg_user2 = UserFactory(), UserFactory()
        project.add_contributors(
            [
                {'user': reg_user1, 'permissions': permissions.ADMIN, 'visible': True},
                {'user': reg_user2, 'permissions': permissions.ADMIN, 'visible': True},
            ]
        )

        # add an unregistered contributor
        project.add_unregistered_contributor(
            fullname=fake.name(), email=fake_email(),
            auth=self.consolidate_auth1,
            save=True,
        )

        url = project.api_url_for('get_node_contributors_abbrev')
        res = self.app.get(url, auth=self.auth)
        assert len(project.contributors) == 4
        assert len(res.json['contributors']) == 3
        assert len(res.json['others_count']) == 1
        assert res.json['contributors'][0]['separator'] == ','
        assert res.json['contributors'][1]['separator'] == ','
        assert res.json['contributors'][2]['separator'] == ' &'

    def test_edit_node_title(self):
        url = f'/api/v1/project/{self.project._id}/edit/'
        # The title is changed though posting form data
        self.app.post_json(url, {'name': 'title', 'value': 'Bacon'},
                           auth=self.auth).maybe_follow()
        self.project.reload()
        # The title was changed
        assert self.project.title == 'Bacon'
        # A log event was saved
        assert self.project.logs.latest().action == 'edit_title'

    def test_add_tag(self):
        url = self.project.api_url_for('project_add_tag')
        self.app.post_json(url, {'tag': "foo'ta#@%#%^&g?"}, auth=self.auth)
        self.project.reload()
        assert "foo'ta#@%#%^&g?" in self.project.tags.values_list('name', flat=True)
        assert "foo'ta#@%#%^&g?" == self.project.logs.latest().params['tag']

    def test_remove_tag(self):
        self.project.add_tag("foo'ta#@%#%^&g?", auth=self.consolidate_auth1, save=True)
        assert "foo'ta#@%#%^&g?" in self.project.tags.values_list('name', flat=True)
        url = self.project.api_url_for('project_remove_tag')
        self.app.delete_json(url, {'tag': "foo'ta#@%#%^&g?"}, auth=self.auth)
        self.project.reload()
        assert "foo'ta#@%#%^&g?" not in self.project.tags.values_list('name', flat=True)
        latest_log = self.project.logs.latest()
        assert 'tag_removed' == latest_log.action
        assert "foo'ta#@%#%^&g?" == latest_log.params['tag']

    # Regression test for #OSF-5257
    def test_removal_empty_tag_throws_error(self):
        url = self.project.api_url_for('project_remove_tag')
        res = self.app.delete_json(url, {'tag': ''}, auth=self.auth, expect_errors=True)
        assert res.status_code == http_status.HTTP_400_BAD_REQUEST

    # Regression test for #OSF-5257
    def test_removal_unknown_tag_throws_error(self):
        self.project.add_tag('narf', auth=self.consolidate_auth1, save=True)
        url = self.project.api_url_for('project_remove_tag')
        res = self.app.delete_json(url, {'tag': 'troz'}, auth=self.auth, expect_errors=True)
        assert res.status_code == http_status.HTTP_409_CONFLICT

    def test_suspended_project(self):
        node = NodeFactory(parent=self.project, creator=self.user1)
        node.remove_node(Auth(self.user1))
        node.reload()
        node.suspended = True
        node.save()
        url = node.api_url
        res = self.app.get(url, expect_errors=True)
        assert res.status_code == 451

    def test_private_link_edit_name(self):
        link = PrivateLinkFactory(name='link')
        link.nodes.add(self.project)
        link.save()
        assert link.name == 'link'
        url = self.project.api_url + 'private_link/edit/'
        self.app.put_json(
            url,
            {'pk': link._id, 'value': 'new name'},
            auth=self.auth,
        ).maybe_follow()
        self.project.reload()
        link.reload()
        assert link.name == 'new name'

    def test_remove_private_link(self):
        link = PrivateLinkFactory()
        link.nodes.add(self.project)
        link.save()
        url = self.project.api_url_for('remove_private_link')
        self.app.delete_json(
            url,
            {'private_link_id': link._id},
            auth=self.auth,
        ).maybe_follow()
        self.project.reload()
        link.reload()
        assert link.is_deleted

    def test_remove_private_link_log(self):
        link = PrivateLinkFactory()
        link.nodes.add(self.project)
        link.save()
        url = self.project.api_url_for('remove_private_link')
        self.app.delete_json(
            url,
            {'private_link_id': link._id},
            auth=self.auth,
        ).maybe_follow()

        last_log = self.project.logs.latest()
        assert last_log.action == NodeLog.VIEW_ONLY_LINK_REMOVED
        assert not last_log.params.get('anonymous_link')

    def test_remove_private_link_anonymous_log(self):
        link = PrivateLinkFactory(anonymous=True)
        link.nodes.add(self.project)
        link.save()
        url = self.project.api_url_for('remove_private_link')
        self.app.delete_json(
            url,
            {'private_link_id': link._id},
            auth=self.auth,
        ).maybe_follow()

        last_log = self.project.logs.latest()
        assert last_log.action == NodeLog.VIEW_ONLY_LINK_REMOVED
        assert last_log.params.get('anonymous_link')

    def test_remove_component(self):
        node = NodeFactory(parent=self.project, creator=self.user1)
        url = node.api_url
        res = self.app.delete_json(url, {}, auth=self.auth).maybe_follow()
        node.reload()
        assert node.is_deleted == True
        assert 'url' in res.json
        assert res.json['url'] == self.project.url

    def test_cant_remove_component_if_not_admin(self):
        node = NodeFactory(parent=self.project, creator=self.user1)
        non_admin = AuthUserFactory()
        node.add_contributor(
            non_admin,
            permissions=permissions.WRITE,
            save=True,
        )

        url = node.api_url
        res = self.app.delete_json(
            url, {}, auth=non_admin.auth,
            expect_errors=True,
        ).maybe_follow()

        assert res.status_code == http_status.HTTP_403_FORBIDDEN
        assert not node.is_deleted

    def test_view_project_returns_whether_to_show_wiki_widget(self):
        user = AuthUserFactory()
        project = ProjectFactory(creator=user, is_public=True)
        project.add_contributor(user)
        project.save()

        url = project.api_url_for('view_project')
        res = self.app.get(url, auth=user.auth)
        assert res.status_code == http_status.HTTP_200_OK
        assert 'show_wiki_widget' in res.json['user']

    def test_fork_grandcomponents_has_correct_root(self):
        user = AuthUserFactory()
        project = ProjectFactory(creator=user)
        auth = Auth(project.creator)
        child = NodeFactory(parent=project, creator=user)
        grand_child = NodeFactory(parent=child, creator=user)
        project.save()

        fork = project.fork_node(auth)
        fork.save()
        grand_child_fork = fork.nodes[0].nodes[0]
        assert grand_child_fork.root == fork

    def test_fork_count_does_not_include_deleted_forks(self):
        user = AuthUserFactory()
        project = ProjectFactory(creator=user)
        auth = Auth(project.creator)
        fork = project.fork_node(auth)
        project.save()
        fork.remove_node(auth)

        url = project.api_url_for('view_project')
        res = self.app.get(url, auth=user.auth)
        assert 'fork_count' in res.json['node']
        assert 0 == res.json['node']['fork_count']

    def test_fork_count_does_not_include_fork_registrations(self):
        user = AuthUserFactory()
        project = ProjectFactory(creator=user)
        auth = Auth(project.creator)
        fork = project.fork_node(auth)
        project.save()
        registration = RegistrationFactory(project=fork)

        url = project.api_url_for('view_project')
        res = self.app.get(url, auth=user.auth)
        assert 'fork_count'in res.json['node']
        assert 1 == res.json['node']['fork_count']

    def test_registration_retraction_redirect(self):
        url = self.project.web_url_for('node_registration_retraction_redirect')
        res = self.app.get(url, auth=self.auth)
        assert res.status_code == 302
        assert self.project.web_url_for('node_registration_retraction_get', _guid=True) in res.location

    def test_update_node(self):
        url = self.project.api_url_for('update_node')
        res = self.app.put_json(url, {'title': 'newtitle'}, auth=self.auth)
        assert res.status_code == 200
        self.project.reload()
        assert self.project.title == 'newtitle'

    # Regression test
    def test_update_node_with_tags(self):
        self.project.add_tag('cheezebørger', auth=Auth(self.project.creator), save=True)
        url = self.project.api_url_for('update_node')
        res = self.app.put_json(url, {'title': 'newtitle'}, auth=self.auth)
        assert res.status_code == 200
        self.project.reload()
        assert self.project.title == 'newtitle'

    # Regression test
    def test_retraction_view(self):
        project = ProjectFactory(creator=self.user1, is_public=True)

        registration = RegistrationFactory(project=project, is_public=True)
        reg_file = create_test_file(registration, user=registration.creator, create_guid=True)
        registration.retract_registration(self.user1)

        approval_token = registration.retraction.approval_state[self.user1._id]['approval_token']
        registration.retraction.approve_retraction(self.user1, approval_token)
        registration.save()

        url = registration.web_url_for('view_project')
        res = self.app.get(url, auth=self.auth)

        assert 'Mako Runtime Error' not in res.body.decode()
        assert registration.title in res.body.decode()
        assert res.status_code == 200

        for route in ['files', 'wiki/home', 'contributors', 'settings', 'withdraw', 'register', 'register/fakeid']:
            res = self.app.get(f'{url}{route}/', auth=self.auth, allow_redirects=True)
            assert res.status_code == 302, route
            res = res.follow()
            assert res.status_code == 200, route
            assert 'This project is a withdrawn registration of' in res.body.decode(), route

        res = self.app.get(f'/{reg_file.guids.first()._id}/')
        assert res.status_code == 200
        assert 'This project is a withdrawn registration of' in res.body.decode()

class TestEditableChildrenViews(OsfTestCase):

    def setUp(self):
        OsfTestCase.setUp(self)
        self.user = AuthUserFactory()
        self.project = ProjectFactory(creator=self.user, is_public=False)
        self.child = ProjectFactory(parent=self.project, creator=self.user, is_public=True)
        self.grandchild = ProjectFactory(parent=self.child, creator=self.user, is_public=False)
        self.great_grandchild = ProjectFactory(parent=self.grandchild, creator=self.user, is_public=True)
        self.great_great_grandchild = ProjectFactory(parent=self.great_grandchild, creator=self.user, is_public=False)
        url = self.project.api_url_for('get_editable_children')
        self.project_results = self.app.get(url, auth=self.user.auth).json

    def test_get_editable_children(self):
        assert len(self.project_results['children']) == 4
        assert self.project_results['node']['id'] == self.project._id

    def test_editable_children_order(self):
        assert self.project_results['children'][0]['id'] == self.child._id
        assert self.project_results['children'][1]['id'] == self.grandchild._id
        assert self.project_results['children'][2]['id'] == self.great_grandchild._id
        assert self.project_results['children'][3]['id'] == self.great_great_grandchild._id

    def test_editable_children_indents(self):
        assert self.project_results['children'][0]['indent'] == 0
        assert self.project_results['children'][1]['indent'] == 1
        assert self.project_results['children'][2]['indent'] == 2
        assert self.project_results['children'][3]['indent'] == 3

    def test_editable_children_parents(self):
        assert self.project_results['children'][0]['parent_id'] == self.project._id
        assert self.project_results['children'][1]['parent_id'] == self.child._id
        assert self.project_results['children'][2]['parent_id'] == self.grandchild._id
        assert self.project_results['children'][3]['parent_id'] == self.great_grandchild._id

    def test_editable_children_privacy(self):
        assert not self.project_results['node']['is_public']
        assert self.project_results['children'][0]['is_public']
        assert not self.project_results['children'][1]['is_public']
        assert self.project_results['children'][2]['is_public']
        assert not self.project_results['children'][3]['is_public']

    def test_editable_children_titles(self):
        assert self.project_results['node']['title'] == self.project.title
        assert self.project_results['children'][0]['title'] == self.child.title
        assert self.project_results['children'][1]['title'] == self.grandchild.title
        assert self.project_results['children'][2]['title'] == self.great_grandchild.title
        assert self.project_results['children'][3]['title'] == self.great_great_grandchild.title


class TestGetNodeTree(OsfTestCase):

    def setUp(self):
        OsfTestCase.setUp(self)
        self.user = AuthUserFactory()
        self.user2 = AuthUserFactory()

    def test_get_single_node(self):
        project = ProjectFactory(creator=self.user)
        # child = NodeFactory(parent=project, creator=self.user)

        url = project.api_url_for('get_node_tree')
        res = self.app.get(url, auth=self.user.auth)

        node_id = res.json[0]['node']['id']
        assert node_id == project._primary_key

    def test_get_node_with_children(self):
        project = ProjectFactory(creator=self.user)
        child1 = NodeFactory(parent=project, creator=self.user)
        child2 = NodeFactory(parent=project, creator=self.user2)
        child3 = NodeFactory(parent=project, creator=self.user)
        url = project.api_url_for('get_node_tree')
        res = self.app.get(url, auth=self.user.auth)
        tree = res.json[0]
        parent_node_id = tree['node']['id']
        child_ids = [child['node']['id'] for child in tree['children']]

        assert parent_node_id == project._primary_key
        assert child1._primary_key in child_ids
        assert child2._primary_key in child_ids
        assert child3._primary_key in child_ids

    def test_get_node_with_child_linked_to_parent(self):
        project = ProjectFactory(creator=self.user)
        child1 = NodeFactory(parent=project, creator=self.user)
        child1.save()
        url = project.api_url_for('get_node_tree')
        res = self.app.get(url, auth=self.user.auth)
        tree = res.json[0]
        parent_node_id = tree['node']['id']
        child1_id = tree['children'][0]['node']['id']
        assert child1_id == child1._primary_key

    def test_get_node_not_parent_owner(self):
        project = ProjectFactory(creator=self.user2)
        child = NodeFactory(parent=project, creator=self.user2)
        url = project.api_url_for('get_node_tree')
        res = self.app.get(url, auth=self.user.auth, expect_errors=True)
        assert res.status_code == 200
        assert res.json == []

    # Parent node should show because of user2 read access, and only child3
    def test_get_node_parent_not_admin(self):
        project = ProjectFactory(creator=self.user)
        project.add_contributor(self.user2, auth=Auth(self.user))
        project.save()
        child1 = NodeFactory(parent=project, creator=self.user)
        child2 = NodeFactory(parent=project, creator=self.user)
        child3 = NodeFactory(parent=project, creator=self.user)
        child3.add_contributor(self.user2, auth=Auth(self.user))
        url = project.api_url_for('get_node_tree')
        res = self.app.get(url, auth=self.user2.auth)
        tree = res.json[0]
        parent_node_id = tree['node']['id']
        children = tree['children']
        assert parent_node_id == project._primary_key
        assert len(children) == 1
        assert children[0]['node']['id'] == child3._primary_key


@pytest.mark.enable_enqueue_task
@pytest.mark.enable_implicit_clean
class TestUserProfile(OsfTestCase):

    def setUp(self):
        super().setUp()
        self.user = AuthUserFactory()

    def test_unserialize_social(self):
        url = api_url_for('unserialize_social')
        payload = {
            'profileWebsites': ['http://frozen.pizza.com/reviews'],
            'twitter': 'howtopizza',
            'github': 'frozenpizzacode',
        }
        with mock.patch.object(spam_tasks.requests, 'head'):
            resp = self.app.put_json(
                url,
                payload,
                auth=self.user.auth,
            )

        self.user.reload()
        for key, value in payload.items():
            assert self.user.social[key] == value
        assert self.user.social['researcherId'] is None

        assert NotableDomain.objects.all()
        assert NotableDomain.objects.get(domain='frozen.pizza.com')

    # Regression test for help-desk ticket
    def test_making_email_primary_is_not_case_sensitive(self):
        user = AuthUserFactory(username='fred@queen.test')
        # make confirmed email have different casing
        email = user.emails.first()
        email.address = email.address.capitalize()
        email.save()
        url = api_url_for('update_user')
        res = self.app.put_json(
            url,
            {'id': user._id, 'emails': [{'address': 'fred@queen.test', 'primary': True, 'confirmed': True}]},
            auth=user.auth
        )
        assert res.status_code == 200

    def test_unserialize_social_validation_failure(self):
        url = api_url_for('unserialize_social')
        # profileWebsites URL is invalid
        payload = {
            'profileWebsites': ['http://goodurl.com', 'http://invalidurl'],
            'twitter': 'howtopizza',
            'github': 'frozenpizzacode',
        }
        res = self.app.put_json(
            url,
            payload,
            auth=self.user.auth,
            expect_errors=True
        )
        assert res.status_code == 400
        assert res.json['message_long'] == 'Invalid personal URL.'

    def test_serialize_social_editable(self):
        self.user.social['twitter'] = 'howtopizza'
        self.user.social['profileWebsites'] = ['http://www.cos.io', 'http://www.osf.io', 'http://www.wordup.com']
        with mock.patch.object(spam_tasks.requests, 'head'):
            self.user.save()
        url = api_url_for('serialize_social')
        res = self.app.get(
            url,
            auth=self.user.auth,
        )
        assert res.json.get('twitter') == 'howtopizza'
        assert res.json.get('profileWebsites') == ['http://www.cos.io', 'http://www.osf.io', 'http://www.wordup.com']
        assert res.json.get('github') is None
        assert res.json['editable']

    def test_serialize_social_not_editable(self):
        user2 = AuthUserFactory()
        self.user.social['twitter'] = 'howtopizza'
        self.user.social['profileWebsites'] = ['http://www.cos.io', 'http://www.osf.io', 'http://www.wordup.com']
        with mock.patch.object(spam_tasks.requests, 'head'):
            self.user.save()
        url = api_url_for('serialize_social', uid=self.user._id)
<<<<<<< HEAD
        res = self.app.get(
            url,
            auth=user2.auth,
        )
        assert res.json.get('twitter') == 'howtopizza'
        assert res.json.get('profileWebsites') == ['http://www.cos.io', 'http://www.osf.io', 'http://www.wordup.com']
        assert res.json.get('github') is None
        assert not res.json['editable']
=======
        with mock.patch.object(spam_tasks.requests, 'head'):
            res = self.app.get(
                url,
                auth=user2.auth,
            )
        assert_equal(res.json.get('twitter'), 'howtopizza')
        assert_equal(res.json.get('profileWebsites'), ['http://www.cos.io', 'http://www.osf.io', 'http://www.wordup.com'])
        assert_true(res.json.get('github') is None)
        assert_false(res.json['editable'])
>>>>>>> 8a5eccd3

    def test_serialize_social_addons_editable(self):
        self.user.add_addon('github')
        github_account = GitHubAccountFactory()
        github_account.save()
        self.user.external_accounts.add(github_account)
        self.user.save()
        url = api_url_for('serialize_social')
        res = self.app.get(
            url,
            auth=self.user.auth,
        )
        assert res.json['addons']['github'] == 'abc'

    def test_serialize_social_addons_not_editable(self):
        user2 = AuthUserFactory()
        self.user.add_addon('github')
        github_account = GitHubAccountFactory()
        github_account.save()
        self.user.external_accounts.add(github_account)
        self.user.save()
        url = api_url_for('serialize_social', uid=self.user._id)
        res = self.app.get(
            url,
            auth=user2.auth,
        )
        assert 'addons' not in res.json

    def test_unserialize_and_serialize_jobs(self):
        jobs = [{
            'institution': 'an institution',
            'department': 'a department',
            'title': 'a title',
            'startMonth': 'January',
            'startYear': '2001',
            'endMonth': 'March',
            'endYear': '2001',
            'ongoing': False,
        }, {
            'institution': 'another institution',
            'department': None,
            'title': None,
            'startMonth': 'May',
            'startYear': '2001',
            'endMonth': None,
            'endYear': None,
            'ongoing': True,
        }]
        payload = {'contents': jobs}
        url = api_url_for('unserialize_jobs')
        self.app.put_json(url, payload, auth=self.user.auth)
        self.user.reload()
        assert len(self.user.jobs) == 2
        url = api_url_for('serialize_jobs')
        res = self.app.get(
            url,
            auth=self.user.auth,
        )
        for i, job in enumerate(jobs):
            assert job == res.json['contents'][i]

    def test_unserialize_and_serialize_schools(self):
        schools = [{
            'institution': 'an institution',
            'department': 'a department',
            'degree': 'a degree',
            'startMonth': 1,
            'startYear': '2001',
            'endMonth': 5,
            'endYear': '2001',
            'ongoing': False,
        }, {
            'institution': 'another institution',
            'department': None,
            'degree': None,
            'startMonth': 5,
            'startYear': '2001',
            'endMonth': None,
            'endYear': None,
            'ongoing': True,
        }]
        payload = {'contents': schools}
        url = api_url_for('unserialize_schools')
        self.app.put_json(url, payload, auth=self.user.auth)
        self.user.reload()
        assert len(self.user.schools) == 2
        url = api_url_for('serialize_schools')
        res = self.app.get(
            url,
            auth=self.user.auth,
        )
        for i, job in enumerate(schools):
            assert job == res.json['contents'][i]

    @mock.patch('osf.models.user.OSFUser.check_spam')
    def test_unserialize_jobs(self, mock_check_spam):
        jobs = [
            {
                'institution': fake.company(),
                'department': fake.catch_phrase(),
                'title': fake.bs(),
                'startMonth': 5,
                'startYear': '2013',
                'endMonth': 3,
                'endYear': '2014',
                'ongoing': False,
            }
        ]
        payload = {'contents': jobs}
        url = api_url_for('unserialize_jobs')
        res = self.app.put_json(url, payload, auth=self.user.auth)
        assert res.status_code == 200
        self.user.reload()
        # jobs field is updated
        assert self.user.jobs == jobs
        assert mock_check_spam.called

    def test_unserialize_names(self):
        fake_fullname_w_spaces = f'    {fake.name()}    '
        names = {
            'full': fake_fullname_w_spaces,
            'given': 'Tea',
            'middle': 'Gray',
            'family': 'Pot',
            'suffix': 'Ms.',
        }
        url = api_url_for('unserialize_names')
        res = self.app.put_json(url, names, auth=self.user.auth)
        assert res.status_code == 200
        self.user.reload()
        # user is updated
        assert self.user.fullname == fake_fullname_w_spaces.strip()
        assert self.user.given_name == names['given']
        assert self.user.middle_names == names['middle']
        assert self.user.family_name == names['family']
        assert self.user.suffix == names['suffix']

    @mock.patch('osf.models.user.OSFUser.check_spam')
    def test_unserialize_schools(self, mock_check_spam):
        schools = [
            {
                'institution': fake.company(),
                'department': fake.catch_phrase(),
                'degree': fake.bs(),
                'startMonth': 5,
                'startYear': '2013',
                'endMonth': 3,
                'endYear': '2014',
                'ongoing': False,
            }
        ]
        payload = {'contents': schools}
        url = api_url_for('unserialize_schools')
        res = self.app.put_json(url, payload, auth=self.user.auth)
        assert res.status_code == 200
        self.user.reload()
        # schools field is updated
        assert self.user.schools == schools
        assert mock_check_spam.called

    @mock.patch('osf.models.user.OSFUser.check_spam')
    def test_unserialize_jobs_valid(self, mock_check_spam):
        jobs = [
            {
                'institution': fake.company(),
                'department': fake.catch_phrase(),
                'title': fake.bs(),
                'startMonth': 5,
                'startYear': '2013',
                'endMonth': 3,
                'endYear': '2014',
                'ongoing': False,
            }
        ]
        payload = {'contents': jobs}
        url = api_url_for('unserialize_jobs')
        res = self.app.put_json(url, payload, auth=self.user.auth)
        assert res.status_code == 200
        assert mock_check_spam.called

    def test_update_user_timezone(self):
        assert self.user.timezone == 'Etc/UTC'
        payload = {'timezone': 'America/New_York', 'id': self.user._id}
        url = api_url_for('update_user', uid=self.user._id)
        self.app.put_json(url, payload, auth=self.user.auth)
        self.user.reload()
        assert self.user.timezone == 'America/New_York'

    def test_update_user_locale(self):
        assert self.user.locale == 'en_US'
        payload = {'locale': 'de_DE', 'id': self.user._id}
        url = api_url_for('update_user', uid=self.user._id)
        self.app.put_json(url, payload, auth=self.user.auth)
        self.user.reload()
        assert self.user.locale == 'de_DE'

    def test_update_user_locale_none(self):
        assert self.user.locale == 'en_US'
        payload = {'locale': None, 'id': self.user._id}
        url = api_url_for('update_user', uid=self.user._id)
        self.app.put_json(url, payload, auth=self.user.auth)
        self.user.reload()
        assert self.user.locale == 'en_US'

    def test_update_user_locale_empty_string(self):
        assert self.user.locale == 'en_US'
        payload = {'locale': '', 'id': self.user._id}
        url = api_url_for('update_user', uid=self.user._id)
        self.app.put_json(url, payload, auth=self.user.auth)
        self.user.reload()
        assert self.user.locale == 'en_US'

    def test_cannot_update_user_without_user_id(self):
        user1 = AuthUserFactory()
        url = api_url_for('update_user')
        header = {'emails': [{'address': user1.username}]}
        res = self.app.put_json(url, header, auth=user1.auth, expect_errors=True)
        assert res.status_code == 400
        assert res.json['message_long'] == '"id" is required'

    @mock.patch('framework.auth.views.mails.send_mail')
    def test_add_emails_return_emails(self, send_mail):
        user1 = AuthUserFactory()
        url = api_url_for('update_user')
        email = 'test@cos.io'
        header = {'id': user1._id,
                  'emails': [{'address': user1.username, 'primary': True, 'confirmed': True},
                             {'address': email, 'primary': False, 'confirmed': False}
                  ]}
        res = self.app.put_json(url, header, auth=user1.auth)
        assert res.status_code == 200
        assert 'emails' in res.json['profile']
        assert len(res.json['profile']['emails']) == 2

    @mock.patch('framework.auth.views.mails.send_mail')
    def test_resend_confirmation_return_emails(self, send_mail):
        user1 = AuthUserFactory()
        url = api_url_for('resend_confirmation')
        email = 'test@cos.io'
        header = {'id': user1._id,
                  'email': {'address': email, 'primary': False, 'confirmed': False}
                  }
        res = self.app.put_json(url, header, auth=user1.auth)
        assert res.status_code == 200
        assert 'emails' in res.json['profile']
        assert len(res.json['profile']['emails']) == 2

    @mock.patch('framework.auth.views.mails.send_mail')
    @mock.patch('website.mailchimp_utils.get_mailchimp_api')
    def test_update_user_mailing_lists(self, mock_get_mailchimp_api, send_mail):
        email = fake_email()
        email_hash = md5(email.lower().encode()).hexdigest()
        self.user.emails.create(address=email)
        list_name = MAILCHIMP_GENERAL_LIST
        self.user.mailchimp_mailing_lists[list_name] = True
        self.user.save()
        user_hash = md5(self.user.username.lower().encode()).hexdigest()

        mock_client = mock.MagicMock()
        mock_get_mailchimp_api.return_value = mock_client
        mock_client.lists.get.return_value = {'id': 1, 'list_name': list_name}
        list_id = mailchimp_utils.get_list_id_from_name(list_name)

        url = api_url_for('update_user', uid=self.user._id)
        emails = [
            {'address': self.user.username, 'primary': False, 'confirmed': True},
            {'address': email, 'primary': True, 'confirmed': True}]
        payload = {'locale': '', 'id': self.user._id, 'emails': emails}
        self.app.put_json(url, payload, auth=self.user.auth)
        # the test app doesn't have celery handlers attached, so we need to call this manually.
        handlers.celery_teardown_request()

        assert mock_client.lists.members.delete.called
        mock_client.lists.members.delete.assert_called_with(
            list_id=list_id,
            subscriber_hash=user_hash
        )
        mock_client.lists.members.create_or_update.assert_called_with(
            list_id=list_id,
            subscriber_hash=email_hash,
            data={
                'status': 'subscribed',
                'status_if_new': 'subscribed',
                'email_address': email,
                'merge_fields': {
                    'FNAME': self.user.given_name,
                    'LNAME': self.user.family_name
                }
            }
        )
        handlers.celery_teardown_request()

    @mock.patch('framework.auth.views.mails.send_mail')
    @mock.patch('website.mailchimp_utils.get_mailchimp_api')
    def test_unsubscribe_mailchimp_not_called_if_user_not_subscribed(self, mock_get_mailchimp_api, send_mail):
        email = fake_email()
        self.user.emails.create(address=email)
        list_name = MAILCHIMP_GENERAL_LIST
        self.user.mailchimp_mailing_lists[list_name] = False
        self.user.save()

        mock_client = mock.MagicMock()
        mock_get_mailchimp_api.return_value = mock_client
        mock_client.lists.get.return_value = {'id': 1, 'list_name': list_name}

        url = api_url_for('update_user', uid=self.user._id)
        emails = [
            {'address': self.user.username, 'primary': False, 'confirmed': True},
            {'address': email, 'primary': True, 'confirmed': True}]
        payload = {'locale': '', 'id': self.user._id, 'emails': emails}
        self.app.put_json(url, payload, auth=self.user.auth)

        assert mock_client.lists.members.delete.call_count == 0
        assert mock_client.lists.members.create_or_update.call_count == 0
        handlers.celery_teardown_request()

    def test_user_update_region(self):
        user_settings = self.user.get_addon('osfstorage')
        assert user_settings.default_region_id == 1

        url = '/api/v1/profile/region/'
        auth = self.user.auth
        region = RegionFactory(name='Frankfort', _id='eu-central-1')
        payload = {'region_id': 'eu-central-1'}

        res = self.app.put_json(url, payload, auth=auth)
        user_settings.reload()
        assert user_settings.default_region_id == region.id

    def test_user_update_region_missing_region_id_key(self):
        url = '/api/v1/profile/region/'
        auth = self.user.auth
        region = RegionFactory(name='Frankfort', _id='eu-central-1')
        payload = {'bad_key': 'eu-central-1'}

        res = self.app.put_json(url, payload, auth=auth, expect_errors=True)
        assert res.status_code == 400

    def test_user_update_region_missing_bad_region(self):
        url = '/api/v1/profile/region/'
        auth = self.user.auth
        payload = {'region_id': 'bad-region-1'}

        res = self.app.put_json(url, payload, auth=auth, expect_errors=True)
        assert res.status_code == 404

class TestUserProfileApplicationsPage(OsfTestCase):

    def setUp(self):
        super().setUp()
        self.user = AuthUserFactory()
        self.user2 = AuthUserFactory()

        self.platform_app = ApiOAuth2ApplicationFactory(owner=self.user)
        self.detail_url = web_url_for('oauth_application_detail', client_id=self.platform_app.client_id)

    def test_non_owner_cant_access_detail_page(self):
        res = self.app.get(self.detail_url, auth=self.user2.auth, expect_errors=True)
        assert res.status_code == http_status.HTTP_403_FORBIDDEN

    def test_owner_cant_access_deleted_application(self):
        self.platform_app.is_active = False
        self.platform_app.save()
        res = self.app.get(self.detail_url, auth=self.user.auth, expect_errors=True)
        assert res.status_code == http_status.HTTP_410_GONE

    def test_owner_cant_access_nonexistent_application(self):
        url = web_url_for('oauth_application_detail', client_id='nonexistent')
        res = self.app.get(url, auth=self.user.auth, expect_errors=True)
        assert res.status_code == http_status.HTTP_404_NOT_FOUND

    def test_url_has_not_broken(self):
        assert self.platform_app.url == self.detail_url


class TestUserProfileTokensPage(OsfTestCase):

    def setUp(self):
        super().setUp()
        self.user = AuthUserFactory()
        self.token = ApiOAuth2PersonalTokenFactory()
        self.detail_url = web_url_for('personal_access_token_detail', _id=self.token._id)

    def test_url_has_not_broken(self):
        assert self.token.url == self.detail_url


class TestUserAccount(OsfTestCase):

    def setUp(self):
        super().setUp()
        self.user = AuthUserFactory()
        self.user.set_password('password')
        self.user.auth = (self.user.username, 'password')
        self.user.save()

    def test_password_change_valid(self,
                                   old_password='password',
                                   new_password='Pa$$w0rd',
                                   confirm_password='Pa$$w0rd'):
        url = web_url_for('user_account_password')
        post_data = {
            'old_password': old_password,
            'new_password': new_password,
            'confirm_password': confirm_password,
        }
        res = self.app.post(url, post_data, auth=(self.user.username, old_password))
        assert res.status_code == 302
        res = res.follow(auth=(self.user.username, new_password))
        assert res.status_code == 200
        self.user.reload()
        assert self.user.check_password(new_password)

    @mock.patch('website.profile.views.push_status_message')
    def test_user_account_password_reset_query_params(self, mock_push_status_message):
        url = web_url_for('user_account') + '?password_reset=True'
        res = self.app.get(url, auth=(self.user.auth))
        assert mock_push_status_message.called
        assert 'Password updated successfully' in mock_push_status_message.mock_calls[0][1][0]

    @mock.patch('website.profile.views.push_status_message')
    def test_password_change_invalid(self, mock_push_status_message, old_password='', new_password='',
                                     confirm_password='', error_message='Old password is invalid'):
        url = web_url_for('user_account_password')
        post_data = {
            'old_password': old_password,
            'new_password': new_password,
            'confirm_password': confirm_password,
        }
        res = self.app.post(url, post_data, auth=self.user.auth)
        assert res.status_code == 302
        res = res.follow(auth=self.user.auth)
        assert res.status_code == 200
        self.user.reload()
        assert not self.user.check_password(new_password)
        assert mock_push_status_message.called
        error_strings = [e[1][0] for e in mock_push_status_message.mock_calls]
        assert error_message in error_strings

    @mock.patch('website.profile.views.push_status_message')
    def test_password_change_rate_limiting(self, mock_push_status_message):
        assert self.user.change_password_last_attempt is None
        assert self.user.old_password_invalid_attempts == 0
        url = web_url_for('user_account_password')
        post_data = {
            'old_password': 'invalid old password',
            'new_password': 'this is a new password',
            'confirm_password': 'this is a new password',
        }
        res = self.app.post(url, post_data, auth=self.user.auth)
        self.user.reload()
        assert self.user.change_password_last_attempt is not None
        assert self.user.old_password_invalid_attempts == 1
        assert res.status_code == 200
        # Make a second request
        res = self.app.post(url, post_data, auth=self.user.auth, expect_errors=True)
        assert len( mock_push_status_message.mock_calls) == 2
        assert 'Old password is invalid' == mock_push_status_message.mock_calls[1][1][0]
        self.user.reload()
        assert self.user.change_password_last_attempt is not None
        assert self.user.old_password_invalid_attempts == 2

        # Make a third request
        res = self.app.post(url, post_data, auth=self.user.auth, expect_errors=True)
        assert len( mock_push_status_message.mock_calls) == 3
        assert 'Old password is invalid' == mock_push_status_message.mock_calls[2][1][0]
        self.user.reload()
        assert self.user.change_password_last_attempt is not None
        assert self.user.old_password_invalid_attempts == 3

        # Make a fourth request
        res = self.app.post(url, post_data, auth=self.user.auth, expect_errors=True)
        assert mock_push_status_message.called
        error_strings = mock_push_status_message.mock_calls[3][2]
        assert 'Too many failed attempts' in error_strings['message']
        self.user.reload()
        # Too many failed requests within a short window.  Throttled.
        assert self.user.change_password_last_attempt is not None
        assert self.user.old_password_invalid_attempts == 3

    @mock.patch('website.profile.views.push_status_message')
    def test_password_change_rate_limiting_not_imposed_if_old_password_correct(self, mock_push_status_message):
        assert self.user.change_password_last_attempt is None
        assert self.user.old_password_invalid_attempts == 0
        url = web_url_for('user_account_password')
        post_data = {
            'old_password': 'password',
            'new_password': 'short',
            'confirm_password': 'short',
        }
        res = self.app.post(url, post_data, auth=self.user.auth)
        self.user.reload()
        assert self.user.change_password_last_attempt is None
        assert self.user.old_password_invalid_attempts == 0
        assert res.status_code == 200
        # Make a second request
        res = self.app.post(url, post_data, auth=self.user.auth, expect_errors=True)
        assert len(mock_push_status_message.mock_calls) == 2
        assert 'Password should be at least eight characters' == mock_push_status_message.mock_calls[1][1][0]
        self.user.reload()
        assert self.user.change_password_last_attempt is None
        assert self.user.old_password_invalid_attempts == 0

        # Make a third request
        res = self.app.post(url, post_data, auth=self.user.auth, expect_errors=True)
        assert len(mock_push_status_message.mock_calls) == 3
        assert 'Password should be at least eight characters' == mock_push_status_message.mock_calls[2][1][0]
        self.user.reload()
        assert self.user.change_password_last_attempt is None
        assert self.user.old_password_invalid_attempts == 0

        # Make a fourth request
        res = self.app.post(url, post_data, auth=self.user.auth, expect_errors=True)
        assert mock_push_status_message.called
        assert len(mock_push_status_message.mock_calls) == 4
        assert 'Password should be at least eight characters' == mock_push_status_message.mock_calls[3][1][0]
        self.user.reload()
        assert self.user.change_password_last_attempt is None
        assert self.user.old_password_invalid_attempts == 0

    @mock.patch('website.profile.views.push_status_message')
    def test_old_password_invalid_attempts_reset_if_password_successfully_reset(self, mock_push_status_message):
        assert self.user.change_password_last_attempt is None
        assert self.user.old_password_invalid_attempts == 0
        url = web_url_for('user_account_password')
        post_data = {
            'old_password': 'invalid old password',
            'new_password': 'this is a new password',
            'confirm_password': 'this is a new password',
        }
        correct_post_data = {
            'old_password': 'password',
            'new_password': 'thisisanewpassword',
            'confirm_password': 'thisisanewpassword',
        }
        res = self.app.post(url, post_data, auth=self.user.auth)
        assert len( mock_push_status_message.mock_calls) == 1
        assert 'Old password is invalid' == mock_push_status_message.mock_calls[0][1][0]
        self.user.reload()
        assert self.user.change_password_last_attempt is not None
        assert self.user.old_password_invalid_attempts == 1
        assert res.status_code == 200

        # Make a second request that successfully changes password
        res = self.app.post(url, correct_post_data, auth=self.user.auth, expect_errors=True)
        self.user.reload()
        assert self.user.change_password_last_attempt is not None
        assert self.user.old_password_invalid_attempts == 0

    def test_password_change_invalid_old_password(self):
        self.test_password_change_invalid(
            old_password='invalid old password',
            new_password='new password',
            confirm_password='new password',
            error_message='Old password is invalid',
        )

    def test_password_change_invalid_confirm_password(self):
        self.test_password_change_invalid(
            old_password='password',
            new_password='new password',
            confirm_password='invalid confirm password',
            error_message='Password does not match the confirmation',
        )

    def test_password_change_invalid_new_password_length(self):
        self.test_password_change_invalid(
            old_password='password',
            new_password='1234567',
            confirm_password='1234567',
            error_message='Password should be at least eight characters',
        )

    def test_password_change_valid_new_password_length(self):
        self.test_password_change_valid(
            old_password='password',
            new_password='12345678',
            confirm_password='12345678',
        )

    def test_password_change_invalid_blank_password(self, old_password='', new_password='', confirm_password=''):
        self.test_password_change_invalid(
            old_password=old_password,
            new_password=new_password,
            confirm_password=confirm_password,
            error_message='Passwords cannot be blank',
        )

    def test_password_change_invalid_empty_string_new_password(self):
        self.test_password_change_invalid_blank_password('password', '', 'new password')

    def test_password_change_invalid_blank_new_password(self):
        self.test_password_change_invalid_blank_password('password', '      ', 'new password')

    def test_password_change_invalid_empty_string_confirm_password(self):
        self.test_password_change_invalid_blank_password('password', 'new password', '')

    def test_password_change_invalid_blank_confirm_password(self):
        self.test_password_change_invalid_blank_password('password', 'new password', '      ')

    @mock.patch('framework.auth.views.mails.send_mail')
    def test_user_cannot_request_account_export_before_throttle_expires(self, send_mail):
        url = api_url_for('request_export')
        self.app.post(url, auth=self.user.auth)
        assert send_mail.called
        res = self.app.post(url, auth=self.user.auth, expect_errors=True)
        assert res.status_code == 400
        assert send_mail.call_count == 1

    def test_get_unconfirmed_emails_exclude_external_identity(self):
        external_identity = {
            'service': {
                'AFI': 'LINK'
            }
        }
        self.user.add_unconfirmed_email('james@steward.com')
        self.user.add_unconfirmed_email('steward@james.com', external_identity=external_identity)
        self.user.save()
        unconfirmed_emails = self.user.get_unconfirmed_emails_exclude_external_identity()
        assert 'james@steward.com' in unconfirmed_emails
        assert 'steward@james.com'not in unconfirmed_emails


@pytest.mark.enable_implicit_clean
class TestAddingContributorViews(OsfTestCase):

    def setUp(self):
        super().setUp()
        self.creator = AuthUserFactory()
        self.project = ProjectFactory(creator=self.creator)
        self.auth = Auth(self.project.creator)
        # Authenticate all requests
        self.app.authenticate(*self.creator.auth)
        contributor_added.connect(notify_added_contributor)

    def test_serialize_unregistered_without_record(self):
        name, email = fake.name(), fake_email()
        res = serialize_unregistered(fullname=name, email=email)
        assert res['fullname'] == name
        assert res['email'] == email
        assert res['id'] is None
        assert not res['registered']
        assert res['profile_image_url']
        assert not res['active']

    def test_deserialize_contributors(self):
        contrib = UserFactory()
        unreg = UnregUserFactory()
        name, email = fake.name(), fake_email()
        unreg_no_record = serialize_unregistered(name, email)
        contrib_data = [
            add_contributor_json(contrib),
            serialize_unregistered(fake.name(), unreg.username),
            unreg_no_record
        ]
        contrib_data[0]['permission'] = permissions.ADMIN
        contrib_data[1]['permission'] = permissions.WRITE
        contrib_data[2]['permission'] = permissions.READ
        contrib_data[0]['visible'] = True
        contrib_data[1]['visible'] = True
        contrib_data[2]['visible'] = True
        res = deserialize_contributors(
            self.project,
            contrib_data,
            auth=Auth(self.creator))
        assert len(res) == len(contrib_data)
        assert res[0]['user'].is_registered

        assert not res[1]['user'].is_registered
        assert res[1]['user']._id

        assert not res[2]['user'].is_registered
        assert res[2]['user']._id

    def test_deserialize_contributors_validates_fullname(self):
        name = '<img src=1 onerror=console.log(1)>'
        email = fake_email()
        unreg_no_record = serialize_unregistered(name, email)
        contrib_data = [unreg_no_record]
        contrib_data[0]['permission'] = permissions.ADMIN
        contrib_data[0]['visible'] = True

        with pytest.raises(ValidationError):
            deserialize_contributors(
                self.project,
                contrib_data,
                auth=Auth(self.creator),
                validate=True)

    def test_deserialize_contributors_validates_email(self):
        name = fake.name()
        email = '!@#$%%^&*'
        unreg_no_record = serialize_unregistered(name, email)
        contrib_data = [unreg_no_record]
        contrib_data[0]['permission'] = permissions.ADMIN
        contrib_data[0]['visible'] = True

        with pytest.raises(ValidationError):
            deserialize_contributors(
                self.project,
                contrib_data,
                auth=Auth(self.creator),
                validate=True)

    def test_serialize_unregistered_with_record(self):
        name, email = fake.name(), fake_email()
        user = self.project.add_unregistered_contributor(fullname=name,
                                                         email=email, auth=Auth(self.project.creator))
        self.project.save()
        res = serialize_unregistered(
            fullname=name,
            email=email
        )
        assert not res['active']
        assert not res['registered']
        assert res['id'] == user._primary_key
        assert res['profile_image_url']
        assert res['fullname'] == name
        assert res['email'] == email

    def test_add_contributor_with_unreg_contribs_and_reg_contribs(self):
        n_contributors_pre = len(self.project.contributors)
        reg_user = UserFactory()
        name, email = fake.name(), fake_email()
        pseudouser = {
            'id': None,
            'registered': False,
            'fullname': name,
            'email': email,
            'permission': permissions.ADMIN,
            'visible': True,
        }
        reg_dict = add_contributor_json(reg_user)
        reg_dict['permission'] = permissions.ADMIN
        reg_dict['visible'] = True
        payload = {
            'users': [reg_dict, pseudouser],
            'node_ids': []
        }
        url = self.project.api_url_for('project_contributors_post')
        self.app.post_json(url, payload).maybe_follow()
        self.project.reload()
        assert len(self.project.contributors) == n_contributors_pre + len(payload['users'])

        new_unreg = auth.get_user(email=email)
        assert not new_unreg.is_registered
        # unclaimed record was added
        new_unreg.reload()
        assert self.project._primary_key in new_unreg.unclaimed_records
        rec = new_unreg.get_unclaimed_record(self.project._primary_key)
        assert rec['name'] == name
        assert rec['email'] == email

    @mock.patch('website.project.views.contributor.send_claim_email')
    def test_add_contributors_post_only_sends_one_email_to_unreg_user(
            self, mock_send_claim_email):
        # Project has components
        comp1, comp2 = NodeFactory(
            creator=self.creator), NodeFactory(creator=self.creator)
        NodeRelation.objects.create(parent=self.project, child=comp1)
        NodeRelation.objects.create(parent=self.project, child=comp2)
        self.project.save()

        # An unreg user is added to the project AND its components
        unreg_user = {  # dict because user has not previous unreg record
            'id': None,
            'registered': False,
            'fullname': fake.name(),
            'email': fake_email(),
            'permission': permissions.ADMIN,
            'visible': True,
        }
        payload = {
            'users': [unreg_user],
            'node_ids': [comp1._primary_key, comp2._primary_key]
        }

        # send request
        url = self.project.api_url_for('project_contributors_post')
        assert self.project.can_edit(user=self.creator)
        self.app.post_json(url, payload, auth=self.creator.auth)

        # finalize_invitation should only have been called once
        assert mock_send_claim_email.call_count == 1

    @mock.patch('website.mails.send_mail')
    def test_add_contributors_post_only_sends_one_email_to_registered_user(self, mock_send_mail):
        # Project has components
        comp1 = NodeFactory(creator=self.creator, parent=self.project)
        comp2 = NodeFactory(creator=self.creator, parent=self.project)

        # A registered user is added to the project AND its components
        user = UserFactory()
        user_dict = {
            'id': user._id,
            'fullname': user.fullname,
            'email': user.username,
            'permission': permissions.WRITE,
            'visible': True}

        payload = {
            'users': [user_dict],
            'node_ids': [comp1._primary_key, comp2._primary_key]
        }

        # send request
        url = self.project.api_url_for('project_contributors_post')
        assert self.project.can_edit(user=self.creator)
        self.app.post_json(url, payload, auth=self.creator.auth)

        # send_mail should only have been called once
        assert mock_send_mail.call_count == 1

    @mock.patch('website.mails.send_mail')
    def test_add_contributors_post_sends_email_if_user_not_contributor_on_parent_node(self, mock_send_mail):
        # Project has a component with a sub-component
        component = NodeFactory(creator=self.creator, parent=self.project)
        sub_component = NodeFactory(creator=self.creator, parent=component)

        # A registered user is added to the project and the sub-component, but NOT the component
        user = UserFactory()
        user_dict = {
            'id': user._id,
            'fullname': user.fullname,
            'email': user.username,
            'permission': permissions.WRITE,
            'visible': True}

        payload = {
            'users': [user_dict],
            'node_ids': [sub_component._primary_key]
        }

        # send request
        url = self.project.api_url_for('project_contributors_post')
        assert self.project.can_edit(user=self.creator)
        self.app.post_json(url, payload, auth=self.creator.auth)

        # send_mail is called for both the project and the sub-component
        assert mock_send_mail.call_count == 2

    @mock.patch('website.project.views.contributor.send_claim_email')
    def test_email_sent_when_unreg_user_is_added(self, send_mail):
        name, email = fake.name(), fake_email()
        pseudouser = {
            'id': None,
            'registered': False,
            'fullname': name,
            'email': email,
            'permission': permissions.ADMIN,
            'visible': True,
        }
        payload = {
            'users': [pseudouser],
            'node_ids': []
        }
        url = self.project.api_url_for('project_contributors_post')
        self.app.post_json(url, payload).maybe_follow()
        assert send_mail.called
        assert send_mail.called_with(email=email)

    @mock.patch('website.mails.send_mail')
    def test_email_sent_when_reg_user_is_added(self, send_mail):
        contributor = UserFactory()
        contributors = [{
            'user': contributor,
            'visible': True,
            'permissions': permissions.WRITE
        }]
        project = ProjectFactory(creator=self.auth.user)
        project.add_contributors(contributors, auth=self.auth)
        project.save()
        assert send_mail.called
        send_mail.assert_called_with(
            to_addr=contributor.username,
            mail=mails.CONTRIBUTOR_ADDED_DEFAULT,
            user=contributor,
            node=project,
            referrer_name=self.auth.user.fullname,
            all_global_subscriptions_none=False,
            branded_service=None,
            can_change_preferences=False,
            logo=settings.OSF_LOGO,
            osf_contact_email=settings.OSF_CONTACT_EMAIL,
            is_initiator=False,
            published_preprints=[]

        )
        #assert_almost_equal(contributor.contributor_added_email_records[project._id]['last_sent'], int(time.time()), delta=1)
        assert contributor.contributor_added_email_records[project._id]['last_sent'] == approx(int(time.time()), rel=1)

    @mock.patch('website.mails.send_mail')
    def test_contributor_added_email_sent_to_unreg_user(self, send_mail):
        unreg_user = UnregUserFactory()
        project = ProjectFactory()
        project.add_unregistered_contributor(fullname=unreg_user.fullname, email=unreg_user.email, auth=Auth(project.creator))
        project.save()
        assert send_mail.called

    @mock.patch('website.mails.send_mail')
    def test_forking_project_does_not_send_contributor_added_email(self, send_mail):
        project = ProjectFactory()
        project.fork_node(auth=Auth(project.creator))
        assert not send_mail.called

    @mock.patch('website.mails.send_mail')
    def test_templating_project_does_not_send_contributor_added_email(self, send_mail):
        project = ProjectFactory()
        project.use_as_template(auth=Auth(project.creator))
        assert not send_mail.called

    @mock.patch('website.archiver.tasks.archive')
    @mock.patch('website.mails.send_mail')
    def test_registering_project_does_not_send_contributor_added_email(self, send_mail, mock_archive):
        project = ProjectFactory()
        provider = RegistrationProviderFactory()
        project.register_node(
            get_default_metaschema(),
            Auth(user=project.creator),
            DraftRegistrationFactory(branched_from=project),
            None,
            provider=provider
        )
        assert not send_mail.called

    @mock.patch('website.mails.send_mail')
    def test_notify_contributor_email_does_not_send_before_throttle_expires(self, send_mail):
        contributor = UserFactory()
        project = ProjectFactory()
        auth = Auth(project.creator)
        notify_added_contributor(project, contributor, auth)
        assert send_mail.called

        # 2nd call does not send email because throttle period has not expired
        notify_added_contributor(project, contributor, auth)
        assert send_mail.call_count == 1

    @mock.patch('website.mails.send_mail')
    def test_notify_contributor_email_sends_after_throttle_expires(self, send_mail):
        throttle = 0.5

        contributor = UserFactory()
        project = ProjectFactory()
        auth = Auth(project.creator)
        notify_added_contributor(project, contributor, auth, throttle=throttle)
        assert send_mail.called

        time.sleep(1)  # throttle period expires
        notify_added_contributor(project, contributor, auth, throttle=throttle)
        assert send_mail.call_count == 2

    @mock.patch('website.mails.send_mail')
    def test_add_contributor_to_fork_sends_email(self, send_mail):
        contributor = UserFactory()
        fork = self.project.fork_node(auth=Auth(self.creator))
        fork.add_contributor(contributor, auth=Auth(self.creator))
        fork.save()
        assert send_mail.called
        assert send_mail.call_count == 1

    @mock.patch('website.mails.send_mail')
    def test_add_contributor_to_template_sends_email(self, send_mail):
        contributor = UserFactory()
        template = self.project.use_as_template(auth=Auth(self.creator))
        template.add_contributor(contributor, auth=Auth(self.creator))
        template.save()
        assert send_mail.called
        assert send_mail.call_count == 1

    @mock.patch('website.mails.send_mail')
    def test_creating_fork_does_not_email_creator(self, send_mail):
        contributor = UserFactory()
        fork = self.project.fork_node(auth=Auth(self.creator))
        assert not send_mail.called

    @mock.patch('website.mails.send_mail')
    def test_creating_template_does_not_email_creator(self, send_mail):
        contributor = UserFactory()
        template = self.project.use_as_template(auth=Auth(self.creator))
        assert not send_mail.called

    def test_add_multiple_contributors_only_adds_one_log(self):
        n_logs_pre = self.project.logs.count()
        reg_user = UserFactory()
        name = fake.name()
        pseudouser = {
            'id': None,
            'registered': False,
            'fullname': name,
            'email': fake_email(),
            'permission': permissions.WRITE,
            'visible': True,
        }
        reg_dict = add_contributor_json(reg_user)
        reg_dict['permission'] = permissions.ADMIN
        reg_dict['visible'] = True
        payload = {
            'users': [reg_dict, pseudouser],
            'node_ids': []
        }
        url = self.project.api_url_for('project_contributors_post')
        self.app.post_json(url, payload).maybe_follow()
        self.project.reload()
        assert self.project.logs.count() == n_logs_pre + 1

    def test_add_contribs_to_multiple_nodes(self):
        child = NodeFactory(parent=self.project, creator=self.creator)
        n_contributors_pre = child.contributors.count()
        reg_user = UserFactory()
        name, email = fake.name(), fake_email()
        pseudouser = {
            'id': None,
            'registered': False,
            'fullname': name,
            'email': email,
            'permission': permissions.ADMIN,
            'visible': True,
        }
        reg_dict = add_contributor_json(reg_user)
        reg_dict['permission'] = permissions.ADMIN
        reg_dict['visible'] = True
        payload = {
            'users': [reg_dict, pseudouser],
            'node_ids': [self.project._primary_key, child._primary_key]
        }
        url = f'/api/v1/project/{self.project._id}/contributors/'
        self.app.post_json(url, payload).maybe_follow()
        child.reload()
        assert child.contributors.count() == n_contributors_pre + len(payload['users'])

    def tearDown(self):
        super().tearDown()
        contributor_added.disconnect(notify_added_contributor)


class TestUserInviteViews(OsfTestCase):

    def setUp(self):
        super().setUp()
        self.user = AuthUserFactory()
        self.project = ProjectFactory(creator=self.user)
        self.invite_url = '/api/v1/project/{}/invite_contributor/'.format(
            self.project._primary_key)

    def test_invite_contributor_post_if_not_in_db(self):
        name, email = fake.name(), fake_email()
        res = self.app.post_json(
            self.invite_url,
            {'fullname': name, 'email': email},
            auth=self.user.auth,
        )
        contrib = res.json['contributor']
        assert contrib['id'] is None
        assert contrib['fullname'] == name
        assert contrib['email'] == email

    def test_invite_contributor_post_if_unreg_already_in_db(self):
        # A n unreg user is added to a different project
        name, email = fake.name(), fake_email()
        project2 = ProjectFactory()
        unreg_user = project2.add_unregistered_contributor(fullname=name, email=email,
                                                           auth=Auth(project2.creator))
        project2.save()
        res = self.app.post_json(self.invite_url,
                                 {'fullname': name, 'email': email}, auth=self.user.auth)
        expected = add_contributor_json(unreg_user)
        expected['fullname'] = name
        expected['email'] = email
        assert res.json['contributor'] == expected

    def test_invite_contributor_post_if_email_already_registered(self):
        reg_user = UserFactory()
        name, email = fake.name(), reg_user.username
        # Tries to invite user that is already registered - this is now permitted.
        res = self.app.post_json(self.invite_url,
                                 {'fullname': name, 'email': email},
                                 auth=self.user.auth)
        contrib = res.json['contributor']
        assert contrib['id'] == reg_user._id
        assert contrib['fullname'] == name
        assert contrib['email'] == email

    def test_invite_contributor_post_if_user_is_already_contributor(self):
        unreg_user = self.project.add_unregistered_contributor(
            fullname=fake.name(), email=fake_email(),
            auth=Auth(self.project.creator)
        )
        self.project.save()
        # Tries to invite unreg user that is already a contributor
        res = self.app.post_json(self.invite_url,
                                 {'fullname': fake.name(), 'email': unreg_user.username},
                                 auth=self.user.auth, expect_errors=True)
        assert res.status_code == http_status.HTTP_400_BAD_REQUEST

    def test_invite_contributor_with_no_email(self):
        name = fake.name()
        res = self.app.post_json(self.invite_url,
                                 {'fullname': name, 'email': None}, auth=self.user.auth)
        assert res.status_code == http_status.HTTP_200_OK
        data = res.json
        assert data['status'] == 'success'
        assert data['contributor']['fullname'] == name
        assert data['contributor']['email'] is None
        assert not data['contributor']['registered']

    def test_invite_contributor_requires_fullname(self):
        res = self.app.post_json(self.invite_url,
                                 {'email': 'brian@queen.com', 'fullname': ''}, auth=self.user.auth,
                                 expect_errors=True)
        assert res.status_code == http_status.HTTP_400_BAD_REQUEST

    @mock.patch('website.project.views.contributor.mails.send_mail')
    def test_send_claim_email_to_given_email(self, send_mail):
        project = ProjectFactory()
        given_email = fake_email()
        unreg_user = project.add_unregistered_contributor(
            fullname=fake.name(),
            email=given_email,
            auth=Auth(project.creator),
        )
        project.save()
        send_claim_email(email=given_email, unclaimed_user=unreg_user, node=project)

        assert send_mail.called
        assert send_mail.called_with(
            to_addr=given_email,
            mail=mails.INVITE_DEFAULT,
            can_change_preferences=False,
        )

    @mock.patch('website.project.views.contributor.mails.send_mail')
    def test_send_claim_email_to_referrer(self, send_mail):
        project = ProjectFactory()
        referrer = project.creator
        given_email, real_email = fake_email(), fake_email()
        unreg_user = project.add_unregistered_contributor(fullname=fake.name(),
                                                          email=given_email, auth=Auth(
                                                              referrer)
                                                          )
        project.save()
        send_claim_email(email=real_email, unclaimed_user=unreg_user, node=project)

        assert send_mail.called
        # email was sent to referrer
        send_mail.assert_called_with(
            referrer.username,
            mails.FORWARD_INVITE,
            user=unreg_user,
            referrer=referrer,
            claim_url=unreg_user.get_claim_url(project._id, external=True),
            email=real_email.lower().strip(),
            fullname=unreg_user.get_unclaimed_record(project._id)['name'],
            node=project,
            branded_service=None,
            can_change_preferences=False,
            logo=settings.OSF_LOGO,
            osf_contact_email=settings.OSF_CONTACT_EMAIL
        )

    @mock.patch('website.project.views.contributor.mails.send_mail')
    def test_send_claim_email_before_throttle_expires(self, send_mail):
        project = ProjectFactory()
        given_email = fake_email()
        unreg_user = project.add_unregistered_contributor(
            fullname=fake.name(),
            email=given_email,
            auth=Auth(project.creator),
        )
        project.save()
        send_claim_email(email=fake_email(), unclaimed_user=unreg_user, node=project)
        send_mail.reset_mock()
        # 2nd call raises error because throttle hasn't expired
        with pytest.raises(HTTPError):
            send_claim_email(email=fake_email(), unclaimed_user=unreg_user, node=project)
        assert not send_mail.called


@pytest.mark.enable_implicit_clean
class TestClaimViews(OsfTestCase):

    def setUp(self):
        super().setUp()
        self.referrer = AuthUserFactory()
        self.project = ProjectFactory(creator=self.referrer, is_public=True)
        self.project_with_source_tag = ProjectFactory(creator=self.referrer, is_public=True)
        self.preprint_with_source_tag = PreprintFactory(creator=self.referrer, is_public=True)
        osf_source_tag, created = Tag.all_tags.get_or_create(name=OsfSourceTags.Osf.value, system=True)
        preprint_source_tag, created = Tag.all_tags.get_or_create(name=provider_source_tag(self.preprint_with_source_tag.provider._id, 'preprint'), system=True)
        self.project_with_source_tag.add_system_tag(osf_source_tag.name)
        self.preprint_with_source_tag.add_system_tag(preprint_source_tag.name)
        self.given_name = fake.name()
        self.given_email = fake_email()
        self.project_with_source_tag.add_unregistered_contributor(
            fullname=self.given_name,
            email=self.given_email,
            auth=Auth(user=self.referrer)
        )
        self.preprint_with_source_tag.add_unregistered_contributor(
            fullname=self.given_name,
            email=self.given_email,
            auth=Auth(user=self.referrer)
        )
        self.user = self.project.add_unregistered_contributor(
            fullname=self.given_name,
            email=self.given_email,
            auth=Auth(user=self.referrer)
        )
        self.project.save()

    @mock.patch('website.project.views.contributor.send_claim_email')
    def test_claim_user_already_registered_redirects_to_claim_user_registered(self, claim_email):
        name = fake.name()
        email = fake_email()

        # project contributor adds an unregistered contributor (without an email) on public project
        unregistered_user = self.project.add_unregistered_contributor(
            fullname=name,
            email=None,
            auth=Auth(user=self.referrer)
        )
        assert unregistered_user in self.project.contributors

        # unregistered user comes along and claims themselves on the public project, entering an email
        invite_url = self.project.api_url_for('claim_user_post', uid='undefined')
        self.app.post_json(invite_url, {
            'pk': unregistered_user._primary_key,
            'value': email
        })
        assert claim_email.call_count == 1

        # set unregistered record email since we are mocking send_claim_email()
        unclaimed_record = unregistered_user.get_unclaimed_record(self.project._primary_key)
        unclaimed_record.update({'email': email})
        unregistered_user.save()

        # unregistered user then goes and makes an account with same email, before claiming themselves as contributor
        UserFactory(username=email, fullname=name)

        # claim link for the now registered email is accessed while not logged in
        token = unregistered_user.get_unclaimed_record(self.project._primary_key)['token']
        claim_url = '/user/{uid}/{pid}/claim/?token={token}'.format(
            uid=unregistered_user._id,
            pid=self.project._id,
            token=token
        )
        res = self.app.get(claim_url)

        # should redirect to 'claim_user_registered' view
        claim_registered_url = '/user/{uid}/{pid}/claim/verify/{token}/'.format(
            uid=unregistered_user._id,
            pid=self.project._id,
            token=token
        )
        assert res.status_code == 302
        assert claim_registered_url in res.headers.get('Location')

    @mock.patch('website.project.views.contributor.send_claim_email')
    def test_claim_user_already_registered_secondary_email_redirects_to_claim_user_registered(self, claim_email):
        name = fake.name()
        email = fake_email()
        secondary_email = fake_email()

        # project contributor adds an unregistered contributor (without an email) on public project
        unregistered_user = self.project.add_unregistered_contributor(
            fullname=name,
            email=None,
            auth=Auth(user=self.referrer)
        )
        assert unregistered_user in self.project.contributors

        # unregistered user comes along and claims themselves on the public project, entering an email
        invite_url = self.project.api_url_for('claim_user_post', uid='undefined')
        self.app.post_json(invite_url, {
            'pk': unregistered_user._primary_key,
            'value': secondary_email
        })
        assert claim_email.call_count == 1

        # set unregistered record email since we are mocking send_claim_email()
        unclaimed_record = unregistered_user.get_unclaimed_record(self.project._primary_key)
        unclaimed_record.update({'email': secondary_email})
        unregistered_user.save()

        # unregistered user then goes and makes an account with same email, before claiming themselves as contributor
        registered_user = UserFactory(username=email, fullname=name)
        registered_user.emails.create(address=secondary_email)
        registered_user.save()

        # claim link for the now registered email is accessed while not logged in
        token = unregistered_user.get_unclaimed_record(self.project._primary_key)['token']
        claim_url = '/user/{uid}/{pid}/claim/?token={token}'.format(
            uid=unregistered_user._id,
            pid=self.project._id,
            token=token
        )
        res = self.app.get(claim_url)

        # should redirect to 'claim_user_registered' view
        claim_registered_url = '/user/{uid}/{pid}/claim/verify/{token}/'.format(
            uid=unregistered_user._id,
            pid=self.project._id,
            token=token
        )
        assert res.status_code == 302
        assert claim_registered_url in res.headers.get('Location')

    def test_claim_user_invited_with_no_email_posts_to_claim_form(self):
        given_name = fake.name()
        invited_user = self.project.add_unregistered_contributor(
            fullname=given_name,
            email=None,
            auth=Auth(user=self.referrer)
        )
        self.project.save()

        url = invited_user.get_claim_url(self.project._primary_key)
        res = self.app.post(url, {
            'password': 'bohemianrhap',
            'password2': 'bohemianrhap'
        }, expect_errors=True)
        assert res.status_code == 400

    @mock.patch('website.project.views.contributor.mails.send_mail')
    def test_claim_user_post_with_registered_user_id(self, send_mail):
        # registered user who is attempting to claim the unclaimed contributor
        reg_user = UserFactory()
        payload = {
            # pk of unreg user record
            'pk': self.user._primary_key,
            'claimerId': reg_user._primary_key
        }
        url = '/api/v1/user/{uid}/{pid}/claim/email/'.format(
            uid=self.user._primary_key,
            pid=self.project._primary_key,
        )

        res = self.app.post_json(url, payload)

        # mail was sent
        assert send_mail.call_count == 2
        # ... to the correct address
        referrer_call = send_mail.call_args_list[0]
        claimer_call = send_mail.call_args_list[1]
        args, _ = referrer_call
        assert args[0] == self.referrer.username
        args, _ = claimer_call
        assert args[0] == reg_user.username

        # view returns the correct JSON
        assert res.json == {
            'status': 'success',
            'email': reg_user.username,
            'fullname': self.given_name,
        }

    @mock.patch('website.project.views.contributor.mails.send_mail')
    def test_send_claim_registered_email(self, mock_send_mail):
        reg_user = UserFactory()
        send_claim_registered_email(
            claimer=reg_user,
            unclaimed_user=self.user,
            node=self.project
        )
        assert mock_send_mail.call_count == 2
        first_call_args = mock_send_mail.call_args_list[0][0]
        assert first_call_args[0] == self.referrer.username
        second_call_args = mock_send_mail.call_args_list[1][0]
        assert second_call_args[0] == reg_user.username

    @mock.patch('website.project.views.contributor.mails.send_mail')
    def test_send_claim_registered_email_before_throttle_expires(self, mock_send_mail):
        reg_user = UserFactory()
        send_claim_registered_email(
            claimer=reg_user,
            unclaimed_user=self.user,
            node=self.project,
        )
        mock_send_mail.reset_mock()
        # second call raises error because it was called before throttle period
        with pytest.raises(HTTPError):
            send_claim_registered_email(
                claimer=reg_user,
                unclaimed_user=self.user,
                node=self.project,
            )
        assert not mock_send_mail.called

    @mock.patch('website.project.views.contributor.send_claim_registered_email')
    def test_claim_user_post_with_email_already_registered_sends_correct_email(
            self, send_claim_registered_email):
        reg_user = UserFactory()
        payload = {
            'value': reg_user.username,
            'pk': self.user._primary_key
        }
        url = self.project.api_url_for('claim_user_post', uid=self.user._id)
        self.app.post_json(url, payload)
        assert send_claim_registered_email.called

    def test_user_with_removed_unclaimed_url_claiming(self):
        """ Tests that when an unclaimed user is removed from a project, the
        unregistered user object does not retain the token.
        """
        self.project.remove_contributor(self.user, Auth(user=self.referrer))

        assert self.project._primary_key not in self.user.unclaimed_records.keys()

    def test_user_with_claim_url_cannot_claim_twice(self):
        """ Tests that when an unclaimed user is replaced on a project with a
        claimed user, the unregistered user object does not retain the token.
        """
        reg_user = AuthUserFactory()

        self.project.replace_contributor(self.user, reg_user)

        assert self.project._primary_key not in self.user.unclaimed_records.keys()

    def test_claim_user_form_redirects_to_password_confirm_page_if_user_is_logged_in(self):
        reg_user = AuthUserFactory()
        url = self.user.get_claim_url(self.project._primary_key)
        res = self.app.get(url, auth=reg_user.auth)
        assert res.status_code == 302
        res = res.follow(auth=reg_user.auth)
        token = self.user.get_unclaimed_record(self.project._primary_key)['token']
        expected = self.project.web_url_for(
            'claim_user_registered',
            uid=self.user._id,
            token=token,
        )
        assert res.request.path == expected

    @mock.patch('framework.auth.cas.make_response_from_ticket')
    def test_claim_user_when_user_is_registered_with_orcid(self, mock_response_from_ticket):
        token = self.user.get_unclaimed_record(self.project._primary_key)['token']
        url = '/user/{uid}/{pid}/claim/verify/{token}/'.format(
            uid=self.user._id,
            pid=self.project._id,
            token=token
        )
        # logged out user gets redirected to cas login
        res = self.app.get(url)
        assert res.status_code == 302
        res = res.follow()
        service_url = f'http://localhost{url}'
        expected = cas.get_logout_url(service_url=cas.get_login_url(service_url=service_url))
        assert res.request.url == expected

        # user logged in with orcid automatically becomes a contributor
        orcid_user, validated_credentials, cas_resp = generate_external_user_with_resp(url)
        mock_response_from_ticket.return_value = authenticate(
            orcid_user,
            redirect(url)
        )
        orcid_user.set_unusable_password()
        orcid_user.save()

        # The request to OSF with CAS service ticket must not have cookie and/or auth.
        service_ticket = fake.md5()
        url_with_service_ticket = f'{url}?ticket={service_ticket}'
        res = self.app.get(url_with_service_ticket)
        # The response of this request is expected to be a 302 with `Location`.
        # And the redirect URL must equal to the originial service URL
        assert res.status_code == 302
        redirect_url = res.headers['Location']
        assert redirect_url == service_url
        # The response of this request is expected have the `Set-Cookie` header with OSF cookie.
        # And the cookie must belong to the ORCiD user.
        raw_set_cookie = res.headers['Set-Cookie']
        assert raw_set_cookie
        simple_cookie = SimpleCookie()
        simple_cookie.load(raw_set_cookie)
        cookie_dict = {key: value.value for key, value in simple_cookie.items()}
        osf_cookie = cookie_dict.get(settings.COOKIE_NAME, None)
        assert osf_cookie is not None
        user = OSFUser.from_cookie(osf_cookie)
        assert user._id == orcid_user._id
        # The ORCiD user must be different from the unregistered user created when the contributor was added
        assert user._id != self.user._id

        # Must clear the Flask g context manual and set the OSF cookie to context
        self.context.g.current_session = None
        self.app.set_cookie(settings.COOKIE_NAME, osf_cookie)
        res.follow()
        assert res.status_code == 302
        assert self.project.is_contributor(orcid_user)
        assert self.project.url in res.headers.get('Location')

        assert res.status_code == 302
        assert self.project.is_contributor(orcid_user)
        assert self.project.url in res.headers.get('Location')

    def test_get_valid_form(self):
        url = self.user.get_claim_url(self.project._primary_key)
        res = self.app.get(url).maybe_follow()
        assert res.status_code == 200

    def test_invalid_claim_form_raise_400(self):
        uid = self.user._primary_key
        pid = self.project._primary_key
        url = f'/user/{uid}/{pid}/claim/?token=badtoken'
        res = self.app.get(url, expect_errors=True).maybe_follow()
        assert res.status_code == 400

    @mock.patch('osf.models.OSFUser.update_search_nodes')
    def test_posting_to_claim_form_with_valid_data(self, mock_update_search_nodes):
        url = self.user.get_claim_url(self.project._primary_key)
        res = self.app.post(url, {
            'username': self.user.username,
            'password': 'killerqueen',
            'password2': 'killerqueen'
        })

        assert res.status_code == 302
        location = res.headers.get('Location')
        assert 'login?service=' in location
        assert 'username' in location
        assert 'verification_key' in location
        assert self.project._primary_key in location

        self.user.reload()
        assert self.user.is_registered
        assert self.user.is_active
        assert self.project._primary_key not in self.user.unclaimed_records

    @mock.patch('osf.models.OSFUser.update_search_nodes')
    def test_posting_to_claim_form_removes_all_unclaimed_data(self, mock_update_search_nodes):
        # user has multiple unclaimed records
        p2 = ProjectFactory(creator=self.referrer)
        self.user.add_unclaimed_record(p2, referrer=self.referrer,
                                       given_name=fake.name())
        self.user.save()
        assert len(self.user.unclaimed_records.keys()) > 1  # sanity check
        url = self.user.get_claim_url(self.project._primary_key)
        self.app.post(url, {
            'username': self.given_email,
            'password': 'bohemianrhap',
            'password2': 'bohemianrhap'
        })
        self.user.reload()
        assert self.user.unclaimed_records == {}

    @mock.patch('osf.models.OSFUser.update_search_nodes')
    def test_posting_to_claim_form_sets_fullname_to_given_name(self, mock_update_search_nodes):
        # User is created with a full name
        original_name = fake.name()
        unreg = UnregUserFactory(fullname=original_name)
        # User invited with a different name
        different_name = fake.name()
        new_user = self.project.add_unregistered_contributor(
            email=unreg.username,
            fullname=different_name,
            auth=Auth(self.project.creator),
        )
        self.project.save()
        # Goes to claim url
        claim_url = new_user.get_claim_url(self.project._id)
        self.app.post(claim_url, {
            'username': unreg.username,
            'password': 'killerqueen', 'password2': 'killerqueen'
        })
        unreg.reload()
        # Full name was set correctly
        assert unreg.fullname == different_name
        # CSL names were set correctly
        parsed_name = impute_names_model(different_name)
        assert unreg.given_name == parsed_name['given_name']
        assert unreg.family_name == parsed_name['family_name']

    @mock.patch('website.project.views.contributor.mails.send_mail')
    def test_claim_user_post_returns_fullname(self, send_mail):
        url = '/api/v1/user/{}/{}/claim/email/'.format(self.user._primary_key,
                                                         self.project._primary_key)
        res = self.app.post_json(url,
                                 {'value': self.given_email,
                                     'pk': self.user._primary_key},
                                 auth=self.referrer.auth)
        assert res.json['fullname'] == self.given_name
        assert send_mail.called
        assert send_mail.called_with(to_addr=self.given_email)

    @mock.patch('website.project.views.contributor.mails.send_mail')
    def test_claim_user_post_if_email_is_different_from_given_email(self, send_mail):
        email = fake_email()  # email that is different from the one the referrer gave
        url = '/api/v1/user/{}/{}/claim/email/'.format(self.user._primary_key,
                                                         self.project._primary_key)
        self.app.post_json(url,
                           {'value': email, 'pk': self.user._primary_key}
                           )
        assert send_mail.called
        assert send_mail.call_count == 2
        call_to_invited = send_mail.mock_calls[0]
        assert call_to_invited.called_with(to_addr=email)
        call_to_referrer = send_mail.mock_calls[1]
        assert call_to_referrer.called_with(to_addr=self.given_email)

    def test_claim_url_with_bad_token_returns_400(self):
        url = self.project.web_url_for(
            'claim_user_registered',
            uid=self.user._id,
            token='badtoken',
        )
        res = self.app.get(url, auth=self.referrer.auth, expect_errors=400)
        assert res.status_code == 400

    def test_cannot_claim_user_with_user_who_is_already_contributor(self):
        # user who is already a contirbutor to the project
        contrib = AuthUserFactory()
        self.project.add_contributor(contrib, auth=Auth(self.project.creator))
        self.project.save()
        # Claiming user goes to claim url, but contrib is already logged in
        url = self.user.get_claim_url(self.project._primary_key)
        res = self.app.get(
            url,
            auth=contrib.auth,
        ).follow(
            auth=contrib.auth,
            expect_errors=True,
        )
        # Response is a 400
        assert res.status_code == 400

    def test_claim_user_with_project_id_adds_corresponding_claimed_tag_to_user(self):
        assert OsfClaimedTags.Osf.value not in self.user.system_tags
        url = self.user.get_claim_url(self.project_with_source_tag._primary_key)
        res = self.app.post(url, {
            'username': self.user.username,
            'password': 'killerqueen',
            'password2': 'killerqueen'
        })

        assert res.status_code == 302
        self.user.reload()
        assert OsfClaimedTags.Osf.value in self.user.system_tags

    def test_claim_user_with_preprint_id_adds_corresponding_claimed_tag_to_user(self):
        assert provider_claimed_tag(self.preprint_with_source_tag.provider._id, 'preprint') not in self.user.system_tags
        url = self.user.get_claim_url(self.preprint_with_source_tag._primary_key)
        res = self.app.post(url, {
            'username': self.user.username,
            'password': 'killerqueen',
            'password2': 'killerqueen'
        })

        assert res.status_code == 302
        self.user.reload()
        assert provider_claimed_tag(self.preprint_with_source_tag.provider._id, 'preprint') in self.user.system_tags


@pytest.mark.enable_bookmark_creation
class TestPointerViews(OsfTestCase):

    def setUp(self):
        super().setUp()
        self.user = AuthUserFactory()
        self.consolidate_auth = Auth(user=self.user)
        self.project = ProjectFactory(creator=self.user)

    def _make_pointer_only_user_can_see(self, user, project, save=False):
        node = ProjectFactory(creator=user)
        project.add_pointer(node, auth=Auth(user=user), save=save)

    def test_pointer_list_write_contributor_can_remove_private_component_entry(self):
        """Ensure that write contributors see the button to delete a pointer,
            even if they cannot see what it is pointing at"""
        url = web_url_for('view_project', pid=self.project._id)
        user2 = AuthUserFactory()
        self.project.add_contributor(user2,
                                     auth=Auth(self.project.creator),
                                     permissions=permissions.DEFAULT_CONTRIBUTOR_PERMISSIONS)

        self._make_pointer_only_user_can_see(user2, self.project)
        self.project.save()

        res = self.app.get(url, auth=self.user.auth).maybe_follow()
        assert res.status_code == 200

        has_controls = res.lxml.xpath('//li[@node_id]/p[starts-with(normalize-space(text()), "Private Link")]//i[contains(@class, "remove-pointer")]')
        assert has_controls

    def test_pointer_list_write_contributor_can_remove_public_component_entry(self):
        url = web_url_for('view_project', pid=self.project._id)

        for i in range(3):
            self.project.add_pointer(ProjectFactory(creator=self.user),
                                     auth=Auth(user=self.user))
        self.project.save()

        res = self.app.get(url, auth=self.user.auth).maybe_follow()
        assert res.status_code == 200

        has_controls = res.lxml.xpath(
            '//div[@node_id]//i[contains(@class, "remove-pointer")]')
        assert len(has_controls) == 3

    def test_pointer_list_read_contributor_cannot_remove_private_component_entry(self):
        url = web_url_for('view_project', pid=self.project._id)
        user2 = AuthUserFactory()
        self.project.add_contributor(user2,
                                     auth=Auth(self.project.creator),
                                     permissions=permissions.READ)

        self._make_pointer_only_user_can_see(user2, self.project)
        self.project.save()

        res = self.app.get(url, auth=user2.auth).maybe_follow()
        assert res.status_code == 200

        pointer_nodes = res.lxml.xpath('//div[@node_id]')
        has_controls = res.lxml.xpath('//div[@node_id]/p[starts-with(normalize-space(text()), "Private Link")]//i[contains(@class, "remove-pointer")]')
        assert len(pointer_nodes) == 1
        assert not has_controls

    def test_pointer_list_read_contributor_cannot_remove_public_component_entry(self):
        url = web_url_for('view_project', pid=self.project._id)

        self.project.add_pointer(ProjectFactory(creator=self.user,
                                                is_public=True),
                                 auth=Auth(user=self.user))

        user2 = AuthUserFactory()
        self.project.add_contributor(user2,
                                     auth=Auth(self.project.creator),
                                     permissions=permissions.READ)
        self.project.save()

        res = self.app.get(url, auth=user2.auth).maybe_follow()
        assert res.status_code == 200

        pointer_nodes = res.lxml.xpath('//div[@node_id]')
        has_controls = res.lxml.xpath(
            '//li[@node_id]//i[contains(@class, "remove-pointer")]')
        assert len(pointer_nodes) == 1
        assert len(has_controls) == 0

    # https://github.com/CenterForOpenScience/openscienceframework.org/issues/1109
    def test_get_pointed_excludes_folders(self):
        pointer_project = ProjectFactory(is_public=True)  # project that points to another project
        pointed_project = ProjectFactory(creator=self.user)  # project that other project points to
        pointer_project.add_pointer(pointed_project, Auth(pointer_project.creator), save=True)

        # Project is in an organizer collection
        collection = CollectionFactory(creator=pointed_project.creator)
        collection.collect_object(pointed_project, self.user)

        url = pointed_project.api_url_for('get_pointed')
        res = self.app.get(url, auth=self.user.auth)
        assert res.status_code == 200
        # pointer_project's id is included in response, but folder's id is not
        pointer_ids = [each['id'] for each in res.json['pointed']]
        assert pointer_project._id in pointer_ids
        assert collection._id not in pointer_ids

    def test_add_pointers(self):

        url = self.project.api_url + 'pointer/'
        node_ids = [
            NodeFactory()._id
            for _ in range(5)
        ]
        self.app.post_json(
            url,
            {'nodeIds': node_ids},
            auth=self.user.auth,
        ).maybe_follow()

        self.project.reload()
        assert self.project.nodes_active.count() == 5

    def test_add_the_same_pointer_more_than_once(self):
        url = self.project.api_url + 'pointer/'
        double_node = NodeFactory()

        self.app.post_json(
            url,
            {'nodeIds': [double_node._id]},
            auth=self.user.auth,
        )
        res = self.app.post_json(
            url,
            {'nodeIds': [double_node._id]},
            auth=self.user.auth,
            expect_errors=True
        )
        assert res.status_code == 400

    def test_add_pointers_no_user_logg_in(self):

        url = self.project.api_url_for('add_pointers')
        node_ids = [
            NodeFactory()._id
            for _ in range(5)
        ]
        res = self.app.post_json(
            url,
            {'nodeIds': node_ids},
            auth=None,
            expect_errors=True
        )

        assert res.status_code == 401

    def test_add_pointers_public_non_contributor(self):

        project2 = ProjectFactory()
        project2.set_privacy('public')
        project2.save()

        url = self.project.api_url_for('add_pointers')

        self.app.post_json(
            url,
            {'nodeIds': [project2._id]},
            auth=self.user.auth,
        ).maybe_follow()

        self.project.reload()
        assert self.project.nodes_active.count() == 1

    def test_add_pointers_contributor(self):
        user2 = AuthUserFactory()
        self.project.add_contributor(user2)
        self.project.save()

        url = self.project.api_url_for('add_pointers')
        node_ids = [
            NodeFactory()._id
            for _ in range(5)
        ]
        self.app.post_json(
            url,
            {'nodeIds': node_ids},
            auth=user2.auth,
        ).maybe_follow()

        self.project.reload()
        assert self.project.linked_nodes.count() == 5

    def test_add_pointers_not_provided(self):
        url = self.project.api_url + 'pointer/'
        res = self.app.post_json(url, {}, auth=self.user.auth, expect_errors=True)
        assert res.status_code == 400


    def test_remove_pointer(self):
        url = self.project.api_url + 'pointer/'
        node = NodeFactory()
        pointer = self.project.add_pointer(node, auth=self.consolidate_auth)
        self.app.delete_json(
            url,
            {'pointerId': pointer.node._id},
            auth=self.user.auth,
        )
        self.project.reload()
        assert len(list(self.project.nodes)) == 0

    def test_remove_pointer_not_provided(self):
        url = self.project.api_url + 'pointer/'
        res = self.app.delete_json(url, {}, auth=self.user.auth, expect_errors=True)
        assert res.status_code == 400

    def test_remove_pointer_not_found(self):
        url = self.project.api_url + 'pointer/'
        res = self.app.delete_json(
            url,
            {'pointerId': None},
            auth=self.user.auth,
            expect_errors=True
        )
        assert res.status_code == 400

    def test_remove_pointer_not_in_nodes(self):
        url = self.project.api_url + 'pointer/'
        res = self.app.delete_json(
            url,
            {'pointerId': 'somefakeid'},
            auth=self.user.auth,
            expect_errors=True
        )
        assert res.status_code == 400

    def test_forking_pointer_works(self):
        url = self.project.api_url + 'pointer/fork/'
        linked_node = NodeFactory(creator=self.user)
        pointer = self.project.add_pointer(linked_node, auth=self.consolidate_auth)
        assert linked_node.id == pointer.child.id
        res = self.app.post_json(url, {'nodeId': pointer.child._id}, auth=self.user.auth)
        assert res.status_code == 201
        assert 'node' in res.json['data']
        fork = res.json['data']['node']
        assert fork['title'] == f'Fork of {linked_node.title}'

    def test_fork_pointer_not_provided(self):
        url = self.project.api_url + 'pointer/fork/'
        res = self.app.post_json(url, {}, auth=self.user.auth,
                                 expect_errors=True)
        assert res.status_code == 400

    def test_fork_pointer_not_found(self):
        url = self.project.api_url + 'pointer/fork/'
        res = self.app.post_json(
            url,
            {'nodeId': None},
            auth=self.user.auth,
            expect_errors=True
        )
        assert res.status_code == 400

    def test_fork_pointer_not_in_nodes(self):
        url = self.project.api_url + 'pointer/fork/'
        res = self.app.post_json(
            url,
            {'nodeId': 'somefakeid'},
            auth=self.user.auth,
            expect_errors=True
        )
        assert res.status_code == 400

    def test_before_register_with_pointer(self):
        # Assert that link warning appears in before register callback.
        node = NodeFactory()
        self.project.add_pointer(node, auth=self.consolidate_auth)
        url = self.project.api_url + 'fork/before/'
        res = self.app.get(url, auth=self.user.auth).maybe_follow()
        prompts = [
            prompt
            for prompt in res.json['prompts']
            if 'Links will be copied into your fork' in prompt
        ]
        assert len(prompts) == 1

    def test_before_fork_with_pointer(self):
        """Assert that link warning appears in before fork callback."""
        node = NodeFactory()
        self.project.add_pointer(node, auth=self.consolidate_auth)
        url = self.project.api_url + 'beforeregister/'
        res = self.app.get(url, auth=self.user.auth).maybe_follow()
        prompts = [
            prompt
            for prompt in res.json['prompts']
            if 'These links will be copied into your registration,' in prompt
        ]
        assert len(prompts) == 1

    def test_before_register_no_pointer(self):
        """Assert that link warning does not appear in before register callback."""
        url = self.project.api_url + 'fork/before/'
        res = self.app.get(url, auth=self.user.auth).maybe_follow()
        prompts = [
            prompt
            for prompt in res.json['prompts']
            if 'Links will be copied into your fork' in prompt
        ]
        assert len(prompts) == 0

    def test_before_fork_no_pointer(self):
        """Assert that link warning does not appear in before fork callback."""
        url = self.project.api_url + 'beforeregister/'
        res = self.app.get(url, auth=self.user.auth).maybe_follow()
        prompts = [
            prompt
            for prompt in res.json['prompts']
            if 'Links will be copied into your registration' in prompt
        ]
        assert len(prompts) == 0

    def test_get_pointed(self):
        pointing_node = ProjectFactory(creator=self.user)
        pointing_node.add_pointer(self.project, auth=Auth(self.user))
        url = self.project.api_url_for('get_pointed')
        res = self.app.get(url, auth=self.user.auth)
        pointed = res.json['pointed']
        assert len(pointed) == 1
        assert pointed[0]['url'] == pointing_node.url
        assert pointed[0]['title'] == pointing_node.title
        assert pointed[0]['authorShort'] == abbrev_authors(pointing_node)

    def test_get_pointed_private(self):
        secret_user = UserFactory()
        pointing_node = ProjectFactory(creator=secret_user)
        pointing_node.add_pointer(self.project, auth=Auth(secret_user))
        url = self.project.api_url_for('get_pointed')
        res = self.app.get(url, auth=self.user.auth)
        pointed = res.json['pointed']
        assert len(pointed) == 1
        assert pointed[0]['url'] is None
        assert pointed[0]['title'] == 'Private Component'
        assert pointed[0]['authorShort'] == 'Private Author(s)'

    def test_can_template_project_linked_to_each_other(self):
        project2 = ProjectFactory(creator=self.user)
        self.project.add_pointer(project2, auth=Auth(user=self.user))
        template = self.project.use_as_template(auth=Auth(user=self.user))

        assert template
        assert template.title == 'Templated from ' + self.project.title
        assert project2 not in template.linked_nodes


class TestPublicViews(OsfTestCase):

    def test_explore(self):
        res = self.app.get('/explore/').maybe_follow()
        assert res.status_code == 200


class TestAuthViews(OsfTestCase):

    def setUp(self):
        super().setUp()
        self.user = AuthUserFactory()
        self.auth = self.user.auth

    @mock.patch('framework.auth.views.mails.send_mail')
    def test_register_ok(self, _):
        url = api_url_for('register_user')
        name, email, password = fake.name(), fake_email(), 'underpressure'
        self.app.post_json(
            url,
            {
                'fullName': name,
                'email1': email,
                'email2': email,
                'password': password,
            }
        )
        user = OSFUser.objects.get(username=email)
        assert user.fullname == name
        assert user.accepted_terms_of_service is None

    # Regression test for https://github.com/CenterForOpenScience/osf.io/issues/2902
    @mock.patch('framework.auth.views.mails.send_mail')
    def test_register_email_case_insensitive(self, _):
        url = api_url_for('register_user')
        name, email, password = fake.name(), fake_email(), 'underpressure'
        self.app.post_json(
            url,
            {
                'fullName': name,
                'email1': email,
                'email2': str(email).upper(),
                'password': password,
            }
        )
        user = OSFUser.objects.get(username=email)
        assert user.fullname == name

    @mock.patch('framework.auth.views.mails.send_mail')
    def test_register_email_with_accepted_tos(self, _):
        url = api_url_for('register_user')
        name, email, password = fake.name(), fake_email(), 'underpressure'
        self.app.post_json(
            url,
            {
                'fullName': name,
                'email1': email,
                'email2': email,
                'password': password,
                'acceptedTermsOfService': True
            }
        )
        user = OSFUser.objects.get(username=email)
        assert user.accepted_terms_of_service

    @mock.patch('framework.auth.views.mails.send_mail')
    def test_register_email_without_accepted_tos(self, _):
        url = api_url_for('register_user')
        name, email, password = fake.name(), fake_email(), 'underpressure'
        self.app.post_json(
            url,
            {
                'fullName': name,
                'email1': email,
                'email2': email,
                'password': password,
                'acceptedTermsOfService': False
            }
        )
        user = OSFUser.objects.get(username=email)
        assert user.accepted_terms_of_service is None

    @mock.patch('framework.auth.views.send_confirm_email')
    def test_register_scrubs_username(self, _):
        url = api_url_for('register_user')
        name = "<i>Eunice</i> O' \"Cornwallis\"<script type='text/javascript' src='http://www.cornify.com/js/cornify.js'></script><script type='text/javascript'>cornify_add()</script>"
        email, password = fake_email(), 'underpressure'
        res = self.app.post_json(
            url,
            {
                'fullName': name,
                'email1': email,
                'email2': email,
                'password': password,
            }
        )

        expected_scrub_username = "Eunice O' \"Cornwallis\"cornify_add()"
        user = OSFUser.objects.get(username=email)

        assert res.status_code == http_status.HTTP_200_OK
        assert user.fullname == expected_scrub_username

    def test_register_email_mismatch(self):
        url = api_url_for('register_user')
        name, email, password = fake.name(), fake_email(), 'underpressure'
        res = self.app.post_json(
            url,
            {
                'fullName': name,
                'email1': email,
                'email2': email + 'lol',
                'password': password,
            },
            expect_errors=True,
        )
        assert res.status_code == http_status.HTTP_400_BAD_REQUEST
        users = OSFUser.objects.filter(username=email)
        assert users.count() == 0

    def test_register_email_already_registered(self):
        url = api_url_for('register_user')
        name, email, password = fake.name(), fake_email(), fake.password()
        existing_user = UserFactory(
            username=email,
        )
        res = self.app.post_json(
            url, {
                'fullName': name,
                'email1': email,
                'email2': email,
                'password': password
            },
            expect_errors=True
        )
        assert res.status_code == http_status.HTTP_409_CONFLICT
        users = OSFUser.objects.filter(username=email)
        assert users.count() == 1

    def test_register_blocked_email_domain(self):
        NotableDomain.objects.get_or_create(
            domain='mailinator.com',
            note=NotableDomain.Note.EXCLUDE_FROM_ACCOUNT_CREATION_AND_CONTENT,
        )
        url = api_url_for('register_user')
        name, email, password = fake.name(), 'bad@mailinator.com', 'agreatpasswordobviously'
        res = self.app.post_json(
            url, {
                'fullName': name,
                'email1': email,
                'email2': email,
                'password': password
            },
            expect_errors=True
        )
        assert res.status_code == http_status.HTTP_400_BAD_REQUEST
        users = OSFUser.objects.filter(username=email)
        assert users.count() == 0

    @mock.patch('framework.auth.views.validate_recaptcha', return_value=True)
    @mock.patch('framework.auth.views.mails.send_mail')
    def test_register_good_captcha(self, _, validate_recaptcha):
        url = api_url_for('register_user')
        name, email, password = fake.name(), fake_email(), 'underpressure'
        captcha = 'some valid captcha'
        with mock.patch.object(settings, 'RECAPTCHA_SITE_KEY', 'some_value'):
            resp = self.app.post_json(
                url,
                {
                    'fullName': name,
                    'email1': email,
                    'email2': str(email).upper(),
                    'password': password,
                    'g-recaptcha-response': captcha,
                }
            )
            validate_recaptcha.assert_called_with(captcha, remote_ip=None)
            assert resp.status_code == http_status.HTTP_200_OK
            user = OSFUser.objects.get(username=email)
            assert user.fullname == name

    @mock.patch('framework.auth.views.validate_recaptcha', return_value=False)
    @mock.patch('framework.auth.views.mails.send_mail')
    def test_register_missing_captcha(self, _, validate_recaptcha):
        url = api_url_for('register_user')
        name, email, password = fake.name(), fake_email(), 'underpressure'
        with mock.patch.object(settings, 'RECAPTCHA_SITE_KEY', 'some_value'):
            resp = self.app.post_json(
                url,
                {
                    'fullName': name,
                    'email1': email,
                    'email2': str(email).upper(),
                    'password': password,
                    # 'g-recaptcha-response': 'supposed to be None',
                },
                expect_errors=True
            )
            validate_recaptcha.assert_called_with(None, remote_ip=None)
            assert resp.status_code == http_status.HTTP_400_BAD_REQUEST

    @mock.patch('framework.auth.views.validate_recaptcha', return_value=False)
    @mock.patch('framework.auth.views.mails.send_mail')
    def test_register_bad_captcha(self, _, validate_recaptcha):
        url = api_url_for('register_user')
        name, email, password = fake.name(), fake_email(), 'underpressure'
        with mock.patch.object(settings, 'RECAPTCHA_SITE_KEY', 'some_value'):
            resp = self.app.post_json(
                url,
                {
                    'fullName': name,
                    'email1': email,
                    'email2': str(email).upper(),
                    'password': password,
                    'g-recaptcha-response': 'bad captcha',
                },
                expect_errors=True
            )
            assert resp.status_code == http_status.HTTP_400_BAD_REQUEST

    @mock.patch('osf.models.OSFUser.update_search_nodes')
    def test_register_after_being_invited_as_unreg_contributor(self, mock_update_search_nodes):
        # Regression test for:
        #    https://github.com/CenterForOpenScience/openscienceframework.org/issues/861
        #    https://github.com/CenterForOpenScience/openscienceframework.org/issues/1021
        #    https://github.com/CenterForOpenScience/openscienceframework.org/issues/1026
        # A user is invited as an unregistered contributor
        project = ProjectFactory()

        name, email = fake.name(), fake_email()

        project.add_unregistered_contributor(fullname=name, email=email, auth=Auth(project.creator))
        project.save()

        # The new, unregistered user
        new_user = OSFUser.objects.get(username=email)

        # Instead of following the invitation link, they register at the regular
        # registration page

        # They use a different name when they register, but same email
        real_name = fake.name()
        password = 'myprecious'

        url = api_url_for('register_user')
        payload = {
            'fullName': real_name,
            'email1': email,
            'email2': email,
            'password': password,
        }
        # Send registration request
        self.app.post_json(url, payload)

        new_user.reload()

        # New user confirms by following confirmation link
        confirm_url = new_user.get_confirmation_url(email, external=False)
        self.app.get(confirm_url)

        new_user.reload()
        # Password and fullname should be updated
        assert new_user.is_confirmed
        assert new_user.check_password(password)
        assert new_user.fullname == real_name

    @mock.patch('framework.auth.views.send_confirm_email')
    def test_register_sends_user_registered_signal(self, mock_send_confirm_email):
        url = api_url_for('register_user')
        name, email, password = fake.name(), fake_email(), 'underpressure'
        with capture_signals() as mock_signals:
            self.app.post_json(
                url,
                {
                    'fullName': name,
                    'email1': email,
                    'email2': email,
                    'password': password,
                }
            )
        assert mock_signals.signals_sent() == {auth.signals.user_registered, auth.signals.unconfirmed_user_created}
        assert mock_send_confirm_email.called

    @mock.patch('framework.auth.views.mails.send_mail')
    def test_resend_confirmation(self, send_mail):
        email = 'test@mail.com'
        token = self.user.add_unconfirmed_email(email)
        self.user.save()
        url = api_url_for('resend_confirmation')
        header = {'address': email, 'primary': False, 'confirmed': False}
        self.app.put_json(url, {'id': self.user._id, 'email': header}, auth=self.user.auth)
        assert send_mail.called
        assert send_mail.called_with(
            to_addr=email
        )
        self.user.reload()
        assert token != self.user.get_confirmation_token(email)
        with pytest.raises(InvalidTokenError):
            self.user.get_unconfirmed_email_for_token(token)

    @mock.patch('framework.auth.views.mails.send_mail')
    def test_click_confirmation_email(self, send_mail):
        email = 'test@mail.com'
        token = self.user.add_unconfirmed_email(email)
        self.user.save()
        self.user.reload()
        assert self.user.email_verifications[token]['confirmed'] == False
        url = f'/confirm/{self.user._id}/{token}/?logout=1'
        res = self.app.get(url)
        self.user.reload()
        assert self.user.email_verifications[token]['confirmed'] == True
        assert res.status_code == 302
        login_url = 'login?service'
        assert login_url in res.body.decode()

    def test_get_email_to_add_no_email(self):
        email_verifications = self.user.unconfirmed_email_info
        assert email_verifications == []

    def test_get_unconfirmed_email(self):
        email = 'test@mail.com'
        self.user.add_unconfirmed_email(email)
        self.user.save()
        self.user.reload()
        email_verifications = self.user.unconfirmed_email_info
        assert email_verifications == []

    def test_get_email_to_add(self):
        email = 'test@mail.com'
        token = self.user.add_unconfirmed_email(email)
        self.user.save()
        self.user.reload()
        assert self.user.email_verifications[token]['confirmed'] == False
        url = f'/confirm/{self.user._id}/{token}/?logout=1'
        self.app.get(url)
        self.user.reload()
        assert self.user.email_verifications[token]['confirmed'] == True
        email_verifications = self.user.unconfirmed_email_info
        assert email_verifications[0]['address'] == 'test@mail.com'

    def test_add_email(self):
        email = 'test@mail.com'
        token = self.user.add_unconfirmed_email(email)
        self.user.save()
        self.user.reload()
        assert self.user.email_verifications[token]['confirmed'] == False
        url = f'/confirm/{self.user._id}/{token}/?logout=1'
        self.app.get(url)
        self.user.reload()
        email_verifications = self.user.unconfirmed_email_info
        put_email_url = api_url_for('unconfirmed_email_add')
        res = self.app.put_json(put_email_url, email_verifications[0], auth=self.user.auth)
        self.user.reload()
        assert res.json_body['status'] == 'success'
        assert self.user.emails.last().address == 'test@mail.com'

    def test_remove_email(self):
        email = 'test@mail.com'
        token = self.user.add_unconfirmed_email(email)
        self.user.save()
        self.user.reload()
        url = f'/confirm/{self.user._id}/{token}/?logout=1'
        self.app.get(url)
        self.user.reload()
        email_verifications = self.user.unconfirmed_email_info
        remove_email_url = api_url_for('unconfirmed_email_remove')
        remove_res = self.app.delete_json(remove_email_url, email_verifications[0], auth=self.user.auth)
        self.user.reload()
        assert remove_res.json_body['status'] == 'success'
        assert self.user.unconfirmed_email_info == []

    def test_add_expired_email(self):
        # Do not return expired token and removes it from user.email_verifications
        email = 'test@mail.com'
        token = self.user.add_unconfirmed_email(email)
        self.user.email_verifications[token]['expiration'] = timezone.now() - dt.timedelta(days=100)
        self.user.save()
        self.user.reload()
        assert self.user.email_verifications[token]['email'] == email
        self.user.clean_email_verifications(given_token=token)
        unconfirmed_emails = self.user.unconfirmed_email_info
        assert unconfirmed_emails == []
        assert self.user.email_verifications == {}

    def test_clean_email_verifications(self):
        # Do not return bad token and removes it from user.email_verifications
        email = 'test@mail.com'
        token = 'blahblahblah'
        self.user.email_verifications[token] = {'expiration': timezone.now() + dt.timedelta(days=1),
                                                'email': email,
                                                'confirmed': False }
        self.user.save()
        self.user.reload()
        assert self.user.email_verifications[token]['email'] == email
        self.user.clean_email_verifications(given_token=token)
        unconfirmed_emails = self.user.unconfirmed_email_info
        assert unconfirmed_emails == []
        assert self.user.email_verifications == {}

    def test_clean_email_verifications_when_email_verifications_is_an_empty_dict(self):
        self.user.email_verifications = {}
        self.user.save()
        ret = self.user.clean_email_verifications()
        assert ret is None
        assert self.user.email_verifications == {}

    def test_add_invalid_email(self):
        # Do not return expired token and removes it from user.email_verifications
        email = '\u0000\u0008\u000b\u000c\u000e\u001f\ufffe\uffffHello@yourmom.com'
        # illegal_str = u'\u0000\u0008\u000b\u000c\u000e\u001f\ufffe\uffffHello'
        # illegal_str += unichr(0xd800) + unichr(0xdbff) + ' World'
        # email = 'test@mail.com'
        with pytest.raises(ValidationError):
            self.user.add_unconfirmed_email(email)

    def test_add_email_merge(self):
        email = 'copy@cat.com'
        dupe = UserFactory(
            username=email,
        )
        dupe.save()
        token = self.user.add_unconfirmed_email(email)
        self.user.save()
        self.user.reload()
        assert self.user.email_verifications[token]['confirmed'] == False
        url = f'/confirm/{self.user._id}/{token}/?logout=1'
        self.app.get(url)
        self.user.reload()
        email_verifications = self.user.unconfirmed_email_info
        put_email_url = api_url_for('unconfirmed_email_add')
        res = self.app.put_json(put_email_url, email_verifications[0], auth=self.user.auth)
        self.user.reload()
        assert res.json_body['status'] == 'success'
        assert self.user.emails.last().address == 'copy@cat.com'

    def test_resend_confirmation_without_user_id(self):
        email = 'test@mail.com'
        url = api_url_for('resend_confirmation')
        header = {'address': email, 'primary': False, 'confirmed': False}
        res = self.app.put_json(url, {'email': header}, auth=self.user.auth, expect_errors=True)
        assert res.status_code == 400
        assert res.json['message_long'] == '"id" is required'

    def test_resend_confirmation_without_email(self):
        url = api_url_for('resend_confirmation')
        res = self.app.put_json(url, {'id': self.user._id}, auth=self.user.auth, expect_errors=True)
        assert res.status_code == 400

    def test_resend_confirmation_not_work_for_primary_email(self):
        email = 'test@mail.com'
        url = api_url_for('resend_confirmation')
        header = {'address': email, 'primary': True, 'confirmed': False}
        res = self.app.put_json(url, {'id': self.user._id, 'email': header}, auth=self.user.auth, expect_errors=True)
        assert res.status_code == 400
        assert res.json['message_long'] == 'Cannnot resend confirmation for confirmed emails'

    def test_resend_confirmation_not_work_for_confirmed_email(self):
        email = 'test@mail.com'
        url = api_url_for('resend_confirmation')
        header = {'address': email, 'primary': False, 'confirmed': True}
        res = self.app.put_json(url, {'id': self.user._id, 'email': header}, auth=self.user.auth, expect_errors=True)
        assert res.status_code == 400
        assert res.json['message_long'] == 'Cannnot resend confirmation for confirmed emails'

    @mock.patch('framework.auth.views.mails.send_mail')
    def test_resend_confirmation_does_not_send_before_throttle_expires(self, send_mail):
        email = 'test@mail.com'
        self.user.save()
        url = api_url_for('resend_confirmation')
        header = {'address': email, 'primary': False, 'confirmed': False}
        self.app.put_json(url, {'id': self.user._id, 'email': header}, auth=self.user.auth)
        assert send_mail.called
        # 2nd call does not send email because throttle period has not expired
        res = self.app.put_json(url, {'id': self.user._id, 'email': header}, auth=self.user.auth, expect_errors=True)
        assert res.status_code == 400

    def test_confirm_email_clears_unclaimed_records_and_revokes_token(self):
        unclaimed_user = UnconfirmedUserFactory()
        # unclaimed user has been invited to a project.
        referrer = UserFactory()
        project = ProjectFactory(creator=referrer)
        unclaimed_user.add_unclaimed_record(project, referrer, 'foo')
        unclaimed_user.save()

        # sanity check
        assert len(unclaimed_user.email_verifications.keys()) == 1

        # user goes to email confirmation link
        token = unclaimed_user.get_confirmation_token(unclaimed_user.username)
        url = web_url_for('confirm_email_get', uid=unclaimed_user._id, token=token)
        res = self.app.get(url)
        assert res.status_code == 302

        # unclaimed records and token are cleared
        unclaimed_user.reload()
        assert unclaimed_user.unclaimed_records == {}
        assert len(unclaimed_user.email_verifications.keys()) == 0

    def test_confirmation_link_registers_user(self):
        user = OSFUser.create_unconfirmed('brian@queen.com', 'bicycle123', 'Brian May')
        assert not user.is_registered  # sanity check
        user.save()
        confirmation_url = user.get_confirmation_url('brian@queen.com', external=False)
        res = self.app.get(confirmation_url)
        assert res.status_code == 302, 'redirects to settings page'
        res = res.follow()
        user.reload()
        assert user.is_registered


class TestAuthLoginAndRegisterLogic(OsfTestCase):

    def setUp(self):
        super().setUp()
        self.no_auth = Auth()
        self.user_auth = AuthUserFactory()
        self.auth = Auth(user=self.user_auth)
        self.next_url = web_url_for('my_projects', _absolute=True)
        self.invalid_campaign = 'invalid_campaign'

    def test_osf_login_with_auth(self):
        # login: user with auth
        data = login_and_register_handler(self.auth)
        assert data.get('status_code') == http_status.HTTP_302_FOUND
        assert data.get('next_url') == web_url_for('dashboard', _absolute=True)

    def test_osf_login_without_auth(self):
        # login: user without auth
        data = login_and_register_handler(self.no_auth)
        assert data.get('status_code') == http_status.HTTP_302_FOUND
        assert data.get('next_url') == web_url_for('dashboard', _absolute=True)

    def test_osf_register_with_auth(self):
        # register: user with auth
        data = login_and_register_handler(self.auth, login=False)
        assert data.get('status_code') == http_status.HTTP_302_FOUND
        assert data.get('next_url') == web_url_for('dashboard', _absolute=True)

    def test_osf_register_without_auth(self):
        # register: user without auth
        data = login_and_register_handler(self.no_auth, login=False)
        assert data.get('status_code') == http_status.HTTP_200_OK
        assert data.get('next_url') == web_url_for('dashboard', _absolute=True)

    def test_next_url_login_with_auth(self):
        # next_url login: user with auth
        data = login_and_register_handler(self.auth, next_url=self.next_url)
        assert data.get('status_code') == http_status.HTTP_302_FOUND
        assert data.get('next_url') == self.next_url

    def test_next_url_login_without_auth(self):
        # login: user without auth
        request.url = web_url_for('auth_login', next=self.next_url, _absolute=True)
        data = login_and_register_handler(self.no_auth, next_url=self.next_url)
        assert data.get('status_code') == http_status.HTTP_302_FOUND
        assert data.get('next_url') == cas.get_login_url(request.url)

    def test_next_url_register_with_auth(self):
        # register: user with auth
        data = login_and_register_handler(self.auth, login=False, next_url=self.next_url)
        assert data.get('status_code') == http_status.HTTP_302_FOUND
        assert data.get('next_url') == self.next_url

    def test_next_url_register_without_auth(self):
        # register: user without auth
        data = login_and_register_handler(self.no_auth, login=False, next_url=self.next_url)
        assert data.get('status_code') == http_status.HTTP_200_OK
        assert data.get('next_url') == request.url

    def test_institution_login_and_register(self):
        pass

    def test_institution_login_with_auth(self):
        # institution login: user with auth
        data = login_and_register_handler(self.auth, campaign='institution')
        assert data.get('status_code') == http_status.HTTP_302_FOUND
        assert data.get('next_url') == web_url_for('dashboard', _absolute=True)

    def test_institution_login_without_auth(self):
        # institution login: user without auth
        data = login_and_register_handler(self.no_auth, campaign='institution')
        assert data.get('status_code') == http_status.HTTP_302_FOUND
        assert data.get('next_url') == cas.get_login_url(web_url_for('dashboard', _absolute=True),
                                                         campaign='institution')

    def test_institution_login_next_url_with_auth(self):
        # institution login: user with auth and next url
        data = login_and_register_handler(self.auth, next_url=self.next_url, campaign='institution')
        assert data.get('status_code') == http_status.HTTP_302_FOUND
        assert data.get('next_url') == self.next_url

    def test_institution_login_next_url_without_auth(self):
        # institution login: user without auth and next url
        data = login_and_register_handler(self.no_auth, next_url=self.next_url ,campaign='institution')
        assert data.get('status_code') == http_status.HTTP_302_FOUND
        assert data.get('next_url') == cas.get_login_url(self.next_url, campaign='institution')

    def test_institution_regsiter_with_auth(self):
        # institution register: user with auth
        data = login_and_register_handler(self.auth, login=False, campaign='institution')
        assert data.get('status_code') == http_status.HTTP_302_FOUND
        assert data.get('next_url') == web_url_for('dashboard', _absolute=True)

    def test_institution_register_without_auth(self):
        # institution register: user without auth
        data = login_and_register_handler(self.no_auth, login=False, campaign='institution')
        assert data.get('status_code') == http_status.HTTP_302_FOUND
        assert data.get('next_url') == cas.get_login_url(web_url_for('dashboard', _absolute=True), campaign='institution')

    def test_campaign_login_with_auth(self):
        for campaign in get_campaigns():
            if is_institution_login(campaign):
                continue
            # campaign login: user with auth
            data = login_and_register_handler(self.auth, campaign=campaign)
            assert data.get('status_code') == http_status.HTTP_302_FOUND
            assert data.get('next_url') == campaign_url_for(campaign)

    def test_campaign_login_without_auth(self):
        for campaign in get_campaigns():
            if is_institution_login(campaign):
                continue
            # campaign login: user without auth
            data = login_and_register_handler(self.no_auth, campaign=campaign)
            assert data.get('status_code') == http_status.HTTP_302_FOUND
            assert data.get('next_url') == web_url_for('auth_register', campaign=campaign, 
                                                       next=campaign_url_for(campaign))

    def test_campaign_register_with_auth(self):
        for campaign in get_campaigns():
            if is_institution_login(campaign):
                continue
            # campaign register: user with auth
            data = login_and_register_handler(self.auth, login=False, campaign=campaign)
            assert data.get('status_code') == http_status.HTTP_302_FOUND
            assert data.get('next_url') == campaign_url_for(campaign)

    def test_campaign_register_without_auth(self):
        for campaign in get_campaigns():
            if is_institution_login(campaign):
                continue
            # campaign register: user without auth
            data = login_and_register_handler(self.no_auth, login=False, campaign=campaign)
            assert data.get('status_code') == http_status.HTTP_200_OK
            if is_native_login(campaign):
                # native campaign: prereg and erpc
                assert data.get('next_url') == campaign_url_for(campaign)
            elif is_proxy_login(campaign):
                # proxy campaign: preprints and branded ones
                assert data.get('next_url') == web_url_for('auth_login', next=campaign_url_for(campaign), 
                                                           _absolute=True)

    def test_campaign_next_url_login_with_auth(self):
        for campaign in get_campaigns():
            if is_institution_login(campaign):
                continue
            # campaign login: user with auth
            next_url = campaign_url_for(campaign)
            data = login_and_register_handler(self.auth, campaign=campaign, next_url=next_url)
            assert data.get('status_code') == http_status.HTTP_302_FOUND
            assert data.get('next_url') == next_url

    def test_campaign_next_url_login_without_auth(self):
        for campaign in get_campaigns():
            if is_institution_login(campaign):
                continue
            # campaign login: user without auth
            next_url = campaign_url_for(campaign)
            data = login_and_register_handler(self.no_auth, campaign=campaign, next_url=next_url)
            assert data.get('status_code') == http_status.HTTP_302_FOUND
            assert data.get('next_url') == web_url_for('auth_register', campaign=campaign, next=next_url)

    def test_campaign_next_url_register_with_auth(self):
        for campaign in get_campaigns():
            if is_institution_login(campaign):
                continue
            # campaign register: user with auth
            next_url = campaign_url_for(campaign)
            data = login_and_register_handler(self.auth, login=False, campaign=campaign, next_url=next_url)
            assert data.get('status_code') == http_status.HTTP_302_FOUND
            assert data.get('next_url') == next_url

    def test_campaign_next_url_register_without_auth(self):
        for campaign in get_campaigns():
            if is_institution_login(campaign):
                continue
            # campaign register: user without auth
            next_url = campaign_url_for(campaign)
            data = login_and_register_handler(self.no_auth, login=False, campaign=campaign, next_url=next_url)
            assert data.get('status_code') == http_status.HTTP_200_OK
            if is_native_login(campaign):
                # native campaign: prereg and erpc
                assert data.get('next_url') == next_url
            elif is_proxy_login(campaign):
                # proxy campaign: preprints and branded ones
                assert data.get('next_url') == web_url_for('auth_login', next= next_url, _absolute=True)

    def test_invalid_campaign_login_without_auth(self):
        data = login_and_register_handler(
            self.no_auth,
            login=True,
            campaign=self.invalid_campaign,
            next_url=self.next_url
        )
        redirect_url = web_url_for('auth_login', campaigns=None, next=self.next_url)
        assert data['status_code'] == http_status.HTTP_302_FOUND
        assert data['next_url'] == redirect_url
        assert data['campaign'] is None

    def test_invalid_campaign_register_without_auth(self):
        data = login_and_register_handler(
            self.no_auth,
            login=False,
            campaign=self.invalid_campaign,
            next_url=self.next_url
        )
        redirect_url = web_url_for('auth_register', campaigns=None, next=self.next_url)
        assert data['status_code'] == http_status.HTTP_302_FOUND
        assert data['next_url'] == redirect_url
        assert data['campaign'] is None

    # The following two tests handles the special case for `claim_user_registered`
    # When an authenticated user clicks the claim confirmation clink, there are two ways to trigger this flow:
    # 1. If the authenticated user is already a contributor to the project, OSF will ask the user to sign out
    #    by providing a "logout" link.
    # 2. If the authenticated user is not a contributor but decides not to claim contributor under this account,
    #    OSF provides a link "not <username>?" for the user to logout.
    # Both links will land user onto the register page with "MUST LOGIN" push notification.
    def test_register_logout_flag_with_auth(self):
        # when user click the "logout" or "not <username>?" link, first step is to log user out
        data = login_and_register_handler(self.auth, login=False, campaign=None, next_url=self.next_url, logout=True)
        assert data.get('status_code') == 'auth_logout'
        assert data.get('next_url') == self.next_url

    def test_register_logout_flage_without(self):
        # the second step is to land user on register page with "MUST LOGIN" warning
        data = login_and_register_handler(self.no_auth, login=False, campaign=None, next_url=self.next_url, logout=True)
        assert data.get('status_code') == http_status.HTTP_200_OK
        assert data.get('next_url') == self.next_url
        assert data.get('must_login_warning')


class TestAuthLogout(OsfTestCase):

    def setUp(self):
        super().setUp()
        self.goodbye_url = web_url_for('goodbye', _absolute=True)
        self.redirect_url = web_url_for('forgot_password_get', _absolute=True)
        self.valid_next_url = web_url_for('dashboard', _absolute=True)
        self.invalid_next_url = 'http://localhost:1234/abcde'
        self.auth_user = AuthUserFactory()

    def tearDown(self):
        super().tearDown()
        OSFUser.objects.all().delete()
        assert OSFUser.objects.count() == 0

    def test_logout_with_valid_next_url_logged_in(self):
        logout_url = web_url_for('auth_logout', _absolute=True, next=self.valid_next_url)
        resp = self.app.get(logout_url, auth=self.auth_user.auth)
        assert resp.status_code == http_status.HTTP_302_FOUND
        assert cas.get_logout_url(logout_url) == resp.headers['Location']

    def test_logout_with_valid_next_url_logged_out(self):
        logout_url = web_url_for('auth_logout', _absolute=True, next=self.valid_next_url)
        resp = self.app.get(logout_url, auth=None)
        assert resp.status_code == http_status.HTTP_302_FOUND
        assert self.valid_next_url == resp.headers['Location']

    def test_logout_with_invalid_next_url_logged_in(self):
        logout_url = web_url_for('auth_logout', _absolute=True, next=self.invalid_next_url)
        resp = self.app.get(logout_url, auth=self.auth_user.auth)
        assert resp.status_code == http_status.HTTP_302_FOUND
        assert cas.get_logout_url(self.goodbye_url) == resp.headers['Location']

    def test_logout_with_invalid_next_url_logged_out(self):
        logout_url = web_url_for('auth_logout', _absolute=True, next=self.invalid_next_url)
        resp = self.app.get(logout_url, auth=None)
        assert resp.status_code == http_status.HTTP_302_FOUND
        assert cas.get_logout_url(self.goodbye_url) == resp.headers['Location']

    def test_logout_with_redirect_url(self):
        logout_url = web_url_for('auth_logout', _absolute=True, redirect_url=self.redirect_url)
        resp = self.app.get(logout_url, auth=self.auth_user.auth)
        assert resp.status_code == http_status.HTTP_302_FOUND
        assert cas.get_logout_url(self.redirect_url) == resp.headers['Location']

    def test_logout_with_no_parameter(self):
        logout_url = web_url_for('auth_logout', _absolute=True)
        resp = self.app.get(logout_url, auth=None)
        assert resp.status_code == http_status.HTTP_302_FOUND
        assert cas.get_logout_url(self.goodbye_url) == resp.headers['Location']


class TestExternalAuthViews(OsfTestCase):

    def setUp(self):
        super().setUp()
        name, email = fake.name(), fake_email()
        self.provider_id = fake.ean()
        external_identity = {
            'orcid': {
                self.provider_id: 'CREATE'
            }
        }
        self.user = OSFUser.create_unconfirmed(
            username=email,
            password=str(fake.password()),
            fullname=name,
            external_identity=external_identity,
        )
        self.user.save()
        self.auth = Auth(self.user)

    def test_external_login_email_get_with_invalid_session(self):
        url = web_url_for('external_login_email_get')
        resp = self.app.get(url, expect_errors=True)
        assert resp.status_code == 401

    def test_external_login_confirm_email_get_with_another_user_logged_in(self):
        another_user = AuthUserFactory()
        url = self.user.get_confirmation_url(self.user.username, external_id_provider='orcid', destination='dashboard')
        res = self.app.get(url, auth=another_user.auth)
        assert res.status_code == 302, 'redirects to cas logout'
        assert '/logout?service=' in res.location
        assert url in res.location

    def test_external_login_confirm_email_get_without_destination(self):
        url = self.user.get_confirmation_url(self.user.username, external_id_provider='orcid')
        res = self.app.get(url, auth=self.auth, expect_errors=True)
        assert res.status_code == 400, 'bad request'

    @mock.patch('website.mails.send_mail')
    def test_external_login_confirm_email_get_create(self, mock_welcome):
        assert not self.user.is_registered
        url = self.user.get_confirmation_url(self.user.username, external_id_provider='orcid', destination='dashboard')
        res = self.app.get(url, auth=self.auth)
        assert res.status_code == 302, 'redirects to cas login'
        assert '/login?service=' in res.location
        assert 'new=true' in res.location

        assert mock_welcome.call_count == 1

        self.user.reload()
        assert self.user.external_identity['orcid'][self.provider_id] == 'VERIFIED'
        assert self.user.is_registered
        assert self.user.has_usable_password()

    @mock.patch('website.mails.send_mail')
    def test_external_login_confirm_email_get_link(self, mock_link_confirm):
        self.user.external_identity['orcid'][self.provider_id] = 'LINK'
        self.user.save()
        assert not self.user.is_registered
        url = self.user.get_confirmation_url(self.user.username, external_id_provider='orcid', destination='dashboard')
        res = self.app.get(url, auth=self.auth)
        assert res.status_code == 302, 'redirects to cas login'
        assert '/login?service=' in res.location
        assert 'new=true' not in res.location

        assert mock_link_confirm.call_count == 1

        self.user.reload()
        assert self.user.external_identity['orcid'][self.provider_id] == 'VERIFIED'
        assert self.user.is_registered
        assert self.user.has_usable_password()

    @mock.patch('website.mails.send_mail')
    def test_external_login_confirm_email_get_duped_id(self, mock_confirm):
        dupe_user = UserFactory(external_identity={'orcid': {self.provider_id: 'CREATE'}})
        assert dupe_user.external_identity == self.user.external_identity
        url = self.user.get_confirmation_url(self.user.username, external_id_provider='orcid', destination='dashboard')
        res = self.app.get(url, auth=self.auth)
        assert res.status_code == 302, 'redirects to cas login'
        assert '/login?service=' in res.location

        assert mock_confirm.call_count == 1

        self.user.reload()
        dupe_user.reload()

        assert self.user.external_identity['orcid'][self.provider_id] == 'VERIFIED'
        assert dupe_user.external_identity == {}

    @mock.patch('website.mails.send_mail')
    def test_external_login_confirm_email_get_duping_id(self, mock_confirm):
        dupe_user = UserFactory(external_identity={'orcid': {self.provider_id: 'VERIFIED'}})
        url = self.user.get_confirmation_url(self.user.username, external_id_provider='orcid', destination='dashboard')
        res = self.app.get(url, auth=self.auth, expect_errors=True)
        assert res.status_code == 403, 'only allows one user to link an id'

        assert mock_confirm.call_count == 0

        self.user.reload()
        dupe_user.reload()

        assert dupe_user.external_identity['orcid'][self.provider_id] == 'VERIFIED'
        assert self.user.external_identity == {}

    def test_ensure_external_identity_uniqueness_unverified(self):
        dupe_user = UserFactory(external_identity={'orcid': {self.provider_id: 'CREATE'}})
        assert dupe_user.external_identity == self.user.external_identity

        ensure_external_identity_uniqueness('orcid', self.provider_id, self.user)

        dupe_user.reload()
        self.user.reload()

        assert dupe_user.external_identity == {}
        assert self.user.external_identity == {'orcid': {self.provider_id: 'CREATE'}}

    def test_ensure_external_identity_uniqueness_verified(self):
        dupe_user = UserFactory(external_identity={'orcid': {self.provider_id: 'VERIFIED'}})
        assert dupe_user.external_identity == {'orcid': {self.provider_id: 'VERIFIED'}}
        assert dupe_user.external_identity != self.user.external_identity

        with pytest.raises(ValidationError):
            ensure_external_identity_uniqueness('orcid', self.provider_id, self.user)

        dupe_user.reload()
        self.user.reload()

        assert dupe_user.external_identity == {'orcid': {self.provider_id: 'VERIFIED'}}
        assert self.user.external_identity == {}

    def test_ensure_external_identity_uniqueness_multiple(self):
        dupe_user = UserFactory(external_identity={'orcid': {self.provider_id: 'CREATE'}})
        assert dupe_user.external_identity == self.user.external_identity

        ensure_external_identity_uniqueness('orcid', self.provider_id)

        dupe_user.reload()
        self.user.reload()

        assert dupe_user.external_identity == {}
        assert self.user.external_identity == {}

# TODO: Use mock add-on
class TestAddonUserViews(OsfTestCase):

    def setUp(self):
        super().setUp()
        self.user = AuthUserFactory()

    def test_choose_addons_add(self):
        """Add add-ons; assert that add-ons are attached to project.

        """
        url = '/api/v1/settings/addons/'
        self.app.post_json(
            url,
            {'github': True},
            auth=self.user.auth,
        ).maybe_follow()
        self.user.reload()
        assert self.user.get_addon('github')

    def test_choose_addons_remove(self):
        # Add, then delete, add-ons; assert that add-ons are not attached to
        # project.
        url = '/api/v1/settings/addons/'
        self.app.post_json(
            url,
            {'github': True},
            auth=self.user.auth,
        ).maybe_follow()
        self.app.post_json(
            url,
            {'github': False},
            auth=self.user.auth
        ).maybe_follow()
        self.user.reload()
        assert not self.user.get_addon('github')


@pytest.mark.enable_enqueue_task
class TestConfigureMailingListViews(OsfTestCase):

    @classmethod
    def setUpClass(cls):
        super().setUpClass()
        cls._original_enable_email_subscriptions = settings.ENABLE_EMAIL_SUBSCRIPTIONS
        settings.ENABLE_EMAIL_SUBSCRIPTIONS = True

    def test_user_unsubscribe_and_subscribe_help_mailing_list(self):
        user = AuthUserFactory()
        url = api_url_for('user_choose_mailing_lists')
        payload = {settings.OSF_HELP_LIST: False}
        res = self.app.post_json(url, payload, auth=user.auth)
        user.reload()

        assert not user.osf_mailing_lists[settings.OSF_HELP_LIST]

        payload = {settings.OSF_HELP_LIST: True}
        res = self.app.post_json(url, payload, auth=user.auth)
        user.reload()

        assert user.osf_mailing_lists[settings.OSF_HELP_LIST]

    def test_get_notifications(self):
        user = AuthUserFactory()
        mailing_lists = dict(list(user.osf_mailing_lists.items()) + list(user.mailchimp_mailing_lists.items()))
        url = api_url_for('user_notifications')
        res = self.app.get(url, auth=user.auth)
        assert mailing_lists == res.json['mailing_lists']

    def test_osf_help_mails_subscribe(self):
        user = UserFactory()
        user.osf_mailing_lists[settings.OSF_HELP_LIST] = False
        user.save()
        update_osf_help_mails_subscription(user, True)
        assert user.osf_mailing_lists[settings.OSF_HELP_LIST]

    def test_osf_help_mails_unsubscribe(self):
        user = UserFactory()
        user.osf_mailing_lists[settings.OSF_HELP_LIST] = True
        user.save()
        update_osf_help_mails_subscription(user, False)
        assert not user.osf_mailing_lists[settings.OSF_HELP_LIST]

    @unittest.skipIf(settings.USE_CELERY, 'Subscription must happen synchronously for this test')
    @mock.patch('website.mailchimp_utils.get_mailchimp_api')
    def test_user_choose_mailing_lists_updates_user_dict(self, mock_get_mailchimp_api):
        user = AuthUserFactory()
        list_name = MAILCHIMP_GENERAL_LIST
        mock_client = mock.MagicMock()
        mock_get_mailchimp_api.return_value = mock_client
        mock_client.lists.get.return_value = {'id': 1, 'list_name': list_name}
        list_id = mailchimp_utils.get_list_id_from_name(list_name)

        payload = {settings.MAILCHIMP_GENERAL_LIST: True}
        url = api_url_for('user_choose_mailing_lists')
        res = self.app.post_json(url, payload, auth=user.auth)
        # the test app doesn't have celery handlers attached, so we need to call this manually.
        handlers.celery_teardown_request()
        user.reload()

        # check user.mailing_lists is updated
        assert user.mailchimp_mailing_lists[settings.MAILCHIMP_GENERAL_LIST]
        assert user.mailchimp_mailing_lists[settings.MAILCHIMP_GENERAL_LIST] == payload[settings.MAILCHIMP_GENERAL_LIST]

        # check that user is subscribed
        mock_client.lists.members.create_or_update.assert_called()

    def test_get_mailchimp_get_endpoint_returns_200(self):
        url = api_url_for('mailchimp_get_endpoint')
        res = self.app.get(url)
        assert res.status_code == 200

    @mock.patch('website.mailchimp_utils.get_mailchimp_api')
    def test_mailchimp_webhook_subscribe_action_does_not_change_user(self, mock_get_mailchimp_api):
        """ Test that 'subscribe' actions sent to the OSF via mailchimp
            webhooks update the OSF database.
        """
        list_id = '12345'
        list_name = MAILCHIMP_GENERAL_LIST
        mock_client = mock.MagicMock()
        mock_get_mailchimp_api.return_value = mock_client
        mock_client.lists.get.return_value = {'id': list_id, 'name': list_name}

        # user is not subscribed to a list
        user = AuthUserFactory()
        user.mailchimp_mailing_lists = {MAILCHIMP_GENERAL_LIST: False}
        user.save()

        # user subscribes and webhook sends request to OSF
        data = {
            'type': 'subscribe',
            'data[list_id]': list_id,
            'data[email]': user.username
        }
        url = api_url_for('sync_data_from_mailchimp') + '?key=' + settings.MAILCHIMP_WEBHOOK_SECRET_KEY
        res = self.app.post(url,
                            data,
                            content_type='application/x-www-form-urlencoded',
                            auth=user.auth)

        # user field is updated on the OSF
        user.reload()
        assert user.mailchimp_mailing_lists[list_name]

    @mock.patch('website.mailchimp_utils.get_mailchimp_api')
    def test_mailchimp_webhook_profile_action_does_not_change_user(self, mock_get_mailchimp_api):
        """ Test that 'profile' actions sent to the OSF via mailchimp
            webhooks do not cause any database changes.
        """
        list_id = '12345'
        list_name = 'OSF General'
        mock_client = mock.MagicMock()
        mock_get_mailchimp_api.return_value = mock_client
        mock_client.lists.list.return_value = {'data': [{'id': list_id, 'name': list_name}]}

        # user is subscribed to a list
        user = AuthUserFactory()
        user.mailchimp_mailing_lists = {'OSF General': True}
        user.save()

        # user hits subscribe again, which will update the user's existing info on mailchimp
        # webhook sends request (when configured to update on changes made through the API)
        data = {
            'type': 'profile',
            'data[list_id]': list_id,
            'data[email]': user.username
        }
        url = api_url_for('sync_data_from_mailchimp') + '?key=' + settings.MAILCHIMP_WEBHOOK_SECRET_KEY
        res = self.app.post(url,
                            data,
                            content_type='application/x-www-form-urlencoded',
                            auth=user.auth)

        # user field does not change
        user.reload()
        assert user.mailchimp_mailing_lists[list_name]

    @mock.patch('website.mailchimp_utils.get_mailchimp_api')
    def test_sync_data_from_mailchimp_unsubscribes_user(self, mock_get_mailchimp_api):
        list_id = '12345'
        list_name = 'OSF General'
        mock_client = mock.MagicMock()
        mock_get_mailchimp_api.return_value = mock_client
        mock_client.lists.get.return_value = {'id': list_id, 'name': list_name}

        # user is subscribed to a list
        user = AuthUserFactory()
        user.mailchimp_mailing_lists = {'OSF General': True}
        user.save()

        # user unsubscribes through mailchimp and webhook sends request
        data = {
            'type': 'unsubscribe',
            'data[list_id]': list_id,
            'data[email]': user.username
        }
        url = api_url_for('sync_data_from_mailchimp') + '?key=' + settings.MAILCHIMP_WEBHOOK_SECRET_KEY
        res = self.app.post(url,
                            data,
                            content_type='application/x-www-form-urlencoded',
                            auth=user.auth)

        # user field is updated on the OSF
        user.reload()
        assert not user.mailchimp_mailing_lists[list_name]

    def test_sync_data_from_mailchimp_fails_without_secret_key(self):
        user = AuthUserFactory()
        payload = {'values': {'type': 'unsubscribe',
                              'data': {'list_id': '12345',
                                       'email': 'freddie@cos.io'}}}
        url = api_url_for('sync_data_from_mailchimp')
        res = self.app.post_json(url, payload, auth=user.auth, expect_errors=True)
        assert res.status_code == http_status.HTTP_401_UNAUTHORIZED

    @classmethod
    def tearDownClass(cls):
        super().tearDownClass()
        settings.ENABLE_EMAIL_SUBSCRIPTIONS = cls._original_enable_email_subscriptions

# TODO: Move to OSF Storage
class TestFileViews(OsfTestCase):

    def setUp(self):
        super().setUp()
        self.user = AuthUserFactory()
        self.project = ProjectFactory(creator=self.user, is_public=True)
        self.project.add_contributor(self.user)
        self.project.save()

    def test_grid_data(self):
        url = self.project.api_url_for('grid_data')
        res = self.app.get(url, auth=self.user.auth).maybe_follow()
        assert res.status_code == http_status.HTTP_200_OK
        expected = rubeus.to_hgrid(self.project, auth=Auth(self.user))
        data = res.json['data']
        assert len(data) == len(expected)


class TestTagViews(OsfTestCase):

    def setUp(self):
        super().setUp()
        self.user = AuthUserFactory()
        self.project = ProjectFactory(creator=self.user)

    @unittest.skip('Tags endpoint disabled for now.')
    def test_tag_get_returns_200(self):
        url = web_url_for('project_tag', tag='foo')
        res = self.app.get(url)
        assert res.status_code == 200


class TestReorderComponents(OsfTestCase):

    def setUp(self):
        super().setUp()
        self.creator = AuthUserFactory()
        self.contrib = AuthUserFactory()
        # Project is public
        self.project = ProjectFactory.create(creator=self.creator, is_public=True)
        self.project.add_contributor(self.contrib, auth=Auth(self.creator))

        # subcomponent that only creator can see
        self.public_component = NodeFactory(creator=self.creator, is_public=True)
        self.private_component = NodeFactory(creator=self.creator, is_public=False)
        NodeRelation.objects.create(parent=self.project, child=self.public_component)
        NodeRelation.objects.create(parent=self.project, child=self.private_component)

        self.project.save()

    # https://github.com/CenterForOpenScience/openscienceframework.org/issues/489
    def test_reorder_components_with_private_component(self):

        # contrib tries to reorder components
        payload = {
            'new_list': [
                f'{self.private_component._id}',
                f'{self.public_component._id}',
            ]
        }
        url = self.project.api_url_for('project_reorder_components')
        res = self.app.post_json(url, payload, auth=self.contrib.auth)
        assert res.status_code == 200


class TestWikiWidgetViews(OsfTestCase):

    def setUp(self):
        super().setUp()

        # project with no home wiki page
        self.project = ProjectFactory()
        self.read_only_contrib = AuthUserFactory()
        self.project.add_contributor(self.read_only_contrib, permissions=permissions.READ)
        self.noncontributor = AuthUserFactory()

        # project with no home wiki content
        self.project2 = ProjectFactory(creator=self.project.creator)
        self.project2.add_contributor(self.read_only_contrib, permissions=permissions.READ)
        WikiPage.objects.create_for_node(self.project2, 'home', '', Auth(self.project.creator))

    def test_show_wiki_for_contributors_when_no_wiki_or_content(self):
        assert _should_show_wiki_widget(self.project, self.project.creator)
        assert _should_show_wiki_widget(self.project2, self.project.creator)

    def test_show_wiki_is_false_for_read_contributors_when_no_wiki_or_content(self):
        assert not _should_show_wiki_widget(self.project, self.read_only_contrib)
        assert not _should_show_wiki_widget(self.project2, self.read_only_contrib)

    def test_show_wiki_is_false_for_noncontributors_when_no_wiki_or_content(self):
        assert not _should_show_wiki_widget(self.project, None)

    def test_show_wiki_for_osf_group_members(self):
        group = OSFGroupFactory(creator=self.noncontributor)
        self.project.add_osf_group(group, permissions.READ)
        assert not _should_show_wiki_widget(self.project, self.noncontributor)
        assert not _should_show_wiki_widget(self.project2, self.noncontributor)

        self.project.remove_osf_group(group)
        self.project.add_osf_group(group, permissions.WRITE)
        assert _should_show_wiki_widget(self.project, self.noncontributor)
        assert not _should_show_wiki_widget(self.project2, self.noncontributor)


@pytest.mark.enable_implicit_clean
@pytest.mark.enable_bookmark_creation
class TestProjectCreation(OsfTestCase):

    def setUp(self):
        super().setUp()
        self.creator = AuthUserFactory()
        self.url = api_url_for('project_new_post')
        self.user1 = AuthUserFactory()
        self.user2 = AuthUserFactory()
        self.project = ProjectFactory(creator=self.user1)
        self.project.add_contributor(self.user2, auth=Auth(self.user1))
        self.project.save()

    def tearDown(self):
        super().tearDown()

    def test_needs_title(self):
        res = self.app.post_json(self.url, {}, auth=self.creator.auth, expect_errors=True)
        assert res.status_code == 400

    def test_create_component_strips_html(self):
        user = AuthUserFactory()
        project = ProjectFactory(creator=user)
        url = web_url_for('project_new_node', pid=project._id)
        post_data = {'title': '<b>New <blink>Component</blink> Title</b>', 'category': ''}
        request = self.app.post(url, post_data, auth=user.auth).follow()
        project.reload()
        child = project.nodes[0]
        # HTML has been stripped
        assert child.title == 'New Component Title'

    def test_strip_html_from_title(self):
        payload = {
            'title': 'no html <b>here</b>'
        }
        res = self.app.post_json(self.url, payload, auth=self.creator.auth)
        node = AbstractNode.load(res.json['projectUrl'].replace('/', ''))
        assert node
        assert 'no html here' == node.title

    def test_only_needs_title(self):
        payload = {
            'title': 'Im a real title'
        }
        res = self.app.post_json(self.url, payload, auth=self.creator.auth)
        assert res.status_code == 201

    def test_title_must_be_one_long(self):
        payload = {
            'title': ''
        }
        res = self.app.post_json(
            self.url, payload, auth=self.creator.auth, expect_errors=True)
        assert res.status_code == 400

    def test_title_must_be_less_than_200(self):
        payload = {
            'title': ''.join([str(x) for x in range(0, 250)])
        }
        res = self.app.post_json(
            self.url, payload, auth=self.creator.auth, expect_errors=True)
        assert res.status_code == 400

    def test_fails_to_create_project_with_whitespace_title(self):
        payload = {
            'title': '   '
        }
        res = self.app.post_json(
            self.url, payload, auth=self.creator.auth, expect_errors=True)
        assert res.status_code == 400

    def test_creates_a_project(self):
        payload = {
            'title': 'Im a real title'
        }
        res = self.app.post_json(self.url, payload, auth=self.creator.auth)
        assert res.status_code == 201
        node = AbstractNode.load(res.json['projectUrl'].replace('/', ''))
        assert node
        assert node.title == 'Im a real title'

    def test_create_component_add_contributors_admin(self):
        url = web_url_for('project_new_node', pid=self.project._id)
        post_data = {'title': 'New Component With Contributors Title', 'category': '', 'inherit_contributors': True}
        res = self.app.post(url, post_data, auth=self.user1.auth)
        self.project.reload()
        child = self.project.nodes[0]
        assert child.title == 'New Component With Contributors Title'
        assert self.user1 in child.contributors
        assert self.user2 in child.contributors
        # check redirect url
        assert '/contributors/' in res.location

    def test_create_component_with_contributors_read_write(self):
        url = web_url_for('project_new_node', pid=self.project._id)
        non_admin = AuthUserFactory()
        read_user = AuthUserFactory()
        group = OSFGroupFactory(creator=read_user)
        self.project.add_contributor(non_admin, permissions=permissions.WRITE)
        self.project.add_contributor(read_user, permissions=permissions.READ)
        self.project.add_osf_group(group, permissions.ADMIN)
        self.project.save()
        post_data = {'title': 'New Component With Contributors Title', 'category': '', 'inherit_contributors': True}
        res = self.app.post(url, post_data, auth=non_admin.auth)
        self.project.reload()
        child = self.project.nodes[0]
        assert child.title == 'New Component With Contributors Title'
        assert non_admin in child.contributors
        assert self.user1 in child.contributors
        assert self.user2 in child.contributors
        assert read_user in child.contributors
        assert child.has_permission(non_admin, permissions.ADMIN) is True
        assert child.has_permission(non_admin, permissions.WRITE) is True
        assert child.has_permission(non_admin, permissions.READ) is True
        # read_user was a read contrib on the parent, but was an admin group member
        # read contrib perms copied over
        assert child.has_permission(read_user, permissions.ADMIN) is False
        assert child.has_permission(read_user, permissions.WRITE) is False
        assert child.has_permission(read_user, permissions.READ) is True
        # User creating the component was not a manager on the group
        assert group not in child.osf_groups
        # check redirect url
        assert '/contributors/' in res.location

    def test_group_copied_over_to_component_if_manager(self):
        url = web_url_for('project_new_node', pid=self.project._id)
        non_admin = AuthUserFactory()
        write_user = AuthUserFactory()
        group = OSFGroupFactory(creator=write_user)
        self.project.add_contributor(non_admin, permissions=permissions.WRITE)
        self.project.add_contributor(write_user, permissions=permissions.WRITE)
        self.project.add_osf_group(group, permissions.ADMIN)
        self.project.save()
        post_data = {'title': 'New Component With Contributors Title', 'category': '', 'inherit_contributors': True}
        res = self.app.post(url, post_data, auth=write_user.auth)
        self.project.reload()
        child = self.project.nodes[0]
        assert child.title == 'New Component With Contributors Title'
        assert non_admin in child.contributors
        assert self.user1 in child.contributors
        assert self.user2 in child.contributors
        assert write_user in child.contributors
        assert child.has_permission(non_admin, permissions.ADMIN) is False
        assert child.has_permission(non_admin, permissions.WRITE) is True
        assert child.has_permission(non_admin, permissions.READ) is True
        # Component creator gets admin
        assert child.has_permission(write_user, permissions.ADMIN) is True
        assert child.has_permission(write_user, permissions.WRITE) is True
        assert child.has_permission(write_user, permissions.READ) is True
        # User creating the component was a manager of the group, so group copied
        assert group in child.osf_groups
        # check redirect url
        assert '/contributors/' in res.location

    def test_create_component_with_contributors_read(self):
        url = web_url_for('project_new_node', pid=self.project._id)
        non_admin = AuthUserFactory()
        self.project.add_contributor(non_admin, permissions=permissions.READ)
        self.project.save()
        post_data = {'title': 'New Component With Contributors Title', 'category': '', 'inherit_contributors': True}
        res = self.app.post(url, post_data, auth=non_admin.auth, expect_errors=True)
        assert res.status_code == 403

    def test_create_component_add_no_contributors(self):
        url = web_url_for('project_new_node', pid=self.project._id)
        post_data = {'title': 'New Component With Contributors Title', 'category': ''}
        res = self.app.post(url, post_data, auth=self.user1.auth)
        self.project.reload()
        child = self.project.nodes[0]
        assert child.title == 'New Component With Contributors Title'
        assert self.user1 in child.contributors
        assert self.user2 not in child.contributors
        # check redirect url
        assert '/contributors/' not in res.location

    def test_new_project_returns_serialized_node_data(self):
        payload = {
            'title': 'Im a real title'
        }
        res = self.app.post_json(self.url, payload, auth=self.creator.auth)
        assert res.status_code == 201
        node = res.json['newNode']
        assert node
        assert node['title'] == 'Im a real title'

    def test_description_works(self):
        payload = {
            'title': 'Im a real title',
            'description': 'I describe things!'
        }
        res = self.app.post_json(self.url, payload, auth=self.creator.auth)
        assert res.status_code == 201
        node = AbstractNode.load(res.json['projectUrl'].replace('/', ''))
        assert node
        assert node.description == 'I describe things!'

    def test_can_template(self):
        other_node = ProjectFactory(creator=self.creator)
        payload = {
            'title': 'Im a real title',
            'template': other_node._id
        }
        res = self.app.post_json(self.url, payload, auth=self.creator.auth)
        assert res.status_code == 201
        node = AbstractNode.load(res.json['projectUrl'].replace('/', ''))
        assert node
        assert node.template_node == other_node

    def test_project_before_template_no_addons(self):
        project = ProjectFactory()
        res = self.app.get(project.api_url_for('project_before_template'), auth=project.creator.auth)
        assert res.json['prompts'] == []

    def test_project_before_template_with_addons(self):
        project = ProjectWithAddonFactory(addon='box')
        res = self.app.get(project.api_url_for('project_before_template'), auth=project.creator.auth)
        assert 'Box' in res.json['prompts']

    def test_project_new_from_template_non_user(self):
        project = ProjectFactory()
        url = api_url_for('project_new_from_template', nid=project._id)
        res = self.app.post(url, auth=None)
        assert res.status_code == 302
        res2 = res.follow(expect_errors=True)
        assert res2.status_code == 308
        assert res2.request.path == '/login'

    def test_project_new_from_template_public_non_contributor(self):
        non_contributor = AuthUserFactory()
        project = ProjectFactory(is_public=True)
        url = api_url_for('project_new_from_template', nid=project._id)
        res = self.app.post(url, auth=non_contributor.auth)
        assert res.status_code == 201

    def test_project_new_from_template_contributor(self):
        contributor = AuthUserFactory()
        project = ProjectFactory(is_public=False)
        project.add_contributor(contributor)
        project.save()

        url = api_url_for('project_new_from_template', nid=project._id)
        res = self.app.post(url, auth=contributor.auth)
        assert res.status_code == 201


class TestUnconfirmedUserViews(OsfTestCase):

    def test_can_view_profile(self):
        user = UnconfirmedUserFactory()
        url = web_url_for('profile_view_id', uid=user._id)
        res = self.app.get(url, expect_errors=True)
        assert res.status_code == http_status.HTTP_400_BAD_REQUEST

class TestStaticFileViews(OsfTestCase):

    def test_robots_dot_txt(self):
        res = self.app.get('/robots.txt')
        assert res.status_code == 200
        assert 'User-agent' in res
        assert 'html' in res.headers['Content-Type']

    def test_favicon(self):
        res = self.app.get('/favicon.ico')
        assert res.status_code == 200
        assert 'image/vnd.microsoft.icon' in res.headers['Content-Type']

    def test_getting_started_page(self):
        res = self.app.get('/getting-started/')
        assert res.status_code == 302
        assert res.location == 'https://help.osf.io/article/342-getting-started-on-the-osf'
    def test_help_redirect(self):
        res = self.app.get('/help/')
        assert res.status_code == 302


class TestUserConfirmSignal(OsfTestCase):

    def test_confirm_user_signal_called_when_user_claims_account(self):
        unclaimed_user = UnconfirmedUserFactory()
        # unclaimed user has been invited to a project.
        referrer = UserFactory()
        project = ProjectFactory(creator=referrer)
        unclaimed_user.add_unclaimed_record(project, referrer, 'foo', email=fake_email())
        unclaimed_user.save()

        token = unclaimed_user.get_unclaimed_record(project._primary_key)['token']
        with capture_signals() as mock_signals:
            url = web_url_for('claim_user_form', pid=project._id, uid=unclaimed_user._id, token=token)
            payload = {'username': unclaimed_user.username,
                       'password': 'password',
                       'password2': 'password'}
            res = self.app.post(url, payload)
            assert res.status_code == 302

        assert mock_signals.signals_sent() == {auth.signals.user_confirmed}

    def test_confirm_user_signal_called_when_user_confirms_email(self):
        unconfirmed_user = UnconfirmedUserFactory()
        unconfirmed_user.save()

        # user goes to email confirmation link
        token = unconfirmed_user.get_confirmation_token(unconfirmed_user.username)
        with capture_signals() as mock_signals:
            url = web_url_for('confirm_email_get', uid=unconfirmed_user._id, token=token)
            res = self.app.get(url)
            assert res.status_code == 302

        assert mock_signals.signals_sent() == {auth.signals.user_confirmed}


# copied from tests/test_comments.py
class TestCommentViews(OsfTestCase):

    def setUp(self):
        super().setUp()
        self.project = ProjectFactory(is_public=True)
        self.user = AuthUserFactory()
        self.project.add_contributor(self.user)
        self.project.save()
        self.user.save()

    def test_view_project_comments_updates_user_comments_view_timestamp(self):
        url = self.project.api_url_for('update_comments_timestamp')
        res = self.app.put_json(url, {
            'page': 'node',
            'rootId': self.project._id
        }, auth=self.user.auth)
        self.user.reload()

        user_timestamp = self.user.comments_viewed_timestamp[self.project._id]
        view_timestamp = timezone.now()
        assert_datetime_equal(user_timestamp, view_timestamp)

    def test_confirm_non_contrib_viewers_dont_have_pid_in_comments_view_timestamp(self):
        non_contributor = AuthUserFactory()
        url = self.project.api_url_for('update_comments_timestamp')
        res = self.app.put_json(url, {
            'page': 'node',
            'rootId': self.project._id
        }, auth=self.user.auth)

        non_contributor.reload()
        assert self.project._id not in non_contributor.comments_viewed_timestamp

    def test_view_comments_updates_user_comments_view_timestamp_files(self):
        osfstorage = self.project.get_addon('osfstorage')
        root_node = osfstorage.get_root()
        test_file = root_node.append_file('test_file')
        test_file.create_version(self.user, {
            'object': '06d80e',
            'service': 'cloud',
            osfstorage_settings.WATERBUTLER_RESOURCE: 'osf',
        }, {
            'size': 1337,
            'contentType': 'img/png'
        }).save()

        url = self.project.api_url_for('update_comments_timestamp')
        res = self.app.put_json(url, {
            'page': 'files',
            'rootId': test_file._id
        }, auth=self.user.auth)
        self.user.reload()

        user_timestamp = self.user.comments_viewed_timestamp[test_file._id]
        view_timestamp = timezone.now()
        assert_datetime_equal(user_timestamp, view_timestamp)

        # Regression test for https://openscience.atlassian.net/browse/OSF-5193
        # moved from tests/test_comments.py
        def test_find_unread_includes_edited_comments(self):
            project = ProjectFactory()
            user = AuthUserFactory()
            project.add_contributor(user, save=True)
            comment = CommentFactory(node=project, user=project.creator)
            n_unread = Comment.find_n_unread(user=user, node=project, page='node')
            assert n_unread == 1

            url = project.api_url_for('update_comments_timestamp')
            payload = {'page': 'node', 'rootId': project._id}
            self.app.put_json(url, payload, auth=user.auth)
            user.reload()
            n_unread = Comment.find_n_unread(user=user, node=project, page='node')
            assert n_unread == 0

            # Edit previously read comment
            comment.edit(
                auth=Auth(project.creator),
                content='edited',
                save=True
            )
            n_unread = Comment.find_n_unread(user=user, node=project, page='node')
            assert n_unread == 1


class TestResetPassword(OsfTestCase):

    def setUp(self):
        super().setUp()
        self.user = AuthUserFactory()
        self.another_user = AuthUserFactory()
        self.osf_key_v2 = core.generate_verification_key(verification_type='password')
        self.user.verification_key_v2 = self.osf_key_v2
        self.user.verification_key = None
        self.user.save()
        self.get_url = web_url_for(
            'reset_password_get',
            uid=self.user._id,
            token=self.osf_key_v2['token']
        )
        self.get_url_invalid_key = web_url_for(
            'reset_password_get',
            uid=self.user._id,
            token=core.generate_verification_key()
        )
        self.get_url_invalid_user = web_url_for(
            'reset_password_get',
            uid=self.another_user._id,
            token=self.osf_key_v2['token']
        )

    # successfully load reset password page
    def test_reset_password_view_returns_200(self):
        res = self.app.get(self.get_url)
        assert res.status_code == 200

    # raise http 400 error
    def test_reset_password_view_raises_400(self):
        res = self.app.get(self.get_url_invalid_key, expect_errors=True)
        assert res.status_code == 400

        res = self.app.get(self.get_url_invalid_user, expect_errors=True)
        assert res.status_code == 400

        self.user.verification_key_v2['expires'] = timezone.now()
        self.user.save()
        res = self.app.get(self.get_url, expect_errors=True)
        assert res.status_code == 400

    # successfully reset password
    @pytest.mark.enable_enqueue_task
    @mock.patch('framework.auth.cas.CasClient.service_validate')
    def test_can_reset_password_if_form_success(self, mock_service_validate):
        # load reset password page and submit email
        res = self.app.get(self.get_url)
        form = res.forms['resetPasswordForm']
        form['password'] = 'newpassword'
        form['password2'] = 'newpassword'
        res = form.submit()

        # check request URL is /resetpassword with username and new verification_key_v2 token
        request_url_path = res.request.path
        assert 'resetpassword' in request_url_path
        assert self.user._id in request_url_path
        assert self.user.verification_key_v2['token'] not in request_url_path

        # check verification_key_v2 for OSF is destroyed and verification_key for CAS is in place
        self.user.reload()
        assert self.user.verification_key_v2 == {}
        assert not self.user.verification_key is None

        # check redirection to CAS login with username and the new verification_key(CAS)
        assert res.status_code == 302
        location = res.headers.get('Location')
        assert 'login?service=' in location
        assert 'username={}'.format(quote(self.user.username, safe='@')) in location
        assert f'verification_key={self.user.verification_key}' in location

        # check if password was updated
        self.user.reload()
        assert self.user.check_password('newpassword')

        # check if verification_key is destroyed after service validation
        mock_service_validate.return_value = cas.CasResponse(
            authenticated=True,
            user=self.user._id,
            attributes={'accessToken': fake.md5()}
        )
        ticket = fake.md5()
        service_url = 'http://accounts.osf.io/?ticket=' + ticket
        with run_celery_tasks():
            cas.make_response_from_ticket(ticket, service_url)
        self.user.reload()
        assert self.user.verification_key is None

    #  log users out before they land on reset password page
    def test_reset_password_logs_out_user(self):
        # visit reset password link while another user is logged in
        res = self.app.get(self.get_url, auth=self.another_user.auth)
        # check redirection to CAS logout
        assert res.status_code == 302
        location = res.headers.get('Location')
        assert 'reauth' not in location
        assert 'logout?service=' in location
        assert 'resetpassword' in location


@mock.patch('website.views.PROXY_EMBER_APPS', False)
class TestResolveGuid(OsfTestCase):
    def setUp(self):
        super().setUp()

    @mock.patch('website.views.use_ember_app')
    def test_preprint_provider_without_domain(self, mock_use_ember_app):
        provider = PreprintProviderFactory(domain='')
        preprint = PreprintFactory(provider=provider)
        url = web_url_for('resolve_guid', _guid=True, guid=preprint._id)
        res = self.app.get(url)
        mock_use_ember_app.assert_called_with()

    @mock.patch('website.views.use_ember_app')
    def test_preprint_provider_with_domain_without_redirect(self, mock_use_ember_app):
        domain = 'https://test.com/'
        provider = PreprintProviderFactory(_id='test', domain=domain, domain_redirect_enabled=False)
        preprint = PreprintFactory(provider=provider)
        url = web_url_for('resolve_guid', _guid=True, guid=preprint._id)
        res = self.app.get(url)
        mock_use_ember_app.assert_called_with()

    def test_preprint_provider_with_domain_with_redirect(self):
        domain = 'https://test.com/'
        provider = PreprintProviderFactory(_id='test', domain=domain, domain_redirect_enabled=True)
        preprint = PreprintFactory(provider=provider)
        url = web_url_for('resolve_guid', _guid=True, guid=preprint._id)
        res = self.app.get(url)

        assert_is_redirect(res)
        assert res.status_code == 301
        assert res.headers['location'] == f'{domain}{preprint._id}/'
        assert res.request.path == f'/{preprint._id}/'



    @mock.patch('website.views.use_ember_app')
    def test_preprint_provider_with_osf_domain(self, mock_use_ember_app):
        provider = PreprintProviderFactory(_id='osf', domain='https://osf.io/')
        preprint = PreprintFactory(provider=provider)
        url = web_url_for('resolve_guid', _guid=True, guid=preprint._id)
        res = self.app.get(url)
        mock_use_ember_app.assert_called_with()


class TestConfirmationViewBlockBingPreview(OsfTestCase):

    def setUp(self):

        super().setUp()
        self.user_agent = 'Mozilla/5.0 (Windows NT 6.1; WOW64) AppleWebKit/534+ (KHTML, like Gecko) BingPreview/1.0b'

    # reset password link should fail with BingPreview
    def test_reset_password_get_returns_403(self):

        user = UserFactory()
        osf_key_v2 = core.generate_verification_key(verification_type='password')
        user.verification_key_v2 = osf_key_v2
        user.verification_key = None
        user.save()

        reset_password_get_url = web_url_for(
            'reset_password_get',
            uid=user._id,
            token=osf_key_v2['token']
        )
        res = self.app.get(
            reset_password_get_url,
            expect_errors=True,
            headers={
                'User-Agent': self.user_agent,
            }
        )
        assert res.status_code == 403

    # new user confirm account should fail with BingPreview
    def test_confirm_email_get_new_user_returns_403(self):

        user = OSFUser.create_unconfirmed('unconfirmed@cos.io', 'abCD12#$', 'Unconfirmed User')
        user.save()
        confirm_url = user.get_confirmation_url('unconfirmed@cos.io', external=False)
        res = self.app.get(
            confirm_url,
            expect_errors=True,
            headers={
                'User-Agent': self.user_agent,
            }
        )
        assert res.status_code == 403

    # confirmation for adding new email should fail with BingPreview
    def test_confirm_email_add_email_returns_403(self):

        user = UserFactory()
        user.add_unconfirmed_email('unconfirmed@cos.io')
        user.save()

        confirm_url = user.get_confirmation_url('unconfirmed@cos.io', external=False) + '?logout=1'
        res = self.app.get(
            confirm_url,
            expect_errors=True,
            headers={
                'User-Agent': self.user_agent,
            }
        )
        assert res.status_code == 403

    # confirmation for merging accounts should fail with BingPreview
    def test_confirm_email_merge_account_returns_403(self):

        user = UserFactory()
        user_to_be_merged = UserFactory()
        user.add_unconfirmed_email(user_to_be_merged.username)
        user.save()

        confirm_url = user.get_confirmation_url(user_to_be_merged.username, external=False) + '?logout=1'
        res = self.app.get(
            confirm_url,
            expect_errors=True,
            headers={
                'User-Agent': self.user_agent,
            }
        )
        assert res.status_code == 403

    # confirmation for new user claiming contributor should fail with BingPreview
    def test_claim_user_form_new_user(self):

        referrer = AuthUserFactory()
        project = ProjectFactory(creator=referrer, is_public=True)
        given_name = fake.name()
        given_email = fake_email()
        user = project.add_unregistered_contributor(
            fullname=given_name,
            email=given_email,
            auth=Auth(user=referrer)
        )
        project.save()

        claim_url = user.get_claim_url(project._primary_key)
        res = self.app.get(
            claim_url,
            expect_errors=True,
            headers={
                'User-Agent': self.user_agent,
            }
        )
        assert res.status_code == 403

    # confirmation for existing user claiming contributor should fail with BingPreview
    def test_claim_user_form_existing_user(self):

        referrer = AuthUserFactory()
        project = ProjectFactory(creator=referrer, is_public=True)
        auth_user = AuthUserFactory()
        pending_user = project.add_unregistered_contributor(
            fullname=auth_user.fullname,
            email=None,
            auth=Auth(user=referrer)
        )
        project.save()
        claim_url = pending_user.get_claim_url(project._primary_key)
        res = self.app.get(
            claim_url,
            auth = auth_user.auth,
            expect_errors=True,
            headers={
                'User-Agent': self.user_agent,
            }
        )
        assert res.status_code == 403

    # account creation confirmation for ORCiD login should fail with BingPreview
    def test_external_login_confirm_email_get_create_user(self):
        name, email = fake.name(), fake_email()
        provider_id = fake.ean()
        external_identity = {
            'service': {
                provider_id: 'CREATE'
            }
        }
        user = OSFUser.create_unconfirmed(
            username=email,
            password=str(fake.password()),
            fullname=name,
            external_identity=external_identity,
        )
        user.save()
        create_url = user.get_confirmation_url(
            user.username,
            external_id_provider='service',
            destination='dashboard'
        )

        res = self.app.get(
            create_url,
            expect_errors=True,
            headers={
                'User-Agent': self.user_agent,
            }
        )
        assert res.status_code == 403

    # account linking confirmation for ORCiD login should fail with BingPreview
    def test_external_login_confirm_email_get_link_user(self):

        user = UserFactory()
        provider_id = fake.ean()
        user.external_identity = {
            'service': {
                provider_id: 'LINK'
            }
        }
        user.add_unconfirmed_email(user.username, external_identity='service')
        user.save()

        link_url = user.get_confirmation_url(
            user.username,
            external_id_provider='service',
            destination='dashboard'
        )

        res = self.app.get(
            link_url,
            expect_errors=True,
            headers={
                'User-Agent': self.user_agent,
            }
        )
        assert res.status_code == 403


if __name__ == '__main__':
    unittest.main()<|MERGE_RESOLUTION|>--- conflicted
+++ resolved
@@ -1200,26 +1200,15 @@
         with mock.patch.object(spam_tasks.requests, 'head'):
             self.user.save()
         url = api_url_for('serialize_social', uid=self.user._id)
-<<<<<<< HEAD
-        res = self.app.get(
-            url,
-            auth=user2.auth,
-        )
-        assert res.json.get('twitter') == 'howtopizza'
-        assert res.json.get('profileWebsites') == ['http://www.cos.io', 'http://www.osf.io', 'http://www.wordup.com']
-        assert res.json.get('github') is None
-        assert not res.json['editable']
-=======
         with mock.patch.object(spam_tasks.requests, 'head'):
             res = self.app.get(
                 url,
                 auth=user2.auth,
             )
-        assert_equal(res.json.get('twitter'), 'howtopizza')
-        assert_equal(res.json.get('profileWebsites'), ['http://www.cos.io', 'http://www.osf.io', 'http://www.wordup.com'])
-        assert_true(res.json.get('github') is None)
-        assert_false(res.json['editable'])
->>>>>>> 8a5eccd3
+        assert res.json.get('twitter') == 'howtopizza'
+        assert res.json.get('profileWebsites') == ['http://www.cos.io', 'http://www.osf.io', 'http://www.wordup.com']
+        assert res.json.get('github') is None
+        assert not res.json['editable']
 
     def test_serialize_social_addons_editable(self):
         self.user.add_addon('github')
