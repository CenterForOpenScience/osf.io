--- conflicted
+++ resolved
@@ -20,12 +20,10 @@
 from lxml import html
 from pytest import approx
 from rest_framework import status as http_status
-from werkzeug.test import ClientRedirectError
 
 from addons.github.tests.factories import GitHubAccountFactory
 from addons.osfstorage import settings as osfstorage_settings
 from addons.wiki.models import WikiPage
-from api_tests.utils import create_test_file
 from framework import auth
 from framework.auth import Auth, authenticate, cas, core
 from framework.auth.campaigns import (
@@ -42,31 +40,7 @@
 from framework.exceptions import HTTPError, TemplateHTTPError
 from framework.flask import redirect
 from framework.transactions.handlers import no_auto_transaction
-<<<<<<< HEAD
-
-from website import mailchimp_utils, mails, settings, language
-from addons.osfstorage import settings as osfstorage_settings
-from osf.models import AbstractNode, NodeLog
-from website.profile.utils import add_contributor_json, serialize_unregistered
-from website.profile.views import update_osf_help_mails_subscription
-from website.project.decorators import check_can_access
-from website.project.model import has_anonymous_link
-from website.project.signals import contributor_added
-from website.project.views.contributor import (
-    deserialize_contributors,
-    notify_added_contributor,
-    send_claim_email,
-    send_claim_registered_email,
-)
-from website.settings import EXTERNAL_EMBER_APPS
-from website.project.views.node import _should_show_wiki_widget, abbrev_authors
-from website.util import api_url_for, web_url_for
-from website.util import rubeus
-from website.util.metrics import OsfSourceTags, OsfClaimedTags, provider_source_tag, provider_claimed_tag
-from osf.utils import permissions
-=======
 from osf.external.spam import tasks as spam_tasks
->>>>>>> a24ec143
 from osf.models import (
     Comment,
     AbstractNode,
@@ -74,32 +48,13 @@
     OSFUser,
     Tag,
     SpamStatus,
-<<<<<<< HEAD
-    NotableDomain
-)
-
-from tests.base import (
-    assert_is_redirect,
-    capture_signals,
-    fake,
-    get_default_metaschema,
-    OsfTestCase,
-    assert_datetime_equal,
-    test_app
-)
-from tests.utils import run_celery_tasks
-from tests.test_cas_authentication import generate_external_user_with_resp
-from api_tests.utils import create_test_file
-
-
-from osf.models import NodeRelation, NotableDomain
-
-=======
     NodeRelation,
     NotableDomain
 )
+
+from api_tests.utils import create_test_file
+
 from osf.utils import permissions
->>>>>>> a24ec143
 from osf_tests.factories import (
     fake_email,
     ApiOAuth2ApplicationFactory,
