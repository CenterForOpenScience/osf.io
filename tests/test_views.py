#!/usr/bin/env python
# -*- coding: utf-8 -*-
'''Views tests for the OSF.'''

from __future__ import absolute_import
import unittest
import json
import datetime as dt
import mock
import httplib as http
import math
import datetime
import time

from nose.tools import *  # noqa PEP8 asserts
from tests.test_features import requires_search

from modularodm import Q
from modularodm.exceptions import ValidationError
from dateutil.parser import parse as parse_date

from framework import auth
from framework.exceptions import HTTPError
from framework.auth import User, Auth
from framework.auth.utils import impute_names_model
from framework.auth.exceptions import InvalidTokenError
from framework.tasks import handlers
from framework.mongo import database

from website import mailchimp_utils
from website.views import _rescale_ratio
from website.util import permissions
from website.models import Node, Pointer, NodeLog, MetaSchema, DraftRegistration
from website.project.model import ensure_schemas, has_anonymous_link
from website.project.views.contributor import (
    send_claim_email,
    deserialize_contributors,
    send_claim_registered_email,
    notify_added_contributor
)
from website.profile.utils import add_contributor_json, serialize_unregistered
from website.profile.views import fmt_date_or_none
from website.util import api_url_for, web_url_for
from website import mails, settings
from website.util import rubeus
from website.project.views.node import _view_project, abbrev_authors, _should_show_wiki_widget
from website.project.views.comment import serialize_comment
from website.project.decorators import check_can_access
from website.project.signals import contributor_added
from website.addons.github.model import AddonGitHubOauthSettings


from tests.base import (
    OsfTestCase,
    fake,
    capture_signals,
    assert_is_redirect,
    assert_datetime_equal,
)
from tests.factories import (
    UserFactory, ProjectFactory, WatchConfigFactory,
    NodeFactory, NodeLogFactory, AuthUserFactory, UnregUserFactory,
    RegistrationFactory, CommentFactory, PrivateLinkFactory, UnconfirmedUserFactory, DashboardFactory, FolderFactory,
    ProjectWithAddonFactory, MockAddonNodeSettings, DraftRegistrationFactory
)
from website.settings import ALL_MY_REGISTRATIONS_ID, ALL_MY_PROJECTS_ID

class Addon(MockAddonNodeSettings):
    @property
    def complete(self):
        return True
    def archive_errors(self):
        return 'Error'
class Addon2(MockAddonNodeSettings):
    @property
    def complete(self):
        return True
    def archive_errors(self):
        return 'Error'

class TestViewingProjectWithPrivateLink(OsfTestCase):

    def setUp(self):
        super(TestViewingProjectWithPrivateLink, self).setUp()
        self.user = AuthUserFactory()  # Is NOT a contributor
        self.project = ProjectFactory(is_public=False)
        self.link = PrivateLinkFactory()
        self.link.nodes.append(self.project)
        self.link.save()
        self.project_url = self.project.web_url_for('view_project')

    def test_not_anonymous_for_public_project(self):
        anonymous_link = PrivateLinkFactory(anonymous=True)
        anonymous_link.nodes.append(self.project)
        anonymous_link.save()
        self.project.set_privacy('public')
        self.project.save()
        self.project.reload()
        auth = Auth(user=self.user, private_key=anonymous_link.key)
        assert_false(has_anonymous_link(self.project, auth))

    def test_has_private_link_key(self):
        res = self.app.get(self.project_url, {'view_only': self.link.key})
        assert_equal(res.status_code, 200)

    def test_not_logged_in_no_key(self):
        res = self.app.get(self.project_url, {'view_only': None})
        assert_is_redirect(res)
        res = res.follow(expect_errors=True)
        assert_equal(res.status_code, 301)
        assert_equal(
            res.request.path,
            '/login'
        )

    def test_logged_in_no_private_key(self):
        res = self.app.get(self.project_url, {'view_only': None}, auth=self.user.auth,
                           expect_errors=True)
        assert_equal(res.status_code, http.FORBIDDEN)

    def test_logged_in_has_key(self):
        res = self.app.get(
            self.project_url, {'view_only': self.link.key}, auth=self.user.auth)
        assert_equal(res.status_code, 200)

    @unittest.skip('Skipping for now until we find a way to mock/set the referrer')
    def test_prepare_private_key(self):
        res = self.app.get(self.project_url, {'key': self.link.key})

        res = res.click('Registrations')

        assert_is_redirect(res)
        res = res.follow()

        assert_equal(res.status_code, 200)
        assert_equal(res.request.GET['key'], self.link.key)

    def test_check_can_access_valid(self):
        contributor = AuthUserFactory()
        self.project.add_contributor(contributor, auth=Auth(self.project.creator))
        self.project.save()
        assert_true(check_can_access(self.project, contributor))

    def test_check_user_access_invalid(self):
        noncontrib = AuthUserFactory()
        with assert_raises(HTTPError):
            check_can_access(self.project, noncontrib)

    def test_check_user_access_if_user_is_None(self):
        assert_false(check_can_access(self.project, None))


class TestProjectViews(OsfTestCase):

    ADDONS_UNDER_TEST = {
        'addon1': {
            'node_settings': Addon,
        },
        'addon2': {
            'node_settings': Addon2,
        },
    }

    def setUp(self):
        super(TestProjectViews, self).setUp()
        ensure_schemas()
        self.user1 = AuthUserFactory()
        self.user1.save()
        self.consolidate_auth1 = Auth(user=self.user1)
        self.auth = self.user1.auth
        self.user2 = UserFactory()
        # A project has 2 contributors
        self.project = ProjectFactory(
            title="Ham",
            description='Honey-baked',
            creator=self.user1
        )
        self.project.add_contributor(self.user2, auth=Auth(self.user1))
        self.project.save()

    def test_cannot_remove_only_visible_contributor_before_remove_contributor(self):
        self.project.visible_contributor_ids.remove(self.user1._id)
        self.project.save()

        url = self.project.api_url_for('project_before_remove_contributor')
        res = self.app.post_json(
            url, {'id': self.user2._id}, auth=self.auth, expect_errors=True
        )
        assert_equal(res.status_code, http.FORBIDDEN)
        assert_equal(res.json['message_long'], 'Must have at least one bibliographic contributor')

    def test_cannot_remove_only_visible_contributor_remove_contributor(self):
        self.project.visible_contributor_ids.remove(self.user1._id)
        self.project.save()
        url = self.project.api_url_for('project_removecontributor')
        res = self.app.post_json(
            url, {'id': self.user2._id}, auth=self.auth, expect_errors=True
        )
        assert_equal(res.status_code, http.FORBIDDEN)
        assert_equal(res.json['message_long'], 'Must have at least one bibliographic contributor')
        assert_true(self.project.is_contributor(self.user2))

    def test_remove_only_visible_contributor_return_false(self):
        self.project.visible_contributor_ids.remove(self.user1._id)
        self.project.save()
        ret = self.project.remove_contributor(contributor=self.user2, auth=self.consolidate_auth1)
        assert_false(ret)
        self.project.reload()
        assert_true(self.project.is_contributor(self.user2))


    def test_can_view_nested_project_as_admin(self):
        self.parent_project = NodeFactory(
            title='parent project',
            category='project',
            parent=self.project,
            is_public=False
        )
        self.parent_project.save()
        self.child_project = NodeFactory(
            title='child project',
            category='project',
            parent=self.parent_project,
            is_public=False
        )
        self.child_project.save()
        url = self.child_project.web_url_for('view_project')
        res = self.app.get(url, auth=self.auth)
        assert_not_in('Private Project', res.body)
        assert_in('parent project', res.body)

    def test_edit_description(self):
        url = "/api/v1/project/{0}/edit/".format(self.project._id)
        self.app.post_json(url,
                           {"name": "description", "value": "Deep-fried"},
                           auth=self.auth)
        self.project.reload()
        assert_equal(self.project.description, "Deep-fried")

    def test_project_api_url(self):
        url = self.project.api_url
        res = self.app.get(url, auth=self.auth)
        data = res.json
        assert_equal(data['node']['category'], 'Project')
        assert_equal(data['node']['node_type'], 'project')

        assert_equal(data['node']['title'], self.project.title)
        assert_equal(data['node']['is_public'], self.project.is_public)
        assert_equal(data['node']['is_registration'], False)
        assert_equal(data['node']['id'], self.project._primary_key)
        assert_equal(data['node']['watched_count'], 0)
        assert_true(data['user']['is_contributor'])
        assert_equal(data['node']['description'], self.project.description)
        assert_equal(data['node']['url'], self.project.url)
        assert_equal(data['node']['tags'], [t._primary_key for t in self.project.tags])
        assert_in('forked_date', data['node'])
        assert_in('watched_count', data['node'])
        assert_in('registered_from_url', data['node'])
        # TODO: Test "parent" and "user" output

    def test_api_get_folder_pointers(self):
        dashboard = DashboardFactory(creator=self.user1)
        project_one = ProjectFactory(creator=self.user1)
        project_two = ProjectFactory(creator=self.user1)
        url = dashboard.api_url_for("get_folder_pointers")
        dashboard.add_pointer(project_one, auth=self.consolidate_auth1)
        dashboard.add_pointer(project_two, auth=self.consolidate_auth1)
        res = self.app.get(url, auth=self.auth)
        pointers = res.json
        assert_in(project_one._id, pointers)
        assert_in(project_two._id, pointers)
        assert_equal(len(pointers), 2)

    def test_api_get_folder_pointers_from_non_folder(self):
        project_one = ProjectFactory(creator=self.user1)
        project_two = ProjectFactory(creator=self.user1)
        url = project_one.api_url_for("get_folder_pointers")
        project_one.add_pointer(project_two, auth=self.consolidate_auth1)
        res = self.app.get(url, auth=self.auth)
        pointers = res.json
        assert_equal(len(pointers), 0)

    def test_new_user_gets_dashboard_on_dashboard_path(self):
        my_user = AuthUserFactory()
        dashboard = my_user.node__contributed.find(Q('is_dashboard', 'eq', True))
        assert_equal(dashboard.count(), 0)
        url = api_url_for('get_dashboard')
        self.app.get(url, auth=my_user.auth)
        my_user.reload()
        dashboard = my_user.node__contributed.find(Q('is_dashboard', 'eq', True))
        assert_equal(dashboard.count(), 1)

    def test_add_contributor_post(self):
        # Two users are added as a contributor via a POST request
        project = ProjectFactory(creator=self.user1, is_public=True)
        user2 = UserFactory()
        user3 = UserFactory()
        url = "/api/v1/project/{0}/contributors/".format(project._id)

        dict2 = add_contributor_json(user2)
        dict3 = add_contributor_json(user3)
        dict2.update({
            'permission': 'admin',
            'visible': True,
        })
        dict3.update({
            'permission': 'write',
            'visible': False,
        })

        self.app.post_json(
            url,
            {
                'users': [dict2, dict3],
                'node_ids': [project._id],
            },
            content_type="application/json",
            auth=self.auth,
        ).maybe_follow()
        project.reload()
        assert_in(user2._id, project.contributors)
        # A log event was added
        assert_equal(project.logs[-1].action, "contributor_added")
        assert_equal(len(project.contributors), 3)
        assert_in(user2._id, project.permissions)
        assert_in(user3._id, project.permissions)
        assert_equal(project.permissions[user2._id], ['read', 'write', 'admin'])
        assert_equal(project.permissions[user3._id], ['read', 'write'])

    def test_manage_permissions(self):

        url = self.project.api_url + 'contributors/manage/'
        self.app.post_json(
            url,
            {
                'contributors': [
                    {'id': self.project.creator._id, 'permission': 'admin',
                        'registered': True, 'visible': True},
                    {'id': self.user1._id, 'permission': 'read',
                        'registered': True, 'visible': True},
                    {'id': self.user2._id, 'permission': 'admin',
                        'registered': True, 'visible': True},
                ]
            },
            auth=self.auth,
        )

        self.project.reload()

        assert_equal(self.project.get_permissions(self.user1), ['read'])
        assert_equal(self.project.get_permissions(self.user2), ['read', 'write', 'admin'])

    def test_manage_permissions_again(self):
        url = self.project.api_url + 'contributors/manage/'
        self.app.post_json(
            url,
            {
                'contributors': [
                    {'id': self.user1._id, 'permission': 'admin',
                     'registered': True, 'visible': True},
                    {'id': self.user2._id, 'permission': 'admin',
                     'registered': True, 'visible': True},
                ]
            },
            auth=self.auth,
        )

        self.project.reload()
        self.app.post_json(
            url,
            {
                'contributors': [
                    {'id': self.user1._id, 'permission': 'admin',
                     'registered': True, 'visible': True},
                    {'id': self.user2._id, 'permission': 'read',
                     'registered': True, 'visible': True},
                ]
            },
            auth=self.auth,
        )

        self.project.reload()

        assert_equal(self.project.get_permissions(self.user2), ['read'])
        assert_equal(self.project.get_permissions(self.user1), ['read', 'write', 'admin'])

    def test_contributor_manage_reorder(self):

        # Two users are added as a contributor via a POST request
        project = ProjectFactory(creator=self.user1, is_public=True)
        reg_user1, reg_user2 = UserFactory(), UserFactory()
        project.add_contributors(
            [
                {'user': reg_user1, 'permissions': [
                    'read', 'write', 'admin'], 'visible': True},
                {'user': reg_user2, 'permissions': [
                    'read', 'write', 'admin'], 'visible': False},
            ]
        )
        # Add a non-registered user
        unregistered_user = project.add_unregistered_contributor(
            fullname=fake.name(), email=fake.email(),
            auth=self.consolidate_auth1,
            save=True,
        )

        url = project.api_url + 'contributors/manage/'
        self.app.post_json(
            url,
            {
                'contributors': [
                    {'id': reg_user2._id, 'permission': 'admin',
                        'registered': True, 'visible': False},
                    {'id': project.creator._id, 'permission': 'admin',
                        'registered': True, 'visible': True},
                    {'id': unregistered_user._id, 'permission': 'admin',
                        'registered': False, 'visible': True},
                    {'id': reg_user1._id, 'permission': 'admin',
                        'registered': True, 'visible': True},
                ]
            },
            auth=self.auth,
        )

        project.reload()

        assert_equal(
            # Note: Cast ForeignList to list for comparison
            list(project.contributors),
            [reg_user2, project.creator, unregistered_user, reg_user1]
        )

        assert_equal(
            project.visible_contributors,
            [project.creator, unregistered_user, reg_user1]
        )

    def test_project_remove_contributor(self):
        url = "/api/v1/project/{0}/removecontributors/".format(self.project._id)
        # User 1 removes user2
        self.app.post(url, json.dumps({"id": self.user2._id}),
                      content_type="application/json",
                      auth=self.auth).maybe_follow()
        self.project.reload()
        assert_not_in(self.user2._id, self.project.contributors)
        # A log event was added
        assert_equal(self.project.logs[-1].action, "contributor_removed")

    def test_get_contributors_abbrev(self):
        # create a project with 3 registered contributors
        project = ProjectFactory(creator=self.user1, is_public=True)
        reg_user1, reg_user2 = UserFactory(), UserFactory()
        project.add_contributors(
            [
                {'user': reg_user1, 'permissions': [
                    'read', 'write', 'admin'], 'visible': True},
                {'user': reg_user2, 'permissions': [
                    'read', 'write', 'admin'], 'visible': True},
            ]
        )

        # add an unregistered contributor
        project.add_unregistered_contributor(
            fullname=fake.name(), email=fake.email(),
            auth=self.consolidate_auth1,
            save=True,
        )

        url = project.api_url_for('get_node_contributors_abbrev')
        res = self.app.get(url, auth=self.auth)
        assert_equal(len(project.contributors), 4)
        assert_equal(len(res.json['contributors']), 3)
        assert_equal(len(res.json['others_count']), 1)
        assert_equal(res.json['contributors'][0]['separator'], ',')
        assert_equal(res.json['contributors'][1]['separator'], ',')
        assert_equal(res.json['contributors'][2]['separator'], ' &')

    def test_edit_node_title(self):
        url = "/api/v1/project/{0}/edit/".format(self.project._id)
        # The title is changed though posting form data
        self.app.post_json(url, {"name": "title", "value": "Bacon"},
                           auth=self.auth).maybe_follow()
        self.project.reload()
        # The title was changed
        assert_equal(self.project.title, "Bacon")
        # A log event was saved
        assert_equal(self.project.logs[-1].action, "edit_title")

    def test_make_public(self):
        self.project.is_public = False
        self.project.save()
        url = "/api/v1/project/{0}/permissions/public/".format(self.project._id)
        res = self.app.post_json(url, {}, auth=self.auth)
        self.project.reload()
        assert_true(self.project.is_public)
        assert_equal(res.json['status'], 'success')

    def test_make_private(self):
        self.project.is_public = True
        self.project.save()
        url = "/api/v1/project/{0}/permissions/private/".format(self.project._id)
        res = self.app.post_json(url, {}, auth=self.auth)
        self.project.reload()
        assert_false(self.project.is_public)
        assert_equal(res.json['status'], 'success')

    def test_cant_make_public_if_not_admin(self):
        non_admin = AuthUserFactory()
        self.project.add_contributor(non_admin, permissions=['read', 'write'])
        self.project.is_public = False
        self.project.save()
        url = "/api/v1/project/{0}/permissions/public/".format(self.project._id)
        res = self.app.post_json(
            url, {}, auth=non_admin.auth,
            expect_errors=True,
        )
        assert_equal(res.status_code, http.FORBIDDEN)
        assert_false(self.project.is_public)

    def test_cant_make_private_if_not_admin(self):
        non_admin = AuthUserFactory()
        self.project.add_contributor(non_admin, permissions=['read', 'write'])
        self.project.is_public = True
        self.project.save()
        url = "/api/v1/project/{0}/permissions/private/".format(self.project._id)
        res = self.app.post_json(
            url, {}, auth=non_admin.auth,
            expect_errors=True,
        )
        assert_equal(res.status_code, http.FORBIDDEN)
        assert_true(self.project.is_public)

    def test_add_tag(self):
        url = self.project.api_url_for('project_add_tag')
        self.app.post_json(url, {'tag': "foo'ta#@%#%^&g?"}, auth=self.auth)
        self.project.reload()
        assert_in("foo'ta#@%#%^&g?", self.project.tags)
        assert_equal("foo'ta#@%#%^&g?", self.project.logs[-1].params['tag'])

    def test_remove_tag(self):
        self.project.add_tag("foo'ta#@%#%^&g?", auth=self.consolidate_auth1, save=True)
        assert_in("foo'ta#@%#%^&g?", self.project.tags)
        url = self.project.api_url_for("project_remove_tag")
        self.app.delete_json(url, {"tag": "foo'ta#@%#%^&g?"}, auth=self.auth)
        self.project.reload()
        assert_not_in("foo'ta#@%#%^&g?", self.project.tags)
        assert_equal("tag_removed", self.project.logs[-1].action)
        assert_equal("foo'ta#@%#%^&g?", self.project.logs[-1].params['tag'])

<<<<<<< HEAD
=======
    @mock.patch('website.archiver.tasks.archive')
    def test_register_template_page(self, mock_archive):
        url = "/api/v1/project/{0}/register/Replication_Recipe_(Brandt_et_al.,_2013):_Post-Completion/".format(
            self.project._primary_key)
        self.app.post_json(url, {'registrationChoice': 'Make registration public immediately'}, auth=self.auth)
        self.project.reload()
        # A registration was added to the project's registration list
        assert_equal(len(self.project.node__registrations), 1)
        # A log event was saved
        assert_equal(self.project.logs[-1].action, "registration_initiated")
        # Most recent node is a registration
        reg = Node.load(self.project.node__registrations[-1])
        assert_true(reg.is_registration)

    @mock.patch('website.archiver.tasks.archive')
    def test_register_template_with_embargo_creates_embargo(self, mock_archive):
        url = "/api/v1/project/{0}/register/Replication_Recipe_(Brandt_et_al.,_2013):_Post-Completion/".format(
            self.project._primary_key)
        self.app.post_json(
            url,
            {
                'registrationChoice': 'embargo',
                'embargoEndDate': "Fri, 01 Jan {year} 05:00:00 GMT".format(year=str(dt.date.today().year + 1))
            },
            auth=self.auth)

        self.project.reload()
        # Most recent node is a registration
        reg = Node.load(self.project.node__registrations[-1])
        assert_true(reg.is_registration)
        # The registration created is not public
        assert_false(reg.is_public)
        # The registration is pending an embargo that has not been approved
        assert_true(reg.is_pending_embargo)

    def test_register_template_page_with_invalid_template_name(self):
        url = self.project.web_url_for('node_register_template_page', template='invalid')
        res = self.app.get(url, expect_errors=True, auth=self.auth)
        assert_equal(res.status_code, 404)
        assert_in('Template not found', res)

    def test_register_project_with_multiple_errors(self):
        self.project.add_addon('addon1', auth=Auth(self.user1))
        component = NodeFactory(parent=self.project, creator=self.user1)
        component.add_addon('addon1', auth=Auth(self.user1))
        component.add_addon('addon2', auth=Auth(self.user1))
        self.project.save()
        component.save()
        url = self.project.api_url_for('project_before_register')
        res = self.app.get(url, auth=self.auth)
        data = res.json
        assert_equal(res.status_code, 200)
        assert_equal(len(data['errors']), 2)


>>>>>>> 883f9a53
    # Regression test for https://github.com/CenterForOpenScience/osf.io/issues/1478
    @mock.patch('website.archiver.tasks.archive')
    def test_registered_projects_contributions(self, mock_archive):
        # register a project
        self.project.register_node(None, Auth(user=self.project.creator), None)
        # get the first registered project of a project
        url = self.project.api_url_for('get_registrations')
        res = self.app.get(url, auth=self.auth)
        data = res.json
        pid = data['nodes'][0]['id']
        url2 = api_url_for('get_summary', pid=pid)
        # count contributions
        res2 = self.app.get(url2, {'rescale_ratio': data['rescale_ratio']}, auth=self.auth)
        data = res2.json
        assert_is_not_none(data['summary']['nlogs'])

    def test_forks_contributions(self):
        # fork a project
        self.project.fork_node(Auth(user=self.project.creator))
        # get the first forked project of a project
        url = self.project.api_url_for('get_forks')
        res = self.app.get(url, auth=self.auth)
        data = res.json
        pid = data['nodes'][0]['id']
        url2 = api_url_for('get_summary', pid=pid)
        # count contributions
        res2 = self.app.get(url2, {'rescale_ratio': data['rescale_ratio']}, auth=self.auth)
        data = res2.json
        assert_is_not_none(data['summary']['nlogs'])

    @mock.patch('framework.transactions.commands.begin')
    @mock.patch('framework.transactions.commands.rollback')
    @mock.patch('framework.transactions.commands.commit')
    def test_get_logs(self, *mock_commands):
        # Add some logs
        for _ in range(5):
            self.project.logs.append(
                NodeLogFactory(
                    user=self.user1,
                    action='file_added',
                    params={'node': self.project._id}
                )
            )
        self.project.save()
        url = self.project.api_url_for('get_logs')
        res = self.app.get(url, auth=self.auth)
        for mock_command in mock_commands:
            assert_false(mock_command.called)
        self.project.reload()
        data = res.json
        assert_equal(len(data['logs']), len(self.project.logs))
        assert_equal(data['total'], len(self.project.logs))
        assert_equal(data['page'], 0)
        assert_equal(data['pages'], 1)
        most_recent = data['logs'][0]
        assert_equal(most_recent['action'], 'file_added')

    def test_get_logs_invalid_page_input(self):
        url = self.project.api_url_for('get_logs')
        invalid_input = 'invalid page'
        res = self.app.get(
            url, {'page': invalid_input}, auth=self.auth, expect_errors=True
        )
        assert_equal(res.status_code, 400)
        assert_equal(
            res.json['message_long'],
            'Invalid value for "page".'
        )

    def test_get_logs_negative_page_num(self):
        url = self.project.api_url_for('get_logs')
        invalid_input = -1
        res = self.app.get(
            url, {'page': invalid_input}, auth=self.auth, expect_errors=True
        )
        assert_equal(res.status_code, 400)
        assert_equal(
            res.json['message_long'],
            'Invalid value for "page".'
        )

    def test_get_logs_page_num_beyond_limit(self):
        url = self.project.api_url_for('get_logs')
        size = 10
        page_num = math.ceil(len(self.project.logs)/ float(size))
        res = self.app.get(
            url, {'page': page_num}, auth=self.auth, expect_errors=True
        )
        assert_equal(res.status_code, 400)
        assert_equal(
            res.json['message_long'],
            'Invalid value for "page".'
        )

    def test_get_logs_with_count_param(self):
        # Add some logs
        for _ in range(5):
            self.project.logs.append(
                NodeLogFactory(
                    user=self.user1,
                    action='file_added',
                    params={'node': self.project._id}
                )
            )
        self.project.save()
        url = self.project.api_url_for('get_logs')
        res = self.app.get(url, {'count': 3}, auth=self.auth)
        assert_equal(len(res.json['logs']), 3)
        # 1 project create log, 1 add contributor log, then 5 generated logs
        assert_equal(res.json['total'], 5 + 2)
        assert_equal(res.json['page'], 0)
        assert_equal(res.json['pages'], 3)

    def test_get_logs_defaults_to_ten(self):
        # Add some logs
        for _ in range(12):
            self.project.logs.append(
                NodeLogFactory(
                    user=self.user1,
                    action='file_added',
                    params={'node': self.project._id}
                )
            )
        self.project.save()
        url = self.project.api_url_for('get_logs')
        res = self.app.get(url, auth=self.auth)
        assert_equal(len(res.json['logs']), 10)
        # 1 project create log, 1 add contributor log, then 5 generated logs
        assert_equal(res.json['total'], 12 + 2)
        assert_equal(res.json['page'], 0)
        assert_equal(res.json['pages'], 2)

    def test_get_more_logs(self):
        # Add some logs
        for _ in range(12):
            self.project.logs.append(
                NodeLogFactory(
                    user=self.user1,
                    action="file_added",
                    params={"node": self.project._id}
                )
            )
        self.project.save()
        url = self.project.api_url_for('get_logs')
        res = self.app.get(url, {"page": 1}, auth=self.auth)
        assert_equal(len(res.json['logs']), 4)
        #1 project create log, 1 add contributor log, then 12 generated logs
        assert_equal(res.json['total'], 12 + 2)
        assert_equal(res.json['page'], 1)
        assert_equal(res.json['pages'], 2)

    def test_logs_private(self):
        """Add logs to a public project, then to its private component. Get
        the ten most recent logs; assert that ten logs are returned and that
        all belong to the project and not its component.

        """
        # Add some logs
        for _ in range(15):
            self.project.add_log(
                auth=self.consolidate_auth1,
                action='file_added',
                params={'node': self.project._id}
            )
        self.project.is_public = True
        self.project.save()
        child = NodeFactory(parent=self.project)
        for _ in range(5):
            child.add_log(
                auth=self.consolidate_auth1,
                action='file_added',
                params={'node': child._id}
            )

        url = self.project.api_url_for('get_logs')
        res = self.app.get(url).maybe_follow()
        assert_equal(len(res.json['logs']), 10)
        # 1 project create log, 1 add contributor log, then 15 generated logs
        assert_equal(res.json['total'], 15 + 2)
        assert_equal(res.json['page'], 0)
        assert_equal(res.json['pages'], 2)
        assert_equal(
            [self.project._id] * 10,
            [
                log['params']['node']
                for log in res.json['logs']
            ]
        )

    def test_can_view_public_log_from_private_project(self):
        project = ProjectFactory(is_public=True)
        fork = project.fork_node(auth=self.consolidate_auth1)
        url = fork.api_url_for('get_logs')
        res = self.app.get(url, auth=self.auth)
        assert_equal(
            [each['action'] for each in res.json['logs']],
            ['node_forked', 'project_created'],
        )
        project.is_public = False
        project.save()
        res = self.app.get(url, auth=self.auth)
        assert_equal(
            [each['action'] for each in res.json['logs']],
            ['node_forked', 'project_created'],
        )

    def test_for_private_component_log(self):
        for _ in range(5):
            self.project.add_log(
                auth=self.consolidate_auth1,
                action='file_added',
                params={'node': self.project._id}
            )
        self.project.is_public = True
        self.project.save()
        child = NodeFactory(parent=self.project)
        child.is_public = False
        child.set_title("foo", auth=self.consolidate_auth1)
        child.set_title("bar", auth=self.consolidate_auth1)
        child.save()
        url = self.project.api_url_for('get_logs')
        res = self.app.get(url).maybe_follow()
        assert_equal(len(res.json['logs']), 7)
        assert_not_in(
            child._id,
            [
                log['params']['node']
                for log in res.json['logs']
            ]
        )

    def test_remove_project(self):
        url = self.project.api_url
        res = self.app.delete_json(url, {}, auth=self.auth).maybe_follow()
        self.project.reload()
        assert_equal(self.project.is_deleted, True)
        assert_in('url', res.json)
        assert_equal(res.json['url'], '/dashboard/')

    def test_private_link_edit_name(self):
        link = PrivateLinkFactory()
        link.nodes.append(self.project)
        link.save()
        assert_equal(link.name, "link")
        url = self.project.api_url + 'private_link/edit/'
        self.app.put_json(
            url,
            {'pk': link._id, "value": "new name"},
            auth=self.auth,
        ).maybe_follow()
        self.project.reload()
        link.reload()
        assert_equal(link.name, "new name")

    def test_remove_private_link(self):
        link = PrivateLinkFactory()
        link.nodes.append(self.project)
        link.save()
        url = self.project.api_url_for('remove_private_link')
        self.app.delete_json(
            url,
            {'private_link_id': link._id},
            auth=self.auth,
        ).maybe_follow()
        self.project.reload()
        link.reload()
        assert_true(link.is_deleted)

    def test_remove_component(self):
        node = NodeFactory(parent=self.project, creator=self.user1)
        url = node.api_url
        res = self.app.delete_json(url, {}, auth=self.auth).maybe_follow()
        node.reload()
        assert_equal(node.is_deleted, True)
        assert_in('url', res.json)
        assert_equal(res.json['url'], self.project.url)

    def test_cant_remove_component_if_not_admin(self):
        node = NodeFactory(parent=self.project, creator=self.user1)
        non_admin = AuthUserFactory()
        node.add_contributor(
            non_admin,
            permissions=['read', 'write'],
            save=True,
        )

        url = node.api_url
        res = self.app.delete_json(
            url, {}, auth=non_admin.auth,
            expect_errors=True,
        ).maybe_follow()

        assert_equal(res.status_code, http.FORBIDDEN)
        assert_false(node.is_deleted)

    def test_watch_and_unwatch(self):
        url = self.project.api_url_for('togglewatch_post')
        self.app.post_json(url, {}, auth=self.auth)
        res = self.app.get(self.project.api_url, auth=self.auth)
        assert_equal(res.json['node']['watched_count'], 1)
        self.app.post_json(url, {}, auth=self.auth)
        res = self.app.get(self.project.api_url, auth=self.auth)
        assert_equal(res.json['node']['watched_count'], 0)

    def test_view_project_returns_whether_to_show_wiki_widget(self):
        user = AuthUserFactory()
        project = ProjectFactory.build(creator=user, is_public=True)
        project.add_contributor(user)
        project.save()

        url = project.api_url_for('view_project')
        res = self.app.get(url, auth=user.auth)
        assert_equal(res.status_code, http.OK)
        assert_in('show_wiki_widget', res.json['user'])

    def test_fork_count_does_not_include_deleted_forks(self):
        user = AuthUserFactory()
        project = ProjectFactory(creator=user)
        auth = Auth(project.creator)
        fork = project.fork_node(auth)
        project.save()
        fork.remove_node(auth)
        fork.save()

        url = project.api_url_for('view_project')
        res = self.app.get(url, auth=user.auth)
        assert_in('fork_count', res.json['node'])
        assert_equal(0, res.json['node']['fork_count'])


class TestEditableChildrenViews(OsfTestCase):

    def setUp(self):
        OsfTestCase.setUp(self)
        self.user = AuthUserFactory()
        self.project = ProjectFactory(creator=self.user, is_public=False)
        self.child = ProjectFactory(parent=self.project, creator=self.user, is_public=True)
        self.grandchild = ProjectFactory(parent=self.child, creator=self.user, is_public=False)
        self.great_grandchild = ProjectFactory(parent=self.grandchild, creator=self.user, is_public=True)
        self.great_great_grandchild = ProjectFactory(parent=self.great_grandchild, creator=self.user, is_public=False)
        url = self.project.api_url_for('get_editable_children')
        self.project_results = self.app.get(url, auth=self.user.auth).json

    def test_get_editable_children(self):
        assert_equal(len(self.project_results['children']), 4)
        assert_equal(self.project_results['node']['id'], self.project._id)

    def test_editable_children_order(self):
        assert_equal(self.project_results['children'][0]['id'], self.child._id)
        assert_equal(self.project_results['children'][1]['id'], self.grandchild._id)
        assert_equal(self.project_results['children'][2]['id'], self.great_grandchild._id)
        assert_equal(self.project_results['children'][3]['id'], self.great_great_grandchild._id)

    def test_editable_children_indents(self):
        assert_equal(self.project_results['children'][0]['indent'], 0)
        assert_equal(self.project_results['children'][1]['indent'], 1)
        assert_equal(self.project_results['children'][2]['indent'], 2)
        assert_equal(self.project_results['children'][3]['indent'], 3)

    def test_editable_children_parents(self):
        assert_equal(self.project_results['children'][0]['parent_id'], self.project._id)
        assert_equal(self.project_results['children'][1]['parent_id'], self.child._id)
        assert_equal(self.project_results['children'][2]['parent_id'], self.grandchild._id)
        assert_equal(self.project_results['children'][3]['parent_id'], self.great_grandchild._id)

    def test_editable_children_privacy(self):
        assert_false(self.project_results['node']['is_public'])
        assert_true(self.project_results['children'][0]['is_public'])
        assert_false(self.project_results['children'][1]['is_public'])
        assert_true(self.project_results['children'][2]['is_public'])
        assert_false(self.project_results['children'][3]['is_public'])

    def test_editable_children_titles(self):
        assert_equal(self.project_results['node']['title'], self.project.title)
        assert_equal(self.project_results['children'][0]['title'], self.child.title)
        assert_equal(self.project_results['children'][1]['title'], self.grandchild.title)
        assert_equal(self.project_results['children'][2]['title'], self.great_grandchild.title)
        assert_equal(self.project_results['children'][3]['title'], self.great_great_grandchild.title)


class TestChildrenViews(OsfTestCase):

    def setUp(self):
        OsfTestCase.setUp(self)
        self.user = AuthUserFactory()

    def test_get_children(self):
        project = ProjectFactory(creator=self.user)
        child = NodeFactory(parent=project, creator=self.user)

        url = project.api_url_for('get_children')
        res = self.app.get(url, auth=self.user.auth)

        nodes = res.json['nodes']
        assert_equal(len(nodes), 1)
        assert_equal(nodes[0]['id'], child._primary_key)

    def test_get_children_includes_pointers(self):
        project = ProjectFactory(creator=self.user)
        pointed = ProjectFactory()
        project.add_pointer(pointed, Auth(self.user))
        project.save()

        url = project.api_url_for('get_children')
        res = self.app.get(url, auth=self.user.auth)

        nodes = res.json['nodes']
        assert_equal(len(nodes), 1)
        assert_equal(nodes[0]['title'], pointed.title)
        pointer = Pointer.find_one(Q('node', 'eq', pointed))
        assert_equal(nodes[0]['id'], pointer._primary_key)

    def test_get_children_filter_for_permissions(self):
        # self.user has admin access to this project
        project = ProjectFactory(creator=self.user)

        # self.user only has read access to this project, which project points
        # to
        read_only_pointed = ProjectFactory()
        read_only_creator = read_only_pointed.creator
        read_only_pointed.add_contributor(self.user, auth=Auth(read_only_creator), permissions=['read'])
        read_only_pointed.save()

        # self.user only has read access to this project, which is a subproject
        # of project
        read_only = ProjectFactory()
        read_only_pointed.add_contributor(self.user, auth=Auth(read_only_creator), permissions=['read'])
        project.nodes.append(read_only)

        # self.user adds a pointer to read_only
        project.add_pointer(read_only_pointed, Auth(self.user))
        project.save()

        url = project.api_url_for('get_children')
        res = self.app.get(url, auth=self.user.auth)
        assert_equal(len(res.json['nodes']), 2)

        url = project.api_url_for('get_children', permissions='write')
        res = self.app.get(url, auth=self.user.auth)
        assert_equal(len(res.json['nodes']), 0)

    def test_get_children_rescale_ratio(self):
        project = ProjectFactory(creator=self.user)
        child = NodeFactory(parent=project, creator=self.user)

        url = project.api_url_for('get_children')
        res = self.app.get(url, auth=self.user.auth)

        rescale_ratio = res.json['rescale_ratio']
        assert_is_instance(rescale_ratio, float)
        assert_equal(rescale_ratio, _rescale_ratio(Auth(self.user), [child]))

    def test_get_children_render_nodes_receives_auth(self):
        project = ProjectFactory(creator=self.user)
        NodeFactory(parent=project, creator=self.user)

        url = project.api_url_for('get_children')
        res = self.app.get(url, auth=self.user.auth)

        perm = res.json['nodes'][0]['permissions']
        assert_equal(perm, 'admin')


class TestUserProfile(OsfTestCase):

    def setUp(self):
        super(TestUserProfile, self).setUp()
        self.user = AuthUserFactory()

    def test_sanitization_of_edit_profile(self):
        url = api_url_for('edit_profile', uid=self.user._id)
        post_data = {'name': 'fullname', 'value': 'new<b> name</b>     '}
        request = self.app.post(url, post_data, auth=self.user.auth)
        assert_equal('new name', request.json['name'])

    def test_fmt_date_or_none(self):
        with assert_raises(HTTPError) as cm:
            #enter a date before 1900
            fmt_date_or_none(dt.datetime(1890, 10, 31, 18, 23, 29, 227))
        # error should be raised because date is before 1900
        assert_equal(cm.exception.code, http.BAD_REQUEST)

    def test_unserialize_social(self):
        url = api_url_for('unserialize_social')
        payload = {
            'personal': 'http://frozen.pizza.com/reviews',
            'twitter': 'howtopizza',
            'github': 'frozenpizzacode',
        }
        self.app.put_json(
            url,
            payload,
            auth=self.user.auth,
        )
        self.user.reload()
        for key, value in payload.iteritems():
            assert_equal(self.user.social[key], value)
        assert_true(self.user.social['researcherId'] is None)

    def test_unserialize_social_validation_failure(self):
        url = api_url_for('unserialize_social')
        # personal URL is invalid
        payload = {
            'personal': 'http://invalidurl',
            'twitter': 'howtopizza',
            'github': 'frozenpizzacode',
        }
        res = self.app.put_json(
            url,
            payload,
            auth=self.user.auth,
            expect_errors=True
        )
        assert_equal(res.status_code, 400)
        assert_equal(res.json['message_long'], 'Invalid personal URL.')

    def test_serialize_social_editable(self):
        self.user.social['twitter'] = 'howtopizza'
        self.user.save()
        url = api_url_for('serialize_social')
        res = self.app.get(
            url,
            auth=self.user.auth,
        )
        assert_equal(res.json.get('twitter'), 'howtopizza')
        assert_true(res.json.get('github') is None)
        assert_true(res.json['editable'])

    def test_serialize_social_not_editable(self):
        user2 = AuthUserFactory()
        self.user.social['twitter'] = 'howtopizza'
        self.user.save()
        url = api_url_for('serialize_social', uid=self.user._id)
        res = self.app.get(
            url,
            auth=user2.auth,
        )
        assert_equal(res.json.get('twitter'), 'howtopizza')
        assert_true(res.json.get('github') is None)
        assert_false(res.json['editable'])

    def test_serialize_social_addons_editable(self):
        self.user.add_addon('github')
        user_github = self.user.get_addon('github')
        oauth_settings = AddonGitHubOauthSettings()
        oauth_settings.github_user_id = 'testuser'
        oauth_settings.save()
        user_github.oauth_settings = oauth_settings
        user_github.save()
        user_github.github_user_name = 'howtogithub'
        oauth_settings.save()
        url = api_url_for('serialize_social')
        res = self.app.get(
            url,
            auth=self.user.auth,
        )
        assert_equal(
            res.json['addons']['github'],
            'howtogithub'
        )

    def test_serialize_social_addons_not_editable(self):
        user2 = AuthUserFactory()
        self.user.add_addon('github')
        user_github = self.user.get_addon('github')
        oauth_settings = AddonGitHubOauthSettings()
        oauth_settings.github_user_id = 'testuser'
        oauth_settings.save()
        user_github.oauth_settings = oauth_settings
        user_github.save()
        user_github.github_user_name = 'howtogithub'
        oauth_settings.save()
        url = api_url_for('serialize_social', uid=self.user._id)
        res = self.app.get(
            url,
            auth=user2.auth,
        )
        assert_not_in('addons', res.json)

    def test_unserialize_and_serialize_jobs(self):
        jobs = [{
            'institution': 'an institution',
            'department': 'a department',
            'title': 'a title',
            'startMonth': 'January',
            'startYear': '2001',
            'endMonth': 'March',
            'endYear': '2001',
            'ongoing': False,
        }, {
            'institution': 'another institution',
            'department': None,
            'title': None,
            'startMonth': 'May',
            'startYear': '2001',
            'endMonth': None,
            'endYear': None,
            'ongoing': True,
        }]
        payload = {'contents': jobs}
        url = api_url_for('unserialize_jobs')
        self.app.put_json(url, payload, auth=self.user.auth)
        self.user.reload()
        assert_equal(len(self.user.jobs), 2)
        url = api_url_for('serialize_jobs')
        res = self.app.get(
            url,
            auth=self.user.auth,
        )
        for i, job in enumerate(jobs):
            assert_equal(job, res.json['contents'][i])

    def test_unserialize_and_serialize_schools(self):
        schools = [{
            'institution': 'an institution',
            'department': 'a department',
            'degree': 'a degree',
            'startMonth': 1,
            'startYear': '2001',
            'endMonth': 5,
            'endYear': '2001',
            'ongoing': False,
        }, {
            'institution': 'another institution',
            'department': None,
            'degree': None,
            'startMonth': 5,
            'startYear': '2001',
            'endMonth': None,
            'endYear': None,
            'ongoing': True,
        }]
        payload = {'contents': schools}
        url = api_url_for('unserialize_schools')
        self.app.put_json(url, payload, auth=self.user.auth)
        self.user.reload()
        assert_equal(len(self.user.schools), 2)
        url = api_url_for('serialize_schools')
        res = self.app.get(
            url,
            auth=self.user.auth,
        )
        for i, job in enumerate(schools):
            assert_equal(job, res.json['contents'][i])

    def test_unserialize_jobs(self):
        jobs = [
            {
                'institution': fake.company(),
                'department': fake.catch_phrase(),
                'title': fake.bs(),
                'startMonth': 5,
                'startYear': '2013',
                'endMonth': 3,
                'endYear': '2014',
                'ongoing': False,
            }
        ]
        payload = {'contents': jobs}
        url = api_url_for('unserialize_jobs')
        res = self.app.put_json(url, payload, auth=self.user.auth)
        assert_equal(res.status_code, 200)
        self.user.reload()
        # jobs field is updated
        assert_equal(self.user.jobs, jobs)

    def test_unserialize_names(self):
        fake_fullname_w_spaces = '    {}    '.format(fake.name())
        names = {
            'full': fake_fullname_w_spaces,
            'given': 'Tea',
            'middle': 'Gray',
            'family': 'Pot',
            'suffix': 'Ms.',
        }
        url = api_url_for('unserialize_names')
        res = self.app.put_json(url, names, auth=self.user.auth)
        assert_equal(res.status_code, 200)
        self.user.reload()
        # user is updated
        assert_equal(self.user.fullname, fake_fullname_w_spaces.strip())
        assert_equal(self.user.given_name, names['given'])
        assert_equal(self.user.middle_names, names['middle'])
        assert_equal(self.user.family_name, names['family'])
        assert_equal(self.user.suffix, names['suffix'])

    def test_unserialize_schools(self):
        schools = [
            {
                'institution': fake.company(),
                'department': fake.catch_phrase(),
                'degree': fake.bs(),
                'startMonth': 5,
                'startYear': '2013',
                'endMonth': 3,
                'endYear': '2014',
                'ongoing': False,
            }
        ]
        payload = {'contents': schools}
        url = api_url_for('unserialize_schools')
        res = self.app.put_json(url, payload, auth=self.user.auth)
        assert_equal(res.status_code, 200)
        self.user.reload()
        # schools field is updated
        assert_equal(self.user.schools, schools)

    def test_unserialize_jobs_valid(self):
        jobs_cached = self.user.jobs
        jobs = [
            {
                'institution': fake.company(),
                'department': fake.catch_phrase(),
                'title': fake.bs(),
                'startMonth': 5,
                'startYear': '2013',
                'endMonth': 3,
                'endYear': '2014',
                'ongoing': False,
            }
        ]
        payload = {'contents': jobs}
        url = api_url_for('unserialize_jobs')
        res = self.app.put_json(url, payload, auth=self.user.auth)
        assert_equal(res.status_code, 200)

    def test_get_current_user_gravatar_default_size(self):
        url = api_url_for('current_user_gravatar')
        res = self.app.get(url, auth=self.user.auth)
        current_user_gravatar = res.json['gravatar_url']
        assert_true(current_user_gravatar is not None)
        url = api_url_for('get_gravatar', uid=self.user._id)
        res = self.app.get(url, auth=self.user.auth)
        my_user_gravatar = res.json['gravatar_url']
        assert_equal(current_user_gravatar, my_user_gravatar)

    def test_get_other_user_gravatar_default_size(self):
        user2 = AuthUserFactory()
        url = api_url_for('current_user_gravatar')
        res = self.app.get(url, auth=self.user.auth)
        current_user_gravatar = res.json['gravatar_url']
        url = api_url_for('get_gravatar', uid=user2._id)
        res = self.app.get(url, auth=self.user.auth)
        user2_gravatar = res.json['gravatar_url']
        assert_true(user2_gravatar is not None)
        assert_not_equal(current_user_gravatar, user2_gravatar)

    def test_get_current_user_gravatar_specific_size(self):
        url = api_url_for('current_user_gravatar')
        res = self.app.get(url, auth=self.user.auth)
        current_user_default_gravatar = res.json['gravatar_url']
        url = api_url_for('current_user_gravatar', size=11)
        res = self.app.get(url, auth=self.user.auth)
        current_user_small_gravatar = res.json['gravatar_url']
        assert_true(current_user_small_gravatar is not None)
        assert_not_equal(current_user_default_gravatar, current_user_small_gravatar)

    def test_get_other_user_gravatar_specific_size(self):
        user2 = AuthUserFactory()
        url = api_url_for('get_gravatar', uid=user2._id)
        res = self.app.get(url, auth=self.user.auth)
        gravatar_default_size = res.json['gravatar_url']
        url = api_url_for('get_gravatar', uid=user2._id, size=11)
        res = self.app.get(url, auth=self.user.auth)
        gravatar_small = res.json['gravatar_url']
        assert_true(gravatar_small is not None)
        assert_not_equal(gravatar_default_size, gravatar_small)

    def test_update_user_timezone(self):
        assert_equal(self.user.timezone, 'Etc/UTC')
        payload = {'timezone': 'America/New_York', 'id': self.user._id}
        url = api_url_for('update_user', uid=self.user._id)
        self.app.put_json(url, payload, auth=self.user.auth)
        self.user.reload()
        assert_equal(self.user.timezone, 'America/New_York')

    def test_update_user_locale(self):
        assert_equal(self.user.locale, 'en_US')
        payload = {'locale': 'de_DE', 'id': self.user._id}
        url = api_url_for('update_user', uid=self.user._id)
        self.app.put_json(url, payload, auth=self.user.auth)
        self.user.reload()
        assert_equal(self.user.locale, 'de_DE')

    def test_update_user_locale_none(self):
        assert_equal(self.user.locale, 'en_US')
        payload = {'locale': None, 'id': self.user._id}
        url = api_url_for('update_user', uid=self.user._id)
        self.app.put_json(url, payload, auth=self.user.auth)
        self.user.reload()
        assert_equal(self.user.locale, 'en_US')

    def test_update_user_locale_empty_string(self):
        assert_equal(self.user.locale, 'en_US')
        payload = {'locale': '', 'id': self.user._id}
        url = api_url_for('update_user', uid=self.user._id)
        self.app.put_json(url, payload, auth=self.user.auth)
        self.user.reload()
        assert_equal(self.user.locale, 'en_US')

    def test_cannot_update_user_without_user_id(self):
        user1 = AuthUserFactory()
        url = api_url_for('update_user')
        header = {'emails': [{'address': user1.username}]}
        res = self.app.put_json(url, header, auth=user1.auth, expect_errors=True)
        assert_equal(res.status_code, 400)
        assert_equal(res.json['message_long'], '"id" is required')

    @mock.patch('framework.auth.views.mails.send_mail')
    @mock.patch('website.mailchimp_utils.get_mailchimp_api')
    def test_update_user_mailing_lists(self, mock_get_mailchimp_api, send_mail):
        email = fake.email()
        self.user.emails.append(email)
        list_name = 'foo'
        self.user.mailing_lists[list_name] = True
        self.user.save()

        mock_client = mock.MagicMock()
        mock_get_mailchimp_api.return_value = mock_client
        mock_client.lists.list.return_value = {'data': [{'id': 1, 'list_name': list_name}]}
        list_id = mailchimp_utils.get_list_id_from_name(list_name)

        url = api_url_for('update_user', uid=self.user._id)
        emails = [
            {'address': self.user.username, 'primary': False, 'confirmed': True},
            {'address': email, 'primary': True, 'confirmed': True}]
        payload = {'locale': '', 'id': self.user._id, 'emails': emails}
        self.app.put_json(url, payload, auth=self.user.auth)

        mock_client.lists.unsubscribe.assert_called_with(
            id=list_id,
            email={'email': self.user.username}
        )
        mock_client.lists.subscribe.assert_called_with(
            id=list_id,
            email={'email': email},
            merge_vars={
                'fname': self.user.given_name,
                'lname': self.user.family_name,
            },
            double_optin=False,
            update_existing=True
        )
        handlers.celery_teardown_request()

    @mock.patch('framework.auth.views.mails.send_mail')
    @mock.patch('website.mailchimp_utils.get_mailchimp_api')
    def test_unsubscribe_mailchimp_not_called_if_user_not_subscribed(self, mock_get_mailchimp_api, send_mail):
        email = fake.email()
        self.user.emails.append(email)
        list_name = 'foo'
        self.user.mailing_lists[list_name] = False
        self.user.save()

        mock_client = mock.MagicMock()
        mock_get_mailchimp_api.return_value = mock_client
        mock_client.lists.list.return_value = {'data': [{'id': 1, 'list_name': list_name}]}

        url = api_url_for('update_user', uid=self.user._id)
        emails = [
            {'address': self.user.username, 'primary': False, 'confirmed': True},
            {'address': email, 'primary': True, 'confirmed': True}]
        payload = {'locale': '', 'id': self.user._id, 'emails': emails}
        self.app.put_json(url, payload, auth=self.user.auth)

        assert_equal(mock_client.lists.unsubscribe.call_count, 0)
        assert_equal(mock_client.lists.subscribe.call_count, 0)
        handlers.celery_teardown_request()

    # TODO: Uncomment once outstanding issues with this feature are addressed
    # def test_twitter_redirect_success(self):
    #     self.user.social['twitter'] = fake.last_name()
    #     self.user.save()

    #     res = self.app.get(web_url_for('redirect_to_twitter', twitter_handle=self.user.social['twitter']))
    #     assert_equals(res.status_code, http.FOUND)
    #     assert_in(self.user.url, res.location)

    # def test_twitter_redirect_is_case_insensitive(self):
    #     self.user.social['twitter'] = fake.last_name()
    #     self.user.save()

    #     res1 = self.app.get(web_url_for('redirect_to_twitter', twitter_handle=self.user.social['twitter']))
    #     res2 = self.app.get(web_url_for('redirect_to_twitter', twitter_handle=self.user.social['twitter'].lower()))
    #     assert_equal(res1.location, res2.location)

    # def test_twitter_redirect_unassociated_twitter_handle_returns_404(self):
    #     unassociated_handle = fake.last_name()
    #     expected_error = 'There is no active user associated with the Twitter handle: {0}.'.format(unassociated_handle)

    #     res = self.app.get(
    #         web_url_for('redirect_to_twitter', twitter_handle=unassociated_handle),
    #         expect_errors=True
    #     )
    #     assert_equal(res.status_code, http.NOT_FOUND)
    #     assert_true(expected_error in res.body)

    # def test_twitter_redirect_handle_with_multiple_associated_accounts_redirects_to_selection_page(self):
    #     self.user.social['twitter'] = fake.last_name()
    #     self.user.save()
    #     user2 = AuthUserFactory()
    #     user2.social['twitter'] = self.user.social['twitter']
    #     user2.save()

    #     expected_error = 'There are multiple OSF accounts associated with the Twitter handle: <strong>{0}</strong>.'.format(self.user.social['twitter'])
    #     res = self.app.get(
    #         web_url_for(
    #             'redirect_to_twitter',
    #             twitter_handle=self.user.social['twitter'],
    #             expect_error=True
    #         )
    #     )
    #     assert_equal(res.status_code, http.MULTIPLE_CHOICES)
    #     assert_true(expected_error in res.body)
    #     assert_true(self.user.url in res.body)
    #     assert_true(user2.url in res.body)


class TestUserAccount(OsfTestCase):

    def setUp(self):
        super(TestUserAccount, self).setUp()
        self.user = AuthUserFactory()
        self.user.set_password('password')
        self.user.save()

    @mock.patch('website.profile.views.push_status_message')
    def test_password_change_valid(self, mock_push_status_message):
        old_password = 'password'
        new_password = 'Pa$$w0rd'
        confirm_password = new_password
        url = web_url_for('user_account_password')
        post_data = {
            'old_password': old_password,
            'new_password': new_password,
            'confirm_password': confirm_password,
        }
        res = self.app.post(url, post_data, auth=(self.user.username, old_password))
        assert_true(302, res.status_code)
        res = res.follow(auth=(self.user.username, new_password))
        assert_true(200, res.status_code)
        self.user.reload()
        assert_true(self.user.check_password(new_password))
        assert_true(mock_push_status_message.called)
        assert_in('Password updated successfully', mock_push_status_message.mock_calls[0][1][0])

    @mock.patch('website.profile.views.push_status_message')
    def test_password_change_invalid(self, mock_push_status_message, old_password='', new_password='',
                                     confirm_password='', error_message='Old password is invalid'):
        url = web_url_for('user_account_password')
        post_data = {
            'old_password': old_password,
            'new_password': new_password,
            'confirm_password': confirm_password,
        }
        res = self.app.post(url, post_data, auth=self.user.auth)
        assert_true(302, res.status_code)
        res = res.follow(auth=self.user.auth)
        assert_true(200, res.status_code)
        self.user.reload()
        assert_false(self.user.check_password(new_password))
        assert_true(mock_push_status_message.called)
        assert_in(error_message, mock_push_status_message.mock_calls[0][1][0])

    def test_password_change_invalid_old_password(self):
        self.test_password_change_invalid(
            old_password='invalid old password',
            new_password='new password',
            confirm_password='new password',
            error_message='Old password is invalid',
        )

    def test_password_change_invalid_confirm_password(self):
        self.test_password_change_invalid(
            old_password='password',
            new_password='new password',
            confirm_password='invalid confirm password',
            error_message='Password does not match the confirmation',
        )

    def test_password_change_invalid_new_password_length(self):
        self.test_password_change_invalid(
            old_password='password',
            new_password='12345',
            confirm_password='12345',
            error_message='Password should be at least six characters',
        )

    def test_password_change_invalid_blank_password(self, old_password='', new_password='', confirm_password=''):
        self.test_password_change_invalid(
            old_password=old_password,
            new_password=new_password,
            confirm_password=confirm_password,
            error_message='Passwords cannot be blank',
        )

    def test_password_change_invalid_blank_new_password(self):
        for password in ('', '      '):
            self.test_password_change_invalid_blank_password('password', password, 'new password')

    def test_password_change_invalid_blank_confirm_password(self):
        for password in ('', '      '):
            self.test_password_change_invalid_blank_password('password', 'new password', password)


class TestAddingContributorViews(OsfTestCase):

    def setUp(self):
        super(TestAddingContributorViews, self).setUp()
        ensure_schemas()
        self.creator = AuthUserFactory()
        self.project = ProjectFactory(creator=self.creator)
        # Authenticate all requests
        self.app.authenticate(*self.creator.auth)
        contributor_added.connect(notify_added_contributor)

    def test_serialize_unregistered_without_record(self):
        name, email = fake.name(), fake.email()
        res = serialize_unregistered(fullname=name, email=email)
        assert_equal(res['fullname'], name)
        assert_equal(res['email'], email)
        assert_equal(res['id'], None)
        assert_false(res['registered'])
        assert_true(res['gravatar'])
        assert_false(res['active'])

    def test_deserialize_contributors(self):
        contrib = UserFactory()
        unreg = UnregUserFactory()
        name, email = fake.name(), fake.email()
        unreg_no_record = serialize_unregistered(name, email)
        contrib_data = [
            add_contributor_json(contrib),
            serialize_unregistered(fake.name(), unreg.username),
            unreg_no_record
        ]
        contrib_data[0]['permission'] = 'admin'
        contrib_data[1]['permission'] = 'write'
        contrib_data[2]['permission'] = 'read'
        contrib_data[0]['visible'] = True
        contrib_data[1]['visible'] = True
        contrib_data[2]['visible'] = True
        res = deserialize_contributors(
            self.project,
            contrib_data,
            auth=Auth(self.creator))
        assert_equal(len(res), len(contrib_data))
        assert_true(res[0]['user'].is_registered)

        assert_false(res[1]['user'].is_registered)
        assert_true(res[1]['user']._id)

        assert_false(res[2]['user'].is_registered)
        assert_true(res[2]['user']._id)

    def test_deserialize_contributors_validates_fullname(self):
        name = "<img src=1 onerror=console.log(1)>"
        email = fake.email()
        unreg_no_record = serialize_unregistered(name, email)
        contrib_data = [unreg_no_record]
        contrib_data[0]['permission'] = 'admin'
        contrib_data[0]['visible'] = True

        with assert_raises(ValidationError):
            deserialize_contributors(
                self.project,
                contrib_data,
                auth=Auth(self.creator),
                validate=True)

    def test_deserialize_contributors_validates_email(self):
        name = fake.name()
        email = "!@#$%%^&*"
        unreg_no_record = serialize_unregistered(name, email)
        contrib_data = [unreg_no_record]
        contrib_data[0]['permission'] = 'admin'
        contrib_data[0]['visible'] = True

        with assert_raises(ValidationError):
            deserialize_contributors(
                self.project,
                contrib_data,
                auth=Auth(self.creator),
                validate=True)

    @mock.patch('website.project.views.contributor.mails.send_mail')
    def test_deserialize_contributors_sends_unreg_contributor_added_signal(self, _):
        unreg = UnregUserFactory()
        from website.project.signals import unreg_contributor_added
        serialized = [serialize_unregistered(fake.name(), unreg.username)]
        serialized[0]['visible'] = True
        with capture_signals() as mock_signals:
            deserialize_contributors(self.project, serialized,
                                     auth=Auth(self.creator))
        assert_equal(mock_signals.signals_sent(), set([unreg_contributor_added]))

    def test_serialize_unregistered_with_record(self):
        name, email = fake.name(), fake.email()
        user = self.project.add_unregistered_contributor(fullname=name,
                                                         email=email, auth=Auth(self.project.creator))
        self.project.save()
        res = serialize_unregistered(
            fullname=name,
            email=email
        )
        assert_false(res['active'])
        assert_false(res['registered'])
        assert_equal(res['id'], user._primary_key)
        assert_true(res['gravatar_url'])
        assert_equal(res['fullname'], name)
        assert_equal(res['email'], email)

    def test_add_contributor_with_unreg_contribs_and_reg_contribs(self):
        n_contributors_pre = len(self.project.contributors)
        reg_user = UserFactory()
        name, email = fake.name(), fake.email()
        pseudouser = {
            'id': None,
            'registered': False,
            'fullname': name,
            'email': email,
            'permission': 'admin',
            'visible': True,
        }
        reg_dict = add_contributor_json(reg_user)
        reg_dict['permission'] = 'admin'
        reg_dict['visible'] = True
        payload = {
            'users': [reg_dict, pseudouser],
            'node_ids': []
        }
        url = self.project.api_url_for('project_contributors_post')
        self.app.post_json(url, payload).maybe_follow()
        self.project.reload()
        assert_equal(len(self.project.contributors),
                     n_contributors_pre + len(payload['users']))

        new_unreg = auth.get_user(email=email)
        assert_false(new_unreg.is_registered)
        # unclaimed record was added
        new_unreg.reload()
        assert_in(self.project._primary_key, new_unreg.unclaimed_records)
        rec = new_unreg.get_unclaimed_record(self.project._primary_key)
        assert_equal(rec['name'], name)
        assert_equal(rec['email'], email)

    @mock.patch('website.project.views.contributor.send_claim_email')
    def test_add_contributors_post_only_sends_one_email_to_unreg_user(
            self, mock_send_claim_email):
        # Project has components
        comp1, comp2 = NodeFactory(
            creator=self.creator), NodeFactory(creator=self.creator)
        self.project.nodes.append(comp1)
        self.project.nodes.append(comp2)
        self.project.save()

        # An unreg user is added to the project AND its components
        unreg_user = {  # dict because user has not previous unreg record
            'id': None,
            'registered': False,
            'fullname': fake.name(),
            'email': fake.email(),
            'permission': 'admin',
            'visible': True,
        }
        payload = {
            'users': [unreg_user],
            'node_ids': [comp1._primary_key, comp2._primary_key]
        }

        # send request
        url = self.project.api_url_for('project_contributors_post')
        assert_true(self.project.can_edit(user=self.creator))
        self.app.post_json(url, payload, auth=self.creator.auth)

        # finalize_invitation should only have been called once
        assert_equal(mock_send_claim_email.call_count, 1)

    @mock.patch('website.mails.send_mail')
    def test_add_contributors_post_only_sends_one_email_to_registered_user(self, mock_send_mail):
        # Project has components
        comp1 = NodeFactory(creator=self.creator, parent=self.project)
        comp2 = NodeFactory(creator=self.creator, parent=self.project)

        # A registered user is added to the project AND its components
        user = UserFactory()
        user_dict = {
            'id': user._id,
            'fullname': user.fullname,
            'email': user.username,
            'permission': 'write',
            'visible': True}

        payload = {
            'users': [user_dict],
            'node_ids': [comp1._primary_key, comp2._primary_key]
        }

        # send request
        url = self.project.api_url_for('project_contributors_post')
        assert self.project.can_edit(user=self.creator)
        self.app.post_json(url, payload, auth=self.creator.auth)

        # send_mail should only have been called once
        assert_equal(mock_send_mail.call_count, 1)

    @mock.patch('website.mails.send_mail')
    def test_add_contributors_post_sends_email_if_user_not_contributor_on_parent_node(self, mock_send_mail):
        # Project has a component with a sub-component
        component = NodeFactory(creator=self.creator, parent=self.project)
        sub_component = NodeFactory(creator=self.creator, parent=component)

        # A registered user is added to the project and the sub-component, but NOT the component
        user = UserFactory()
        user_dict = {
            'id': user._id,
            'fullname': user.fullname,
            'email': user.username,
            'permission': 'write',
            'visible': True}

        payload = {
            'users': [user_dict],
            'node_ids': [sub_component._primary_key]
        }

        # send request
        url = self.project.api_url_for('project_contributors_post')
        assert self.project.can_edit(user=self.creator)
        self.app.post_json(url, payload, auth=self.creator.auth)

        # send_mail is called for both the project and the sub-component
        assert_equal(mock_send_mail.call_count, 2)


    @mock.patch('website.project.views.contributor.send_claim_email')
    def test_email_sent_when_unreg_user_is_added(self, send_mail):
        name, email = fake.name(), fake.email()
        pseudouser = {
            'id': None,
            'registered': False,
            'fullname': name,
            'email': email,
            'permission': 'admin',
            'visible': True,
        }
        payload = {
            'users': [pseudouser],
            'node_ids': []
        }
        url = self.project.api_url_for('project_contributors_post')
        self.app.post_json(url, payload).maybe_follow()
        assert_true(send_mail.called)
        assert_true(send_mail.called_with(email=email))

    @mock.patch('website.mails.send_mail')
    def test_email_sent_when_reg_user_is_added(self, send_mail):
        contributor = UserFactory()
        contributors = [{
            'user': contributor,
            'visible': True,
            'permissions': ['read', 'write']
        }]
        project = ProjectFactory()
        project.add_contributors(contributors, auth=Auth(self.project.creator))
        project.save()
        assert_true(send_mail.called)
        send_mail.assert_called_with(
            contributor.username,
            mails.CONTRIBUTOR_ADDED,
            user=contributor,
            node=project)
        assert_equal(contributor.contributor_added_email_records[project._id]['last_sent'], int(time.time()))

    @mock.patch('website.mails.send_mail')
    def test_contributor_added_email_not_sent_to_unreg_user(self, send_mail):
        unreg_user = UnregUserFactory()
        contributors = [{
            'user': unreg_user,
            'visible': True,
            'permissions': ['read', 'write']
        }]
        project = ProjectFactory()
        project.add_contributors(contributors, auth=Auth(self.project.creator))
        project.save()
        assert_false(send_mail.called)

    @mock.patch('website.mails.send_mail')
    def test_forking_project_does_not_send_contributor_added_email(self, send_mail):
        project = ProjectFactory()
        project.fork_node(auth=Auth(project.creator))
        assert_false(send_mail.called)

    @mock.patch('website.mails.send_mail')
    def test_templating_project_does_not_send_contributor_added_email(self, send_mail):
        project = ProjectFactory()
        project.use_as_template(auth=Auth(project.creator))
        assert_false(send_mail.called)

    @mock.patch('website.archiver.tasks.archive')
    @mock.patch('website.mails.send_mail')
    def test_registering_project_does_not_send_contributor_added_email(self, send_mail, mock_archive):
        project = ProjectFactory()
        project.register_node(None, Auth(user=project.creator), '', None)
        assert_false(send_mail.called)

    @mock.patch('website.mails.send_mail')
    def test_notify_contributor_email_does_not_send_before_throttle_expires(self, send_mail):
        contributor = UserFactory()
        project = ProjectFactory()
        notify_added_contributor(project, contributor)
        assert_true(send_mail.called)

        # 2nd call does not send email because throttle period has not expired
        notify_added_contributor(project, contributor)
        assert_equal(send_mail.call_count, 1)

    @mock.patch('website.mails.send_mail')
    def test_notify_contributor_email_sends_after_throttle_expires(self, send_mail):
        throttle = 0.5

        contributor = UserFactory()
        project = ProjectFactory()
        notify_added_contributor(project, contributor, throttle=throttle)
        assert_true(send_mail.called)

        time.sleep(1)  # throttle period expires
        notify_added_contributor(project, contributor, throttle=throttle)
        assert_equal(send_mail.call_count, 2)

    def test_add_multiple_contributors_only_adds_one_log(self):
        n_logs_pre = len(self.project.logs)
        reg_user = UserFactory()
        name = fake.name()
        pseudouser = {
            'id': None,
            'registered': False,
            'fullname': name,
            'email': fake.email(),
            'permission': 'write',
            'visible': True,
        }
        reg_dict = add_contributor_json(reg_user)
        reg_dict['permission'] = 'admin'
        reg_dict['visible'] = True
        payload = {
            'users': [reg_dict, pseudouser],
            'node_ids': []
        }
        url = self.project.api_url_for('project_contributors_post')
        self.app.post_json(url, payload).maybe_follow()
        self.project.reload()
        assert_equal(len(self.project.logs), n_logs_pre + 1)

    def test_add_contribs_to_multiple_nodes(self):
        child = NodeFactory(parent=self.project, creator=self.creator)
        n_contributors_pre = len(child.contributors)
        reg_user = UserFactory()
        name, email = fake.name(), fake.email()
        pseudouser = {
            'id': None,
            'registered': False,
            'fullname': name,
            'email': email,
            'permission': 'admin',
            'visible': True,
        }
        reg_dict = add_contributor_json(reg_user)
        reg_dict['permission'] = 'admin'
        reg_dict['visible'] = True
        payload = {
            'users': [reg_dict, pseudouser],
            'node_ids': [self.project._primary_key, child._primary_key]
        }
        url = "/api/v1/project/{0}/contributors/".format(self.project._id)
        self.app.post_json(url, payload).maybe_follow()
        child.reload()
        assert_equal(len(child.contributors),
                     n_contributors_pre + len(payload['users']))

    def tearDown(self):
        super(TestAddingContributorViews, self).tearDown()
        contributor_added.disconnect(notify_added_contributor)


class TestUserInviteViews(OsfTestCase):

    def setUp(self):
        super(TestUserInviteViews, self).setUp()
        ensure_schemas()
        self.user = AuthUserFactory()
        self.project = ProjectFactory(creator=self.user)
        self.invite_url = '/api/v1/project/{0}/invite_contributor/'.format(
            self.project._primary_key)

    def test_invite_contributor_post_if_not_in_db(self):
        name, email = fake.name(), fake.email()
        res = self.app.post_json(
            self.invite_url,
            {'fullname': name, 'email': email},
            auth=self.user.auth,
        )
        contrib = res.json['contributor']
        assert_true(contrib['id'] is None)
        assert_equal(contrib['fullname'], name)
        assert_equal(contrib['email'], email)

    def test_invite_contributor_post_if_unreg_already_in_db(self):
        # A n unreg user is added to a different project
        name, email = fake.name(), fake.email()
        project2 = ProjectFactory()
        unreg_user = project2.add_unregistered_contributor(fullname=name, email=email,
                                                           auth=Auth(project2.creator))
        project2.save()
        res = self.app.post_json(self.invite_url,
                                 {'fullname': name, 'email': email}, auth=self.user.auth)
        expected = add_contributor_json(unreg_user)
        expected['fullname'] = name
        expected['email'] = email
        assert_equal(res.json['contributor'], expected)

    def test_invite_contributor_post_if_emaiL_already_registered(self):
        reg_user = UserFactory()
        # Tries to invite user that is already regiestered
        res = self.app.post_json(self.invite_url,
                                 {'fullname': fake.name(), 'email': reg_user.username},
                                 auth=self.user.auth, expect_errors=True)
        assert_equal(res.status_code, http.BAD_REQUEST)

    def test_invite_contributor_post_if_user_is_already_contributor(self):
        unreg_user = self.project.add_unregistered_contributor(
            fullname=fake.name(), email=fake.email(),
            auth=Auth(self.project.creator)
        )
        self.project.save()
        # Tries to invite unreg user that is already a contributor
        res = self.app.post_json(self.invite_url,
                                 {'fullname': fake.name(), 'email': unreg_user.username},
                                 auth=self.user.auth, expect_errors=True)
        assert_equal(res.status_code, http.BAD_REQUEST)

    def test_invite_contributor_with_no_email(self):
        name = fake.name()
        res = self.app.post_json(self.invite_url,
                                 {'fullname': name, 'email': None}, auth=self.user.auth)
        assert_equal(res.status_code, http.OK)
        data = res.json
        assert_equal(data['status'], 'success')
        assert_equal(data['contributor']['fullname'], name)
        assert_true(data['contributor']['email'] is None)
        assert_false(data['contributor']['registered'])

    def test_invite_contributor_requires_fullname(self):
        res = self.app.post_json(self.invite_url,
                                 {'email': 'brian@queen.com', 'fullname': ''}, auth=self.user.auth,
                                 expect_errors=True)
        assert_equal(res.status_code, http.BAD_REQUEST)

    @mock.patch('website.project.views.contributor.mails.send_mail')
    def test_send_claim_email_to_given_email(self, send_mail):
        project = ProjectFactory()
        given_email = fake.email()
        unreg_user = project.add_unregistered_contributor(
            fullname=fake.name(),
            email=given_email,
            auth=Auth(project.creator),
        )
        project.save()
        send_claim_email(email=given_email, user=unreg_user, node=project)

        assert_true(send_mail.called)
        assert_true(send_mail.called_with(
            to_addr=given_email,
            mail=mails.INVITE
        ))

    @mock.patch('website.project.views.contributor.mails.send_mail')
    def test_send_claim_email_to_referrer(self, send_mail):
        project = ProjectFactory()
        referrer = project.creator
        given_email, real_email = fake.email(), fake.email()
        unreg_user = project.add_unregistered_contributor(fullname=fake.name(),
                                                          email=given_email, auth=Auth(
                                                              referrer)
                                                          )
        project.save()
        send_claim_email(email=real_email, user=unreg_user, node=project)

        assert_true(send_mail.called)
        # email was sent to referrer
        assert_true(send_mail.called_with(
            to_addr=referrer.username,
            mail=mails.FORWARD_INVITE
        ))

    @mock.patch('website.project.views.contributor.mails.send_mail')
    def test_send_claim_email_before_throttle_expires(self, send_mail):
        project = ProjectFactory()
        given_email = fake.email()
        unreg_user = project.add_unregistered_contributor(
            fullname=fake.name(),
            email=given_email,
            auth=Auth(project.creator),
        )
        project.save()
        send_claim_email(email=fake.email(), user=unreg_user, node=project)
        # 2nd call raises error because throttle hasn't expired
        with assert_raises(HTTPError):
            send_claim_email(email=fake.email(), user=unreg_user, node=project)
        send_mail.assert_not_called()


class TestClaimViews(OsfTestCase):

    def setUp(self):
        super(TestClaimViews, self).setUp()
        self.referrer = AuthUserFactory()
        self.project = ProjectFactory(creator=self.referrer, is_public=True)
        self.given_name = fake.name()
        self.given_email = fake.email()
        self.user = self.project.add_unregistered_contributor(
            fullname=self.given_name,
            email=self.given_email,
            auth=Auth(user=self.referrer)
        )
        self.project.save()

    @mock.patch('website.project.views.contributor.mails.send_mail')
    def test_claim_user_post_with_registered_user_id(self, send_mail):
        # registered user who is attempting to claim the unclaimed contributor
        reg_user = UserFactory()
        payload = {
            # pk of unreg user record
            'pk': self.user._primary_key,
            'claimerId': reg_user._primary_key
        }
        url = '/api/v1/user/{uid}/{pid}/claim/email/'.format(
            uid=self.user._primary_key,
            pid=self.project._primary_key,
        )

        res = self.app.post_json(url, payload)

        # mail was sent
        assert_true(send_mail.called)
        # ... to the correct address
        assert_true(send_mail.called_with(to_addr=self.given_email))

        # view returns the correct JSON
        assert_equal(res.json, {
            'status': 'success',
            'email': reg_user.username,
            'fullname': self.given_name,
        })

    @mock.patch('website.project.views.contributor.mails.send_mail')
    def test_send_claim_registered_email(self, mock_send_mail):
        reg_user = UserFactory()
        send_claim_registered_email(
            claimer=reg_user,
            unreg_user=self.user,
            node=self.project
        )
        mock_send_mail.assert_called()
        assert_equal(mock_send_mail.call_count, 2)
        first_call_args = mock_send_mail.call_args_list[0][0]
        assert_equal(first_call_args[0], self.referrer.username)
        second_call_args = mock_send_mail.call_args_list[1][0]
        assert_equal(second_call_args[0], reg_user.username)

    @mock.patch('website.project.views.contributor.mails.send_mail')
    def test_send_claim_registered_email_before_throttle_expires(self, mock_send_mail):
        reg_user = UserFactory()
        send_claim_registered_email(
            claimer=reg_user,
            unreg_user=self.user,
            node=self.project,
        )
        # second call raises error because it was called before throttle period
        with assert_raises(HTTPError):
            send_claim_registered_email(
                claimer=reg_user,
                unreg_user=self.user,
                node=self.project,
            )
        mock_send_mail.assert_not_called()

    @mock.patch('website.project.views.contributor.send_claim_registered_email')
    def test_claim_user_post_with_email_already_registered_sends_correct_email(
            self, send_claim_registered_email):
        reg_user = UserFactory()
        payload = {
            'value': reg_user.username,
            'pk': self.user._primary_key
        }
        url = self.project.api_url_for('claim_user_post', uid=self.user._id)
        self.app.post_json(url, payload)
        assert_true(send_claim_registered_email.called)

    def test_user_with_removed_unclaimed_url_claiming(self):
        """ Tests that when an unclaimed user is removed from a project, the
        unregistered user object does not retain the token.
        """
        self.project.remove_contributor(self.user, Auth(user=self.referrer))

        assert_not_in(
            self.project._primary_key,
            self.user.unclaimed_records.keys()
        )

    def test_user_with_claim_url_cannot_claim_twice(self):
        """ Tests that when an unclaimed user is replaced on a project with a
        claimed user, the unregistered user object does not retain the token.
        """
        reg_user = AuthUserFactory()

        self.project.replace_contributor(self.user, reg_user)

        assert_not_in(
            self.project._primary_key,
            self.user.unclaimed_records.keys()
        )

    def test_claim_user_form_redirects_to_password_confirm_page_if_user_is_logged_in(self):
        reg_user = AuthUserFactory()
        url = self.user.get_claim_url(self.project._primary_key)
        res = self.app.get(url, auth=reg_user.auth)
        assert_equal(res.status_code, 302)
        res = res.follow(auth=reg_user.auth)
        token = self.user.get_unclaimed_record(self.project._primary_key)['token']
        expected = self.project.web_url_for(
            'claim_user_registered',
            uid=self.user._id,
            token=token,
        )
        assert_equal(res.request.path, expected)

    def test_get_valid_form(self):
        url = self.user.get_claim_url(self.project._primary_key)
        res = self.app.get(url).maybe_follow()
        assert_equal(res.status_code, 200)

    def test_invalid_claim_form_redirects_to_register_page(self):
        uid = self.user._primary_key
        pid = self.project._primary_key
        url = '/user/{uid}/{pid}/claim/?token=badtoken'.format(**locals())
        res = self.app.get(url, expect_errors=True).maybe_follow()
        assert_equal(res.status_code, 200)
        assert_equal(res.request.path, web_url_for('auth_login'))

    def test_posting_to_claim_form_with_valid_data(self):
        url = self.user.get_claim_url(self.project._primary_key)
        res = self.app.post(url, {
            'username': self.user.username,
            'password': 'killerqueen',
            'password2': 'killerqueen'
        }).maybe_follow()
        assert_equal(res.status_code, 200)
        self.user.reload()
        assert_true(self.user.is_registered)
        assert_true(self.user.is_active)
        assert_not_in(self.project._primary_key, self.user.unclaimed_records)

    def test_posting_to_claim_form_removes_all_unclaimed_data(self):
        # user has multiple unclaimed records
        p2 = ProjectFactory(creator=self.referrer)
        self.user.add_unclaimed_record(node=p2, referrer=self.referrer,
                                       given_name=fake.name())
        self.user.save()
        assert_true(len(self.user.unclaimed_records.keys()) > 1)  # sanity check
        url = self.user.get_claim_url(self.project._primary_key)
        self.app.post(url, {
            'username': self.given_email,
            'password': 'bohemianrhap',
            'password2': 'bohemianrhap'
        })
        self.user.reload()
        assert_equal(self.user.unclaimed_records, {})

    def test_posting_to_claim_form_sets_fullname_to_given_name(self):
        # User is created with a full name
        original_name = fake.name()
        unreg = UnregUserFactory(fullname=original_name)
        # User invited with a different name
        different_name = fake.name()
        new_user = self.project.add_unregistered_contributor(
            email=unreg.username,
            fullname=different_name,
            auth=Auth(self.project.creator),
        )
        self.project.save()
        # Goes to claim url
        claim_url = new_user.get_claim_url(self.project._id)
        self.app.post(claim_url, {
            'username': unreg.username,
            'password': 'killerqueen', 'password2': 'killerqueen'
        })
        unreg.reload()
        # Full name was set correctly
        assert_equal(unreg.fullname, different_name)
        # CSL names were set correctly
        parsed_name = impute_names_model(different_name)
        assert_equal(unreg.given_name, parsed_name['given_name'])
        assert_equal(unreg.family_name, parsed_name['family_name'])

    @mock.patch('website.project.views.contributor.mails.send_mail')
    def test_claim_user_post_returns_fullname(self, send_mail):
        url = '/api/v1/user/{0}/{1}/claim/email/'.format(self.user._primary_key,
                                                         self.project._primary_key)
        res = self.app.post_json(url,
                                 {'value': self.given_email,
                                     'pk': self.user._primary_key},
                                 auth=self.referrer.auth)
        assert_equal(res.json['fullname'], self.given_name)
        assert_true(send_mail.called)
        assert_true(send_mail.called_with(to_addr=self.given_email))

    @mock.patch('website.project.views.contributor.mails.send_mail')
    def test_claim_user_post_if_email_is_different_from_given_email(self, send_mail):
        email = fake.email()  # email that is different from the one the referrer gave
        url = '/api/v1/user/{0}/{1}/claim/email/'.format(self.user._primary_key,
                                                         self.project._primary_key)
        self.app.post_json(url,
                           {'value': email, 'pk': self.user._primary_key}
                           )
        assert_true(send_mail.called)
        assert_equal(send_mail.call_count, 2)
        call_to_invited = send_mail.mock_calls[0]
        assert_true(call_to_invited.called_with(
            to_addr=email
        ))
        call_to_referrer = send_mail.mock_calls[1]
        assert_true(call_to_referrer.called_with(
            to_addr=self.given_email
        ))

    def test_claim_url_with_bad_token_returns_400(self):
        url = self.project.web_url_for(
            'claim_user_registered',
            uid=self.user._id,
            token='badtoken',
        )
        res = self.app.get(url, auth=self.referrer.auth, expect_errors=400)
        assert_equal(res.status_code, 400)

    def test_cannot_claim_user_with_user_who_is_already_contributor(self):
        # user who is already a contirbutor to the project
        contrib = AuthUserFactory()
        self.project.add_contributor(contrib, auth=Auth(self.project.creator))
        self.project.save()
        # Claiming user goes to claim url, but contrib is already logged in
        url = self.user.get_claim_url(self.project._primary_key)
        res = self.app.get(
            url,
            auth=contrib.auth,
        ).follow(
            auth=contrib.auth,
            expect_errors=True,
        )
        # Response is a 400
        assert_equal(res.status_code, 400)


class TestWatchViews(OsfTestCase):

    def setUp(self):
        super(TestWatchViews, self).setUp()
        self.user = AuthUserFactory()
        self.consolidate_auth = Auth(user=self.user)
        self.auth = self.user.auth  # used for requests auth
        # A public project
        self.project = ProjectFactory(is_public=True)
        self.project.save()
        # Manually reset log date to 100 days ago so it won't show up in feed
        self.project.logs[0].date = dt.datetime.utcnow() - dt.timedelta(days=100)
        self.project.logs[0].save()
        # A log added now
        self.last_log = self.project.add_log(
            NodeLog.TAG_ADDED,
            params={'node': self.project._primary_key},
            auth=self.consolidate_auth,
            log_date=dt.datetime.utcnow(),
            save=True,
        )
        # Clear watched list
        self.user.watched = []
        self.user.save()

    def test_watching_a_project_appends_to_users_watched_list(self):
        n_watched_then = len(self.user.watched)
        url = '/api/v1/project/{0}/watch/'.format(self.project._id)
        res = self.app.post_json(url,
                                 params={"digest": True},
                                 auth=self.auth)
        assert_equal(res.json['watchCount'], 1)
        self.user.reload()
        n_watched_now = len(self.user.watched)
        assert_equal(res.status_code, 200)
        assert_equal(n_watched_now, n_watched_then + 1)
        assert_true(self.user.watched[-1].digest)

    def test_watching_project_twice_returns_400(self):
        url = "/api/v1/project/{0}/watch/".format(self.project._id)
        res = self.app.post_json(url,
                                 params={},
                                 auth=self.auth)
        assert_equal(res.status_code, 200)
        # User tries to watch a node she's already watching
        res2 = self.app.post_json(url,
                                  params={},
                                  auth=self.auth,
                                  expect_errors=True)
        assert_equal(res2.status_code, http.BAD_REQUEST)

    def test_unwatching_a_project_removes_from_watched_list(self):
        # The user has already watched a project
        watch_config = WatchConfigFactory(node=self.project)
        self.user.watch(watch_config)
        self.user.save()
        n_watched_then = len(self.user.watched)
        url = '/api/v1/project/{0}/unwatch/'.format(self.project._id)
        res = self.app.post_json(url, {}, auth=self.auth)
        self.user.reload()
        n_watched_now = len(self.user.watched)
        assert_equal(res.status_code, 200)
        assert_equal(n_watched_now, n_watched_then - 1)
        assert_false(self.user.is_watching(self.project))

    def test_toggle_watch(self):
        # The user is not watching project
        assert_false(self.user.is_watching(self.project))
        url = "/api/v1/project/{0}/togglewatch/".format(self.project._id)
        res = self.app.post_json(url, {}, auth=self.auth)
        # The response json has a watchcount and watched property
        assert_equal(res.json['watchCount'], 1)
        assert_true(res.json['watched'])
        assert_equal(res.status_code, 200)
        self.user.reload()
        # The user is now watching the project
        assert_true(res.json['watched'])
        assert_true(self.user.is_watching(self.project))

    def test_toggle_watch_node(self):
        # The project has a public sub-node
        node = NodeFactory(creator=self.user, parent=self.project, is_public=True)
        url = "/api/v1/project/{}/node/{}/togglewatch/".format(self.project._id,
                                                               node._id)
        res = self.app.post_json(url, {}, auth=self.auth)
        assert_equal(res.status_code, 200)
        self.user.reload()
        # The user is now watching the sub-node
        assert_true(res.json['watched'])
        assert_true(self.user.is_watching(node))

    def test_get_watched_logs(self):
        project = ProjectFactory()
        # Add some logs
        for _ in range(12):
            project.logs.append(NodeLogFactory(user=self.user, action="file_added"))
        project.save()
        watch_cfg = WatchConfigFactory(node=project)
        self.user.watch(watch_cfg)
        self.user.save()
        url = "/api/v1/watched/logs/"
        res = self.app.get(url, auth=self.auth)
        assert_equal(len(res.json['logs']), 10)
        assert_equal(res.json['logs'][0]['action'], 'file_added')

    def test_get_watched_logs(self):
        project = ProjectFactory()
        # Add some logs
        for _ in range(12):
            project.logs.append(NodeLogFactory(user=self.user, action="file_added"))
        project.save()
        watch_cfg = WatchConfigFactory(node=project)
        self.user.watch(watch_cfg)
        self.user.save()
        url = api_url_for("watched_logs_get")
        res = self.app.get(url, auth=self.auth)
        assert_equal(len(res.json['logs']), 10)
        # 1 project create log then 12 generated logs
        assert_equal(res.json['total'], 12 + 1)
        assert_equal(res.json['page'], 0)
        assert_equal(res.json['pages'], 2)
        assert_equal(res.json['logs'][0]['action'], 'file_added')

    def test_get_more_watched_logs(self):
        project = ProjectFactory()
        # Add some logs
        for _ in range(12):
            project.logs.append(NodeLogFactory(user=self.user, action="file_added"))
        project.save()
        watch_cfg = WatchConfigFactory(node=project)
        self.user.watch(watch_cfg)
        self.user.save()
        url = api_url_for("watched_logs_get")
        page = 1
        res = self.app.get(url, {'page': page}, auth=self.auth)
        assert_equal(len(res.json['logs']), 3)
        # 1 project create log then 12 generated logs
        assert_equal(res.json['total'], 12 + 1)
        assert_equal(res.json['page'], page)
        assert_equal(res.json['pages'], 2)
        assert_equal(res.json['logs'][0]['action'], 'file_added')

    def test_get_more_watched_logs_invalid_page(self):
        project = ProjectFactory()
        watch_cfg = WatchConfigFactory(node=project)
        self.user.watch(watch_cfg)
        self.user.save()
        url = api_url_for("watched_logs_get")
        invalid_page = 'invalid page'
        res = self.app.get(
            url, {'page': invalid_page}, auth=self.auth, expect_errors=True
        )
        assert_equal(res.status_code, 400)
        assert_equal(
            res.json['message_long'],
            'Invalid value for "page".'
        )

    def test_get_more_watched_logs_invalid_size(self):
        project = ProjectFactory()
        watch_cfg = WatchConfigFactory(node=project)
        self.user.watch(watch_cfg)
        self.user.save()
        url = api_url_for("watched_logs_get")
        invalid_size = 'invalid size'
        res = self.app.get(
            url, {'size': invalid_size}, auth=self.auth, expect_errors=True
        )
        assert_equal(res.status_code, 400)
        assert_equal(
            res.json['message_long'],
            'Invalid value for "size".'
        )

class TestPointerViews(OsfTestCase):

    def setUp(self):
        super(TestPointerViews, self).setUp()
        self.user = AuthUserFactory()
        self.consolidate_auth = Auth(user=self.user)
        self.project = ProjectFactory(creator=self.user)

    # https://github.com/CenterForOpenScience/openscienceframework.org/issues/1109
    def test_get_pointed_excludes_folders(self):
        pointer_project = ProjectFactory(is_public=True)  # project that points to another project
        pointed_project = ProjectFactory(creator=self.user)  # project that other project points to
        pointer_project.add_pointer(pointed_project, Auth(pointer_project.creator), save=True)

        # Project is in a dashboard folder
        folder = FolderFactory(creator=pointed_project.creator)
        folder.add_pointer(pointed_project, Auth(pointed_project.creator), save=True)

        url = pointed_project.api_url_for('get_pointed')
        res = self.app.get(url, auth=self.user.auth)
        assert_equal(res.status_code, 200)
        # pointer_project's id is included in response, but folder's id is not
        pointer_ids = [each['id'] for each in res.json['pointed']]
        assert_in(pointer_project._id, pointer_ids)
        assert_not_in(folder._id, pointer_ids)

    def test_add_pointers(self):

        url = self.project.api_url + 'pointer/'
        node_ids = [
            NodeFactory()._id
            for _ in range(5)
        ]
        self.app.post_json(
            url,
            {'nodeIds': node_ids},
            auth=self.user.auth,
        ).maybe_follow()

        self.project.reload()
        assert_equal(
            len(self.project.nodes),
            5
        )

    def test_add_the_same_pointer_more_than_once(self):
        url = self.project.api_url + 'pointer/'
        double_node = NodeFactory()

        self.app.post_json(
            url,
            {'nodeIds': [double_node._id]},
            auth=self.user.auth,
        )
        res = self.app.post_json(
            url,
            {'nodeIds': [double_node._id]},
            auth=self.user.auth,
            expect_errors=True
        )
        assert_equal(res.status_code, 400)

    def test_add_pointers_no_user_logg_in(self):

        url = self.project.api_url_for('add_pointers')
        node_ids = [
            NodeFactory()._id
            for _ in range(5)
        ]
        res = self.app.post_json(
            url,
            {'nodeIds': node_ids},
            auth=None,
            expect_errors=True
        )

        assert_equal(res.status_code, 401)

    def test_add_pointers_public_non_contributor(self):

        project2 = ProjectFactory()
        project2.set_privacy('public')
        project2.save()

        url = self.project.api_url_for('add_pointers')

        self.app.post_json(
            url,
            {'nodeIds': [project2._id]},
            auth=self.user.auth,
        ).maybe_follow()

        self.project.reload()
        assert_equal(
            len(self.project.nodes),
            1
        )

    def test_add_pointers_contributor(self):
        user2 = AuthUserFactory()
        self.project.add_contributor(user2)
        self.project.save()

        url = self.project.api_url_for('add_pointers')
        node_ids = [
            NodeFactory()._id
            for _ in range(5)
        ]
        self.app.post_json(
            url,
            {'nodeIds': node_ids},
            auth=user2.auth,
        ).maybe_follow()

        self.project.reload()
        assert_equal(
            len(self.project.nodes),
            5
        )

    def test_add_pointers_not_provided(self):
        url = self.project.api_url + 'pointer/'
        res = self.app.post_json(url, {}, auth=self.user.auth, expect_errors=True)
        assert_equal(res.status_code, 400)

    def test_move_pointers(self):
        project_two = ProjectFactory(creator=self.user)
        url = api_url_for('move_pointers')
        node = NodeFactory()
        pointer = self.project.add_pointer(node, auth=self.consolidate_auth)

        assert_equal(len(self.project.nodes), 1)
        assert_equal(len(project_two.nodes), 0)

        user_auth = self.user.auth
        move_request = \
            {
                'fromNodeId': self.project._id,
                'toNodeId': project_two._id,
                'pointerIds': [pointer.node._id],
            }
        self.app.post_json(
            url,
            move_request,
            auth=user_auth,
        ).maybe_follow()
        self.project.reload()
        project_two.reload()
        assert_equal(len(self.project.nodes), 0)
        assert_equal(len(project_two.nodes), 1)

    def test_remove_pointer(self):
        url = self.project.api_url + 'pointer/'
        node = NodeFactory()
        pointer = self.project.add_pointer(node, auth=self.consolidate_auth)
        self.app.delete_json(
            url,
            {'pointerId': pointer._id},
            auth=self.user.auth,
        )
        self.project.reload()
        assert_equal(
            len(self.project.nodes),
            0
        )

    def test_remove_pointer_not_provided(self):
        url = self.project.api_url + 'pointer/'
        res = self.app.delete_json(url, {}, auth=self.user.auth, expect_errors=True)
        assert_equal(res.status_code, 400)

    def test_remove_pointer_not_found(self):
        url = self.project.api_url + 'pointer/'
        res = self.app.delete_json(
            url,
            {'pointerId': None},
            auth=self.user.auth,
            expect_errors=True
        )
        assert_equal(res.status_code, 400)

    def test_remove_pointer_not_in_nodes(self):
        url = self.project.api_url + 'pointer/'
        node = NodeFactory()
        pointer = Pointer(node=node)
        res = self.app.delete_json(
            url,
            {'pointerId': pointer._id},
            auth=self.user.auth,
            expect_errors=True
        )
        assert_equal(res.status_code, 400)

    def test_fork_pointer(self):
        url = self.project.api_url + 'pointer/fork/'
        node = NodeFactory(creator=self.user)
        pointer = self.project.add_pointer(node, auth=self.consolidate_auth)
        self.app.post_json(
            url,
            {'pointerId': pointer._id},
            auth=self.user.auth
        )

    def test_fork_pointer_not_provided(self):
        url = self.project.api_url + 'pointer/fork/'
        res = self.app.post_json(url, {}, auth=self.user.auth,
                expect_errors=True)
        assert_equal(res.status_code, 400)

    def test_fork_pointer_not_found(self):
        url = self.project.api_url + 'pointer/fork/'
        res = self.app.post_json(
            url,
            {'pointerId': None},
            auth=self.user.auth,
            expect_errors=True
        )
        assert_equal(res.status_code, 400)

    def test_fork_pointer_not_in_nodes(self):
        url = self.project.api_url + 'pointer/fork/'
        node = NodeFactory()
        pointer = Pointer(node=node)
        res = self.app.post_json(
            url,
            {'pointerId': pointer._id},
            auth=self.user.auth,
            expect_errors=True
        )
        assert_equal(res.status_code, 400)

    def test_before_register_with_pointer(self):
        "Assert that link warning appears in before register callback."
        node = NodeFactory()
        self.project.add_pointer(node, auth=self.consolidate_auth)
        url = self.project.api_url + 'fork/before/'
        res = self.app.get(url, auth=self.user.auth).maybe_follow()
        prompts = [
            prompt
            for prompt in res.json['prompts']
            if 'Links will be copied into your fork' in prompt
        ]
        assert_equal(len(prompts), 1)

    def test_before_fork_with_pointer(self):
        "Assert that link warning appears in before fork callback."
        node = NodeFactory()
        self.project.add_pointer(node, auth=self.consolidate_auth)
        url = self.project.api_url + 'beforeregister/'
        res = self.app.get(url, auth=self.user.auth).maybe_follow()
        prompts = [
            prompt
            for prompt in res.json['prompts']
            if 'Links will be copied into your registration' in prompt
        ]
        assert_equal(len(prompts), 1)

    def test_before_register_no_pointer(self):
        "Assert that link warning does not appear in before register callback."
        url = self.project.api_url + 'fork/before/'
        res = self.app.get(url, auth=self.user.auth).maybe_follow()
        prompts = [
            prompt
            for prompt in res.json['prompts']
            if 'Links will be copied into your fork' in prompt
        ]
        assert_equal(len(prompts), 0)

    def test_before_fork_no_pointer(self):
        """Assert that link warning does not appear in before fork callback.

        """
        url = self.project.api_url + 'beforeregister/'
        res = self.app.get(url, auth=self.user.auth).maybe_follow()
        prompts = [
            prompt
            for prompt in res.json['prompts']
            if 'Links will be copied into your registration' in prompt
        ]
        assert_equal(len(prompts), 0)

    def test_get_pointed(self):
        pointing_node = ProjectFactory(creator=self.user)
        pointing_node.add_pointer(self.project, auth=Auth(self.user))
        url = self.project.api_url_for('get_pointed')
        res = self.app.get(url, auth=self.user.auth)
        pointed = res.json['pointed']
        assert_equal(len(pointed), 1)
        assert_equal(pointed[0]['url'], pointing_node.url)
        assert_equal(pointed[0]['title'], pointing_node.title)
        assert_equal(pointed[0]['authorShort'], abbrev_authors(pointing_node))

    def test_get_pointed_private(self):
        secret_user = UserFactory()
        pointing_node = ProjectFactory(creator=secret_user)
        pointing_node.add_pointer(self.project, auth=Auth(secret_user))
        url = self.project.api_url_for('get_pointed')
        res = self.app.get(url, auth=self.user.auth)
        pointed = res.json['pointed']
        assert_equal(len(pointed), 1)
        assert_equal(pointed[0]['url'], None)
        assert_equal(pointed[0]['title'], 'Private Component')
        assert_equal(pointed[0]['authorShort'], 'Private Author(s)')


class TestPublicViews(OsfTestCase):

    def test_explore(self):
        res = self.app.get("/explore/").maybe_follow()
        assert_equal(res.status_code, 200)

    def test_forgot_password_get(self):
        res = self.app.get(web_url_for('forgot_password_get'))
        assert_equal(res.status_code, 200)
        assert_in('Forgot Password', res.body)


class TestAuthViews(OsfTestCase):

    def setUp(self):
        super(TestAuthViews, self).setUp()
        self.user = AuthUserFactory()
        self.auth = self.user.auth

    def test_merge_user(self):
        dupe = UserFactory(
            username="copy@cat.com",
            emails=['copy@cat.com']
        )
        dupe.set_password("copycat")
        dupe.save()
        url = "/api/v1/user/merge/"
        self.app.post_json(
            url,
            {
                "merged_username": "copy@cat.com",
                "merged_password": "copycat"
            },
            auth=self.auth,
        )
        self.user.reload()
        dupe.reload()
        assert_true(dupe.is_merged)

    @mock.patch('framework.auth.views.mails.send_mail')
    def test_register_sends_confirm_email(self, send_mail):
        url = '/register/'
        self.app.post(url, {
            'register-fullname': 'Freddie Mercury',
            'register-username': 'fred@queen.com',
            'register-password': 'killerqueen',
            'register-username2': 'fred@queen.com',
            'register-password2': 'killerqueen',
        })
        assert_true(send_mail.called)
        assert_true(send_mail.called_with(
            to_addr='fred@queen.com'
        ))

    @mock.patch('framework.auth.views.mails.send_mail')
    def test_register_ok(self, _):
        url = api_url_for('register_user')
        name, email, password = fake.name(), fake.email(), 'underpressure'
        self.app.post_json(
            url,
            {
                'fullName': name,
                'email1': email,
                'email2': email,
                'password': password,
            }
        )
        user = User.find_one(Q('username', 'eq', email))
        assert_equal(user.fullname, name)

    # Regression test for https://github.com/CenterForOpenScience/osf.io/issues/2902
    @mock.patch('framework.auth.views.mails.send_mail')
    def test_register_email_case_insensitive(self, _):
        url = api_url_for('register_user')
        name, email, password = fake.name(), fake.email(), 'underpressure'
        self.app.post_json(
            url,
            {
                'fullName': name,
                'email1': email,
                'email2': str(email).upper(),
                'password': password,
            }
        )
        user = User.find_one(Q('username', 'eq', email))
        assert_equal(user.fullname, name)

    @mock.patch('framework.auth.views.send_confirm_email')
    def test_register_scrubs_username(self, _):
        url = api_url_for('register_user')
        name = "<i>Eunice</i> O' \"Cornwallis\"<script type='text/javascript' src='http://www.cornify.com/js/cornify.js'></script><script type='text/javascript'>cornify_add()</script>"
        email, password = fake.email(), 'underpressure'
        res = self.app.post_json(
            url,
            {
                'fullName': name,
                'email1': email,
                'email2': email,
                'password': password,
            }
        )

        expected_scrub_username = "Eunice O' \"Cornwallis\"cornify_add()"
        user = User.find_one(Q('username', 'eq', email))

        assert_equal(res.status_code, http.OK)
        assert_equal(user.fullname, expected_scrub_username)

    def test_register_email_mismatch(self):
        url = api_url_for('register_user')
        name, email, password = fake.name(), fake.email(), 'underpressure'
        res = self.app.post_json(
            url,
            {
                'fullName': name,
                'email1': email,
                'email2': email + 'lol',
                'password': password,
            },
            expect_errors=True,
        )
        assert_equal(res.status_code, http.BAD_REQUEST)
        users = User.find(Q('username', 'eq', email))
        assert_equal(users.count(), 0)

    def test_register_after_being_invited_as_unreg_contributor(self):
        # Regression test for:
        #    https://github.com/CenterForOpenScience/openscienceframework.org/issues/861
        #    https://github.com/CenterForOpenScience/openscienceframework.org/issues/1021
        #    https://github.com/CenterForOpenScience/openscienceframework.org/issues/1026
        # A user is invited as an unregistered contributor
        project = ProjectFactory()

        name, email = fake.name(), fake.email()

        project.add_unregistered_contributor(fullname=name, email=email,
                auth=Auth(project.creator))
        project.save()

        # The new, unregistered user
        new_user = User.find_one(Q('username', 'eq', email))

        # Instead of following the invitation link, they register at the regular
        # registration page

        # They use a different name when they register, but same email
        real_name = fake.name()
        password = 'myprecious'

        url = api_url_for('register_user')
        payload = {
            'fullName': real_name,
            'email1': email,
            'email2': email,
            'password': password,
        }
        # Send registration request
        self.app.post_json(url, payload)

        new_user.reload()

        # New user confirms by following confirmation link
        confirm_url = new_user.get_confirmation_url(email, external=False)
        self.app.get(confirm_url)

        new_user.reload()
        # Password and fullname should be updated
        assert_true(new_user.is_confirmed)
        assert_true(new_user.check_password(password))
        assert_equal(new_user.fullname, real_name)

    @mock.patch('framework.auth.views.send_confirm_email')
    def test_register_sends_user_registered_signal(self, mock_send_confirm_email):
        url = api_url_for('register_user')
        name, email, password = fake.name(), fake.email(), 'underpressure'
        with capture_signals() as mock_signals:
            self.app.post_json(
                url,
                {
                    'fullName': name,
                    'email1': email,
                    'email2': email,
                    'password': password,
                }
            )
        assert_equal(mock_signals.signals_sent(), set([auth.signals.user_registered]))
        mock_send_confirm_email.assert_called()

    @mock.patch('framework.auth.views.send_confirm_email')
    def test_register_post_sends_user_registered_signal(self, mock_send_confirm_email):
        url = web_url_for('auth_register_post')
        name, email, password = fake.name(), fake.email(), 'underpressure'
        with capture_signals() as mock_signals:
            self.app.post(url, {
                'register-fullname': name,
                'register-username': email,
                'register-password': password,
                'register-username2': email,
                'register-password2': password
            })
        assert_equal(mock_signals.signals_sent(), set([auth.signals.user_registered]))
        mock_send_confirm_email.assert_called()

    def test_resend_confirmation_get(self):
        res = self.app.get('/resend/')
        assert_equal(res.status_code, 200)

    @mock.patch('framework.auth.views.mails.send_mail')
    def test_resend_confirmation(self, send_mail):
        email = 'test@example.com'
        token = self.user.add_unconfirmed_email(email)
        self.user.save()
        url = api_url_for('resend_confirmation')
        header = {'address': email, 'primary': False, 'confirmed': False}
        self.app.put_json(url, {'id': self.user._id, 'email': header}, auth=self.user.auth)
        assert_true(send_mail.called)
        assert_true(send_mail.called_with(
            to_addr=email
        ))
        self.user.reload()
        assert_not_equal(token, self.user.get_confirmation_token(email))
        with assert_raises(InvalidTokenError):
            self.user._get_unconfirmed_email_for_token(token)

    def test_resend_confirmation_without_user_id(self):
        email = 'test@example.com'
        url = api_url_for('resend_confirmation')
        header = {'address': email, 'primary': False, 'confirmed': False}
        res = self.app.put_json(url, {'email': header}, auth=self.user.auth, expect_errors=True)
        assert_equal(res.status_code, 400)
        assert_equal(res.json['message_long'], '"id" is required')

    def test_resend_confirmation_without_email(self):
        url = api_url_for('resend_confirmation')
        res = self.app.put_json(url, {'id': self.user._id}, auth=self.user.auth, expect_errors=True)
        assert_equal(res.status_code, 400)

    def test_resend_confirmation_not_work_for_primary_email(self):
        email = 'test@example.com'
        url = api_url_for('resend_confirmation')
        header = {'address': email, 'primary': True, 'confirmed': False}
        res = self.app.put_json(url, {'id': self.user._id, 'email': header}, auth=self.user.auth, expect_errors=True)
        assert_equal(res.status_code, 400)
        assert_equal(res.json['message_long'], 'Cannnot resend confirmation for confirmed emails')

    def test_resend_confirmation_not_work_for_confirmed_email(self):
        email = 'test@example.com'
        url = api_url_for('resend_confirmation')
        header = {'address': email, 'primary': False, 'confirmed': True}
        res = self.app.put_json(url, {'id': self.user._id, 'email': header}, auth=self.user.auth, expect_errors=True)
        assert_equal(res.status_code, 400)
        assert_equal(res.json['message_long'], 'Cannnot resend confirmation for confirmed emails')

    def test_confirm_email_clears_unclaimed_records_and_revokes_token(self):
        unclaimed_user = UnconfirmedUserFactory()
        # unclaimed user has been invited to a project.
        referrer = UserFactory()
        project = ProjectFactory(creator=referrer)
        unclaimed_user.add_unclaimed_record(project, referrer, 'foo')
        unclaimed_user.save()

        # sanity check
        assert_equal(len(unclaimed_user.email_verifications.keys()), 1)

        # user goes to email confirmation link
        token = unclaimed_user.get_confirmation_token(unclaimed_user.username)
        url = web_url_for('confirm_email_get', uid=unclaimed_user._id, token=token)
        res = self.app.get(url)
        assert_equal(res.status_code, 302)

        # unclaimed records and token are cleared
        unclaimed_user.reload()
        assert_equal(unclaimed_user.unclaimed_records, {})
        assert_equal(len(unclaimed_user.email_verifications.keys()), 0)

    def test_confirmation_link_registers_user(self):
        user = User.create_unconfirmed('brian@queen.com', 'bicycle123', 'Brian May')
        assert_false(user.is_registered)  # sanity check
        user.save()
        confirmation_url = user.get_confirmation_url('brian@queen.com', external=False)
        res = self.app.get(confirmation_url)
        assert_equal(res.status_code, 302, 'redirects to settings page')
        res = res.follow()
        user.reload()
        assert_true(user.is_registered)


# TODO: Use mock add-on
class TestAddonUserViews(OsfTestCase):

    def setUp(self):
        super(TestAddonUserViews, self).setUp()
        self.user = AuthUserFactory()

    def test_choose_addons_add(self):
        """Add add-ons; assert that add-ons are attached to project.

        """
        url = '/api/v1/settings/addons/'
        self.app.post_json(
            url,
            {'github': True},
            auth=self.user.auth,
        ).maybe_follow()
        self.user.reload()
        assert_true(self.user.get_addon('github'))

    def test_choose_addons_remove(self):
        # Add, then delete, add-ons; assert that add-ons are not attached to
        # project.
        url = '/api/v1/settings/addons/'
        self.app.post_json(
            url,
            {'github': True},
            auth=self.user.auth,
        ).maybe_follow()
        self.app.post_json(
            url,
            {'github': False},
            auth=self.user.auth
        ).maybe_follow()
        self.user.reload()
        assert_false(self.user.get_addon('github'))


class TestConfigureMailingListViews(OsfTestCase):

    @classmethod
    def setUpClass(cls):
        super(TestConfigureMailingListViews, cls).setUpClass()
        cls._original_enable_email_subscriptions = settings.ENABLE_EMAIL_SUBSCRIPTIONS
        settings.ENABLE_EMAIL_SUBSCRIPTIONS = True

    @unittest.skipIf(settings.USE_CELERY, 'Subscription must happen synchronously for this test')
    @mock.patch('website.mailchimp_utils.get_mailchimp_api')
    def test_user_choose_mailing_lists_updates_user_dict(self, mock_get_mailchimp_api):
        user = AuthUserFactory()
        list_name = 'OSF General'
        mock_client = mock.MagicMock()
        mock_get_mailchimp_api.return_value = mock_client
        mock_client.lists.list.return_value = {'data': [{'id': 1, 'list_name': list_name}]}
        list_id = mailchimp_utils.get_list_id_from_name(list_name)

        payload = {settings.MAILCHIMP_GENERAL_LIST: True}
        url = api_url_for('user_choose_mailing_lists')
        res = self.app.post_json(url, payload, auth=user.auth)
        user.reload()

        # check user.mailing_lists is updated
        assert_true(user.mailing_lists[settings.MAILCHIMP_GENERAL_LIST])
        assert_equal(
            user.mailing_lists[settings.MAILCHIMP_GENERAL_LIST],
            payload[settings.MAILCHIMP_GENERAL_LIST]
        )

        # check that user is subscribed
        mock_client.lists.subscribe.assert_called_with(id=list_id,
                                                       email={'email': user.username},
                                                       merge_vars= {'fname': user.given_name,
                                                                    'lname': user.family_name,
                                                       },
                                                       double_optin=False,
                                                       update_existing=True)

    def test_get_mailchimp_get_endpoint_returns_200(self):
        url = api_url_for('mailchimp_get_endpoint')
        res = self.app.get(url)
        assert_equal(res.status_code, 200)

    @mock.patch('website.mailchimp_utils.get_mailchimp_api')
    def test_mailchimp_webhook_subscribe_action_does_not_change_user(self, mock_get_mailchimp_api):
        """ Test that 'subscribe' actions sent to the OSF via mailchimp
            webhooks update the OSF database.
        """
        list_id = '12345'
        list_name = 'OSF General'
        mock_client = mock.MagicMock()
        mock_get_mailchimp_api.return_value = mock_client
        mock_client.lists.list.return_value = {'data': [{'id': list_id, 'name': list_name}]}

        # user is not subscribed to a list
        user = AuthUserFactory()
        user.mailing_lists = {'OSF General': False}
        user.save()

        # user subscribes and webhook sends request to OSF
        data = {'type': 'subscribe',
                'data[list_id]': list_id,
                'data[email]': user.username
        }
        url = api_url_for('sync_data_from_mailchimp') + '?key=' + settings.MAILCHIMP_WEBHOOK_SECRET_KEY
        res = self.app.post(url,
                            data,
                            content_type="application/x-www-form-urlencoded",
                            auth=user.auth)

        # user field is updated on the OSF
        user.reload()
        assert_true(user.mailing_lists[list_name])

    @mock.patch('website.mailchimp_utils.get_mailchimp_api')
    def test_mailchimp_webhook_profile_action_does_not_change_user(self, mock_get_mailchimp_api):
        """ Test that 'profile' actions sent to the OSF via mailchimp
            webhooks do not cause any database changes.
        """
        list_id = '12345'
        list_name = 'OSF General'
        mock_client = mock.MagicMock()
        mock_get_mailchimp_api.return_value = mock_client
        mock_client.lists.list.return_value = {'data': [{'id': list_id, 'name': list_name}]}

        # user is subscribed to a list
        user = AuthUserFactory()
        user.mailing_lists = {'OSF General': True}
        user.save()

        # user hits subscribe again, which will update the user's existing info on mailchimp
        # webhook sends request (when configured to update on changes made through the API)
        data = {'type': 'profile',
                'data[list_id]': list_id,
                'data[email]': user.username
        }
        url = api_url_for('sync_data_from_mailchimp') + '?key=' + settings.MAILCHIMP_WEBHOOK_SECRET_KEY
        res = self.app.post(url,
                            data,
                            content_type="application/x-www-form-urlencoded",
                            auth=user.auth)

        # user field does not change
        user.reload()
        assert_true(user.mailing_lists[list_name])

    @mock.patch('website.mailchimp_utils.get_mailchimp_api')
    def test_sync_data_from_mailchimp_unsubscribes_user(self, mock_get_mailchimp_api):
        list_id = '12345'
        list_name = 'OSF General'
        mock_client = mock.MagicMock()
        mock_get_mailchimp_api.return_value = mock_client
        mock_client.lists.list.return_value = {'data': [{'id': list_id, 'name': list_name}]}

        # user is subscribed to a list
        user = AuthUserFactory()
        user.mailing_lists = {'OSF General': True}
        user.save()

        # user unsubscribes through mailchimp and webhook sends request
        data = {'type': 'unsubscribe',
                'data[list_id]': list_id,
                'data[email]': user.username
        }
        url = api_url_for('sync_data_from_mailchimp') + '?key=' + settings.MAILCHIMP_WEBHOOK_SECRET_KEY
        res = self.app.post(url,
                            data,
                            content_type="application/x-www-form-urlencoded",
                            auth=user.auth)

        # user field is updated on the OSF
        user.reload()
        assert_false(user.mailing_lists[list_name])

    def test_sync_data_from_mailchimp_fails_without_secret_key(self):
        user = AuthUserFactory()
        payload = {'values': {'type': 'unsubscribe',
                              'data': {'list_id': '12345',
                                       'email': 'freddie@cos.io'}}}
        url = api_url_for('sync_data_from_mailchimp')
        res = self.app.post_json(url, payload, auth=user.auth, expect_errors=True)
        assert_equal(res.status_code, http.UNAUTHORIZED)

    @classmethod
    def tearDownClass(cls):
        super(TestConfigureMailingListViews, cls).tearDownClass()
        settings.ENABLE_EMAIL_SUBSCRIPTIONS = cls._original_enable_email_subscriptions

# TODO: Move to OSF Storage
class TestFileViews(OsfTestCase):

    def setUp(self):
        super(TestFileViews, self).setUp()
        self.user = AuthUserFactory()
        self.project = ProjectFactory.build(creator=self.user, is_public=True)
        self.project.add_contributor(self.user)
        self.project.save()

    def test_files_get(self):
        url = self.project.api_url_for('collect_file_trees')
        res = self.app.get(url, auth=self.user.auth)
        expected = _view_project(self.project, auth=Auth(user=self.user))

        assert_equal(res.status_code, http.OK)
        assert_equal(res.json['node'], expected['node'])
        assert_in('tree_js', res.json)
        assert_in('tree_css', res.json)

    def test_grid_data(self):
        url = self.project.api_url_for('grid_data')
        res = self.app.get(url, auth=self.user.auth).maybe_follow()
        assert_equal(res.status_code, http.OK)
        expected = rubeus.to_hgrid(self.project, auth=Auth(self.user))
        data = res.json['data']
        assert_equal(len(data), len(expected))


class TestComments(OsfTestCase):

    def setUp(self):
        super(TestComments, self).setUp()
        self.project = ProjectFactory(is_public=True)
        self.consolidated_auth = Auth(user=self.project.creator)
        self.non_contributor = AuthUserFactory()
        self.user = AuthUserFactory()
        self.project.add_contributor(self.user)
        self.project.save()
        self.user.save()

    def _configure_project(self, project, comment_level):

        project.comment_level = comment_level
        project.save()

    def _add_comment(self, project, content=None, **kwargs):

        content = content if content is not None else 'hammer to fall'
        url = project.api_url + 'comment/'
        return self.app.post_json(
            url,
            {
                'content': content,
                'isPublic': 'public',
            },
            **kwargs
        )

    def test_add_comment_public_contributor(self):

        self._configure_project(self.project, 'public')
        res = self._add_comment(
            self.project, auth=self.project.creator.auth,
        )

        self.project.reload()

        res_comment = res.json['comment']
        date_created = parse_date(str(res_comment.pop('dateCreated')))
        date_modified = parse_date(str(res_comment.pop('dateModified')))

        serialized_comment = serialize_comment(self.project.commented[0], self.consolidated_auth)
        date_created2 = parse_date(serialized_comment.pop('dateCreated'))
        date_modified2 = parse_date(serialized_comment.pop('dateModified'))

        assert_datetime_equal(date_created, date_created2)
        assert_datetime_equal(date_modified, date_modified2)

        assert_equal(len(self.project.commented), 1)
        assert_equal(res_comment, serialized_comment)

    def test_add_comment_public_non_contributor(self):

        self._configure_project(self.project, 'public')
        res = self._add_comment(
            self.project, auth=self.non_contributor.auth,
        )

        self.project.reload()

        res_comment = res.json['comment']
        date_created = parse_date(res_comment.pop('dateCreated'))
        date_modified = parse_date(res_comment.pop('dateModified'))

        serialized_comment = serialize_comment(self.project.commented[0], Auth(user=self.non_contributor))
        date_created2 = parse_date(serialized_comment.pop('dateCreated'))
        date_modified2 = parse_date(serialized_comment.pop('dateModified'))

        assert_datetime_equal(date_created, date_created2)
        assert_datetime_equal(date_modified, date_modified2)

        assert_equal(len(self.project.commented), 1)
        assert_equal(res_comment, serialized_comment)

    def test_add_comment_private_contributor(self):

        self._configure_project(self.project, 'private')
        res = self._add_comment(
            self.project, auth=self.project.creator.auth,
        )

        self.project.reload()

        res_comment = res.json['comment']
        date_created = parse_date(str(res_comment.pop('dateCreated')))
        date_modified = parse_date(str(res_comment.pop('dateModified')))

        serialized_comment = serialize_comment(self.project.commented[0], self.consolidated_auth)
        date_created2 = parse_date(serialized_comment.pop('dateCreated'))
        date_modified2 = parse_date(serialized_comment.pop('dateModified'))

        assert_datetime_equal(date_created, date_created2)
        assert_datetime_equal(date_modified, date_modified2)

        assert_equal(len(self.project.commented), 1)
        assert_equal(res_comment, serialized_comment)

    def test_add_comment_private_non_contributor(self):

        self._configure_project(self.project, 'private')
        res = self._add_comment(
            self.project, auth=self.non_contributor.auth, expect_errors=True,
        )

        assert_equal(res.status_code, http.FORBIDDEN)

    def test_add_comment_logged_out(self):
        self._configure_project(self.project, 'public')
        res = self._add_comment(self.project)

        assert_equal(res.status_code, 302)
        assert_in('login', res.headers.get('location'))

    def test_add_comment_off(self):

        self._configure_project(self.project, None)
        res = self._add_comment(
            self.project, auth=self.project.creator.auth, expect_errors=True,
        )

        assert_equal(res.status_code, http.BAD_REQUEST)

    def test_add_comment_empty(self):
        self._configure_project(self.project, 'public')
        res = self._add_comment(
            self.project, content='',
            auth=self.project.creator.auth,
            expect_errors=True,
        )
        assert_equal(res.status_code, http.BAD_REQUEST)
        assert_false(getattr(self.project, 'commented', []))

    def test_add_comment_toolong(self):
        self._configure_project(self.project, 'public')
        res = self._add_comment(
            self.project, content='toolong' * 500,
            auth=self.project.creator.auth,
            expect_errors=True,
        )
        assert_equal(res.status_code, http.BAD_REQUEST)
        assert_false(getattr(self.project, 'commented', []))

    def test_add_comment_whitespace(self):
        self._configure_project(self.project, 'public')
        res = self._add_comment(
            self.project, content='  ',
            auth=self.project.creator.auth,
            expect_errors=True
        )
        assert_equal(res.status_code, http.BAD_REQUEST)
        assert_false(getattr(self.project, 'commented', []))

    def test_edit_comment(self):

        self._configure_project(self.project, 'public')
        comment = CommentFactory(node=self.project)

        url = self.project.api_url + 'comment/{0}/'.format(comment._id)
        res = self.app.put_json(
            url,
            {
                'content': 'edited',
                'isPublic': 'private',
            },
            auth=self.project.creator.auth,
        )

        comment.reload()

        assert_equal(res.json['content'], 'edited')

        assert_equal(comment.content, 'edited')

    def test_edit_comment_short(self):
        self._configure_project(self.project, 'public')
        comment = CommentFactory(node=self.project, content='short')
        url = self.project.api_url + 'comment/{0}/'.format(comment._id)
        res = self.app.put_json(
            url,
            {
                'content': '',
                'isPublic': 'private',
            },
            auth=self.project.creator.auth,
            expect_errors=True,
        )
        comment.reload()
        assert_equal(res.status_code, http.BAD_REQUEST)
        assert_equal(comment.content, 'short')

    def test_edit_comment_toolong(self):
        self._configure_project(self.project, 'public')
        comment = CommentFactory(node=self.project, content='short')
        url = self.project.api_url + 'comment/{0}/'.format(comment._id)
        res = self.app.put_json(
            url,
            {
                'content': 'toolong' * 500,
                'isPublic': 'private',
            },
            auth=self.project.creator.auth,
            expect_errors=True,
        )
        comment.reload()
        assert_equal(res.status_code, http.BAD_REQUEST)
        assert_equal(comment.content, 'short')

    def test_edit_comment_non_author(self):
        "Contributors who are not the comment author cannot edit."
        self._configure_project(self.project, 'public')
        comment = CommentFactory(node=self.project)
        non_author = AuthUserFactory()
        self.project.add_contributor(non_author, auth=self.consolidated_auth)

        url = self.project.api_url + 'comment/{0}/'.format(comment._id)
        res = self.app.put_json(
            url,
            {
                'content': 'edited',
                'isPublic': 'private',
            },
            auth=non_author.auth,
            expect_errors=True,
        )

        assert_equal(res.status_code, http.FORBIDDEN)

    def test_edit_comment_non_contributor(self):
        "Non-contributors who are not the comment author cannot edit."
        self._configure_project(self.project, 'public')
        comment = CommentFactory(node=self.project)

        url = self.project.api_url + 'comment/{0}/'.format(comment._id)
        res = self.app.put_json(
            url,
            {
                'content': 'edited',
                'isPublic': 'private',
            },
            auth=self.non_contributor.auth,
            expect_errors=True,
        )

        assert_equal(res.status_code, http.FORBIDDEN)

    def test_delete_comment_author(self):

        self._configure_project(self.project, 'public')
        comment = CommentFactory(node=self.project)

        url = self.project.api_url + 'comment/{0}/'.format(comment._id)
        self.app.delete_json(
            url,
            auth=self.project.creator.auth,
        )

        comment.reload()

        assert_true(comment.is_deleted)

    def test_delete_comment_non_author(self):

        self._configure_project(self.project, 'public')
        comment = CommentFactory(node=self.project)

        url = self.project.api_url + 'comment/{0}/'.format(comment._id)
        res = self.app.delete_json(
            url,
            auth=self.non_contributor.auth,
            expect_errors=True,
        )

        assert_equal(res.status_code, http.FORBIDDEN)

        comment.reload()

        assert_false(comment.is_deleted)

    def test_report_abuse(self):

        self._configure_project(self.project, 'public')
        comment = CommentFactory(node=self.project)
        reporter = AuthUserFactory()

        url = self.project.api_url + 'comment/{0}/report/'.format(comment._id)

        self.app.post_json(
            url,
            {
                'category': 'spam',
                'text': 'ads',
            },
            auth=reporter.auth,
        )

        comment.reload()
        assert_in(reporter._id, comment.reports)
        assert_equal(
            comment.reports[reporter._id],
            {'category': 'spam', 'text': 'ads'}
        )

    def test_can_view_private_comments_if_contributor(self):

        self._configure_project(self.project, 'public')
        CommentFactory(node=self.project, user=self.project.creator, is_public=False)

        url = self.project.api_url + 'comments/'
        res = self.app.get(url, auth=self.project.creator.auth)

        assert_equal(len(res.json['comments']), 1)

    def test_view_comments_with_anonymous_link(self):
        self.project.save()
        self.project.set_privacy('private')
        self.project.reload()
        user = AuthUserFactory()
        link = PrivateLinkFactory(anonymous=True)
        link.nodes.append(self.project)
        link.save()

        CommentFactory(node=self.project, user=self.project.creator, is_public=False)

        url = self.project.api_url + 'comments/'
        res = self.app.get(url, {"view_only": link.key}, auth=user.auth)
        comment = res.json['comments'][0]
        author = comment['author']
        assert_in('A user', author['name'])
        assert_false(author['gravatarUrl'])
        assert_false(author['url'])
        assert_false(author['id'])

    def test_discussion_recursive(self):

        self._configure_project(self.project, 'public')
        comment_l0 = CommentFactory(node=self.project)

        user_l1 = UserFactory()
        user_l2 = UserFactory()
        comment_l1 = CommentFactory(node=self.project, target=comment_l0, user=user_l1)
        CommentFactory(node=self.project, target=comment_l1, user=user_l2)

        url = self.project.api_url + 'comments/discussion/'
        res = self.app.get(url)

        assert_equal(len(res.json['discussion']), 3)

    def test_discussion_no_repeats(self):

        self._configure_project(self.project, 'public')
        comment_l0 = CommentFactory(node=self.project)

        comment_l1 = CommentFactory(node=self.project, target=comment_l0)
        CommentFactory(node=self.project, target=comment_l1)

        url = self.project.api_url + 'comments/discussion/'
        res = self.app.get(url)

        assert_equal(len(res.json['discussion']), 1)

    def test_discussion_sort(self):

        self._configure_project(self.project, 'public')

        user1 = UserFactory()
        user2 = UserFactory()

        CommentFactory(node=self.project)
        for _ in range(3):
            CommentFactory(node=self.project, user=user1)
        for _ in range(2):
            CommentFactory(node=self.project, user=user2)

        url = self.project.api_url + 'comments/discussion/'
        res = self.app.get(url)

        assert_equal(len(res.json['discussion']), 3)
        observed = [user['id'] for user in res.json['discussion']]
        expected = [user1._id, user2._id, self.project.creator._id]
        assert_equal(observed, expected)

    def test_view_comments_updates_user_comments_view_timestamp(self):
        CommentFactory(node=self.project)

        url = self.project.api_url_for('update_comments_timestamp')
        res = self.app.put_json(url, auth=self.user.auth)
        self.user.reload()

        user_timestamp = self.user.comments_viewed_timestamp[self.project._id]
        view_timestamp = dt.datetime.utcnow()
        assert_datetime_equal(user_timestamp, view_timestamp)

    def test_confirm_non_contrib_viewers_dont_have_pid_in_comments_view_timestamp(self):
        url = self.project.api_url_for('update_comments_timestamp')
        res = self.app.put_json(url, auth=self.user.auth)

        self.non_contributor.reload()
        assert_not_in(self.project._id, self.non_contributor.comments_viewed_timestamp)

    def test_n_unread_comments_updates_when_comment_is_added(self):
        self._add_comment(self.project, auth=self.project.creator.auth)
        self.project.reload()

        url = self.project.api_url_for('list_comments')
        res = self.app.get(url, auth=self.user.auth)
        assert_equal(res.json.get('nUnread'), 1)

        url = self.project.api_url_for('update_comments_timestamp')
        res = self.app.put_json(url, auth=self.user.auth)
        self.user.reload()

        url = self.project.api_url_for('list_comments')
        res = self.app.get(url, auth=self.user.auth)
        assert_equal(res.json.get('nUnread'), 0)

    def test_n_unread_comments_updates_when_comment_reply(self):
        comment = CommentFactory(node=self.project, user=self.project.creator)
        reply = CommentFactory(node=self.project, user=self.user, target=comment)
        self.project.reload()

        url = self.project.api_url_for('list_comments')
        res = self.app.get(url, auth=self.project.creator.auth)
        assert_equal(res.json.get('nUnread'), 1)


    def test_n_unread_comments_updates_when_comment_is_edited(self):
        self.test_edit_comment()
        self.project.reload()

        url = self.project.api_url_for('list_comments')
        res = self.app.get(url, auth=self.user.auth)
        assert_equal(res.json.get('nUnread'), 1)

    def test_n_unread_comments_is_zero_when_no_comments(self):
        url = self.project.api_url_for('list_comments')
        res = self.app.get(url, auth=self.project.creator.auth)
        assert_equal(res.json.get('nUnread'), 0)


class TestTagViews(OsfTestCase):

    def setUp(self):
        super(TestTagViews, self).setUp()
        self.user = AuthUserFactory()
        self.project = ProjectFactory(creator=self.user)

    @unittest.skip('Tags endpoint disabled for now.')
    def test_tag_get_returns_200(self):
        url = web_url_for('project_tag', tag='foo')
        res = self.app.get(url)
        assert_equal(res.status_code, 200)


@requires_search
class TestSearchViews(OsfTestCase):

    def setUp(self):
        super(TestSearchViews, self).setUp()
        import website.search.search as search
        search.delete_all()

        self.project = ProjectFactory(creator=UserFactory(fullname='Robbie Williams'))
        self.contrib = UserFactory(fullname='Brian May')
        for i in range(0, 12):
            UserFactory(fullname='Freddie Mercury{}'.format(i))

    def tearDown(self):
        super(TestSearchViews, self).tearDown()
        import website.search.search as search
        search.delete_all()

    def test_search_contributor(self):
        url = api_url_for('search_contributor')
        res = self.app.get(url, {'query': self.contrib.fullname})
        assert_equal(res.status_code, 200)
        result = res.json['users']
        assert_equal(len(result), 1)
        brian = result[0]
        assert_equal(brian['fullname'], self.contrib.fullname)
        assert_in('gravatar_url', brian)
        assert_equal(brian['registered'], self.contrib.is_registered)
        assert_equal(brian['active'], self.contrib.is_active)

    def test_search_pagination_default(self):
        url = api_url_for('search_contributor')
        res = self.app.get(url, {'query': 'fr'})
        assert_equal(res.status_code, 200)
        result = res.json['users']
        pages = res.json['pages']
        page = res.json['page']
        assert_equal(len(result), 5)
        assert_equal(pages, 3)
        assert_equal(page, 0)

    def test_search_pagination_default_page_1(self):
        url = api_url_for('search_contributor')
        res = self.app.get(url, {'query': 'fr', 'page': 1})
        assert_equal(res.status_code, 200)
        result = res.json['users']
        page = res.json['page']
        assert_equal(len(result), 5)
        assert_equal(page, 1)

    def test_search_pagination_default_page_2(self):
        url = api_url_for('search_contributor')
        res = self.app.get(url, {'query': 'fr', 'page': 2})
        assert_equal(res.status_code, 200)
        result = res.json['users']
        page = res.json['page']
        assert_equal(len(result), 2)
        assert_equal(page, 2)

    def test_search_pagination_smaller_pages(self):
        url = api_url_for('search_contributor')
        res = self.app.get(url, {'query': 'fr', 'size': 5})
        assert_equal(res.status_code, 200)
        result = res.json['users']
        pages = res.json['pages']
        page = res.json['page']
        assert_equal(len(result), 5)
        assert_equal(page, 0)
        assert_equal(pages, 3)

    def test_search_pagination_smaller_pages_page_2(self):
        url = api_url_for('search_contributor')
        res = self.app.get(url, {'query': 'fr', 'page': 2, 'size': 5, })
        assert_equal(res.status_code, 200)
        result = res.json['users']
        pages = res.json['pages']
        page = res.json['page']
        assert_equal(len(result), 2)
        assert_equal(page, 2)
        assert_equal(pages, 3)

    def test_search_projects(self):
        url = '/search/'
        res = self.app.get(url, {'q': self.project.title})
        assert_equal(res.status_code, 200)


class TestODMTitleSearch(OsfTestCase):
    """ Docs from original method:
    :arg term: The substring of the title.
    :arg category: Category of the node.
    :arg isDeleted: yes, no, or either. Either will not add a qualifier for that argument in the search.
    :arg isFolder: yes, no, or either. Either will not add a qualifier for that argument in the search.
    :arg isRegistration: yes, no, or either. Either will not add a qualifier for that argument in the search.
    :arg includePublic: yes or no. Whether the projects listed should include public projects.
    :arg includeContributed: yes or no. Whether the search should include projects the current user has
        contributed to.
    :arg ignoreNode: a list of nodes that should not be included in the search.
    :return: a list of dictionaries of projects
    """
    def setUp(self):
        super(TestODMTitleSearch, self).setUp()

        self.user = AuthUserFactory()
        self.user_two = AuthUserFactory()
        self.project = ProjectFactory(creator=self.user, title="foo")
        self.project_two = ProjectFactory(creator=self.user_two, title="bar")
        self.public_project = ProjectFactory(creator=self.user_two, is_public=True, title="baz")
        self.registration_project = RegistrationFactory(creator=self.user, title="qux")
        self.folder = FolderFactory(creator=self.user, title="quux")
        self.dashboard = DashboardFactory(creator=self.user, title="Dashboard")
        self.url = api_url_for('search_projects_by_title')

    def test_search_projects_by_title(self):
        res = self.app.get(self.url, {'term': self.project.title}, auth=self.user.auth)
        assert_equal(res.status_code, 200)
        assert_equal(len(res.json), 1)
        res = self.app.get(self.url,
                           {
                               'term': self.public_project.title,
                               'includePublic': 'yes',
                               'includeContributed': 'no'
                           }, auth=self.user.auth)
        assert_equal(res.status_code, 200)
        assert_equal(len(res.json), 1)
        res = self.app.get(self.url,
                           {
                               'term': self.project.title,
                               'includePublic': 'no',
                               'includeContributed': 'yes'
                           }, auth=self.user.auth)
        assert_equal(res.status_code, 200)
        assert_equal(len(res.json), 1)
        res = self.app.get(self.url,
                           {
                               'term': self.project.title,
                               'includePublic': 'no',
                               'includeContributed': 'yes',
                               'isRegistration': 'no'
                           }, auth=self.user.auth)
        assert_equal(res.status_code, 200)
        assert_equal(len(res.json), 1)
        res = self.app.get(self.url,
                           {
                               'term': self.project.title,
                               'includePublic': 'yes',
                               'includeContributed': 'yes',
                               'isRegistration': 'either'
                           }, auth=self.user.auth)
        assert_equal(res.status_code, 200)
        assert_equal(len(res.json), 1)
        res = self.app.get(self.url,
                           {
                               'term': self.public_project.title,
                               'includePublic': 'yes',
                               'includeContributed': 'yes',
                               'isRegistration': 'either'
                           }, auth=self.user.auth)
        assert_equal(res.status_code, 200)
        assert_equal(len(res.json), 1)
        res = self.app.get(self.url,
                           {
                               'term': self.registration_project.title,
                               'includePublic': 'yes',
                               'includeContributed': 'yes',
                               'isRegistration': 'either'
                           }, auth=self.user.auth)
        assert_equal(res.status_code, 200)
        assert_equal(len(res.json), 2)
        res = self.app.get(self.url,
                           {
                               'term': self.registration_project.title,
                               'includePublic': 'yes',
                               'includeContributed': 'yes',
                               'isRegistration': 'no'
                           }, auth=self.user.auth)
        assert_equal(res.status_code, 200)
        assert_equal(len(res.json), 1)
        res = self.app.get(self.url,
                           {
                               'term': self.folder.title,
                               'includePublic': 'yes',
                               'includeContributed': 'yes',
                               'isFolder': 'yes'
                           }, auth=self.user.auth)
        assert_equal(res.status_code, 200)
        assert_equal(len(res.json), 1)
        res = self.app.get(self.url,
                           {
                               'term': self.folder.title,
                               'includePublic': 'yes',
                               'includeContributed': 'yes',
                               'isFolder': 'no'
                           }, auth=self.user.auth)
        assert_equal(res.status_code, 200)
        assert_equal(len(res.json), 0)
        res = self.app.get(self.url,
                           {
                               'term': self.dashboard.title,
                               'includePublic': 'yes',
                               'includeContributed': 'yes',
                               'isFolder': 'no'
                           }, auth=self.user.auth)
        assert_equal(res.status_code, 200)
        assert_equal(len(res.json), 0)
        res = self.app.get(self.url,
                           {
                               'term': self.dashboard.title,
                               'includePublic': 'yes',
                               'includeContributed': 'yes',
                               'isFolder': 'yes'
                           }, auth=self.user.auth)
        assert_equal(res.status_code, 200)
        assert_equal(len(res.json), 1)


class TestReorderComponents(OsfTestCase):

    def setUp(self):
        super(TestReorderComponents, self).setUp()
        self.creator = AuthUserFactory()
        self.contrib = AuthUserFactory()
        # Project is public
        self.project = ProjectFactory.build(creator=self.creator, public=True)
        self.project.add_contributor(self.contrib, auth=Auth(self.creator))

        # subcomponent that only creator can see
        self.public_component = NodeFactory(creator=self.creator, public=True)
        self.private_component = NodeFactory(creator=self.creator, public=False)
        self.project.nodes.append(self.public_component)
        self.project.nodes.append(self.private_component)

        self.project.save()

    # https://github.com/CenterForOpenScience/openscienceframework.org/issues/489
    def test_reorder_components_with_private_component(self):

        # contrib tries to reorder components
        payload = {
            'new_list': [
                '{0}:node'.format(self.private_component._primary_key),
                '{0}:node'.format(self.public_component._primary_key),
            ]
        }
        url = self.project.api_url_for('project_reorder_components')
        res = self.app.post_json(url, payload, auth=self.contrib.auth)
        assert_equal(res.status_code, 200)


class TestDashboardViews(OsfTestCase):

    def setUp(self):
        super(TestDashboardViews, self).setUp()
        self.creator = AuthUserFactory()
        self.contrib = AuthUserFactory()
        self.dashboard = DashboardFactory(creator=self.creator)

    # https://github.com/CenterForOpenScience/openscienceframework.org/issues/571
    def test_components_with_are_accessible_from_dashboard(self):
        project = ProjectFactory(creator=self.creator, public=False)
        component = NodeFactory(creator=self.creator, parent=project)
        component.add_contributor(self.contrib, auth=Auth(self.creator))
        component.save()
        # Get the All My Projects smart folder from the dashboard
        url = api_url_for('get_dashboard', nid=ALL_MY_PROJECTS_ID)
        res = self.app.get(url, auth=self.contrib.auth)
        assert_equal(len(res.json['data']), 1)

    def test_get_dashboard_nodes(self):
        project = ProjectFactory(creator=self.creator)
        component = NodeFactory(creator=self.creator, parent=project)

        url = api_url_for('get_dashboard_nodes')

        res = self.app.get(url, auth=self.creator.auth)
        assert_equal(res.status_code, 200)

        nodes = res.json['nodes']
        assert_equal(len(nodes), 2)

        project_serialized = nodes[0]
        assert_equal(project_serialized['id'], project._primary_key)

    def test_get_dashboard_nodes_shows_components_if_user_is_not_contrib_on_project(self):
        # User creates a project with a component
        project = ProjectFactory(creator=self.creator)
        component = NodeFactory(creator=self.creator, parent=project)
        # User adds friend as a contributor to the component but not the
        # project
        friend = AuthUserFactory()
        component.add_contributor(friend, auth=Auth(self.creator))
        component.save()

        # friend requests their dashboard nodes
        url = api_url_for('get_dashboard_nodes')
        res = self.app.get(url, auth=friend.auth)
        nodes = res.json['nodes']
        # Response includes component
        assert_equal(len(nodes), 1)
        assert_equal(nodes[0]['id'], component._primary_key)

        # friend requests dashboard nodes, filtering against components
        url = api_url_for('get_dashboard_nodes', no_components=True)
        res = self.app.get(url, auth=friend.auth)
        nodes = res.json['nodes']
        assert_equal(len(nodes), 0)

    def test_get_dashboard_nodes_admin_only(self):
        friend = AuthUserFactory()
        project = ProjectFactory(creator=self.creator)
        # Friend is added as a contributor with read+write (not admin)
        # permissions
        perms = permissions.expand_permissions(permissions.WRITE)
        project.add_contributor(friend, auth=Auth(self.creator), permissions=perms)
        project.save()

        url = api_url_for('get_dashboard_nodes')
        res = self.app.get(url, auth=friend.auth)
        assert_equal(res.json['nodes'][0]['id'], project._primary_key)

        # Can filter project according to permission
        url = api_url_for('get_dashboard_nodes', permissions='admin')
        res = self.app.get(url, auth=friend.auth)
        assert_equal(len(res.json['nodes']), 0)

    def test_get_dashboard_nodes_invalid_permission(self):
        url = api_url_for('get_dashboard_nodes', permissions='not-valid')
        res = self.app.get(url, auth=self.creator.auth, expect_errors=True)
        assert_equal(res.status_code, 400)

    def test_registered_components_with_are_accessible_from_dashboard(self):
        project = ProjectFactory(creator=self.creator, public=False)
        component = NodeFactory(creator=self.creator, parent=project)
        component.add_contributor(self.contrib, auth=Auth(self.creator))
        component.save()
        project.register_node(
            None, Auth(self.creator), '', '',
        )

        # Get the All My Registrations smart folder from the dashboard
        url = api_url_for('get_dashboard', nid=ALL_MY_REGISTRATIONS_ID)
        res = self.app.get(url, auth=self.contrib.auth)

        assert_equal(len(res.json['data']), 1)

    def test_archiving_nodes_appear_in_all_my_registrations(self):
        project = ProjectFactory(creator=self.creator, public=False)
        reg = RegistrationFactory(project=project, user=self.creator)

        # Get the All My Registrations smart folder from the dashboard
        url = api_url_for('get_dashboard', nid=ALL_MY_REGISTRATIONS_ID)
        res = self.app.get(url, auth=self.creator.auth)

        assert_equal(res.json['data'][0]['node_id'], reg._id)

    def test_untouched_node_is_collapsed(self):
        found_item = False
        folder = FolderFactory(creator=self.creator, public=True)
        self.dashboard.add_pointer(folder, auth=Auth(self.creator))
        url = api_url_for('get_dashboard', nid=self.dashboard._id)
        dashboard_data = self.app.get(url, auth=self.creator.auth)
        dashboard_json = dashboard_data.json[u'data']
        for dashboard_item in dashboard_json:
            if dashboard_item[u'node_id'] == folder._id:
                found_item = True
                assert_false(dashboard_item[u'expand'], "Expand state was not set properly.")
        assert_true(found_item, "Did not find the folder in the dashboard.")

    def test_expand_node_sets_expand_to_true(self):
        found_item = False
        folder = FolderFactory(creator=self.creator, public=True)
        self.dashboard.add_pointer(folder, auth=Auth(self.creator))
        url = api_url_for('expand', pid=folder._id)
        self.app.post(url, auth=self.creator.auth)
        url = api_url_for('get_dashboard', nid=self.dashboard._id)
        dashboard_data = self.app.get(url, auth=self.creator.auth)
        dashboard_json = dashboard_data.json[u'data']
        for dashboard_item in dashboard_json:
            if dashboard_item[u'node_id'] == folder._id:
                found_item = True
                assert_true(dashboard_item[u'expand'], "Expand state was not set properly.")
        assert_true(found_item, "Did not find the folder in the dashboard.")

    def test_collapse_node_sets_expand_to_true(self):
        found_item = False
        folder = FolderFactory(creator=self.creator, public=True)
        self.dashboard.add_pointer(folder, auth=Auth(self.creator))

        # Expand the folder
        url = api_url_for('expand', pid=folder._id)
        self.app.post(url, auth=self.creator.auth)

        # Serialize the dashboard and test
        url = api_url_for('get_dashboard', nid=self.dashboard._id)
        dashboard_data = self.app.get(url, auth=self.creator.auth)
        dashboard_json = dashboard_data.json[u'data']
        for dashboard_item in dashboard_json:
            if dashboard_item[u'node_id'] == folder._id:
                found_item = True
                assert_true(dashboard_item[u'expand'], "Expand state was not set properly.")
        assert_true(found_item, "Did not find the folder in the dashboard.")

        # Collapse the folder
        found_item = False
        url = api_url_for('collapse', pid=folder._id)
        self.app.post(url, auth=self.creator.auth)

        # Serialize the dashboard and test
        url = api_url_for('get_dashboard', nid=self.dashboard._id)
        dashboard_data = self.app.get(url, auth=self.creator.auth)
        dashboard_json = dashboard_data.json[u'data']
        for dashboard_item in dashboard_json:
            if dashboard_item[u'node_id'] == folder._id:
                found_item = True
                assert_false(dashboard_item[u'expand'], "Expand state was not set properly.")
        assert_true(found_item, "Did not find the folder in the dashboard.")

    def test_folder_new_post(self):
        url = api_url_for('folder_new_post', nid=self.dashboard._id)
        found_item = False

        # Make the folder
        title = 'New test folder'
        payload = {'title': title, }
        self.app.post_json(url, payload, auth=self.creator.auth)

        # Serialize the dashboard and test
        url = api_url_for('get_dashboard', nid=self.dashboard._id)
        dashboard_data = self.app.get(url, auth=self.creator.auth)
        dashboard_json = dashboard_data.json[u'data']
        for dashboard_item in dashboard_json:
            if dashboard_item[u'name'] == title:
                found_item = True
        assert_true(found_item, "Did not find the folder in the dashboard.")


class TestWikiWidgetViews(OsfTestCase):

    def setUp(self):
        super(TestWikiWidgetViews, self).setUp()

        # project with no home wiki page
        self.project = ProjectFactory()
        self.read_only_contrib = AuthUserFactory()
        self.project.add_contributor(self.read_only_contrib, permissions='read')
        self.noncontributor = AuthUserFactory()

        # project with no home wiki content
        self.project2 = ProjectFactory(creator=self.project.creator)
        self.project2.add_contributor(self.read_only_contrib, permissions='read')
        self.project2.update_node_wiki(name='home', content='', auth=Auth(self.project.creator))

    def test_show_wiki_for_contributors_when_no_wiki_or_content(self):
        assert_true(_should_show_wiki_widget(self.project, self.project.creator))
        assert_true(_should_show_wiki_widget(self.project2, self.project.creator))

    def test_show_wiki_is_false_for_read_contributors_when_no_wiki_or_content(self):
        assert_false(_should_show_wiki_widget(self.project, self.read_only_contrib))
        assert_false(_should_show_wiki_widget(self.project2, self.read_only_contrib))

    def test_show_wiki_is_false_for_noncontributors_when_no_wiki_or_content(self):
        assert_false(_should_show_wiki_widget(self.project, self.noncontributor))
        assert_false(_should_show_wiki_widget(self.project2, self.read_only_contrib))


class TestForkViews(OsfTestCase):

    def setUp(self):
        super(TestForkViews, self).setUp()
        self.user = AuthUserFactory()
        self.project = ProjectFactory.build(creator=self.user, is_public=True)
        self.consolidated_auth = Auth(user=self.project.creator)
        self.user.save()
        self.project.save()

    def test_fork_private_project_non_contributor(self):
        self.project.set_privacy("private")
        self.project.save()

        url = self.project.api_url_for('node_fork_page')
        non_contributor = AuthUserFactory()
        res = self.app.post_json(url,
                                 auth=non_contributor.auth,
                                 expect_errors=True)
        assert_equal(res.status_code, http.FORBIDDEN)

    def test_fork_public_project_non_contributor(self):
        url = self.project.api_url_for('node_fork_page')
        non_contributor = AuthUserFactory()
        res = self.app.post_json(url, auth=non_contributor.auth)
        assert_equal(res.status_code, 200)

    def test_fork_project_contributor(self):
        contributor = AuthUserFactory()
        self.project.set_privacy("private")
        self.project.add_contributor(contributor)
        self.project.save()

        url = self.project.api_url_for('node_fork_page')
        res = self.app.post_json(url, auth=contributor.auth)
        assert_equal(res.status_code, 200)

    def test_registered_forks_dont_show_in_fork_list(self):
        fork = self.project.fork_node(self.consolidated_auth)
        RegistrationFactory(project=fork)

        url = self.project.api_url_for('get_forks')
        res = self.app.get(url, auth=self.user.auth)

        assert_equal(len(res.json['nodes']), 1)
        assert_equal(res.json['nodes'][0]['id'], fork._id)


class TestProjectCreation(OsfTestCase):

    def setUp(self):
        super(TestProjectCreation, self).setUp()
        self.creator = AuthUserFactory()
        self.url = api_url_for('project_new_post')

    def test_needs_title(self):
        res = self.app.post_json(self.url, {}, auth=self.creator.auth, expect_errors=True)
        assert_equal(res.status_code, 400)

    def test_create_component_strips_html(self):
        user = AuthUserFactory()
        project = ProjectFactory(creator=user)
        url = web_url_for('project_new_node', pid=project._id)
        post_data = {'title': '<b>New <blink>Component</blink> Title</b>',  'category': ''}
        request = self.app.post(url, post_data, auth=user.auth).follow()
        project.reload()
        child = project.nodes[0]
        # HTML has been stripped
        assert_equal(child.title, 'New Component Title')

    def test_strip_html_from_title(self):
        payload = {
            'title': 'no html <b>here</b>'
        }
        res = self.app.post_json(self.url, payload, auth=self.creator.auth)
        node = Node.load(res.json['projectUrl'].replace('/', ''))
        assert_true(node)
        assert_equal('no html here', node.title)

    def test_only_needs_title(self):
        payload = {
            'title': 'Im a real title'
        }
        res = self.app.post_json(self.url, payload, auth=self.creator.auth)
        assert_equal(res.status_code, 201)

    def test_title_must_be_one_long(self):
        payload = {
            'title': ''
        }
        res = self.app.post_json(
            self.url, payload, auth=self.creator.auth, expect_errors=True)
        assert_equal(res.status_code, 400)

    def test_title_must_be_less_than_200(self):
        payload = {
            'title': ''.join([str(x) for x in xrange(0, 250)])
        }
        res = self.app.post_json(
            self.url, payload, auth=self.creator.auth, expect_errors=True)
        assert_equal(res.status_code, 400)

    def test_fails_to_create_project_with_whitespace_title(self):
        payload = {
            'title': '   '
        }
        res = self.app.post_json(
            self.url, payload, auth=self.creator.auth, expect_errors=True)
        assert_equal(res.status_code, 400)

    def test_creates_a_project(self):
        payload = {
            'title': 'Im a real title'
        }
        res = self.app.post_json(self.url, payload, auth=self.creator.auth)
        assert_equal(res.status_code, 201)
        node = Node.load(res.json['projectUrl'].replace('/', ''))
        assert_true(node)
        assert_true(node.title, 'Im a real title')

    def test_new_project_returns_serialized_node_data(self):
        payload = {
            'title': 'Im a real title'
        }
        res = self.app.post_json(self.url, payload, auth=self.creator.auth)
        assert_equal(res.status_code, 201)
        node = res.json['newNode']
        assert_true(node)
        assert_equal(node['title'], 'Im a real title')

    def test_description_works(self):
        payload = {
            'title': 'Im a real title',
            'description': 'I describe things!'
        }
        res = self.app.post_json(self.url, payload, auth=self.creator.auth)
        assert_equal(res.status_code, 201)
        node = Node.load(res.json['projectUrl'].replace('/', ''))
        assert_true(node)
        assert_true(node.description, 'I describe things!')

    def test_can_template(self):
        other_node = ProjectFactory(creator=self.creator)
        payload = {
            'title': 'Im a real title',
            'template': other_node._id
        }
        res = self.app.post_json(self.url, payload, auth=self.creator.auth)
        assert_equal(res.status_code, 201)
        node = Node.load(res.json['projectUrl'].replace('/', ''))
        assert_true(node)
        assert_true(node.template_node, other_node)

    def test_project_before_template_no_addons(self):
        project = ProjectFactory()
        res = self.app.get(project.api_url_for('project_before_template'), auth=project.creator.auth)
        assert_equal(res.json['prompts'], [])

    def test_project_before_template_with_addons(self):
        project = ProjectWithAddonFactory(addon='github')
        res = self.app.get(project.api_url_for('project_before_template'), auth=project.creator.auth)
        assert_in('GitHub', res.json['prompts'])

    def test_project_new_from_template_non_user(self):
        project = ProjectFactory()
        url = api_url_for('project_new_from_template', nid=project._id)
        res = self.app.post(url, auth=None)
        assert_equal(res.status_code, 302)
        res2 = res.follow(expect_errors=True)
        assert_equal(res2.status_code, 301)
        assert_equal(res2.request.path, '/login')

    def test_project_new_from_template_public_non_contributor(self):
        non_contributor = AuthUserFactory()
        project = ProjectFactory(is_public=True)
        url = api_url_for('project_new_from_template', nid=project._id)
        res = self.app.post(url, auth=non_contributor.auth)
        assert_equal(res.status_code, 201)

    def test_project_new_from_template_contributor(self):
        contributor = AuthUserFactory()
        project = ProjectFactory(is_public=False)
        project.add_contributor(contributor)
        project.save()

        url = api_url_for('project_new_from_template', nid=project._id)
        res = self.app.post(url, auth=contributor.auth)
        assert_equal(res.status_code, 201)


class TestUnconfirmedUserViews(OsfTestCase):

    def test_can_view_profile(self):
        user = UnconfirmedUserFactory()
        url = web_url_for('profile_view_id', uid=user._id)
        res = self.app.get(url)
        assert_equal(res.status_code, 200)


class TestProfileNodeList(OsfTestCase):

    def setUp(self):
        OsfTestCase.setUp(self)
        self.user = AuthUserFactory()

        self.public = ProjectFactory(is_public=True)
        self.public_component = NodeFactory(parent=self.public, is_public=True)
        self.private = ProjectFactory(is_public=False)
        self.deleted = ProjectFactory(is_public=True, is_deleted=True)

        for node in (self.public, self.public_component, self.private, self.deleted):
            node.add_contributor(self.user, auth=Auth(node.creator))
            node.save()

    def test_get_public_projects(self):
        url = api_url_for('get_public_projects', uid=self.user._id)
        res = self.app.get(url)
        node_ids = [each['id'] for each in res.json['nodes']]
        assert_in(self.public._id, node_ids)
        assert_not_in(self.private._id, node_ids)
        assert_not_in(self.deleted._id, node_ids)
        assert_not_in(self.public_component._id, node_ids)

    def test_get_public_components(self):
        url = api_url_for('get_public_components', uid=self.user._id)
        res = self.app.get(url)
        node_ids = [each['id'] for each in res.json['nodes']]
        assert_in(self.public_component._id, node_ids)
        assert_not_in(self.public._id, node_ids)
        assert_not_in(self.private._id, node_ids)
        assert_not_in(self.deleted._id, node_ids)

class TestStaticFileViews(OsfTestCase):

    def test_robots_dot_txt(self):
        res = self.app.get('/robots.txt')
        assert_equal(res.status_code, 200)
        assert_in('User-agent', res)
        assert_in('text/plain', res.headers['Content-Type'])

    def test_favicon(self):
        res = self.app.get('/favicon.ico')
        assert_equal(res.status_code, 200)
        assert_in('image/vnd.microsoft.icon', res.headers['Content-Type'])

    def test_getting_started_page(self):
        res = self.app.get('/getting-started/')
        assert_equal(res.status_code, 200)


class TestUserConfirmSignal(OsfTestCase):

    def test_confirm_user_signal_called_when_user_claims_account(self):
        unclaimed_user = UnconfirmedUserFactory()
        # unclaimed user has been invited to a project.
        referrer = UserFactory()
        project = ProjectFactory(creator=referrer)
        unclaimed_user.add_unclaimed_record(project, referrer, 'foo')
        unclaimed_user.save()

        token = unclaimed_user.get_unclaimed_record(project._primary_key)['token']
        with capture_signals() as mock_signals:
            url = web_url_for('claim_user_form', pid=project._id, uid=unclaimed_user._id, token=token)
            payload = {'username': unclaimed_user.username,
                       'password': 'password',
                       'password2': 'password'}
            res = self.app.post(url, payload)
            assert_equal(res.status_code, 302)

        assert_equal(mock_signals.signals_sent(), set([auth.signals.user_confirmed]))

    def test_confirm_user_signal_called_when_user_confirms_email(self):
        unconfirmed_user = UnconfirmedUserFactory()
        unconfirmed_user.save()

        # user goes to email confirmation link
        token = unconfirmed_user.get_confirmation_token(unconfirmed_user.username)
        with capture_signals() as mock_signals:
            url = web_url_for('confirm_email_get', uid=unconfirmed_user._id, token=token)
            res = self.app.get(url)
            assert_equal(res.status_code, 302)

        assert_equal(mock_signals.signals_sent(), set([auth.signals.user_confirmed]))

class TestDraftRegistrationViews(OsfTestCase):

    def setUp(self, *args, **kwargs):
        super(TestDraftRegistrationViews, self).setUp(*args, **kwargs)

        self.user = AuthUserFactory()
        self.auth = self.user.auth
        self.node = ProjectFactory(creator=self.user)

        MetaSchema.remove()
        ensure_schemas()
        self.meta_schema = MetaSchema.find_one(
            Q('name', 'eq', 'Open-Ended Registration') &
            Q('schema_version', 'eq', 1)
        )
        self.draft = DraftRegistrationFactory(
            initiator=self.user,
            branched_from=self.node,
            registration_schema=self.meta_schema,
            registration_metadata={
                'summary': {'value': 'Some airy'}
            }
        )
        self.draft.save()

        current_month = datetime.datetime.now().strftime("%B")
        current_year = datetime.datetime.now().strftime("%Y")

        valid_date = datetime.datetime.now() + datetime.timedelta(days=180)
        self.valid_embargo_payload = json.dumps({
            u'embargoEndDate': unicode(valid_date.strftime('%a, %d, %B %Y %H:%M:%S')) + u' GMT',
            u'registrationChoice': 'embargo',
            u'summary': unicode(fake.sentence())
        })
        self.invalid_embargo_date_payload = json.dumps({
            u'embargoEndDate': u"Thu, 01 {month} {year} 05:00:00 GMT".format(
                month=current_month,
                year=str(int(current_year) - 1)
            ),
            u'registrationChoice': 'embargo',
            u'summary': unicode(fake.sentence())
        })

    def tearDown(self, *args, **kwargs):
        super(TestDraftRegistrationViews, self).tearDown(*args, **kwargs)
        DraftRegistration.remove()

    @unittest.skip('TODO: test when we support draft review')
    def test_submit_draft_for_review(self):
        pass

    @mock.patch('website.project.model.DraftRegistration.register', autospec=True)
    def test_register_draft_registration(self, mock_register_draft):

        url = self.node.api_url_for('register_draft_registration', draft_id=self.draft._id)
        self.app.post_json(url, {
            'registrationChoice': 'Make registration public immediately'
        }, auth=self.auth)
        assert_equal(mock_register_draft.call_args[0][0]._id, self.draft._id)

    @mock.patch('framework.tasks.handlers.enqueue_task')
    def test_register_template_make_public_creates_pending_registration(self, mock_enquque):
        url = self.node.api_url_for('register_draft_registration', draft_id=self.draft._id)
        self.app.post_json(url, {'registrationChoice': 'immediate'}, auth=self.auth)
        self.node.reload()
        # Most recent node is a registration
        reg = Node.load(self.node.node__registrations[-1])
        assert_true(reg.is_registration)
        # The registration created is public
        assert_true(reg.is_pending_registration)

    @mock.patch('framework.tasks.handlers.enqueue_task')
    def test_register_template_make_public_makes_children_pending_registration(self, mock_enquque):
        comp1 = NodeFactory(parent=self.node)
        NodeFactory(parent=comp1)

        url = self.node.api_url_for('register_draft_registration', draft_id=self.draft._id)
        self.app.post_json(url, {'registrationChoice': 'immediate'}, auth=self.auth)
        self.node.reload()
        # Most recent node is a registration
        reg = Node.load(self.node.node__registrations[-1])
        for node in reg.get_descendants_recursive():
            assert_true(node.is_registration)
            assert_true(node.is_pending_registration)

    @mock.patch('framework.tasks.handlers.enqueue_task')
    def test_register_draft_registration_with_embargo_creates_embargo(self, mock_enquque):
        url = self.node.api_url_for('register_draft_registration', draft_id=self.draft._id)
        self.app.post_json(
            url,
            {
                'registrationChoice': 'embargo',
                'embargoEndDate': "Fri, 01 Jan {year} 05:00:00 GMT".format(year=str(dt.date.today().year + 1))
            },
            auth=self.auth)

        self.node.reload()
        # Most recent node is a registration
        reg = Node.load(self.node.node__registrations[-1])
        assert_true(reg.is_registration)
        # The registration created is not public
        assert_false(reg.is_public)
        # The registration is pending an embargo that has not been approved
        assert_true(reg.is_pending_embargo)
        assert_false(reg.embargo_end_date)

    @mock.patch('framework.tasks.handlers.enqueue_task')
    def test_register_draft_registration_with_embargo_adds_to_parent_project_logs(self, mock_enquque):
        initial_project_logs = len(self.node.logs)
        self.app.post(
            self.node.api_url_for('register_draft_registration', draft_id=self.draft._id),
            self.valid_embargo_payload,
            content_type='application/json',
            auth=self.user.auth
        )
        self.node.reload()
        # Logs: Created, registered, embargo initiated
        assert_equal(len(self.node.logs), initial_project_logs + 1)

    @mock.patch('framework.tasks.handlers.enqueue_task')
    def test_register_draft_registration_with_embargo_is_not_public(self, mock_enqueue):
        res = self.app.post(
            self.node.api_url_for('register_draft_registration', draft_id=self.draft._id),
            self.valid_embargo_payload,
            content_type='application/json',
            auth=self.user.auth
        )

        assert_equal(res.status_code, 202)

        registration = Node.find().sort('-registered_date')[0]

        assert_true(registration.is_registration)
        assert_false(registration.is_public)
        assert_true(registration.is_pending_embargo)
        assert_is_not_none(registration.embargo)

    @mock.patch('framework.tasks.handlers.enqueue_task')
    def test_register_draft_registration_invalid_embargo_end_date_raises_HTTPError(self, mock_enqueue):
        res = self.app.post(
            self.node.api_url_for('register_draft_registration', draft_id=self.draft._id),
            self.invalid_embargo_date_payload,
            content_type='application/json',
            auth=self.user.auth,
            expect_errors=True
        )

        assert_equal(res.status_code, 400)

    def test_get_draft_registrations_gets_drafts_for_node(self):

        dummy = NodeFactory()
        for i in range(5):
            d = DraftRegistrationFactory(
                initiator=self.user,
                branched_from=dummy,
                meta_schema=self.meta_schema,
                schema_data={}
            )
            d.save()
        found = [self.draft]
        for i in range(3):
            d = DraftRegistrationFactory(
                initiator=self.user,
                branched_from=self.node,
                meta_schema=self.meta_schema,
                schema_data={}
            )
            d.save()
            found.append(d)
        url = self.node.api_url_for('get_draft_registrations')
        res = self.app.get(url, auth=self.auth).json
        # 3 new, 1 from setUp
        assert_equal(len(res['drafts']), 4)
        for draft in res['drafts']:
            assert_in(draft['pk'], [f._id for f in found])

    def test_create_draft_registration(self):
        target = NodeFactory(creator=self.user)
        metadata = {
            'summary': {'value': 'Some airy'}
        }
        payload = {
            'schema_name': 'Open-Ended Registration',
            'schema_version': 1,
            'schema_data': metadata,
        }
        url = target.api_url_for('create_draft_registration')
        res = self.app.post_json(url, payload, auth=self.auth)
        assert_equal(res.status_code, 201)
        draft = DraftRegistration.find_one(Q('branched_from', 'eq', target))
        assert_equal(draft.registration_schema, self.meta_schema)
        assert_equal(draft.registration_metadata, metadata)

    def test_new_draft_registration(self):
        target = NodeFactory(creator=self.user)
        payload = {
            'schema_name': 'Open-Ended Registration',
            'schema_version': 1
        }
        url = target.web_url_for('new_draft_registration')
        res = self.app.post(url, payload, auth=self.auth)
        assert_equal(res.status_code, 302)
        draft = DraftRegistration.find_one(Q('branched_from', 'eq', target))
        assert_equal(draft.registration_schema, self.meta_schema)

    def test_update_draft_registration(self):
        metadata = {
            'summary': {'value': 'updated'}
        }
        payload = {
            'schema_data': metadata,
            'schema_name': 'OSF-Standard Pre-Data Collection Registration',
            'schema_version': 1
        }
        url = self.node.api_url_for('update_draft_registration', draft_id=self.draft._id)
        self.app.put_json(url, payload, auth=self.auth)

        open_ended_schema = MetaSchema.find_one(
            Q('name', 'eq', 'OSF-Standard Pre-Data Collection Registration') &
            Q('schema_version', 'eq', 1)
        )
        self.draft.reload()
        assert_equal(open_ended_schema, self.draft.registration_schema)
        assert_equal(metadata, self.draft.registration_metadata)

    def test_delete_draft_registration(self):
        assert_equal(1, DraftRegistration.find().count())
        url = self.node.api_url_for('delete_draft_registration', draft_id=self.draft._id)
        self.app.delete(url, auth=self.auth)
        assert_equal(0, DraftRegistration.find().count())

    def test_get_metaschemas(self):
        url = '/api/v1/project/schema/'
        res = self.app.get(url).json
        schema_names = database['metaschema'].distinct('name')
        assert_equal(len(res['meta_schemas']), len(schema_names))
        url = '/api/v1/project/schema/?include=all'
        res = self.app.get(url).json
        assert_equal(len(res['meta_schemas']), MetaSchema.find().count())

if __name__ == '__main__':
    unittest.main()<|MERGE_RESOLUTION|>--- conflicted
+++ resolved
@@ -547,64 +547,6 @@
         assert_equal("tag_removed", self.project.logs[-1].action)
         assert_equal("foo'ta#@%#%^&g?", self.project.logs[-1].params['tag'])
 
-<<<<<<< HEAD
-=======
-    @mock.patch('website.archiver.tasks.archive')
-    def test_register_template_page(self, mock_archive):
-        url = "/api/v1/project/{0}/register/Replication_Recipe_(Brandt_et_al.,_2013):_Post-Completion/".format(
-            self.project._primary_key)
-        self.app.post_json(url, {'registrationChoice': 'Make registration public immediately'}, auth=self.auth)
-        self.project.reload()
-        # A registration was added to the project's registration list
-        assert_equal(len(self.project.node__registrations), 1)
-        # A log event was saved
-        assert_equal(self.project.logs[-1].action, "registration_initiated")
-        # Most recent node is a registration
-        reg = Node.load(self.project.node__registrations[-1])
-        assert_true(reg.is_registration)
-
-    @mock.patch('website.archiver.tasks.archive')
-    def test_register_template_with_embargo_creates_embargo(self, mock_archive):
-        url = "/api/v1/project/{0}/register/Replication_Recipe_(Brandt_et_al.,_2013):_Post-Completion/".format(
-            self.project._primary_key)
-        self.app.post_json(
-            url,
-            {
-                'registrationChoice': 'embargo',
-                'embargoEndDate': "Fri, 01 Jan {year} 05:00:00 GMT".format(year=str(dt.date.today().year + 1))
-            },
-            auth=self.auth)
-
-        self.project.reload()
-        # Most recent node is a registration
-        reg = Node.load(self.project.node__registrations[-1])
-        assert_true(reg.is_registration)
-        # The registration created is not public
-        assert_false(reg.is_public)
-        # The registration is pending an embargo that has not been approved
-        assert_true(reg.is_pending_embargo)
-
-    def test_register_template_page_with_invalid_template_name(self):
-        url = self.project.web_url_for('node_register_template_page', template='invalid')
-        res = self.app.get(url, expect_errors=True, auth=self.auth)
-        assert_equal(res.status_code, 404)
-        assert_in('Template not found', res)
-
-    def test_register_project_with_multiple_errors(self):
-        self.project.add_addon('addon1', auth=Auth(self.user1))
-        component = NodeFactory(parent=self.project, creator=self.user1)
-        component.add_addon('addon1', auth=Auth(self.user1))
-        component.add_addon('addon2', auth=Auth(self.user1))
-        self.project.save()
-        component.save()
-        url = self.project.api_url_for('project_before_register')
-        res = self.app.get(url, auth=self.auth)
-        data = res.json
-        assert_equal(res.status_code, 200)
-        assert_equal(len(data['errors']), 2)
-
-
->>>>>>> 883f9a53
     # Regression test for https://github.com/CenterForOpenScience/osf.io/issues/1478
     @mock.patch('website.archiver.tasks.archive')
     def test_registered_projects_contributions(self, mock_archive):
