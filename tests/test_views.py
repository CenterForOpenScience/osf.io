--- conflicted
+++ resolved
@@ -4481,7 +4481,6 @@
         assert_equal(mock_signals.signals_sent(), set([auth.signals.user_confirmed]))
 
 
-<<<<<<< HEAD
 # copied from tests/test_comments.py
 class TestCommentViews(OsfTestCase):
 
@@ -4667,9 +4666,7 @@
         assert_in('logout?service=', location)
         assert_in('resetpassword', location)
 
-=======
 @unittest.skip('Unskip when institution hiding code is reimplemented')
->>>>>>> 82dad0e7
 class TestIndexView(OsfTestCase):
 
     def setUp(self):
