#!/usr/bin/env python3
# -*- coding: utf-8 -*-
"""Views tests for the OSF."""

from __future__ import absolute_import

import datetime as dt
from rest_framework import status as http_status
import json
import time
import mock

import unittest
from future.moves.urllib.parse import quote

from flask import request
import pytest
from nose.tools import *  # noqa PEP8 asserts
from django.utils import timezone
from django.core.exceptions import ValidationError
from django.db import connection, transaction
from django.test.utils import CaptureQueriesContext

from addons.github.tests.factories import GitHubAccountFactory
from addons.osfstorage import settings as osfstorage_settings
from addons.wiki.models import WikiPage

from framework import auth
from framework.auth import Auth, authenticate, cas, core
from framework.auth.campaigns import (
    get_campaigns,
    is_institution_login,
    is_native_login,
    is_proxy_login,
    campaign_url_for
)

from framework.auth.exceptions import InvalidTokenError
from framework.auth.utils import impute_names_model, ensure_external_identity_uniqueness
from framework.auth.views import login_and_register_handler
from framework.celery_tasks import handlers
from framework.exceptions import HTTPError, TemplateHTTPError
from framework.flask import redirect
from framework.transactions.handlers import no_auto_transaction

from website import mailchimp_utils, mails, settings, language
from addons.osfstorage import settings as osfstorage_settings
from osf.models import AbstractNode, NodeLog
from website.profile.utils import add_contributor_json, serialize_unregistered
from website.profile.views import update_osf_help_mails_subscription
from website.project.decorators import check_can_access
from website.project.model import has_anonymous_link
from website.project.signals import contributor_added
from website.project.views.contributor import (
    deserialize_contributors,
    notify_added_contributor,
    send_claim_email,
    send_claim_registered_email,
)
from website.settings import EXTERNAL_EMBER_APPS
from website.project.views.node import _should_show_wiki_widget, abbrev_authors
from website.util import api_url_for, web_url_for
from website.util import rubeus
from website.util.metrics import OsfSourceTags, OsfClaimedTags, provider_source_tag, provider_claimed_tag
from osf import features
from osf.utils import permissions
from osf.models import Comment
from osf.models import OSFUser, Tag
from osf.models.spam import SpamStatus
from osf.models import (
    Comment,
    AbstractNode,
    NodeLog,
    OSFUser,
    Tag,
    SpamStatus,
    NodeRelation,
<<<<<<< HEAD
    NotableEmailDomain
=======
    QuickFilesNode,
    NotableDomain
>>>>>>> 664a4e7f
)

from tests.base import (
    assert_is_redirect,
    capture_signals,
    fake,
    get_default_metaschema,
    OsfTestCase,
    assert_datetime_equal,
    test_app
)
from tests.utils import run_celery_tasks
from tests.test_cas_authentication import generate_external_user_with_resp
from api_tests.utils import create_test_file


from osf.models import NodeRelation, NotableEmailDomain

from osf_tests.factories import (
    fake_email,
    ApiOAuth2ApplicationFactory,
    ApiOAuth2PersonalTokenFactory,
    AuthUserFactory,
    CollectionFactory,
    CommentFactory,
    InstitutionFactory,
    NodeFactory,
    OSFGroupFactory,
    PreprintFactory,
    PreprintProviderFactory,
    PrivateLinkFactory,
    ProjectFactory,
    ProjectWithAddonFactory,
    RegistrationFactory,
    RegistrationProviderFactory,
    UserFactory,
    UnconfirmedUserFactory,
    UnregUserFactory,
    RegionFactory,
    DraftRegistrationFactory,
)

pytestmark = pytest.mark.django_db


@test_app.route('/errorexc')
def error_exc():
    UserFactory()
    raise RuntimeError

@test_app.route('/error500')
def error500():
    UserFactory()
    return 'error', 500

@test_app.route('/noautotransact')
@no_auto_transaction
def no_auto_transact():
    UserFactory()
    return 'error', 500

class TestViewsAreAtomic(OsfTestCase):
    def test_error_response_rolls_back_transaction(self):
        original_user_count = OSFUser.objects.count()
        self.app.get('/error500', expect_errors=True)
        assert_equal(OSFUser.objects.count(), original_user_count)

        # Need to set debug = False in order to rollback transactions in transaction_teardown_request
        test_app.debug = False
        try:
            self.app.get('/errorexc', expect_errors=True)
        except RuntimeError:
            pass
        test_app.debug = True

        self.app.get('/noautotransact', expect_errors=True)
        assert_equal(OSFUser.objects.count(), original_user_count + 1)


@pytest.mark.enable_bookmark_creation
class TestViewingProjectWithPrivateLink(OsfTestCase):

    def setUp(self):
        super(TestViewingProjectWithPrivateLink, self).setUp()
        self.user = AuthUserFactory()  # Is NOT a contributor
        self.project = ProjectFactory(is_public=False)
        self.link = PrivateLinkFactory()
        self.link.nodes.add(self.project)
        self.link.save()
        self.project_url = self.project.web_url_for('view_project')

    def test_edit_private_link_empty(self):
        node = ProjectFactory(creator=self.user)
        link = PrivateLinkFactory()
        link.nodes.add(node)
        link.save()
        url = node.api_url_for('project_private_link_edit')
        res = self.app.put_json(url, {'pk': link._id, 'value': ''}, auth=self.user.auth, expect_errors=True)
        assert_equal(res.status_code, 400)
        assert_in('Title cannot be blank', res.body.decode())

    def test_edit_private_link_invalid(self):
        node = ProjectFactory(creator=self.user)
        link = PrivateLinkFactory()
        link.nodes.add(node)
        link.save()
        url = node.api_url_for('project_private_link_edit')
        res = self.app.put_json(url, {'pk': link._id, 'value': '<a></a>'}, auth=self.user.auth, expect_errors=True)
        assert_equal(res.status_code, 400)
        assert_in('Invalid link name.', res.body.decode())

    @mock.patch('framework.auth.core.Auth.private_link')
    def test_can_be_anonymous_for_public_project(self, mock_property):
        mock_property.return_value(mock.MagicMock())
        mock_property.anonymous = True
        anonymous_link = PrivateLinkFactory(anonymous=True)
        anonymous_link.nodes.add(self.project)
        anonymous_link.save()
        self.project.set_privacy('public')
        self.project.save()
        self.project.reload()
        auth = Auth(user=self.user, private_key=anonymous_link.key)
        assert_true(has_anonymous_link(self.project, auth))

    def test_has_private_link_key(self):
        res = self.app.get(self.project_url, {'view_only': self.link.key})
        assert_equal(res.status_code, 200)

    def test_not_logged_in_no_key(self):
        res = self.app.get(self.project_url, {'view_only': None})
        assert_is_redirect(res)
        res = res.follow(expect_errors=True)
        assert_equal(res.status_code, 308)
        assert_equal(
            res.request.path,
            '/login'
        )

    def test_logged_in_no_private_key(self):
        res = self.app.get(self.project_url, {'view_only': None}, auth=self.user.auth,
                           expect_errors=True)
        assert_equal(res.status_code, http_status.HTTP_403_FORBIDDEN)

    def test_logged_in_has_key(self):
        res = self.app.get(
            self.project_url, {'view_only': self.link.key}, auth=self.user.auth)
        assert_equal(res.status_code, 200)

    @unittest.skip('Skipping for now until we find a way to mock/set the referrer')
    def test_prepare_private_key(self):
        res = self.app.get(self.project_url, {'key': self.link.key})

        res = res.click('Registrations')

        assert_is_redirect(res)
        res = res.follow()

        assert_equal(res.status_code, 200)
        assert_equal(res.request.GET['key'], self.link.key)

    def test_cannot_access_registrations_or_forks_with_anon_key(self):
        anonymous_link = PrivateLinkFactory(anonymous=True)
        anonymous_link.nodes.add(self.project)
        anonymous_link.save()
        self.project.is_public = False
        self.project.save()
        url = self.project_url + 'registrations/?view_only={}'.format(anonymous_link.key)
        res = self.app.get(url, expect_errors=True)

        assert_equal(res.status_code, 401)

    def test_can_access_registrations_and_forks_with_not_anon_key(self):
        link = PrivateLinkFactory(anonymous=False)
        link.nodes.add(self.project)
        link.save()
        self.project.is_public = False
        self.project.save()
        url = self.project_url + 'registrations/?view_only={}'.format(self.link.key)
        res = self.app.get(url)

        assert_equal(res.status_code, 302)
        assert_in(url.replace('/project/', ''), res.location)

    def test_check_can_access_valid(self):
        contributor = AuthUserFactory()
        self.project.add_contributor(contributor, auth=Auth(self.project.creator))
        self.project.save()
        assert_true(check_can_access(self.project, contributor))

    def test_check_can_access_osf_group_member_valid(self):
        user = AuthUserFactory()
        group = OSFGroupFactory(creator=user)
        self.project.add_osf_group(group, permissions.READ)
        self.project.save()
        assert_true(check_can_access(self.project, user))

    def test_check_user_access_invalid(self):
        noncontrib = AuthUserFactory()
        with assert_raises(HTTPError):
            check_can_access(self.project, noncontrib)

    def test_check_user_access_if_user_is_None(self):
        assert_false(check_can_access(self.project, None))

    def test_check_can_access_invalid_access_requests_enabled(self):
        noncontrib = AuthUserFactory()
        assert self.project.access_requests_enabled
        with assert_raises(TemplateHTTPError):
            check_can_access(self.project, noncontrib)

    def test_check_can_access_invalid_access_requests_disabled(self):
        noncontrib = AuthUserFactory()
        self.project.access_requests_enabled = False
        self.project.save()
        with assert_raises(HTTPError):
            check_can_access(self.project, noncontrib)

    def test_logged_out_user_cannot_view_spammy_project_via_private_link(self):
        self.project.spam_status = SpamStatus.SPAM
        self.project.save()
        res = self.app.get(self.project_url, {'view_only': self.link.key})
        # Logged out user gets redirected to login page
        assert_equal(res.status_code, 302)

    def test_logged_in_user_cannot_view_spammy_project_via_private_link(self):
        rando_user = AuthUserFactory()
        self.project.spam_status = SpamStatus.SPAM
        self.project.save()
        res = self.app.get(
            self.project_url,
            {'view_only': self.link.key},
            auth=rando_user.auth,
            expect_errors=True
        )
        assert_equal(res.status_code, 403)


@pytest.mark.enable_bookmark_creation
class TestProjectViews(OsfTestCase):

    def setUp(self):
        super(TestProjectViews, self).setUp()
        self.user1 = AuthUserFactory()
        self.user1.save()
        self.consolidate_auth1 = Auth(user=self.user1)
        self.auth = self.user1.auth
        self.user2 = AuthUserFactory()
        self.auth2 = self.user2.auth
        # A project has 2 contributors
        self.project = ProjectFactory(
            title='Ham',
            description='Honey-baked',
            creator=self.user1
        )
        self.project.add_contributor(self.user2, auth=Auth(self.user1))
        self.project.save()

        self.project2 = ProjectFactory(
            title='Tofu',
            description='Glazed',
            creator=self.user1
        )
        self.project2.add_contributor(self.user2, auth=Auth(self.user1))
        self.project2.save()

    @mock.patch('framework.status.push_status_message')
    def test_view_project_tos_status_message(self, mock_push_status_message):
        self.app.get(
            self.project.web_url_for('view_project'),
            auth=self.auth
        )
        assert_true(mock_push_status_message.called)
        assert_equal('terms_of_service', mock_push_status_message.mock_calls[0][2]['id'])

    @mock.patch('framework.status.push_status_message')
    def test_view_project_no_tos_status_message(self, mock_push_status_message):
        self.user1.accepted_terms_of_service = timezone.now()
        self.user1.save()
        self.app.get(
            self.project.web_url_for('view_project'),
            auth=self.auth
        )
        assert_false(mock_push_status_message.called)

    def test_node_setting_with_multiple_matched_institution_email_domains(self):
        # User has alternate emails matching more than one institution's email domains
        inst1 = InstitutionFactory(email_domains=['foo.bar'])
        inst2 = InstitutionFactory(email_domains=['baz.qux'])

        user = AuthUserFactory()
        user.emails.create(address='queen@foo.bar')
        user.emails.create(address='brian@baz.qux')
        user.save()
        project = ProjectFactory(creator=user)

        # node settings page loads without error
        url = project.web_url_for('node_setting')
        res = self.app.get(url, auth=user.auth)
        assert_equal(res.status_code, 200)

        # user is automatically affiliated with institutions
        # that matched email domains
        user.reload()
        assert_in(inst1, user.get_affiliated_institutions())
        assert_in(inst2, user.get_affiliated_institutions())

    def test_edit_title_empty(self):
        node = ProjectFactory(creator=self.user1)
        url = node.api_url_for('edit_node')
        res = self.app.post_json(url, {'name': 'title', 'value': ''}, auth=self.user1.auth, expect_errors=True)
        assert_equal(res.status_code, 400)
        assert_in('Title cannot be blank', res.body.decode())

    def test_edit_title_invalid(self):
        node = ProjectFactory(creator=self.user1)
        url = node.api_url_for('edit_node')
        res = self.app.post_json(url, {'name': 'title', 'value': '<a></a>'}, auth=self.user1.auth, expect_errors=True)
        assert_equal(res.status_code, 400)
        assert_in('Invalid title.', res.body.decode())

    def test_view_project_doesnt_select_for_update(self):
        node = ProjectFactory(creator=self.user1)
        url = node.api_url_for('view_project')

        with transaction.atomic(), CaptureQueriesContext(connection) as ctx:
            res = self.app.get(url, auth=self.user1.auth)

        for_update_sql = connection.ops.for_update_sql()
        assert_equal(res.status_code, 200)
        assert not any(for_update_sql in query['sql'] for query in ctx.captured_queries)

    def test_cannot_remove_only_visible_contributor(self):
        user1_contrib = self.project.contributor_set.get(user=self.user1)
        user1_contrib.visible = False
        user1_contrib.save()
        url = self.project.api_url_for('project_remove_contributor')
        res = self.app.post_json(
            url, {'contributorID': self.user2._id,
                  'nodeIDs': [self.project._id]}, auth=self.auth, expect_errors=True
        )
        assert_equal(res.status_code, http_status.HTTP_403_FORBIDDEN)
        assert_equal(res.json['message_long'], 'Must have at least one bibliographic contributor')
        assert_true(self.project.is_contributor(self.user2))

    def test_remove_only_visible_contributor_return_false(self):
        user1_contrib = self.project.contributor_set.get(user=self.user1)
        user1_contrib.visible = False
        user1_contrib.save()
        ret = self.project.remove_contributor(contributor=self.user2, auth=self.consolidate_auth1)
        assert_false(ret)
        self.project.reload()
        assert_true(self.project.is_contributor(self.user2))

    def test_can_view_nested_project_as_admin(self):
        self.parent_project = NodeFactory(
            title='parent project',
            category='project',
            parent=self.project,
            is_public=False
        )
        self.parent_project.save()
        self.child_project = NodeFactory(
            title='child project',
            category='project',
            parent=self.parent_project,
            is_public=False
        )
        self.child_project.save()
        url = self.child_project.web_url_for('view_project')
        res = self.app.get(url, auth=self.auth)
        assert_not_in('Private Project', res.body.decode())
        assert_in('parent project', res.body.decode())

    def test_edit_description(self):
        url = '/api/v1/project/{0}/edit/'.format(self.project._id)
        self.app.post_json(url,
                           {'name': 'description', 'value': 'Deep-fried'},
                           auth=self.auth)
        self.project.reload()
        assert_equal(self.project.description, 'Deep-fried')

    def test_project_api_url(self):
        url = self.project.api_url
        res = self.app.get(url, auth=self.auth)
        data = res.json
        assert_equal(data['node']['category'], 'Project')
        assert_equal(data['node']['node_type'], 'project')

        assert_equal(data['node']['title'], self.project.title)
        assert_equal(data['node']['is_public'], self.project.is_public)
        assert_equal(data['node']['is_registration'], False)
        assert_equal(data['node']['id'], self.project._primary_key)
        assert_true(data['user']['is_contributor'])
        assert_equal(data['node']['description'], self.project.description)
        assert_equal(data['node']['url'], self.project.url)
        assert_equal(data['node']['tags'], list(self.project.tags.values_list('name', flat=True)))
        assert_in('forked_date', data['node'])
        assert_in('registered_from_url', data['node'])
        # TODO: Test "parent" and "user" output

    def test_add_contributor_post(self):
        # Two users are added as a contributor via a POST request
        project = ProjectFactory(creator=self.user1, is_public=True)
        user2 = UserFactory()
        user3 = UserFactory()
        url = '/api/v1/project/{0}/contributors/'.format(project._id)

        dict2 = add_contributor_json(user2)
        dict3 = add_contributor_json(user3)
        dict2.update({
            'permission': permissions.ADMIN,
            'visible': True,
        })
        dict3.update({
            'permission': permissions.WRITE,
            'visible': False,
        })

        self.app.post_json(
            url,
            {
                'users': [dict2, dict3],
                'node_ids': [project._id],
            },
            content_type='application/json',
            auth=self.auth,
        ).maybe_follow()
        project.reload()
        assert_in(user2, project.contributors)
        # A log event was added
        assert_equal(project.logs.latest().action, 'contributor_added')
        assert_equal(len(project.contributors), 3)

        assert project.has_permission(user2, permissions.ADMIN) is True
        assert project.has_permission(user2, permissions.WRITE) is True
        assert project.has_permission(user2, permissions.READ) is True

        assert project.has_permission(user3, permissions.ADMIN) is False
        assert project.has_permission(user3, permissions.WRITE) is True
        assert project.has_permission(user3, permissions.READ) is True

    def test_manage_permissions(self):
        url = self.project.api_url + 'contributors/manage/'
        self.app.post_json(
            url,
            {
                'contributors': [
                    {'id': self.project.creator._id, 'permission': permissions.ADMIN,
                        'registered': True, 'visible': True},
                    {'id': self.user1._id, 'permission': permissions.READ,
                        'registered': True, 'visible': True},
                    {'id': self.user2._id, 'permission': permissions.ADMIN,
                        'registered': True, 'visible': True},
                ]
            },
            auth=self.auth,
        )

        self.project.reload()

        assert self.project.has_permission(self.user1, permissions.ADMIN) is False
        assert self.project.has_permission(self.user1, permissions.WRITE) is False
        assert self.project.has_permission(self.user1, permissions.READ) is True

        assert self.project.has_permission(self.user2, permissions.ADMIN) is True
        assert self.project.has_permission(self.user2, permissions.WRITE) is True
        assert self.project.has_permission(self.user2, permissions.READ) is True

    def test_manage_permissions_again(self):
        url = self.project.api_url + 'contributors/manage/'
        self.app.post_json(
            url,
            {
                'contributors': [
                    {'id': self.user1._id, 'permission': permissions.ADMIN,
                     'registered': True, 'visible': True},
                    {'id': self.user2._id, 'permission': permissions.ADMIN,
                     'registered': True, 'visible': True},
                ]
            },
            auth=self.auth,
        )

        self.project.reload()
        self.app.post_json(
            url,
            {
                'contributors': [
                    {'id': self.user1._id, 'permission': permissions.ADMIN,
                     'registered': True, 'visible': True},
                    {'id': self.user2._id, 'permission': permissions.READ,
                     'registered': True, 'visible': True},
                ]
            },
            auth=self.auth,
        )

        self.project.reload()

        assert self.project.has_permission(self.user2, permissions.ADMIN) is False
        assert self.project.has_permission(self.user2, permissions.WRITE) is False
        assert self.project.has_permission(self.user2, permissions.READ) is True

        assert self.project.has_permission(self.user1, permissions.ADMIN) is True
        assert self.project.has_permission(self.user1, permissions.WRITE) is True
        assert self.project.has_permission(self.user1, permissions.READ) is True

    def test_contributor_manage_reorder(self):

        # Two users are added as a contributor via a POST request
        project = ProjectFactory(creator=self.user1, is_public=True)
        reg_user1, reg_user2 = UserFactory(), UserFactory()
        project.add_contributors(
            [
                {'user': reg_user1, 'permissions': permissions.ADMIN, 'visible': True},
                {'user': reg_user2, 'permissions': permissions.ADMIN, 'visible': False},
            ]
        )
        # Add a non-registered user
        unregistered_user = project.add_unregistered_contributor(
            fullname=fake.name(), email=fake_email(),
            auth=self.consolidate_auth1,
            save=True,
        )

        url = project.api_url + 'contributors/manage/'
        self.app.post_json(
            url,
            {
                'contributors': [
                    {'id': reg_user2._id, 'permission': permissions.ADMIN,
                        'registered': True, 'visible': False},
                    {'id': project.creator._id, 'permission': permissions.ADMIN,
                        'registered': True, 'visible': True},
                    {'id': unregistered_user._id, 'permission': permissions.ADMIN,
                        'registered': False, 'visible': True},
                    {'id': reg_user1._id, 'permission': permissions.ADMIN,
                        'registered': True, 'visible': True},
                ]
            },
            auth=self.auth,
        )

        project.reload()

        assert_equal(
            # Note: Cast ForeignList to list for comparison
            list(project.contributors),
            [reg_user2, project.creator, unregistered_user, reg_user1]
        )

        assert_equal(
            list(project.visible_contributors),
            [project.creator, unregistered_user, reg_user1]
        )

    def test_project_remove_contributor(self):
        url = self.project.api_url_for('project_remove_contributor')
        # User 1 removes user2
        payload = {'contributorID': self.user2._id,
                   'nodeIDs': [self.project._id]}
        self.app.post(url, json.dumps(payload),
                      content_type='application/json',
                      auth=self.auth).maybe_follow()
        self.project.reload()
        assert_not_in(self.user2._id, self.project.contributors)
        # A log event was added
        assert_equal(self.project.logs.latest().action, 'contributor_removed')

    def test_multiple_project_remove_contributor(self):
        url = self.project.api_url_for('project_remove_contributor')
        # User 1 removes user2
        payload = {'contributorID': self.user2._id,
                   'nodeIDs': [self.project._id, self.project2._id]}
        res = self.app.post(url, json.dumps(payload),
                            content_type='application/json',
                            auth=self.auth).maybe_follow()
        self.project.reload()
        self.project2.reload()
        assert_not_in(self.user2._id, self.project.contributors)
        assert_not_in('/dashboard/', res.json)

        assert_not_in(self.user2._id, self.project2.contributors)
        # A log event was added
        assert_equal(self.project.logs.latest().action, 'contributor_removed')

    def test_private_project_remove_self_not_admin(self):
        url = self.project.api_url_for('project_remove_contributor')
        # user2 removes self
        payload = {'contributorID': self.user2._id,
                   'nodeIDs': [self.project._id]}
        res = self.app.post(url, json.dumps(payload),
                            content_type='application/json',
                            auth=self.auth2).maybe_follow()
        self.project.reload()
        assert_equal(res.status_code, 200)
        assert_equal(res.json['redirectUrl'], '/dashboard/')
        assert_not_in(self.user2._id, self.project.contributors)

    def test_public_project_remove_self_not_admin(self):
        url = self.project.api_url_for('project_remove_contributor')
        # user2 removes self
        self.public_project = ProjectFactory(creator=self.user1, is_public=True)
        self.public_project.add_contributor(self.user2, auth=Auth(self.user1))
        self.public_project.save()
        payload = {'contributorID': self.user2._id,
                   'nodeIDs': [self.public_project._id]}
        res = self.app.post(url, json.dumps(payload),
                            content_type='application/json',
                            auth=self.auth2).maybe_follow()
        self.public_project.reload()
        assert_equal(res.status_code, 200)
        assert_equal(res.json['redirectUrl'], '/' + self.public_project._id + '/')
        assert_not_in(self.user2._id, self.public_project.contributors)

    def test_project_remove_other_not_admin(self):
        url = self.project.api_url_for('project_remove_contributor')
        # User 1 removes user2
        payload = {'contributorID': self.user1._id,
                   'nodeIDs': [self.project._id]}
        res = self.app.post(url, json.dumps(payload),
                            content_type='application/json',
                            expect_errors=True,
                            auth=self.auth2).maybe_follow()
        self.project.reload()
        assert_equal(res.status_code, 403)
        assert_equal(res.json['message_long'],
                     'You do not have permission to perform this action. '
                     'If this should not have occurred and the issue persists, '
                     + language.SUPPORT_LINK
                     )
        assert_in(self.user1, self.project.contributors)

    def test_project_remove_fake_contributor(self):
        url = self.project.api_url_for('project_remove_contributor')
        # User 1 removes user2
        payload = {'contributorID': 'badid',
                   'nodeIDs': [self.project._id]}
        res = self.app.post(url, json.dumps(payload),
                            content_type='application/json',
                            expect_errors=True,
                            auth=self.auth).maybe_follow()
        self.project.reload()
        # Assert the contributor id was invalid
        assert_equal(res.status_code, 400)
        assert_equal(res.json['message_long'], 'Contributor not found.')
        assert_not_in('badid', self.project.contributors)

    def test_project_remove_self_only_admin(self):
        url = self.project.api_url_for('project_remove_contributor')
        # User 1 removes user2
        payload = {'contributorID': self.user1._id,
                   'nodeIDs': [self.project._id]}
        res = self.app.post(url, json.dumps(payload),
                            content_type='application/json',
                            expect_errors=True,
                            auth=self.auth).maybe_follow()

        self.project.reload()
        assert_equal(res.status_code, 400)
        assert_equal(res.json['message_long'], 'Could not remove contributor.')
        assert_in(self.user1, self.project.contributors)

    def test_get_contributors_abbrev(self):
        # create a project with 3 registered contributors
        project = ProjectFactory(creator=self.user1, is_public=True)
        reg_user1, reg_user2 = UserFactory(), UserFactory()
        project.add_contributors(
            [
                {'user': reg_user1, 'permissions': permissions.ADMIN, 'visible': True},
                {'user': reg_user2, 'permissions': permissions.ADMIN, 'visible': True},
            ]
        )

        # add an unregistered contributor
        project.add_unregistered_contributor(
            fullname=fake.name(), email=fake_email(),
            auth=self.consolidate_auth1,
            save=True,
        )

        url = project.api_url_for('get_node_contributors_abbrev')
        res = self.app.get(url, auth=self.auth)
        assert_equal(len(project.contributors), 4)
        assert_equal(len(res.json['contributors']), 3)
        assert_equal(len(res.json['others_count']), 1)
        assert_equal(res.json['contributors'][0]['separator'], ',')
        assert_equal(res.json['contributors'][1]['separator'], ',')
        assert_equal(res.json['contributors'][2]['separator'], ' &')

    def test_edit_node_title(self):
        url = '/api/v1/project/{0}/edit/'.format(self.project._id)
        # The title is changed though posting form data
        self.app.post_json(url, {'name': 'title', 'value': 'Bacon'},
                           auth=self.auth).maybe_follow()
        self.project.reload()
        # The title was changed
        assert_equal(self.project.title, 'Bacon')
        # A log event was saved
        assert_equal(self.project.logs.latest().action, 'edit_title')

    def test_add_tag(self):
        url = self.project.api_url_for('project_add_tag')
        self.app.post_json(url, {'tag': "foo'ta#@%#%^&g?"}, auth=self.auth)
        self.project.reload()
        assert_in("foo'ta#@%#%^&g?", self.project.tags.values_list('name', flat=True))
        assert_equal("foo'ta#@%#%^&g?", self.project.logs.latest().params['tag'])

    def test_remove_tag(self):
        self.project.add_tag("foo'ta#@%#%^&g?", auth=self.consolidate_auth1, save=True)
        assert_in("foo'ta#@%#%^&g?", self.project.tags.values_list('name', flat=True))
        url = self.project.api_url_for('project_remove_tag')
        self.app.delete_json(url, {'tag': "foo'ta#@%#%^&g?"}, auth=self.auth)
        self.project.reload()
        assert_not_in("foo'ta#@%#%^&g?", self.project.tags.values_list('name', flat=True))
        latest_log = self.project.logs.latest()
        assert_equal('tag_removed', latest_log.action)
        assert_equal("foo'ta#@%#%^&g?", latest_log.params['tag'])

    # Regression test for #OSF-5257
    def test_removal_empty_tag_throws_error(self):
        url = self.project.api_url_for('project_remove_tag')
        res = self.app.delete_json(url, {'tag': ''}, auth=self.auth, expect_errors=True)
        assert_equal(res.status_code, http_status.HTTP_400_BAD_REQUEST)

    # Regression test for #OSF-5257
    def test_removal_unknown_tag_throws_error(self):
        self.project.add_tag('narf', auth=self.consolidate_auth1, save=True)
        url = self.project.api_url_for('project_remove_tag')
        res = self.app.delete_json(url, {'tag': 'troz'}, auth=self.auth, expect_errors=True)
        assert_equal(res.status_code, http_status.HTTP_409_CONFLICT)

    def test_suspended_project(self):
        node = NodeFactory(parent=self.project, creator=self.user1)
        node.remove_node(Auth(self.user1))
        node.reload()
        node.suspended = True
        node.save()
        url = node.api_url
        res = self.app.get(url, expect_errors=True)
        assert_equal(res.status_code, 451)

    def test_private_link_edit_name(self):
        link = PrivateLinkFactory(name='link')
        link.nodes.add(self.project)
        link.save()
        assert_equal(link.name, 'link')
        url = self.project.api_url + 'private_link/edit/'
        self.app.put_json(
            url,
            {'pk': link._id, 'value': 'new name'},
            auth=self.auth,
        ).maybe_follow()
        self.project.reload()
        link.reload()
        assert_equal(link.name, 'new name')

    def test_remove_private_link(self):
        link = PrivateLinkFactory()
        link.nodes.add(self.project)
        link.save()
        url = self.project.api_url_for('remove_private_link')
        self.app.delete_json(
            url,
            {'private_link_id': link._id},
            auth=self.auth,
        ).maybe_follow()
        self.project.reload()
        link.reload()
        assert_true(link.is_deleted)

    def test_remove_private_link_log(self):
        link = PrivateLinkFactory()
        link.nodes.add(self.project)
        link.save()
        url = self.project.api_url_for('remove_private_link')
        self.app.delete_json(
            url,
            {'private_link_id': link._id},
            auth=self.auth,
        ).maybe_follow()

        last_log = self.project.logs.latest()
        assert last_log.action == NodeLog.VIEW_ONLY_LINK_REMOVED
        assert not last_log.params.get('anonymous_link')

    def test_remove_private_link_anonymous_log(self):
        link = PrivateLinkFactory(anonymous=True)
        link.nodes.add(self.project)
        link.save()
        url = self.project.api_url_for('remove_private_link')
        self.app.delete_json(
            url,
            {'private_link_id': link._id},
            auth=self.auth,
        ).maybe_follow()

        last_log = self.project.logs.latest()
        assert last_log.action == NodeLog.VIEW_ONLY_LINK_REMOVED
        assert last_log.params.get('anonymous_link')

    def test_remove_component(self):
        node = NodeFactory(parent=self.project, creator=self.user1)
        url = node.api_url
        res = self.app.delete_json(url, {}, auth=self.auth).maybe_follow()
        node.reload()
        assert_equal(node.is_deleted, True)
        assert_in('url', res.json)
        assert_equal(res.json['url'], self.project.url)

    def test_cant_remove_component_if_not_admin(self):
        node = NodeFactory(parent=self.project, creator=self.user1)
        non_admin = AuthUserFactory()
        node.add_contributor(
            non_admin,
            permissions=permissions.WRITE,
            save=True,
        )

        url = node.api_url
        res = self.app.delete_json(
            url, {}, auth=non_admin.auth,
            expect_errors=True,
        ).maybe_follow()

        assert_equal(res.status_code, http_status.HTTP_403_FORBIDDEN)
        assert_false(node.is_deleted)

    def test_view_project_returns_whether_to_show_wiki_widget(self):
        user = AuthUserFactory()
        project = ProjectFactory(creator=user, is_public=True)
        project.add_contributor(user)
        project.save()

        url = project.api_url_for('view_project')
        res = self.app.get(url, auth=user.auth)
        assert_equal(res.status_code, http_status.HTTP_200_OK)
        assert_in('show_wiki_widget', res.json['user'])

    def test_fork_grandcomponents_has_correct_root(self):
        user = AuthUserFactory()
        project = ProjectFactory(creator=user)
        auth = Auth(project.creator)
        child = NodeFactory(parent=project, creator=user)
        grand_child = NodeFactory(parent=child, creator=user)
        project.save()

        fork = project.fork_node(auth)
        fork.save()
        grand_child_fork = fork.nodes[0].nodes[0]
        assert_equal(grand_child_fork.root, fork)

    def test_fork_count_does_not_include_deleted_forks(self):
        user = AuthUserFactory()
        project = ProjectFactory(creator=user)
        auth = Auth(project.creator)
        fork = project.fork_node(auth)
        project.save()
        fork.remove_node(auth)

        url = project.api_url_for('view_project')
        res = self.app.get(url, auth=user.auth)
        assert_in('fork_count', res.json['node'])
        assert_equal(0, res.json['node']['fork_count'])

    def test_fork_count_does_not_include_fork_registrations(self):
        user = AuthUserFactory()
        project = ProjectFactory(creator=user)
        auth = Auth(project.creator)
        fork = project.fork_node(auth)
        project.save()
        registration = RegistrationFactory(project=fork)

        url = project.api_url_for('view_project')
        res = self.app.get(url, auth=user.auth)
        assert_in('fork_count', res.json['node'])
        assert_equal(1, res.json['node']['fork_count'])

    def test_registration_retraction_redirect(self):
        url = self.project.web_url_for('node_registration_retraction_redirect')
        res = self.app.get(url, auth=self.auth)
        assert_equal(res.status_code, 302)
        assert_in(self.project.web_url_for('node_registration_retraction_get', _guid=True), res.location)

    def test_update_node(self):
        url = self.project.api_url_for('update_node')
        res = self.app.put_json(url, {'title': 'newtitle'}, auth=self.auth)
        assert_equal(res.status_code, 200)
        self.project.reload()
        assert_equal(self.project.title, 'newtitle')

    # Regression test
    def test_update_node_with_tags(self):
        self.project.add_tag('cheezebørger', auth=Auth(self.project.creator), save=True)
        url = self.project.api_url_for('update_node')
        res = self.app.put_json(url, {'title': 'newtitle'}, auth=self.auth)
        assert_equal(res.status_code, 200)
        self.project.reload()
        assert_equal(self.project.title, 'newtitle')

    # Regression test
    def test_retraction_view(self):
        project = ProjectFactory(creator=self.user1, is_public=True)

        registration = RegistrationFactory(project=project, is_public=True)
        reg_file = create_test_file(registration, user=registration.creator, create_guid=True)
        registration.retract_registration(self.user1)

        approval_token = registration.retraction.approval_state[self.user1._id]['approval_token']
        registration.retraction.approve_retraction(self.user1, approval_token)
        registration.save()

        url = registration.web_url_for('view_project')
        res = self.app.get(url, auth=self.auth)

        assert_not_in('Mako Runtime Error', res.body.decode())
        assert_in(registration.title, res.body.decode())
        assert_equal(res.status_code, 200)

        for route in ['files', 'wiki/home', 'contributors', 'settings', 'withdraw', 'register', 'register/fakeid']:
            res = self.app.get('{}{}/'.format(url, route), auth=self.auth, allow_redirects=True)
            assert_equal(res.status_code, 302, route)
            res = res.follow()
            assert_equal(res.status_code, 200, route)
            assert_in('This project is a withdrawn registration of', res.body.decode(), route)

        res = self.app.get('/{}/'.format(reg_file.guids.first()._id))
        assert_equal(res.status_code, 200)
        assert_in('This project is a withdrawn registration of', res.body.decode())

class TestEditableChildrenViews(OsfTestCase):

    def setUp(self):
        OsfTestCase.setUp(self)
        self.user = AuthUserFactory()
        self.project = ProjectFactory(creator=self.user, is_public=False)
        self.child = ProjectFactory(parent=self.project, creator=self.user, is_public=True)
        self.grandchild = ProjectFactory(parent=self.child, creator=self.user, is_public=False)
        self.great_grandchild = ProjectFactory(parent=self.grandchild, creator=self.user, is_public=True)
        self.great_great_grandchild = ProjectFactory(parent=self.great_grandchild, creator=self.user, is_public=False)
        url = self.project.api_url_for('get_editable_children')
        self.project_results = self.app.get(url, auth=self.user.auth).json

    def test_get_editable_children(self):
        assert_equal(len(self.project_results['children']), 4)
        assert_equal(self.project_results['node']['id'], self.project._id)

    def test_editable_children_order(self):
        assert_equal(self.project_results['children'][0]['id'], self.child._id)
        assert_equal(self.project_results['children'][1]['id'], self.grandchild._id)
        assert_equal(self.project_results['children'][2]['id'], self.great_grandchild._id)
        assert_equal(self.project_results['children'][3]['id'], self.great_great_grandchild._id)

    def test_editable_children_indents(self):
        assert_equal(self.project_results['children'][0]['indent'], 0)
        assert_equal(self.project_results['children'][1]['indent'], 1)
        assert_equal(self.project_results['children'][2]['indent'], 2)
        assert_equal(self.project_results['children'][3]['indent'], 3)

    def test_editable_children_parents(self):
        assert_equal(self.project_results['children'][0]['parent_id'], self.project._id)
        assert_equal(self.project_results['children'][1]['parent_id'], self.child._id)
        assert_equal(self.project_results['children'][2]['parent_id'], self.grandchild._id)
        assert_equal(self.project_results['children'][3]['parent_id'], self.great_grandchild._id)

    def test_editable_children_privacy(self):
        assert_false(self.project_results['node']['is_public'])
        assert_true(self.project_results['children'][0]['is_public'])
        assert_false(self.project_results['children'][1]['is_public'])
        assert_true(self.project_results['children'][2]['is_public'])
        assert_false(self.project_results['children'][3]['is_public'])

    def test_editable_children_titles(self):
        assert_equal(self.project_results['node']['title'], self.project.title)
        assert_equal(self.project_results['children'][0]['title'], self.child.title)
        assert_equal(self.project_results['children'][1]['title'], self.grandchild.title)
        assert_equal(self.project_results['children'][2]['title'], self.great_grandchild.title)
        assert_equal(self.project_results['children'][3]['title'], self.great_great_grandchild.title)


class TestGetNodeTree(OsfTestCase):

    def setUp(self):
        OsfTestCase.setUp(self)
        self.user = AuthUserFactory()
        self.user2 = AuthUserFactory()

    def test_get_single_node(self):
        project = ProjectFactory(creator=self.user)
        # child = NodeFactory(parent=project, creator=self.user)

        url = project.api_url_for('get_node_tree')
        res = self.app.get(url, auth=self.user.auth)

        node_id = res.json[0]['node']['id']
        assert_equal(node_id, project._primary_key)

    def test_get_node_with_children(self):
        project = ProjectFactory(creator=self.user)
        child1 = NodeFactory(parent=project, creator=self.user)
        child2 = NodeFactory(parent=project, creator=self.user2)
        child3 = NodeFactory(parent=project, creator=self.user)
        url = project.api_url_for('get_node_tree')
        res = self.app.get(url, auth=self.user.auth)
        tree = res.json[0]
        parent_node_id = tree['node']['id']
        child_ids = [child['node']['id'] for child in tree['children']]

        assert_equal(parent_node_id, project._primary_key)
        assert_in(child1._primary_key, child_ids)
        assert_in(child2._primary_key, child_ids)
        assert_in(child3._primary_key, child_ids)

    def test_get_node_with_child_linked_to_parent(self):
        project = ProjectFactory(creator=self.user)
        child1 = NodeFactory(parent=project, creator=self.user)
        child1.save()
        url = project.api_url_for('get_node_tree')
        res = self.app.get(url, auth=self.user.auth)
        tree = res.json[0]
        parent_node_id = tree['node']['id']
        child1_id = tree['children'][0]['node']['id']
        assert_equal(child1_id, child1._primary_key)

    def test_get_node_not_parent_owner(self):
        project = ProjectFactory(creator=self.user2)
        child = NodeFactory(parent=project, creator=self.user2)
        url = project.api_url_for('get_node_tree')
        res = self.app.get(url, auth=self.user.auth, expect_errors=True)
        assert_equal(res.status_code, 200)
        assert_equal(res.json, [])

    # Parent node should show because of user2 read access, and only child3
    def test_get_node_parent_not_admin(self):
        project = ProjectFactory(creator=self.user)
        project.add_contributor(self.user2, auth=Auth(self.user))
        project.save()
        child1 = NodeFactory(parent=project, creator=self.user)
        child2 = NodeFactory(parent=project, creator=self.user)
        child3 = NodeFactory(parent=project, creator=self.user)
        child3.add_contributor(self.user2, auth=Auth(self.user))
        url = project.api_url_for('get_node_tree')
        res = self.app.get(url, auth=self.user2.auth)
        tree = res.json[0]
        parent_node_id = tree['node']['id']
        children = tree['children']
        assert_equal(parent_node_id, project._primary_key)
        assert_equal(len(children), 1)
        assert_equal(children[0]['node']['id'], child3._primary_key)


@pytest.mark.enable_enqueue_task
@pytest.mark.enable_implicit_clean
class TestUserProfile(OsfTestCase):

    def setUp(self):
        super(TestUserProfile, self).setUp()
        self.user = AuthUserFactory()

    def test_unserialize_social(self):
        url = api_url_for('unserialize_social')
        payload = {
            'profileWebsites': ['http://frozen.pizza.com/reviews'],
            'twitter': 'howtopizza',
            'github': 'frozenpizzacode',
        }
        self.app.put_json(
            url,
            payload,
            auth=self.user.auth,
        )
        self.user.reload()
        for key, value in payload.items():
            assert_equal(self.user.social[key], value)
        assert_true(self.user.social['researcherId'] is None)

    # Regression test for help-desk ticket
    def test_making_email_primary_is_not_case_sensitive(self):
        user = AuthUserFactory(username='fred@queen.test')
        # make confirmed email have different casing
        email = user.emails.first()
        email.address = email.address.capitalize()
        email.save()
        url = api_url_for('update_user')
        res = self.app.put_json(
            url,
            {'id': user._id, 'emails': [{'address': 'fred@queen.test', 'primary': True, 'confirmed': True}]},
            auth=user.auth
        )
        assert_equal(res.status_code, 200)

    def test_unserialize_social_validation_failure(self):
        url = api_url_for('unserialize_social')
        # profileWebsites URL is invalid
        payload = {
            'profileWebsites': ['http://goodurl.com', 'http://invalidurl'],
            'twitter': 'howtopizza',
            'github': 'frozenpizzacode',
        }
        res = self.app.put_json(
            url,
            payload,
            auth=self.user.auth,
            expect_errors=True
        )
        assert_equal(res.status_code, 400)
        assert_equal(res.json['message_long'], 'Invalid personal URL.')

    def test_serialize_social_editable(self):
        self.user.social['twitter'] = 'howtopizza'
        self.user.social['profileWebsites'] = ['http://www.cos.io', 'http://www.osf.io', 'http://www.wordup.com']
        self.user.save()
        url = api_url_for('serialize_social')
        res = self.app.get(
            url,
            auth=self.user.auth,
        )
        assert_equal(res.json.get('twitter'), 'howtopizza')
        assert_equal(res.json.get('profileWebsites'), ['http://www.cos.io', 'http://www.osf.io', 'http://www.wordup.com'])
        assert_true(res.json.get('github') is None)
        assert_true(res.json['editable'])

    def test_serialize_social_not_editable(self):
        user2 = AuthUserFactory()
        self.user.social['twitter'] = 'howtopizza'
        self.user.social['profileWebsites'] = ['http://www.cos.io', 'http://www.osf.io', 'http://www.wordup.com']
        self.user.save()
        url = api_url_for('serialize_social', uid=self.user._id)
        res = self.app.get(
            url,
            auth=user2.auth,
        )
        assert_equal(res.json.get('twitter'), 'howtopizza')
        assert_equal(res.json.get('profileWebsites'), ['http://www.cos.io', 'http://www.osf.io', 'http://www.wordup.com'])
        assert_true(res.json.get('github') is None)
        assert_false(res.json['editable'])

    def test_serialize_social_addons_editable(self):
        self.user.add_addon('github')
        github_account = GitHubAccountFactory()
        github_account.save()
        self.user.external_accounts.add(github_account)
        self.user.save()
        url = api_url_for('serialize_social')
        res = self.app.get(
            url,
            auth=self.user.auth,
        )
        assert_equal(
            res.json['addons']['github'],
            'abc'
        )

    def test_serialize_social_addons_not_editable(self):
        user2 = AuthUserFactory()
        self.user.add_addon('github')
        github_account = GitHubAccountFactory()
        github_account.save()
        self.user.external_accounts.add(github_account)
        self.user.save()
        url = api_url_for('serialize_social', uid=self.user._id)
        res = self.app.get(
            url,
            auth=user2.auth,
        )
        assert_not_in('addons', res.json)

    def test_unserialize_and_serialize_jobs(self):
        jobs = [{
            'institution': 'an institution',
            'department': 'a department',
            'title': 'a title',
            'startMonth': 'January',
            'startYear': '2001',
            'endMonth': 'March',
            'endYear': '2001',
            'ongoing': False,
        }, {
            'institution': 'another institution',
            'department': None,
            'title': None,
            'startMonth': 'May',
            'startYear': '2001',
            'endMonth': None,
            'endYear': None,
            'ongoing': True,
        }]
        payload = {'contents': jobs}
        url = api_url_for('unserialize_jobs')
        self.app.put_json(url, payload, auth=self.user.auth)
        self.user.reload()
        assert_equal(len(self.user.jobs), 2)
        url = api_url_for('serialize_jobs')
        res = self.app.get(
            url,
            auth=self.user.auth,
        )
        for i, job in enumerate(jobs):
            assert_equal(job, res.json['contents'][i])

    def test_unserialize_and_serialize_schools(self):
        schools = [{
            'institution': 'an institution',
            'department': 'a department',
            'degree': 'a degree',
            'startMonth': 1,
            'startYear': '2001',
            'endMonth': 5,
            'endYear': '2001',
            'ongoing': False,
        }, {
            'institution': 'another institution',
            'department': None,
            'degree': None,
            'startMonth': 5,
            'startYear': '2001',
            'endMonth': None,
            'endYear': None,
            'ongoing': True,
        }]
        payload = {'contents': schools}
        url = api_url_for('unserialize_schools')
        self.app.put_json(url, payload, auth=self.user.auth)
        self.user.reload()
        assert_equal(len(self.user.schools), 2)
        url = api_url_for('serialize_schools')
        res = self.app.get(
            url,
            auth=self.user.auth,
        )
        for i, job in enumerate(schools):
            assert_equal(job, res.json['contents'][i])

    @mock.patch('osf.models.user.OSFUser.check_spam')
    def test_unserialize_jobs(self, mock_check_spam):
        jobs = [
            {
                'institution': fake.company(),
                'department': fake.catch_phrase(),
                'title': fake.bs(),
                'startMonth': 5,
                'startYear': '2013',
                'endMonth': 3,
                'endYear': '2014',
                'ongoing': False,
            }
        ]
        payload = {'contents': jobs}
        url = api_url_for('unserialize_jobs')
        res = self.app.put_json(url, payload, auth=self.user.auth)
        assert_equal(res.status_code, 200)
        self.user.reload()
        # jobs field is updated
        assert_equal(self.user.jobs, jobs)
        assert mock_check_spam.called

    def test_unserialize_names(self):
        fake_fullname_w_spaces = '    {}    '.format(fake.name())
        names = {
            'full': fake_fullname_w_spaces,
            'given': 'Tea',
            'middle': 'Gray',
            'family': 'Pot',
            'suffix': 'Ms.',
        }
        url = api_url_for('unserialize_names')
        res = self.app.put_json(url, names, auth=self.user.auth)
        assert_equal(res.status_code, 200)
        self.user.reload()
        # user is updated
        assert_equal(self.user.fullname, fake_fullname_w_spaces.strip())
        assert_equal(self.user.given_name, names['given'])
        assert_equal(self.user.middle_names, names['middle'])
        assert_equal(self.user.family_name, names['family'])
        assert_equal(self.user.suffix, names['suffix'])

    @mock.patch('osf.models.user.OSFUser.check_spam')
    def test_unserialize_schools(self, mock_check_spam):
        schools = [
            {
                'institution': fake.company(),
                'department': fake.catch_phrase(),
                'degree': fake.bs(),
                'startMonth': 5,
                'startYear': '2013',
                'endMonth': 3,
                'endYear': '2014',
                'ongoing': False,
            }
        ]
        payload = {'contents': schools}
        url = api_url_for('unserialize_schools')
        res = self.app.put_json(url, payload, auth=self.user.auth)
        assert_equal(res.status_code, 200)
        self.user.reload()
        # schools field is updated
        assert_equal(self.user.schools, schools)
        assert mock_check_spam.called

    @mock.patch('osf.models.user.OSFUser.check_spam')
    def test_unserialize_jobs_valid(self, mock_check_spam):
        jobs = [
            {
                'institution': fake.company(),
                'department': fake.catch_phrase(),
                'title': fake.bs(),
                'startMonth': 5,
                'startYear': '2013',
                'endMonth': 3,
                'endYear': '2014',
                'ongoing': False,
            }
        ]
        payload = {'contents': jobs}
        url = api_url_for('unserialize_jobs')
        res = self.app.put_json(url, payload, auth=self.user.auth)
        assert_equal(res.status_code, 200)
        assert mock_check_spam.called

    def test_update_user_timezone(self):
        assert_equal(self.user.timezone, 'Etc/UTC')
        payload = {'timezone': 'America/New_York', 'id': self.user._id}
        url = api_url_for('update_user', uid=self.user._id)
        self.app.put_json(url, payload, auth=self.user.auth)
        self.user.reload()
        assert_equal(self.user.timezone, 'America/New_York')

    def test_update_user_locale(self):
        assert_equal(self.user.locale, 'en_US')
        payload = {'locale': 'de_DE', 'id': self.user._id}
        url = api_url_for('update_user', uid=self.user._id)
        self.app.put_json(url, payload, auth=self.user.auth)
        self.user.reload()
        assert_equal(self.user.locale, 'de_DE')

    def test_update_user_locale_none(self):
        assert_equal(self.user.locale, 'en_US')
        payload = {'locale': None, 'id': self.user._id}
        url = api_url_for('update_user', uid=self.user._id)
        self.app.put_json(url, payload, auth=self.user.auth)
        self.user.reload()
        assert_equal(self.user.locale, 'en_US')

    def test_update_user_locale_empty_string(self):
        assert_equal(self.user.locale, 'en_US')
        payload = {'locale': '', 'id': self.user._id}
        url = api_url_for('update_user', uid=self.user._id)
        self.app.put_json(url, payload, auth=self.user.auth)
        self.user.reload()
        assert_equal(self.user.locale, 'en_US')

    def test_cannot_update_user_without_user_id(self):
        user1 = AuthUserFactory()
        url = api_url_for('update_user')
        header = {'emails': [{'address': user1.username}]}
        res = self.app.put_json(url, header, auth=user1.auth, expect_errors=True)
        assert_equal(res.status_code, 400)
        assert_equal(res.json['message_long'], '"id" is required')

    @mock.patch('framework.auth.views.mails.send_mail')
    def test_add_emails_return_emails(self, send_mail):
        user1 = AuthUserFactory()
        url = api_url_for('update_user')
        email = 'test@cos.io'
        header = {'id': user1._id,
                  'emails': [{'address': user1.username, 'primary': True, 'confirmed': True},
                             {'address': email, 'primary': False, 'confirmed': False}
                  ]}
        res = self.app.put_json(url, header, auth=user1.auth)
        assert_equal(res.status_code, 200)
        assert_in('emails', res.json['profile'])
        assert_equal(len(res.json['profile']['emails']), 2)

    @mock.patch('framework.auth.views.mails.send_mail')
    def test_resend_confirmation_return_emails(self, send_mail):
        user1 = AuthUserFactory()
        url = api_url_for('resend_confirmation')
        email = 'test@cos.io'
        header = {'id': user1._id,
                  'email': {'address': email, 'primary': False, 'confirmed': False}
                  }
        res = self.app.put_json(url, header, auth=user1.auth)
        assert_equal(res.status_code, 200)
        assert_in('emails', res.json['profile'])
        assert_equal(len(res.json['profile']['emails']), 2)

    @mock.patch('framework.auth.views.mails.send_mail')
    @mock.patch('website.mailchimp_utils.get_mailchimp_api')
    def test_update_user_mailing_lists(self, mock_get_mailchimp_api, send_mail):
        email = fake_email()
        self.user.emails.create(address=email)
        list_name = 'foo'
        self.user.mailchimp_mailing_lists[list_name] = True
        self.user.save()

        mock_client = mock.MagicMock()
        mock_get_mailchimp_api.return_value = mock_client
        mock_client.lists.list.return_value = {'data': [{'id': 1, 'list_name': list_name}]}
        list_id = mailchimp_utils.get_list_id_from_name(list_name)

        url = api_url_for('update_user', uid=self.user._id)
        emails = [
            {'address': self.user.username, 'primary': False, 'confirmed': True},
            {'address': email, 'primary': True, 'confirmed': True}]
        payload = {'locale': '', 'id': self.user._id, 'emails': emails}
        self.app.put_json(url, payload, auth=self.user.auth)
        # the test app doesn't have celery handlers attached, so we need to call this manually.
        handlers.celery_teardown_request()

        assert mock_client.lists.unsubscribe.called
        mock_client.lists.unsubscribe.assert_called_with(
            id=list_id,
            email={'email': self.user.username},
            send_goodbye=True
        )
        mock_client.lists.subscribe.assert_called_with(
            id=list_id,
            email={'email': email},
            merge_vars={
                'fname': self.user.given_name,
                'lname': self.user.family_name,
            },
            double_optin=False,
            update_existing=True
        )
        handlers.celery_teardown_request()

    @mock.patch('framework.auth.views.mails.send_mail')
    @mock.patch('website.mailchimp_utils.get_mailchimp_api')
    def test_unsubscribe_mailchimp_not_called_if_user_not_subscribed(self, mock_get_mailchimp_api, send_mail):
        email = fake_email()
        self.user.emails.create(address=email)
        list_name = 'foo'
        self.user.mailchimp_mailing_lists[list_name] = False
        self.user.save()

        mock_client = mock.MagicMock()
        mock_get_mailchimp_api.return_value = mock_client
        mock_client.lists.list.return_value = {'data': [{'id': 1, 'list_name': list_name}]}

        url = api_url_for('update_user', uid=self.user._id)
        emails = [
            {'address': self.user.username, 'primary': False, 'confirmed': True},
            {'address': email, 'primary': True, 'confirmed': True}]
        payload = {'locale': '', 'id': self.user._id, 'emails': emails}
        self.app.put_json(url, payload, auth=self.user.auth)

        assert_equal(mock_client.lists.unsubscribe.call_count, 0)
        assert_equal(mock_client.lists.subscribe.call_count, 0)
        handlers.celery_teardown_request()

    def test_user_update_region(self):
        user_settings = self.user.get_addon('osfstorage')
        assert user_settings.default_region_id == 1

        url = '/api/v1/profile/region/'
        auth = self.user.auth
        region = RegionFactory(name='Frankfort', _id='eu-central-1')
        payload = {'region_id': 'eu-central-1'}

        res = self.app.put_json(url, payload, auth=auth)
        user_settings.reload()
        assert user_settings.default_region_id == region.id

    def test_user_update_region_missing_region_id_key(self):
        url = '/api/v1/profile/region/'
        auth = self.user.auth
        region = RegionFactory(name='Frankfort', _id='eu-central-1')
        payload = {'bad_key': 'eu-central-1'}

        res = self.app.put_json(url, payload, auth=auth, expect_errors=True)
        assert res.status_code == 400

    def test_user_update_region_missing_bad_region(self):
        url = '/api/v1/profile/region/'
        auth = self.user.auth
        payload = {'region_id': 'bad-region-1'}

        res = self.app.put_json(url, payload, auth=auth, expect_errors=True)
        assert res.status_code == 404

class TestUserProfileApplicationsPage(OsfTestCase):

    def setUp(self):
        super(TestUserProfileApplicationsPage, self).setUp()
        self.user = AuthUserFactory()
        self.user2 = AuthUserFactory()

        self.platform_app = ApiOAuth2ApplicationFactory(owner=self.user)
        self.detail_url = web_url_for('oauth_application_detail', client_id=self.platform_app.client_id)

    def test_non_owner_cant_access_detail_page(self):
        res = self.app.get(self.detail_url, auth=self.user2.auth, expect_errors=True)
        assert_equal(res.status_code, http_status.HTTP_403_FORBIDDEN)

    def test_owner_cant_access_deleted_application(self):
        self.platform_app.is_active = False
        self.platform_app.save()
        res = self.app.get(self.detail_url, auth=self.user.auth, expect_errors=True)
        assert_equal(res.status_code, http_status.HTTP_410_GONE)

    def test_owner_cant_access_nonexistent_application(self):
        url = web_url_for('oauth_application_detail', client_id='nonexistent')
        res = self.app.get(url, auth=self.user.auth, expect_errors=True)
        assert_equal(res.status_code, http_status.HTTP_404_NOT_FOUND)

    def test_url_has_not_broken(self):
        assert_equal(self.platform_app.url, self.detail_url)


class TestUserProfileTokensPage(OsfTestCase):

    def setUp(self):
        super(TestUserProfileTokensPage, self).setUp()
        self.user = AuthUserFactory()
        self.token = ApiOAuth2PersonalTokenFactory()
        self.detail_url = web_url_for('personal_access_token_detail', _id=self.token._id)

    def test_url_has_not_broken(self):
        assert_equal(self.token.url, self.detail_url)


class TestUserAccount(OsfTestCase):

    def setUp(self):
        super(TestUserAccount, self).setUp()
        self.user = AuthUserFactory()
        self.user.set_password('password')
        self.user.auth = (self.user.username, 'password')
        self.user.save()

    def test_password_change_valid(self,
                                   old_password='password',
                                   new_password='Pa$$w0rd',
                                   confirm_password='Pa$$w0rd'):
        url = web_url_for('user_account_password')
        post_data = {
            'old_password': old_password,
            'new_password': new_password,
            'confirm_password': confirm_password,
        }
        res = self.app.post(url, post_data, auth=(self.user.username, old_password))
        assert_true(302, res.status_code)
        res = res.follow(auth=(self.user.username, new_password))
        assert_true(200, res.status_code)
        self.user.reload()
        assert_true(self.user.check_password(new_password))

    @mock.patch('website.profile.views.push_status_message')
    def test_user_account_password_reset_query_params(self, mock_push_status_message):
        url = web_url_for('user_account') + '?password_reset=True'
        res = self.app.get(url, auth=(self.user.auth))
        assert_true(mock_push_status_message.called)
        assert_in('Password updated successfully', mock_push_status_message.mock_calls[0][1][0])

    @mock.patch('website.profile.views.push_status_message')
    def test_password_change_invalid(self, mock_push_status_message, old_password='', new_password='',
                                     confirm_password='', error_message='Old password is invalid'):
        url = web_url_for('user_account_password')
        post_data = {
            'old_password': old_password,
            'new_password': new_password,
            'confirm_password': confirm_password,
        }
        res = self.app.post(url, post_data, auth=self.user.auth)
        assert_true(302, res.status_code)
        res = res.follow(auth=self.user.auth)
        assert_true(200, res.status_code)
        self.user.reload()
        assert_false(self.user.check_password(new_password))
        assert_true(mock_push_status_message.called)
        error_strings = [e[1][0] for e in mock_push_status_message.mock_calls]
        assert_in(error_message, error_strings)

    @mock.patch('website.profile.views.push_status_message')
    def test_password_change_rate_limiting(self, mock_push_status_message):
        assert self.user.change_password_last_attempt is None
        assert self.user.old_password_invalid_attempts == 0
        url = web_url_for('user_account_password')
        post_data = {
            'old_password': 'invalid old password',
            'new_password': 'this is a new password',
            'confirm_password': 'this is a new password',
        }
        res = self.app.post(url, post_data, auth=self.user.auth)
        self.user.reload()
        assert self.user.change_password_last_attempt is not None
        assert self.user.old_password_invalid_attempts == 1
        assert_true(200, res.status_code)
        # Make a second request
        res = self.app.post(url, post_data, auth=self.user.auth, expect_errors=True)
        assert_true(len( mock_push_status_message.mock_calls) == 2)
        assert_true('Old password is invalid' == mock_push_status_message.mock_calls[1][1][0])
        self.user.reload()
        assert self.user.change_password_last_attempt is not None
        assert self.user.old_password_invalid_attempts == 2

        # Make a third request
        res = self.app.post(url, post_data, auth=self.user.auth, expect_errors=True)
        assert_true(len( mock_push_status_message.mock_calls) == 3)
        assert_true('Old password is invalid' == mock_push_status_message.mock_calls[2][1][0])
        self.user.reload()
        assert self.user.change_password_last_attempt is not None
        assert self.user.old_password_invalid_attempts == 3

        # Make a fourth request
        res = self.app.post(url, post_data, auth=self.user.auth, expect_errors=True)
        assert_true(mock_push_status_message.called)
        error_strings = mock_push_status_message.mock_calls[3][2]
        assert_in('Too many failed attempts', error_strings['message'])
        self.user.reload()
        # Too many failed requests within a short window.  Throttled.
        assert self.user.change_password_last_attempt is not None
        assert self.user.old_password_invalid_attempts == 3

    @mock.patch('website.profile.views.push_status_message')
    def test_password_change_rate_limiting_not_imposed_if_old_password_correct(self, mock_push_status_message):
        assert self.user.change_password_last_attempt is None
        assert self.user.old_password_invalid_attempts == 0
        url = web_url_for('user_account_password')
        post_data = {
            'old_password': 'password',
            'new_password': 'short',
            'confirm_password': 'short',
        }
        res = self.app.post(url, post_data, auth=self.user.auth)
        self.user.reload()
        assert self.user.change_password_last_attempt is None
        assert self.user.old_password_invalid_attempts == 0
        assert_true(200, res.status_code)
        # Make a second request
        res = self.app.post(url, post_data, auth=self.user.auth, expect_errors=True)
        assert_true(len(mock_push_status_message.mock_calls) == 2)
        assert_true('Password should be at least eight characters' == mock_push_status_message.mock_calls[1][1][0])
        self.user.reload()
        assert self.user.change_password_last_attempt is None
        assert self.user.old_password_invalid_attempts == 0

        # Make a third request
        res = self.app.post(url, post_data, auth=self.user.auth, expect_errors=True)
        assert_true(len(mock_push_status_message.mock_calls) == 3)
        assert_true('Password should be at least eight characters' == mock_push_status_message.mock_calls[2][1][0])
        self.user.reload()
        assert self.user.change_password_last_attempt is None
        assert self.user.old_password_invalid_attempts == 0

        # Make a fourth request
        res = self.app.post(url, post_data, auth=self.user.auth, expect_errors=True)
        assert_true(mock_push_status_message.called)
        assert_true(len(mock_push_status_message.mock_calls) == 4)
        assert_true('Password should be at least eight characters' == mock_push_status_message.mock_calls[3][1][0])
        self.user.reload()
        assert self.user.change_password_last_attempt is None
        assert self.user.old_password_invalid_attempts == 0

    @mock.patch('website.profile.views.push_status_message')
    def test_old_password_invalid_attempts_reset_if_password_successfully_reset(self, mock_push_status_message):
        assert self.user.change_password_last_attempt is None
        assert self.user.old_password_invalid_attempts == 0
        url = web_url_for('user_account_password')
        post_data = {
            'old_password': 'invalid old password',
            'new_password': 'this is a new password',
            'confirm_password': 'this is a new password',
        }
        correct_post_data = {
            'old_password': 'password',
            'new_password': 'thisisanewpassword',
            'confirm_password': 'thisisanewpassword',
        }
        res = self.app.post(url, post_data, auth=self.user.auth)
        assert_true(len( mock_push_status_message.mock_calls) == 1)
        assert_true('Old password is invalid' == mock_push_status_message.mock_calls[0][1][0])
        self.user.reload()
        assert self.user.change_password_last_attempt is not None
        assert self.user.old_password_invalid_attempts == 1
        assert_true(200, res.status_code)

        # Make a second request that successfully changes password
        res = self.app.post(url, correct_post_data, auth=self.user.auth, expect_errors=True)
        self.user.reload()
        assert self.user.change_password_last_attempt is not None
        assert self.user.old_password_invalid_attempts == 0

    def test_password_change_invalid_old_password(self):
        self.test_password_change_invalid(
            old_password='invalid old password',
            new_password='new password',
            confirm_password='new password',
            error_message='Old password is invalid',
        )

    def test_password_change_invalid_confirm_password(self):
        self.test_password_change_invalid(
            old_password='password',
            new_password='new password',
            confirm_password='invalid confirm password',
            error_message='Password does not match the confirmation',
        )

    def test_password_change_invalid_new_password_length(self):
        self.test_password_change_invalid(
            old_password='password',
            new_password='1234567',
            confirm_password='1234567',
            error_message='Password should be at least eight characters',
        )

    def test_password_change_valid_new_password_length(self):
        self.test_password_change_valid(
            old_password='password',
            new_password='12345678',
            confirm_password='12345678',
        )

    def test_password_change_invalid_blank_password(self, old_password='', new_password='', confirm_password=''):
        self.test_password_change_invalid(
            old_password=old_password,
            new_password=new_password,
            confirm_password=confirm_password,
            error_message='Passwords cannot be blank',
        )

    def test_password_change_invalid_empty_string_new_password(self):
        self.test_password_change_invalid_blank_password('password', '', 'new password')

    def test_password_change_invalid_blank_new_password(self):
        self.test_password_change_invalid_blank_password('password', '      ', 'new password')

    def test_password_change_invalid_empty_string_confirm_password(self):
        self.test_password_change_invalid_blank_password('password', 'new password', '')

    def test_password_change_invalid_blank_confirm_password(self):
        self.test_password_change_invalid_blank_password('password', 'new password', '      ')

    @mock.patch('framework.auth.views.mails.send_mail')
    def test_user_cannot_request_account_export_before_throttle_expires(self, send_mail):
        url = api_url_for('request_export')
        self.app.post(url, auth=self.user.auth)
        assert_true(send_mail.called)
        res = self.app.post(url, auth=self.user.auth, expect_errors=True)
        assert_equal(res.status_code, 400)
        assert_equal(send_mail.call_count, 1)

    def test_get_unconfirmed_emails_exclude_external_identity(self):
        external_identity = {
            'service': {
                'AFI': 'LINK'
            }
        }
        self.user.add_unconfirmed_email('james@steward.com')
        self.user.add_unconfirmed_email('steward@james.com', external_identity=external_identity)
        self.user.save()
        unconfirmed_emails = self.user.get_unconfirmed_emails_exclude_external_identity()
        assert_in('james@steward.com', unconfirmed_emails)
        assert_not_in('steward@james.com', unconfirmed_emails)


@pytest.mark.enable_implicit_clean
class TestAddingContributorViews(OsfTestCase):

    def setUp(self):
        super(TestAddingContributorViews, self).setUp()
        self.creator = AuthUserFactory()
        self.project = ProjectFactory(creator=self.creator)
        self.auth = Auth(self.project.creator)
        # Authenticate all requests
        self.app.authenticate(*self.creator.auth)
        contributor_added.connect(notify_added_contributor)

    def test_serialize_unregistered_without_record(self):
        name, email = fake.name(), fake_email()
        res = serialize_unregistered(fullname=name, email=email)
        assert_equal(res['fullname'], name)
        assert_equal(res['email'], email)
        assert_equal(res['id'], None)
        assert_false(res['registered'])
        assert_true(res['profile_image_url'])
        assert_false(res['active'])

    def test_deserialize_contributors(self):
        contrib = UserFactory()
        unreg = UnregUserFactory()
        name, email = fake.name(), fake_email()
        unreg_no_record = serialize_unregistered(name, email)
        contrib_data = [
            add_contributor_json(contrib),
            serialize_unregistered(fake.name(), unreg.username),
            unreg_no_record
        ]
        contrib_data[0]['permission'] = permissions.ADMIN
        contrib_data[1]['permission'] = permissions.WRITE
        contrib_data[2]['permission'] = permissions.READ
        contrib_data[0]['visible'] = True
        contrib_data[1]['visible'] = True
        contrib_data[2]['visible'] = True
        res = deserialize_contributors(
            self.project,
            contrib_data,
            auth=Auth(self.creator))
        assert_equal(len(res), len(contrib_data))
        assert_true(res[0]['user'].is_registered)

        assert_false(res[1]['user'].is_registered)
        assert_true(res[1]['user']._id)

        assert_false(res[2]['user'].is_registered)
        assert_true(res[2]['user']._id)

    def test_deserialize_contributors_validates_fullname(self):
        name = '<img src=1 onerror=console.log(1)>'
        email = fake_email()
        unreg_no_record = serialize_unregistered(name, email)
        contrib_data = [unreg_no_record]
        contrib_data[0]['permission'] = permissions.ADMIN
        contrib_data[0]['visible'] = True

        with assert_raises(ValidationError):
            deserialize_contributors(
                self.project,
                contrib_data,
                auth=Auth(self.creator),
                validate=True)

    def test_deserialize_contributors_validates_email(self):
        name = fake.name()
        email = '!@#$%%^&*'
        unreg_no_record = serialize_unregistered(name, email)
        contrib_data = [unreg_no_record]
        contrib_data[0]['permission'] = permissions.ADMIN
        contrib_data[0]['visible'] = True

        with assert_raises(ValidationError):
            deserialize_contributors(
                self.project,
                contrib_data,
                auth=Auth(self.creator),
                validate=True)

    def test_serialize_unregistered_with_record(self):
        name, email = fake.name(), fake_email()
        user = self.project.add_unregistered_contributor(fullname=name,
                                                         email=email, auth=Auth(self.project.creator))
        self.project.save()
        res = serialize_unregistered(
            fullname=name,
            email=email
        )
        assert_false(res['active'])
        assert_false(res['registered'])
        assert_equal(res['id'], user._primary_key)
        assert_true(res['profile_image_url'])
        assert_equal(res['fullname'], name)
        assert_equal(res['email'], email)

    def test_add_contributor_with_unreg_contribs_and_reg_contribs(self):
        n_contributors_pre = len(self.project.contributors)
        reg_user = UserFactory()
        name, email = fake.name(), fake_email()
        pseudouser = {
            'id': None,
            'registered': False,
            'fullname': name,
            'email': email,
            'permission': permissions.ADMIN,
            'visible': True,
        }
        reg_dict = add_contributor_json(reg_user)
        reg_dict['permission'] = permissions.ADMIN
        reg_dict['visible'] = True
        payload = {
            'users': [reg_dict, pseudouser],
            'node_ids': []
        }
        url = self.project.api_url_for('project_contributors_post')
        self.app.post_json(url, payload).maybe_follow()
        self.project.reload()
        assert_equal(len(self.project.contributors),
                     n_contributors_pre + len(payload['users']))

        new_unreg = auth.get_user(email=email)
        assert_false(new_unreg.is_registered)
        # unclaimed record was added
        new_unreg.reload()
        assert_in(self.project._primary_key, new_unreg.unclaimed_records)
        rec = new_unreg.get_unclaimed_record(self.project._primary_key)
        assert_equal(rec['name'], name)
        assert_equal(rec['email'], email)

    @mock.patch('website.project.views.contributor.send_claim_email')
    def test_add_contributors_post_only_sends_one_email_to_unreg_user(
            self, mock_send_claim_email):
        # Project has components
        comp1, comp2 = NodeFactory(
            creator=self.creator), NodeFactory(creator=self.creator)
        NodeRelation.objects.create(parent=self.project, child=comp1)
        NodeRelation.objects.create(parent=self.project, child=comp2)
        self.project.save()

        # An unreg user is added to the project AND its components
        unreg_user = {  # dict because user has not previous unreg record
            'id': None,
            'registered': False,
            'fullname': fake.name(),
            'email': fake_email(),
            'permission': permissions.ADMIN,
            'visible': True,
        }
        payload = {
            'users': [unreg_user],
            'node_ids': [comp1._primary_key, comp2._primary_key]
        }

        # send request
        url = self.project.api_url_for('project_contributors_post')
        assert_true(self.project.can_edit(user=self.creator))
        self.app.post_json(url, payload, auth=self.creator.auth)

        # finalize_invitation should only have been called once
        assert_equal(mock_send_claim_email.call_count, 1)

    @mock.patch('website.mails.send_mail')
    def test_add_contributors_post_only_sends_one_email_to_registered_user(self, mock_send_mail):
        # Project has components
        comp1 = NodeFactory(creator=self.creator, parent=self.project)
        comp2 = NodeFactory(creator=self.creator, parent=self.project)

        # A registered user is added to the project AND its components
        user = UserFactory()
        user_dict = {
            'id': user._id,
            'fullname': user.fullname,
            'email': user.username,
            'permission': permissions.WRITE,
            'visible': True}

        payload = {
            'users': [user_dict],
            'node_ids': [comp1._primary_key, comp2._primary_key]
        }

        # send request
        url = self.project.api_url_for('project_contributors_post')
        assert self.project.can_edit(user=self.creator)
        self.app.post_json(url, payload, auth=self.creator.auth)

        # send_mail should only have been called once
        assert_equal(mock_send_mail.call_count, 1)

    @mock.patch('website.mails.send_mail')
    def test_add_contributors_post_sends_email_if_user_not_contributor_on_parent_node(self, mock_send_mail):
        # Project has a component with a sub-component
        component = NodeFactory(creator=self.creator, parent=self.project)
        sub_component = NodeFactory(creator=self.creator, parent=component)

        # A registered user is added to the project and the sub-component, but NOT the component
        user = UserFactory()
        user_dict = {
            'id': user._id,
            'fullname': user.fullname,
            'email': user.username,
            'permission': permissions.WRITE,
            'visible': True}

        payload = {
            'users': [user_dict],
            'node_ids': [sub_component._primary_key]
        }

        # send request
        url = self.project.api_url_for('project_contributors_post')
        assert self.project.can_edit(user=self.creator)
        self.app.post_json(url, payload, auth=self.creator.auth)

        # send_mail is called for both the project and the sub-component
        assert_equal(mock_send_mail.call_count, 2)

    @mock.patch('website.project.views.contributor.send_claim_email')
    def test_email_sent_when_unreg_user_is_added(self, send_mail):
        name, email = fake.name(), fake_email()
        pseudouser = {
            'id': None,
            'registered': False,
            'fullname': name,
            'email': email,
            'permission': permissions.ADMIN,
            'visible': True,
        }
        payload = {
            'users': [pseudouser],
            'node_ids': []
        }
        url = self.project.api_url_for('project_contributors_post')
        self.app.post_json(url, payload).maybe_follow()
        assert_true(send_mail.called)
        assert_true(send_mail.called_with(email=email))

    @mock.patch('website.mails.send_mail')
    def test_email_sent_when_reg_user_is_added(self, send_mail):
        contributor = UserFactory()
        contributors = [{
            'user': contributor,
            'visible': True,
            'permissions': permissions.WRITE
        }]
        project = ProjectFactory(creator=self.auth.user)
        project.add_contributors(contributors, auth=self.auth)
        project.save()
        assert_true(send_mail.called)
        send_mail.assert_called_with(
            to_addr=contributor.username,
            mail=mails.CONTRIBUTOR_ADDED_DEFAULT,
            user=contributor,
            node=project,
            referrer_name=self.auth.user.fullname,
            all_global_subscriptions_none=False,
            branded_service=None,
            can_change_preferences=False,
            logo=settings.OSF_LOGO,
            osf_contact_email=settings.OSF_CONTACT_EMAIL,
            is_initiator=False,
            published_preprints=[]

        )
        assert_almost_equal(contributor.contributor_added_email_records[project._id]['last_sent'], int(time.time()), delta=1)

    @mock.patch('website.mails.send_mail')
    def test_contributor_added_email_sent_to_unreg_user(self, send_mail):
        unreg_user = UnregUserFactory()
        project = ProjectFactory()
        project.add_unregistered_contributor(fullname=unreg_user.fullname, email=unreg_user.email, auth=Auth(project.creator))
        project.save()
        assert_true(send_mail.called)

    @mock.patch('website.mails.send_mail')
    def test_forking_project_does_not_send_contributor_added_email(self, send_mail):
        project = ProjectFactory()
        project.fork_node(auth=Auth(project.creator))
        assert_false(send_mail.called)

    @mock.patch('website.mails.send_mail')
    def test_templating_project_does_not_send_contributor_added_email(self, send_mail):
        project = ProjectFactory()
        project.use_as_template(auth=Auth(project.creator))
        assert_false(send_mail.called)

    @mock.patch('website.archiver.tasks.archive')
    @mock.patch('website.mails.send_mail')
    def test_registering_project_does_not_send_contributor_added_email(self, send_mail, mock_archive):
        project = ProjectFactory()
        provider = RegistrationProviderFactory()
        project.register_node(
            get_default_metaschema(),
            Auth(user=project.creator),
            DraftRegistrationFactory(branched_from=project),
            None,
            provider=provider
        )
        assert_false(send_mail.called)

    @mock.patch('website.mails.send_mail')
    def test_notify_contributor_email_does_not_send_before_throttle_expires(self, send_mail):
        contributor = UserFactory()
        project = ProjectFactory()
        auth = Auth(project.creator)
        notify_added_contributor(project, contributor, auth)
        assert_true(send_mail.called)

        # 2nd call does not send email because throttle period has not expired
        notify_added_contributor(project, contributor, auth)
        assert_equal(send_mail.call_count, 1)

    @mock.patch('website.mails.send_mail')
    def test_notify_contributor_email_sends_after_throttle_expires(self, send_mail):
        throttle = 0.5

        contributor = UserFactory()
        project = ProjectFactory()
        auth = Auth(project.creator)
        notify_added_contributor(project, contributor, auth, throttle=throttle)
        assert_true(send_mail.called)

        time.sleep(1)  # throttle period expires
        notify_added_contributor(project, contributor, auth, throttle=throttle)
        assert_equal(send_mail.call_count, 2)

    @mock.patch('website.mails.send_mail')
    def test_add_contributor_to_fork_sends_email(self, send_mail):
        contributor = UserFactory()
        fork = self.project.fork_node(auth=Auth(self.creator))
        fork.add_contributor(contributor, auth=Auth(self.creator))
        fork.save()
        assert_true(send_mail.called)
        assert_equal(send_mail.call_count, 1)

    @mock.patch('website.mails.send_mail')
    def test_add_contributor_to_template_sends_email(self, send_mail):
        contributor = UserFactory()
        template = self.project.use_as_template(auth=Auth(self.creator))
        template.add_contributor(contributor, auth=Auth(self.creator))
        template.save()
        assert_true(send_mail.called)
        assert_equal(send_mail.call_count, 1)

    @mock.patch('website.mails.send_mail')
    def test_creating_fork_does_not_email_creator(self, send_mail):
        contributor = UserFactory()
        fork = self.project.fork_node(auth=Auth(self.creator))
        assert_false(send_mail.called)

    @mock.patch('website.mails.send_mail')
    def test_creating_template_does_not_email_creator(self, send_mail):
        contributor = UserFactory()
        template = self.project.use_as_template(auth=Auth(self.creator))
        assert_false(send_mail.called)

    def test_add_multiple_contributors_only_adds_one_log(self):
        n_logs_pre = self.project.logs.count()
        reg_user = UserFactory()
        name = fake.name()
        pseudouser = {
            'id': None,
            'registered': False,
            'fullname': name,
            'email': fake_email(),
            'permission': permissions.WRITE,
            'visible': True,
        }
        reg_dict = add_contributor_json(reg_user)
        reg_dict['permission'] = permissions.ADMIN
        reg_dict['visible'] = True
        payload = {
            'users': [reg_dict, pseudouser],
            'node_ids': []
        }
        url = self.project.api_url_for('project_contributors_post')
        self.app.post_json(url, payload).maybe_follow()
        self.project.reload()
        assert_equal(self.project.logs.count(), n_logs_pre + 1)

    def test_add_contribs_to_multiple_nodes(self):
        child = NodeFactory(parent=self.project, creator=self.creator)
        n_contributors_pre = child.contributors.count()
        reg_user = UserFactory()
        name, email = fake.name(), fake_email()
        pseudouser = {
            'id': None,
            'registered': False,
            'fullname': name,
            'email': email,
            'permission': permissions.ADMIN,
            'visible': True,
        }
        reg_dict = add_contributor_json(reg_user)
        reg_dict['permission'] = permissions.ADMIN
        reg_dict['visible'] = True
        payload = {
            'users': [reg_dict, pseudouser],
            'node_ids': [self.project._primary_key, child._primary_key]
        }
        url = '/api/v1/project/{0}/contributors/'.format(self.project._id)
        self.app.post_json(url, payload).maybe_follow()
        child.reload()
        assert_equal(child.contributors.count(),
                     n_contributors_pre + len(payload['users']))

    def tearDown(self):
        super(TestAddingContributorViews, self).tearDown()
        contributor_added.disconnect(notify_added_contributor)


class TestUserInviteViews(OsfTestCase):

    def setUp(self):
        super(TestUserInviteViews, self).setUp()
        self.user = AuthUserFactory()
        self.project = ProjectFactory(creator=self.user)
        self.invite_url = '/api/v1/project/{0}/invite_contributor/'.format(
            self.project._primary_key)

    def test_invite_contributor_post_if_not_in_db(self):
        name, email = fake.name(), fake_email()
        res = self.app.post_json(
            self.invite_url,
            {'fullname': name, 'email': email},
            auth=self.user.auth,
        )
        contrib = res.json['contributor']
        assert_true(contrib['id'] is None)
        assert_equal(contrib['fullname'], name)
        assert_equal(contrib['email'], email)

    def test_invite_contributor_post_if_unreg_already_in_db(self):
        # A n unreg user is added to a different project
        name, email = fake.name(), fake_email()
        project2 = ProjectFactory()
        unreg_user = project2.add_unregistered_contributor(fullname=name, email=email,
                                                           auth=Auth(project2.creator))
        project2.save()
        res = self.app.post_json(self.invite_url,
                                 {'fullname': name, 'email': email}, auth=self.user.auth)
        expected = add_contributor_json(unreg_user)
        expected['fullname'] = name
        expected['email'] = email
        assert_equal(res.json['contributor'], expected)

    def test_invite_contributor_post_if_email_already_registered(self):
        reg_user = UserFactory()
        name, email = fake.name(), reg_user.username
        # Tries to invite user that is already registered - this is now permitted.
        res = self.app.post_json(self.invite_url,
                                 {'fullname': name, 'email': email},
                                 auth=self.user.auth)
        contrib = res.json['contributor']
        assert_equal(contrib['id'], reg_user._id)
        assert_equal(contrib['fullname'], name)
        assert_equal(contrib['email'], email)

    def test_invite_contributor_post_if_user_is_already_contributor(self):
        unreg_user = self.project.add_unregistered_contributor(
            fullname=fake.name(), email=fake_email(),
            auth=Auth(self.project.creator)
        )
        self.project.save()
        # Tries to invite unreg user that is already a contributor
        res = self.app.post_json(self.invite_url,
                                 {'fullname': fake.name(), 'email': unreg_user.username},
                                 auth=self.user.auth, expect_errors=True)
        assert_equal(res.status_code, http_status.HTTP_400_BAD_REQUEST)

    def test_invite_contributor_with_no_email(self):
        name = fake.name()
        res = self.app.post_json(self.invite_url,
                                 {'fullname': name, 'email': None}, auth=self.user.auth)
        assert_equal(res.status_code, http_status.HTTP_200_OK)
        data = res.json
        assert_equal(data['status'], 'success')
        assert_equal(data['contributor']['fullname'], name)
        assert_true(data['contributor']['email'] is None)
        assert_false(data['contributor']['registered'])

    def test_invite_contributor_requires_fullname(self):
        res = self.app.post_json(self.invite_url,
                                 {'email': 'brian@queen.com', 'fullname': ''}, auth=self.user.auth,
                                 expect_errors=True)
        assert_equal(res.status_code, http_status.HTTP_400_BAD_REQUEST)

    @mock.patch('website.project.views.contributor.mails.send_mail')
    def test_send_claim_email_to_given_email(self, send_mail):
        project = ProjectFactory()
        given_email = fake_email()
        unreg_user = project.add_unregistered_contributor(
            fullname=fake.name(),
            email=given_email,
            auth=Auth(project.creator),
        )
        project.save()
        send_claim_email(email=given_email, unclaimed_user=unreg_user, node=project)

        assert_true(send_mail.called)
        assert_true(send_mail.called_with(
            to_addr=given_email,
            mail=mails.INVITE_DEFAULT,
            can_change_preferences=False,
        ))

    @mock.patch('website.project.views.contributor.mails.send_mail')
    def test_send_claim_email_to_referrer(self, send_mail):
        project = ProjectFactory()
        referrer = project.creator
        given_email, real_email = fake_email(), fake_email()
        unreg_user = project.add_unregistered_contributor(fullname=fake.name(),
                                                          email=given_email, auth=Auth(
                                                              referrer)
                                                          )
        project.save()
        send_claim_email(email=real_email, unclaimed_user=unreg_user, node=project)

        assert_true(send_mail.called)
        # email was sent to referrer
        send_mail.assert_called_with(
            referrer.username,
            mails.FORWARD_INVITE,
            user=unreg_user,
            referrer=referrer,
            claim_url=unreg_user.get_claim_url(project._id, external=True),
            email=real_email.lower().strip(),
            fullname=unreg_user.get_unclaimed_record(project._id)['name'],
            node=project,
            branded_service=None,
            can_change_preferences=False,
            logo=settings.OSF_LOGO,
            osf_contact_email=settings.OSF_CONTACT_EMAIL
        )

    @mock.patch('website.project.views.contributor.mails.send_mail')
    def test_send_claim_email_before_throttle_expires(self, send_mail):
        project = ProjectFactory()
        given_email = fake_email()
        unreg_user = project.add_unregistered_contributor(
            fullname=fake.name(),
            email=given_email,
            auth=Auth(project.creator),
        )
        project.save()
        send_claim_email(email=fake_email(), unclaimed_user=unreg_user, node=project)
        send_mail.reset_mock()
        # 2nd call raises error because throttle hasn't expired
        with assert_raises(HTTPError):
            send_claim_email(email=fake_email(), unclaimed_user=unreg_user, node=project)
        assert_false(send_mail.called)


@pytest.mark.enable_implicit_clean
class TestClaimViews(OsfTestCase):

    def setUp(self):
        super(TestClaimViews, self).setUp()
        self.referrer = AuthUserFactory()
        self.project = ProjectFactory(creator=self.referrer, is_public=True)
        self.project_with_source_tag = ProjectFactory(creator=self.referrer, is_public=True)
        self.preprint_with_source_tag = PreprintFactory(creator=self.referrer, is_public=True)
        osf_source_tag, created = Tag.all_tags.get_or_create(name=OsfSourceTags.Osf.value, system=True)
        preprint_source_tag, created = Tag.all_tags.get_or_create(name=provider_source_tag(self.preprint_with_source_tag.provider._id, 'preprint'), system=True)
        self.project_with_source_tag.add_system_tag(osf_source_tag.name)
        self.preprint_with_source_tag.add_system_tag(preprint_source_tag.name)
        self.given_name = fake.name()
        self.given_email = fake_email()
        self.project_with_source_tag.add_unregistered_contributor(
            fullname=self.given_name,
            email=self.given_email,
            auth=Auth(user=self.referrer)
        )
        self.preprint_with_source_tag.add_unregistered_contributor(
            fullname=self.given_name,
            email=self.given_email,
            auth=Auth(user=self.referrer)
        )
        self.user = self.project.add_unregistered_contributor(
            fullname=self.given_name,
            email=self.given_email,
            auth=Auth(user=self.referrer)
        )
        self.project.save()

    @mock.patch('website.project.views.contributor.send_claim_email')
    def test_claim_user_already_registered_redirects_to_claim_user_registered(self, claim_email):
        name = fake.name()
        email = fake_email()

        # project contributor adds an unregistered contributor (without an email) on public project
        unregistered_user = self.project.add_unregistered_contributor(
            fullname=name,
            email=None,
            auth=Auth(user=self.referrer)
        )
        assert_in(unregistered_user, self.project.contributors)

        # unregistered user comes along and claims themselves on the public project, entering an email
        invite_url = self.project.api_url_for('claim_user_post', uid='undefined')
        self.app.post_json(invite_url, {
            'pk': unregistered_user._primary_key,
            'value': email
        })
        assert_equal(claim_email.call_count, 1)

        # set unregistered record email since we are mocking send_claim_email()
        unclaimed_record = unregistered_user.get_unclaimed_record(self.project._primary_key)
        unclaimed_record.update({'email': email})
        unregistered_user.save()

        # unregistered user then goes and makes an account with same email, before claiming themselves as contributor
        UserFactory(username=email, fullname=name)

        # claim link for the now registered email is accessed while not logged in
        token = unregistered_user.get_unclaimed_record(self.project._primary_key)['token']
        claim_url = '/user/{uid}/{pid}/claim/?token={token}'.format(
            uid=unregistered_user._id,
            pid=self.project._id,
            token=token
        )
        res = self.app.get(claim_url)

        # should redirect to 'claim_user_registered' view
        claim_registered_url = '/user/{uid}/{pid}/claim/verify/{token}/'.format(
            uid=unregistered_user._id,
            pid=self.project._id,
            token=token
        )
        assert_equal(res.status_code, 302)
        assert_in(claim_registered_url, res.headers.get('Location'))

    @mock.patch('website.project.views.contributor.send_claim_email')
    def test_claim_user_already_registered_secondary_email_redirects_to_claim_user_registered(self, claim_email):
        name = fake.name()
        email = fake_email()
        secondary_email = fake_email()

        # project contributor adds an unregistered contributor (without an email) on public project
        unregistered_user = self.project.add_unregistered_contributor(
            fullname=name,
            email=None,
            auth=Auth(user=self.referrer)
        )
        assert_in(unregistered_user, self.project.contributors)

        # unregistered user comes along and claims themselves on the public project, entering an email
        invite_url = self.project.api_url_for('claim_user_post', uid='undefined')
        self.app.post_json(invite_url, {
            'pk': unregistered_user._primary_key,
            'value': secondary_email
        })
        assert_equal(claim_email.call_count, 1)

        # set unregistered record email since we are mocking send_claim_email()
        unclaimed_record = unregistered_user.get_unclaimed_record(self.project._primary_key)
        unclaimed_record.update({'email': secondary_email})
        unregistered_user.save()

        # unregistered user then goes and makes an account with same email, before claiming themselves as contributor
        registered_user = UserFactory(username=email, fullname=name)
        registered_user.emails.create(address=secondary_email)
        registered_user.save()

        # claim link for the now registered email is accessed while not logged in
        token = unregistered_user.get_unclaimed_record(self.project._primary_key)['token']
        claim_url = '/user/{uid}/{pid}/claim/?token={token}'.format(
            uid=unregistered_user._id,
            pid=self.project._id,
            token=token
        )
        res = self.app.get(claim_url)

        # should redirect to 'claim_user_registered' view
        claim_registered_url = '/user/{uid}/{pid}/claim/verify/{token}/'.format(
            uid=unregistered_user._id,
            pid=self.project._id,
            token=token
        )
        assert_equal(res.status_code, 302)
        assert_in(claim_registered_url, res.headers.get('Location'))

    def test_claim_user_invited_with_no_email_posts_to_claim_form(self):
        given_name = fake.name()
        invited_user = self.project.add_unregistered_contributor(
            fullname=given_name,
            email=None,
            auth=Auth(user=self.referrer)
        )
        self.project.save()

        url = invited_user.get_claim_url(self.project._primary_key)
        res = self.app.post(url, {
            'password': 'bohemianrhap',
            'password2': 'bohemianrhap'
        }, expect_errors=True)
        assert_equal(res.status_code, 400)

    @mock.patch('website.project.views.contributor.mails.send_mail')
    def test_claim_user_post_with_registered_user_id(self, send_mail):
        # registered user who is attempting to claim the unclaimed contributor
        reg_user = UserFactory()
        payload = {
            # pk of unreg user record
            'pk': self.user._primary_key,
            'claimerId': reg_user._primary_key
        }
        url = '/api/v1/user/{uid}/{pid}/claim/email/'.format(
            uid=self.user._primary_key,
            pid=self.project._primary_key,
        )

        res = self.app.post_json(url, payload)

        # mail was sent
        assert_equal(send_mail.call_count, 2)
        # ... to the correct address
        referrer_call = send_mail.call_args_list[0]
        claimer_call = send_mail.call_args_list[1]
        args, _ = referrer_call
        assert_equal(args[0], self.referrer.username)
        args, _ = claimer_call
        assert_equal(args[0], reg_user.username)

        # view returns the correct JSON
        assert_equal(res.json, {
            'status': 'success',
            'email': reg_user.username,
            'fullname': self.given_name,
        })

    @mock.patch('website.project.views.contributor.mails.send_mail')
    def test_send_claim_registered_email(self, mock_send_mail):
        reg_user = UserFactory()
        send_claim_registered_email(
            claimer=reg_user,
            unclaimed_user=self.user,
            node=self.project
        )
        assert_equal(mock_send_mail.call_count, 2)
        first_call_args = mock_send_mail.call_args_list[0][0]
        assert_equal(first_call_args[0], self.referrer.username)
        second_call_args = mock_send_mail.call_args_list[1][0]
        assert_equal(second_call_args[0], reg_user.username)

    @mock.patch('website.project.views.contributor.mails.send_mail')
    def test_send_claim_registered_email_before_throttle_expires(self, mock_send_mail):
        reg_user = UserFactory()
        send_claim_registered_email(
            claimer=reg_user,
            unclaimed_user=self.user,
            node=self.project,
        )
        mock_send_mail.reset_mock()
        # second call raises error because it was called before throttle period
        with assert_raises(HTTPError):
            send_claim_registered_email(
                claimer=reg_user,
                unclaimed_user=self.user,
                node=self.project,
            )
        assert_false(mock_send_mail.called)

    @mock.patch('website.project.views.contributor.send_claim_registered_email')
    def test_claim_user_post_with_email_already_registered_sends_correct_email(
            self, send_claim_registered_email):
        reg_user = UserFactory()
        payload = {
            'value': reg_user.username,
            'pk': self.user._primary_key
        }
        url = self.project.api_url_for('claim_user_post', uid=self.user._id)
        self.app.post_json(url, payload)
        assert_true(send_claim_registered_email.called)

    def test_user_with_removed_unclaimed_url_claiming(self):
        """ Tests that when an unclaimed user is removed from a project, the
        unregistered user object does not retain the token.
        """
        self.project.remove_contributor(self.user, Auth(user=self.referrer))

        assert_not_in(
            self.project._primary_key,
            self.user.unclaimed_records.keys()
        )

    def test_user_with_claim_url_cannot_claim_twice(self):
        """ Tests that when an unclaimed user is replaced on a project with a
        claimed user, the unregistered user object does not retain the token.
        """
        reg_user = AuthUserFactory()

        self.project.replace_contributor(self.user, reg_user)

        assert_not_in(
            self.project._primary_key,
            self.user.unclaimed_records.keys()
        )

    def test_claim_user_form_redirects_to_password_confirm_page_if_user_is_logged_in(self):
        reg_user = AuthUserFactory()
        url = self.user.get_claim_url(self.project._primary_key)
        res = self.app.get(url, auth=reg_user.auth)
        assert_equal(res.status_code, 302)
        res = res.follow(auth=reg_user.auth)
        token = self.user.get_unclaimed_record(self.project._primary_key)['token']
        expected = self.project.web_url_for(
            'claim_user_registered',
            uid=self.user._id,
            token=token,
        )
        assert_equal(res.request.path, expected)

    @mock.patch('framework.auth.cas.make_response_from_ticket')
    def test_claim_user_when_user_is_registered_with_orcid(self, mock_response_from_ticket):
        token = self.user.get_unclaimed_record(self.project._primary_key)['token']
        url = '/user/{uid}/{pid}/claim/verify/{token}/'.format(
            uid=self.user._id,
            pid=self.project._id,
            token=token
        )
        # logged out user gets redirected to cas login
        res = self.app.get(url)
        assert res.status_code == 302
        res = res.follow()
        service_url = 'http://localhost{}'.format(url)
        expected = cas.get_logout_url(service_url=cas.get_login_url(service_url=service_url))
        assert res.request.url == expected

        # user logged in with orcid automatically becomes a contributor
        orcid_user, validated_credentials, cas_resp = generate_external_user_with_resp(url)
        mock_response_from_ticket.return_value = authenticate(
            orcid_user,
            cas_resp.attributes.get('accessToken', ''),
            redirect(url)
        )
        orcid_user.set_unusable_password()
        orcid_user.save()

        ticket = fake.md5()
        url += '?ticket={}'.format(ticket)
        res = self.app.get(url)
        res = res.follow()
        assert res.status_code == 302
        assert self.project.is_contributor(orcid_user)
        assert self.project.url in res.headers.get('Location')

    def test_get_valid_form(self):
        url = self.user.get_claim_url(self.project._primary_key)
        res = self.app.get(url).maybe_follow()
        assert_equal(res.status_code, 200)

    def test_invalid_claim_form_raise_400(self):
        uid = self.user._primary_key
        pid = self.project._primary_key
        url = '/user/{uid}/{pid}/claim/?token=badtoken'.format(**locals())
        res = self.app.get(url, expect_errors=True).maybe_follow()
        assert_equal(res.status_code, 400)

    @mock.patch('osf.models.OSFUser.update_search_nodes')
    def test_posting_to_claim_form_with_valid_data(self, mock_update_search_nodes):
        url = self.user.get_claim_url(self.project._primary_key)
        res = self.app.post(url, {
            'username': self.user.username,
            'password': 'killerqueen',
            'password2': 'killerqueen'
        })

        assert_equal(res.status_code, 302)
        location = res.headers.get('Location')
        assert_in('login?service=', location)
        assert_in('username', location)
        assert_in('verification_key', location)
        assert_in(self.project._primary_key, location)

        self.user.reload()
        assert_true(self.user.is_registered)
        assert_true(self.user.is_active)
        assert_not_in(self.project._primary_key, self.user.unclaimed_records)

    @mock.patch('osf.models.OSFUser.update_search_nodes')
    def test_posting_to_claim_form_removes_all_unclaimed_data(self, mock_update_search_nodes):
        # user has multiple unclaimed records
        p2 = ProjectFactory(creator=self.referrer)
        self.user.add_unclaimed_record(p2, referrer=self.referrer,
                                       given_name=fake.name())
        self.user.save()
        assert_true(len(self.user.unclaimed_records.keys()) > 1)  # sanity check
        url = self.user.get_claim_url(self.project._primary_key)
        self.app.post(url, {
            'username': self.given_email,
            'password': 'bohemianrhap',
            'password2': 'bohemianrhap'
        })
        self.user.reload()
        assert_equal(self.user.unclaimed_records, {})

    @mock.patch('osf.models.OSFUser.update_search_nodes')
    def test_posting_to_claim_form_sets_fullname_to_given_name(self, mock_update_search_nodes):
        # User is created with a full name
        original_name = fake.name()
        unreg = UnregUserFactory(fullname=original_name)
        # User invited with a different name
        different_name = fake.name()
        new_user = self.project.add_unregistered_contributor(
            email=unreg.username,
            fullname=different_name,
            auth=Auth(self.project.creator),
        )
        self.project.save()
        # Goes to claim url
        claim_url = new_user.get_claim_url(self.project._id)
        self.app.post(claim_url, {
            'username': unreg.username,
            'password': 'killerqueen', 'password2': 'killerqueen'
        })
        unreg.reload()
        # Full name was set correctly
        assert_equal(unreg.fullname, different_name)
        # CSL names were set correctly
        parsed_name = impute_names_model(different_name)
        assert_equal(unreg.given_name, parsed_name['given_name'])
        assert_equal(unreg.family_name, parsed_name['family_name'])

    @mock.patch('website.project.views.contributor.mails.send_mail')
    def test_claim_user_post_returns_fullname(self, send_mail):
        url = '/api/v1/user/{0}/{1}/claim/email/'.format(self.user._primary_key,
                                                         self.project._primary_key)
        res = self.app.post_json(url,
                                 {'value': self.given_email,
                                     'pk': self.user._primary_key},
                                 auth=self.referrer.auth)
        assert_equal(res.json['fullname'], self.given_name)
        assert_true(send_mail.called)
        assert_true(send_mail.called_with(to_addr=self.given_email))

    @mock.patch('website.project.views.contributor.mails.send_mail')
    def test_claim_user_post_if_email_is_different_from_given_email(self, send_mail):
        email = fake_email()  # email that is different from the one the referrer gave
        url = '/api/v1/user/{0}/{1}/claim/email/'.format(self.user._primary_key,
                                                         self.project._primary_key)
        self.app.post_json(url,
                           {'value': email, 'pk': self.user._primary_key}
                           )
        assert_true(send_mail.called)
        assert_equal(send_mail.call_count, 2)
        call_to_invited = send_mail.mock_calls[0]
        assert_true(call_to_invited.called_with(
            to_addr=email
        ))
        call_to_referrer = send_mail.mock_calls[1]
        assert_true(call_to_referrer.called_with(
            to_addr=self.given_email
        ))

    def test_claim_url_with_bad_token_returns_400(self):
        url = self.project.web_url_for(
            'claim_user_registered',
            uid=self.user._id,
            token='badtoken',
        )
        res = self.app.get(url, auth=self.referrer.auth, expect_errors=400)
        assert_equal(res.status_code, 400)

    def test_cannot_claim_user_with_user_who_is_already_contributor(self):
        # user who is already a contirbutor to the project
        contrib = AuthUserFactory()
        self.project.add_contributor(contrib, auth=Auth(self.project.creator))
        self.project.save()
        # Claiming user goes to claim url, but contrib is already logged in
        url = self.user.get_claim_url(self.project._primary_key)
        res = self.app.get(
            url,
            auth=contrib.auth,
        ).follow(
            auth=contrib.auth,
            expect_errors=True,
        )
        # Response is a 400
        assert_equal(res.status_code, 400)

    def test_claim_user_with_project_id_adds_corresponding_claimed_tag_to_user(self):
        assert OsfClaimedTags.Osf.value not in self.user.system_tags
        url = self.user.get_claim_url(self.project_with_source_tag._primary_key)
        res = self.app.post(url, {
            'username': self.user.username,
            'password': 'killerqueen',
            'password2': 'killerqueen'
        })

        assert_equal(res.status_code, 302)
        self.user.reload()
        assert OsfClaimedTags.Osf.value in self.user.system_tags

    def test_claim_user_with_preprint_id_adds_corresponding_claimed_tag_to_user(self):
        assert provider_claimed_tag(self.preprint_with_source_tag.provider._id, 'preprint') not in self.user.system_tags
        url = self.user.get_claim_url(self.preprint_with_source_tag._primary_key)
        res = self.app.post(url, {
            'username': self.user.username,
            'password': 'killerqueen',
            'password2': 'killerqueen'
        })

        assert_equal(res.status_code, 302)
        self.user.reload()
        assert provider_claimed_tag(self.preprint_with_source_tag.provider._id, 'preprint') in self.user.system_tags


@pytest.mark.enable_bookmark_creation
class TestPointerViews(OsfTestCase):

    def setUp(self):
        super(TestPointerViews, self).setUp()
        self.user = AuthUserFactory()
        self.consolidate_auth = Auth(user=self.user)
        self.project = ProjectFactory(creator=self.user)

    def _make_pointer_only_user_can_see(self, user, project, save=False):
        node = ProjectFactory(creator=user)
        project.add_pointer(node, auth=Auth(user=user), save=save)

    def test_pointer_list_write_contributor_can_remove_private_component_entry(self):
        """Ensure that write contributors see the button to delete a pointer,
            even if they cannot see what it is pointing at"""
        url = web_url_for('view_project', pid=self.project._id)
        user2 = AuthUserFactory()
        self.project.add_contributor(user2,
                                     auth=Auth(self.project.creator),
                                     permissions=permissions.DEFAULT_CONTRIBUTOR_PERMISSIONS)

        self._make_pointer_only_user_can_see(user2, self.project)
        self.project.save()

        res = self.app.get(url, auth=self.user.auth).maybe_follow()
        assert_equal(res.status_code, 200)

        has_controls = res.lxml.xpath('//li[@node_id]/p[starts-with(normalize-space(text()), "Private Link")]//i[contains(@class, "remove-pointer")]')
        assert_true(has_controls)

    def test_pointer_list_write_contributor_can_remove_public_component_entry(self):
        url = web_url_for('view_project', pid=self.project._id)

        for i in range(3):
            self.project.add_pointer(ProjectFactory(creator=self.user),
                                     auth=Auth(user=self.user))
        self.project.save()

        res = self.app.get(url, auth=self.user.auth).maybe_follow()
        assert_equal(res.status_code, 200)

        has_controls = res.lxml.xpath(
            '//div[@node_id]//i[contains(@class, "remove-pointer")]')
        assert_equal(len(has_controls), 3)

    def test_pointer_list_read_contributor_cannot_remove_private_component_entry(self):
        url = web_url_for('view_project', pid=self.project._id)
        user2 = AuthUserFactory()
        self.project.add_contributor(user2,
                                     auth=Auth(self.project.creator),
                                     permissions=permissions.READ)

        self._make_pointer_only_user_can_see(user2, self.project)
        self.project.save()

        res = self.app.get(url, auth=user2.auth).maybe_follow()
        assert_equal(res.status_code, 200)

        pointer_nodes = res.lxml.xpath('//div[@node_id]')
        has_controls = res.lxml.xpath('//div[@node_id]/p[starts-with(normalize-space(text()), "Private Link")]//i[contains(@class, "remove-pointer")]')
        assert_equal(len(pointer_nodes), 1)
        assert_false(has_controls)

    def test_pointer_list_read_contributor_cannot_remove_public_component_entry(self):
        url = web_url_for('view_project', pid=self.project._id)

        self.project.add_pointer(ProjectFactory(creator=self.user,
                                                is_public=True),
                                 auth=Auth(user=self.user))

        user2 = AuthUserFactory()
        self.project.add_contributor(user2,
                                     auth=Auth(self.project.creator),
                                     permissions=permissions.READ)
        self.project.save()

        res = self.app.get(url, auth=user2.auth).maybe_follow()
        assert_equal(res.status_code, 200)

        pointer_nodes = res.lxml.xpath('//div[@node_id]')
        has_controls = res.lxml.xpath(
            '//li[@node_id]//i[contains(@class, "remove-pointer")]')
        assert_equal(len(pointer_nodes), 1)
        assert_equal(len(has_controls), 0)

    # https://github.com/CenterForOpenScience/openscienceframework.org/issues/1109
    def test_get_pointed_excludes_folders(self):
        pointer_project = ProjectFactory(is_public=True)  # project that points to another project
        pointed_project = ProjectFactory(creator=self.user)  # project that other project points to
        pointer_project.add_pointer(pointed_project, Auth(pointer_project.creator), save=True)

        # Project is in an organizer collection
        collection = CollectionFactory(creator=pointed_project.creator)
        collection.collect_object(pointed_project, self.user)

        url = pointed_project.api_url_for('get_pointed')
        res = self.app.get(url, auth=self.user.auth)
        assert_equal(res.status_code, 200)
        # pointer_project's id is included in response, but folder's id is not
        pointer_ids = [each['id'] for each in res.json['pointed']]
        assert_in(pointer_project._id, pointer_ids)
        assert_not_in(collection._id, pointer_ids)

    def test_add_pointers(self):

        url = self.project.api_url + 'pointer/'
        node_ids = [
            NodeFactory()._id
            for _ in range(5)
        ]
        self.app.post_json(
            url,
            {'nodeIds': node_ids},
            auth=self.user.auth,
        ).maybe_follow()

        self.project.reload()
        assert_equal(
            self.project.nodes_active.count(),
            5
        )

    def test_add_the_same_pointer_more_than_once(self):
        url = self.project.api_url + 'pointer/'
        double_node = NodeFactory()

        self.app.post_json(
            url,
            {'nodeIds': [double_node._id]},
            auth=self.user.auth,
        )
        res = self.app.post_json(
            url,
            {'nodeIds': [double_node._id]},
            auth=self.user.auth,
            expect_errors=True
        )
        assert_equal(res.status_code, 400)

    def test_add_pointers_no_user_logg_in(self):

        url = self.project.api_url_for('add_pointers')
        node_ids = [
            NodeFactory()._id
            for _ in range(5)
        ]
        res = self.app.post_json(
            url,
            {'nodeIds': node_ids},
            auth=None,
            expect_errors=True
        )

        assert_equal(res.status_code, 401)

    def test_add_pointers_public_non_contributor(self):

        project2 = ProjectFactory()
        project2.set_privacy('public')
        project2.save()

        url = self.project.api_url_for('add_pointers')

        self.app.post_json(
            url,
            {'nodeIds': [project2._id]},
            auth=self.user.auth,
        ).maybe_follow()

        self.project.reload()
        assert_equal(
            self.project.nodes_active.count(),
            1
        )

    def test_add_pointers_contributor(self):
        user2 = AuthUserFactory()
        self.project.add_contributor(user2)
        self.project.save()

        url = self.project.api_url_for('add_pointers')
        node_ids = [
            NodeFactory()._id
            for _ in range(5)
        ]
        self.app.post_json(
            url,
            {'nodeIds': node_ids},
            auth=user2.auth,
        ).maybe_follow()

        self.project.reload()
        assert_equal(
            self.project.linked_nodes.count(),
            5
        )

    def test_add_pointers_not_provided(self):
        url = self.project.api_url + 'pointer/'
        res = self.app.post_json(url, {}, auth=self.user.auth, expect_errors=True)
        assert_equal(res.status_code, 400)


    def test_remove_pointer(self):
        url = self.project.api_url + 'pointer/'
        node = NodeFactory()
        pointer = self.project.add_pointer(node, auth=self.consolidate_auth)
        self.app.delete_json(
            url,
            {'pointerId': pointer.node._id},
            auth=self.user.auth,
        )
        self.project.reload()
        assert_equal(
            len(list(self.project.nodes)),
            0
        )

    def test_remove_pointer_not_provided(self):
        url = self.project.api_url + 'pointer/'
        res = self.app.delete_json(url, {}, auth=self.user.auth, expect_errors=True)
        assert_equal(res.status_code, 400)

    def test_remove_pointer_not_found(self):
        url = self.project.api_url + 'pointer/'
        res = self.app.delete_json(
            url,
            {'pointerId': None},
            auth=self.user.auth,
            expect_errors=True
        )
        assert_equal(res.status_code, 400)

    def test_remove_pointer_not_in_nodes(self):
        url = self.project.api_url + 'pointer/'
        res = self.app.delete_json(
            url,
            {'pointerId': 'somefakeid'},
            auth=self.user.auth,
            expect_errors=True
        )
        assert_equal(res.status_code, 400)

    def test_forking_pointer_works(self):
        url = self.project.api_url + 'pointer/fork/'
        linked_node = NodeFactory(creator=self.user)
        pointer = self.project.add_pointer(linked_node, auth=self.consolidate_auth)
        assert_true(linked_node.id, pointer.child.id)
        res = self.app.post_json(url, {'nodeId': pointer.child._id}, auth=self.user.auth)
        assert_equal(res.status_code, 201)
        assert_in('node', res.json['data'])
        fork = res.json['data']['node']
        assert_equal(fork['title'], 'Fork of {}'.format(linked_node.title))

    def test_fork_pointer_not_provided(self):
        url = self.project.api_url + 'pointer/fork/'
        res = self.app.post_json(url, {}, auth=self.user.auth,
                                 expect_errors=True)
        assert_equal(res.status_code, 400)

    def test_fork_pointer_not_found(self):
        url = self.project.api_url + 'pointer/fork/'
        res = self.app.post_json(
            url,
            {'nodeId': None},
            auth=self.user.auth,
            expect_errors=True
        )
        assert_equal(res.status_code, 400)

    def test_fork_pointer_not_in_nodes(self):
        url = self.project.api_url + 'pointer/fork/'
        res = self.app.post_json(
            url,
            {'nodeId': 'somefakeid'},
            auth=self.user.auth,
            expect_errors=True
        )
        assert_equal(res.status_code, 400)

    def test_before_register_with_pointer(self):
        # Assert that link warning appears in before register callback.
        node = NodeFactory()
        self.project.add_pointer(node, auth=self.consolidate_auth)
        url = self.project.api_url + 'fork/before/'
        res = self.app.get(url, auth=self.user.auth).maybe_follow()
        prompts = [
            prompt
            for prompt in res.json['prompts']
            if 'Links will be copied into your fork' in prompt
        ]
        assert_equal(len(prompts), 1)

    def test_before_fork_with_pointer(self):
        """Assert that link warning appears in before fork callback."""
        node = NodeFactory()
        self.project.add_pointer(node, auth=self.consolidate_auth)
        url = self.project.api_url + 'beforeregister/'
        res = self.app.get(url, auth=self.user.auth).maybe_follow()
        prompts = [
            prompt
            for prompt in res.json['prompts']
            if 'These links will be copied into your registration,' in prompt
        ]
        assert_equal(len(prompts), 1)

    def test_before_register_no_pointer(self):
        """Assert that link warning does not appear in before register callback."""
        url = self.project.api_url + 'fork/before/'
        res = self.app.get(url, auth=self.user.auth).maybe_follow()
        prompts = [
            prompt
            for prompt in res.json['prompts']
            if 'Links will be copied into your fork' in prompt
        ]
        assert_equal(len(prompts), 0)

    def test_before_fork_no_pointer(self):
        """Assert that link warning does not appear in before fork callback."""
        url = self.project.api_url + 'beforeregister/'
        res = self.app.get(url, auth=self.user.auth).maybe_follow()
        prompts = [
            prompt
            for prompt in res.json['prompts']
            if 'Links will be copied into your registration' in prompt
        ]
        assert_equal(len(prompts), 0)

    def test_get_pointed(self):
        pointing_node = ProjectFactory(creator=self.user)
        pointing_node.add_pointer(self.project, auth=Auth(self.user))
        url = self.project.api_url_for('get_pointed')
        res = self.app.get(url, auth=self.user.auth)
        pointed = res.json['pointed']
        assert_equal(len(pointed), 1)
        assert_equal(pointed[0]['url'], pointing_node.url)
        assert_equal(pointed[0]['title'], pointing_node.title)
        assert_equal(pointed[0]['authorShort'], abbrev_authors(pointing_node))

    def test_get_pointed_private(self):
        secret_user = UserFactory()
        pointing_node = ProjectFactory(creator=secret_user)
        pointing_node.add_pointer(self.project, auth=Auth(secret_user))
        url = self.project.api_url_for('get_pointed')
        res = self.app.get(url, auth=self.user.auth)
        pointed = res.json['pointed']
        assert_equal(len(pointed), 1)
        assert_equal(pointed[0]['url'], None)
        assert_equal(pointed[0]['title'], 'Private Component')
        assert_equal(pointed[0]['authorShort'], 'Private Author(s)')

    def test_can_template_project_linked_to_each_other(self):
        project2 = ProjectFactory(creator=self.user)
        self.project.add_pointer(project2, auth=Auth(user=self.user))
        template = self.project.use_as_template(auth=Auth(user=self.user))

        assert_true(template)
        assert_equal(template.title, 'Templated from ' + self.project.title)
        assert_not_in(project2, template.linked_nodes)


class TestPublicViews(OsfTestCase):

    def test_explore(self):
        res = self.app.get('/explore/').maybe_follow()
        assert_equal(res.status_code, 200)


class TestAuthViews(OsfTestCase):

    def setUp(self):
        super(TestAuthViews, self).setUp()
        self.user = AuthUserFactory()
        self.auth = self.user.auth

    @mock.patch('framework.auth.views.mails.send_mail')
    def test_register_ok(self, _):
        url = api_url_for('register_user')
        name, email, password = fake.name(), fake_email(), 'underpressure'
        self.app.post_json(
            url,
            {
                'fullName': name,
                'email1': email,
                'email2': email,
                'password': password,
            }
        )
        user = OSFUser.objects.get(username=email)
        assert_equal(user.fullname, name)
        assert_equal(user.accepted_terms_of_service, None)

    # Regression test for https://github.com/CenterForOpenScience/osf.io/issues/2902
    @mock.patch('framework.auth.views.mails.send_mail')
    def test_register_email_case_insensitive(self, _):
        url = api_url_for('register_user')
        name, email, password = fake.name(), fake_email(), 'underpressure'
        self.app.post_json(
            url,
            {
                'fullName': name,
                'email1': email,
                'email2': str(email).upper(),
                'password': password,
            }
        )
        user = OSFUser.objects.get(username=email)
        assert_equal(user.fullname, name)

    @mock.patch('framework.auth.views.mails.send_mail')
    def test_register_email_with_accepted_tos(self, _):
        url = api_url_for('register_user')
        name, email, password = fake.name(), fake_email(), 'underpressure'
        self.app.post_json(
            url,
            {
                'fullName': name,
                'email1': email,
                'email2': email,
                'password': password,
                'acceptedTermsOfService': True
            }
        )
        user = OSFUser.objects.get(username=email)
        assert_true(user.accepted_terms_of_service)

    @mock.patch('framework.auth.views.mails.send_mail')
    def test_register_email_without_accepted_tos(self, _):
        url = api_url_for('register_user')
        name, email, password = fake.name(), fake_email(), 'underpressure'
        self.app.post_json(
            url,
            {
                'fullName': name,
                'email1': email,
                'email2': email,
                'password': password,
                'acceptedTermsOfService': False
            }
        )
        user = OSFUser.objects.get(username=email)
        assert_equal(user.accepted_terms_of_service, None)

    @mock.patch('framework.auth.views.send_confirm_email')
    def test_register_scrubs_username(self, _):
        url = api_url_for('register_user')
        name = "<i>Eunice</i> O' \"Cornwallis\"<script type='text/javascript' src='http://www.cornify.com/js/cornify.js'></script><script type='text/javascript'>cornify_add()</script>"
        email, password = fake_email(), 'underpressure'
        res = self.app.post_json(
            url,
            {
                'fullName': name,
                'email1': email,
                'email2': email,
                'password': password,
            }
        )

        expected_scrub_username = "Eunice O' \"Cornwallis\"cornify_add()"
        user = OSFUser.objects.get(username=email)

        assert_equal(res.status_code, http_status.HTTP_200_OK)
        assert_equal(user.fullname, expected_scrub_username)

    def test_register_email_mismatch(self):
        url = api_url_for('register_user')
        name, email, password = fake.name(), fake_email(), 'underpressure'
        res = self.app.post_json(
            url,
            {
                'fullName': name,
                'email1': email,
                'email2': email + 'lol',
                'password': password,
            },
            expect_errors=True,
        )
        assert_equal(res.status_code, http_status.HTTP_400_BAD_REQUEST)
        users = OSFUser.objects.filter(username=email)
        assert_equal(users.count(), 0)

    def test_register_email_already_registered(self):
        url = api_url_for('register_user')
        name, email, password = fake.name(), fake_email(), fake.password()
        existing_user = UserFactory(
            username=email,
        )
        res = self.app.post_json(
            url, {
                'fullName': name,
                'email1': email,
                'email2': email,
                'password': password
            },
            expect_errors=True
        )
        assert_equal(res.status_code, http_status.HTTP_409_CONFLICT)
        users = OSFUser.objects.filter(username=email)
        assert_equal(users.count(), 1)

    def test_register_blocked_email_domain(self):
        NotableDomain.objects.get_or_create(
            domain='mailinator.com',
            note=NotableDomain.Note.EXCLUDE_FROM_ACCOUNT_CREATION_AND_CONTENT,
        )
        url = api_url_for('register_user')
        name, email, password = fake.name(), 'bad@mailinator.com', 'agreatpasswordobviously'
        res = self.app.post_json(
            url, {
                'fullName': name,
                'email1': email,
                'email2': email,
                'password': password
            },
            expect_errors=True
        )
        assert_equal(res.status_code, http_status.HTTP_400_BAD_REQUEST)
        users = OSFUser.objects.filter(username=email)
        assert_equal(users.count(), 0)

    @mock.patch('framework.auth.views.validate_recaptcha', return_value=True)
    @mock.patch('framework.auth.views.mails.send_mail')
    def test_register_good_captcha(self, _, validate_recaptcha):
        url = api_url_for('register_user')
        name, email, password = fake.name(), fake_email(), 'underpressure'
        captcha = 'some valid captcha'
        with mock.patch.object(settings, 'RECAPTCHA_SITE_KEY', 'some_value'):
            resp = self.app.post_json(
                url,
                {
                    'fullName': name,
                    'email1': email,
                    'email2': str(email).upper(),
                    'password': password,
                    'g-recaptcha-response': captcha,
                }
            )
            validate_recaptcha.assert_called_with(captcha, remote_ip=None)
            assert_equal(resp.status_code, http_status.HTTP_200_OK)
            user = OSFUser.objects.get(username=email)
            assert_equal(user.fullname, name)

    @mock.patch('framework.auth.views.validate_recaptcha', return_value=False)
    @mock.patch('framework.auth.views.mails.send_mail')
    def test_register_missing_captcha(self, _, validate_recaptcha):
        url = api_url_for('register_user')
        name, email, password = fake.name(), fake_email(), 'underpressure'
        with mock.patch.object(settings, 'RECAPTCHA_SITE_KEY', 'some_value'):
            resp = self.app.post_json(
                url,
                {
                    'fullName': name,
                    'email1': email,
                    'email2': str(email).upper(),
                    'password': password,
                    # 'g-recaptcha-response': 'supposed to be None',
                },
                expect_errors=True
            )
            validate_recaptcha.assert_called_with(None, remote_ip=None)
            assert_equal(resp.status_code, http_status.HTTP_400_BAD_REQUEST)

    @mock.patch('framework.auth.views.validate_recaptcha', return_value=False)
    @mock.patch('framework.auth.views.mails.send_mail')
    def test_register_bad_captcha(self, _, validate_recaptcha):
        url = api_url_for('register_user')
        name, email, password = fake.name(), fake_email(), 'underpressure'
        with mock.patch.object(settings, 'RECAPTCHA_SITE_KEY', 'some_value'):
            resp = self.app.post_json(
                url,
                {
                    'fullName': name,
                    'email1': email,
                    'email2': str(email).upper(),
                    'password': password,
                    'g-recaptcha-response': 'bad captcha',
                },
                expect_errors=True
            )
            assert_equal(resp.status_code, http_status.HTTP_400_BAD_REQUEST)

    @mock.patch('osf.models.OSFUser.update_search_nodes')
    def test_register_after_being_invited_as_unreg_contributor(self, mock_update_search_nodes):
        # Regression test for:
        #    https://github.com/CenterForOpenScience/openscienceframework.org/issues/861
        #    https://github.com/CenterForOpenScience/openscienceframework.org/issues/1021
        #    https://github.com/CenterForOpenScience/openscienceframework.org/issues/1026
        # A user is invited as an unregistered contributor
        project = ProjectFactory()

        name, email = fake.name(), fake_email()

        project.add_unregistered_contributor(fullname=name, email=email, auth=Auth(project.creator))
        project.save()

        # The new, unregistered user
        new_user = OSFUser.objects.get(username=email)

        # Instead of following the invitation link, they register at the regular
        # registration page

        # They use a different name when they register, but same email
        real_name = fake.name()
        password = 'myprecious'

        url = api_url_for('register_user')
        payload = {
            'fullName': real_name,
            'email1': email,
            'email2': email,
            'password': password,
        }
        # Send registration request
        self.app.post_json(url, payload)

        new_user.reload()

        # New user confirms by following confirmation link
        confirm_url = new_user.get_confirmation_url(email, external=False)
        self.app.get(confirm_url)

        new_user.reload()
        # Password and fullname should be updated
        assert_true(new_user.is_confirmed)
        assert_true(new_user.check_password(password))
        assert_equal(new_user.fullname, real_name)

    @mock.patch('framework.auth.views.send_confirm_email')
    def test_register_sends_user_registered_signal(self, mock_send_confirm_email):
        url = api_url_for('register_user')
        name, email, password = fake.name(), fake_email(), 'underpressure'
        with capture_signals() as mock_signals:
            self.app.post_json(
                url,
                {
                    'fullName': name,
                    'email1': email,
                    'email2': email,
                    'password': password,
                }
            )
        assert_equal(mock_signals.signals_sent(), set([auth.signals.user_registered,
                                                       auth.signals.unconfirmed_user_created]))
        assert_true(mock_send_confirm_email.called)

    @mock.patch('framework.auth.views.mails.send_mail')
    def test_resend_confirmation(self, send_mail):
        email = 'test@mail.com'
        token = self.user.add_unconfirmed_email(email)
        self.user.save()
        url = api_url_for('resend_confirmation')
        header = {'address': email, 'primary': False, 'confirmed': False}
        self.app.put_json(url, {'id': self.user._id, 'email': header}, auth=self.user.auth)
        assert_true(send_mail.called)
        assert_true(send_mail.called_with(
            to_addr=email
        ))
        self.user.reload()
        assert_not_equal(token, self.user.get_confirmation_token(email))
        with assert_raises(InvalidTokenError):
            self.user.get_unconfirmed_email_for_token(token)

    @mock.patch('framework.auth.views.mails.send_mail')
    def test_click_confirmation_email(self, send_mail):
        email = 'test@mail.com'
        token = self.user.add_unconfirmed_email(email)
        self.user.save()
        self.user.reload()
        assert_equal(self.user.email_verifications[token]['confirmed'], False)
        url = '/confirm/{}/{}/?logout=1'.format(self.user._id, token, self.user.username)
        res = self.app.get(url)
        self.user.reload()
        assert_equal(self.user.email_verifications[token]['confirmed'], True)
        assert_equal(res.status_code, 302)
        login_url = 'login?service'
        assert_in(login_url, res.body.decode())

    def test_get_email_to_add_no_email(self):
        email_verifications = self.user.unconfirmed_email_info
        assert_equal(email_verifications, [])

    def test_get_unconfirmed_email(self):
        email = 'test@mail.com'
        self.user.add_unconfirmed_email(email)
        self.user.save()
        self.user.reload()
        email_verifications = self.user.unconfirmed_email_info
        assert_equal(email_verifications, [])

    def test_get_email_to_add(self):
        email = 'test@mail.com'
        token = self.user.add_unconfirmed_email(email)
        self.user.save()
        self.user.reload()
        assert_equal(self.user.email_verifications[token]['confirmed'], False)
        url = '/confirm/{}/{}/?logout=1'.format(self.user._id, token, self.user.username)
        self.app.get(url)
        self.user.reload()
        assert_equal(self.user.email_verifications[token]['confirmed'], True)
        email_verifications = self.user.unconfirmed_email_info
        assert_equal(email_verifications[0]['address'], 'test@mail.com')

    def test_add_email(self):
        email = 'test@mail.com'
        token = self.user.add_unconfirmed_email(email)
        self.user.save()
        self.user.reload()
        assert_equal(self.user.email_verifications[token]['confirmed'], False)
        url = '/confirm/{}/{}/?logout=1'.format(self.user._id, token)
        self.app.get(url)
        self.user.reload()
        email_verifications = self.user.unconfirmed_email_info
        put_email_url = api_url_for('unconfirmed_email_add')
        res = self.app.put_json(put_email_url, email_verifications[0], auth=self.user.auth)
        self.user.reload()
        assert_equal(res.json_body['status'], 'success')
        assert_equal(self.user.emails.last().address, 'test@mail.com')

    def test_remove_email(self):
        email = 'test@mail.com'
        token = self.user.add_unconfirmed_email(email)
        self.user.save()
        self.user.reload()
        url = '/confirm/{}/{}/?logout=1'.format(self.user._id, token)
        self.app.get(url)
        self.user.reload()
        email_verifications = self.user.unconfirmed_email_info
        remove_email_url = api_url_for('unconfirmed_email_remove')
        remove_res = self.app.delete_json(remove_email_url, email_verifications[0], auth=self.user.auth)
        self.user.reload()
        assert_equal(remove_res.json_body['status'], 'success')
        assert_equal(self.user.unconfirmed_email_info, [])

    def test_add_expired_email(self):
        # Do not return expired token and removes it from user.email_verifications
        email = 'test@mail.com'
        token = self.user.add_unconfirmed_email(email)
        self.user.email_verifications[token]['expiration'] = timezone.now() - dt.timedelta(days=100)
        self.user.save()
        self.user.reload()
        assert_equal(self.user.email_verifications[token]['email'], email)
        self.user.clean_email_verifications(given_token=token)
        unconfirmed_emails = self.user.unconfirmed_email_info
        assert_equal(unconfirmed_emails, [])
        assert_equal(self.user.email_verifications, {})

    def test_clean_email_verifications(self):
        # Do not return bad token and removes it from user.email_verifications
        email = 'test@mail.com'
        token = 'blahblahblah'
        self.user.email_verifications[token] = {'expiration': timezone.now() + dt.timedelta(days=1),
                                                'email': email,
                                                'confirmed': False }
        self.user.save()
        self.user.reload()
        assert_equal(self.user.email_verifications[token]['email'], email)
        self.user.clean_email_verifications(given_token=token)
        unconfirmed_emails = self.user.unconfirmed_email_info
        assert_equal(unconfirmed_emails, [])
        assert_equal(self.user.email_verifications, {})

    def test_clean_email_verifications_when_email_verifications_is_an_empty_dict(self):
        self.user.email_verifications = {}
        self.user.save()
        ret = self.user.clean_email_verifications()
        assert_equal(ret, None)
        assert_equal(self.user.email_verifications, {})

    def test_add_invalid_email(self):
        # Do not return expired token and removes it from user.email_verifications
        email = u'\u0000\u0008\u000b\u000c\u000e\u001f\ufffe\uffffHello@yourmom.com'
        # illegal_str = u'\u0000\u0008\u000b\u000c\u000e\u001f\ufffe\uffffHello'
        # illegal_str += unichr(0xd800) + unichr(0xdbff) + ' World'
        # email = 'test@mail.com'
        with assert_raises(ValidationError):
            self.user.add_unconfirmed_email(email)

    def test_add_email_merge(self):
        email = 'copy@cat.com'
        dupe = UserFactory(
            username=email,
        )
        dupe.save()
        token = self.user.add_unconfirmed_email(email)
        self.user.save()
        self.user.reload()
        assert_equal(self.user.email_verifications[token]['confirmed'], False)
        url = '/confirm/{}/{}/?logout=1'.format(self.user._id, token)
        self.app.get(url)
        self.user.reload()
        email_verifications = self.user.unconfirmed_email_info
        put_email_url = api_url_for('unconfirmed_email_add')
        res = self.app.put_json(put_email_url, email_verifications[0], auth=self.user.auth)
        self.user.reload()
        assert_equal(res.json_body['status'], 'success')
        assert_equal(self.user.emails.last().address, 'copy@cat.com')

    def test_resend_confirmation_without_user_id(self):
        email = 'test@mail.com'
        url = api_url_for('resend_confirmation')
        header = {'address': email, 'primary': False, 'confirmed': False}
        res = self.app.put_json(url, {'email': header}, auth=self.user.auth, expect_errors=True)
        assert_equal(res.status_code, 400)
        assert_equal(res.json['message_long'], '"id" is required')

    def test_resend_confirmation_without_email(self):
        url = api_url_for('resend_confirmation')
        res = self.app.put_json(url, {'id': self.user._id}, auth=self.user.auth, expect_errors=True)
        assert_equal(res.status_code, 400)

    def test_resend_confirmation_not_work_for_primary_email(self):
        email = 'test@mail.com'
        url = api_url_for('resend_confirmation')
        header = {'address': email, 'primary': True, 'confirmed': False}
        res = self.app.put_json(url, {'id': self.user._id, 'email': header}, auth=self.user.auth, expect_errors=True)
        assert_equal(res.status_code, 400)
        assert_equal(res.json['message_long'], 'Cannnot resend confirmation for confirmed emails')

    def test_resend_confirmation_not_work_for_confirmed_email(self):
        email = 'test@mail.com'
        url = api_url_for('resend_confirmation')
        header = {'address': email, 'primary': False, 'confirmed': True}
        res = self.app.put_json(url, {'id': self.user._id, 'email': header}, auth=self.user.auth, expect_errors=True)
        assert_equal(res.status_code, 400)
        assert_equal(res.json['message_long'], 'Cannnot resend confirmation for confirmed emails')

    @mock.patch('framework.auth.views.mails.send_mail')
    def test_resend_confirmation_does_not_send_before_throttle_expires(self, send_mail):
        email = 'test@mail.com'
        self.user.save()
        url = api_url_for('resend_confirmation')
        header = {'address': email, 'primary': False, 'confirmed': False}
        self.app.put_json(url, {'id': self.user._id, 'email': header}, auth=self.user.auth)
        assert_true(send_mail.called)
        # 2nd call does not send email because throttle period has not expired
        res = self.app.put_json(url, {'id': self.user._id, 'email': header}, auth=self.user.auth, expect_errors=True)
        assert_equal(res.status_code, 400)

    def test_confirm_email_clears_unclaimed_records_and_revokes_token(self):
        unclaimed_user = UnconfirmedUserFactory()
        # unclaimed user has been invited to a project.
        referrer = UserFactory()
        project = ProjectFactory(creator=referrer)
        unclaimed_user.add_unclaimed_record(project, referrer, 'foo')
        unclaimed_user.save()

        # sanity check
        assert_equal(len(unclaimed_user.email_verifications.keys()), 1)

        # user goes to email confirmation link
        token = unclaimed_user.get_confirmation_token(unclaimed_user.username)
        url = web_url_for('confirm_email_get', uid=unclaimed_user._id, token=token)
        res = self.app.get(url)
        assert_equal(res.status_code, 302)

        # unclaimed records and token are cleared
        unclaimed_user.reload()
        assert_equal(unclaimed_user.unclaimed_records, {})
        assert_equal(len(unclaimed_user.email_verifications.keys()), 0)

    def test_confirmation_link_registers_user(self):
        user = OSFUser.create_unconfirmed('brian@queen.com', 'bicycle123', 'Brian May')
        assert_false(user.is_registered)  # sanity check
        user.save()
        confirmation_url = user.get_confirmation_url('brian@queen.com', external=False)
        res = self.app.get(confirmation_url)
        assert_equal(res.status_code, 302, 'redirects to settings page')
        res = res.follow()
        user.reload()
        assert_true(user.is_registered)


class TestAuthLoginAndRegisterLogic(OsfTestCase):

    def setUp(self):
        super(TestAuthLoginAndRegisterLogic, self).setUp()
        self.no_auth = Auth()
        self.user_auth = AuthUserFactory()
        self.auth = Auth(user=self.user_auth)
        self.next_url = web_url_for('my_projects', _absolute=True)
        self.invalid_campaign = 'invalid_campaign'

    def test_osf_login_with_auth(self):
        # login: user with auth
        data = login_and_register_handler(self.auth)
        assert_equal(data.get('status_code'), http_status.HTTP_302_FOUND)
        assert_equal(data.get('next_url'), web_url_for('dashboard', _absolute=True))

    def test_osf_login_without_auth(self):
        # login: user without auth
        data = login_and_register_handler(self.no_auth)
        assert_equal(data.get('status_code'), http_status.HTTP_302_FOUND)
        assert_equal(data.get('next_url'), web_url_for('dashboard', _absolute=True))

    def test_osf_register_with_auth(self):
        # register: user with auth
        data = login_and_register_handler(self.auth, login=False)
        assert_equal(data.get('status_code'), http_status.HTTP_302_FOUND)
        assert_equal(data.get('next_url'), web_url_for('dashboard', _absolute=True))

    def test_osf_register_without_auth(self):
        # register: user without auth
        data = login_and_register_handler(self.no_auth, login=False)
        assert_equal(data.get('status_code'), http_status.HTTP_200_OK)
        assert_equal(data.get('next_url'), web_url_for('dashboard', _absolute=True))

    def test_next_url_login_with_auth(self):
        # next_url login: user with auth
        data = login_and_register_handler(self.auth, next_url=self.next_url)
        assert_equal(data.get('status_code'), http_status.HTTP_302_FOUND)
        assert_equal(data.get('next_url'), self.next_url)

    def test_next_url_login_without_auth(self):
        # login: user without auth
        request.url = web_url_for('auth_login', next=self.next_url, _absolute=True)
        data = login_and_register_handler(self.no_auth, next_url=self.next_url)
        assert_equal(data.get('status_code'), http_status.HTTP_302_FOUND)
        assert_equal(data.get('next_url'), cas.get_login_url(request.url))

    def test_next_url_register_with_auth(self):
        # register: user with auth
        data = login_and_register_handler(self.auth, login=False, next_url=self.next_url)
        assert_equal(data.get('status_code'), http_status.HTTP_302_FOUND)
        assert_equal(data.get('next_url'), self.next_url)

    def test_next_url_register_without_auth(self):
        # register: user without auth
        data = login_and_register_handler(self.no_auth, login=False, next_url=self.next_url)
        assert_equal(data.get('status_code'), http_status.HTTP_200_OK)
        assert_equal(data.get('next_url'), request.url)

    def test_institution_login_and_register(self):
        pass

    def test_institution_login_with_auth(self):
        # institution login: user with auth
        data = login_and_register_handler(self.auth, campaign='institution')
        assert_equal(data.get('status_code'), http_status.HTTP_302_FOUND)
        assert_equal(data.get('next_url'), web_url_for('dashboard', _absolute=True))

    def test_institution_login_without_auth(self):
        # institution login: user without auth
        data = login_and_register_handler(self.no_auth, campaign='institution')
        assert_equal(data.get('status_code'), http_status.HTTP_302_FOUND)
        assert_equal(
            data.get('next_url'),
            cas.get_login_url(web_url_for('dashboard', _absolute=True), campaign='institution'))

    def test_institution_login_next_url_with_auth(self):
        # institution login: user with auth and next url
        data = login_and_register_handler(self.auth, next_url=self.next_url, campaign='institution')
        assert_equal(data.get('status_code'), http_status.HTTP_302_FOUND)
        assert_equal(data.get('next_url'), self.next_url)

    def test_institution_login_next_url_without_auth(self):
        # institution login: user without auth and next url
        data = login_and_register_handler(self.no_auth, next_url=self.next_url ,campaign='institution')
        assert_equal(data.get('status_code'), http_status.HTTP_302_FOUND)
        assert_equal(
            data.get('next_url'),
            cas.get_login_url(self.next_url, campaign='institution'))

    def test_institution_regsiter_with_auth(self):
        # institution register: user with auth
        data = login_and_register_handler(self.auth, login=False, campaign='institution')
        assert_equal(data.get('status_code'), http_status.HTTP_302_FOUND)
        assert_equal(data.get('next_url'), web_url_for('dashboard', _absolute=True))

    def test_institution_register_without_auth(self):
        # institution register: user without auth
        data = login_and_register_handler(self.no_auth, login=False, campaign='institution')
        assert_equal(data.get('status_code'), http_status.HTTP_302_FOUND)
        assert_equal(
            data.get('next_url'),
            cas.get_login_url(web_url_for('dashboard', _absolute=True), campaign='institution')
        )

    def test_campaign_login_with_auth(self):
        for campaign in get_campaigns():
            if is_institution_login(campaign):
                continue
            # campaign login: user with auth
            data = login_and_register_handler(self.auth, campaign=campaign)
            assert_equal(data.get('status_code'), http_status.HTTP_302_FOUND)
            assert_equal(data.get('next_url'), campaign_url_for(campaign))

    def test_campaign_login_without_auth(self):
        for campaign in get_campaigns():
            if is_institution_login(campaign):
                continue
            # campaign login: user without auth
            data = login_and_register_handler(self.no_auth, campaign=campaign)
            assert_equal(data.get('status_code'), http_status.HTTP_302_FOUND)
            assert_equal(
                data.get('next_url'),
                web_url_for('auth_register', campaign=campaign, next=campaign_url_for(campaign))
            )

    def test_campaign_register_with_auth(self):
        for campaign in get_campaigns():
            if is_institution_login(campaign):
                continue
            # campaign register: user with auth
            data = login_and_register_handler(self.auth, login=False, campaign=campaign)
            assert_equal(data.get('status_code'), http_status.HTTP_302_FOUND)
            assert_equal(data.get('next_url'), campaign_url_for(campaign))

    def test_campaign_register_without_auth(self):
        for campaign in get_campaigns():
            if is_institution_login(campaign):
                continue
            # campaign register: user without auth
            data = login_and_register_handler(self.no_auth, login=False, campaign=campaign)
            assert_equal(data.get('status_code'), http_status.HTTP_200_OK)
            if is_native_login(campaign):
                # native campaign: prereg and erpc
                assert_equal(data.get('next_url'), campaign_url_for(campaign))
            elif is_proxy_login(campaign):
                # proxy campaign: preprints and branded ones
                assert_equal(
                    data.get('next_url'),
                    web_url_for('auth_login', next=campaign_url_for(campaign), _absolute=True)
                )

    def test_campaign_next_url_login_with_auth(self):
        for campaign in get_campaigns():
            if is_institution_login(campaign):
                continue
            # campaign login: user with auth
            next_url = campaign_url_for(campaign)
            data = login_and_register_handler(self.auth, campaign=campaign, next_url=next_url)
            assert_equal(data.get('status_code'), http_status.HTTP_302_FOUND)
            assert_equal(data.get('next_url'), next_url)

    def test_campaign_next_url_login_without_auth(self):
        for campaign in get_campaigns():
            if is_institution_login(campaign):
                continue
            # campaign login: user without auth
            next_url = campaign_url_for(campaign)
            data = login_and_register_handler(self.no_auth, campaign=campaign, next_url=next_url)
            assert_equal(data.get('status_code'), http_status.HTTP_302_FOUND)
            assert_equal(
                data.get('next_url'),
                web_url_for('auth_register', campaign=campaign, next=next_url)
            )

    def test_campaign_next_url_register_with_auth(self):
        for campaign in get_campaigns():
            if is_institution_login(campaign):
                continue
            # campaign register: user with auth
            next_url = campaign_url_for(campaign)
            data = login_and_register_handler(self.auth, login=False, campaign=campaign, next_url=next_url)
            assert_equal(data.get('status_code'), http_status.HTTP_302_FOUND)
            assert_equal(data.get('next_url'), next_url)

    def test_campaign_next_url_register_without_auth(self):
        for campaign in get_campaigns():
            if is_institution_login(campaign):
                continue
            # campaign register: user without auth
            next_url = campaign_url_for(campaign)
            data = login_and_register_handler(self.no_auth, login=False, campaign=campaign, next_url=next_url)
            assert_equal(data.get('status_code'), http_status.HTTP_200_OK)
            if is_native_login(campaign):
                # native campaign: prereg and erpc
                assert_equal(data.get('next_url'), next_url)
            elif is_proxy_login(campaign):
                # proxy campaign: preprints and branded ones
                assert_equal(
                    data.get('next_url'),
                    web_url_for('auth_login', next= next_url, _absolute=True)
                )

    def test_invalid_campaign_login_without_auth(self):
        data = login_and_register_handler(
            self.no_auth,
            login=True,
            campaign=self.invalid_campaign,
            next_url=self.next_url
        )
        redirect_url = web_url_for('auth_login', campaigns=None, next=self.next_url)
        assert_equal(data['status_code'], http_status.HTTP_302_FOUND)
        assert_equal(data['next_url'], redirect_url)
        assert_equal(data['campaign'], None)

    def test_invalid_campaign_register_without_auth(self):
        data = login_and_register_handler(
            self.no_auth,
            login=False,
            campaign=self.invalid_campaign,
            next_url=self.next_url
        )
        redirect_url = web_url_for('auth_register', campaigns=None, next=self.next_url)
        assert_equal(data['status_code'], http_status.HTTP_302_FOUND)
        assert_equal(data['next_url'], redirect_url)
        assert_equal(data['campaign'], None)

    # The following two tests handles the special case for `claim_user_registered`
    # When an authenticated user clicks the claim confirmation clink, there are two ways to trigger this flow:
    # 1. If the authenticated user is already a contributor to the project, OSF will ask the user to sign out
    #    by providing a "logout" link.
    # 2. If the authenticated user is not a contributor but decides not to claim contributor under this account,
    #    OSF provides a link "not <username>?" for the user to logout.
    # Both links will land user onto the register page with "MUST LOGIN" push notification.
    def test_register_logout_flag_with_auth(self):
        # when user click the "logout" or "not <username>?" link, first step is to log user out
        data = login_and_register_handler(self.auth, login=False, campaign=None, next_url=self.next_url, logout=True)
        assert_equal(data.get('status_code'), 'auth_logout')
        assert_equal(data.get('next_url'), self.next_url)

    def test_register_logout_flage_without(self):
        # the second step is to land user on register page with "MUST LOGIN" warning
        data = login_and_register_handler(self.no_auth, login=False, campaign=None, next_url=self.next_url, logout=True)
        assert_equal(data.get('status_code'), http_status.HTTP_200_OK)
        assert_equal(data.get('next_url'), self.next_url)
        assert_true(data.get('must_login_warning'))


class TestAuthLogout(OsfTestCase):

    def setUp(self):
        super(TestAuthLogout, self).setUp()
        self.goodbye_url = web_url_for('goodbye', _absolute=True)
        self.redirect_url = web_url_for('forgot_password_get', _absolute=True)
        self.valid_next_url = web_url_for('dashboard', _absolute=True)
        self.invalid_next_url = 'http://localhost:1234/abcde'
        self.auth_user = AuthUserFactory()

    def tearDown(self):
        super(TestAuthLogout, self).tearDown()
        OSFUser.objects.all().delete()
        assert_equal(OSFUser.objects.count(), 0)

    def test_logout_with_valid_next_url_logged_in(self):
        logout_url = web_url_for('auth_logout', _absolute=True, next=self.valid_next_url)
        resp = self.app.get(logout_url, auth=self.auth_user.auth)
        assert_equal(resp.status_code, http_status.HTTP_302_FOUND)
        assert_equal(cas.get_logout_url(logout_url), resp.headers['Location'])

    def test_logout_with_valid_next_url_logged_out(self):
        logout_url = web_url_for('auth_logout', _absolute=True, next=self.valid_next_url)
        resp = self.app.get(logout_url, auth=None)
        assert_equal(resp.status_code, http_status.HTTP_302_FOUND)
        assert_equal(self.valid_next_url, resp.headers['Location'])

    def test_logout_with_invalid_next_url_logged_in(self):
        logout_url = web_url_for('auth_logout', _absolute=True, next=self.invalid_next_url)
        resp = self.app.get(logout_url, auth=self.auth_user.auth)
        assert_equal(resp.status_code, http_status.HTTP_302_FOUND)
        assert_equal(cas.get_logout_url(self.goodbye_url), resp.headers['Location'])

    def test_logout_with_invalid_next_url_logged_out(self):
        logout_url = web_url_for('auth_logout', _absolute=True, next=self.invalid_next_url)
        resp = self.app.get(logout_url, auth=None)
        assert_equal(resp.status_code, http_status.HTTP_302_FOUND)
        assert_equal(cas.get_logout_url(self.goodbye_url), resp.headers['Location'])

    def test_logout_with_redirect_url(self):
        logout_url = web_url_for('auth_logout', _absolute=True, redirect_url=self.redirect_url)
        resp = self.app.get(logout_url, auth=self.auth_user.auth)
        assert_equal(resp.status_code, http_status.HTTP_302_FOUND)
        assert_equal(cas.get_logout_url(self.redirect_url), resp.headers['Location'])

    def test_logout_with_no_parameter(self):
        logout_url = web_url_for('auth_logout', _absolute=True)
        resp = self.app.get(logout_url, auth=None)
        assert_equal(resp.status_code, http_status.HTTP_302_FOUND)
        assert_equal(cas.get_logout_url(self.goodbye_url), resp.headers['Location'])


class TestExternalAuthViews(OsfTestCase):

    def setUp(self):
        super(TestExternalAuthViews, self).setUp()
        name, email = fake.name(), fake_email()
        self.provider_id = fake.ean()
        external_identity = {
            'orcid': {
                self.provider_id: 'CREATE'
            }
        }
        self.user = OSFUser.create_unconfirmed(
            username=email,
            password=str(fake.password()),
            fullname=name,
            external_identity=external_identity,
        )
        self.user.save()
        self.auth = Auth(self.user)

    def test_external_login_email_get_with_invalid_session(self):
        url = web_url_for('external_login_email_get')
        resp = self.app.get(url, expect_errors=True)
        assert_equal(resp.status_code, 401)

    def test_external_login_confirm_email_get_with_another_user_logged_in(self):
        another_user = AuthUserFactory()
        url = self.user.get_confirmation_url(self.user.username, external_id_provider='orcid', destination='dashboard')
        res = self.app.get(url, auth=another_user.auth)
        assert_equal(res.status_code, 302, 'redirects to cas logout')
        assert_in('/logout?service=', res.location)
        assert_in(url, res.location)

    def test_external_login_confirm_email_get_without_destination(self):
        url = self.user.get_confirmation_url(self.user.username, external_id_provider='orcid')
        res = self.app.get(url, auth=self.auth, expect_errors=True)
        assert_equal(res.status_code, 400, 'bad request')

    @mock.patch('website.mails.send_mail')
    def test_external_login_confirm_email_get_create(self, mock_welcome):
        assert_false(self.user.is_registered)
        url = self.user.get_confirmation_url(self.user.username, external_id_provider='orcid', destination='dashboard')
        res = self.app.get(url, auth=self.auth)
        assert_equal(res.status_code, 302, 'redirects to cas login')
        assert_in('/login?service=', res.location)
        assert_in('new=true', res.location)

        assert_equal(mock_welcome.call_count, 1)

        self.user.reload()
        assert_equal(self.user.external_identity['orcid'][self.provider_id], 'VERIFIED')
        assert_true(self.user.is_registered)
        assert_true(self.user.has_usable_password())

    @mock.patch('website.mails.send_mail')
    def test_external_login_confirm_email_get_link(self, mock_link_confirm):
        self.user.external_identity['orcid'][self.provider_id] = 'LINK'
        self.user.save()
        assert_false(self.user.is_registered)
        url = self.user.get_confirmation_url(self.user.username, external_id_provider='orcid', destination='dashboard')
        res = self.app.get(url, auth=self.auth)
        assert_equal(res.status_code, 302, 'redirects to cas login')
        assert_in('/login?service=', res.location)
        assert_not_in('new=true', res.location)

        assert_equal(mock_link_confirm.call_count, 1)

        self.user.reload()
        assert_equal(self.user.external_identity['orcid'][self.provider_id], 'VERIFIED')
        assert_true(self.user.is_registered)
        assert_true(self.user.has_usable_password())

    @mock.patch('website.mails.send_mail')
    def test_external_login_confirm_email_get_duped_id(self, mock_confirm):
        dupe_user = UserFactory(external_identity={'orcid': {self.provider_id: 'CREATE'}})
        assert_equal(dupe_user.external_identity, self.user.external_identity)
        url = self.user.get_confirmation_url(self.user.username, external_id_provider='orcid', destination='dashboard')
        res = self.app.get(url, auth=self.auth)
        assert_equal(res.status_code, 302, 'redirects to cas login')
        assert_in('/login?service=', res.location)

        assert_equal(mock_confirm.call_count, 1)

        self.user.reload()
        dupe_user.reload()

        assert_equal(self.user.external_identity['orcid'][self.provider_id], 'VERIFIED')
        assert_equal(dupe_user.external_identity, {})

    @mock.patch('website.mails.send_mail')
    def test_external_login_confirm_email_get_duping_id(self, mock_confirm):
        dupe_user = UserFactory(external_identity={'orcid': {self.provider_id: 'VERIFIED'}})
        url = self.user.get_confirmation_url(self.user.username, external_id_provider='orcid', destination='dashboard')
        res = self.app.get(url, auth=self.auth, expect_errors=True)
        assert_equal(res.status_code, 403, 'only allows one user to link an id')

        assert_equal(mock_confirm.call_count, 0)

        self.user.reload()
        dupe_user.reload()

        assert_equal(dupe_user.external_identity['orcid'][self.provider_id], 'VERIFIED')
        assert_equal(self.user.external_identity, {})

    def test_ensure_external_identity_uniqueness_unverified(self):
        dupe_user = UserFactory(external_identity={'orcid': {self.provider_id: 'CREATE'}})
        assert_equal(dupe_user.external_identity, self.user.external_identity)

        ensure_external_identity_uniqueness('orcid', self.provider_id, self.user)

        dupe_user.reload()
        self.user.reload()

        assert_equal(dupe_user.external_identity, {})
        assert_equal(self.user.external_identity, {'orcid': {self.provider_id: 'CREATE'}})

    def test_ensure_external_identity_uniqueness_verified(self):
        dupe_user = UserFactory(external_identity={'orcid': {self.provider_id: 'VERIFIED'}})
        assert_equal(dupe_user.external_identity, {'orcid': {self.provider_id: 'VERIFIED'}})
        assert_not_equal(dupe_user.external_identity, self.user.external_identity)

        with assert_raises(ValidationError):
            ensure_external_identity_uniqueness('orcid', self.provider_id, self.user)

        dupe_user.reload()
        self.user.reload()

        assert_equal(dupe_user.external_identity, {'orcid': {self.provider_id: 'VERIFIED'}})
        assert_equal(self.user.external_identity, {})

    def test_ensure_external_identity_uniqueness_multiple(self):
        dupe_user = UserFactory(external_identity={'orcid': {self.provider_id: 'CREATE'}})
        assert_equal(dupe_user.external_identity, self.user.external_identity)

        ensure_external_identity_uniqueness('orcid', self.provider_id)

        dupe_user.reload()
        self.user.reload()

        assert_equal(dupe_user.external_identity, {})
        assert_equal(self.user.external_identity, {})

# TODO: Use mock add-on
class TestAddonUserViews(OsfTestCase):

    def setUp(self):
        super(TestAddonUserViews, self).setUp()
        self.user = AuthUserFactory()

    def test_choose_addons_add(self):
        """Add add-ons; assert that add-ons are attached to project.

        """
        url = '/api/v1/settings/addons/'
        self.app.post_json(
            url,
            {'github': True},
            auth=self.user.auth,
        ).maybe_follow()
        self.user.reload()
        assert_true(self.user.get_addon('github'))

    def test_choose_addons_remove(self):
        # Add, then delete, add-ons; assert that add-ons are not attached to
        # project.
        url = '/api/v1/settings/addons/'
        self.app.post_json(
            url,
            {'github': True},
            auth=self.user.auth,
        ).maybe_follow()
        self.app.post_json(
            url,
            {'github': False},
            auth=self.user.auth
        ).maybe_follow()
        self.user.reload()
        assert_false(self.user.get_addon('github'))


@pytest.mark.enable_enqueue_task
class TestConfigureMailingListViews(OsfTestCase):

    @classmethod
    def setUpClass(cls):
        super(TestConfigureMailingListViews, cls).setUpClass()
        cls._original_enable_email_subscriptions = settings.ENABLE_EMAIL_SUBSCRIPTIONS
        settings.ENABLE_EMAIL_SUBSCRIPTIONS = True

    def test_user_unsubscribe_and_subscribe_help_mailing_list(self):
        user = AuthUserFactory()
        url = api_url_for('user_choose_mailing_lists')
        payload = {settings.OSF_HELP_LIST: False}
        res = self.app.post_json(url, payload, auth=user.auth)
        user.reload()

        assert_false(user.osf_mailing_lists[settings.OSF_HELP_LIST])

        payload = {settings.OSF_HELP_LIST: True}
        res = self.app.post_json(url, payload, auth=user.auth)
        user.reload()

        assert_true(user.osf_mailing_lists[settings.OSF_HELP_LIST])

    def test_get_notifications(self):
        user = AuthUserFactory()
        mailing_lists = dict(list(user.osf_mailing_lists.items()) + list(user.mailchimp_mailing_lists.items()))
        url = api_url_for('user_notifications')
        res = self.app.get(url, auth=user.auth)
        assert_equal(mailing_lists, res.json['mailing_lists'])

    def test_osf_help_mails_subscribe(self):
        user = UserFactory()
        user.osf_mailing_lists[settings.OSF_HELP_LIST] = False
        user.save()
        update_osf_help_mails_subscription(user, True)
        assert_true(user.osf_mailing_lists[settings.OSF_HELP_LIST])

    def test_osf_help_mails_unsubscribe(self):
        user = UserFactory()
        user.osf_mailing_lists[settings.OSF_HELP_LIST] = True
        user.save()
        update_osf_help_mails_subscription(user, False)
        assert_false(user.osf_mailing_lists[settings.OSF_HELP_LIST])

    @unittest.skipIf(settings.USE_CELERY, 'Subscription must happen synchronously for this test')
    @mock.patch('website.mailchimp_utils.get_mailchimp_api')
    def test_user_choose_mailing_lists_updates_user_dict(self, mock_get_mailchimp_api):
        user = AuthUserFactory()
        list_name = 'OSF General'
        mock_client = mock.MagicMock()
        mock_get_mailchimp_api.return_value = mock_client
        mock_client.lists.list.return_value = {'data': [{'id': 1, 'list_name': list_name}]}
        list_id = mailchimp_utils.get_list_id_from_name(list_name)

        payload = {settings.MAILCHIMP_GENERAL_LIST: True}
        url = api_url_for('user_choose_mailing_lists')
        res = self.app.post_json(url, payload, auth=user.auth)
        # the test app doesn't have celery handlers attached, so we need to call this manually.
        handlers.celery_teardown_request()
        user.reload()

        # check user.mailing_lists is updated
        assert_true(user.mailchimp_mailing_lists[settings.MAILCHIMP_GENERAL_LIST])
        assert_equal(
            user.mailchimp_mailing_lists[settings.MAILCHIMP_GENERAL_LIST],
            payload[settings.MAILCHIMP_GENERAL_LIST]
        )

        # check that user is subscribed
        mock_client.lists.subscribe.assert_called_with(id=list_id,
                                                       email={'email': user.username},
                                                       merge_vars={
                                                           'fname': user.given_name,
                                                           'lname': user.family_name,
                                                       },
                                                       double_optin=False,
                                                       update_existing=True)

    def test_get_mailchimp_get_endpoint_returns_200(self):
        url = api_url_for('mailchimp_get_endpoint')
        res = self.app.get(url)
        assert_equal(res.status_code, 200)

    @mock.patch('website.mailchimp_utils.get_mailchimp_api')
    def test_mailchimp_webhook_subscribe_action_does_not_change_user(self, mock_get_mailchimp_api):
        """ Test that 'subscribe' actions sent to the OSF via mailchimp
            webhooks update the OSF database.
        """
        list_id = '12345'
        list_name = 'OSF General'
        mock_client = mock.MagicMock()
        mock_get_mailchimp_api.return_value = mock_client
        mock_client.lists.list.return_value = {'data': [{'id': list_id, 'name': list_name}]}

        # user is not subscribed to a list
        user = AuthUserFactory()
        user.mailchimp_mailing_lists = {'OSF General': False}
        user.save()

        # user subscribes and webhook sends request to OSF
        data = {
            'type': 'subscribe',
            'data[list_id]': list_id,
            'data[email]': user.username
        }
        url = api_url_for('sync_data_from_mailchimp') + '?key=' + settings.MAILCHIMP_WEBHOOK_SECRET_KEY
        res = self.app.post(url,
                            data,
                            content_type='application/x-www-form-urlencoded',
                            auth=user.auth)

        # user field is updated on the OSF
        user.reload()
        assert_true(user.mailchimp_mailing_lists[list_name])

    @mock.patch('website.mailchimp_utils.get_mailchimp_api')
    def test_mailchimp_webhook_profile_action_does_not_change_user(self, mock_get_mailchimp_api):
        """ Test that 'profile' actions sent to the OSF via mailchimp
            webhooks do not cause any database changes.
        """
        list_id = '12345'
        list_name = 'OSF General'
        mock_client = mock.MagicMock()
        mock_get_mailchimp_api.return_value = mock_client
        mock_client.lists.list.return_value = {'data': [{'id': list_id, 'name': list_name}]}

        # user is subscribed to a list
        user = AuthUserFactory()
        user.mailchimp_mailing_lists = {'OSF General': True}
        user.save()

        # user hits subscribe again, which will update the user's existing info on mailchimp
        # webhook sends request (when configured to update on changes made through the API)
        data = {
            'type': 'profile',
            'data[list_id]': list_id,
            'data[email]': user.username
        }
        url = api_url_for('sync_data_from_mailchimp') + '?key=' + settings.MAILCHIMP_WEBHOOK_SECRET_KEY
        res = self.app.post(url,
                            data,
                            content_type='application/x-www-form-urlencoded',
                            auth=user.auth)

        # user field does not change
        user.reload()
        assert_true(user.mailchimp_mailing_lists[list_name])

    @mock.patch('website.mailchimp_utils.get_mailchimp_api')
    def test_sync_data_from_mailchimp_unsubscribes_user(self, mock_get_mailchimp_api):
        list_id = '12345'
        list_name = 'OSF General'
        mock_client = mock.MagicMock()
        mock_get_mailchimp_api.return_value = mock_client
        mock_client.lists.list.return_value = {'data': [{'id': list_id, 'name': list_name}]}

        # user is subscribed to a list
        user = AuthUserFactory()
        user.mailchimp_mailing_lists = {'OSF General': True}
        user.save()

        # user unsubscribes through mailchimp and webhook sends request
        data = {
            'type': 'unsubscribe',
            'data[list_id]': list_id,
            'data[email]': user.username
        }
        url = api_url_for('sync_data_from_mailchimp') + '?key=' + settings.MAILCHIMP_WEBHOOK_SECRET_KEY
        res = self.app.post(url,
                            data,
                            content_type='application/x-www-form-urlencoded',
                            auth=user.auth)

        # user field is updated on the OSF
        user.reload()
        assert_false(user.mailchimp_mailing_lists[list_name])

    def test_sync_data_from_mailchimp_fails_without_secret_key(self):
        user = AuthUserFactory()
        payload = {'values': {'type': 'unsubscribe',
                              'data': {'list_id': '12345',
                                       'email': 'freddie@cos.io'}}}
        url = api_url_for('sync_data_from_mailchimp')
        res = self.app.post_json(url, payload, auth=user.auth, expect_errors=True)
        assert_equal(res.status_code, http_status.HTTP_401_UNAUTHORIZED)

    @classmethod
    def tearDownClass(cls):
        super(TestConfigureMailingListViews, cls).tearDownClass()
        settings.ENABLE_EMAIL_SUBSCRIPTIONS = cls._original_enable_email_subscriptions

# TODO: Move to OSF Storage
class TestFileViews(OsfTestCase):

    def setUp(self):
        super(TestFileViews, self).setUp()
        self.user = AuthUserFactory()
        self.project = ProjectFactory(creator=self.user, is_public=True)
        self.project.add_contributor(self.user)
        self.project.save()

    def test_grid_data(self):
        url = self.project.api_url_for('grid_data')
        res = self.app.get(url, auth=self.user.auth).maybe_follow()
        assert_equal(res.status_code, http_status.HTTP_200_OK)
        expected = rubeus.to_hgrid(self.project, auth=Auth(self.user))
        data = res.json['data']
        assert_equal(len(data), len(expected))


class TestTagViews(OsfTestCase):

    def setUp(self):
        super(TestTagViews, self).setUp()
        self.user = AuthUserFactory()
        self.project = ProjectFactory(creator=self.user)

    @unittest.skip('Tags endpoint disabled for now.')
    def test_tag_get_returns_200(self):
        url = web_url_for('project_tag', tag='foo')
        res = self.app.get(url)
        assert_equal(res.status_code, 200)


class TestReorderComponents(OsfTestCase):

    def setUp(self):
        super(TestReorderComponents, self).setUp()
        self.creator = AuthUserFactory()
        self.contrib = AuthUserFactory()
        # Project is public
        self.project = ProjectFactory.create(creator=self.creator, is_public=True)
        self.project.add_contributor(self.contrib, auth=Auth(self.creator))

        # subcomponent that only creator can see
        self.public_component = NodeFactory(creator=self.creator, is_public=True)
        self.private_component = NodeFactory(creator=self.creator, is_public=False)
        NodeRelation.objects.create(parent=self.project, child=self.public_component)
        NodeRelation.objects.create(parent=self.project, child=self.private_component)

        self.project.save()

    # https://github.com/CenterForOpenScience/openscienceframework.org/issues/489
    def test_reorder_components_with_private_component(self):

        # contrib tries to reorder components
        payload = {
            'new_list': [
                '{0}'.format(self.private_component._id),
                '{0}'.format(self.public_component._id),
            ]
        }
        url = self.project.api_url_for('project_reorder_components')
        res = self.app.post_json(url, payload, auth=self.contrib.auth)
        assert_equal(res.status_code, 200)


class TestWikiWidgetViews(OsfTestCase):

    def setUp(self):
        super(TestWikiWidgetViews, self).setUp()

        # project with no home wiki page
        self.project = ProjectFactory()
        self.read_only_contrib = AuthUserFactory()
        self.project.add_contributor(self.read_only_contrib, permissions=permissions.READ)
        self.noncontributor = AuthUserFactory()

        # project with no home wiki content
        self.project2 = ProjectFactory(creator=self.project.creator)
        self.project2.add_contributor(self.read_only_contrib, permissions=permissions.READ)
        WikiPage.objects.create_for_node(self.project2, 'home', '', Auth(self.project.creator))

    def test_show_wiki_for_contributors_when_no_wiki_or_content(self):
        assert_true(_should_show_wiki_widget(self.project, self.project.creator))
        assert_true(_should_show_wiki_widget(self.project2, self.project.creator))

    def test_show_wiki_is_false_for_read_contributors_when_no_wiki_or_content(self):
        assert_false(_should_show_wiki_widget(self.project, self.read_only_contrib))
        assert_false(_should_show_wiki_widget(self.project2, self.read_only_contrib))

    def test_show_wiki_is_false_for_noncontributors_when_no_wiki_or_content(self):
        assert_false(_should_show_wiki_widget(self.project, None))

    def test_show_wiki_for_osf_group_members(self):
        group = OSFGroupFactory(creator=self.noncontributor)
        self.project.add_osf_group(group, permissions.READ)
        assert_false(_should_show_wiki_widget(self.project, self.noncontributor))
        assert_false(_should_show_wiki_widget(self.project2, self.noncontributor))

        self.project.remove_osf_group(group)
        self.project.add_osf_group(group, permissions.WRITE)
        assert_true(_should_show_wiki_widget(self.project, self.noncontributor))
        assert_false(_should_show_wiki_widget(self.project2, self.noncontributor))


@pytest.mark.enable_implicit_clean
@pytest.mark.enable_bookmark_creation
class TestProjectCreation(OsfTestCase):

    def setUp(self):
        super(TestProjectCreation, self).setUp()
        self.creator = AuthUserFactory()
        self.url = api_url_for('project_new_post')
        self.user1 = AuthUserFactory()
        self.user2 = AuthUserFactory()
        self.project = ProjectFactory(creator=self.user1)
        self.project.add_contributor(self.user2, auth=Auth(self.user1))
        self.project.save()

    def tearDown(self):
        super(TestProjectCreation, self).tearDown()

    def test_needs_title(self):
        res = self.app.post_json(self.url, {}, auth=self.creator.auth, expect_errors=True)
        assert_equal(res.status_code, 400)

    def test_create_component_strips_html(self):
        user = AuthUserFactory()
        project = ProjectFactory(creator=user)
        url = web_url_for('project_new_node', pid=project._id)
        post_data = {'title': '<b>New <blink>Component</blink> Title</b>', 'category': ''}
        request = self.app.post(url, post_data, auth=user.auth).follow()
        project.reload()
        child = project.nodes[0]
        # HTML has been stripped
        assert_equal(child.title, 'New Component Title')

    def test_strip_html_from_title(self):
        payload = {
            'title': 'no html <b>here</b>'
        }
        res = self.app.post_json(self.url, payload, auth=self.creator.auth)
        node = AbstractNode.load(res.json['projectUrl'].replace('/', ''))
        assert_true(node)
        assert_equal('no html here', node.title)

    def test_only_needs_title(self):
        payload = {
            'title': 'Im a real title'
        }
        res = self.app.post_json(self.url, payload, auth=self.creator.auth)
        assert_equal(res.status_code, 201)

    def test_title_must_be_one_long(self):
        payload = {
            'title': ''
        }
        res = self.app.post_json(
            self.url, payload, auth=self.creator.auth, expect_errors=True)
        assert_equal(res.status_code, 400)

    def test_title_must_be_less_than_200(self):
        payload = {
            'title': ''.join([str(x) for x in range(0, 250)])
        }
        res = self.app.post_json(
            self.url, payload, auth=self.creator.auth, expect_errors=True)
        assert_equal(res.status_code, 400)

    def test_fails_to_create_project_with_whitespace_title(self):
        payload = {
            'title': '   '
        }
        res = self.app.post_json(
            self.url, payload, auth=self.creator.auth, expect_errors=True)
        assert_equal(res.status_code, 400)

    def test_creates_a_project(self):
        payload = {
            'title': 'Im a real title'
        }
        res = self.app.post_json(self.url, payload, auth=self.creator.auth)
        assert_equal(res.status_code, 201)
        node = AbstractNode.load(res.json['projectUrl'].replace('/', ''))
        assert_true(node)
        assert_true(node.title, 'Im a real title')

    def test_create_component_add_contributors_admin(self):
        url = web_url_for('project_new_node', pid=self.project._id)
        post_data = {'title': 'New Component With Contributors Title', 'category': '', 'inherit_contributors': True}
        res = self.app.post(url, post_data, auth=self.user1.auth)
        self.project.reload()
        child = self.project.nodes[0]
        assert_equal(child.title, 'New Component With Contributors Title')
        assert_in(self.user1, child.contributors)
        assert_in(self.user2, child.contributors)
        # check redirect url
        assert_in('/contributors/', res.location)

    def test_create_component_with_contributors_read_write(self):
        url = web_url_for('project_new_node', pid=self.project._id)
        non_admin = AuthUserFactory()
        read_user = AuthUserFactory()
        group = OSFGroupFactory(creator=read_user)
        self.project.add_contributor(non_admin, permissions=permissions.WRITE)
        self.project.add_contributor(read_user, permissions=permissions.READ)
        self.project.add_osf_group(group, permissions.ADMIN)
        self.project.save()
        post_data = {'title': 'New Component With Contributors Title', 'category': '', 'inherit_contributors': True}
        res = self.app.post(url, post_data, auth=non_admin.auth)
        self.project.reload()
        child = self.project.nodes[0]
        assert_equal(child.title, 'New Component With Contributors Title')
        assert_in(non_admin, child.contributors)
        assert_in(self.user1, child.contributors)
        assert_in(self.user2, child.contributors)
        assert_in(read_user, child.contributors)
        assert child.has_permission(non_admin, permissions.ADMIN) is True
        assert child.has_permission(non_admin, permissions.WRITE) is True
        assert child.has_permission(non_admin, permissions.READ) is True
        # read_user was a read contrib on the parent, but was an admin group member
        # read contrib perms copied over
        assert child.has_permission(read_user, permissions.ADMIN) is False
        assert child.has_permission(read_user, permissions.WRITE) is False
        assert child.has_permission(read_user, permissions.READ) is True
        # User creating the component was not a manager on the group
        assert group not in child.osf_groups
        # check redirect url
        assert_in('/contributors/', res.location)

    def test_group_copied_over_to_component_if_manager(self):
        url = web_url_for('project_new_node', pid=self.project._id)
        non_admin = AuthUserFactory()
        write_user = AuthUserFactory()
        group = OSFGroupFactory(creator=write_user)
        self.project.add_contributor(non_admin, permissions=permissions.WRITE)
        self.project.add_contributor(write_user, permissions=permissions.WRITE)
        self.project.add_osf_group(group, permissions.ADMIN)
        self.project.save()
        post_data = {'title': 'New Component With Contributors Title', 'category': '', 'inherit_contributors': True}
        res = self.app.post(url, post_data, auth=write_user.auth)
        self.project.reload()
        child = self.project.nodes[0]
        assert_equal(child.title, 'New Component With Contributors Title')
        assert_in(non_admin, child.contributors)
        assert_in(self.user1, child.contributors)
        assert_in(self.user2, child.contributors)
        assert_in(write_user, child.contributors)
        assert child.has_permission(non_admin, permissions.ADMIN) is False
        assert child.has_permission(non_admin, permissions.WRITE) is True
        assert child.has_permission(non_admin, permissions.READ) is True
        # Component creator gets admin
        assert child.has_permission(write_user, permissions.ADMIN) is True
        assert child.has_permission(write_user, permissions.WRITE) is True
        assert child.has_permission(write_user, permissions.READ) is True
        # User creating the component was a manager of the group, so group copied
        assert group in child.osf_groups
        # check redirect url
        assert_in('/contributors/', res.location)

    def test_create_component_with_contributors_read(self):
        url = web_url_for('project_new_node', pid=self.project._id)
        non_admin = AuthUserFactory()
        self.project.add_contributor(non_admin, permissions=permissions.READ)
        self.project.save()
        post_data = {'title': 'New Component With Contributors Title', 'category': '', 'inherit_contributors': True}
        res = self.app.post(url, post_data, auth=non_admin.auth, expect_errors=True)
        assert_equal(res.status_code, 403)

    def test_create_component_add_no_contributors(self):
        url = web_url_for('project_new_node', pid=self.project._id)
        post_data = {'title': 'New Component With Contributors Title', 'category': ''}
        res = self.app.post(url, post_data, auth=self.user1.auth)
        self.project.reload()
        child = self.project.nodes[0]
        assert_equal(child.title, 'New Component With Contributors Title')
        assert_in(self.user1, child.contributors)
        assert_not_in(self.user2, child.contributors)
        # check redirect url
        assert_not_in('/contributors/', res.location)

    def test_new_project_returns_serialized_node_data(self):
        payload = {
            'title': 'Im a real title'
        }
        res = self.app.post_json(self.url, payload, auth=self.creator.auth)
        assert_equal(res.status_code, 201)
        node = res.json['newNode']
        assert_true(node)
        assert_equal(node['title'], 'Im a real title')

    def test_description_works(self):
        payload = {
            'title': 'Im a real title',
            'description': 'I describe things!'
        }
        res = self.app.post_json(self.url, payload, auth=self.creator.auth)
        assert_equal(res.status_code, 201)
        node = AbstractNode.load(res.json['projectUrl'].replace('/', ''))
        assert_true(node)
        assert_true(node.description, 'I describe things!')

    def test_can_template(self):
        other_node = ProjectFactory(creator=self.creator)
        payload = {
            'title': 'Im a real title',
            'template': other_node._id
        }
        res = self.app.post_json(self.url, payload, auth=self.creator.auth)
        assert_equal(res.status_code, 201)
        node = AbstractNode.load(res.json['projectUrl'].replace('/', ''))
        assert_true(node)
        assert_true(node.template_node, other_node)

    def test_project_before_template_no_addons(self):
        project = ProjectFactory()
        res = self.app.get(project.api_url_for('project_before_template'), auth=project.creator.auth)
        assert_equal(res.json['prompts'], [])

    def test_project_before_template_with_addons(self):
        project = ProjectWithAddonFactory(addon='box')
        res = self.app.get(project.api_url_for('project_before_template'), auth=project.creator.auth)
        assert_in('Box', res.json['prompts'])

    def test_project_new_from_template_non_user(self):
        project = ProjectFactory()
        url = api_url_for('project_new_from_template', nid=project._id)
        res = self.app.post(url, auth=None)
        assert_equal(res.status_code, 302)
        res2 = res.follow(expect_errors=True)
        assert_equal(res2.status_code, 308)
        assert_equal(res2.request.path, '/login')

    def test_project_new_from_template_public_non_contributor(self):
        non_contributor = AuthUserFactory()
        project = ProjectFactory(is_public=True)
        url = api_url_for('project_new_from_template', nid=project._id)
        res = self.app.post(url, auth=non_contributor.auth)
        assert_equal(res.status_code, 201)

    def test_project_new_from_template_contributor(self):
        contributor = AuthUserFactory()
        project = ProjectFactory(is_public=False)
        project.add_contributor(contributor)
        project.save()

        url = api_url_for('project_new_from_template', nid=project._id)
        res = self.app.post(url, auth=contributor.auth)
        assert_equal(res.status_code, 201)


class TestUnconfirmedUserViews(OsfTestCase):

    def test_can_view_profile(self):
        user = UnconfirmedUserFactory()
        url = web_url_for('profile_view_id', uid=user._id)
        res = self.app.get(url, expect_errors=True)
        assert_equal(res.status_code, http_status.HTTP_400_BAD_REQUEST)

class TestStaticFileViews(OsfTestCase):

    def test_robots_dot_txt(self):
        res = self.app.get('/robots.txt')
        assert_equal(res.status_code, 200)
        assert_in('User-agent', res)
        assert_in('html', res.headers['Content-Type'])

    def test_favicon(self):
        res = self.app.get('/favicon.ico')
        assert_equal(res.status_code, 200)
        assert_in('image/vnd.microsoft.icon', res.headers['Content-Type'])

    def test_getting_started_page(self):
        res = self.app.get('/getting-started/')
        assert_equal(res.status_code, 302)
        assert_equal(res.location, 'https://help.osf.io/article/342-getting-started-on-the-osf')
    def test_help_redirect(self):
        res = self.app.get('/help/')
        assert_equal(res.status_code,302)


class TestUserConfirmSignal(OsfTestCase):

    def test_confirm_user_signal_called_when_user_claims_account(self):
        unclaimed_user = UnconfirmedUserFactory()
        # unclaimed user has been invited to a project.
        referrer = UserFactory()
        project = ProjectFactory(creator=referrer)
        unclaimed_user.add_unclaimed_record(project, referrer, 'foo', email=fake_email())
        unclaimed_user.save()

        token = unclaimed_user.get_unclaimed_record(project._primary_key)['token']
        with capture_signals() as mock_signals:
            url = web_url_for('claim_user_form', pid=project._id, uid=unclaimed_user._id, token=token)
            payload = {'username': unclaimed_user.username,
                       'password': 'password',
                       'password2': 'password'}
            res = self.app.post(url, payload)
            assert_equal(res.status_code, 302)

        assert_equal(mock_signals.signals_sent(), set([auth.signals.user_confirmed]))

    def test_confirm_user_signal_called_when_user_confirms_email(self):
        unconfirmed_user = UnconfirmedUserFactory()
        unconfirmed_user.save()

        # user goes to email confirmation link
        token = unconfirmed_user.get_confirmation_token(unconfirmed_user.username)
        with capture_signals() as mock_signals:
            url = web_url_for('confirm_email_get', uid=unconfirmed_user._id, token=token)
            res = self.app.get(url)
            assert_equal(res.status_code, 302)

        assert_equal(mock_signals.signals_sent(), set([auth.signals.user_confirmed]))


# copied from tests/test_comments.py
class TestCommentViews(OsfTestCase):

    def setUp(self):
        super(TestCommentViews, self).setUp()
        self.project = ProjectFactory(is_public=True)
        self.user = AuthUserFactory()
        self.project.add_contributor(self.user)
        self.project.save()
        self.user.save()

    def test_view_project_comments_updates_user_comments_view_timestamp(self):
        url = self.project.api_url_for('update_comments_timestamp')
        res = self.app.put_json(url, {
            'page': 'node',
            'rootId': self.project._id
        }, auth=self.user.auth)
        self.user.reload()

        user_timestamp = self.user.comments_viewed_timestamp[self.project._id]
        view_timestamp = timezone.now()
        assert_datetime_equal(user_timestamp, view_timestamp)

    def test_confirm_non_contrib_viewers_dont_have_pid_in_comments_view_timestamp(self):
        non_contributor = AuthUserFactory()
        url = self.project.api_url_for('update_comments_timestamp')
        res = self.app.put_json(url, {
            'page': 'node',
            'rootId': self.project._id
        }, auth=self.user.auth)

        non_contributor.reload()
        assert_not_in(self.project._id, non_contributor.comments_viewed_timestamp)

    def test_view_comments_updates_user_comments_view_timestamp_files(self):
        osfstorage = self.project.get_addon('osfstorage')
        root_node = osfstorage.get_root()
        test_file = root_node.append_file('test_file')
        test_file.create_version(self.user, {
            'object': '06d80e',
            'service': 'cloud',
            osfstorage_settings.WATERBUTLER_RESOURCE: 'osf',
        }, {
            'size': 1337,
            'contentType': 'img/png'
        }).save()

        url = self.project.api_url_for('update_comments_timestamp')
        res = self.app.put_json(url, {
            'page': 'files',
            'rootId': test_file._id
        }, auth=self.user.auth)
        self.user.reload()

        user_timestamp = self.user.comments_viewed_timestamp[test_file._id]
        view_timestamp = timezone.now()
        assert_datetime_equal(user_timestamp, view_timestamp)

        # Regression test for https://openscience.atlassian.net/browse/OSF-5193
        # moved from tests/test_comments.py
        def test_find_unread_includes_edited_comments(self):
            project = ProjectFactory()
            user = AuthUserFactory()
            project.add_contributor(user, save=True)
            comment = CommentFactory(node=project, user=project.creator)
            n_unread = Comment.find_n_unread(user=user, node=project, page='node')
            assert n_unread == 1

            url = project.api_url_for('update_comments_timestamp')
            payload = {'page': 'node', 'rootId': project._id}
            self.app.put_json(url, payload, auth=user.auth)
            user.reload()
            n_unread = Comment.find_n_unread(user=user, node=project, page='node')
            assert n_unread == 0

            # Edit previously read comment
            comment.edit(
                auth=Auth(project.creator),
                content='edited',
                save=True
            )
            n_unread = Comment.find_n_unread(user=user, node=project, page='node')
            assert n_unread == 1


class TestResetPassword(OsfTestCase):

    def setUp(self):
        super(TestResetPassword, self).setUp()
        self.user = AuthUserFactory()
        self.another_user = AuthUserFactory()
        self.osf_key_v2 = core.generate_verification_key(verification_type='password')
        self.user.verification_key_v2 = self.osf_key_v2
        self.user.verification_key = None
        self.user.save()
        self.get_url = web_url_for(
            'reset_password_get',
            uid=self.user._id,
            token=self.osf_key_v2['token']
        )
        self.get_url_invalid_key = web_url_for(
            'reset_password_get',
            uid=self.user._id,
            token=core.generate_verification_key()
        )
        self.get_url_invalid_user = web_url_for(
            'reset_password_get',
            uid=self.another_user._id,
            token=self.osf_key_v2['token']
        )

    # successfully load reset password page
    def test_reset_password_view_returns_200(self):
        res = self.app.get(self.get_url)
        assert_equal(res.status_code, 200)

    # raise http 400 error
    def test_reset_password_view_raises_400(self):
        res = self.app.get(self.get_url_invalid_key, expect_errors=True)
        assert_equal(res.status_code, 400)

        res = self.app.get(self.get_url_invalid_user, expect_errors=True)
        assert_equal(res.status_code, 400)

        self.user.verification_key_v2['expires'] = timezone.now()
        self.user.save()
        res = self.app.get(self.get_url, expect_errors=True)
        assert_equal(res.status_code, 400)

    # successfully reset password
    @pytest.mark.enable_enqueue_task
    @mock.patch('framework.auth.cas.CasClient.service_validate')
    def test_can_reset_password_if_form_success(self, mock_service_validate):
        # load reset password page and submit email
        res = self.app.get(self.get_url)
        form = res.forms['resetPasswordForm']
        form['password'] = 'newpassword'
        form['password2'] = 'newpassword'
        res = form.submit()

        # check request URL is /resetpassword with username and new verification_key_v2 token
        request_url_path = res.request.path
        assert_in('resetpassword', request_url_path)
        assert_in(self.user._id, request_url_path)
        assert_not_in(self.user.verification_key_v2['token'], request_url_path)

        # check verification_key_v2 for OSF is destroyed and verification_key for CAS is in place
        self.user.reload()
        assert_equal(self.user.verification_key_v2, {})
        assert_not_equal(self.user.verification_key, None)

        # check redirection to CAS login with username and the new verification_key(CAS)
        assert_equal(res.status_code, 302)
        location = res.headers.get('Location')
        assert_true('login?service=' in location)
        assert_true('username={}'.format(quote(self.user.username, safe='@')) in location)
        assert_true('verification_key={}'.format(self.user.verification_key) in location)

        # check if password was updated
        self.user.reload()
        assert_true(self.user.check_password('newpassword'))

        # check if verification_key is destroyed after service validation
        mock_service_validate.return_value = cas.CasResponse(
            authenticated=True,
            user=self.user._id,
            attributes={'accessToken': fake.md5()}
        )
        ticket = fake.md5()
        service_url = 'http://accounts.osf.io/?ticket=' + ticket
        with run_celery_tasks():
            cas.make_response_from_ticket(ticket, service_url)
        self.user.reload()
        assert_equal(self.user.verification_key, None)

    #  log users out before they land on reset password page
    def test_reset_password_logs_out_user(self):
        # visit reset password link while another user is logged in
        res = self.app.get(self.get_url, auth=self.another_user.auth)
        # check redirection to CAS logout
        assert_equal(res.status_code, 302)
        location = res.headers.get('Location')
        assert_not_in('reauth', location)
        assert_in('logout?service=', location)
        assert_in('resetpassword', location)


@mock.patch('website.views.PROXY_EMBER_APPS', False)
class TestResolveGuid(OsfTestCase):
    def setUp(self):
        super(TestResolveGuid, self).setUp()

    def test_preprint_provider_without_domain(self):
        provider = PreprintProviderFactory(domain='')
        preprint = PreprintFactory(provider=provider)
        url = web_url_for('resolve_guid', _guid=True, guid=preprint._id)
        res = self.app.get(url)
        assert_equal(res.status_code, 200)
        assert_equal(
            res.request.path,
            '/{}/'.format(preprint._id)
        )

    def test_preprint_provider_with_domain_without_redirect(self):
        domain = 'https://test.com/'
        provider = PreprintProviderFactory(_id='test', domain=domain, domain_redirect_enabled=False)
        preprint = PreprintFactory(provider=provider)
        url = web_url_for('resolve_guid', _guid=True, guid=preprint._id)
        res = self.app.get(url)
        assert_equal(res.status_code, 200)
        assert_equal(
            res.request.path,
            '/{}/'.format(preprint._id)
        )

    def test_preprint_provider_with_domain_with_redirect(self):
        domain = 'https://test.com/'
        provider = PreprintProviderFactory(_id='test', domain=domain, domain_redirect_enabled=True)
        preprint = PreprintFactory(provider=provider)
        url = web_url_for('resolve_guid', _guid=True, guid=preprint._id)
        res = self.app.get(url)

        assert_is_redirect(res)
        assert_equal(res.status_code, 301)
        assert_equal(
            res.headers['location'],
            '{}{}/'.format(domain, preprint._id)
        )

        assert_equal(
            res.request.path,
            '/{}/'.format(preprint._id)
        )



    def test_preprint_provider_with_osf_domain(self):
        provider = PreprintProviderFactory(_id='osf', domain='https://osf.io/')
        preprint = PreprintFactory(provider=provider)
        url = web_url_for('resolve_guid', _guid=True, guid=preprint._id)
        res = self.app.get(url)
        assert_equal(res.status_code, 200)
        assert_equal(
            res.request.path,
            '/{}/'.format(preprint._id)
        )


class TestConfirmationViewBlockBingPreview(OsfTestCase):

    def setUp(self):

        super(TestConfirmationViewBlockBingPreview, self).setUp()
        self.user_agent = 'Mozilla/5.0 (Windows NT 6.1; WOW64) AppleWebKit/534+ (KHTML, like Gecko) BingPreview/1.0b'

    # reset password link should fail with BingPreview
    def test_reset_password_get_returns_403(self):

        user = UserFactory()
        osf_key_v2 = core.generate_verification_key(verification_type='password')
        user.verification_key_v2 = osf_key_v2
        user.verification_key = None
        user.save()

        reset_password_get_url = web_url_for(
            'reset_password_get',
            uid=user._id,
            token=osf_key_v2['token']
        )
        res = self.app.get(
            reset_password_get_url,
            expect_errors=True,
            headers={
                'User-Agent': self.user_agent,
            }
        )
        assert_equal(res.status_code, 403)

    # new user confirm account should fail with BingPreview
    def test_confirm_email_get_new_user_returns_403(self):

        user = OSFUser.create_unconfirmed('unconfirmed@cos.io', 'abCD12#$', 'Unconfirmed User')
        user.save()
        confirm_url = user.get_confirmation_url('unconfirmed@cos.io', external=False)
        res = self.app.get(
            confirm_url,
            expect_errors=True,
            headers={
                'User-Agent': self.user_agent,
            }
        )
        assert_equal(res.status_code, 403)

    # confirmation for adding new email should fail with BingPreview
    def test_confirm_email_add_email_returns_403(self):

        user = UserFactory()
        user.add_unconfirmed_email('unconfirmed@cos.io')
        user.save()

        confirm_url = user.get_confirmation_url('unconfirmed@cos.io', external=False) + '?logout=1'
        res = self.app.get(
            confirm_url,
            expect_errors=True,
            headers={
                'User-Agent': self.user_agent,
            }
        )
        assert_equal(res.status_code, 403)

    # confirmation for merging accounts should fail with BingPreview
    def test_confirm_email_merge_account_returns_403(self):

        user = UserFactory()
        user_to_be_merged = UserFactory()
        user.add_unconfirmed_email(user_to_be_merged.username)
        user.save()

        confirm_url = user.get_confirmation_url(user_to_be_merged.username, external=False) + '?logout=1'
        res = self.app.get(
            confirm_url,
            expect_errors=True,
            headers={
                'User-Agent': self.user_agent,
            }
        )
        assert_equal(res.status_code, 403)

    # confirmation for new user claiming contributor should fail with BingPreview
    def test_claim_user_form_new_user(self):

        referrer = AuthUserFactory()
        project = ProjectFactory(creator=referrer, is_public=True)
        given_name = fake.name()
        given_email = fake_email()
        user = project.add_unregistered_contributor(
            fullname=given_name,
            email=given_email,
            auth=Auth(user=referrer)
        )
        project.save()

        claim_url = user.get_claim_url(project._primary_key)
        res = self.app.get(
            claim_url,
            expect_errors=True,
            headers={
                'User-Agent': self.user_agent,
            }
        )
        assert_equal(res.status_code, 403)

    # confirmation for existing user claiming contributor should fail with BingPreview
    def test_claim_user_form_existing_user(self):

        referrer = AuthUserFactory()
        project = ProjectFactory(creator=referrer, is_public=True)
        auth_user = AuthUserFactory()
        pending_user = project.add_unregistered_contributor(
            fullname=auth_user.fullname,
            email=None,
            auth=Auth(user=referrer)
        )
        project.save()
        claim_url = pending_user.get_claim_url(project._primary_key)
        res = self.app.get(
            claim_url,
            auth = auth_user.auth,
            expect_errors=True,
            headers={
                'User-Agent': self.user_agent,
            }
        )
        assert_equal(res.status_code, 403)

    # account creation confirmation for ORCiD login should fail with BingPreview
    def test_external_login_confirm_email_get_create_user(self):
        name, email = fake.name(), fake_email()
        provider_id = fake.ean()
        external_identity = {
            'service': {
                provider_id: 'CREATE'
            }
        }
        user = OSFUser.create_unconfirmed(
            username=email,
            password=str(fake.password()),
            fullname=name,
            external_identity=external_identity,
        )
        user.save()
        create_url = user.get_confirmation_url(
            user.username,
            external_id_provider='service',
            destination='dashboard'
        )

        res = self.app.get(
            create_url,
            expect_errors=True,
            headers={
                'User-Agent': self.user_agent,
            }
        )
        assert_equal(res.status_code, 403)

    # account linking confirmation for ORCiD login should fail with BingPreview
    def test_external_login_confirm_email_get_link_user(self):

        user = UserFactory()
        provider_id = fake.ean()
        user.external_identity = {
            'service': {
                provider_id: 'LINK'
            }
        }
        user.add_unconfirmed_email(user.username, external_identity='service')
        user.save()

        link_url = user.get_confirmation_url(
            user.username,
            external_id_provider='service',
            destination='dashboard'
        )

        res = self.app.get(
            link_url,
            expect_errors=True,
            headers={
                'User-Agent': self.user_agent,
            }
        )
        assert_equal(res.status_code, 403)


if __name__ == '__main__':
    unittest.main()<|MERGE_RESOLUTION|>--- conflicted
+++ resolved
@@ -62,11 +62,7 @@
 from website.util import api_url_for, web_url_for
 from website.util import rubeus
 from website.util.metrics import OsfSourceTags, OsfClaimedTags, provider_source_tag, provider_claimed_tag
-from osf import features
 from osf.utils import permissions
-from osf.models import Comment
-from osf.models import OSFUser, Tag
-from osf.models.spam import SpamStatus
 from osf.models import (
     Comment,
     AbstractNode,
@@ -74,13 +70,7 @@
     OSFUser,
     Tag,
     SpamStatus,
-    NodeRelation,
-<<<<<<< HEAD
-    NotableEmailDomain
-=======
-    QuickFilesNode,
     NotableDomain
->>>>>>> 664a4e7f
 )
 
 from tests.base import (
@@ -97,7 +87,7 @@
 from api_tests.utils import create_test_file
 
 
-from osf.models import NodeRelation, NotableEmailDomain
+from osf.models import NodeRelation, NotableDomain
 
 from osf_tests.factories import (
     fake_email,
