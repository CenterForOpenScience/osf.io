#!/usr/bin/env python
# -*- coding: utf-8 -*-
"""Views tests for the OSF."""

from __future__ import absolute_import

import datetime as dt
import httplib as http
import json
import time
import unittest
import urllib

from flask import request
import mock
import pytest
from nose.tools import *  # noqa PEP8 asserts
from django.utils import timezone
from django.apps import apps
from django.core.exceptions import ValidationError
from django.db import connection, transaction
from django.test import TransactionTestCase
from django.test.utils import CaptureQueriesContext

from addons.github.tests.factories import GitHubAccountFactory
from framework.auth import cas
from framework.auth.core import generate_verification_key
from framework import auth
from framework.auth.campaigns import get_campaigns, is_institution_login, is_native_login, is_proxy_login, campaign_url_for
from framework.auth import Auth
from framework.auth.cas import get_login_url
from framework.auth.exceptions import InvalidTokenError
from framework.auth.utils import impute_names_model, ensure_external_identity_uniqueness
from framework.auth.views import login_and_register_handler
from framework.celery_tasks import handlers
from framework.exceptions import HTTPError, TemplateHTTPError
from framework.transactions.handlers import no_auto_transaction
from website import mailchimp_utils, mails, settings, language
from addons.osfstorage import settings as osfstorage_settings
from osf.models import AbstractNode, NodeLog, QuickFilesNode
from website.profile.utils import add_contributor_json, serialize_unregistered
from website.profile.views import fmt_date_or_none, update_osf_help_mails_subscription
from website.project.decorators import check_can_access
from website.project.model import has_anonymous_link
from website.project.signals import contributor_added
from website.project.views.contributor import (
    deserialize_contributors,
    notify_added_contributor,
    send_claim_email,
    send_claim_registered_email,
)
from website.project.views.node import _should_show_wiki_widget, _view_project, abbrev_authors
from website.util import api_url_for, web_url_for
from website.util import rubeus
from osf.utils import permissions
from osf.models import Comment
from osf.models import OSFUser
from osf.models import Email
from tests.base import (
    assert_is_redirect,
    capture_signals,
    fake,
    get_default_metaschema,
    OsfTestCase,
    assert_datetime_equal,
)
from tests.base import test_app as mock_app
from api_tests.utils import create_test_file

pytestmark = pytest.mark.django_db

from osf.models import NodeRelation, QuickFilesNode
from osf_tests.factories import (
    fake_email,
    ApiOAuth2ApplicationFactory,
    ApiOAuth2PersonalTokenFactory,
    AuthUserFactory,
    CollectionFactory,
    CommentFactory,
    InstitutionFactory,
    NodeFactory,
    PreprintFactory,
    PreprintProviderFactory,
    PrivateLinkFactory,
    ProjectFactory,
    ProjectWithAddonFactory,
    RegistrationFactory,
    UserFactory,
    UnconfirmedUserFactory,
    UnregUserFactory,
)

@mock_app.route('/errorexc')
def error_exc():
    UserFactory()
    raise RuntimeError

@mock_app.route('/error500')
def error500():
    UserFactory()
    return 'error', 500

@mock_app.route('/noautotransact')
@no_auto_transaction
def no_auto_transact():
    UserFactory()
    return 'error', 500

class TestViewsAreAtomic(OsfTestCase):
    def test_error_response_rolls_back_transaction(self):
        original_user_count = OSFUser.objects.count()
        self.app.get('/error500', expect_errors=True)
        assert_equal(OSFUser.objects.count(), original_user_count)

        # Need to set debug = False in order to rollback transactions in transaction_teardown_request
        mock_app.debug = False
        try:
            self.app.get('/errorexc', expect_errors=True)
        except RuntimeError:
            pass
        mock_app.debug = True

        self.app.get('/noautotransact', expect_errors=True)
        assert_equal(OSFUser.objects.count(), original_user_count + 1)


@pytest.mark.enable_bookmark_creation
class TestViewingProjectWithPrivateLink(OsfTestCase):

    def setUp(self):
        super(TestViewingProjectWithPrivateLink, self).setUp()
        self.user = AuthUserFactory()  # Is NOT a contributor
        self.project = ProjectFactory(is_public=False)
        self.link = PrivateLinkFactory()
        self.link.nodes.add(self.project)
        self.link.save()
        self.project_url = self.project.web_url_for('view_project')

    def test_edit_private_link_empty(self):
        node = ProjectFactory(creator=self.user)
        link = PrivateLinkFactory()
        link.nodes.add(node)
        link.save()
        url = node.api_url_for('project_private_link_edit')
        res = self.app.put_json(url, {'pk': link._id, 'value': ''}, auth=self.user.auth, expect_errors=True)
        assert_equal(res.status_code, 400)
        assert_in('Title cannot be blank', res.body)

    def test_edit_private_link_invalid(self):
        node = ProjectFactory(creator=self.user)
        link = PrivateLinkFactory()
        link.nodes.add(node)
        link.save()
        url = node.api_url_for('project_private_link_edit')
        res = self.app.put_json(url, {'pk': link._id, 'value': '<a></a>'}, auth=self.user.auth, expect_errors=True)
        assert_equal(res.status_code, 400)
        assert_in('Invalid link name.', res.body)

    @mock.patch('framework.auth.core.Auth.private_link')
    def test_can_be_anonymous_for_public_project(self, mock_property):
        mock_property.return_value(mock.MagicMock())
        mock_property.anonymous = True
        anonymous_link = PrivateLinkFactory(anonymous=True)
        anonymous_link.nodes.add(self.project)
        anonymous_link.save()
        self.project.set_privacy('public')
        self.project.save()
        self.project.reload()
        auth = Auth(user=self.user, private_key=anonymous_link.key)
        assert_true(has_anonymous_link(self.project, auth))

    def test_has_private_link_key(self):
        res = self.app.get(self.project_url, {'view_only': self.link.key})
        assert_equal(res.status_code, 200)

    def test_not_logged_in_no_key(self):
        res = self.app.get(self.project_url, {'view_only': None})
        assert_is_redirect(res)
        res = res.follow(expect_errors=True)
        assert_equal(res.status_code, 301)
        assert_equal(
            res.request.path,
            '/login'
        )

    def test_logged_in_no_private_key(self):
        res = self.app.get(self.project_url, {'view_only': None}, auth=self.user.auth,
                           expect_errors=True)
        assert_equal(res.status_code, http.FORBIDDEN)

    def test_logged_in_has_key(self):
        res = self.app.get(
            self.project_url, {'view_only': self.link.key}, auth=self.user.auth)
        assert_equal(res.status_code, 200)

    @unittest.skip('Skipping for now until we find a way to mock/set the referrer')
    def test_prepare_private_key(self):
        res = self.app.get(self.project_url, {'key': self.link.key})

        res = res.click('Registrations')

        assert_is_redirect(res)
        res = res.follow()

        assert_equal(res.status_code, 200)
        assert_equal(res.request.GET['key'], self.link.key)

    def test_cannot_access_registrations_or_forks_with_anon_key(self):
        anonymous_link = PrivateLinkFactory(anonymous=True)
        anonymous_link.nodes.add(self.project)
        anonymous_link.save()
        self.project.is_public = False
        self.project.save()
        url = self.project_url + 'registrations/?view_only={}'.format(anonymous_link.key)
        res = self.app.get(url, expect_errors=True)

        assert_equal(res.status_code, 401)

        url = self.project_url + 'forks/?view_only={}'.format(anonymous_link.key)

        res = self.app.get(url, expect_errors=True)

        assert_equal(res.status_code, 401)

    def test_can_access_registrations_and_forks_with_not_anon_key(self):
        link = PrivateLinkFactory(anonymous=False)
        link.nodes.add(self.project)
        link.save()
        self.project.is_public = False
        self.project.save()
        url = self.project_url + 'registrations/?view_only={}'.format(self.link.key)
        res = self.app.get(url)

        assert_equal(res.status_code, 200)

        url = self.project_url + 'forks/?view_only={}'.format(self.link.key)
        res = self.app.get(url)

        assert_equal(res.status_code, 200)

    def test_check_can_access_valid(self):
        contributor = AuthUserFactory()
        self.project.add_contributor(contributor, auth=Auth(self.project.creator))
        self.project.save()
        assert_true(check_can_access(self.project, contributor))

    def test_check_user_access_invalid(self):
        noncontrib = AuthUserFactory()
        with assert_raises(HTTPError):
            check_can_access(self.project, noncontrib)

    def test_check_user_access_if_user_is_None(self):
        assert_false(check_can_access(self.project, None))

    def test_check_can_access_invalid_access_requests_enabled(self):
        noncontrib = AuthUserFactory()
        assert self.project.access_requests_enabled
        with assert_raises(TemplateHTTPError):
            check_can_access(self.project, noncontrib)

    def test_check_can_access_invalid_access_requests_disabled(self):
        noncontrib = AuthUserFactory()
        self.project.access_requests_enabled = False
        self.project.save()
        with assert_raises(HTTPError):
            check_can_access(self.project, noncontrib)


@pytest.mark.enable_bookmark_creation
class TestProjectViews(OsfTestCase):

    def setUp(self):
        super(TestProjectViews, self).setUp()
        self.user1 = AuthUserFactory()
        self.user1.save()
        self.consolidate_auth1 = Auth(user=self.user1)
        self.auth = self.user1.auth
        self.user2 = AuthUserFactory()
        self.auth2 = self.user2.auth
        # A project has 2 contributors
        self.project = ProjectFactory(
            title='Ham',
            description='Honey-baked',
            creator=self.user1
        )
        self.project.add_contributor(self.user2, auth=Auth(self.user1))
        self.project.save()

        self.project2 = ProjectFactory(
            title='Tofu',
            description='Glazed',
            creator=self.user1
        )
        self.project2.add_contributor(self.user2, auth=Auth(self.user1))
        self.project2.save()

    @mock.patch('framework.status.push_status_message')
    def test_view_project_tos_status_message(self, mock_push_status_message):
        self.app.get(
            self.project.web_url_for('view_project'),
            auth=self.auth
        )
        assert_true(mock_push_status_message.called)
        assert_equal('terms_of_service', mock_push_status_message.mock_calls[0][2]['id'])

    @mock.patch('framework.status.push_status_message')
    def test_view_project_no_tos_status_message(self, mock_push_status_message):
        self.user1.accepted_terms_of_service = timezone.now()
        self.user1.save()
        self.app.get(
            self.project.web_url_for('view_project'),
            auth=self.auth
        )
        assert_false(mock_push_status_message.called)

    def test_node_setting_with_multiple_matched_institution_email_domains(self):
        # User has alternate emails matching more than one institution's email domains
        inst1 = InstitutionFactory(email_domains=['foo.bar'])
        inst2 = InstitutionFactory(email_domains=['baz.qux'])

        user = AuthUserFactory()
        user.emails.create(address='queen@foo.bar')
        user.emails.create(address='brian@baz.qux')
        user.save()
        project = ProjectFactory(creator=user)

        # node settings page loads without error
        url = project.web_url_for('node_setting')
        res = self.app.get(url, auth=user.auth)
        assert_equal(res.status_code, 200)

        # user is automatically affiliated with institutions
        # that matched email domains
        user.reload()
        assert_in(inst1, user.affiliated_institutions.all())
        assert_in(inst2, user.affiliated_institutions.all())

    def test_edit_title_empty(self):
        node = ProjectFactory(creator=self.user1)
        url = node.api_url_for('edit_node')
        res = self.app.post_json(url, {'name': 'title', 'value': ''}, auth=self.user1.auth, expect_errors=True)
        assert_equal(res.status_code, 400)
        assert_in('Title cannot be blank', res.body)

    def test_edit_title_invalid(self):
        node = ProjectFactory(creator=self.user1)
        url = node.api_url_for('edit_node')
        res = self.app.post_json(url, {'name': 'title', 'value': '<a></a>'}, auth=self.user1.auth, expect_errors=True)
        assert_equal(res.status_code, 400)
        assert_in('Invalid title.', res.body)

    def test_view_project_doesnt_select_for_update(self):
        node = ProjectFactory(creator=self.user1)
        url = node.api_url_for('view_project')

        with transaction.atomic(), CaptureQueriesContext(connection) as ctx:
            res = self.app.get(url, auth=self.user1.auth)

        for_update_sql = connection.ops.for_update_sql()
        assert_equal(res.status_code, 200)
        assert not any(for_update_sql in query['sql'] for query in ctx.captured_queries)

    def test_cannot_remove_only_visible_contributor(self):
        user1_contrib = self.project.contributor_set.get(user=self.user1)
        user1_contrib.visible = False
        user1_contrib.save()
        url = self.project.api_url_for('project_remove_contributor')
        res = self.app.post_json(
            url, {'contributorID': self.user2._id,
                  'nodeIDs': [self.project._id]}, auth=self.auth, expect_errors=True
        )
        assert_equal(res.status_code, http.FORBIDDEN)
        assert_equal(res.json['message_long'], 'Must have at least one bibliographic contributor')
        assert_true(self.project.is_contributor(self.user2))

    def test_remove_only_visible_contributor_return_false(self):
        user1_contrib = self.project.contributor_set.get(user=self.user1)
        user1_contrib.visible = False
        user1_contrib.save()
        ret = self.project.remove_contributor(contributor=self.user2, auth=self.consolidate_auth1)
        assert_false(ret)
        self.project.reload()
        assert_true(self.project.is_contributor(self.user2))

    def test_can_view_nested_project_as_admin(self):
        self.parent_project = NodeFactory(
            title='parent project',
            category='project',
            parent=self.project,
            is_public=False
        )
        self.parent_project.save()
        self.child_project = NodeFactory(
            title='child project',
            category='project',
            parent=self.parent_project,
            is_public=False
        )
        self.child_project.save()
        url = self.child_project.web_url_for('view_project')
        res = self.app.get(url, auth=self.auth)
        assert_not_in('Private Project', res.body)
        assert_in('parent project', res.body)

    def test_edit_description(self):
        url = '/api/v1/project/{0}/edit/'.format(self.project._id)
        self.app.post_json(url,
                           {'name': 'description', 'value': 'Deep-fried'},
                           auth=self.auth)
        self.project.reload()
        assert_equal(self.project.description, 'Deep-fried')

    def test_project_api_url(self):
        url = self.project.api_url
        res = self.app.get(url, auth=self.auth)
        data = res.json
        assert_equal(data['node']['category'], 'Project')
        assert_equal(data['node']['node_type'], 'project')

        assert_equal(data['node']['title'], self.project.title)
        assert_equal(data['node']['is_public'], self.project.is_public)
        assert_equal(data['node']['is_registration'], False)
        assert_equal(data['node']['id'], self.project._primary_key)
        assert_true(data['user']['is_contributor'])
        assert_equal(data['node']['description'], self.project.description)
        assert_equal(data['node']['url'], self.project.url)
        assert_equal(data['node']['tags'], list(self.project.tags.values_list('name', flat=True)))
        assert_in('forked_date', data['node'])
        assert_in('registered_from_url', data['node'])
        # TODO: Test "parent" and "user" output

    def test_add_contributor_post(self):
        # Two users are added as a contributor via a POST request
        project = ProjectFactory(creator=self.user1, is_public=True)
        user2 = UserFactory()
        user3 = UserFactory()
        url = '/api/v1/project/{0}/contributors/'.format(project._id)

        dict2 = add_contributor_json(user2)
        dict3 = add_contributor_json(user3)
        dict2.update({
            'permission': 'admin',
            'visible': True,
        })
        dict3.update({
            'permission': 'write',
            'visible': False,
        })

        self.app.post_json(
            url,
            {
                'users': [dict2, dict3],
                'node_ids': [project._id],
            },
            content_type='application/json',
            auth=self.auth,
        ).maybe_follow()
        project.reload()
        assert_in(user2, project.contributors)
        # A log event was added
        assert_equal(project.logs.latest().action, 'contributor_added')
        assert_equal(len(project.contributors), 3)

        assert_equal(project.get_permissions(user2), ['read', 'write', 'admin'])
        assert_equal(project.get_permissions(user3), ['read', 'write'])

    def test_manage_permissions(self):
        url = self.project.api_url + 'contributors/manage/'
        self.app.post_json(
            url,
            {
                'contributors': [
                    {'id': self.project.creator._id, 'permission': 'admin',
                        'registered': True, 'visible': True},
                    {'id': self.user1._id, 'permission': 'read',
                        'registered': True, 'visible': True},
                    {'id': self.user2._id, 'permission': 'admin',
                        'registered': True, 'visible': True},
                ]
            },
            auth=self.auth,
        )

        self.project.reload()

        assert_equal(self.project.get_permissions(self.user1), ['read'])
        assert_equal(self.project.get_permissions(self.user2), ['read', 'write', 'admin'])

    def test_manage_permissions_again(self):
        url = self.project.api_url + 'contributors/manage/'
        self.app.post_json(
            url,
            {
                'contributors': [
                    {'id': self.user1._id, 'permission': 'admin',
                     'registered': True, 'visible': True},
                    {'id': self.user2._id, 'permission': 'admin',
                     'registered': True, 'visible': True},
                ]
            },
            auth=self.auth,
        )

        self.project.reload()
        self.app.post_json(
            url,
            {
                'contributors': [
                    {'id': self.user1._id, 'permission': 'admin',
                     'registered': True, 'visible': True},
                    {'id': self.user2._id, 'permission': 'read',
                     'registered': True, 'visible': True},
                ]
            },
            auth=self.auth,
        )

        self.project.reload()

        assert_equal(self.project.get_permissions(self.user2), ['read'])
        assert_equal(self.project.get_permissions(self.user1), ['read', 'write', 'admin'])

    def test_contributor_manage_reorder(self):

        # Two users are added as a contributor via a POST request
        project = ProjectFactory(creator=self.user1, is_public=True)
        reg_user1, reg_user2 = UserFactory(), UserFactory()
        project.add_contributors(
            [
                {'user': reg_user1, 'permissions': [
                    'read', 'write', 'admin'], 'visible': True},
                {'user': reg_user2, 'permissions': [
                    'read', 'write', 'admin'], 'visible': False},
            ]
        )
        # Add a non-registered user
        unregistered_user = project.add_unregistered_contributor(
            fullname=fake.name(), email=fake_email(),
            auth=self.consolidate_auth1,
            save=True,
        )

        url = project.api_url + 'contributors/manage/'
        self.app.post_json(
            url,
            {
                'contributors': [
                    {'id': reg_user2._id, 'permission': 'admin',
                        'registered': True, 'visible': False},
                    {'id': project.creator._id, 'permission': 'admin',
                        'registered': True, 'visible': True},
                    {'id': unregistered_user._id, 'permission': 'admin',
                        'registered': False, 'visible': True},
                    {'id': reg_user1._id, 'permission': 'admin',
                        'registered': True, 'visible': True},
                ]
            },
            auth=self.auth,
        )

        project.reload()

        assert_equal(
            # Note: Cast ForeignList to list for comparison
            list(project.contributors),
            [reg_user2, project.creator, unregistered_user, reg_user1]
        )

        assert_equal(
            list(project.visible_contributors),
            [project.creator, unregistered_user, reg_user1]
        )

    def test_project_remove_contributor(self):
        url = self.project.api_url_for('project_remove_contributor')
        # User 1 removes user2
        payload = {'contributorID': self.user2._id,
                   'nodeIDs': [self.project._id]}
        self.app.post(url, json.dumps(payload),
                      content_type='application/json',
                      auth=self.auth).maybe_follow()
        self.project.reload()
        assert_not_in(self.user2._id, self.project.contributors)
        # A log event was added
        assert_equal(self.project.logs.latest().action, 'contributor_removed')

    def test_multiple_project_remove_contributor(self):
        url = self.project.api_url_for('project_remove_contributor')
        # User 1 removes user2
        payload = {'contributorID': self.user2._id,
                   'nodeIDs': [self.project._id, self.project2._id]}
        res = self.app.post(url, json.dumps(payload),
                            content_type='application/json',
                            auth=self.auth).maybe_follow()
        self.project.reload()
        self.project2.reload()
        assert_not_in(self.user2._id, self.project.contributors)
        assert_not_in('/dashboard/', res.json)

        assert_not_in(self.user2._id, self.project2.contributors)
        # A log event was added
        assert_equal(self.project.logs.latest().action, 'contributor_removed')

    def test_private_project_remove_self_not_admin(self):
        url = self.project.api_url_for('project_remove_contributor')
        # user2 removes self
        payload = {"contributorID": self.user2._id,
                   "nodeIDs": [self.project._id]}
        res = self.app.post(url, json.dumps(payload),
                            content_type="application/json",
                            auth=self.auth2).maybe_follow()
        self.project.reload()
        assert_equal(res.status_code, 200)
        assert_equal(res.json['redirectUrl'], '/dashboard/')
        assert_not_in(self.user2._id, self.project.contributors)

    def test_public_project_remove_self_not_admin(self):
        url = self.project.api_url_for('project_remove_contributor')
        # user2 removes self
        self.public_project = ProjectFactory(creator=self.user1, is_public=True)
        self.public_project.add_contributor(self.user2, auth=Auth(self.user1))
        self.public_project.save()
        payload = {"contributorID": self.user2._id,
                   "nodeIDs": [self.public_project._id]}
        res = self.app.post(url, json.dumps(payload),
                            content_type="application/json",
                            auth=self.auth2).maybe_follow()
        self.public_project.reload()
        assert_equal(res.status_code, 200)
        assert_equal(res.json['redirectUrl'], '/' + self.public_project._id + '/')
        assert_not_in(self.user2._id, self.public_project.contributors)

    def test_project_remove_other_not_admin(self):
        url = self.project.api_url_for('project_remove_contributor')
        # User 1 removes user2
        payload = {"contributorID": self.user1._id,
                   "nodeIDs": [self.project._id]}
        res = self.app.post(url, json.dumps(payload),
                            content_type="application/json",
                            expect_errors=True,
                            auth=self.auth2).maybe_follow()
        self.project.reload()
        assert_equal(res.status_code, 403)
        assert_equal(res.json['message_long'],
                     'You do not have permission to perform this action. '
                     'If this should not have occurred and the issue persists, '
                     + language.SUPPORT_LINK
                     )
        assert_in(self.user1, self.project.contributors)

    def test_project_remove_fake_contributor(self):
        url = self.project.api_url_for('project_remove_contributor')
        # User 1 removes user2
        payload = {'contributorID': 'badid',
                   'nodeIDs': [self.project._id]}
        res = self.app.post(url, json.dumps(payload),
                            content_type='application/json',
                            expect_errors=True,
                            auth=self.auth).maybe_follow()
        self.project.reload()
        # Assert the contributor id was invalid
        assert_equal(res.status_code, 400)
        assert_equal(res.json['message_long'], 'Contributor not found.')
        assert_not_in('badid', self.project.contributors)

    def test_project_remove_self_only_admin(self):
        url = self.project.api_url_for('project_remove_contributor')
        # User 1 removes user2
        payload = {'contributorID': self.user1._id,
                   'nodeIDs': [self.project._id]}
        res = self.app.post(url, json.dumps(payload),
                            content_type='application/json',
                            expect_errors=True,
                            auth=self.auth).maybe_follow()

        self.project.reload()
        assert_equal(res.status_code, 400)
        assert_equal(res.json['message_long'], 'Could not remove contributor.')
        assert_in(self.user1, self.project.contributors)

    def test_get_contributors_abbrev(self):
        # create a project with 3 registered contributors
        project = ProjectFactory(creator=self.user1, is_public=True)
        reg_user1, reg_user2 = UserFactory(), UserFactory()
        project.add_contributors(
            [
                {'user': reg_user1, 'permissions': [
                    'read', 'write', 'admin'], 'visible': True},
                {'user': reg_user2, 'permissions': [
                    'read', 'write', 'admin'], 'visible': True},
            ]
        )

        # add an unregistered contributor
        project.add_unregistered_contributor(
            fullname=fake.name(), email=fake_email(),
            auth=self.consolidate_auth1,
            save=True,
        )

        url = project.api_url_for('get_node_contributors_abbrev')
        res = self.app.get(url, auth=self.auth)
        assert_equal(len(project.contributors), 4)
        assert_equal(len(res.json['contributors']), 3)
        assert_equal(len(res.json['others_count']), 1)
        assert_equal(res.json['contributors'][0]['separator'], ',')
        assert_equal(res.json['contributors'][1]['separator'], ',')
        assert_equal(res.json['contributors'][2]['separator'], ' &')

    def test_edit_node_title(self):
        url = '/api/v1/project/{0}/edit/'.format(self.project._id)
        # The title is changed though posting form data
        self.app.post_json(url, {'name': 'title', 'value': 'Bacon'},
                           auth=self.auth).maybe_follow()
        self.project.reload()
        # The title was changed
        assert_equal(self.project.title, 'Bacon')
        # A log event was saved
        assert_equal(self.project.logs.latest().action, 'edit_title')

    def test_add_tag(self):
        url = self.project.api_url_for('project_add_tag')
        self.app.post_json(url, {'tag': "foo'ta#@%#%^&g?"}, auth=self.auth)
        self.project.reload()
        assert_in("foo'ta#@%#%^&g?", self.project.tags.values_list('name', flat=True))
        assert_equal("foo'ta#@%#%^&g?", self.project.logs.latest().params['tag'])

    def test_remove_tag(self):
        self.project.add_tag("foo'ta#@%#%^&g?", auth=self.consolidate_auth1, save=True)
        assert_in("foo'ta#@%#%^&g?", self.project.tags.values_list('name', flat=True))
        url = self.project.api_url_for('project_remove_tag')
        self.app.delete_json(url, {'tag': "foo'ta#@%#%^&g?"}, auth=self.auth)
        self.project.reload()
        assert_not_in("foo'ta#@%#%^&g?", self.project.tags.values_list('name', flat=True))
        latest_log = self.project.logs.latest()
        assert_equal('tag_removed', latest_log.action)
        assert_equal("foo'ta#@%#%^&g?", latest_log.params['tag'])

    # Regression test for #OSF-5257
    def test_removal_empty_tag_throws_error(self):
        url = self.project.api_url_for('project_remove_tag')
        res = self.app.delete_json(url, {'tag': ''}, auth=self.auth, expect_errors=True)
        assert_equal(res.status_code, http.BAD_REQUEST)

    # Regression test for #OSF-5257
    def test_removal_unknown_tag_throws_error(self):
        self.project.add_tag('narf', auth=self.consolidate_auth1, save=True)
        url = self.project.api_url_for('project_remove_tag')
        res = self.app.delete_json(url, {'tag': 'troz'}, auth=self.auth, expect_errors=True)
        assert_equal(res.status_code, http.CONFLICT)

    def test_suspended_project(self):
        node = NodeFactory(parent=self.project, creator=self.user1)
        node.remove_node(Auth(self.user1))
        node.suspended = True
        node.save()
        url = node.api_url
        res = self.app.get(url, auth=Auth(self.user1), expect_errors=True)
        assert_equal(res.status_code, 451)

    def test_private_link_edit_name(self):
        link = PrivateLinkFactory(name='link')
        link.nodes.add(self.project)
        link.save()
        assert_equal(link.name, 'link')
        url = self.project.api_url + 'private_link/edit/'
        self.app.put_json(
            url,
            {'pk': link._id, 'value': 'new name'},
            auth=self.auth,
        ).maybe_follow()
        self.project.reload()
        link.reload()
        assert_equal(link.name, 'new name')

    def test_remove_private_link(self):
        link = PrivateLinkFactory()
        link.nodes.add(self.project)
        link.save()
        url = self.project.api_url_for('remove_private_link')
        self.app.delete_json(
            url,
            {'private_link_id': link._id},
            auth=self.auth,
        ).maybe_follow()
        self.project.reload()
        link.reload()
        assert_true(link.is_deleted)

    def test_remove_private_link_log(self):
        link = PrivateLinkFactory()
        link.nodes.add(self.project)
        link.save()
        url = self.project.api_url_for('remove_private_link')
        self.app.delete_json(
            url,
            {'private_link_id': link._id},
            auth=self.auth,
        ).maybe_follow()

        last_log = self.project.logs.latest()
        assert last_log.action == NodeLog.VIEW_ONLY_LINK_REMOVED
        assert not last_log.params.get('anonymous_link')

    def test_remove_private_link_anonymous_log(self):
        link = PrivateLinkFactory(anonymous=True)
        link.nodes.add(self.project)
        link.save()
        url = self.project.api_url_for('remove_private_link')
        self.app.delete_json(
            url,
            {'private_link_id': link._id},
            auth=self.auth,
        ).maybe_follow()

        last_log = self.project.logs.latest()
        assert last_log.action == NodeLog.VIEW_ONLY_LINK_REMOVED
        assert last_log.params.get('anonymous_link')

    def test_remove_component(self):
        node = NodeFactory(parent=self.project, creator=self.user1)
        url = node.api_url
        res = self.app.delete_json(url, {}, auth=self.auth).maybe_follow()
        node.reload()
        assert_equal(node.is_deleted, True)
        assert_in('url', res.json)
        assert_equal(res.json['url'], self.project.url)

    def test_cant_remove_component_if_not_admin(self):
        node = NodeFactory(parent=self.project, creator=self.user1)
        non_admin = AuthUserFactory()
        node.add_contributor(
            non_admin,
            permissions=['read', 'write'],
            save=True,
        )

        url = node.api_url
        res = self.app.delete_json(
            url, {}, auth=non_admin.auth,
            expect_errors=True,
        ).maybe_follow()

        assert_equal(res.status_code, http.FORBIDDEN)
        assert_false(node.is_deleted)

    def test_view_project_returns_whether_to_show_wiki_widget(self):
        user = AuthUserFactory()
        project = ProjectFactory(creator=user, is_public=True)
        project.add_contributor(user)
        project.save()

        url = project.api_url_for('view_project')
        res = self.app.get(url, auth=user.auth)
        assert_equal(res.status_code, http.OK)
        assert_in('show_wiki_widget', res.json['user'])

    def test_fork_grandcomponents_has_correct_root(self):
        user = AuthUserFactory()
        project = ProjectFactory(creator=user)
        auth = Auth(project.creator)
        child = NodeFactory(parent=project, creator=user)
        grand_child = NodeFactory(parent=child, creator=user)
        project.save()

        fork = project.fork_node(auth)
        fork.save()
        grand_child_fork = fork.nodes[0].nodes[0]
        assert_equal(grand_child_fork.root, fork)

    def test_fork_count_does_not_include_deleted_forks(self):
        user = AuthUserFactory()
        project = ProjectFactory(creator=user)
        auth = Auth(project.creator)
        fork = project.fork_node(auth)
        project.save()
        fork.remove_node(auth)
        fork.save()

        url = project.api_url_for('view_project')
        res = self.app.get(url, auth=user.auth)
        assert_in('fork_count', res.json['node'])
        assert_equal(0, res.json['node']['fork_count'])

    def test_fork_count_does_not_include_fork_registrations(self):
        user = AuthUserFactory()
        project = ProjectFactory(creator=user)
        auth = Auth(project.creator)
        fork = project.fork_node(auth)
        project.save()
        registration = RegistrationFactory(project=fork)

        url = project.api_url_for('view_project')
        res = self.app.get(url, auth=user.auth)
        assert_in('fork_count', res.json['node'])
        assert_equal(1, res.json['node']['fork_count'])

    def test_registration_retraction_redirect(self):
        url = self.project.web_url_for('node_registration_retraction_redirect')
        res = self.app.get(url, auth=self.auth)
        assert_equal(res.status_code, 302)
        assert_in(self.project.web_url_for('node_registration_retraction_get', _guid=True), res.location)

    def test_update_node(self):
        url = self.project.api_url_for('update_node')
        res = self.app.put_json(url, {'title': 'newtitle'}, auth=self.auth)
        assert_equal(res.status_code, 200)
        self.project.reload()
        assert_equal(self.project.title, 'newtitle')

    # Regression test
    def test_update_node_with_tags(self):
        self.project.add_tag('cheezebørger', auth=Auth(self.project.creator), save=True)
        url = self.project.api_url_for('update_node')
        res = self.app.put_json(url, {'title': 'newtitle'}, auth=self.auth)
        assert_equal(res.status_code, 200)
        self.project.reload()
        assert_equal(self.project.title, 'newtitle')

    # Regression test
    def test_retraction_view(self):
        project = ProjectFactory(creator=self.user1, is_public=True)

        registration = RegistrationFactory(project=project, is_public=True)
        reg_file = create_test_file(registration, user=registration.creator, create_guid=True)
        registration.retract_registration(self.user1)

        approval_token = registration.retraction.approval_state[self.user1._id]['approval_token']
        registration.retraction.approve_retraction(self.user1, approval_token)
        registration.save()

        url = registration.web_url_for('view_project')
        res = self.app.get(url, auth=self.auth)

        assert_not_in('Mako Runtime Error', res.body)
        assert_in(registration.title, res.body)
        assert_equal(res.status_code, 200)

        for route in ['files', 'wiki/home', 'analytics', 'forks', 'contributors', 'settings', 'withdraw', 'register', 'register/fakeid']:
            res = self.app.get('{}{}/'.format(url, route), auth=self.auth, allow_redirects=True)
            assert_equal(res.status_code, 302, route)
            res = res.follow()
            assert_equal(res.status_code, 200, route)
            assert_in('This project is a withdrawn registration of', res.body, route)

        res = self.app.get('/{}/'.format(reg_file.guids.first()._id))
        assert_equal(res.status_code, 200)
        assert_in('This project is a withdrawn registration of', res.body)


class TestEditableChildrenViews(OsfTestCase):

    def setUp(self):
        OsfTestCase.setUp(self)
        self.user = AuthUserFactory()
        self.project = ProjectFactory(creator=self.user, is_public=False)
        self.child = ProjectFactory(parent=self.project, creator=self.user, is_public=True)
        self.grandchild = ProjectFactory(parent=self.child, creator=self.user, is_public=False)
        self.great_grandchild = ProjectFactory(parent=self.grandchild, creator=self.user, is_public=True)
        self.great_great_grandchild = ProjectFactory(parent=self.great_grandchild, creator=self.user, is_public=False)
        url = self.project.api_url_for('get_editable_children')
        self.project_results = self.app.get(url, auth=self.user.auth).json

    def test_get_editable_children(self):
        assert_equal(len(self.project_results['children']), 4)
        assert_equal(self.project_results['node']['id'], self.project._id)

    def test_editable_children_order(self):
        assert_equal(self.project_results['children'][0]['id'], self.child._id)
        assert_equal(self.project_results['children'][1]['id'], self.grandchild._id)
        assert_equal(self.project_results['children'][2]['id'], self.great_grandchild._id)
        assert_equal(self.project_results['children'][3]['id'], self.great_great_grandchild._id)

    def test_editable_children_indents(self):
        assert_equal(self.project_results['children'][0]['indent'], 0)
        assert_equal(self.project_results['children'][1]['indent'], 1)
        assert_equal(self.project_results['children'][2]['indent'], 2)
        assert_equal(self.project_results['children'][3]['indent'], 3)

    def test_editable_children_parents(self):
        assert_equal(self.project_results['children'][0]['parent_id'], self.project._id)
        assert_equal(self.project_results['children'][1]['parent_id'], self.child._id)
        assert_equal(self.project_results['children'][2]['parent_id'], self.grandchild._id)
        assert_equal(self.project_results['children'][3]['parent_id'], self.great_grandchild._id)

    def test_editable_children_privacy(self):
        assert_false(self.project_results['node']['is_public'])
        assert_true(self.project_results['children'][0]['is_public'])
        assert_false(self.project_results['children'][1]['is_public'])
        assert_true(self.project_results['children'][2]['is_public'])
        assert_false(self.project_results['children'][3]['is_public'])

    def test_editable_children_titles(self):
        assert_equal(self.project_results['node']['title'], self.project.title)
        assert_equal(self.project_results['children'][0]['title'], self.child.title)
        assert_equal(self.project_results['children'][1]['title'], self.grandchild.title)
        assert_equal(self.project_results['children'][2]['title'], self.great_grandchild.title)
        assert_equal(self.project_results['children'][3]['title'], self.great_great_grandchild.title)


class TestGetNodeTree(OsfTestCase):

    def setUp(self):
        OsfTestCase.setUp(self)
        self.user = AuthUserFactory()
        self.user2 = AuthUserFactory()

    def test_get_single_node(self):
        project = ProjectFactory(creator=self.user)
        # child = NodeFactory(parent=project, creator=self.user)

        url = project.api_url_for('get_node_tree')
        res = self.app.get(url, auth=self.user.auth)

        node_id = res.json[0]['node']['id']
        assert_equal(node_id, project._primary_key)

    def test_get_node_with_children(self):
        project = ProjectFactory(creator=self.user)
        child1 = NodeFactory(parent=project, creator=self.user)
        child2 = NodeFactory(parent=project, creator=self.user2)
        child3 = NodeFactory(parent=project, creator=self.user)
        url = project.api_url_for('get_node_tree')
        res = self.app.get(url, auth=self.user.auth)
        tree = res.json[0]
        parent_node_id = tree['node']['id']
        child_ids = [child['node']['id'] for child in tree['children']]

        assert_equal(parent_node_id, project._primary_key)
        assert_in(child1._primary_key, child_ids)
        assert_in(child2._primary_key, child_ids)
        assert_in(child3._primary_key, child_ids)

    def test_get_node_with_child_linked_to_parent(self):
        project = ProjectFactory(creator=self.user)
        child1 = NodeFactory(parent=project, creator=self.user)
        child1.add_pointer(project, Auth(self.user))
        child1.save()
        url = project.api_url_for('get_node_tree')
        res = self.app.get(url, auth=self.user.auth)
        tree = res.json[0]
        parent_node_id = tree['node']['id']
        child1_id = tree['children'][0]['node']['id']
        assert_equal(child1_id, child1._primary_key)

    def test_get_node_not_parent_owner(self):
        project = ProjectFactory(creator=self.user2)
        child = NodeFactory(parent=project, creator=self.user2)
        url = project.api_url_for('get_node_tree')
        res = self.app.get(url, auth=self.user.auth, expect_errors=True)
        assert_equal(res.status_code, 200)
        assert_equal(res.json, [])

    # Parent node should show because of user2 read access, the children should not
    def test_get_node_parent_not_admin(self):
        project = ProjectFactory(creator=self.user)
        project.add_contributor(self.user2, auth=Auth(self.user))
        project.save()
        child1 = NodeFactory(parent=project, creator=self.user)
        child2 = NodeFactory(parent=project, creator=self.user)
        child3 = NodeFactory(parent=project, creator=self.user)
        url = project.api_url_for('get_node_tree')
        res = self.app.get(url, auth=self.user2.auth)
        tree = res.json[0]
        parent_node_id = tree['node']['id']
        children = tree['children']
        assert_equal(parent_node_id, project._primary_key)
        assert_equal(children, [])


@pytest.mark.enable_enqueue_task
@pytest.mark.enable_implicit_clean
@pytest.mark.enable_quickfiles_creation
class TestUserProfile(OsfTestCase):

    def setUp(self):
        super(TestUserProfile, self).setUp()
        self.user = AuthUserFactory()

    def test_fmt_date_or_none(self):
        with assert_raises(HTTPError) as cm:
            #enter a date before 1900
            fmt_date_or_none(dt.datetime(1890, 10, 31, 18, 23, 29, 227))
        # error should be raised because date is before 1900
        assert_equal(cm.exception.code, http.BAD_REQUEST)

    def test_unserialize_social(self):
        url = api_url_for('unserialize_social')
        payload = {
            'profileWebsites': ['http://frozen.pizza.com/reviews'],
            'twitter': 'howtopizza',
            'github': 'frozenpizzacode',
        }
        self.app.put_json(
            url,
            payload,
            auth=self.user.auth,
        )
        self.user.reload()
        for key, value in payload.iteritems():
            assert_equal(self.user.social[key], value)
        assert_true(self.user.social['researcherId'] is None)

    # Regression test for help-desk ticket
    def test_making_email_primary_is_not_case_sensitive(self):
        user = AuthUserFactory(username='fred@queen.test')
        # make confirmed email have different casing
        email = user.emails.first()
        email.address = email.address.capitalize()
        email.save()
        url = api_url_for('update_user')
        res = self.app.put_json(
            url,
            {'id': user._id, 'emails': [{'address': 'fred@queen.test', 'primary': True, 'confirmed': True}]},
            auth=user.auth
        )
        assert_equal(res.status_code, 200)

    def test_unserialize_social_validation_failure(self):
        url = api_url_for('unserialize_social')
        # profileWebsites URL is invalid
        payload = {
            'profileWebsites': ['http://goodurl.com', 'http://invalidurl'],
            'twitter': 'howtopizza',
            'github': 'frozenpizzacode',
        }
        res = self.app.put_json(
            url,
            payload,
            auth=self.user.auth,
            expect_errors=True
        )
        assert_equal(res.status_code, 400)
        assert_equal(res.json['message_long'], 'Invalid personal URL.')

    def test_serialize_social_editable(self):
        self.user.social['twitter'] = 'howtopizza'
        self.user.social['profileWebsites'] = ['http://www.cos.io', 'http://www.osf.io', 'http://www.wordup.com']
        self.user.save()
        url = api_url_for('serialize_social')
        res = self.app.get(
            url,
            auth=self.user.auth,
        )
        assert_equal(res.json.get('twitter'), 'howtopizza')
        assert_equal(res.json.get('profileWebsites'), ['http://www.cos.io', 'http://www.osf.io', 'http://www.wordup.com'])
        assert_true(res.json.get('github') is None)
        assert_true(res.json['editable'])

    def test_serialize_social_not_editable(self):
        user2 = AuthUserFactory()
        self.user.social['twitter'] = 'howtopizza'
        self.user.social['profileWebsites'] = ['http://www.cos.io', 'http://www.osf.io', 'http://www.wordup.com']
        self.user.save()
        url = api_url_for('serialize_social', uid=self.user._id)
        res = self.app.get(
            url,
            auth=user2.auth,
        )
        assert_equal(res.json.get('twitter'), 'howtopizza')
        assert_equal(res.json.get('profileWebsites'), ['http://www.cos.io', 'http://www.osf.io', 'http://www.wordup.com'])
        assert_true(res.json.get('github') is None)
        assert_false(res.json['editable'])

    def test_serialize_social_addons_editable(self):
        self.user.add_addon('github')
        github_account = GitHubAccountFactory()
        github_account.save()
        self.user.external_accounts.add(github_account)
        self.user.save()
        url = api_url_for('serialize_social')
        res = self.app.get(
            url,
            auth=self.user.auth,
        )
        assert_equal(
            res.json['addons']['github'],
            'abc'
        )

    def test_serialize_social_addons_not_editable(self):
        user2 = AuthUserFactory()
        self.user.add_addon('github')
        github_account = GitHubAccountFactory()
        github_account.save()
        self.user.external_accounts.add(github_account)
        self.user.save()
        url = api_url_for('serialize_social', uid=self.user._id)
        res = self.app.get(
            url,
            auth=user2.auth,
        )
        assert_not_in('addons', res.json)

    def test_unserialize_and_serialize_jobs(self):
        jobs = [{
            'institution': 'an institution',
            'department': 'a department',
            'title': 'a title',
            'startMonth': 'January',
            'startYear': '2001',
            'endMonth': 'March',
            'endYear': '2001',
            'ongoing': False,
        }, {
            'institution': 'another institution',
            'department': None,
            'title': None,
            'startMonth': 'May',
            'startYear': '2001',
            'endMonth': None,
            'endYear': None,
            'ongoing': True,
        }]
        payload = {'contents': jobs}
        url = api_url_for('unserialize_jobs')
        self.app.put_json(url, payload, auth=self.user.auth)
        self.user.reload()
        assert_equal(len(self.user.jobs), 2)
        url = api_url_for('serialize_jobs')
        res = self.app.get(
            url,
            auth=self.user.auth,
        )
        for i, job in enumerate(jobs):
            assert_equal(job, res.json['contents'][i])

    def test_unserialize_and_serialize_schools(self):
        schools = [{
            'institution': 'an institution',
            'department': 'a department',
            'degree': 'a degree',
            'startMonth': 1,
            'startYear': '2001',
            'endMonth': 5,
            'endYear': '2001',
            'ongoing': False,
        }, {
            'institution': 'another institution',
            'department': None,
            'degree': None,
            'startMonth': 5,
            'startYear': '2001',
            'endMonth': None,
            'endYear': None,
            'ongoing': True,
        }]
        payload = {'contents': schools}
        url = api_url_for('unserialize_schools')
        self.app.put_json(url, payload, auth=self.user.auth)
        self.user.reload()
        assert_equal(len(self.user.schools), 2)
        url = api_url_for('serialize_schools')
        res = self.app.get(
            url,
            auth=self.user.auth,
        )
        for i, job in enumerate(schools):
            assert_equal(job, res.json['contents'][i])

    def test_unserialize_jobs(self):
        jobs = [
            {
                'institution': fake.company(),
                'department': fake.catch_phrase(),
                'title': fake.bs(),
                'startMonth': 5,
                'startYear': '2013',
                'endMonth': 3,
                'endYear': '2014',
                'ongoing': False,
            }
        ]
        payload = {'contents': jobs}
        url = api_url_for('unserialize_jobs')
        res = self.app.put_json(url, payload, auth=self.user.auth)
        assert_equal(res.status_code, 200)
        self.user.reload()
        # jobs field is updated
        assert_equal(self.user.jobs, jobs)

    def test_unserialize_names(self):
        fake_fullname_w_spaces = '    {}    '.format(fake.name())
        names = {
            'full': fake_fullname_w_spaces,
            'given': 'Tea',
            'middle': 'Gray',
            'family': 'Pot',
            'suffix': 'Ms.',
        }
        url = api_url_for('unserialize_names')
        res = self.app.put_json(url, names, auth=self.user.auth)
        assert_equal(res.status_code, 200)
        self.user.reload()
        # user is updated
        assert_equal(self.user.fullname, fake_fullname_w_spaces.strip())
        assert_equal(self.user.given_name, names['given'])
        assert_equal(self.user.middle_names, names['middle'])
        assert_equal(self.user.family_name, names['family'])
        assert_equal(self.user.suffix, names['suffix'])

    def test_unserialize_schools(self):
        schools = [
            {
                'institution': fake.company(),
                'department': fake.catch_phrase(),
                'degree': fake.bs(),
                'startMonth': 5,
                'startYear': '2013',
                'endMonth': 3,
                'endYear': '2014',
                'ongoing': False,
            }
        ]
        payload = {'contents': schools}
        url = api_url_for('unserialize_schools')
        res = self.app.put_json(url, payload, auth=self.user.auth)
        assert_equal(res.status_code, 200)
        self.user.reload()
        # schools field is updated
        assert_equal(self.user.schools, schools)

    def test_unserialize_jobs_valid(self):
        jobs = [
            {
                'institution': fake.company(),
                'department': fake.catch_phrase(),
                'title': fake.bs(),
                'startMonth': 5,
                'startYear': '2013',
                'endMonth': 3,
                'endYear': '2014',
                'ongoing': False,
            }
        ]
        payload = {'contents': jobs}
        url = api_url_for('unserialize_jobs')
        res = self.app.put_json(url, payload, auth=self.user.auth)
        assert_equal(res.status_code, 200)

    def test_update_user_timezone(self):
        assert_equal(self.user.timezone, 'Etc/UTC')
        payload = {'timezone': 'America/New_York', 'id': self.user._id}
        url = api_url_for('update_user', uid=self.user._id)
        self.app.put_json(url, payload, auth=self.user.auth)
        self.user.reload()
        assert_equal(self.user.timezone, 'America/New_York')

    def test_update_user_locale(self):
        assert_equal(self.user.locale, 'en_US')
        payload = {'locale': 'de_DE', 'id': self.user._id}
        url = api_url_for('update_user', uid=self.user._id)
        self.app.put_json(url, payload, auth=self.user.auth)
        self.user.reload()
        assert_equal(self.user.locale, 'de_DE')

    def test_update_user_locale_none(self):
        assert_equal(self.user.locale, 'en_US')
        payload = {'locale': None, 'id': self.user._id}
        url = api_url_for('update_user', uid=self.user._id)
        self.app.put_json(url, payload, auth=self.user.auth)
        self.user.reload()
        assert_equal(self.user.locale, 'en_US')

    def test_update_user_locale_empty_string(self):
        assert_equal(self.user.locale, 'en_US')
        payload = {'locale': '', 'id': self.user._id}
        url = api_url_for('update_user', uid=self.user._id)
        self.app.put_json(url, payload, auth=self.user.auth)
        self.user.reload()
        assert_equal(self.user.locale, 'en_US')

    def test_cannot_update_user_without_user_id(self):
        user1 = AuthUserFactory()
        url = api_url_for('update_user')
        header = {'emails': [{'address': user1.username}]}
        res = self.app.put_json(url, header, auth=user1.auth, expect_errors=True)
        assert_equal(res.status_code, 400)
        assert_equal(res.json['message_long'], '"id" is required')

    @mock.patch('framework.auth.views.mails.send_mail')
    def test_add_emails_return_emails(self, send_mail):
        user1 = AuthUserFactory()
        url = api_url_for('update_user')
        email = 'test@cos.io'
        header = {'id': user1._id,
                  'emails': [{'address': user1.username, 'primary': True, 'confirmed': True},
                             {'address': email, 'primary': False, 'confirmed': False}
                  ]}
        res = self.app.put_json(url, header, auth=user1.auth)
        assert_equal(res.status_code, 200)
        assert_in('emails', res.json['profile'])
        assert_equal(len(res.json['profile']['emails']), 2)

    @mock.patch('framework.auth.views.mails.send_mail')
    def test_resend_confirmation_return_emails(self, send_mail):
        user1 = AuthUserFactory()
        url = api_url_for('resend_confirmation')
        email = 'test@cos.io'
        header = {'id': user1._id,
                  'email': {'address': email, 'primary': False, 'confirmed': False}
                  }
        res = self.app.put_json(url, header, auth=user1.auth)
        assert_equal(res.status_code, 200)
        assert_in('emails', res.json['profile'])
        assert_equal(len(res.json['profile']['emails']), 2)

    @mock.patch('framework.auth.views.mails.send_mail')
    @mock.patch('website.mailchimp_utils.get_mailchimp_api')
    def test_update_user_mailing_lists(self, mock_get_mailchimp_api, send_mail):
        email = fake_email()
        self.user.emails.create(address=email)
        list_name = 'foo'
        self.user.mailchimp_mailing_lists[list_name] = True
        self.user.save()

        mock_client = mock.MagicMock()
        mock_get_mailchimp_api.return_value = mock_client
        mock_client.lists.list.return_value = {'data': [{'id': 1, 'list_name': list_name}]}
        list_id = mailchimp_utils.get_list_id_from_name(list_name)

        url = api_url_for('update_user', uid=self.user._id)
        emails = [
            {'address': self.user.username, 'primary': False, 'confirmed': True},
            {'address': email, 'primary': True, 'confirmed': True}]
        payload = {'locale': '', 'id': self.user._id, 'emails': emails}
        self.app.put_json(url, payload, auth=self.user.auth)
        # the test app doesn't have celery handlers attached, so we need to call this manually.
        handlers.celery_teardown_request()

        assert mock_client.lists.unsubscribe.called
        mock_client.lists.unsubscribe.assert_called_with(
            id=list_id,
            email={'email': self.user.username},
            send_goodbye=True
        )
        mock_client.lists.subscribe.assert_called_with(
            id=list_id,
            email={'email': email},
            merge_vars={
                'fname': self.user.given_name,
                'lname': self.user.family_name,
            },
            double_optin=False,
            update_existing=True
        )
        handlers.celery_teardown_request()

    @mock.patch('framework.auth.views.mails.send_mail')
    @mock.patch('website.mailchimp_utils.get_mailchimp_api')
    def test_unsubscribe_mailchimp_not_called_if_user_not_subscribed(self, mock_get_mailchimp_api, send_mail):
        email = fake_email()
        self.user.emails.create(address=email)
        list_name = 'foo'
        self.user.mailchimp_mailing_lists[list_name] = False
        self.user.save()

        mock_client = mock.MagicMock()
        mock_get_mailchimp_api.return_value = mock_client
        mock_client.lists.list.return_value = {'data': [{'id': 1, 'list_name': list_name}]}

        url = api_url_for('update_user', uid=self.user._id)
        emails = [
            {'address': self.user.username, 'primary': False, 'confirmed': True},
            {'address': email, 'primary': True, 'confirmed': True}]
        payload = {'locale': '', 'id': self.user._id, 'emails': emails}
        self.app.put_json(url, payload, auth=self.user.auth)

        assert_equal(mock_client.lists.unsubscribe.call_count, 0)
        assert_equal(mock_client.lists.subscribe.call_count, 0)
        handlers.celery_teardown_request()

    def test_user_with_quickfiles(self):
        quickfiles_node = QuickFilesNode.objects.get_for_user(self.user)
        create_test_file(quickfiles_node, self.user, filename='skrr_skrrrrrrr.pdf')

        url = web_url_for('profile_view_id', uid=self.user._id)
        res = self.app.get(url, auth=self.user.auth)

        assert_in('Quick files', res.body)

    def test_user_with_no_quickfiles(self):
        assert(not QuickFilesNode.objects.first().files.filter(type='osf.osfstoragefile').exists())

        url = web_url_for('profile_view_id', uid=self.user._primary_key)
        res = self.app.get(url, auth=self.user.auth)

        assert_not_in('Quick files', res.body)


class TestUserProfileApplicationsPage(OsfTestCase):

    def setUp(self):
        super(TestUserProfileApplicationsPage, self).setUp()
        self.user = AuthUserFactory()
        self.user2 = AuthUserFactory()

        self.platform_app = ApiOAuth2ApplicationFactory(owner=self.user)
        self.detail_url = web_url_for('oauth_application_detail', client_id=self.platform_app.client_id)

    def test_non_owner_cant_access_detail_page(self):
        res = self.app.get(self.detail_url, auth=self.user2.auth, expect_errors=True)
        assert_equal(res.status_code, http.FORBIDDEN)

    def test_owner_cant_access_deleted_application(self):
        self.platform_app.is_active = False
        self.platform_app.save()
        res = self.app.get(self.detail_url, auth=self.user.auth, expect_errors=True)
        assert_equal(res.status_code, http.GONE)

    def test_owner_cant_access_nonexistent_application(self):
        url = web_url_for('oauth_application_detail', client_id='nonexistent')
        res = self.app.get(url, auth=self.user.auth, expect_errors=True)
        assert_equal(res.status_code, http.NOT_FOUND)

    def test_url_has_not_broken(self):
        assert_equal(self.platform_app.url, self.detail_url)


class TestUserProfileTokensPage(OsfTestCase):

    def setUp(self):
        super(TestUserProfileTokensPage, self).setUp()
        self.user = AuthUserFactory()
        self.token = ApiOAuth2PersonalTokenFactory()
        self.detail_url = web_url_for('personal_access_token_detail', _id=self.token._id)

    def test_url_has_not_broken(self):
        assert_equal(self.token.url, self.detail_url)


class TestUserAccount(OsfTestCase):

    def setUp(self):
        super(TestUserAccount, self).setUp()
        self.user = AuthUserFactory()
        self.user.set_password('password')
        self.user.auth = (self.user.username, 'password')
        self.user.save()

    @mock.patch('website.profile.views.push_status_message')
    def test_password_change_valid(self,
                                   mock_push_status_message,
                                   old_password='password',
                                   new_password='Pa$$w0rd',
                                   confirm_password='Pa$$w0rd'):
        url = web_url_for('user_account_password')
        post_data = {
            'old_password': old_password,
            'new_password': new_password,
            'confirm_password': confirm_password,
        }
        res = self.app.post(url, post_data, auth=(self.user.username, old_password))
        assert_true(302, res.status_code)
        res = res.follow(auth=(self.user.username, new_password))
        assert_true(200, res.status_code)
        self.user.reload()
        assert_true(self.user.check_password(new_password))
        assert_true(mock_push_status_message.called)
        assert_in('Password updated successfully', mock_push_status_message.mock_calls[0][1][0])

    @mock.patch('website.profile.views.push_status_message')
    def test_password_change_invalid(self, mock_push_status_message, old_password='', new_password='',
                                     confirm_password='', error_message='Old password is invalid'):
        url = web_url_for('user_account_password')
        post_data = {
            'old_password': old_password,
            'new_password': new_password,
            'confirm_password': confirm_password,
        }
        res = self.app.post(url, post_data, auth=self.user.auth)
        assert_true(302, res.status_code)
        res = res.follow(auth=self.user.auth)
        assert_true(200, res.status_code)
        self.user.reload()
        assert_false(self.user.check_password(new_password))
        assert_true(mock_push_status_message.called)
        error_strings = [e[1][0] for e in mock_push_status_message.mock_calls]
        assert_in(error_message, error_strings)

    @mock.patch('website.profile.views.push_status_message')
    def test_password_change_rate_limiting(self, mock_push_status_message):
        assert self.user.change_password_last_attempt is None
        assert self.user.old_password_invalid_attempts == 0
        url = web_url_for('user_account_password')
        post_data = {
            'old_password': 'invalid old password',
            'new_password': 'this is a new password',
            'confirm_password': 'this is a new password',
        }
        res = self.app.post(url, post_data, auth=self.user.auth)
        self.user.reload()
        assert self.user.change_password_last_attempt is not None
        assert self.user.old_password_invalid_attempts == 1
        assert_true(200, res.status_code)
        # Make a second request
        res = self.app.post(url, post_data, auth=self.user.auth, expect_errors=True)
        assert_true(len( mock_push_status_message.mock_calls) == 2)
        assert_true('Old password is invalid' == mock_push_status_message.mock_calls[1][1][0])
        self.user.reload()
        assert self.user.change_password_last_attempt is not None
        assert self.user.old_password_invalid_attempts == 2

        # Make a third request
        res = self.app.post(url, post_data, auth=self.user.auth, expect_errors=True)
        assert_true(len( mock_push_status_message.mock_calls) == 3)
        assert_true('Old password is invalid' == mock_push_status_message.mock_calls[2][1][0])
        self.user.reload()
        assert self.user.change_password_last_attempt is not None
        assert self.user.old_password_invalid_attempts == 3

        # Make a fourth request
        res = self.app.post(url, post_data, auth=self.user.auth, expect_errors=True)
        assert_true(mock_push_status_message.called)
        error_strings = mock_push_status_message.mock_calls[3][2]
        assert_in('Too many failed attempts', error_strings['message'])
        self.user.reload()
        # Too many failed requests within a short window.  Throttled.
        assert self.user.change_password_last_attempt is not None
        assert self.user.old_password_invalid_attempts == 3

    @mock.patch('website.profile.views.push_status_message')
    def test_password_change_rate_limiting_not_imposed_if_old_password_correct(self, mock_push_status_message):
        assert self.user.change_password_last_attempt is None
        assert self.user.old_password_invalid_attempts == 0
        url = web_url_for('user_account_password')
        post_data = {
            'old_password': 'password',
            'new_password': 'short',
            'confirm_password': 'short',
        }
        res = self.app.post(url, post_data, auth=self.user.auth)
        self.user.reload()
        assert self.user.change_password_last_attempt is None
        assert self.user.old_password_invalid_attempts == 0
        assert_true(200, res.status_code)
        # Make a second request
        res = self.app.post(url, post_data, auth=self.user.auth, expect_errors=True)
        assert_true(len(mock_push_status_message.mock_calls) == 2)
        assert_true('Password should be at least eight characters' == mock_push_status_message.mock_calls[1][1][0])
        self.user.reload()
        assert self.user.change_password_last_attempt is None
        assert self.user.old_password_invalid_attempts == 0

        # Make a third request
        res = self.app.post(url, post_data, auth=self.user.auth, expect_errors=True)
        assert_true(len(mock_push_status_message.mock_calls) == 3)
        assert_true('Password should be at least eight characters' == mock_push_status_message.mock_calls[2][1][0])
        self.user.reload()
        assert self.user.change_password_last_attempt is None
        assert self.user.old_password_invalid_attempts == 0

        # Make a fourth request
        res = self.app.post(url, post_data, auth=self.user.auth, expect_errors=True)
        assert_true(mock_push_status_message.called)
        assert_true(len(mock_push_status_message.mock_calls) == 4)
        assert_true('Password should be at least eight characters' == mock_push_status_message.mock_calls[3][1][0])
        self.user.reload()
        assert self.user.change_password_last_attempt is None
        assert self.user.old_password_invalid_attempts == 0

    @mock.patch('website.profile.views.push_status_message')
    def test_old_password_invalid_attempts_reset_if_password_successfully_reset(self, mock_push_status_message):
        assert self.user.change_password_last_attempt is None
        assert self.user.old_password_invalid_attempts == 0
        url = web_url_for('user_account_password')
        post_data = {
            'old_password': 'invalid old password',
            'new_password': 'this is a new password',
            'confirm_password': 'this is a new password',
        }
        correct_post_data = {
            'old_password': 'password',
            'new_password': 'thisisanewpassword',
            'confirm_password': 'thisisanewpassword',
        }
        res = self.app.post(url, post_data, auth=self.user.auth)
        assert_true(len( mock_push_status_message.mock_calls) == 1)
        assert_true('Old password is invalid' == mock_push_status_message.mock_calls[0][1][0])
        self.user.reload()
        assert self.user.change_password_last_attempt is not None
        assert self.user.old_password_invalid_attempts == 1
        assert_true(200, res.status_code)

        # Make a second request that successfully changes password
        res = self.app.post(url, correct_post_data, auth=self.user.auth, expect_errors=True)
        self.user.reload()
        assert self.user.change_password_last_attempt is not None
        assert self.user.old_password_invalid_attempts == 0

    def test_password_change_invalid_old_password(self):
        self.test_password_change_invalid(
            old_password='invalid old password',
            new_password='new password',
            confirm_password='new password',
            error_message='Old password is invalid',
        )

    def test_password_change_invalid_confirm_password(self):
        self.test_password_change_invalid(
            old_password='password',
            new_password='new password',
            confirm_password='invalid confirm password',
            error_message='Password does not match the confirmation',
        )

    def test_password_change_invalid_new_password_length(self):
        self.test_password_change_invalid(
            old_password='password',
            new_password='1234567',
            confirm_password='1234567',
            error_message='Password should be at least eight characters',
        )

    def test_password_change_valid_new_password_length(self):
        self.test_password_change_valid(
            old_password='password',
            new_password='12345678',
            confirm_password='12345678',
        )

    def test_password_change_invalid_blank_password(self, old_password='', new_password='', confirm_password=''):
        self.test_password_change_invalid(
            old_password=old_password,
            new_password=new_password,
            confirm_password=confirm_password,
            error_message='Passwords cannot be blank',
        )

    def test_password_change_invalid_empty_string_new_password(self):
        self.test_password_change_invalid_blank_password('password', '', 'new password')

    def test_password_change_invalid_blank_new_password(self):
        self.test_password_change_invalid_blank_password('password', '      ', 'new password')

    def test_password_change_invalid_empty_string_confirm_password(self):
        self.test_password_change_invalid_blank_password('password', 'new password', '')

    def test_password_change_invalid_blank_confirm_password(self):
        self.test_password_change_invalid_blank_password('password', 'new password', '      ')

    @mock.patch('framework.auth.views.mails.send_mail')
    def test_user_cannot_request_account_export_before_throttle_expires(self, send_mail):
        url = api_url_for('request_export')
        self.app.post(url, auth=self.user.auth)
        assert_true(send_mail.called)
        res = self.app.post(url, auth=self.user.auth, expect_errors=True)
        assert_equal(res.status_code, 400)
        assert_equal(send_mail.call_count, 1)

    @mock.patch('framework.auth.views.mails.send_mail')
    def test_user_cannot_request_account_deactivation_before_throttle_expires(self, send_mail):
        url = api_url_for('request_deactivation')
        self.app.post(url, auth=self.user.auth)
        assert_true(send_mail.called)
        res = self.app.post(url, auth=self.user.auth, expect_errors=True)
        assert_equal(res.status_code, 400)
        assert_equal(send_mail.call_count, 1)

    def test_get_unconfirmed_emails_exclude_external_identity(self):
        external_identity = {
            'service': {
                'AFI': 'LINK'
            }
        }
        self.user.add_unconfirmed_email("james@steward.com")
        self.user.add_unconfirmed_email("steward@james.com", external_identity=external_identity)
        self.user.save()
        unconfirmed_emails = self.user.get_unconfirmed_emails_exclude_external_identity()
        assert_in("james@steward.com", unconfirmed_emails)
        assert_not_in("steward@james.com", unconfirmed_emails)


@pytest.mark.enable_implicit_clean
class TestAddingContributorViews(OsfTestCase):

    def setUp(self):
        super(TestAddingContributorViews, self).setUp()
        self.creator = AuthUserFactory()
        self.project = ProjectFactory(creator=self.creator)
        self.auth = Auth(self.project.creator)
        # Authenticate all requests
        self.app.authenticate(*self.creator.auth)
        contributor_added.connect(notify_added_contributor)

    def test_serialize_unregistered_without_record(self):
        name, email = fake.name(), fake_email()
        res = serialize_unregistered(fullname=name, email=email)
        assert_equal(res['fullname'], name)
        assert_equal(res['email'], email)
        assert_equal(res['id'], None)
        assert_false(res['registered'])
        assert_true(res['profile_image_url'])
        assert_false(res['active'])

    def test_deserialize_contributors(self):
        contrib = UserFactory()
        unreg = UnregUserFactory()
        name, email = fake.name(), fake_email()
        unreg_no_record = serialize_unregistered(name, email)
        contrib_data = [
            add_contributor_json(contrib),
            serialize_unregistered(fake.name(), unreg.username),
            unreg_no_record
        ]
        contrib_data[0]['permission'] = 'admin'
        contrib_data[1]['permission'] = 'write'
        contrib_data[2]['permission'] = 'read'
        contrib_data[0]['visible'] = True
        contrib_data[1]['visible'] = True
        contrib_data[2]['visible'] = True
        res = deserialize_contributors(
            self.project,
            contrib_data,
            auth=Auth(self.creator))
        assert_equal(len(res), len(contrib_data))
        assert_true(res[0]['user'].is_registered)

        assert_false(res[1]['user'].is_registered)
        assert_true(res[1]['user']._id)

        assert_false(res[2]['user'].is_registered)
        assert_true(res[2]['user']._id)

    def test_deserialize_contributors_validates_fullname(self):
        name = "<img src=1 onerror=console.log(1)>"
        email = fake_email()
        unreg_no_record = serialize_unregistered(name, email)
        contrib_data = [unreg_no_record]
        contrib_data[0]['permission'] = 'admin'
        contrib_data[0]['visible'] = True

        with assert_raises(ValidationError):
            deserialize_contributors(
                self.project,
                contrib_data,
                auth=Auth(self.creator),
                validate=True)

    def test_deserialize_contributors_validates_email(self):
        name = fake.name()
        email = "!@#$%%^&*"
        unreg_no_record = serialize_unregistered(name, email)
        contrib_data = [unreg_no_record]
        contrib_data[0]['permission'] = 'admin'
        contrib_data[0]['visible'] = True

        with assert_raises(ValidationError):
            deserialize_contributors(
                self.project,
                contrib_data,
                auth=Auth(self.creator),
                validate=True)

    def test_serialize_unregistered_with_record(self):
        name, email = fake.name(), fake_email()
        user = self.project.add_unregistered_contributor(fullname=name,
                                                         email=email, auth=Auth(self.project.creator))
        self.project.save()
        res = serialize_unregistered(
            fullname=name,
            email=email
        )
        assert_false(res['active'])
        assert_false(res['registered'])
        assert_equal(res['id'], user._primary_key)
        assert_true(res['profile_image_url'])
        assert_equal(res['fullname'], name)
        assert_equal(res['email'], email)

    def test_add_contributor_with_unreg_contribs_and_reg_contribs(self):
        n_contributors_pre = len(self.project.contributors)
        reg_user = UserFactory()
        name, email = fake.name(), fake_email()
        pseudouser = {
            'id': None,
            'registered': False,
            'fullname': name,
            'email': email,
            'permission': 'admin',
            'visible': True,
        }
        reg_dict = add_contributor_json(reg_user)
        reg_dict['permission'] = 'admin'
        reg_dict['visible'] = True
        payload = {
            'users': [reg_dict, pseudouser],
            'node_ids': []
        }
        url = self.project.api_url_for('project_contributors_post')
        self.app.post_json(url, payload).maybe_follow()
        self.project.reload()
        assert_equal(len(self.project.contributors),
                     n_contributors_pre + len(payload['users']))

        new_unreg = auth.get_user(email=email)
        assert_false(new_unreg.is_registered)
        # unclaimed record was added
        new_unreg.reload()
        assert_in(self.project._primary_key, new_unreg.unclaimed_records)
        rec = new_unreg.get_unclaimed_record(self.project._primary_key)
        assert_equal(rec['name'], name)
        assert_equal(rec['email'], email)

    @mock.patch('website.project.views.contributor.send_claim_email')
    def test_add_contributors_post_only_sends_one_email_to_unreg_user(
            self, mock_send_claim_email):
        # Project has components
        comp1, comp2 = NodeFactory(
            creator=self.creator), NodeFactory(creator=self.creator)
        NodeRelation.objects.create(parent=self.project, child=comp1)
        NodeRelation.objects.create(parent=self.project, child=comp2)
        self.project.save()

        # An unreg user is added to the project AND its components
        unreg_user = {  # dict because user has not previous unreg record
            'id': None,
            'registered': False,
            'fullname': fake.name(),
            'email': fake_email(),
            'permission': 'admin',
            'visible': True,
        }
        payload = {
            'users': [unreg_user],
            'node_ids': [comp1._primary_key, comp2._primary_key]
        }

        # send request
        url = self.project.api_url_for('project_contributors_post')
        assert_true(self.project.can_edit(user=self.creator))
        self.app.post_json(url, payload, auth=self.creator.auth)

        # finalize_invitation should only have been called once
        assert_equal(mock_send_claim_email.call_count, 1)

    @mock.patch('website.mails.send_mail')
    def test_add_contributors_post_only_sends_one_email_to_registered_user(self, mock_send_mail):
        # Project has components
        comp1 = NodeFactory(creator=self.creator, parent=self.project)
        comp2 = NodeFactory(creator=self.creator, parent=self.project)

        # A registered user is added to the project AND its components
        user = UserFactory()
        user_dict = {
            'id': user._id,
            'fullname': user.fullname,
            'email': user.username,
            'permission': 'write',
            'visible': True}

        payload = {
            'users': [user_dict],
            'node_ids': [comp1._primary_key, comp2._primary_key]
        }

        # send request
        url = self.project.api_url_for('project_contributors_post')
        assert self.project.can_edit(user=self.creator)
        self.app.post_json(url, payload, auth=self.creator.auth)

        # send_mail should only have been called once
        assert_equal(mock_send_mail.call_count, 1)

    @mock.patch('website.mails.send_mail')
    def test_add_contributors_post_sends_email_if_user_not_contributor_on_parent_node(self, mock_send_mail):
        # Project has a component with a sub-component
        component = NodeFactory(creator=self.creator, parent=self.project)
        sub_component = NodeFactory(creator=self.creator, parent=component)

        # A registered user is added to the project and the sub-component, but NOT the component
        user = UserFactory()
        user_dict = {
            'id': user._id,
            'fullname': user.fullname,
            'email': user.username,
            'permission': 'write',
            'visible': True}

        payload = {
            'users': [user_dict],
            'node_ids': [sub_component._primary_key]
        }

        # send request
        url = self.project.api_url_for('project_contributors_post')
        assert self.project.can_edit(user=self.creator)
        self.app.post_json(url, payload, auth=self.creator.auth)

        # send_mail is called for both the project and the sub-component
        assert_equal(mock_send_mail.call_count, 2)

    @mock.patch('website.project.views.contributor.send_claim_email')
    def test_email_sent_when_unreg_user_is_added(self, send_mail):
        name, email = fake.name(), fake_email()
        pseudouser = {
            'id': None,
            'registered': False,
            'fullname': name,
            'email': email,
            'permission': 'admin',
            'visible': True,
        }
        payload = {
            'users': [pseudouser],
            'node_ids': []
        }
        url = self.project.api_url_for('project_contributors_post')
        self.app.post_json(url, payload).maybe_follow()
        assert_true(send_mail.called)
        assert_true(send_mail.called_with(email=email))

    @mock.patch('website.mails.send_mail')
    def test_email_sent_when_reg_user_is_added(self, send_mail):
        contributor = UserFactory()
        contributors = [{
            'user': contributor,
            'visible': True,
            'permissions': ['read', 'write']
        }]
        project = ProjectFactory(creator=self.auth.user)
        project.add_contributors(contributors, auth=self.auth)
        project.save()
        assert_true(send_mail.called)
        send_mail.assert_called_with(
            contributor.username,
            mails.CONTRIBUTOR_ADDED_DEFAULT,
            user=contributor,
            node=project,
            mimetype='html',
            referrer_name=self.auth.user.fullname,
            all_global_subscriptions_none=False,
            branded_service=None,
            can_change_preferences=False,
            logo=settings.OSF_LOGO,
            osf_contact_email=settings.OSF_CONTACT_EMAIL
        )
        assert_almost_equal(contributor.contributor_added_email_records[project._id]['last_sent'], int(time.time()), delta=1)

    @mock.patch('website.mails.send_mail')
    def test_contributor_added_email_sent_to_unreg_user(self, send_mail):
        unreg_user = UnregUserFactory()
        project = ProjectFactory()
        project.add_unregistered_contributor(fullname=unreg_user.fullname, email=unreg_user.email, auth=Auth(project.creator))
        project.save()
        assert_true(send_mail.called)

    @mock.patch('website.mails.send_mail')
    def test_forking_project_does_not_send_contributor_added_email(self, send_mail):
        project = ProjectFactory()
        project.fork_node(auth=Auth(project.creator))
        assert_false(send_mail.called)

    @mock.patch('website.mails.send_mail')
    def test_templating_project_does_not_send_contributor_added_email(self, send_mail):
        project = ProjectFactory()
        project.use_as_template(auth=Auth(project.creator))
        assert_false(send_mail.called)

    @mock.patch('website.archiver.tasks.archive')
    @mock.patch('website.mails.send_mail')
    def test_registering_project_does_not_send_contributor_added_email(self, send_mail, mock_archive):
        project = ProjectFactory()
        project.register_node(get_default_metaschema(), Auth(user=project.creator), '', None)
        assert_false(send_mail.called)

    @mock.patch('website.mails.send_mail')
    def test_notify_contributor_email_does_not_send_before_throttle_expires(self, send_mail):
        contributor = UserFactory()
        project = ProjectFactory()
        auth = Auth(project.creator)
        notify_added_contributor(project, contributor, auth)
        assert_true(send_mail.called)

        # 2nd call does not send email because throttle period has not expired
        notify_added_contributor(project, contributor, auth)
        assert_equal(send_mail.call_count, 1)

    @mock.patch('website.mails.send_mail')
    def test_notify_contributor_email_sends_after_throttle_expires(self, send_mail):
        throttle = 0.5

        contributor = UserFactory()
        project = ProjectFactory()
        auth = Auth(project.creator)
        notify_added_contributor(project, contributor, auth, throttle=throttle)
        assert_true(send_mail.called)

        time.sleep(1)  # throttle period expires
        notify_added_contributor(project, contributor, auth, throttle=throttle)
        assert_equal(send_mail.call_count, 2)

    @mock.patch('website.mails.send_mail')
    def test_add_contributor_to_fork_sends_email(self, send_mail):
        contributor = UserFactory()
        fork = self.project.fork_node(auth=Auth(self.creator))
        fork.add_contributor(contributor, auth=Auth(self.creator))
        fork.save()
        assert_true(send_mail.called)
        assert_equal(send_mail.call_count, 1)

    @mock.patch('website.mails.send_mail')
    def test_add_contributor_to_template_sends_email(self, send_mail):
        contributor = UserFactory()
        template = self.project.use_as_template(auth=Auth(self.creator))
        template.add_contributor(contributor, auth=Auth(self.creator))
        template.save()
        assert_true(send_mail.called)
        assert_equal(send_mail.call_count, 1)

    @mock.patch('website.mails.send_mail')
    def test_creating_fork_does_not_email_creator(self, send_mail):
        contributor = UserFactory()
        fork = self.project.fork_node(auth=Auth(self.creator))
        assert_false(send_mail.called)

    @mock.patch('website.mails.send_mail')
    def test_creating_template_does_not_email_creator(self, send_mail):
        contributor = UserFactory()
        template = self.project.use_as_template(auth=Auth(self.creator))
        assert_false(send_mail.called)

    def test_add_multiple_contributors_only_adds_one_log(self):
        n_logs_pre = self.project.logs.count()
        reg_user = UserFactory()
        name = fake.name()
        pseudouser = {
            'id': None,
            'registered': False,
            'fullname': name,
            'email': fake_email(),
            'permission': 'write',
            'visible': True,
        }
        reg_dict = add_contributor_json(reg_user)
        reg_dict['permission'] = 'admin'
        reg_dict['visible'] = True
        payload = {
            'users': [reg_dict, pseudouser],
            'node_ids': []
        }
        url = self.project.api_url_for('project_contributors_post')
        self.app.post_json(url, payload).maybe_follow()
        self.project.reload()
        assert_equal(self.project.logs.count(), n_logs_pre + 1)

    def test_add_contribs_to_multiple_nodes(self):
        child = NodeFactory(parent=self.project, creator=self.creator)
        n_contributors_pre = child.contributors.count()
        reg_user = UserFactory()
        name, email = fake.name(), fake_email()
        pseudouser = {
            'id': None,
            'registered': False,
            'fullname': name,
            'email': email,
            'permission': 'admin',
            'visible': True,
        }
        reg_dict = add_contributor_json(reg_user)
        reg_dict['permission'] = 'admin'
        reg_dict['visible'] = True
        payload = {
            'users': [reg_dict, pseudouser],
            'node_ids': [self.project._primary_key, child._primary_key]
        }
        url = '/api/v1/project/{0}/contributors/'.format(self.project._id)
        self.app.post_json(url, payload).maybe_follow()
        child.reload()
        assert_equal(child.contributors.count(),
                     n_contributors_pre + len(payload['users']))

    def tearDown(self):
        super(TestAddingContributorViews, self).tearDown()
        contributor_added.disconnect(notify_added_contributor)


class TestUserInviteViews(OsfTestCase):

    def setUp(self):
        super(TestUserInviteViews, self).setUp()
        self.user = AuthUserFactory()
        self.project = ProjectFactory(creator=self.user)
        self.invite_url = '/api/v1/project/{0}/invite_contributor/'.format(
            self.project._primary_key)

    def test_invite_contributor_post_if_not_in_db(self):
        name, email = fake.name(), fake_email()
        res = self.app.post_json(
            self.invite_url,
            {'fullname': name, 'email': email},
            auth=self.user.auth,
        )
        contrib = res.json['contributor']
        assert_true(contrib['id'] is None)
        assert_equal(contrib['fullname'], name)
        assert_equal(contrib['email'], email)

    def test_invite_contributor_post_if_unreg_already_in_db(self):
        # A n unreg user is added to a different project
        name, email = fake.name(), fake_email()
        project2 = ProjectFactory()
        unreg_user = project2.add_unregistered_contributor(fullname=name, email=email,
                                                           auth=Auth(project2.creator))
        project2.save()
        res = self.app.post_json(self.invite_url,
                                 {'fullname': name, 'email': email}, auth=self.user.auth)
        expected = add_contributor_json(unreg_user)
        expected['fullname'] = name
        expected['email'] = email
        assert_equal(res.json['contributor'], expected)

    def test_invite_contributor_post_if_email_already_registered(self):
        reg_user = UserFactory()
        name, email = fake.name(), reg_user.username
        # Tries to invite user that is already registered - this is now permitted.
        res = self.app.post_json(self.invite_url,
                                 {'fullname': name, 'email': email},
                                 auth=self.user.auth)
        contrib = res.json['contributor']
        assert_equal(contrib['id'], reg_user._id)
        assert_equal(contrib['fullname'], name)
        assert_equal(contrib['email'], email)

    def test_invite_contributor_post_if_user_is_already_contributor(self):
        unreg_user = self.project.add_unregistered_contributor(
            fullname=fake.name(), email=fake_email(),
            auth=Auth(self.project.creator)
        )
        self.project.save()
        # Tries to invite unreg user that is already a contributor
        res = self.app.post_json(self.invite_url,
                                 {'fullname': fake.name(), 'email': unreg_user.username},
                                 auth=self.user.auth, expect_errors=True)
        assert_equal(res.status_code, http.BAD_REQUEST)

    def test_invite_contributor_with_no_email(self):
        name = fake.name()
        res = self.app.post_json(self.invite_url,
                                 {'fullname': name, 'email': None}, auth=self.user.auth)
        assert_equal(res.status_code, http.OK)
        data = res.json
        assert_equal(data['status'], 'success')
        assert_equal(data['contributor']['fullname'], name)
        assert_true(data['contributor']['email'] is None)
        assert_false(data['contributor']['registered'])

    def test_invite_contributor_requires_fullname(self):
        res = self.app.post_json(self.invite_url,
                                 {'email': 'brian@queen.com', 'fullname': ''}, auth=self.user.auth,
                                 expect_errors=True)
        assert_equal(res.status_code, http.BAD_REQUEST)

    @mock.patch('website.project.views.contributor.mails.send_mail')
    def test_send_claim_email_to_given_email(self, send_mail):
        project = ProjectFactory()
        given_email = fake_email()
        unreg_user = project.add_unregistered_contributor(
            fullname=fake.name(),
            email=given_email,
            auth=Auth(project.creator),
        )
        project.save()
        send_claim_email(email=given_email, unclaimed_user=unreg_user, node=project)

        assert_true(send_mail.called)
        assert_true(send_mail.called_with(
            to_addr=given_email,
            mail=mails.INVITE_DEFAULT,
            can_change_preferences=False,
        ))

    @mock.patch('website.project.views.contributor.mails.send_mail')
    def test_send_claim_email_to_referrer(self, send_mail):
        project = ProjectFactory()
        referrer = project.creator
        given_email, real_email = fake_email(), fake_email()
        unreg_user = project.add_unregistered_contributor(fullname=fake.name(),
                                                          email=given_email, auth=Auth(
                                                              referrer)
                                                          )
        project.save()
        send_claim_email(email=real_email, unclaimed_user=unreg_user, node=project)

        assert_true(send_mail.called)
        # email was sent to referrer
        send_mail.assert_called_with(
            referrer.username,
            mails.FORWARD_INVITE,
            user=unreg_user,
            referrer=referrer,
            claim_url=unreg_user.get_claim_url(project._id, external=True),
            email=real_email.lower().strip(),
            fullname=unreg_user.get_unclaimed_record(project._id)['name'],
            node=project,
            branded_service=None,
            can_change_preferences=False,
            logo=settings.OSF_LOGO,
            osf_contact_email=settings.OSF_CONTACT_EMAIL
        )

    @mock.patch('website.project.views.contributor.mails.send_mail')
    def test_send_claim_email_before_throttle_expires(self, send_mail):
        project = ProjectFactory()
        given_email = fake_email()
        unreg_user = project.add_unregistered_contributor(
            fullname=fake.name(),
            email=given_email,
            auth=Auth(project.creator),
        )
        project.save()
        send_claim_email(email=fake_email(), unclaimed_user=unreg_user, node=project)
        send_mail.reset_mock()
        # 2nd call raises error because throttle hasn't expired
        with assert_raises(HTTPError):
            send_claim_email(email=fake_email(), unclaimed_user=unreg_user, node=project)
        assert_false(send_mail.called)


@pytest.mark.enable_implicit_clean
@pytest.mark.enable_quickfiles_creation
class TestClaimViews(OsfTestCase):

    def setUp(self):
        super(TestClaimViews, self).setUp()
        self.referrer = AuthUserFactory()
        self.project = ProjectFactory(creator=self.referrer, is_public=True)
        self.given_name = fake.name()
        self.given_email = fake_email()
        self.user = self.project.add_unregistered_contributor(
            fullname=self.given_name,
            email=self.given_email,
            auth=Auth(user=self.referrer)
        )
        self.project.save()

    @mock.patch('website.project.views.contributor.send_claim_email')
    def test_claim_user_already_registered_redirects_to_claim_user_registered(self, claim_email):
        name = fake.name()
        email = fake_email()

        # project contributor adds an unregistered contributor (without an email) on public project
        unregistered_user = self.project.add_unregistered_contributor(
            fullname=name,
            email=None,
            auth=Auth(user=self.referrer)
        )
        assert_in(unregistered_user, self.project.contributors)

        # unregistered user comes along and claims themselves on the public project, entering an email
        invite_url = self.project.api_url_for('claim_user_post', uid='undefined')
        self.app.post_json(invite_url, {
            'pk': unregistered_user._primary_key,
            'value': email
        })
        assert_equal(claim_email.call_count, 1)

        # set unregistered record email since we are mocking send_claim_email()
        unclaimed_record = unregistered_user.get_unclaimed_record(self.project._primary_key)
        unclaimed_record.update({'email': email})
        unregistered_user.save()

        # unregistered user then goes and makes an account with same email, before claiming themselves as contributor
        UserFactory(username=email, fullname=name)

        # claim link for the now registered email is accessed while not logged in
        token = unregistered_user.get_unclaimed_record(self.project._primary_key)['token']
        claim_url = '/user/{uid}/{pid}/claim/?token={token}'.format(
            uid=unregistered_user._id,
            pid=self.project._id,
            token=token
        )
        res = self.app.get(claim_url)

        # should redirect to 'claim_user_registered' view
        claim_registered_url = '/user/{uid}/{pid}/claim/verify/{token}/'.format(
            uid=unregistered_user._id,
            pid=self.project._id,
            token=token
        )
        assert_equal(res.status_code, 302)
        assert_in(claim_registered_url, res.headers.get('Location'))

    @mock.patch('website.project.views.contributor.send_claim_email')
    def test_claim_user_already_registered_secondary_email_redirects_to_claim_user_registered(self, claim_email):
        name = fake.name()
        email = fake_email()
        secondary_email = fake_email()

        # project contributor adds an unregistered contributor (without an email) on public project
        unregistered_user = self.project.add_unregistered_contributor(
            fullname=name,
            email=None,
            auth=Auth(user=self.referrer)
        )
        assert_in(unregistered_user, self.project.contributors)

        # unregistered user comes along and claims themselves on the public project, entering an email
        invite_url = self.project.api_url_for('claim_user_post', uid='undefined')
        self.app.post_json(invite_url, {
            'pk': unregistered_user._primary_key,
            'value': secondary_email
        })
        assert_equal(claim_email.call_count, 1)

        # set unregistered record email since we are mocking send_claim_email()
        unclaimed_record = unregistered_user.get_unclaimed_record(self.project._primary_key)
        unclaimed_record.update({'email': secondary_email})
        unregistered_user.save()

        # unregistered user then goes and makes an account with same email, before claiming themselves as contributor
        registered_user = UserFactory(username=email, fullname=name)
        registered_user.emails.create(address=secondary_email)
        registered_user.save()

        # claim link for the now registered email is accessed while not logged in
        token = unregistered_user.get_unclaimed_record(self.project._primary_key)['token']
        claim_url = '/user/{uid}/{pid}/claim/?token={token}'.format(
            uid=unregistered_user._id,
            pid=self.project._id,
            token=token
        )
        res = self.app.get(claim_url)

        # should redirect to 'claim_user_registered' view
        claim_registered_url = '/user/{uid}/{pid}/claim/verify/{token}/'.format(
            uid=unregistered_user._id,
            pid=self.project._id,
            token=token
        )
        assert_equal(res.status_code, 302)
        assert_in(claim_registered_url, res.headers.get('Location'))

    def test_claim_user_invited_with_no_email_posts_to_claim_form(self):
        given_name = fake.name()
        invited_user = self.project.add_unregistered_contributor(
            fullname=given_name,
            email=None,
            auth=Auth(user=self.referrer)
        )
        self.project.save()

        url = invited_user.get_claim_url(self.project._primary_key)
        res = self.app.post(url, {
            'password': 'bohemianrhap',
            'password2': 'bohemianrhap'
        }, expect_errors=True)
        assert_equal(res.status_code, 400)

    @mock.patch('website.project.views.contributor.mails.send_mail')
    def test_claim_user_post_with_registered_user_id(self, send_mail):
        # registered user who is attempting to claim the unclaimed contributor
        reg_user = UserFactory()
        payload = {
            # pk of unreg user record
            'pk': self.user._primary_key,
            'claimerId': reg_user._primary_key
        }
        url = '/api/v1/user/{uid}/{pid}/claim/email/'.format(
            uid=self.user._primary_key,
            pid=self.project._primary_key,
        )

        res = self.app.post_json(url, payload)

        # mail was sent
        assert_equal(send_mail.call_count, 2)
        # ... to the correct address
        referrer_call = send_mail.call_args_list[0]
        claimer_call = send_mail.call_args_list[1]
        args, _ = referrer_call
        assert_equal(args[0], self.referrer.username)
        args, _ = claimer_call
        assert_equal(args[0], reg_user.username)

        # view returns the correct JSON
        assert_equal(res.json, {
            'status': 'success',
            'email': reg_user.username,
            'fullname': self.given_name,
        })

    @mock.patch('website.project.views.contributor.mails.send_mail')
    def test_send_claim_registered_email(self, mock_send_mail):
        reg_user = UserFactory()
        send_claim_registered_email(
            claimer=reg_user,
            unclaimed_user=self.user,
            node=self.project
        )
        assert_equal(mock_send_mail.call_count, 2)
        first_call_args = mock_send_mail.call_args_list[0][0]
        assert_equal(first_call_args[0], self.referrer.username)
        second_call_args = mock_send_mail.call_args_list[1][0]
        assert_equal(second_call_args[0], reg_user.username)

    @mock.patch('website.project.views.contributor.mails.send_mail')
    def test_send_claim_registered_email_before_throttle_expires(self, mock_send_mail):
        reg_user = UserFactory()
        send_claim_registered_email(
            claimer=reg_user,
            unclaimed_user=self.user,
            node=self.project,
        )
        mock_send_mail.reset_mock()
        # second call raises error because it was called before throttle period
        with assert_raises(HTTPError):
            send_claim_registered_email(
                claimer=reg_user,
                unclaimed_user=self.user,
                node=self.project,
            )
        assert_false(mock_send_mail.called)

    @mock.patch('website.project.views.contributor.send_claim_registered_email')
    def test_claim_user_post_with_email_already_registered_sends_correct_email(
            self, send_claim_registered_email):
        reg_user = UserFactory()
        payload = {
            'value': reg_user.username,
            'pk': self.user._primary_key
        }
        url = self.project.api_url_for('claim_user_post', uid=self.user._id)
        self.app.post_json(url, payload)
        assert_true(send_claim_registered_email.called)

    def test_user_with_removed_unclaimed_url_claiming(self):
        """ Tests that when an unclaimed user is removed from a project, the
        unregistered user object does not retain the token.
        """
        self.project.remove_contributor(self.user, Auth(user=self.referrer))

        assert_not_in(
            self.project._primary_key,
            self.user.unclaimed_records.keys()
        )

    def test_user_with_claim_url_cannot_claim_twice(self):
        """ Tests that when an unclaimed user is replaced on a project with a
        claimed user, the unregistered user object does not retain the token.
        """
        reg_user = AuthUserFactory()

        self.project.replace_contributor(self.user, reg_user)

        assert_not_in(
            self.project._primary_key,
            self.user.unclaimed_records.keys()
        )

    def test_claim_user_form_redirects_to_password_confirm_page_if_user_is_logged_in(self):
        reg_user = AuthUserFactory()
        url = self.user.get_claim_url(self.project._primary_key)
        res = self.app.get(url, auth=reg_user.auth)
        assert_equal(res.status_code, 302)
        res = res.follow(auth=reg_user.auth)
        token = self.user.get_unclaimed_record(self.project._primary_key)['token']
        expected = self.project.web_url_for(
            'claim_user_registered',
            uid=self.user._id,
            token=token,
        )
        assert_equal(res.request.path, expected)

    def test_get_valid_form(self):
        url = self.user.get_claim_url(self.project._primary_key)
        res = self.app.get(url).maybe_follow()
        assert_equal(res.status_code, 200)

    def test_invalid_claim_form_raise_400(self):
        uid = self.user._primary_key
        pid = self.project._primary_key
        url = '/user/{uid}/{pid}/claim/?token=badtoken'.format(**locals())
        res = self.app.get(url, expect_errors=True).maybe_follow()
        assert_equal(res.status_code, 400)

    @mock.patch('osf.models.OSFUser.update_search_nodes')
    def test_posting_to_claim_form_with_valid_data(self, mock_update_search_nodes):
        url = self.user.get_claim_url(self.project._primary_key)
        res = self.app.post(url, {
            'username': self.user.username,
            'password': 'killerqueen',
            'password2': 'killerqueen'
        })

        assert_equal(res.status_code, 302)
        location = res.headers.get('Location')
        assert_in('login?service=', location)
        assert_in('username', location)
        assert_in('verification_key', location)
        assert_in(self.project._primary_key, location)

        self.user.reload()
        assert_true(self.user.is_registered)
        assert_true(self.user.is_active)
        assert_not_in(self.project._primary_key, self.user.unclaimed_records)

    @mock.patch('osf.models.OSFUser.update_search_nodes')
    def test_posting_to_claim_form_removes_all_unclaimed_data(self, mock_update_search_nodes):
        # user has multiple unclaimed records
        p2 = ProjectFactory(creator=self.referrer)
        self.user.add_unclaimed_record(p2, referrer=self.referrer,
                                       given_name=fake.name())
        self.user.save()
        assert_true(len(self.user.unclaimed_records.keys()) > 1)  # sanity check
        url = self.user.get_claim_url(self.project._primary_key)
        self.app.post(url, {
            'username': self.given_email,
            'password': 'bohemianrhap',
            'password2': 'bohemianrhap'
        })
        self.user.reload()
        assert_equal(self.user.unclaimed_records, {})

    @mock.patch('osf.models.OSFUser.update_search_nodes')
    def test_posting_to_claim_form_sets_fullname_to_given_name(self, mock_update_search_nodes):
        # User is created with a full name
        original_name = fake.name()
        unreg = UnregUserFactory(fullname=original_name)
        # User invited with a different name
        different_name = fake.name()
        new_user = self.project.add_unregistered_contributor(
            email=unreg.username,
            fullname=different_name,
            auth=Auth(self.project.creator),
        )
        self.project.save()
        # Goes to claim url
        claim_url = new_user.get_claim_url(self.project._id)
        self.app.post(claim_url, {
            'username': unreg.username,
            'password': 'killerqueen', 'password2': 'killerqueen'
        })
        unreg.reload()
        # Full name was set correctly
        assert_equal(unreg.fullname, different_name)
        # CSL names were set correctly
        parsed_name = impute_names_model(different_name)
        assert_equal(unreg.given_name, parsed_name['given_name'])
        assert_equal(unreg.family_name, parsed_name['family_name'])

    @mock.patch('website.project.views.contributor.mails.send_mail')
    def test_claim_user_post_returns_fullname(self, send_mail):
        url = '/api/v1/user/{0}/{1}/claim/email/'.format(self.user._primary_key,
                                                         self.project._primary_key)
        res = self.app.post_json(url,
                                 {'value': self.given_email,
                                     'pk': self.user._primary_key},
                                 auth=self.referrer.auth)
        assert_equal(res.json['fullname'], self.given_name)
        assert_true(send_mail.called)
        assert_true(send_mail.called_with(to_addr=self.given_email))

    @mock.patch('website.project.views.contributor.mails.send_mail')
    def test_claim_user_post_if_email_is_different_from_given_email(self, send_mail):
        email = fake_email()  # email that is different from the one the referrer gave
        url = '/api/v1/user/{0}/{1}/claim/email/'.format(self.user._primary_key,
                                                         self.project._primary_key)
        self.app.post_json(url,
                           {'value': email, 'pk': self.user._primary_key}
                           )
        assert_true(send_mail.called)
        assert_equal(send_mail.call_count, 2)
        call_to_invited = send_mail.mock_calls[0]
        assert_true(call_to_invited.called_with(
            to_addr=email
        ))
        call_to_referrer = send_mail.mock_calls[1]
        assert_true(call_to_referrer.called_with(
            to_addr=self.given_email
        ))

    def test_claim_url_with_bad_token_returns_400(self):
        url = self.project.web_url_for(
            'claim_user_registered',
            uid=self.user._id,
            token='badtoken',
        )
        res = self.app.get(url, auth=self.referrer.auth, expect_errors=400)
        assert_equal(res.status_code, 400)

    def test_cannot_claim_user_with_user_who_is_already_contributor(self):
        # user who is already a contirbutor to the project
        contrib = AuthUserFactory()
        self.project.add_contributor(contrib, auth=Auth(self.project.creator))
        self.project.save()
        # Claiming user goes to claim url, but contrib is already logged in
        url = self.user.get_claim_url(self.project._primary_key)
        res = self.app.get(
            url,
            auth=contrib.auth,
        ).follow(
            auth=contrib.auth,
            expect_errors=True,
        )
        # Response is a 400
        assert_equal(res.status_code, 400)


@pytest.mark.enable_bookmark_creation
class TestPointerViews(OsfTestCase):

    def setUp(self):
        super(TestPointerViews, self).setUp()
        self.user = AuthUserFactory()
        self.consolidate_auth = Auth(user=self.user)
        self.project = ProjectFactory(creator=self.user)

    def _make_pointer_only_user_can_see(self, user, project, save=False):
        node = ProjectFactory(creator=user)
        project.add_pointer(node, auth=Auth(user=user), save=save)

    def test_pointer_list_write_contributor_can_remove_private_component_entry(self):
        """Ensure that write contributors see the button to delete a pointer,
            even if they cannot see what it is pointing at"""
        url = web_url_for('view_project', pid=self.project._id)
        user2 = AuthUserFactory()
        self.project.add_contributor(user2,
                                     auth=Auth(self.project.creator),
                                     permissions=permissions.DEFAULT_CONTRIBUTOR_PERMISSIONS)

        self._make_pointer_only_user_can_see(user2, self.project)
        self.project.save()

        res = self.app.get(url, auth=self.user.auth).maybe_follow()
        assert_equal(res.status_code, 200)

        has_controls = res.lxml.xpath('//li[@node_id]/p[starts-with(normalize-space(text()), "Private Link")]//i[contains(@class, "remove-pointer")]')
        assert_true(has_controls)

    def test_pointer_list_write_contributor_can_remove_public_component_entry(self):
        url = web_url_for('view_project', pid=self.project._id)

        for i in xrange(3):
            self.project.add_pointer(ProjectFactory(creator=self.user),
                                     auth=Auth(user=self.user))
        self.project.save()

        res = self.app.get(url, auth=self.user.auth).maybe_follow()
        assert_equal(res.status_code, 200)

        has_controls = res.lxml.xpath(
            '//li[@node_id]//i[contains(@class, "remove-pointer")]')
        assert_equal(len(has_controls), 3)

    def test_pointer_list_read_contributor_cannot_remove_private_component_entry(self):
        url = web_url_for('view_project', pid=self.project._id)
        user2 = AuthUserFactory()
        self.project.add_contributor(user2,
                                     auth=Auth(self.project.creator),
                                     permissions=[permissions.READ])

        self._make_pointer_only_user_can_see(user2, self.project)
        self.project.save()

        res = self.app.get(url, auth=user2.auth).maybe_follow()
        assert_equal(res.status_code, 200)

        pointer_nodes = res.lxml.xpath('//li[@node_id]')
        has_controls = res.lxml.xpath('//li[@node_id]/p[starts-with(normalize-space(text()), "Private Link")]//i[contains(@class, "remove-pointer")]')
        assert_equal(len(pointer_nodes), 1)
        assert_false(has_controls)

    def test_pointer_list_read_contributor_cannot_remove_public_component_entry(self):
        url = web_url_for('view_project', pid=self.project._id)

        self.project.add_pointer(ProjectFactory(creator=self.user,
                                                is_public=True),
                                 auth=Auth(user=self.user))

        user2 = AuthUserFactory()
        self.project.add_contributor(user2,
                                     auth=Auth(self.project.creator),
                                     permissions=[permissions.READ])
        self.project.save()

        res = self.app.get(url, auth=user2.auth).maybe_follow()
        assert_equal(res.status_code, 200)

        pointer_nodes = res.lxml.xpath('//li[@node_id]')
        has_controls = res.lxml.xpath(
            '//li[@node_id]//i[contains(@class, "remove-pointer")]')
        assert_equal(len(pointer_nodes), 1)
        assert_equal(len(has_controls), 0)

    # https://github.com/CenterForOpenScience/openscienceframework.org/issues/1109
    def test_get_pointed_excludes_folders(self):
        pointer_project = ProjectFactory(is_public=True)  # project that points to another project
        pointed_project = ProjectFactory(creator=self.user)  # project that other project points to
        pointer_project.add_pointer(pointed_project, Auth(pointer_project.creator), save=True)

        # Project is in an organizer collection
        collection = CollectionFactory(creator=pointed_project.creator)
        collection.collect_object(pointed_project, self.user)

        url = pointed_project.api_url_for('get_pointed')
        res = self.app.get(url, auth=self.user.auth)
        assert_equal(res.status_code, 200)
        # pointer_project's id is included in response, but folder's id is not
        pointer_ids = [each['id'] for each in res.json['pointed']]
        assert_in(pointer_project._id, pointer_ids)
        assert_not_in(collection._id, pointer_ids)

    def test_add_pointers(self):

        url = self.project.api_url + 'pointer/'
        node_ids = [
            NodeFactory()._id
            for _ in range(5)
        ]
        self.app.post_json(
            url,
            {'nodeIds': node_ids},
            auth=self.user.auth,
        ).maybe_follow()

        self.project.reload()
        assert_equal(
            self.project.nodes_active.count(),
            5
        )

    def test_add_the_same_pointer_more_than_once(self):
        url = self.project.api_url + 'pointer/'
        double_node = NodeFactory()

        self.app.post_json(
            url,
            {'nodeIds': [double_node._id]},
            auth=self.user.auth,
        )
        res = self.app.post_json(
            url,
            {'nodeIds': [double_node._id]},
            auth=self.user.auth,
            expect_errors=True
        )
        assert_equal(res.status_code, 400)

    def test_add_pointers_no_user_logg_in(self):

        url = self.project.api_url_for('add_pointers')
        node_ids = [
            NodeFactory()._id
            for _ in range(5)
        ]
        res = self.app.post_json(
            url,
            {'nodeIds': node_ids},
            auth=None,
            expect_errors=True
        )

        assert_equal(res.status_code, 401)

    def test_add_pointers_public_non_contributor(self):

        project2 = ProjectFactory()
        project2.set_privacy('public')
        project2.save()

        url = self.project.api_url_for('add_pointers')

        self.app.post_json(
            url,
            {'nodeIds': [project2._id]},
            auth=self.user.auth,
        ).maybe_follow()

        self.project.reload()
        assert_equal(
            self.project.nodes_active.count(),
            1
        )

    def test_add_pointers_contributor(self):
        user2 = AuthUserFactory()
        self.project.add_contributor(user2)
        self.project.save()

        url = self.project.api_url_for('add_pointers')
        node_ids = [
            NodeFactory()._id
            for _ in range(5)
        ]
        self.app.post_json(
            url,
            {'nodeIds': node_ids},
            auth=user2.auth,
        ).maybe_follow()

        self.project.reload()
        assert_equal(
            self.project.linked_nodes.count(),
            5
        )

    def test_add_pointers_not_provided(self):
        url = self.project.api_url + 'pointer/'
        res = self.app.post_json(url, {}, auth=self.user.auth, expect_errors=True)
        assert_equal(res.status_code, 400)


    def test_remove_pointer(self):
        url = self.project.api_url + 'pointer/'
        node = NodeFactory()
        pointer = self.project.add_pointer(node, auth=self.consolidate_auth)
        self.app.delete_json(
            url,
            {'pointerId': pointer.node._id},
            auth=self.user.auth,
        )
        self.project.reload()
        assert_equal(
            len(list(self.project.nodes)),
            0
        )

    def test_remove_pointer_not_provided(self):
        url = self.project.api_url + 'pointer/'
        res = self.app.delete_json(url, {}, auth=self.user.auth, expect_errors=True)
        assert_equal(res.status_code, 400)

    def test_remove_pointer_not_found(self):
        url = self.project.api_url + 'pointer/'
        res = self.app.delete_json(
            url,
            {'pointerId': None},
            auth=self.user.auth,
            expect_errors=True
        )
        assert_equal(res.status_code, 400)

    def test_remove_pointer_not_in_nodes(self):
        url = self.project.api_url + 'pointer/'
        res = self.app.delete_json(
            url,
            {'pointerId': 'somefakeid'},
            auth=self.user.auth,
            expect_errors=True
        )
        assert_equal(res.status_code, 400)

    def test_forking_pointer_works(self):
        url = self.project.api_url + 'pointer/fork/'
        linked_node = NodeFactory(creator=self.user)
        pointer = self.project.add_pointer(linked_node, auth=self.consolidate_auth)
        assert_true(linked_node.id, pointer.child.id)
        res = self.app.post_json(url, {'nodeId': pointer.child._id}, auth=self.user.auth)
        assert_equal(res.status_code, 201)
        assert_in('node', res.json['data'])
        fork = res.json['data']['node']
        assert_equal(fork['title'], 'Fork of {}'.format(linked_node.title))

    def test_fork_pointer_not_provided(self):
        url = self.project.api_url + 'pointer/fork/'
        res = self.app.post_json(url, {}, auth=self.user.auth,
                                 expect_errors=True)
        assert_equal(res.status_code, 400)

    def test_fork_pointer_not_found(self):
        url = self.project.api_url + 'pointer/fork/'
        res = self.app.post_json(
            url,
            {'nodeId': None},
            auth=self.user.auth,
            expect_errors=True
        )
        assert_equal(res.status_code, 400)

    def test_fork_pointer_not_in_nodes(self):
        url = self.project.api_url + 'pointer/fork/'
        res = self.app.post_json(
            url,
            {'nodeId': 'somefakeid'},
            auth=self.user.auth,
            expect_errors=True
        )
        assert_equal(res.status_code, 400)

    def test_before_register_with_pointer(self):
        # Assert that link warning appears in before register callback.
        node = NodeFactory()
        self.project.add_pointer(node, auth=self.consolidate_auth)
        url = self.project.api_url + 'fork/before/'
        res = self.app.get(url, auth=self.user.auth).maybe_follow()
        prompts = [
            prompt
            for prompt in res.json['prompts']
            if 'Links will be copied into your fork' in prompt
        ]
        assert_equal(len(prompts), 1)

    def test_before_fork_with_pointer(self):
        """Assert that link warning appears in before fork callback."""
        node = NodeFactory()
        self.project.add_pointer(node, auth=self.consolidate_auth)
        url = self.project.api_url + 'beforeregister/'
        res = self.app.get(url, auth=self.user.auth).maybe_follow()
        prompts = [
            prompt
            for prompt in res.json['prompts']
            if 'These links will be copied into your registration,' in prompt
        ]
        assert_equal(len(prompts), 1)

    def test_before_register_no_pointer(self):
        """Assert that link warning does not appear in before register callback."""
        url = self.project.api_url + 'fork/before/'
        res = self.app.get(url, auth=self.user.auth).maybe_follow()
        prompts = [
            prompt
            for prompt in res.json['prompts']
            if 'Links will be copied into your fork' in prompt
        ]
        assert_equal(len(prompts), 0)

    def test_before_fork_no_pointer(self):
        """Assert that link warning does not appear in before fork callback."""
        url = self.project.api_url + 'beforeregister/'
        res = self.app.get(url, auth=self.user.auth).maybe_follow()
        prompts = [
            prompt
            for prompt in res.json['prompts']
            if 'Links will be copied into your registration' in prompt
        ]
        assert_equal(len(prompts), 0)

    def test_get_pointed(self):
        pointing_node = ProjectFactory(creator=self.user)
        pointing_node.add_pointer(self.project, auth=Auth(self.user))
        url = self.project.api_url_for('get_pointed')
        res = self.app.get(url, auth=self.user.auth)
        pointed = res.json['pointed']
        assert_equal(len(pointed), 1)
        assert_equal(pointed[0]['url'], pointing_node.url)
        assert_equal(pointed[0]['title'], pointing_node.title)
        assert_equal(pointed[0]['authorShort'], abbrev_authors(pointing_node))

    def test_get_pointed_private(self):
        secret_user = UserFactory()
        pointing_node = ProjectFactory(creator=secret_user)
        pointing_node.add_pointer(self.project, auth=Auth(secret_user))
        url = self.project.api_url_for('get_pointed')
        res = self.app.get(url, auth=self.user.auth)
        pointed = res.json['pointed']
        assert_equal(len(pointed), 1)
        assert_equal(pointed[0]['url'], None)
        assert_equal(pointed[0]['title'], 'Private Component')
        assert_equal(pointed[0]['authorShort'], 'Private Author(s)')

    def test_can_template_project_linked_to_each_other(self):
        project2 = ProjectFactory(creator=self.user)
        self.project.add_pointer(project2, auth=Auth(user=self.user))
        project2.add_pointer(self.project, auth=Auth(user=self.user))
        template = self.project.use_as_template(auth=Auth(user=self.user))

        assert_true(template)
        assert_equal(template.title, 'Templated from ' + self.project.title)
        assert_not_in(project2, template.linked_nodes)


class TestPublicViews(OsfTestCase):

    def test_explore(self):
        res = self.app.get("/explore/").maybe_follow()
        assert_equal(res.status_code, 200)


@pytest.mark.enable_quickfiles_creation
class TestAuthViews(OsfTestCase):

    def setUp(self):
        super(TestAuthViews, self).setUp()
        self.user = AuthUserFactory()
        self.auth = self.user.auth

    @mock.patch('framework.auth.views.mails.send_mail')
    def test_register_ok(self, _):
        url = api_url_for('register_user')
        name, email, password = fake.name(), fake_email(), 'underpressure'
        self.app.post_json(
            url,
            {
                'fullName': name,
                'email1': email,
                'email2': email,
                'password': password,
            }
        )
        user = OSFUser.objects.get(username=email)
        assert_equal(user.fullname, name)
        assert_equal(user.accepted_terms_of_service, None)

    # Regression test for https://github.com/CenterForOpenScience/osf.io/issues/2902
    @mock.patch('framework.auth.views.mails.send_mail')
    def test_register_email_case_insensitive(self, _):
        url = api_url_for('register_user')
        name, email, password = fake.name(), fake_email(), 'underpressure'
        self.app.post_json(
            url,
            {
                'fullName': name,
                'email1': email,
                'email2': str(email).upper(),
                'password': password,
            }
        )
        user = OSFUser.objects.get(username=email)
        assert_equal(user.fullname, name)

    @mock.patch('framework.auth.views.mails.send_mail')
    def test_register_email_with_accepted_tos(self, _):
        url = api_url_for('register_user')
        name, email, password = fake.name(), fake_email(), 'underpressure'
        self.app.post_json(
            url,
            {
                'fullName': name,
                'email1': email,
                'email2': email,
                'password': password,
                'acceptedTermsOfService': True
            }
        )
        user = OSFUser.objects.get(username=email)
        assert_true(user.accepted_terms_of_service)

    @mock.patch('framework.auth.views.mails.send_mail')
    def test_register_email_without_accepted_tos(self, _):
        url = api_url_for('register_user')
        name, email, password = fake.name(), fake_email(), 'underpressure'
        self.app.post_json(
            url,
            {
                'fullName': name,
                'email1': email,
                'email2': email,
                'password': password,
                'acceptedTermsOfService': False
            }
        )
        user = OSFUser.objects.get(username=email)
        assert_equal(user.accepted_terms_of_service, None)

    @mock.patch('framework.auth.views.send_confirm_email')
    def test_register_scrubs_username(self, _):
        url = api_url_for('register_user')
        name = "<i>Eunice</i> O' \"Cornwallis\"<script type='text/javascript' src='http://www.cornify.com/js/cornify.js'></script><script type='text/javascript'>cornify_add()</script>"
        email, password = fake_email(), 'underpressure'
        res = self.app.post_json(
            url,
            {
                'fullName': name,
                'email1': email,
                'email2': email,
                'password': password,
            }
        )

        expected_scrub_username = "Eunice O' \"Cornwallis\"cornify_add()"
        user = OSFUser.objects.get(username=email)

        assert_equal(res.status_code, http.OK)
        assert_equal(user.fullname, expected_scrub_username)

    def test_register_email_mismatch(self):
        url = api_url_for('register_user')
        name, email, password = fake.name(), fake_email(), 'underpressure'
        res = self.app.post_json(
            url,
            {
                'fullName': name,
                'email1': email,
                'email2': email + 'lol',
                'password': password,
            },
            expect_errors=True,
        )
        assert_equal(res.status_code, http.BAD_REQUEST)
        users = OSFUser.objects.filter(username=email)
        assert_equal(users.count(), 0)

    def test_register_blacklisted_email_domain(self):
        url = api_url_for('register_user')
        name, email, password = fake.name(), 'bad@mailinator.com', 'agreatpasswordobviously'
        res = self.app.post_json(
            url, {
                'fullName': name,
                'email1': email,
                'email2': email,
                'password': password
            },
            expect_errors=True
        )
        assert_equal(res.status_code, http.BAD_REQUEST)
        users = OSFUser.objects.filter(username=email)
        assert_equal(users.count(), 0)

    @mock.patch('framework.auth.views.validate_recaptcha', return_value=True)
    @mock.patch('framework.auth.views.mails.send_mail')
    def test_register_good_captcha(self, _, validate_recaptcha):
        url = api_url_for('register_user')
        name, email, password = fake.name(), fake_email(), 'underpressure'
        captcha = 'some valid captcha'
        with mock.patch.object(settings, 'RECAPTCHA_SITE_KEY', 'some_value'):
            resp = self.app.post_json(
                url,
                {
                    'fullName': name,
                    'email1': email,
                    'email2': str(email).upper(),
                    'password': password,
                    'g-recaptcha-response': captcha,
                }
            )
            validate_recaptcha.assert_called_with(captcha, remote_ip=None)
            assert_equal(resp.status_code, http.OK)
            user = OSFUser.objects.get(username=email)
            assert_equal(user.fullname, name)

    @mock.patch('framework.auth.views.validate_recaptcha', return_value=False)
    @mock.patch('framework.auth.views.mails.send_mail')
    def test_register_missing_captcha(self, _, validate_recaptcha):
        url = api_url_for('register_user')
        name, email, password = fake.name(), fake_email(), 'underpressure'
        with mock.patch.object(settings, 'RECAPTCHA_SITE_KEY', 'some_value'):
            resp = self.app.post_json(
                url,
                {
                    'fullName': name,
                    'email1': email,
                    'email2': str(email).upper(),
                    'password': password,
                    # 'g-recaptcha-response': 'supposed to be None',
                },
                expect_errors=True
            )
            validate_recaptcha.assert_called_with(None, remote_ip=None)
            assert_equal(resp.status_code, http.BAD_REQUEST)

    @mock.patch('framework.auth.views.validate_recaptcha', return_value=False)
    @mock.patch('framework.auth.views.mails.send_mail')
    def test_register_bad_captcha(self, _, validate_recaptcha):
        url = api_url_for('register_user')
        name, email, password = fake.name(), fake_email(), 'underpressure'
        with mock.patch.object(settings, 'RECAPTCHA_SITE_KEY', 'some_value'):
            resp = self.app.post_json(
                url,
                {
                    'fullName': name,
                    'email1': email,
                    'email2': str(email).upper(),
                    'password': password,
                    'g-recaptcha-response': 'bad captcha',
                },
                expect_errors=True
            )
            assert_equal(resp.status_code, http.BAD_REQUEST)

    @mock.patch('osf.models.OSFUser.update_search_nodes')
    def test_register_after_being_invited_as_unreg_contributor(self, mock_update_search_nodes):
        # Regression test for:
        #    https://github.com/CenterForOpenScience/openscienceframework.org/issues/861
        #    https://github.com/CenterForOpenScience/openscienceframework.org/issues/1021
        #    https://github.com/CenterForOpenScience/openscienceframework.org/issues/1026
        # A user is invited as an unregistered contributor
        project = ProjectFactory()

        name, email = fake.name(), fake_email()

        project.add_unregistered_contributor(fullname=name, email=email, auth=Auth(project.creator))
        project.save()

        # The new, unregistered user
        new_user = OSFUser.objects.get(username=email)

        # Instead of following the invitation link, they register at the regular
        # registration page

        # They use a different name when they register, but same email
        real_name = fake.name()
        password = 'myprecious'

        url = api_url_for('register_user')
        payload = {
            'fullName': real_name,
            'email1': email,
            'email2': email,
            'password': password,
        }
        # Send registration request
        self.app.post_json(url, payload)

        new_user.reload()

        # New user confirms by following confirmation link
        confirm_url = new_user.get_confirmation_url(email, external=False)
        self.app.get(confirm_url)

        new_user.reload()
        # Password and fullname should be updated
        assert_true(new_user.is_confirmed)
        assert_true(new_user.check_password(password))
        assert_equal(new_user.fullname, real_name)

    @mock.patch('framework.auth.views.send_confirm_email')
    def test_register_sends_user_registered_signal(self, mock_send_confirm_email):
        url = api_url_for('register_user')
        name, email, password = fake.name(), fake_email(), 'underpressure'
        with capture_signals() as mock_signals:
            self.app.post_json(
                url,
                {
                    'fullName': name,
                    'email1': email,
                    'email2': email,
                    'password': password,
                }
            )
        assert_equal(mock_signals.signals_sent(), set([auth.signals.user_registered,
                                                       auth.signals.unconfirmed_user_created]))
        assert_true(mock_send_confirm_email.called)

    @mock.patch('framework.auth.views.mails.send_mail')
    def test_resend_confirmation(self, send_mail):
        email = 'test@mail.com'
        token = self.user.add_unconfirmed_email(email)
        self.user.save()
        url = api_url_for('resend_confirmation')
        header = {'address': email, 'primary': False, 'confirmed': False}
        self.app.put_json(url, {'id': self.user._id, 'email': header}, auth=self.user.auth)
        assert_true(send_mail.called)
        assert_true(send_mail.called_with(
            to_addr=email
        ))
        self.user.reload()
        assert_not_equal(token, self.user.get_confirmation_token(email))
        with assert_raises(InvalidTokenError):
            self.user.get_unconfirmed_email_for_token(token)

    @mock.patch('framework.auth.views.mails.send_mail')
    def test_click_confirmation_email(self, send_mail):
        email = 'test@mail.com'
        token = self.user.add_unconfirmed_email(email)
        self.user.save()
        self.user.reload()
        assert_equal(self.user.email_verifications[token]['confirmed'], False)
        url = '/confirm/{}/{}/?logout=1'.format(self.user._id, token, self.user.username)
        res = self.app.get(url)
        self.user.reload()
        assert_equal(self.user.email_verifications[token]['confirmed'], True)
        assert_equal(res.status_code, 302)
        login_url = 'login?service'
        assert_in(login_url, res.body)

    def test_get_email_to_add_no_email(self):
        email_verifications = self.user.unconfirmed_email_info
        assert_equal(email_verifications, [])

    def test_get_unconfirmed_email(self):
        email = 'test@mail.com'
        self.user.add_unconfirmed_email(email)
        self.user.save()
        self.user.reload()
        email_verifications = self.user.unconfirmed_email_info
        assert_equal(email_verifications, [])

    def test_get_email_to_add(self):
        email = 'test@mail.com'
        token = self.user.add_unconfirmed_email(email)
        self.user.save()
        self.user.reload()
        assert_equal(self.user.email_verifications[token]['confirmed'], False)
        url = '/confirm/{}/{}/?logout=1'.format(self.user._id, token, self.user.username)
        self.app.get(url)
        self.user.reload()
        assert_equal(self.user.email_verifications[token]['confirmed'], True)
        email_verifications = self.user.unconfirmed_email_info
        assert_equal(email_verifications[0]['address'], 'test@mail.com')

    def test_add_email(self):
        email = 'test@mail.com'
        token = self.user.add_unconfirmed_email(email)
        self.user.save()
        self.user.reload()
        assert_equal(self.user.email_verifications[token]['confirmed'], False)
        url = '/confirm/{}/{}/?logout=1'.format(self.user._id, token)
        self.app.get(url)
        self.user.reload()
        email_verifications = self.user.unconfirmed_email_info
        put_email_url = api_url_for('unconfirmed_email_add')
        res = self.app.put_json(put_email_url, email_verifications[0], auth=self.user.auth)
        self.user.reload()
        assert_equal(res.json_body['status'], 'success')
        assert_equal(self.user.emails.last().address, 'test@mail.com')

    def test_remove_email(self):
        email = 'test@mail.com'
        token = self.user.add_unconfirmed_email(email)
        self.user.save()
        self.user.reload()
        url = '/confirm/{}/{}/?logout=1'.format(self.user._id, token)
        self.app.get(url)
        self.user.reload()
        email_verifications = self.user.unconfirmed_email_info
        remove_email_url = api_url_for('unconfirmed_email_remove')
        remove_res = self.app.delete_json(remove_email_url, email_verifications[0], auth=self.user.auth)
        self.user.reload()
        assert_equal(remove_res.json_body['status'], 'success')
        assert_equal(self.user.unconfirmed_email_info, [])

    def test_add_expired_email(self):
        # Do not return expired token and removes it from user.email_verifications
        email = 'test@mail.com'
        token = self.user.add_unconfirmed_email(email)
        self.user.email_verifications[token]['expiration'] = timezone.now() - dt.timedelta(days=100)
        self.user.save()
        self.user.reload()
        assert_equal(self.user.email_verifications[token]['email'], email)
        self.user.clean_email_verifications(given_token=token)
        unconfirmed_emails = self.user.unconfirmed_email_info
        assert_equal(unconfirmed_emails, [])
        assert_equal(self.user.email_verifications, {})

    def test_clean_email_verifications(self):
        # Do not return bad token and removes it from user.email_verifications
        email = 'test@mail.com'
        token = 'blahblahblah'
        self.user.email_verifications[token] = {'expiration': timezone.now() + dt.timedelta(days=1),
                                                'email': email,
                                                'confirmed': False }
        self.user.save()
        self.user.reload()
        assert_equal(self.user.email_verifications[token]['email'], email)
        self.user.clean_email_verifications(given_token=token)
        unconfirmed_emails = self.user.unconfirmed_email_info
        assert_equal(unconfirmed_emails, [])
        assert_equal(self.user.email_verifications, {})

    def test_clean_email_verifications_when_email_verifications_is_an_empty_dict(self):
        self.user.email_verifications = {}
        self.user.save()
        ret = self.user.clean_email_verifications()
        assert_equal(ret, None)
        assert_equal(self.user.email_verifications, {})

    def test_add_invalid_email(self):
        # Do not return expired token and removes it from user.email_verifications
        email = u'\u0000\u0008\u000b\u000c\u000e\u001f\ufffe\uffffHello@yourmom.com'
        # illegal_str = u'\u0000\u0008\u000b\u000c\u000e\u001f\ufffe\uffffHello'
        # illegal_str += unichr(0xd800) + unichr(0xdbff) + ' World'
        # email = 'test@mail.com'
        with assert_raises(ValidationError):
            self.user.add_unconfirmed_email(email)

    def test_add_email_merge(self):
        email = "copy@cat.com"
        dupe = UserFactory(
            username=email,
        )
        dupe.save()
        token = self.user.add_unconfirmed_email(email)
        self.user.save()
        self.user.reload()
        assert_equal(self.user.email_verifications[token]['confirmed'], False)
        url = '/confirm/{}/{}/?logout=1'.format(self.user._id, token)
        self.app.get(url)
        self.user.reload()
        email_verifications = self.user.unconfirmed_email_info
        put_email_url = api_url_for('unconfirmed_email_add')
        res = self.app.put_json(put_email_url, email_verifications[0], auth=self.user.auth)
        self.user.reload()
        assert_equal(res.json_body['status'], 'success')
        assert_equal(self.user.emails.last().address, 'copy@cat.com')

    def test_resend_confirmation_without_user_id(self):
        email = 'test@mail.com'
        url = api_url_for('resend_confirmation')
        header = {'address': email, 'primary': False, 'confirmed': False}
        res = self.app.put_json(url, {'email': header}, auth=self.user.auth, expect_errors=True)
        assert_equal(res.status_code, 400)
        assert_equal(res.json['message_long'], '"id" is required')

    def test_resend_confirmation_without_email(self):
        url = api_url_for('resend_confirmation')
        res = self.app.put_json(url, {'id': self.user._id}, auth=self.user.auth, expect_errors=True)
        assert_equal(res.status_code, 400)

    def test_resend_confirmation_not_work_for_primary_email(self):
        email = 'test@mail.com'
        url = api_url_for('resend_confirmation')
        header = {'address': email, 'primary': True, 'confirmed': False}
        res = self.app.put_json(url, {'id': self.user._id, 'email': header}, auth=self.user.auth, expect_errors=True)
        assert_equal(res.status_code, 400)
        assert_equal(res.json['message_long'], 'Cannnot resend confirmation for confirmed emails')

    def test_resend_confirmation_not_work_for_confirmed_email(self):
        email = 'test@mail.com'
        url = api_url_for('resend_confirmation')
        header = {'address': email, 'primary': False, 'confirmed': True}
        res = self.app.put_json(url, {'id': self.user._id, 'email': header}, auth=self.user.auth, expect_errors=True)
        assert_equal(res.status_code, 400)
        assert_equal(res.json['message_long'], 'Cannnot resend confirmation for confirmed emails')

    @mock.patch('framework.auth.views.mails.send_mail')
    def test_resend_confirmation_does_not_send_before_throttle_expires(self, send_mail):
        email = 'test@mail.com'
        self.user.save()
        url = api_url_for('resend_confirmation')
        header = {'address': email, 'primary': False, 'confirmed': False}
        self.app.put_json(url, {'id': self.user._id, 'email': header}, auth=self.user.auth)
        assert_true(send_mail.called)
        # 2nd call does not send email because throttle period has not expired
        res = self.app.put_json(url, {'id': self.user._id, 'email': header}, auth=self.user.auth, expect_errors=True)
        assert_equal(res.status_code, 400)

    def test_confirm_email_clears_unclaimed_records_and_revokes_token(self):
        unclaimed_user = UnconfirmedUserFactory()
        # unclaimed user has been invited to a project.
        referrer = UserFactory()
        project = ProjectFactory(creator=referrer)
        unclaimed_user.add_unclaimed_record(project, referrer, 'foo')
        unclaimed_user.save()

        # sanity check
        assert_equal(len(unclaimed_user.email_verifications.keys()), 1)

        # user goes to email confirmation link
        token = unclaimed_user.get_confirmation_token(unclaimed_user.username)
        url = web_url_for('confirm_email_get', uid=unclaimed_user._id, token=token)
        res = self.app.get(url)
        assert_equal(res.status_code, 302)

        # unclaimed records and token are cleared
        unclaimed_user.reload()
        assert_equal(unclaimed_user.unclaimed_records, {})
        assert_equal(len(unclaimed_user.email_verifications.keys()), 0)

    def test_confirmation_link_registers_user(self):
        user = OSFUser.create_unconfirmed('brian@queen.com', 'bicycle123', 'Brian May')
        assert_false(user.is_registered)  # sanity check
        user.save()
        confirmation_url = user.get_confirmation_url('brian@queen.com', external=False)
        res = self.app.get(confirmation_url)
        assert_equal(res.status_code, 302, 'redirects to settings page')
        res = res.follow()
        user.reload()
        assert_true(user.is_registered)


class TestAuthLoginAndRegisterLogic(OsfTestCase):

    def setUp(self):
        super(TestAuthLoginAndRegisterLogic, self).setUp()
        self.no_auth = Auth()
        self.user_auth = AuthUserFactory()
        self.auth = Auth(user=self.user_auth)
        self.next_url = web_url_for('my_projects', _absolute=True)
        self.invalid_campaign = 'invalid_campaign'

    def test_osf_login_with_auth(self):
        # login: user with auth
        data = login_and_register_handler(self.auth)
        assert_equal(data.get('status_code'), http.FOUND)
        assert_equal(data.get('next_url'), web_url_for('dashboard', _absolute=True))

    def test_osf_login_without_auth(self):
        # login: user without auth
        data = login_and_register_handler(self.no_auth)
        assert_equal(data.get('status_code'), http.FOUND)
        assert_equal(data.get('next_url'), web_url_for('dashboard', _absolute=True))

    def test_osf_register_with_auth(self):
        # register: user with auth
        data = login_and_register_handler(self.auth, login=False)
        assert_equal(data.get('status_code'), http.FOUND)
        assert_equal(data.get('next_url'), web_url_for('dashboard', _absolute=True))

    def test_osf_register_without_auth(self):
        # register: user without auth
        data = login_and_register_handler(self.no_auth, login=False)
        assert_equal(data.get('status_code'), http.OK)
        assert_equal(data.get('next_url'), web_url_for('dashboard', _absolute=True))

    def test_next_url_login_with_auth(self):
        # next_url login: user with auth
        data = login_and_register_handler(self.auth, next_url=self.next_url)
        assert_equal(data.get('status_code'), http.FOUND)
        assert_equal(data.get('next_url'), self.next_url)

    def test_next_url_login_without_auth(self):
        # login: user without auth
        request.url = web_url_for('auth_login', next=self.next_url, _absolute=True)
        data = login_and_register_handler(self.no_auth, next_url=self.next_url)
        assert_equal(data.get('status_code'), http.FOUND)
        assert_equal(data.get('next_url'), get_login_url(request.url))

    def test_next_url_register_with_auth(self):
        # register: user with auth
        data = login_and_register_handler(self.auth, login=False, next_url=self.next_url)
        assert_equal(data.get('status_code'), http.FOUND)
        assert_equal(data.get('next_url'), self.next_url)

    def test_next_url_register_without_auth(self):
        # register: user without auth
        data = login_and_register_handler(self.no_auth, login=False, next_url=self.next_url)
        assert_equal(data.get('status_code'), http.OK)
        assert_equal(data.get('next_url'), request.url)

    def test_institution_login_and_register(self):
        pass

    def test_institution_login_with_auth(self):
        # institution login: user with auth
        data = login_and_register_handler(self.auth, campaign='institution')
        assert_equal(data.get('status_code'), http.FOUND)
        assert_equal(data.get('next_url'), web_url_for('dashboard', _absolute=True))

    def test_institution_login_without_auth(self):
        # institution login: user without auth
        data = login_and_register_handler(self.no_auth, campaign='institution')
        assert_equal(data.get('status_code'), http.FOUND)
        assert_equal(
            data.get('next_url'),
            get_login_url(web_url_for('dashboard', _absolute=True), campaign='institution'))

    def test_institution_login_next_url_with_auth(self):
        # institution login: user with auth and next url
        data = login_and_register_handler(self.auth, next_url=self.next_url, campaign='institution')
        assert_equal(data.get('status_code'), http.FOUND)
        assert_equal(data.get('next_url'), self.next_url)

    def test_institution_login_next_url_without_auth(self):
        # institution login: user without auth and next url
        data = login_and_register_handler(self.no_auth, next_url=self.next_url ,campaign='institution')
        assert_equal(data.get('status_code'), http.FOUND)
        assert_equal(
            data.get('next_url'),
            get_login_url(self.next_url, campaign='institution'))

    def test_institution_regsiter_with_auth(self):
        # institution register: user with auth
        data = login_and_register_handler(self.auth, login=False, campaign='institution')
        assert_equal(data.get('status_code'), http.FOUND)
        assert_equal(data.get('next_url'), web_url_for('dashboard', _absolute=True))

    def test_institution_register_without_auth(self):
        # institution register: user without auth
        data = login_and_register_handler(self.no_auth, login=False, campaign='institution')
        assert_equal(data.get('status_code'), http.FOUND)
        assert_equal(
            data.get('next_url'),
            get_login_url(web_url_for('dashboard', _absolute=True), campaign='institution')
        )

    def test_campaign_login_with_auth(self):
        for campaign in get_campaigns():
            if is_institution_login(campaign):
                continue
            # campaign login: user with auth
            data = login_and_register_handler(self.auth, campaign=campaign)
            assert_equal(data.get('status_code'), http.FOUND)
            assert_equal(data.get('next_url'), campaign_url_for(campaign))

    def test_campaign_login_without_auth(self):
        for campaign in get_campaigns():
            if is_institution_login(campaign):
                continue
            # campaign login: user without auth
            data = login_and_register_handler(self.no_auth, campaign=campaign)
            assert_equal(data.get('status_code'), http.FOUND)
            assert_equal(
                data.get('next_url'),
                web_url_for('auth_register', campaign=campaign, next=campaign_url_for(campaign))
            )

    def test_campaign_register_with_auth(self):
        for campaign in get_campaigns():
            if is_institution_login(campaign):
                continue
            # campaign register: user with auth
            data = login_and_register_handler(self.auth, login=False, campaign=campaign)
            assert_equal(data.get('status_code'), http.FOUND)
            assert_equal(data.get('next_url'), campaign_url_for(campaign))

    def test_campaign_register_without_auth(self):
        for campaign in get_campaigns():
            if is_institution_login(campaign):
                continue
            # campaign register: user without auth
            data = login_and_register_handler(self.no_auth, login=False, campaign=campaign)
            assert_equal(data.get('status_code'), http.OK)
            if is_native_login(campaign):
                # native campaign: prereg and erpc
                assert_equal(data.get('next_url'), campaign_url_for(campaign))
            elif is_proxy_login(campaign):
                # proxy campaign: preprints and branded ones
                assert_equal(
                    data.get('next_url'),
                    web_url_for('auth_login', next=campaign_url_for(campaign), _absolute=True)
                )

    def test_campaign_next_url_login_with_auth(self):
        for campaign in get_campaigns():
            if is_institution_login(campaign):
                continue
            # campaign login: user with auth
            next_url = campaign_url_for(campaign)
            data = login_and_register_handler(self.auth, campaign=campaign, next_url=next_url)
            assert_equal(data.get('status_code'), http.FOUND)
            assert_equal(data.get('next_url'), next_url)

    def test_campaign_next_url_login_without_auth(self):
        for campaign in get_campaigns():
            if is_institution_login(campaign):
                continue
            # campaign login: user without auth
            next_url = campaign_url_for(campaign)
            data = login_and_register_handler(self.no_auth, campaign=campaign, next_url=next_url)
            assert_equal(data.get('status_code'), http.FOUND)
            assert_equal(
                data.get('next_url'),
                web_url_for('auth_register', campaign=campaign, next=next_url)
            )

    def test_campaign_next_url_register_with_auth(self):
        for campaign in get_campaigns():
            if is_institution_login(campaign):
                continue
            # campaign register: user with auth
            next_url = campaign_url_for(campaign)
            data = login_and_register_handler(self.auth, login=False, campaign=campaign, next_url=next_url)
            assert_equal(data.get('status_code'), http.FOUND)
            assert_equal(data.get('next_url'), next_url)

    def test_campaign_next_url_register_without_auth(self):
        for campaign in get_campaigns():
            if is_institution_login(campaign):
                continue
            # campaign register: user without auth
            next_url = campaign_url_for(campaign)
            data = login_and_register_handler(self.no_auth, login=False, campaign=campaign, next_url=next_url)
            assert_equal(data.get('status_code'), http.OK)
            if is_native_login(campaign):
                # native campaign: prereg and erpc
                assert_equal(data.get('next_url'), next_url)
            elif is_proxy_login(campaign):
                # proxy campaign: preprints and branded ones
                assert_equal(
                    data.get('next_url'),
                    web_url_for('auth_login', next= next_url, _absolute=True)
                )

    def test_invalid_campaign_login_without_auth(self):
        data = login_and_register_handler(
            self.no_auth,
            login=True,
            campaign=self.invalid_campaign,
            next_url=self.next_url
        )
        redirect_url = web_url_for('auth_login', campaigns=None, next=self.next_url)
        assert_equal(data['status_code'], http.FOUND)
        assert_equal(data['next_url'], redirect_url)
        assert_equal(data['campaign'], None)

    def test_invalid_campaign_register_without_auth(self):
        data = login_and_register_handler(
            self.no_auth,
            login=False,
            campaign=self.invalid_campaign,
            next_url=self.next_url
        )
        redirect_url = web_url_for('auth_register', campaigns=None, next=self.next_url)
        assert_equal(data['status_code'], http.FOUND)
        assert_equal(data['next_url'], redirect_url)
        assert_equal(data['campaign'], None)

    # The following two tests handles the special case for `claim_user_registered`
    # When an authenticated user clicks the claim confirmation clink, there are two ways to trigger this flow:
    # 1. If the authenticated user is already a contributor to the project, OSF will ask the user to sign out
    #    by providing a "logout" link.
    # 2. If the authenticated user is not a contributor but decides not to claim contributor under this account,
    #    OSF provides a link "not <username>?" for the user to logout.
    # Both links will land user onto the register page with "MUST LOGIN" push notification.
    def test_register_logout_flag_with_auth(self):
        # when user click the "logout" or "not <username>?" link, first step is to log user out
        data = login_and_register_handler(self.auth, login=False, campaign=None, next_url=self.next_url, logout=True)
        assert_equal(data.get('status_code'), 'auth_logout')
        assert_equal(data.get('next_url'), self.next_url)

    def test_register_logout_flage_without(self):
        # the second step is to land user on register page with "MUST LOGIN" warning
        data = login_and_register_handler(self.no_auth, login=False, campaign=None, next_url=self.next_url, logout=True)
        assert_equal(data.get('status_code'), http.OK)
        assert_equal(data.get('next_url'), self.next_url)
        assert_true(data.get('must_login_warning'))


class TestAuthLogout(OsfTestCase):

    def setUp(self):
        super(TestAuthLogout, self).setUp()
        self.goodbye_url = web_url_for('goodbye', _absolute=True)
        self.redirect_url = web_url_for('forgot_password_get', _absolute=True)
        self.valid_next_url = web_url_for('dashboard', _absolute=True)
        self.invalid_next_url = 'http://localhost:1234/abcde'
        self.auth_user = AuthUserFactory()

    def tearDown(self):
        super(TestAuthLogout, self).tearDown()
        OSFUser.objects.all().delete()
        assert_equal(OSFUser.objects.count(), 0)

    def test_logout_with_valid_next_url_logged_in(self):
        logout_url = web_url_for('auth_logout', _absolute=True, next=self.valid_next_url)
        resp = self.app.get(logout_url, auth=self.auth_user.auth)
        assert_equal(resp.status_code, http.FOUND)
        assert_equal(cas.get_logout_url(logout_url), resp.headers['Location'])

    def test_logout_with_valid_next_url_logged_out(self):
        logout_url = web_url_for('auth_logout', _absolute=True, next=self.valid_next_url)
        resp = self.app.get(logout_url, auth=None)
        assert_equal(resp.status_code, http.FOUND)
        assert_equal(self.valid_next_url, resp.headers['Location'])

    def test_logout_with_invalid_next_url_logged_in(self):
        logout_url = web_url_for('auth_logout', _absolute=True, next=self.invalid_next_url)
        resp = self.app.get(logout_url, auth=self.auth_user.auth)
        assert_equal(resp.status_code, http.FOUND)
        assert_equal(cas.get_logout_url(self.goodbye_url), resp.headers['Location'])

    def test_logout_with_invalid_next_url_logged_out(self):
        logout_url = web_url_for('auth_logout', _absolute=True, next=self.invalid_next_url)
        resp = self.app.get(logout_url, auth=None)
        assert_equal(resp.status_code, http.FOUND)
        assert_equal(cas.get_logout_url(self.goodbye_url), resp.headers['Location'])

    def test_logout_with_redirect_url(self):
        logout_url = web_url_for('auth_logout', _absolute=True, redirect_url=self.redirect_url)
        resp = self.app.get(logout_url, auth=self.auth_user.auth)
        assert_equal(resp.status_code, http.FOUND)
        assert_equal(cas.get_logout_url(self.redirect_url), resp.headers['Location'])

    def test_logout_with_no_parameter(self):
        logout_url = web_url_for('auth_logout', _absolute=True)
        resp = self.app.get(logout_url, auth=None)
        assert_equal(resp.status_code, http.FOUND)
        assert_equal(cas.get_logout_url(self.goodbye_url), resp.headers['Location'])


class TestExternalAuthViews(OsfTestCase):

    def setUp(self):
        super(TestExternalAuthViews, self).setUp()
        name, email = fake.name(), fake_email()
        self.provider_id = fake.ean()
        external_identity = {
            'orcid': {
                self.provider_id: 'CREATE'
            }
        }
        self.user = OSFUser.create_unconfirmed(
            username=email,
            password=str(fake.password()),
            fullname=name,
            external_identity=external_identity,
        )
        self.user.save()
        self.auth = Auth(self.user)

    def test_external_login_email_get_with_invalid_session(self):
        url = web_url_for('external_login_email_get')
        resp = self.app.get(url, expect_errors=True)
        assert_equal(resp.status_code, 401)

    def test_external_login_confirm_email_get_with_another_user_logged_in(self):
        another_user = AuthUserFactory()
        url = self.user.get_confirmation_url(self.user.username, external_id_provider='orcid', destination='dashboard')
        res = self.app.get(url, auth=another_user.auth)
        assert_equal(res.status_code, 302, 'redirects to cas logout')
        assert_in('/logout?service=', res.location)
        assert_in(url, res.location)

    def test_external_login_confirm_email_get_without_destination(self):
        url = self.user.get_confirmation_url(self.user.username, external_id_provider='orcid')
        res = self.app.get(url, auth=self.auth, expect_errors=True)
        assert_equal(res.status_code, 400, 'bad request')

    @mock.patch('website.mails.send_mail')
    def test_external_login_confirm_email_get_create(self, mock_welcome):
        assert_false(self.user.is_registered)
        url = self.user.get_confirmation_url(self.user.username, external_id_provider='orcid', destination='dashboard')
        res = self.app.get(url, auth=self.auth)
        assert_equal(res.status_code, 302, 'redirects to cas login')
        assert_in('/login?service=', res.location)
        assert_in('new=true', res.location)

        assert_equal(mock_welcome.call_count, 1)

        self.user.reload()
        assert_equal(self.user.external_identity['orcid'][self.provider_id], 'VERIFIED')
        assert_true(self.user.is_registered)
        assert_true(self.user.has_usable_password())

    @mock.patch('website.mails.send_mail')
    def test_external_login_confirm_email_get_link(self, mock_link_confirm):
        self.user.external_identity['orcid'][self.provider_id] = 'LINK'
        self.user.save()
        assert_false(self.user.is_registered)
        url = self.user.get_confirmation_url(self.user.username, external_id_provider='orcid', destination='dashboard')
        res = self.app.get(url, auth=self.auth)
        assert_equal(res.status_code, 302, 'redirects to cas login')
        assert_in('/login?service=', res.location)
        assert_not_in('new=true', res.location)

        assert_equal(mock_link_confirm.call_count, 1)

        self.user.reload()
        assert_equal(self.user.external_identity['orcid'][self.provider_id], 'VERIFIED')
        assert_true(self.user.is_registered)
        assert_true(self.user.has_usable_password())

    @mock.patch('website.mails.send_mail')
    def test_external_login_confirm_email_get_duped_id(self, mock_confirm):
        dupe_user = UserFactory(external_identity={'orcid': {self.provider_id: 'CREATE'}})
        assert_equal(dupe_user.external_identity, self.user.external_identity)
        url = self.user.get_confirmation_url(self.user.username, external_id_provider='orcid', destination='dashboard')
        res = self.app.get(url, auth=self.auth)
        assert_equal(res.status_code, 302, 'redirects to cas login')
        assert_in('/login?service=', res.location)

        assert_equal(mock_confirm.call_count, 1)

        self.user.reload()
        dupe_user.reload()

        assert_equal(self.user.external_identity['orcid'][self.provider_id], 'VERIFIED')
        assert_equal(dupe_user.external_identity, {})

    @mock.patch('website.mails.send_mail')
    def test_external_login_confirm_email_get_duping_id(self, mock_confirm):
        dupe_user = UserFactory(external_identity={'orcid': {self.provider_id: 'VERIFIED'}})
        url = self.user.get_confirmation_url(self.user.username, external_id_provider='orcid', destination='dashboard')
        res = self.app.get(url, auth=self.auth, expect_errors=True)
        assert_equal(res.status_code, 403, 'only allows one user to link an id')

        assert_equal(mock_confirm.call_count, 0)

        self.user.reload()
        dupe_user.reload()

        assert_equal(dupe_user.external_identity['orcid'][self.provider_id], 'VERIFIED')
        assert_equal(self.user.external_identity, {})

    def test_ensure_external_identity_uniqueness_unverified(self):
        dupe_user = UserFactory(external_identity={'orcid': {self.provider_id: 'CREATE'}})
        assert_equal(dupe_user.external_identity, self.user.external_identity)

        ensure_external_identity_uniqueness('orcid', self.provider_id, self.user)

        dupe_user.reload()
        self.user.reload()

        assert_equal(dupe_user.external_identity, {})
        assert_equal(self.user.external_identity, {'orcid': {self.provider_id: 'CREATE'}})

    def test_ensure_external_identity_uniqueness_verified(self):
        dupe_user = UserFactory(external_identity={'orcid': {self.provider_id: 'VERIFIED'}})
        assert_equal(dupe_user.external_identity, {'orcid': {self.provider_id: 'VERIFIED'}})
        assert_not_equal(dupe_user.external_identity, self.user.external_identity)

        with assert_raises(ValidationError):
            ensure_external_identity_uniqueness('orcid', self.provider_id, self.user)

        dupe_user.reload()
        self.user.reload()

        assert_equal(dupe_user.external_identity, {'orcid': {self.provider_id: 'VERIFIED'}})
        assert_equal(self.user.external_identity, {})

    def test_ensure_external_identity_uniqueness_multiple(self):
        dupe_user = UserFactory(external_identity={'orcid': {self.provider_id: 'CREATE'}})
        assert_equal(dupe_user.external_identity, self.user.external_identity)

        ensure_external_identity_uniqueness('orcid', self.provider_id)

        dupe_user.reload()
        self.user.reload()

        assert_equal(dupe_user.external_identity, {})
        assert_equal(self.user.external_identity, {})

# TODO: Use mock add-on
class TestAddonUserViews(OsfTestCase):

    def setUp(self):
        super(TestAddonUserViews, self).setUp()
        self.user = AuthUserFactory()

    def test_choose_addons_add(self):
        """Add add-ons; assert that add-ons are attached to project.

        """
        url = '/api/v1/settings/addons/'
        self.app.post_json(
            url,
            {'github': True},
            auth=self.user.auth,
        ).maybe_follow()
        self.user.reload()
        assert_true(self.user.get_addon('github'))

    def test_choose_addons_remove(self):
        # Add, then delete, add-ons; assert that add-ons are not attached to
        # project.
        url = '/api/v1/settings/addons/'
        self.app.post_json(
            url,
            {'github': True},
            auth=self.user.auth,
        ).maybe_follow()
        self.app.post_json(
            url,
            {'github': False},
            auth=self.user.auth
        ).maybe_follow()
        self.user.reload()
        assert_false(self.user.get_addon('github'))


@pytest.mark.enable_enqueue_task
class TestConfigureMailingListViews(OsfTestCase):

    @classmethod
    def setUpClass(cls):
        super(TestConfigureMailingListViews, cls).setUpClass()
        cls._original_enable_email_subscriptions = settings.ENABLE_EMAIL_SUBSCRIPTIONS
        settings.ENABLE_EMAIL_SUBSCRIPTIONS = True

    def test_user_unsubscribe_and_subscribe_help_mailing_list(self):
        user = AuthUserFactory()
        url = api_url_for('user_choose_mailing_lists')
        payload = {settings.OSF_HELP_LIST: False}
        res = self.app.post_json(url, payload, auth=user.auth)
        user.reload()

        assert_false(user.osf_mailing_lists[settings.OSF_HELP_LIST])

        payload = {settings.OSF_HELP_LIST: True}
        res = self.app.post_json(url, payload, auth=user.auth)
        user.reload()

        assert_true(user.osf_mailing_lists[settings.OSF_HELP_LIST])

    def test_get_notifications(self):
        user = AuthUserFactory()
        mailing_lists = dict(user.osf_mailing_lists.items() + user.mailchimp_mailing_lists.items())
        url = api_url_for('user_notifications')
        res = self.app.get(url, auth=user.auth)
        assert_equal(mailing_lists, res.json['mailing_lists'])

    def test_osf_help_mails_subscribe(self):
        user = UserFactory()
        user.osf_mailing_lists[settings.OSF_HELP_LIST] = False
        user.save()
        update_osf_help_mails_subscription(user, True)
        assert_true(user.osf_mailing_lists[settings.OSF_HELP_LIST])

    def test_osf_help_mails_unsubscribe(self):
        user = UserFactory()
        user.osf_mailing_lists[settings.OSF_HELP_LIST] = True
        user.save()
        update_osf_help_mails_subscription(user, False)
        assert_false(user.osf_mailing_lists[settings.OSF_HELP_LIST])

    @unittest.skipIf(settings.USE_CELERY, 'Subscription must happen synchronously for this test')
    @mock.patch('website.mailchimp_utils.get_mailchimp_api')
    def test_user_choose_mailing_lists_updates_user_dict(self, mock_get_mailchimp_api):
        user = AuthUserFactory()
        list_name = 'OSF General'
        mock_client = mock.MagicMock()
        mock_get_mailchimp_api.return_value = mock_client
        mock_client.lists.list.return_value = {'data': [{'id': 1, 'list_name': list_name}]}
        list_id = mailchimp_utils.get_list_id_from_name(list_name)

        payload = {settings.MAILCHIMP_GENERAL_LIST: True}
        url = api_url_for('user_choose_mailing_lists')
        res = self.app.post_json(url, payload, auth=user.auth)
        # the test app doesn't have celery handlers attached, so we need to call this manually.
        handlers.celery_teardown_request()
        user.reload()

        # check user.mailing_lists is updated
        assert_true(user.mailchimp_mailing_lists[settings.MAILCHIMP_GENERAL_LIST])
        assert_equal(
            user.mailchimp_mailing_lists[settings.MAILCHIMP_GENERAL_LIST],
            payload[settings.MAILCHIMP_GENERAL_LIST]
        )

        # check that user is subscribed
        mock_client.lists.subscribe.assert_called_with(id=list_id,
                                                       email={'email': user.username},
                                                       merge_vars={
                                                           'fname': user.given_name,
                                                           'lname': user.family_name,
                                                       },
                                                       double_optin=False,
                                                       update_existing=True)

    def test_get_mailchimp_get_endpoint_returns_200(self):
        url = api_url_for('mailchimp_get_endpoint')
        res = self.app.get(url)
        assert_equal(res.status_code, 200)

    @mock.patch('website.mailchimp_utils.get_mailchimp_api')
    def test_mailchimp_webhook_subscribe_action_does_not_change_user(self, mock_get_mailchimp_api):
        """ Test that 'subscribe' actions sent to the OSF via mailchimp
            webhooks update the OSF database.
        """
        list_id = '12345'
        list_name = 'OSF General'
        mock_client = mock.MagicMock()
        mock_get_mailchimp_api.return_value = mock_client
        mock_client.lists.list.return_value = {'data': [{'id': list_id, 'name': list_name}]}

        # user is not subscribed to a list
        user = AuthUserFactory()
        user.mailchimp_mailing_lists = {'OSF General': False}
        user.save()

        # user subscribes and webhook sends request to OSF
        data = {
            'type': 'subscribe',
            'data[list_id]': list_id,
            'data[email]': user.username
        }
        url = api_url_for('sync_data_from_mailchimp') + '?key=' + settings.MAILCHIMP_WEBHOOK_SECRET_KEY
        res = self.app.post(url,
                            data,
                            content_type="application/x-www-form-urlencoded",
                            auth=user.auth)

        # user field is updated on the OSF
        user.reload()
        assert_true(user.mailchimp_mailing_lists[list_name])

    @mock.patch('website.mailchimp_utils.get_mailchimp_api')
    def test_mailchimp_webhook_profile_action_does_not_change_user(self, mock_get_mailchimp_api):
        """ Test that 'profile' actions sent to the OSF via mailchimp
            webhooks do not cause any database changes.
        """
        list_id = '12345'
        list_name = 'OSF General'
        mock_client = mock.MagicMock()
        mock_get_mailchimp_api.return_value = mock_client
        mock_client.lists.list.return_value = {'data': [{'id': list_id, 'name': list_name}]}

        # user is subscribed to a list
        user = AuthUserFactory()
        user.mailchimp_mailing_lists = {'OSF General': True}
        user.save()

        # user hits subscribe again, which will update the user's existing info on mailchimp
        # webhook sends request (when configured to update on changes made through the API)
        data = {
            'type': 'profile',
            'data[list_id]': list_id,
            'data[email]': user.username
        }
        url = api_url_for('sync_data_from_mailchimp') + '?key=' + settings.MAILCHIMP_WEBHOOK_SECRET_KEY
        res = self.app.post(url,
                            data,
                            content_type="application/x-www-form-urlencoded",
                            auth=user.auth)

        # user field does not change
        user.reload()
        assert_true(user.mailchimp_mailing_lists[list_name])

    @mock.patch('website.mailchimp_utils.get_mailchimp_api')
    def test_sync_data_from_mailchimp_unsubscribes_user(self, mock_get_mailchimp_api):
        list_id = '12345'
        list_name = 'OSF General'
        mock_client = mock.MagicMock()
        mock_get_mailchimp_api.return_value = mock_client
        mock_client.lists.list.return_value = {'data': [{'id': list_id, 'name': list_name}]}

        # user is subscribed to a list
        user = AuthUserFactory()
        user.mailchimp_mailing_lists = {'OSF General': True}
        user.save()

        # user unsubscribes through mailchimp and webhook sends request
        data = {
            'type': 'unsubscribe',
            'data[list_id]': list_id,
            'data[email]': user.username
        }
        url = api_url_for('sync_data_from_mailchimp') + '?key=' + settings.MAILCHIMP_WEBHOOK_SECRET_KEY
        res = self.app.post(url,
                            data,
                            content_type="application/x-www-form-urlencoded",
                            auth=user.auth)

        # user field is updated on the OSF
        user.reload()
        assert_false(user.mailchimp_mailing_lists[list_name])

    def test_sync_data_from_mailchimp_fails_without_secret_key(self):
        user = AuthUserFactory()
        payload = {'values': {'type': 'unsubscribe',
                              'data': {'list_id': '12345',
                                       'email': 'freddie@cos.io'}}}
        url = api_url_for('sync_data_from_mailchimp')
        res = self.app.post_json(url, payload, auth=user.auth, expect_errors=True)
        assert_equal(res.status_code, http.UNAUTHORIZED)

    @classmethod
    def tearDownClass(cls):
        super(TestConfigureMailingListViews, cls).tearDownClass()
        settings.ENABLE_EMAIL_SUBSCRIPTIONS = cls._original_enable_email_subscriptions

# TODO: Move to OSF Storage
class TestFileViews(OsfTestCase):

    def setUp(self):
        super(TestFileViews, self).setUp()
        self.user = AuthUserFactory()
        self.project = ProjectFactory(creator=self.user, is_public=True)
        self.project.add_contributor(self.user)
        self.project.save()

    def test_grid_data(self):
        url = self.project.api_url_for('grid_data')
        res = self.app.get(url, auth=self.user.auth).maybe_follow()
        assert_equal(res.status_code, http.OK)
        expected = rubeus.to_hgrid(self.project, auth=Auth(self.user))
        data = res.json['data']
        assert_equal(len(data), len(expected))


class TestTagViews(OsfTestCase):

    def setUp(self):
        super(TestTagViews, self).setUp()
        self.user = AuthUserFactory()
        self.project = ProjectFactory(creator=self.user)

    @unittest.skip('Tags endpoint disabled for now.')
    def test_tag_get_returns_200(self):
        url = web_url_for('project_tag', tag='foo')
        res = self.app.get(url)
        assert_equal(res.status_code, 200)


class TestReorderComponents(OsfTestCase):

    def setUp(self):
        super(TestReorderComponents, self).setUp()
        self.creator = AuthUserFactory()
        self.contrib = AuthUserFactory()
        # Project is public
        self.project = ProjectFactory.create(creator=self.creator, is_public=True)
        self.project.add_contributor(self.contrib, auth=Auth(self.creator))

        # subcomponent that only creator can see
        self.public_component = NodeFactory(creator=self.creator, is_public=True)
        self.private_component = NodeFactory(creator=self.creator, is_public=False)
        NodeRelation.objects.create(parent=self.project, child=self.public_component)
        NodeRelation.objects.create(parent=self.project, child=self.private_component)

        self.project.save()

    # https://github.com/CenterForOpenScience/openscienceframework.org/issues/489
    def test_reorder_components_with_private_component(self):

        # contrib tries to reorder components
        payload = {
            'new_list': [
                '{0}'.format(self.private_component._id),
                '{0}'.format(self.public_component._id),
            ]
        }
        url = self.project.api_url_for('project_reorder_components')
        res = self.app.post_json(url, payload, auth=self.contrib.auth)
        assert_equal(res.status_code, 200)


class TestWikiWidgetViews(OsfTestCase):

    def setUp(self):
        super(TestWikiWidgetViews, self).setUp()

        # project with no home wiki page
        self.project = ProjectFactory()
        self.read_only_contrib = AuthUserFactory()
        self.project.add_contributor(self.read_only_contrib, permissions='read')
        self.noncontributor = AuthUserFactory()

        # project with no home wiki content
        self.project2 = ProjectFactory(creator=self.project.creator)
        self.project2.add_contributor(self.read_only_contrib, permissions='read')
        self.project2.update_node_wiki(name='home', content='', auth=Auth(self.project.creator))

    def test_show_wiki_for_contributors_when_no_wiki_or_content(self):
        contrib = self.project.contributor_set.get(user=self.project.creator)
        assert_true(_should_show_wiki_widget(self.project, contrib))
        assert_true(_should_show_wiki_widget(self.project2, contrib))

    def test_show_wiki_is_false_for_read_contributors_when_no_wiki_or_content(self):
        contrib = self.project.contributor_set.get(user=self.read_only_contrib)
        assert_false(_should_show_wiki_widget(self.project, contrib))
        assert_false(_should_show_wiki_widget(self.project2, contrib))

    def test_show_wiki_is_false_for_noncontributors_when_no_wiki_or_content(self):
        assert_false(_should_show_wiki_widget(self.project, None))


@pytest.mark.enable_implicit_clean
@pytest.mark.enable_bookmark_creation
class TestProjectCreation(OsfTestCase):

    def setUp(self):
        super(TestProjectCreation, self).setUp()
        self.creator = AuthUserFactory()
        self.url = api_url_for('project_new_post')
        self.user1 = AuthUserFactory()
        self.user2 = AuthUserFactory()
        self.project = ProjectFactory(creator=self.user1)
        self.project.add_contributor(self.user2, auth=Auth(self.user1))
        self.project.save()

    def tearDown(self):
        super(TestProjectCreation, self).tearDown()

    def test_needs_title(self):
        res = self.app.post_json(self.url, {}, auth=self.creator.auth, expect_errors=True)
        assert_equal(res.status_code, 400)

    def test_create_component_strips_html(self):
        user = AuthUserFactory()
        project = ProjectFactory(creator=user)
        url = web_url_for('project_new_node', pid=project._id)
        post_data = {'title': '<b>New <blink>Component</blink> Title</b>', 'category': ''}
        request = self.app.post(url, post_data, auth=user.auth).follow()
        project.reload()
        child = project.nodes[0]
        # HTML has been stripped
        assert_equal(child.title, 'New Component Title')

    def test_strip_html_from_title(self):
        payload = {
            'title': 'no html <b>here</b>'
        }
        res = self.app.post_json(self.url, payload, auth=self.creator.auth)
        node = AbstractNode.load(res.json['projectUrl'].replace('/', ''))
        assert_true(node)
        assert_equal('no html here', node.title)

    def test_only_needs_title(self):
        payload = {
            'title': 'Im a real title'
        }
        res = self.app.post_json(self.url, payload, auth=self.creator.auth)
        assert_equal(res.status_code, 201)

    def test_title_must_be_one_long(self):
        payload = {
            'title': ''
        }
        res = self.app.post_json(
            self.url, payload, auth=self.creator.auth, expect_errors=True)
        assert_equal(res.status_code, 400)

    def test_title_must_be_less_than_200(self):
        payload = {
            'title': ''.join([str(x) for x in xrange(0, 250)])
        }
        res = self.app.post_json(
            self.url, payload, auth=self.creator.auth, expect_errors=True)
        assert_equal(res.status_code, 400)

    def test_fails_to_create_project_with_whitespace_title(self):
        payload = {
            'title': '   '
        }
        res = self.app.post_json(
            self.url, payload, auth=self.creator.auth, expect_errors=True)
        assert_equal(res.status_code, 400)

    def test_creates_a_project(self):
        payload = {
            'title': 'Im a real title'
        }
        res = self.app.post_json(self.url, payload, auth=self.creator.auth)
        assert_equal(res.status_code, 201)
        node = AbstractNode.load(res.json['projectUrl'].replace('/', ''))
        assert_true(node)
        assert_true(node.title, 'Im a real title')

    def test_create_component_add_contributors_admin(self):
        url = web_url_for('project_new_node', pid=self.project._id)
        post_data = {'title': 'New Component With Contributors Title', 'category': '', 'inherit_contributors': True}
        res = self.app.post(url, post_data, auth=self.user1.auth)
        self.project.reload()
        child = self.project.nodes[0]
        assert_equal(child.title, 'New Component With Contributors Title')
        assert_in(self.user1, child.contributors)
        assert_in(self.user2, child.contributors)
        # check redirect url
        assert_in('/contributors/', res.location)

    def test_create_component_with_contributors_read_write(self):
        url = web_url_for('project_new_node', pid=self.project._id)
        non_admin = AuthUserFactory()
        self.project.add_contributor(non_admin, permissions=['read', 'write'])
        self.project.save()
        post_data = {'title': 'New Component With Contributors Title', 'category': '', 'inherit_contributors': True}
        res = self.app.post(url, post_data, auth=non_admin.auth)
        self.project.reload()
        child = self.project.nodes[0]
        assert_equal(child.title, 'New Component With Contributors Title')
        assert_in(non_admin, child.contributors)
        assert_in(self.user1, child.contributors)
        assert_in(self.user2, child.contributors)
        assert_equal(child.get_permissions(non_admin), ['read', 'write', 'admin'])
        # check redirect url
        assert_in('/contributors/', res.location)

    def test_create_component_with_contributors_read(self):
        url = web_url_for('project_new_node', pid=self.project._id)
        non_admin = AuthUserFactory()
        self.project.add_contributor(non_admin, permissions=['read'])
        self.project.save()
        post_data = {'title': 'New Component With Contributors Title', 'category': '', 'inherit_contributors': True}
        res = self.app.post(url, post_data, auth=non_admin.auth, expect_errors=True)
        assert_equal(res.status_code, 403)

    def test_create_component_add_no_contributors(self):
        url = web_url_for('project_new_node', pid=self.project._id)
        post_data = {'title': 'New Component With Contributors Title', 'category': ''}
        res = self.app.post(url, post_data, auth=self.user1.auth)
        self.project.reload()
        child = self.project.nodes[0]
        assert_equal(child.title, 'New Component With Contributors Title')
        assert_in(self.user1, child.contributors)
        assert_not_in(self.user2, child.contributors)
        # check redirect url
        assert_not_in('/contributors/', res.location)

    def test_new_project_returns_serialized_node_data(self):
        payload = {
            'title': 'Im a real title'
        }
        res = self.app.post_json(self.url, payload, auth=self.creator.auth)
        assert_equal(res.status_code, 201)
        node = res.json['newNode']
        assert_true(node)
        assert_equal(node['title'], 'Im a real title')

    def test_description_works(self):
        payload = {
            'title': 'Im a real title',
            'description': 'I describe things!'
        }
        res = self.app.post_json(self.url, payload, auth=self.creator.auth)
        assert_equal(res.status_code, 201)
        node = AbstractNode.load(res.json['projectUrl'].replace('/', ''))
        assert_true(node)
        assert_true(node.description, 'I describe things!')

    def test_can_template(self):
        other_node = ProjectFactory(creator=self.creator)
        payload = {
            'title': 'Im a real title',
            'template': other_node._id
        }
        res = self.app.post_json(self.url, payload, auth=self.creator.auth)
        assert_equal(res.status_code, 201)
        node = AbstractNode.load(res.json['projectUrl'].replace('/', ''))
        assert_true(node)
        assert_true(node.template_node, other_node)

    def test_project_before_template_no_addons(self):
        project = ProjectFactory()
        res = self.app.get(project.api_url_for('project_before_template'), auth=project.creator.auth)
        assert_equal(res.json['prompts'], [])

    def test_project_before_template_with_addons(self):
        project = ProjectWithAddonFactory(addon='box')
        res = self.app.get(project.api_url_for('project_before_template'), auth=project.creator.auth)
        assert_in('Box', res.json['prompts'])

    def test_project_new_from_template_non_user(self):
        project = ProjectFactory()
        url = api_url_for('project_new_from_template', nid=project._id)
        res = self.app.post(url, auth=None)
        assert_equal(res.status_code, 302)
        res2 = res.follow(expect_errors=True)
        assert_equal(res2.status_code, 301)
        assert_equal(res2.request.path, '/login')

    def test_project_new_from_template_public_non_contributor(self):
        non_contributor = AuthUserFactory()
        project = ProjectFactory(is_public=True)
        url = api_url_for('project_new_from_template', nid=project._id)
        res = self.app.post(url, auth=non_contributor.auth)
        assert_equal(res.status_code, 201)

    def test_project_new_from_template_contributor(self):
        contributor = AuthUserFactory()
        project = ProjectFactory(is_public=False)
        project.add_contributor(contributor)
        project.save()

        url = api_url_for('project_new_from_template', nid=project._id)
        res = self.app.post(url, auth=contributor.auth)
        assert_equal(res.status_code, 201)


class TestUnconfirmedUserViews(OsfTestCase):

    def test_can_view_profile(self):
        user = UnconfirmedUserFactory()
        url = web_url_for('profile_view_id', uid=user._id)
        res = self.app.get(url, expect_errors=True)
        assert_equal(res.status_code, http.BAD_REQUEST)

class TestStaticFileViews(OsfTestCase):

    def test_robots_dot_txt(self):
        res = self.app.get('/robots.txt')
        assert_equal(res.status_code, 200)
        assert_in('User-agent', res)
        assert_in('html', res.headers['Content-Type'])

    def test_favicon(self):
        res = self.app.get('/favicon.ico')
        assert_equal(res.status_code, 200)
        assert_in('image/vnd.microsoft.icon', res.headers['Content-Type'])

    def test_getting_started_page(self):
        res = self.app.get('/getting-started/')
        assert_equal(res.status_code, 302)
        assert_equal(res.location, 'http://help.osf.io/')
    def test_help_redirect(self):
        res = self.app.get('/help/')
        assert_equal(res.status_code,302)


class TestUserConfirmSignal(OsfTestCase):

    def test_confirm_user_signal_called_when_user_claims_account(self):
        unclaimed_user = UnconfirmedUserFactory()
        # unclaimed user has been invited to a project.
        referrer = UserFactory()
        project = ProjectFactory(creator=referrer)
        unclaimed_user.add_unclaimed_record(project, referrer, 'foo', email=fake_email())
        unclaimed_user.save()

        token = unclaimed_user.get_unclaimed_record(project._primary_key)['token']
        with capture_signals() as mock_signals:
            url = web_url_for('claim_user_form', pid=project._id, uid=unclaimed_user._id, token=token)
            payload = {'username': unclaimed_user.username,
                       'password': 'password',
                       'password2': 'password'}
            res = self.app.post(url, payload)
            assert_equal(res.status_code, 302)

        assert_equal(mock_signals.signals_sent(), set([auth.signals.user_confirmed]))

    def test_confirm_user_signal_called_when_user_confirms_email(self):
        unconfirmed_user = UnconfirmedUserFactory()
        unconfirmed_user.save()

        # user goes to email confirmation link
        token = unconfirmed_user.get_confirmation_token(unconfirmed_user.username)
        with capture_signals() as mock_signals:
            url = web_url_for('confirm_email_get', uid=unconfirmed_user._id, token=token)
            res = self.app.get(url)
            assert_equal(res.status_code, 302)

        assert_equal(mock_signals.signals_sent(), set([auth.signals.user_confirmed]))


# copied from tests/test_comments.py
class TestCommentViews(OsfTestCase):

    def setUp(self):
        super(TestCommentViews, self).setUp()
        self.project = ProjectFactory(is_public=True)
        self.user = AuthUserFactory()
        self.project.add_contributor(self.user)
        self.project.save()
        self.user.save()

    def test_view_project_comments_updates_user_comments_view_timestamp(self):
        url = self.project.api_url_for('update_comments_timestamp')
        res = self.app.put_json(url, {
            'page': 'node',
            'rootId': self.project._id
        }, auth=self.user.auth)
        self.user.reload()

        user_timestamp = self.user.comments_viewed_timestamp[self.project._id]
        view_timestamp = timezone.now()
        assert_datetime_equal(user_timestamp, view_timestamp)

    def test_confirm_non_contrib_viewers_dont_have_pid_in_comments_view_timestamp(self):
        non_contributor = AuthUserFactory()
        url = self.project.api_url_for('update_comments_timestamp')
        res = self.app.put_json(url, {
            'page': 'node',
            'rootId': self.project._id
        }, auth=self.user.auth)

        non_contributor.reload()
        assert_not_in(self.project._id, non_contributor.comments_viewed_timestamp)

    def test_view_comments_updates_user_comments_view_timestamp_files(self):
        osfstorage = self.project.get_addon('osfstorage')
        root_node = osfstorage.get_root()
        test_file = root_node.append_file('test_file')
        test_file.create_version(self.user, {
            'object': '06d80e',
            'service': 'cloud',
            osfstorage_settings.WATERBUTLER_RESOURCE: 'osf',
        }, {
            'size': 1337,
            'contentType': 'img/png'
        }).save()

        url = self.project.api_url_for('update_comments_timestamp')
        res = self.app.put_json(url, {
            'page': 'files',
            'rootId': test_file._id
        }, auth=self.user.auth)
        self.user.reload()

        user_timestamp = self.user.comments_viewed_timestamp[test_file._id]
        view_timestamp = timezone.now()
        assert_datetime_equal(user_timestamp, view_timestamp)

        # Regression test for https://openscience.atlassian.net/browse/OSF-5193
        # moved from tests/test_comments.py
        def test_find_unread_includes_edited_comments(self):
            project = ProjectFactory()
            user = AuthUserFactory()
            project.add_contributor(user, save=True)
            comment = CommentFactory(node=project, user=project.creator)
            n_unread = Comment.find_n_unread(user=user, node=project, page='node')
            assert n_unread == 1

            url = project.api_url_for('update_comments_timestamp')
            payload = {'page': 'node', 'rootId': project._id}
            self.app.put_json(url, payload, auth=user.auth)
            user.reload()
            n_unread = Comment.find_n_unread(user=user, node=project, page='node')
            assert n_unread == 0

            # Edit previously read comment
            comment.edit(
                auth=Auth(project.creator),
                content='edited',
                save=True
            )
            n_unread = Comment.find_n_unread(user=user, node=project, page='node')
            assert n_unread == 1


class TestResetPassword(OsfTestCase):

    def setUp(self):
        super(TestResetPassword, self).setUp()
        self.user = AuthUserFactory()
        self.another_user = AuthUserFactory()
        self.osf_key_v2 = generate_verification_key(verification_type='password')
        self.user.verification_key_v2 = self.osf_key_v2
        self.user.verification_key = None
        self.user.save()
        self.get_url = web_url_for(
            'reset_password_get',
            uid=self.user._id,
            token=self.osf_key_v2['token']
        )
        self.get_url_invalid_key = web_url_for(
            'reset_password_get',
            uid=self.user._id,
            token=generate_verification_key()
        )
        self.get_url_invalid_user = web_url_for(
            'reset_password_get',
            uid=self.another_user._id,
            token=self.osf_key_v2['token']
        )

    # successfully load reset password page
    def test_reset_password_view_returns_200(self):
        res = self.app.get(self.get_url)
        assert_equal(res.status_code, 200)

    # raise http 400 error
    def test_reset_password_view_raises_400(self):
        res = self.app.get(self.get_url_invalid_key, expect_errors=True)
        assert_equal(res.status_code, 400)

        res = self.app.get(self.get_url_invalid_user, expect_errors=True)
        assert_equal(res.status_code, 400)

        self.user.verification_key_v2['expires'] = timezone.now()
        self.user.save()
        res = self.app.get(self.get_url, expect_errors=True)
        assert_equal(res.status_code, 400)

    # successfully reset password
    @mock.patch('framework.auth.cas.CasClient.service_validate')
    def test_can_reset_password_if_form_success(self, mock_service_validate):
        # load reset password page and submit email
        res = self.app.get(self.get_url)
        form = res.forms['resetPasswordForm']
        form['password'] = 'newpassword'
        form['password2'] = 'newpassword'
        res = form.submit()

        # check request URL is /resetpassword with username and new verification_key_v2 token
        request_url_path = res.request.path
        assert_in('resetpassword', request_url_path)
        assert_in(self.user._id, request_url_path)
        assert_not_in(self.user.verification_key_v2['token'], request_url_path)

        # check verification_key_v2 for OSF is destroyed and verification_key for CAS is in place
        self.user.reload()
        assert_equal(self.user.verification_key_v2, {})
        assert_not_equal(self.user.verification_key, None)

        # check redirection to CAS login with username and the new verification_key(CAS)
        assert_equal(res.status_code, 302)
        location = res.headers.get('Location')
        assert_true('login?service=' in location)
        assert_true('username={}'.format(urllib.quote(self.user.username, safe='@')) in location)
        assert_true('verification_key={}'.format(self.user.verification_key) in location)

        # check if password was updated
        self.user.reload()
        assert_true(self.user.check_password('newpassword'))

        # check if verification_key is destroyed after service validation
        mock_service_validate.return_value = cas.CasResponse(
            authenticated=True,
            user=self.user._id,
            attributes={'accessToken': fake.md5()}
        )
        ticket = fake.md5()
        service_url = 'http://accounts.osf.io/?ticket=' + ticket
        cas.make_response_from_ticket(ticket, service_url)
        self.user.reload()
        assert_equal(self.user.verification_key, None)

    #  log users out before they land on reset password page
    def test_reset_password_logs_out_user(self):
        # visit reset password link while another user is logged in
        res = self.app.get(self.get_url, auth=self.another_user.auth)
        # check redirection to CAS logout
        assert_equal(res.status_code, 302)
        location = res.headers.get('Location')
        assert_not_in('reauth', location)
        assert_in('logout?service=', location)
        assert_in('resetpassword', location)

<<<<<<< HEAD

=======
class TestIndexView(OsfTestCase):

    def setUp(self):
        super(TestIndexView, self).setUp()

        self.inst_one = InstitutionFactory()
        self.inst_two = InstitutionFactory()
        self.inst_three = InstitutionFactory()
        self.inst_four = InstitutionFactory()
        self.inst_five = InstitutionFactory()

        self.user = AuthUserFactory()
        self.user.affiliated_institutions.add(self.inst_one)
        self.user.affiliated_institutions.add(self.inst_two)

        # tests 5 affiliated, non-registered, public projects
        for i in range(settings.INSTITUTION_DISPLAY_NODE_THRESHOLD):
            node = ProjectFactory(creator=self.user, is_public=True)
            node.affiliated_institutions.add(self.inst_one)

        # tests 4 affiliated, non-registered, public projects
        for i in range(settings.INSTITUTION_DISPLAY_NODE_THRESHOLD - 1):
            node = ProjectFactory(creator=self.user, is_public=True)
            node.affiliated_institutions.add(self.inst_two)

        # tests 5 affiliated, registered, public projects
        for i in range(settings.INSTITUTION_DISPLAY_NODE_THRESHOLD):
            registration = RegistrationFactory(creator=self.user, is_public=True)
            registration.affiliated_institutions.add(self.inst_three)

        # tests 5 affiliated, non-registered public components
        for i in range(settings.INSTITUTION_DISPLAY_NODE_THRESHOLD):
            node = NodeFactory(creator=self.user, is_public=True)
            node.affiliated_institutions.add(self.inst_four)

        # tests 5 affiliated, non-registered, private projects
        for i in range(settings.INSTITUTION_DISPLAY_NODE_THRESHOLD):
            node = ProjectFactory(creator=self.user)
            node.affiliated_institutions.add(self.inst_five)

    def test_dashboard_institutions(self):
        with mock.patch('website.views.get_current_user_id', return_value=self.user._id):
            institution_ids = [
                institution['id']
                for institution in index()['dashboard_institutions']
            ]
            assert_equal(len(institution_ids), 2)
            assert_in(self.inst_one._id, institution_ids)
            assert_not_in(self.inst_two._id, institution_ids)
            assert_not_in(self.inst_three._id, institution_ids)
            assert_in(self.inst_four._id, institution_ids)
            assert_not_in(self.inst_five._id, institution_ids)

@pytest.mark.enable_quickfiles_creation
@mock.patch('website.views.PROXY_EMBER_APPS', False)
>>>>>>> 2f079fc9
class TestResolveGuid(OsfTestCase):
    def setUp(self):
        super(TestResolveGuid, self).setUp()

    def test_preprint_provider_without_domain(self):
        provider = PreprintProviderFactory(domain='')
        preprint = PreprintFactory(provider=provider)
        url = web_url_for('resolve_guid', _guid=True, guid=preprint._id)
        res = self.app.get(url)
        assert_equal(res.status_code, 200)
        assert_equal(
            res.request.path,
            '/{}/'.format(preprint._id)
        )

    def test_preprint_provider_with_domain_without_redirect(self):
        domain = 'https://test.com/'
        provider = PreprintProviderFactory(_id='test', domain=domain, domain_redirect_enabled=False)
        preprint = PreprintFactory(provider=provider)
        url = web_url_for('resolve_guid', _guid=True, guid=preprint._id)
        res = self.app.get(url)
        assert_equal(res.status_code, 200)
        assert_equal(
            res.request.path,
            '/{}/'.format(preprint._id)
        )

    def test_preprint_provider_with_domain_with_redirect(self):
        domain = 'https://test.com/'
        provider = PreprintProviderFactory(_id='test', domain=domain, domain_redirect_enabled=True)
        preprint = PreprintFactory(provider=provider)
        url = web_url_for('resolve_guid', _guid=True, guid=preprint._id)
        res = self.app.get(url)

        assert_is_redirect(res)
        assert_equal(res.status_code, 301)
        assert_equal(
            res.headers['location'],
            '{}{}/'.format(domain, preprint._id)
        )

        assert_equal(
            res.request.path,
            '/{}/'.format(preprint._id)
        )



    def test_preprint_provider_with_osf_domain(self):
        provider = PreprintProviderFactory(_id='osf', domain='https://osf.io/')
        preprint = PreprintFactory(provider=provider)
        url = web_url_for('resolve_guid', _guid=True, guid=preprint._id)
        res = self.app.get(url)
        assert_equal(res.status_code, 200)
        assert_equal(
            res.request.path,
            '/{}/'.format(preprint._id)
        )

    def test_deleted_quick_file_gone(self):
        user = AuthUserFactory()
        quickfiles = QuickFilesNode.objects.get(creator=user)
        osfstorage = quickfiles.get_addon('osfstorage')
        root = osfstorage.get_root()
        test_file = root.append_file('soon_to_be_deleted.txt')
        guid = test_file.get_guid(create=True)._id
        test_file.delete()

        url = web_url_for('resolve_guid', _guid=True, guid=guid)
        res = self.app.get(url, expect_errors=True)

        assert_equal(res.status_code, http.GONE)
        assert_equal(res.request.path, '/{}/'.format(guid))

class TestConfirmationViewBlockBingPreview(OsfTestCase):

    def setUp(self):

        super(TestConfirmationViewBlockBingPreview, self).setUp()
        self.user_agent = 'Mozilla/5.0 (Windows NT 6.1; WOW64) AppleWebKit/534+ (KHTML, like Gecko) BingPreview/1.0b'

    # reset password link should fail with BingPreview
    def test_reset_password_get_returns_403(self):

        user = UserFactory()
        osf_key_v2 = generate_verification_key(verification_type='password')
        user.verification_key_v2 = osf_key_v2
        user.verification_key = None
        user.save()

        reset_password_get_url = web_url_for(
            'reset_password_get',
            uid=user._id,
            token=osf_key_v2['token']
        )
        res = self.app.get(
            reset_password_get_url,
            expect_errors=True,
            headers={
                'User-Agent': self.user_agent,
            }
        )
        assert_equal(res.status_code, 403)

    # new user confirm account should fail with BingPreview
    def test_confirm_email_get_new_user_returns_403(self):

        user = OSFUser.create_unconfirmed('unconfirmed@cos.io', 'abCD12#$', 'Unconfirmed User')
        user.save()
        confirm_url = user.get_confirmation_url('unconfirmed@cos.io', external=False)
        res = self.app.get(
            confirm_url,
            expect_errors=True,
            headers={
                'User-Agent': self.user_agent,
            }
        )
        assert_equal(res.status_code, 403)

    # confirmation for adding new email should fail with BingPreview
    def test_confirm_email_add_email_returns_403(self):

        user = UserFactory()
        user.add_unconfirmed_email('unconfirmed@cos.io')
        user.save()

        confirm_url = user.get_confirmation_url('unconfirmed@cos.io', external=False) + '?logout=1'
        res = self.app.get(
            confirm_url,
            expect_errors=True,
            headers={
                'User-Agent': self.user_agent,
            }
        )
        assert_equal(res.status_code, 403)

    # confirmation for merging accounts should fail with BingPreview
    def test_confirm_email_merge_account_returns_403(self):

        user = UserFactory()
        user_to_be_merged = UserFactory()
        user.add_unconfirmed_email(user_to_be_merged.username)
        user.save()

        confirm_url = user.get_confirmation_url(user_to_be_merged.username, external=False) + '?logout=1'
        res = self.app.get(
            confirm_url,
            expect_errors=True,
            headers={
                'User-Agent': self.user_agent,
            }
        )
        assert_equal(res.status_code, 403)

    # confirmation for new user claiming contributor should fail with BingPreview
    def test_claim_user_form_new_user(self):

        referrer = AuthUserFactory()
        project = ProjectFactory(creator=referrer, is_public=True)
        given_name = fake.name()
        given_email = fake_email()
        user = project.add_unregistered_contributor(
            fullname=given_name,
            email=given_email,
            auth=Auth(user=referrer)
        )
        project.save()

        claim_url = user.get_claim_url(project._primary_key)
        res = self.app.get(
            claim_url,
            expect_errors=True,
            headers={
                'User-Agent': self.user_agent,
            }
        )
        assert_equal(res.status_code, 403)

    # confirmation for existing user claiming contributor should fail with BingPreview
    def test_claim_user_form_existing_user(self):

        referrer = AuthUserFactory()
        project = ProjectFactory(creator=referrer, is_public=True)
        auth_user = AuthUserFactory()
        pending_user = project.add_unregistered_contributor(
            fullname=auth_user.fullname,
            email=None,
            auth=Auth(user=referrer)
        )
        project.save()
        claim_url = pending_user.get_claim_url(project._primary_key)
        res = self.app.get(
            claim_url,
            auth = auth_user.auth,
            expect_errors=True,
            headers={
                'User-Agent': self.user_agent,
            }
        )
        assert_equal(res.status_code, 403)

    # account creation confirmation for ORCiD login should fail with BingPreview
    def test_external_login_confirm_email_get_create_user(self):
        name, email = fake.name(), fake_email()
        provider_id = fake.ean()
        external_identity = {
            'service': {
                provider_id: 'CREATE'
            }
        }
        user = OSFUser.create_unconfirmed(
            username=email,
            password=str(fake.password()),
            fullname=name,
            external_identity=external_identity,
        )
        user.save()
        create_url = user.get_confirmation_url(
            user.username,
            external_id_provider='service',
            destination='dashboard'
        )

        res = self.app.get(
            create_url,
            expect_errors=True,
            headers={
                'User-Agent': self.user_agent,
            }
        )
        assert_equal(res.status_code, 403)

    # account linking confirmation for ORCiD login should fail with BingPreview
    def test_external_login_confirm_email_get_link_user(self):

        user = UserFactory()
        provider_id = fake.ean()
        user.external_identity = {
            'service': {
                provider_id: 'LINK'
            }
        }
        user.add_unconfirmed_email(user.username, external_identity='service')
        user.save()

        link_url = user.get_confirmation_url(
            user.username,
            external_id_provider='service',
            destination='dashboard'
        )

        res = self.app.get(
            link_url,
            expect_errors=True,
            headers={
                'User-Agent': self.user_agent,
            }
        )
        assert_equal(res.status_code, 403)


if __name__ == '__main__':
    unittest.main()<|MERGE_RESOLUTION|>--- conflicted
+++ resolved
@@ -4769,65 +4769,9 @@
         assert_in('logout?service=', location)
         assert_in('resetpassword', location)
 
-<<<<<<< HEAD
-
-=======
-class TestIndexView(OsfTestCase):
-
-    def setUp(self):
-        super(TestIndexView, self).setUp()
-
-        self.inst_one = InstitutionFactory()
-        self.inst_two = InstitutionFactory()
-        self.inst_three = InstitutionFactory()
-        self.inst_four = InstitutionFactory()
-        self.inst_five = InstitutionFactory()
-
-        self.user = AuthUserFactory()
-        self.user.affiliated_institutions.add(self.inst_one)
-        self.user.affiliated_institutions.add(self.inst_two)
-
-        # tests 5 affiliated, non-registered, public projects
-        for i in range(settings.INSTITUTION_DISPLAY_NODE_THRESHOLD):
-            node = ProjectFactory(creator=self.user, is_public=True)
-            node.affiliated_institutions.add(self.inst_one)
-
-        # tests 4 affiliated, non-registered, public projects
-        for i in range(settings.INSTITUTION_DISPLAY_NODE_THRESHOLD - 1):
-            node = ProjectFactory(creator=self.user, is_public=True)
-            node.affiliated_institutions.add(self.inst_two)
-
-        # tests 5 affiliated, registered, public projects
-        for i in range(settings.INSTITUTION_DISPLAY_NODE_THRESHOLD):
-            registration = RegistrationFactory(creator=self.user, is_public=True)
-            registration.affiliated_institutions.add(self.inst_three)
-
-        # tests 5 affiliated, non-registered public components
-        for i in range(settings.INSTITUTION_DISPLAY_NODE_THRESHOLD):
-            node = NodeFactory(creator=self.user, is_public=True)
-            node.affiliated_institutions.add(self.inst_four)
-
-        # tests 5 affiliated, non-registered, private projects
-        for i in range(settings.INSTITUTION_DISPLAY_NODE_THRESHOLD):
-            node = ProjectFactory(creator=self.user)
-            node.affiliated_institutions.add(self.inst_five)
-
-    def test_dashboard_institutions(self):
-        with mock.patch('website.views.get_current_user_id', return_value=self.user._id):
-            institution_ids = [
-                institution['id']
-                for institution in index()['dashboard_institutions']
-            ]
-            assert_equal(len(institution_ids), 2)
-            assert_in(self.inst_one._id, institution_ids)
-            assert_not_in(self.inst_two._id, institution_ids)
-            assert_not_in(self.inst_three._id, institution_ids)
-            assert_in(self.inst_four._id, institution_ids)
-            assert_not_in(self.inst_five._id, institution_ids)
 
 @pytest.mark.enable_quickfiles_creation
 @mock.patch('website.views.PROXY_EMBER_APPS', False)
->>>>>>> 2f079fc9
 class TestResolveGuid(OsfTestCase):
     def setUp(self):
         super(TestResolveGuid, self).setUp()
