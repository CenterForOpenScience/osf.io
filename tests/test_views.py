--- conflicted
+++ resolved
@@ -12,12 +12,8 @@
 import tempfile
 import time
 import unittest
-<<<<<<< HEAD
-import urllib
+from future.moves.urllib.parse import quote
 import uuid
-=======
-from future.moves.urllib.parse import quote
->>>>>>> 8cd8f127
 
 from flask import request
 import mock
@@ -65,19 +61,12 @@
 from website.project.views.node import _should_show_wiki_widget, _view_project, abbrev_authors
 from website.util import api_url_for, web_url_for
 from website.util import rubeus
-<<<<<<< HEAD
+from website.util.metrics import OsfSourceTags, OsfClaimedTags, provider_source_tag, provider_claimed_tag
 from website.util.timestamp import userkey_generation, AddTimestamp
 from osf.utils import permissions
 from osf.models import Comment
-from osf.models import OSFUser
+from osf.models import OSFUser, Tag
 from osf.models import Email, TimestampTask
-=======
-from website.util.metrics import OsfSourceTags, OsfClaimedTags, provider_source_tag, provider_claimed_tag
-from osf.utils import permissions
-from osf.models import Comment
-from osf.models import OSFUser, Tag
-from osf.models import Email
->>>>>>> 8cd8f127
 from tests.base import (
     assert_is_redirect,
     capture_signals,
