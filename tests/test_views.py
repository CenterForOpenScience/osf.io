#!/usr/bin/env python
# -*- coding: utf-8 -*-
"""Views tests for the OSF."""

from __future__ import absolute_import

import datetime as dt
import httplib as http
import json
import time
import unittest

from flask import request
import mock
import pytest
from nose.tools import *  # noqa PEP8 asserts
from django.utils import timezone
from django.apps import apps
from django.core.exceptions import ValidationError

from addons.github.tests.factories import GitHubAccountFactory
from framework.auth import cas
from framework.auth.core import generate_verification_key
from framework import auth
from framework.auth.campaigns import get_campaigns, is_institution_login, is_native_login, is_proxy_login, campaign_url_for
from framework.auth import Auth
from framework.auth.cas import get_login_url
from framework.auth.exceptions import InvalidTokenError
from framework.auth.utils import impute_names_model, ensure_external_identity_uniqueness
from framework.auth.views import login_and_register_handler
from framework.celery_tasks import handlers
from framework.exceptions import HTTPError
from framework.transactions.handlers import no_auto_transaction
from tests.factories import MockAddonNodeSettings
from website import mailchimp_utils
from website import mails, settings
from addons.osfstorage import settings as osfstorage_settings
from osf.models import AbstractNode, NodeLog
from website.profile.utils import add_contributor_json, serialize_unregistered
from website.profile.views import fmt_date_or_none, update_osf_help_mails_subscription
from website.project.decorators import check_can_access
from website.project.model import has_anonymous_link
from website.project.signals import contributor_added
from website.project.views.contributor import (
    deserialize_contributors,
    notify_added_contributor,
    send_claim_email,
    send_claim_registered_email,
)
from website.project.views.node import _should_show_wiki_widget, _view_project, abbrev_authors
from website.util import api_url_for, web_url_for
from website.util import permissions, rubeus
from website.views import index
from osf.models import Comment
from osf.models import OSFUser
from tests.base import (
    assert_is_redirect,
    capture_signals,
    fake,
    get_default_metaschema,
    OsfTestCase,
    assert_datetime_equal,
)
from tests.base import test_app as mock_app

pytestmark = pytest.mark.django_db

from osf.models import NodeRelation
from osf_tests.factories import (
    UserFactory,
    UnconfirmedUserFactory,
    UnregUserFactory,
    AuthUserFactory,
    PrivateLinkFactory,
    ProjectFactory,
    NodeFactory,
    CommentFactory,
    CollectionFactory,
    InstitutionFactory,
    RegistrationFactory,
    ApiOAuth2ApplicationFactory,
    ApiOAuth2PersonalTokenFactory,
    ProjectWithAddonFactory,
    PreprintFactory,
    PreprintProviderFactory,
)

class Addon(MockAddonNodeSettings):
    @property
    def complete(self):
        return True

    def archive_errors(self):
        return 'Error'


class Addon2(MockAddonNodeSettings):
    @property
    def complete(self):
        return True

    def archive_errors(self):
        return 'Error'

@mock_app.route('/errorexc')
def error_exc():
    UserFactory()
    raise RuntimeError

@mock_app.route('/error500')
def error500():
    UserFactory()
    return 'error', 500

@mock_app.route('/noautotransact')
@no_auto_transaction
def no_auto_transact():
    UserFactory()
    return 'error', 500

class TestViewsAreAtomic(OsfTestCase):
    def test_error_response_rolls_back_transaction(self):
        original_user_count  = OSFUser.objects.count()
        self.app.get('/error500', expect_errors=True)
        assert_equal(OSFUser.objects.count(), original_user_count)

        # Need to set debug = False in order to rollback transactions in transaction_teardown_request
        mock_app.debug = False
        try:
            self.app.get('/errorexc', expect_errors=True)
        except RuntimeError:
            pass
        mock_app.debug = True

        self.app.get('/noautotransact', expect_errors=True)
        assert_equal(OSFUser.objects.count(), original_user_count + 1)


class TestViewingProjectWithPrivateLink(OsfTestCase):

    def setUp(self):
        super(TestViewingProjectWithPrivateLink, self).setUp()
        self.user = AuthUserFactory()  # Is NOT a contributor
        self.project = ProjectFactory(is_public=False)
        self.link = PrivateLinkFactory()
        self.link.nodes.add(self.project)
        self.link.save()
        self.project_url = self.project.web_url_for('view_project')

    def test_edit_private_link_empty(self):
        node = ProjectFactory(creator=self.user)
        link = PrivateLinkFactory()
        link.nodes.add(node)
        link.save()
        url = node.api_url_for('project_private_link_edit')
        res = self.app.put_json(url, {'pk': link._id, 'value': ''}, auth=self.user.auth, expect_errors=True)
        assert_equal(res.status_code, 400)
        assert_in('Title cannot be blank', res.body)

    def test_edit_private_link_invalid(self):
        node = ProjectFactory(creator=self.user)
        link = PrivateLinkFactory()
        link.nodes.add(node)
        link.save()
        url = node.api_url_for('project_private_link_edit')
        res = self.app.put_json(url, {'pk': link._id, 'value': '<a></a>'}, auth=self.user.auth, expect_errors=True)
        assert_equal(res.status_code, 400)
        assert_in('Invalid link name.', res.body)

    @mock.patch('framework.auth.core.Auth.private_link')
    def test_can_be_anonymous_for_public_project(self, mock_property):
        mock_property.return_value(mock.MagicMock())
        mock_property.anonymous = True
        anonymous_link = PrivateLinkFactory(anonymous=True)
        anonymous_link.nodes.add(self.project)
        anonymous_link.save()
        self.project.set_privacy('public')
        self.project.save()
        self.project.reload()
        auth = Auth(user=self.user, private_key=anonymous_link.key)
        assert_true(has_anonymous_link(self.project, auth))

    def test_has_private_link_key(self):
        res = self.app.get(self.project_url, {'view_only': self.link.key})
        assert_equal(res.status_code, 200)

    def test_not_logged_in_no_key(self):
        res = self.app.get(self.project_url, {'view_only': None})
        assert_is_redirect(res)
        res = res.follow(expect_errors=True)
        assert_equal(res.status_code, 301)
        assert_equal(
            res.request.path,
            '/login'
        )

    def test_logged_in_no_private_key(self):
        res = self.app.get(self.project_url, {'view_only': None}, auth=self.user.auth,
                           expect_errors=True)
        assert_equal(res.status_code, http.FORBIDDEN)

    def test_logged_in_has_key(self):
        res = self.app.get(
            self.project_url, {'view_only': self.link.key}, auth=self.user.auth)
        assert_equal(res.status_code, 200)

    @unittest.skip('Skipping for now until we find a way to mock/set the referrer')
    def test_prepare_private_key(self):
        res = self.app.get(self.project_url, {'key': self.link.key})

        res = res.click('Registrations')

        assert_is_redirect(res)
        res = res.follow()

        assert_equal(res.status_code, 200)
        assert_equal(res.request.GET['key'], self.link.key)

    def test_cannot_access_registrations_or_forks_with_anon_key(self):
        anonymous_link = PrivateLinkFactory(anonymous=True)
        anonymous_link.nodes.add(self.project)
        anonymous_link.save()
        self.project.is_public = False
        self.project.save()
        url = self.project_url + 'registrations/?view_only={}'.format(anonymous_link.key)
        res = self.app.get(url, expect_errors=True)

        assert_equal(res.status_code, 401)

        url = self.project_url + 'forks/?view_only={}'.format(anonymous_link.key)

        res = self.app.get(url, expect_errors=True)

        assert_equal(res.status_code, 401)

    def test_can_access_registrations_and_forks_with_not_anon_key(self):
        link = PrivateLinkFactory(anonymous=False)
        link.nodes.add(self.project)
        link.save()
        self.project.is_public = False
        self.project.save()
        url = self.project_url + 'registrations/?view_only={}'.format(self.link.key)
        res = self.app.get(url)

        assert_equal(res.status_code, 200)

        url = self.project_url + 'forks/?view_only={}'.format(self.link.key)
        res = self.app.get(url)

        assert_equal(res.status_code, 200)

    def test_check_can_access_valid(self):
        contributor = AuthUserFactory()
        self.project.add_contributor(contributor, auth=Auth(self.project.creator))
        self.project.save()
        assert_true(check_can_access(self.project, contributor))

    def test_check_user_access_invalid(self):
        noncontrib = AuthUserFactory()
        with assert_raises(HTTPError):
            check_can_access(self.project, noncontrib)

    def test_check_user_access_if_user_is_None(self):
        assert_false(check_can_access(self.project, None))


class TestProjectViews(OsfTestCase):

    def setUp(self):
        super(TestProjectViews, self).setUp()
        self.user1 = AuthUserFactory()
        self.user1.save()
        self.consolidate_auth1 = Auth(user=self.user1)
        self.auth = self.user1.auth
        self.user2 = AuthUserFactory()
        self.auth2 = self.user2.auth
        # A project has 2 contributors
        self.project = ProjectFactory(
            title='Ham',
            description='Honey-baked',
            creator=self.user1
        )
        self.project.add_contributor(self.user2, auth=Auth(self.user1))
        self.project.save()

        self.project2 = ProjectFactory(
            title='Tofu',
            description='Glazed',
            creator=self.user1
        )
        self.project2.add_contributor(self.user2, auth=Auth(self.user1))
        self.project2.save()

    def test_node_setting_with_multiple_matched_institution_email_domains(self):
        # User has alternate emails matching more than one institution's email domains
        inst1 = InstitutionFactory(email_domains=['foo.bar'])
        inst2 = InstitutionFactory(email_domains=['baz.qux'])

        user = AuthUserFactory()
        user.emails.create(address='queen@foo.bar')
        user.emails.create(address='brian@baz.qux')
        user.save()
        project = ProjectFactory(creator=user)

        # node settings page loads without error
        url = project.web_url_for('node_setting')
        res = self.app.get(url, auth=user.auth)
        assert_equal(res.status_code, 200)

        # user is automatically affiliated with institutions
        # that matched email domains
        user.reload()
        assert_in(inst1, user.affiliated_institutions.all())
        assert_in(inst2, user.affiliated_institutions.all())

    def test_edit_title_empty(self):
        node = ProjectFactory(creator=self.user1)
        url = node.api_url_for('edit_node')
        res = self.app.post_json(url, {'name': 'title', 'value': ''}, auth=self.user1.auth, expect_errors=True)
        assert_equal(res.status_code, 400)
        assert_in('Title cannot be blank', res.body)

    def test_edit_title_invalid(self):
        node = ProjectFactory(creator=self.user1)
        url = node.api_url_for('edit_node')
        res = self.app.post_json(url, {'name': 'title', 'value': '<a></a>'}, auth=self.user1.auth, expect_errors=True)
        assert_equal(res.status_code, 400)
        assert_in('Invalid title.', res.body)

    def test_cannot_remove_only_visible_contributor(self):
        user1_contrib = self.project.contributor_set.get(user=self.user1)
        user1_contrib.visible = False
        user1_contrib.save()
        url = self.project.api_url_for('project_remove_contributor')
        res = self.app.post_json(
            url, {'contributorID': self.user2._id,
                  'nodeIDs': [self.project._id]}, auth=self.auth, expect_errors=True
        )
        assert_equal(res.status_code, http.FORBIDDEN)
        assert_equal(res.json['message_long'], 'Must have at least one bibliographic contributor')
        assert_true(self.project.is_contributor(self.user2))

    def test_remove_only_visible_contributor_return_false(self):
        user1_contrib = self.project.contributor_set.get(user=self.user1)
        user1_contrib.visible = False
        user1_contrib.save()
        ret = self.project.remove_contributor(contributor=self.user2, auth=self.consolidate_auth1)
        assert_false(ret)
        self.project.reload()
        assert_true(self.project.is_contributor(self.user2))

    def test_can_view_nested_project_as_admin(self):
        self.parent_project = NodeFactory(
            title='parent project',
            category='project',
            parent=self.project,
            is_public=False
        )
        self.parent_project.save()
        self.child_project = NodeFactory(
            title='child project',
            category='project',
            parent=self.parent_project,
            is_public=False
        )
        self.child_project.save()
        url = self.child_project.web_url_for('view_project')
        res = self.app.get(url, auth=self.auth)
        assert_not_in('Private Project', res.body)
        assert_in('parent project', res.body)

    def test_edit_description(self):
        url = '/api/v1/project/{0}/edit/'.format(self.project._id)
        self.app.post_json(url,
                           {'name': 'description', 'value': 'Deep-fried'},
                           auth=self.auth)
        self.project.reload()
        assert_equal(self.project.description, 'Deep-fried')

    def test_project_api_url(self):
        url = self.project.api_url
        res = self.app.get(url, auth=self.auth)
        data = res.json
        assert_equal(data['node']['category'], 'Project')
        assert_equal(data['node']['node_type'], 'project')

        assert_equal(data['node']['title'], self.project.title)
        assert_equal(data['node']['is_public'], self.project.is_public)
        assert_equal(data['node']['is_registration'], False)
        assert_equal(data['node']['id'], self.project._primary_key)
        assert_true(data['user']['is_contributor'])
        assert_equal(data['node']['description'], self.project.description)
        assert_equal(data['node']['url'], self.project.url)
        assert_equal(data['node']['tags'], list(self.project.tags.values_list('name', flat=True)))
        assert_in('forked_date', data['node'])
        assert_in('registered_from_url', data['node'])
        # TODO: Test "parent" and "user" output

    def test_add_contributor_post(self):
        # Two users are added as a contributor via a POST request
        project = ProjectFactory(creator=self.user1, is_public=True)
        user2 = UserFactory()
        user3 = UserFactory()
        url = '/api/v1/project/{0}/contributors/'.format(project._id)

        dict2 = add_contributor_json(user2)
        dict3 = add_contributor_json(user3)
        dict2.update({
            'permission': 'admin',
            'visible': True,
        })
        dict3.update({
            'permission': 'write',
            'visible': False,
        })

        self.app.post_json(
            url,
            {
                'users': [dict2, dict3],
                'node_ids': [project._id],
            },
            content_type='application/json',
            auth=self.auth,
        ).maybe_follow()
        project.reload()
        assert_in(user2, project.contributors)
        # A log event was added
        assert_equal(project.logs.latest().action, 'contributor_added')
        assert_equal(len(project.contributors), 3)

        assert_equal(project.get_permissions(user2), ['read', 'write', 'admin'])
        assert_equal(project.get_permissions(user3), ['read', 'write'])

    def test_manage_permissions(self):
        url = self.project.api_url + 'contributors/manage/'
        self.app.post_json(
            url,
            {
                'contributors': [
                    {'id': self.project.creator._id, 'permission': 'admin',
                        'registered': True, 'visible': True},
                    {'id': self.user1._id, 'permission': 'read',
                        'registered': True, 'visible': True},
                    {'id': self.user2._id, 'permission': 'admin',
                        'registered': True, 'visible': True},
                ]
            },
            auth=self.auth,
        )

        self.project.reload()

        assert_equal(self.project.get_permissions(self.user1), ['read'])
        assert_equal(self.project.get_permissions(self.user2), ['read', 'write', 'admin'])

    def test_manage_permissions_again(self):
        url = self.project.api_url + 'contributors/manage/'
        self.app.post_json(
            url,
            {
                'contributors': [
                    {'id': self.user1._id, 'permission': 'admin',
                     'registered': True, 'visible': True},
                    {'id': self.user2._id, 'permission': 'admin',
                     'registered': True, 'visible': True},
                ]
            },
            auth=self.auth,
        )

        self.project.reload()
        self.app.post_json(
            url,
            {
                'contributors': [
                    {'id': self.user1._id, 'permission': 'admin',
                     'registered': True, 'visible': True},
                    {'id': self.user2._id, 'permission': 'read',
                     'registered': True, 'visible': True},
                ]
            },
            auth=self.auth,
        )

        self.project.reload()

        assert_equal(self.project.get_permissions(self.user2), ['read'])
        assert_equal(self.project.get_permissions(self.user1), ['read', 'write', 'admin'])

    def test_contributor_manage_reorder(self):

        # Two users are added as a contributor via a POST request
        project = ProjectFactory(creator=self.user1, is_public=True)
        reg_user1, reg_user2 = UserFactory(), UserFactory()
        project.add_contributors(
            [
                {'user': reg_user1, 'permissions': [
                    'read', 'write', 'admin'], 'visible': True},
                {'user': reg_user2, 'permissions': [
                    'read', 'write', 'admin'], 'visible': False},
            ]
        )
        # Add a non-registered user
        unregistered_user = project.add_unregistered_contributor(
            fullname=fake.name(), email=fake.email(),
            auth=self.consolidate_auth1,
            save=True,
        )

        url = project.api_url + 'contributors/manage/'
        self.app.post_json(
            url,
            {
                'contributors': [
                    {'id': reg_user2._id, 'permission': 'admin',
                        'registered': True, 'visible': False},
                    {'id': project.creator._id, 'permission': 'admin',
                        'registered': True, 'visible': True},
                    {'id': unregistered_user._id, 'permission': 'admin',
                        'registered': False, 'visible': True},
                    {'id': reg_user1._id, 'permission': 'admin',
                        'registered': True, 'visible': True},
                ]
            },
            auth=self.auth,
        )

        project.reload()

        assert_equal(
            # Note: Cast ForeignList to list for comparison
            list(project.contributors),
            [reg_user2, project.creator, unregistered_user, reg_user1]
        )

        assert_equal(
            list(project.visible_contributors),
            [project.creator, unregistered_user, reg_user1]
        )

    def test_project_remove_contributor(self):
        url = self.project.api_url_for('project_remove_contributor')
        # User 1 removes user2
        payload = {'contributorID': self.user2._id,
                   'nodeIDs': [self.project._id]}
        self.app.post(url, json.dumps(payload),
                      content_type='application/json',
                      auth=self.auth).maybe_follow()
        self.project.reload()
        assert_not_in(self.user2._id, self.project.contributors)
        # A log event was added
        assert_equal(self.project.logs.latest().action, 'contributor_removed')

    def test_multiple_project_remove_contributor(self):
        url = self.project.api_url_for('project_remove_contributor')
        # User 1 removes user2
        payload = {'contributorID': self.user2._id,
                   'nodeIDs': [self.project._id, self.project2._id]}
        res = self.app.post(url, json.dumps(payload),
                            content_type='application/json',
                            auth=self.auth).maybe_follow()
        self.project.reload()
        self.project2.reload()
        assert_not_in(self.user2._id, self.project.contributors)
        assert_not_in('/dashboard/', res.json)

        assert_not_in(self.user2._id, self.project2.contributors)
        # A log event was added
        assert_equal(self.project.logs.latest().action, 'contributor_removed')

    def test_private_project_remove_self_not_admin(self):
        url = self.project.api_url_for('project_remove_contributor')
        # user2 removes self
        payload = {"contributorID": self.user2._id,
                   "nodeIDs": [self.project._id]}
        res = self.app.post(url, json.dumps(payload),
                            content_type="application/json",
                            auth=self.auth2).maybe_follow()
        self.project.reload()
        assert_equal(res.status_code, 200)
        assert_equal(res.json['redirectUrl'], '/dashboard/')
        assert_not_in(self.user2._id, self.project.contributors)

    def test_public_project_remove_self_not_admin(self):
        url = self.project.api_url_for('project_remove_contributor')
        # user2 removes self
        self.public_project = ProjectFactory(creator=self.user1, is_public=True)
        self.public_project.add_contributor(self.user2, auth=Auth(self.user1))
        self.public_project.save()
        payload = {"contributorID": self.user2._id,
                   "nodeIDs": [self.public_project._id]}
        res = self.app.post(url, json.dumps(payload),
                            content_type="application/json",
                            auth=self.auth2).maybe_follow()
        self.public_project.reload()
        assert_equal(res.status_code, 200)
        assert_equal(res.json['redirectUrl'], '/' + self.public_project._id + '/')
        assert_not_in(self.user2._id, self.public_project.contributors)

    def test_project_remove_other_not_admin(self):
        url = self.project.api_url_for('project_remove_contributor')
        # User 1 removes user2
        payload = {"contributorID": self.user1._id,
                   "nodeIDs": [self.project._id]}
        res = self.app.post(url, json.dumps(payload),
                            content_type="application/json",
                            expect_errors=True,
                            auth=self.auth2).maybe_follow()
        self.project.reload()
        assert_equal(res.status_code, 403)
        assert_equal(res.json['message_long'],
                     'You do not have permission to perform this action. '
                     'If this should not have occurred and the issue persists, '
                     'please report it to <a href="mailto:support@osf.io">support@osf.io</a>.'
                     )
        assert_in(self.user1, self.project.contributors)

    def test_project_remove_fake_contributor(self):
        url = self.project.api_url_for('project_remove_contributor')
        # User 1 removes user2
        payload = {'contributorID': 'badid',
                   'nodeIDs': [self.project._id]}
        res = self.app.post(url, json.dumps(payload),
                            content_type='application/json',
                            expect_errors=True,
                            auth=self.auth).maybe_follow()
        self.project.reload()
        # Assert the contributor id was invalid
        assert_equal(res.status_code, 400)
        assert_equal(res.json['message_long'], 'Contributor not found.')
        assert_not_in('badid', self.project.contributors)

    def test_project_remove_self_only_admin(self):
        url = self.project.api_url_for('project_remove_contributor')
        # User 1 removes user2
        payload = {'contributorID': self.user1._id,
                   'nodeIDs': [self.project._id]}
        res = self.app.post(url, json.dumps(payload),
                            content_type='application/json',
                            expect_errors=True,
                            auth=self.auth).maybe_follow()

        self.project.reload()
        assert_equal(res.status_code, 400)
        assert_equal(res.json['message_long'], 'Could not remove contributor.')
        assert_in(self.user1, self.project.contributors)

    def test_get_contributors_abbrev(self):
        # create a project with 3 registered contributors
        project = ProjectFactory(creator=self.user1, is_public=True)
        reg_user1, reg_user2 = UserFactory(), UserFactory()
        project.add_contributors(
            [
                {'user': reg_user1, 'permissions': [
                    'read', 'write', 'admin'], 'visible': True},
                {'user': reg_user2, 'permissions': [
                    'read', 'write', 'admin'], 'visible': True},
            ]
        )

        # add an unregistered contributor
        project.add_unregistered_contributor(
            fullname=fake.name(), email=fake.email(),
            auth=self.consolidate_auth1,
            save=True,
        )

        url = project.api_url_for('get_node_contributors_abbrev')
        res = self.app.get(url, auth=self.auth)
        assert_equal(len(project.contributors), 4)
        assert_equal(len(res.json['contributors']), 3)
        assert_equal(len(res.json['others_count']), 1)
        assert_equal(res.json['contributors'][0]['separator'], ',')
        assert_equal(res.json['contributors'][1]['separator'], ',')
        assert_equal(res.json['contributors'][2]['separator'], ' &')

    def test_edit_node_title(self):
        url = '/api/v1/project/{0}/edit/'.format(self.project._id)
        # The title is changed though posting form data
        self.app.post_json(url, {'name': 'title', 'value': 'Bacon'},
                           auth=self.auth).maybe_follow()
        self.project.reload()
        # The title was changed
        assert_equal(self.project.title, 'Bacon')
        # A log event was saved
        assert_equal(self.project.logs.latest().action, 'edit_title')

    def test_add_tag(self):
        url = self.project.api_url_for('project_add_tag')
        self.app.post_json(url, {'tag': "foo'ta#@%#%^&g?"}, auth=self.auth)
        self.project.reload()
        assert_in("foo'ta#@%#%^&g?", self.project.tags.values_list('name', flat=True))
        assert_equal("foo'ta#@%#%^&g?", self.project.logs.latest().params['tag'])

    def test_remove_tag(self):
        self.project.add_tag("foo'ta#@%#%^&g?", auth=self.consolidate_auth1, save=True)
        assert_in("foo'ta#@%#%^&g?", self.project.tags.values_list('name', flat=True))
        url = self.project.api_url_for('project_remove_tag')
        self.app.delete_json(url, {'tag': "foo'ta#@%#%^&g?"}, auth=self.auth)
        self.project.reload()
        assert_not_in("foo'ta#@%#%^&g?", self.project.tags.values_list('name', flat=True))
        latest_log = self.project.logs.latest()
        assert_equal('tag_removed', latest_log.action)
        assert_equal("foo'ta#@%#%^&g?", latest_log.params['tag'])

    # Regression test for #OSF-5257
    def test_removal_empty_tag_throws_error(self):
        url = self.project.api_url_for('project_remove_tag')
        res = self.app.delete_json(url, {'tag': ''}, auth=self.auth, expect_errors=True)
        assert_equal(res.status_code, http.BAD_REQUEST)

    # Regression test for #OSF-5257
    def test_removal_unknown_tag_throws_error(self):
        self.project.add_tag('narf', auth=self.consolidate_auth1, save=True)
        url = self.project.api_url_for('project_remove_tag')
        res = self.app.delete_json(url, {'tag': 'troz'}, auth=self.auth, expect_errors=True)
        assert_equal(res.status_code, http.CONFLICT)

    def test_suspended_project(self):
        node = NodeFactory(parent=self.project, creator=self.user1)
        node.remove_node(Auth(self.user1))
        node.suspended = True
        node.save()
        url = node.api_url
        res = self.app.get(url, auth=Auth(self.user1), expect_errors=True)
        assert_equal(res.status_code, 451)

    def test_private_link_edit_name(self):
        link = PrivateLinkFactory(name='link')
        link.nodes.add(self.project)
        link.save()
        assert_equal(link.name, 'link')
        url = self.project.api_url + 'private_link/edit/'
        self.app.put_json(
            url,
            {'pk': link._id, 'value': 'new name'},
            auth=self.auth,
        ).maybe_follow()
        self.project.reload()
        link.reload()
        assert_equal(link.name, 'new name')

    def test_remove_private_link(self):
        link = PrivateLinkFactory()
        link.nodes.add(self.project)
        link.save()
        url = self.project.api_url_for('remove_private_link')
        self.app.delete_json(
            url,
            {'private_link_id': link._id},
            auth=self.auth,
        ).maybe_follow()
        self.project.reload()
        link.reload()
        assert_true(link.is_deleted)

    def test_remove_private_link_log(self):
        link = PrivateLinkFactory()
        link.nodes.add(self.project)
        link.save()
        url = self.project.api_url_for('remove_private_link')
        self.app.delete_json(
            url,
            {'private_link_id': link._id},
            auth=self.auth,
        ).maybe_follow()

        last_log = self.project.logs.latest()
        assert last_log.action == NodeLog.VIEW_ONLY_LINK_REMOVED
        assert not last_log.params.get('anonymous_link')

    def test_remove_private_link_anonymous_log(self):
        link = PrivateLinkFactory(anonymous=True)
        link.nodes.add(self.project)
        link.save()
        url = self.project.api_url_for('remove_private_link')
        self.app.delete_json(
            url,
            {'private_link_id': link._id},
            auth=self.auth,
        ).maybe_follow()

        last_log = self.project.logs.latest()
        assert last_log.action == NodeLog.VIEW_ONLY_LINK_REMOVED
        assert last_log.params.get('anonymous_link')

    def test_remove_component(self):
        node = NodeFactory(parent=self.project, creator=self.user1)
        url = node.api_url
        res = self.app.delete_json(url, {}, auth=self.auth).maybe_follow()
        node.reload()
        assert_equal(node.is_deleted, True)
        assert_in('url', res.json)
        assert_equal(res.json['url'], self.project.url)

    def test_cant_remove_component_if_not_admin(self):
        node = NodeFactory(parent=self.project, creator=self.user1)
        non_admin = AuthUserFactory()
        node.add_contributor(
            non_admin,
            permissions=['read', 'write'],
            save=True,
        )

        url = node.api_url
        res = self.app.delete_json(
            url, {}, auth=non_admin.auth,
            expect_errors=True,
        ).maybe_follow()

        assert_equal(res.status_code, http.FORBIDDEN)
        assert_false(node.is_deleted)

    def test_view_project_returns_whether_to_show_wiki_widget(self):
        user = AuthUserFactory()
        project = ProjectFactory(creator=user, is_public=True)
        project.add_contributor(user)
        project.save()

        url = project.api_url_for('view_project')
        res = self.app.get(url, auth=user.auth)
        assert_equal(res.status_code, http.OK)
        assert_in('show_wiki_widget', res.json['user'])

    def test_fork_count_does_not_include_deleted_forks(self):
        user = AuthUserFactory()
        project = ProjectFactory(creator=user)
        auth = Auth(project.creator)
        fork = project.fork_node(auth)
        project.save()
        fork.remove_node(auth)
        fork.save()

        url = project.api_url_for('view_project')
        res = self.app.get(url, auth=user.auth)
        assert_in('fork_count', res.json['node'])
        assert_equal(0, res.json['node']['fork_count'])

    def test_registration_retraction_redirect(self):
        url = self.project.web_url_for('node_registration_retraction_redirect')
        res = self.app.get(url, auth=self.auth)
        assert_equal(res.status_code, 302)
        assert_in(self.project.web_url_for('node_registration_retraction_get', _guid=True), res.location)

    def test_update_node(self):
        url = self.project.api_url_for('update_node')
        res = self.app.put_json(url, {'title': 'newtitle'}, auth=self.auth)
        assert_equal(res.status_code, 200)
        self.project.reload()
        assert_equal(self.project.title, 'newtitle')

    # Regression test
    def test_update_node_with_tags(self):
        self.project.add_tag('cheezebørger', auth=Auth(self.project.creator), save=True)
        url = self.project.api_url_for('update_node')
        res = self.app.put_json(url, {'title': 'newtitle'}, auth=self.auth)
        assert_equal(res.status_code, 200)
        self.project.reload()
        assert_equal(self.project.title, 'newtitle')


class TestEditableChildrenViews(OsfTestCase):

    def setUp(self):
        OsfTestCase.setUp(self)
        self.user = AuthUserFactory()
        self.project = ProjectFactory(creator=self.user, is_public=False)
        self.child = ProjectFactory(parent=self.project, creator=self.user, is_public=True)
        self.grandchild = ProjectFactory(parent=self.child, creator=self.user, is_public=False)
        self.great_grandchild = ProjectFactory(parent=self.grandchild, creator=self.user, is_public=True)
        self.great_great_grandchild = ProjectFactory(parent=self.great_grandchild, creator=self.user, is_public=False)
        url = self.project.api_url_for('get_editable_children')
        self.project_results = self.app.get(url, auth=self.user.auth).json

    def test_get_editable_children(self):
        assert_equal(len(self.project_results['children']), 4)
        assert_equal(self.project_results['node']['id'], self.project._id)

    def test_editable_children_order(self):
        assert_equal(self.project_results['children'][0]['id'], self.child._id)
        assert_equal(self.project_results['children'][1]['id'], self.grandchild._id)
        assert_equal(self.project_results['children'][2]['id'], self.great_grandchild._id)
        assert_equal(self.project_results['children'][3]['id'], self.great_great_grandchild._id)

    def test_editable_children_indents(self):
        assert_equal(self.project_results['children'][0]['indent'], 0)
        assert_equal(self.project_results['children'][1]['indent'], 1)
        assert_equal(self.project_results['children'][2]['indent'], 2)
        assert_equal(self.project_results['children'][3]['indent'], 3)

    def test_editable_children_parents(self):
        assert_equal(self.project_results['children'][0]['parent_id'], self.project._id)
        assert_equal(self.project_results['children'][1]['parent_id'], self.child._id)
        assert_equal(self.project_results['children'][2]['parent_id'], self.grandchild._id)
        assert_equal(self.project_results['children'][3]['parent_id'], self.great_grandchild._id)

    def test_editable_children_privacy(self):
        assert_false(self.project_results['node']['is_public'])
        assert_true(self.project_results['children'][0]['is_public'])
        assert_false(self.project_results['children'][1]['is_public'])
        assert_true(self.project_results['children'][2]['is_public'])
        assert_false(self.project_results['children'][3]['is_public'])

    def test_editable_children_titles(self):
        assert_equal(self.project_results['node']['title'], self.project.title)
        assert_equal(self.project_results['children'][0]['title'], self.child.title)
        assert_equal(self.project_results['children'][1]['title'], self.grandchild.title)
        assert_equal(self.project_results['children'][2]['title'], self.great_grandchild.title)
        assert_equal(self.project_results['children'][3]['title'], self.great_great_grandchild.title)


class TestGetNodeTree(OsfTestCase):

    def setUp(self):
        OsfTestCase.setUp(self)
        self.user = AuthUserFactory()
        self.user2 = AuthUserFactory()

    def test_get_single_node(self):
        project = ProjectFactory(creator=self.user)
        # child = NodeFactory(parent=project, creator=self.user)

        url = project.api_url_for('get_node_tree')
        res = self.app.get(url, auth=self.user.auth)

        node_id = res.json[0]['node']['id']
        assert_equal(node_id, project._primary_key)

    def test_get_node_with_children(self):
        project = ProjectFactory(creator=self.user)
        child1 = NodeFactory(parent=project, creator=self.user)
        child2 = NodeFactory(parent=project, creator=self.user2)
        child3 = NodeFactory(parent=project, creator=self.user)
        url = project.api_url_for('get_node_tree')
        res = self.app.get(url, auth=self.user.auth)
        tree = res.json[0]
        parent_node_id = tree['node']['id']
        child1_id = tree['children'][0]['node']['id']
        child2_id = tree['children'][1]['node']['id']
        child3_id = tree['children'][2]['node']['id']
        assert_equal(parent_node_id, project._primary_key)
        assert_equal(child1_id, child1._primary_key)
        assert_equal(child2_id, child2._primary_key)
        assert_equal(child3_id, child3._primary_key)

    def test_get_node_with_child_linked_to_parent(self):
        project = ProjectFactory(creator=self.user)
        child1 = NodeFactory(parent=project, creator=self.user)
        child1.add_pointer(project, Auth(self.user))
        child1.save()
        url = project.api_url_for('get_node_tree')
        res = self.app.get(url, auth=self.user.auth)
        tree = res.json[0]
        parent_node_id = tree['node']['id']
        child1_id = tree['children'][0]['node']['id']
        assert_equal(child1_id, child1._primary_key)

    def test_get_node_not_parent_owner(self):
        project = ProjectFactory(creator=self.user2)
        child = NodeFactory(parent=project, creator=self.user2)
        url = project.api_url_for('get_node_tree')
        res = self.app.get(url, auth=self.user.auth, expect_errors=True)
        assert_equal(res.status_code, 200)
        assert_equal(res.json, [])

    # Parent node should show because of user2 read access, the children should not
    def test_get_node_parent_not_admin(self):
        project = ProjectFactory(creator=self.user)
        project.add_contributor(self.user2, auth=Auth(self.user))
        project.save()
        child1 = NodeFactory(parent=project, creator=self.user)
        child2 = NodeFactory(parent=project, creator=self.user)
        child3 = NodeFactory(parent=project, creator=self.user)
        url = project.api_url_for('get_node_tree')
        res = self.app.get(url, auth=self.user2.auth)
        tree = res.json[0]
        parent_node_id = tree['node']['id']
        children = tree['children']
        assert_equal(parent_node_id, project._primary_key)
        assert_equal(children, [])


class TestUserProfile(OsfTestCase):

    def setUp(self):
        super(TestUserProfile, self).setUp()
        self.user = AuthUserFactory()

    def test_fmt_date_or_none(self):
        with assert_raises(HTTPError) as cm:
            #enter a date before 1900
            fmt_date_or_none(dt.datetime(1890, 10, 31, 18, 23, 29, 227))
        # error should be raised because date is before 1900
        assert_equal(cm.exception.code, http.BAD_REQUEST)

    def test_unserialize_social(self):
        url = api_url_for('unserialize_social')
        payload = {
            'profileWebsites': ['http://frozen.pizza.com/reviews'],
            'twitter': 'howtopizza',
            'github': 'frozenpizzacode',
        }
        self.app.put_json(
            url,
            payload,
            auth=self.user.auth,
        )
        self.user.reload()
        for key, value in payload.iteritems():
            assert_equal(self.user.social[key], value)
        assert_true(self.user.social['researcherId'] is None)

    # Regression test for help-desk ticket
    def test_making_email_primary_is_not_case_sensitive(self):
        user = AuthUserFactory(username='fred@queen.test')
        # make confirmed email have different casing
        email = user.emails.first()
        email.address = email.address.capitalize()
        email.save()
        url = api_url_for('update_user')
        res = self.app.put_json(
            url,
            {'id': user._id, 'emails': [{'address': 'fred@queen.test', 'primary': True, 'confirmed': True}]},
            auth=user.auth
        )
        assert_equal(res.status_code, 200)

    def test_unserialize_social_validation_failure(self):
        url = api_url_for('unserialize_social')
        # profileWebsites URL is invalid
        payload = {
            'profileWebsites': ['http://goodurl.com', 'http://invalidurl'],
            'twitter': 'howtopizza',
            'github': 'frozenpizzacode',
        }
        res = self.app.put_json(
            url,
            payload,
            auth=self.user.auth,
            expect_errors=True
        )
        assert_equal(res.status_code, 400)
        assert_equal(res.json['message_long'], 'Invalid personal URL.')

    def test_serialize_social_editable(self):
        self.user.social['twitter'] = 'howtopizza'
        self.user.social['profileWebsites'] = ['http://www.cos.io', 'http://www.osf.io', 'http://www.wordup.com']
        self.user.save()
        url = api_url_for('serialize_social')
        res = self.app.get(
            url,
            auth=self.user.auth,
        )
        assert_equal(res.json.get('twitter'), 'howtopizza')
        assert_equal(res.json.get('profileWebsites'), ['http://www.cos.io', 'http://www.osf.io', 'http://www.wordup.com'])
        assert_true(res.json.get('github') is None)
        assert_true(res.json['editable'])

    def test_serialize_social_not_editable(self):
        user2 = AuthUserFactory()
        self.user.social['twitter'] = 'howtopizza'
        self.user.social['profileWebsites'] = ['http://www.cos.io', 'http://www.osf.io', 'http://www.wordup.com']
        self.user.save()
        url = api_url_for('serialize_social', uid=self.user._id)
        res = self.app.get(
            url,
            auth=user2.auth,
        )
        assert_equal(res.json.get('twitter'), 'howtopizza')
        assert_equal(res.json.get('profileWebsites'), ['http://www.cos.io', 'http://www.osf.io', 'http://www.wordup.com'])
        assert_true(res.json.get('github') is None)
        assert_false(res.json['editable'])

    def test_serialize_social_addons_editable(self):
        self.user.add_addon('github')
        github_account = GitHubAccountFactory()
        github_account.save()
        self.user.external_accounts.add(github_account)
        self.user.save()
        url = api_url_for('serialize_social')
        res = self.app.get(
            url,
            auth=self.user.auth,
        )
        assert_equal(
            res.json['addons']['github'],
            'abc'
        )

    def test_serialize_social_addons_not_editable(self):
        user2 = AuthUserFactory()
        self.user.add_addon('github')
        github_account = GitHubAccountFactory()
        github_account.save()
        self.user.external_accounts.add(github_account)
        self.user.save()
        url = api_url_for('serialize_social', uid=self.user._id)
        res = self.app.get(
            url,
            auth=user2.auth,
        )
        assert_not_in('addons', res.json)

    def test_unserialize_and_serialize_jobs(self):
        jobs = [{
            'institution': 'an institution',
            'department': 'a department',
            'title': 'a title',
            'startMonth': 'January',
            'startYear': '2001',
            'endMonth': 'March',
            'endYear': '2001',
            'ongoing': False,
        }, {
            'institution': 'another institution',
            'department': None,
            'title': None,
            'startMonth': 'May',
            'startYear': '2001',
            'endMonth': None,
            'endYear': None,
            'ongoing': True,
        }]
        payload = {'contents': jobs}
        url = api_url_for('unserialize_jobs')
        self.app.put_json(url, payload, auth=self.user.auth)
        self.user.reload()
        assert_equal(len(self.user.jobs), 2)
        url = api_url_for('serialize_jobs')
        res = self.app.get(
            url,
            auth=self.user.auth,
        )
        for i, job in enumerate(jobs):
            assert_equal(job, res.json['contents'][i])

    def test_unserialize_and_serialize_schools(self):
        schools = [{
            'institution': 'an institution',
            'department': 'a department',
            'degree': 'a degree',
            'startMonth': 1,
            'startYear': '2001',
            'endMonth': 5,
            'endYear': '2001',
            'ongoing': False,
        }, {
            'institution': 'another institution',
            'department': None,
            'degree': None,
            'startMonth': 5,
            'startYear': '2001',
            'endMonth': None,
            'endYear': None,
            'ongoing': True,
        }]
        payload = {'contents': schools}
        url = api_url_for('unserialize_schools')
        self.app.put_json(url, payload, auth=self.user.auth)
        self.user.reload()
        assert_equal(len(self.user.schools), 2)
        url = api_url_for('serialize_schools')
        res = self.app.get(
            url,
            auth=self.user.auth,
        )
        for i, job in enumerate(schools):
            assert_equal(job, res.json['contents'][i])

    def test_unserialize_jobs(self):
        jobs = [
            {
                'institution': fake.company(),
                'department': fake.catch_phrase(),
                'title': fake.bs(),
                'startMonth': 5,
                'startYear': '2013',
                'endMonth': 3,
                'endYear': '2014',
                'ongoing': False,
            }
        ]
        payload = {'contents': jobs}
        url = api_url_for('unserialize_jobs')
        res = self.app.put_json(url, payload, auth=self.user.auth)
        assert_equal(res.status_code, 200)
        self.user.reload()
        # jobs field is updated
        assert_equal(self.user.jobs, jobs)

    def test_unserialize_names(self):
        fake_fullname_w_spaces = '    {}    '.format(fake.name())
        names = {
            'full': fake_fullname_w_spaces,
            'given': 'Tea',
            'middle': 'Gray',
            'family': 'Pot',
            'suffix': 'Ms.',
        }
        url = api_url_for('unserialize_names')
        res = self.app.put_json(url, names, auth=self.user.auth)
        assert_equal(res.status_code, 200)
        self.user.reload()
        # user is updated
        assert_equal(self.user.fullname, fake_fullname_w_spaces.strip())
        assert_equal(self.user.given_name, names['given'])
        assert_equal(self.user.middle_names, names['middle'])
        assert_equal(self.user.family_name, names['family'])
        assert_equal(self.user.suffix, names['suffix'])

    def test_unserialize_schools(self):
        schools = [
            {
                'institution': fake.company(),
                'department': fake.catch_phrase(),
                'degree': fake.bs(),
                'startMonth': 5,
                'startYear': '2013',
                'endMonth': 3,
                'endYear': '2014',
                'ongoing': False,
            }
        ]
        payload = {'contents': schools}
        url = api_url_for('unserialize_schools')
        res = self.app.put_json(url, payload, auth=self.user.auth)
        assert_equal(res.status_code, 200)
        self.user.reload()
        # schools field is updated
        assert_equal(self.user.schools, schools)

    def test_unserialize_jobs_valid(self):
        jobs = [
            {
                'institution': fake.company(),
                'department': fake.catch_phrase(),
                'title': fake.bs(),
                'startMonth': 5,
                'startYear': '2013',
                'endMonth': 3,
                'endYear': '2014',
                'ongoing': False,
            }
        ]
        payload = {'contents': jobs}
        url = api_url_for('unserialize_jobs')
        res = self.app.put_json(url, payload, auth=self.user.auth)
        assert_equal(res.status_code, 200)

    def test_update_user_timezone(self):
        assert_equal(self.user.timezone, 'Etc/UTC')
        payload = {'timezone': 'America/New_York', 'id': self.user._id}
        url = api_url_for('update_user', uid=self.user._id)
        self.app.put_json(url, payload, auth=self.user.auth)
        self.user.reload()
        assert_equal(self.user.timezone, 'America/New_York')

    def test_update_user_locale(self):
        assert_equal(self.user.locale, 'en_US')
        payload = {'locale': 'de_DE', 'id': self.user._id}
        url = api_url_for('update_user', uid=self.user._id)
        self.app.put_json(url, payload, auth=self.user.auth)
        self.user.reload()
        assert_equal(self.user.locale, 'de_DE')

    def test_update_user_locale_none(self):
        assert_equal(self.user.locale, 'en_US')
        payload = {'locale': None, 'id': self.user._id}
        url = api_url_for('update_user', uid=self.user._id)
        self.app.put_json(url, payload, auth=self.user.auth)
        self.user.reload()
        assert_equal(self.user.locale, 'en_US')

    def test_update_user_locale_empty_string(self):
        assert_equal(self.user.locale, 'en_US')
        payload = {'locale': '', 'id': self.user._id}
        url = api_url_for('update_user', uid=self.user._id)
        self.app.put_json(url, payload, auth=self.user.auth)
        self.user.reload()
        assert_equal(self.user.locale, 'en_US')

    def test_cannot_update_user_without_user_id(self):
        user1 = AuthUserFactory()
        url = api_url_for('update_user')
        header = {'emails': [{'address': user1.username}]}
        res = self.app.put_json(url, header, auth=user1.auth, expect_errors=True)
        assert_equal(res.status_code, 400)
        assert_equal(res.json['message_long'], '"id" is required')

    @mock.patch('framework.auth.views.mails.send_mail')
    def test_add_emails_return_emails(self, send_mail):
        user1 = AuthUserFactory()
        url = api_url_for('update_user')
        email = 'test@cos.io'
        header = {'id': user1._id,
                  'emails': [{'address': user1.username, 'primary': True, 'confirmed': True},
                             {'address': email, 'primary': False, 'confirmed': False}
                  ]}
        res = self.app.put_json(url, header, auth=user1.auth)
        assert_equal(res.status_code, 200)
        assert_in('emails', res.json['profile'])
        assert_equal(len(res.json['profile']['emails']), 2)

    @mock.patch('framework.auth.views.mails.send_mail')
    def test_resend_confirmation_return_emails(self, send_mail):
        user1 = AuthUserFactory()
        url = api_url_for('resend_confirmation')
        email = 'test@cos.io'
        header = {'id': user1._id,
                  'email': {'address': email, 'primary': False, 'confirmed': False}
                  }
        res = self.app.put_json(url, header, auth=user1.auth)
        assert_equal(res.status_code, 200)
        assert_in('emails', res.json['profile'])
        assert_equal(len(res.json['profile']['emails']), 2)

    @mock.patch('framework.auth.views.mails.send_mail')
    @mock.patch('website.mailchimp_utils.get_mailchimp_api')
    def test_update_user_mailing_lists(self, mock_get_mailchimp_api, send_mail):
        email = fake.email()
        self.user.emails.create(address=email)
        list_name = 'foo'
        self.user.mailchimp_mailing_lists[list_name] = True
        self.user.save()

        mock_client = mock.MagicMock()
        mock_get_mailchimp_api.return_value = mock_client
        mock_client.lists.list.return_value = {'data': [{'id': 1, 'list_name': list_name}]}
        list_id = mailchimp_utils.get_list_id_from_name(list_name)

        url = api_url_for('update_user', uid=self.user._id)
        emails = [
            {'address': self.user.username, 'primary': False, 'confirmed': True},
            {'address': email, 'primary': True, 'confirmed': True}]
        payload = {'locale': '', 'id': self.user._id, 'emails': emails}
        self.app.put_json(url, payload, auth=self.user.auth)

        assert mock_client.lists.unsubscribe.called
        mock_client.lists.unsubscribe.assert_called_with(
            id=list_id,
            email={'email': self.user.username},
            send_goodbye=True
        )
        mock_client.lists.subscribe.assert_called_with(
            id=list_id,
            email={'email': email},
            merge_vars={
                'fname': self.user.given_name,
                'lname': self.user.family_name,
            },
            double_optin=False,
            update_existing=True
        )
        handlers.celery_teardown_request()

    @mock.patch('framework.auth.views.mails.send_mail')
    @mock.patch('website.mailchimp_utils.get_mailchimp_api')
    def test_unsubscribe_mailchimp_not_called_if_user_not_subscribed(self, mock_get_mailchimp_api, send_mail):
        email = fake.email()
        self.user.emails.create(address=email)
        list_name = 'foo'
        self.user.mailchimp_mailing_lists[list_name] = False
        self.user.save()

        mock_client = mock.MagicMock()
        mock_get_mailchimp_api.return_value = mock_client
        mock_client.lists.list.return_value = {'data': [{'id': 1, 'list_name': list_name}]}

        url = api_url_for('update_user', uid=self.user._id)
        emails = [
            {'address': self.user.username, 'primary': False, 'confirmed': True},
            {'address': email, 'primary': True, 'confirmed': True}]
        payload = {'locale': '', 'id': self.user._id, 'emails': emails}
        self.app.put_json(url, payload, auth=self.user.auth)

        assert_equal(mock_client.lists.unsubscribe.call_count, 0)
        assert_equal(mock_client.lists.subscribe.call_count, 0)
        handlers.celery_teardown_request()


class TestUserProfileApplicationsPage(OsfTestCase):

    def setUp(self):
        super(TestUserProfileApplicationsPage, self).setUp()
        self.user = AuthUserFactory()
        self.user2 = AuthUserFactory()

        self.platform_app = ApiOAuth2ApplicationFactory(owner=self.user)
        self.detail_url = web_url_for('oauth_application_detail', client_id=self.platform_app.client_id)

    def test_non_owner_cant_access_detail_page(self):
        res = self.app.get(self.detail_url, auth=self.user2.auth, expect_errors=True)
        assert_equal(res.status_code, http.FORBIDDEN)

    def test_owner_cant_access_deleted_application(self):
        self.platform_app.is_active = False
        self.platform_app.save()
        res = self.app.get(self.detail_url, auth=self.user.auth, expect_errors=True)
        assert_equal(res.status_code, http.GONE)

    def test_owner_cant_access_nonexistent_application(self):
        url = web_url_for('oauth_application_detail', client_id='nonexistent')
        res = self.app.get(url, auth=self.user.auth, expect_errors=True)
        assert_equal(res.status_code, http.NOT_FOUND)

    def test_url_has_not_broken(self):
        assert_equal(self.platform_app.url, self.detail_url)


class TestUserProfileTokensPage(OsfTestCase):

    def setUp(self):
        super(TestUserProfileTokensPage, self).setUp()
        self.user = AuthUserFactory()
        self.token = ApiOAuth2PersonalTokenFactory()
        self.detail_url = web_url_for('personal_access_token_detail', _id=self.token._id)

    def test_url_has_not_broken(self):
        assert_equal(self.token.url, self.detail_url)


class TestUserAccount(OsfTestCase):

    def setUp(self):
        super(TestUserAccount, self).setUp()
        self.user = AuthUserFactory()
        self.user.set_password('password')
        self.user.auth = (self.user.username, 'password')
        self.user.save()

    @mock.patch('website.profile.views.push_status_message')
    def test_password_change_valid(self,
                                   mock_push_status_message,
                                   old_password='password',
                                   new_password='Pa$$w0rd',
                                   confirm_password='Pa$$w0rd'):
        url = web_url_for('user_account_password')
        post_data = {
            'old_password': old_password,
            'new_password': new_password,
            'confirm_password': confirm_password,
        }
        res = self.app.post(url, post_data, auth=(self.user.username, old_password))
        assert_true(302, res.status_code)
        res = res.follow(auth=(self.user.username, new_password))
        assert_true(200, res.status_code)
        self.user.reload()
        assert_true(self.user.check_password(new_password))
        assert_true(mock_push_status_message.called)
        assert_in('Password updated successfully', mock_push_status_message.mock_calls[0][1][0])

    @mock.patch('website.profile.views.push_status_message')
    def test_password_change_invalid(self, mock_push_status_message, old_password='', new_password='',
                                     confirm_password='', error_message='Old password is invalid'):
        url = web_url_for('user_account_password')
        post_data = {
            'old_password': old_password,
            'new_password': new_password,
            'confirm_password': confirm_password,
        }
        res = self.app.post(url, post_data, auth=self.user.auth)
        assert_true(302, res.status_code)
        res = res.follow(auth=self.user.auth)
        assert_true(200, res.status_code)
        self.user.reload()
        assert_false(self.user.check_password(new_password))
        assert_true(mock_push_status_message.called)
        error_strings = [e[1][0] for e in mock_push_status_message.mock_calls]
        assert_in(error_message, error_strings)

    def test_password_change_invalid_old_password(self):
        self.test_password_change_invalid(
            old_password='invalid old password',
            new_password='new password',
            confirm_password='new password',
            error_message='Old password is invalid',
        )

    def test_password_change_invalid_confirm_password(self):
        self.test_password_change_invalid(
            old_password='password',
            new_password='new password',
            confirm_password='invalid confirm password',
            error_message='Password does not match the confirmation',
        )

    def test_password_change_invalid_new_password_length(self):
        self.test_password_change_invalid(
            old_password='password',
            new_password='1234567',
            confirm_password='1234567',
            error_message='Password should be at least eight characters',
        )

    def test_password_change_valid_new_password_length(self):
        self.test_password_change_valid(
            old_password='password',
            new_password='12345678',
            confirm_password='12345678',
        )

    def test_password_change_invalid_blank_password(self, old_password='', new_password='', confirm_password=''):
        self.test_password_change_invalid(
            old_password=old_password,
            new_password=new_password,
            confirm_password=confirm_password,
            error_message='Passwords cannot be blank',
        )

    def test_password_change_invalid_blank_new_password(self):
        for password in ('', '      '):
            self.test_password_change_invalid_blank_password('password', password, 'new password')

    def test_password_change_invalid_blank_confirm_password(self):
        for password in ('', '      '):
            self.test_password_change_invalid_blank_password('password', 'new password', password)

    @mock.patch('framework.auth.views.mails.send_mail')
    def test_user_cannot_request_account_export_before_throttle_expires(self, send_mail):
        url = api_url_for('request_export')
        self.app.post(url, auth=self.user.auth)
        assert_true(send_mail.called)
        res = self.app.post(url, auth=self.user.auth, expect_errors=True)
        assert_equal(res.status_code, 400)
        assert_equal(send_mail.call_count, 1)

    @mock.patch('framework.auth.views.mails.send_mail')
    def test_user_cannot_request_account_deactivation_before_throttle_expires(self, send_mail):
        url = api_url_for('request_deactivation')
        self.app.post(url, auth=self.user.auth)
        assert_true(send_mail.called)
        res = self.app.post(url, auth=self.user.auth, expect_errors=True)
        assert_equal(res.status_code, 400)
        assert_equal(send_mail.call_count, 1)

    def test_get_unconfirmed_emails_exclude_external_identity(self):
        external_identity = {
            'service': {
                'AFI': 'LINK'
            }
        }
        self.user.add_unconfirmed_email("james@steward.com")
        self.user.add_unconfirmed_email("steward@james.com", external_identity=external_identity)
        self.user.save()
        unconfirmed_emails = self.user.get_unconfirmed_emails_exclude_external_identity()
        assert_in("james@steward.com", unconfirmed_emails)
        assert_not_in("steward@james.com", unconfirmed_emails)


class TestAddingContributorViews(OsfTestCase):

    def setUp(self):
        super(TestAddingContributorViews, self).setUp()
        self.creator = AuthUserFactory()
        self.project = ProjectFactory(creator=self.creator)
        self.auth = Auth(self.project.creator)
        # Authenticate all requests
        self.app.authenticate(*self.creator.auth)
        contributor_added.connect(notify_added_contributor)

    def test_serialize_unregistered_without_record(self):
        name, email = fake.name(), fake.email()
        res = serialize_unregistered(fullname=name, email=email)
        assert_equal(res['fullname'], name)
        assert_equal(res['email'], email)
        assert_equal(res['id'], None)
        assert_false(res['registered'])
        assert_true(res['gravatar'])
        assert_false(res['active'])

    def test_deserialize_contributors(self):
        contrib = UserFactory()
        unreg = UnregUserFactory()
        name, email = fake.name(), fake.email()
        unreg_no_record = serialize_unregistered(name, email)
        contrib_data = [
            add_contributor_json(contrib),
            serialize_unregistered(fake.name(), unreg.username),
            unreg_no_record
        ]
        contrib_data[0]['permission'] = 'admin'
        contrib_data[1]['permission'] = 'write'
        contrib_data[2]['permission'] = 'read'
        contrib_data[0]['visible'] = True
        contrib_data[1]['visible'] = True
        contrib_data[2]['visible'] = True
        res = deserialize_contributors(
            self.project,
            contrib_data,
            auth=Auth(self.creator))
        assert_equal(len(res), len(contrib_data))
        assert_true(res[0]['user'].is_registered)

        assert_false(res[1]['user'].is_registered)
        assert_true(res[1]['user']._id)

        assert_false(res[2]['user'].is_registered)
        assert_true(res[2]['user']._id)

    def test_deserialize_contributors_validates_fullname(self):
        name = "<img src=1 onerror=console.log(1)>"
        email = fake.email()
        unreg_no_record = serialize_unregistered(name, email)
        contrib_data = [unreg_no_record]
        contrib_data[0]['permission'] = 'admin'
        contrib_data[0]['visible'] = True

        with assert_raises(ValidationError):
            deserialize_contributors(
                self.project,
                contrib_data,
                auth=Auth(self.creator),
                validate=True)

    def test_deserialize_contributors_validates_email(self):
        name = fake.name()
        email = "!@#$%%^&*"
        unreg_no_record = serialize_unregistered(name, email)
        contrib_data = [unreg_no_record]
        contrib_data[0]['permission'] = 'admin'
        contrib_data[0]['visible'] = True

        with assert_raises(ValidationError):
            deserialize_contributors(
                self.project,
                contrib_data,
                auth=Auth(self.creator),
                validate=True)

    def test_serialize_unregistered_with_record(self):
        name, email = fake.name(), fake.email()
        user = self.project.add_unregistered_contributor(fullname=name,
                                                         email=email, auth=Auth(self.project.creator))
        self.project.save()
        res = serialize_unregistered(
            fullname=name,
            email=email
        )
        assert_false(res['active'])
        assert_false(res['registered'])
        assert_equal(res['id'], user._primary_key)
        assert_true(res['gravatar_url'])
        assert_equal(res['fullname'], name)
        assert_equal(res['email'], email)

    def test_add_contributor_with_unreg_contribs_and_reg_contribs(self):
        n_contributors_pre = len(self.project.contributors)
        reg_user = UserFactory()
        name, email = fake.name(), fake.email()
        pseudouser = {
            'id': None,
            'registered': False,
            'fullname': name,
            'email': email,
            'permission': 'admin',
            'visible': True,
        }
        reg_dict = add_contributor_json(reg_user)
        reg_dict['permission'] = 'admin'
        reg_dict['visible'] = True
        payload = {
            'users': [reg_dict, pseudouser],
            'node_ids': []
        }
        url = self.project.api_url_for('project_contributors_post')
        self.app.post_json(url, payload).maybe_follow()
        self.project.reload()
        assert_equal(len(self.project.contributors),
                     n_contributors_pre + len(payload['users']))

        new_unreg = auth.get_user(email=email)
        assert_false(new_unreg.is_registered)
        # unclaimed record was added
        new_unreg.reload()
        assert_in(self.project._primary_key, new_unreg.unclaimed_records)
        rec = new_unreg.get_unclaimed_record(self.project._primary_key)
        assert_equal(rec['name'], name)
        assert_equal(rec['email'], email)

    @mock.patch('website.project.views.contributor.send_claim_email')
    def test_add_contributors_post_only_sends_one_email_to_unreg_user(
            self, mock_send_claim_email):
        # Project has components
        comp1, comp2 = NodeFactory(
            creator=self.creator), NodeFactory(creator=self.creator)
        NodeRelation.objects.create(parent=self.project, child=comp1)
        NodeRelation.objects.create(parent=self.project, child=comp2)
        self.project.save()

        # An unreg user is added to the project AND its components
        unreg_user = {  # dict because user has not previous unreg record
            'id': None,
            'registered': False,
            'fullname': fake.name(),
            'email': fake.email(),
            'permission': 'admin',
            'visible': True,
        }
        payload = {
            'users': [unreg_user],
            'node_ids': [comp1._primary_key, comp2._primary_key]
        }

        # send request
        url = self.project.api_url_for('project_contributors_post')
        assert_true(self.project.can_edit(user=self.creator))
        self.app.post_json(url, payload, auth=self.creator.auth)

        # finalize_invitation should only have been called once
        assert_equal(mock_send_claim_email.call_count, 1)

    @mock.patch('website.mails.send_mail')
    def test_add_contributors_post_only_sends_one_email_to_registered_user(self, mock_send_mail):
        # Project has components
        comp1 = NodeFactory(creator=self.creator, parent=self.project)
        comp2 = NodeFactory(creator=self.creator, parent=self.project)

        # A registered user is added to the project AND its components
        user = UserFactory()
        user_dict = {
            'id': user._id,
            'fullname': user.fullname,
            'email': user.username,
            'permission': 'write',
            'visible': True}

        payload = {
            'users': [user_dict],
            'node_ids': [comp1._primary_key, comp2._primary_key]
        }

        # send request
        url = self.project.api_url_for('project_contributors_post')
        assert self.project.can_edit(user=self.creator)
        self.app.post_json(url, payload, auth=self.creator.auth)

        # send_mail should only have been called once
        assert_equal(mock_send_mail.call_count, 1)

    @mock.patch('website.mails.send_mail')
    def test_add_contributors_post_sends_email_if_user_not_contributor_on_parent_node(self, mock_send_mail):
        # Project has a component with a sub-component
        component = NodeFactory(creator=self.creator, parent=self.project)
        sub_component = NodeFactory(creator=self.creator, parent=component)

        # A registered user is added to the project and the sub-component, but NOT the component
        user = UserFactory()
        user_dict = {
            'id': user._id,
            'fullname': user.fullname,
            'email': user.username,
            'permission': 'write',
            'visible': True}

        payload = {
            'users': [user_dict],
            'node_ids': [sub_component._primary_key]
        }

        # send request
        url = self.project.api_url_for('project_contributors_post')
        assert self.project.can_edit(user=self.creator)
        self.app.post_json(url, payload, auth=self.creator.auth)

        # send_mail is called for both the project and the sub-component
        assert_equal(mock_send_mail.call_count, 2)

    @mock.patch('website.project.views.contributor.send_claim_email')
    def test_email_sent_when_unreg_user_is_added(self, send_mail):
        name, email = fake.name(), fake.email()
        pseudouser = {
            'id': None,
            'registered': False,
            'fullname': name,
            'email': email,
            'permission': 'admin',
            'visible': True,
        }
        payload = {
            'users': [pseudouser],
            'node_ids': []
        }
        url = self.project.api_url_for('project_contributors_post')
        self.app.post_json(url, payload).maybe_follow()
        assert_true(send_mail.called)
        assert_true(send_mail.called_with(email=email))

    @mock.patch('website.mails.send_mail')
    def test_email_sent_when_reg_user_is_added(self, send_mail):
        contributor = UserFactory()
        contributors = [{
            'user': contributor,
            'visible': True,
            'permissions': ['read', 'write']
        }]
        project = ProjectFactory(creator=self.auth.user)
        project.add_contributors(contributors, auth=self.auth)
        project.save()
        assert_true(send_mail.called)
        send_mail.assert_called_with(
            contributor.username,
            mails.CONTRIBUTOR_ADDED_DEFAULT,
            user=contributor,
            node=project,
            referrer_name=self.auth.user.fullname,
            all_global_subscriptions_none=False,
            branded_service=None,
        )
        assert_almost_equal(contributor.contributor_added_email_records[project._id]['last_sent'], int(time.time()), delta=1)

    @mock.patch('website.mails.send_mail')
    def test_contributor_added_email_sent_to_unreg_user(self, send_mail):
        unreg_user = UnregUserFactory()
        project = ProjectFactory()
        project.add_unregistered_contributor(fullname=unreg_user.fullname, email=unreg_user.email, auth=Auth(project.creator))
        project.save()
        assert_true(send_mail.called)

    @mock.patch('website.mails.send_mail')
    def test_forking_project_does_not_send_contributor_added_email(self, send_mail):
        project = ProjectFactory()
        project.fork_node(auth=Auth(project.creator))
        assert_false(send_mail.called)

    @mock.patch('website.mails.send_mail')
    def test_templating_project_does_not_send_contributor_added_email(self, send_mail):
        project = ProjectFactory()
        project.use_as_template(auth=Auth(project.creator))
        assert_false(send_mail.called)

    @mock.patch('website.archiver.tasks.archive')
    @mock.patch('website.mails.send_mail')
    def test_registering_project_does_not_send_contributor_added_email(self, send_mail, mock_archive):
        project = ProjectFactory()
        project.register_node(get_default_metaschema(), Auth(user=project.creator), '', None)
        assert_false(send_mail.called)

    @mock.patch('website.mails.send_mail')
    def test_notify_contributor_email_does_not_send_before_throttle_expires(self, send_mail):
        contributor = UserFactory()
        project = ProjectFactory()
        auth = Auth(project.creator)
        notify_added_contributor(project, contributor, auth)
        assert_true(send_mail.called)

        # 2nd call does not send email because throttle period has not expired
        notify_added_contributor(project, contributor, auth)
        assert_equal(send_mail.call_count, 1)

    @mock.patch('website.mails.send_mail')
    def test_notify_contributor_email_sends_after_throttle_expires(self, send_mail):
        throttle = 0.5

        contributor = UserFactory()
        project = ProjectFactory()
        auth = Auth(project.creator)
        notify_added_contributor(project, contributor, auth, throttle=throttle)
        assert_true(send_mail.called)

        time.sleep(1)  # throttle period expires
        notify_added_contributor(project, contributor, auth, throttle=throttle)
        assert_equal(send_mail.call_count, 2)

    @mock.patch('website.mails.send_mail')
    def test_add_contributor_to_fork_sends_email(self, send_mail):
        contributor = UserFactory()
        fork = self.project.fork_node(auth=Auth(self.creator))
        fork.add_contributor(contributor, auth=Auth(self.creator))
        fork.save()
        assert_true(send_mail.called)
        assert_equal(send_mail.call_count, 1)

    @mock.patch('website.mails.send_mail')
    def test_add_contributor_to_template_sends_email(self, send_mail):
        contributor = UserFactory()
        template = self.project.use_as_template(auth=Auth(self.creator))
        template.add_contributor(contributor, auth=Auth(self.creator))
        template.save()
        assert_true(send_mail.called)
        assert_equal(send_mail.call_count, 1)

    @mock.patch('website.mails.send_mail')
    def test_creating_fork_does_not_email_creator(self, send_mail):
        contributor = UserFactory()
        fork = self.project.fork_node(auth=Auth(self.creator))
        assert_false(send_mail.called)

    @mock.patch('website.mails.send_mail')
    def test_creating_template_does_not_email_creator(self, send_mail):
        contributor = UserFactory()
        template = self.project.use_as_template(auth=Auth(self.creator))
        assert_false(send_mail.called)

    def test_add_multiple_contributors_only_adds_one_log(self):
        n_logs_pre = self.project.logs.count()
        reg_user = UserFactory()
        name = fake.name()
        pseudouser = {
            'id': None,
            'registered': False,
            'fullname': name,
            'email': fake.email(),
            'permission': 'write',
            'visible': True,
        }
        reg_dict = add_contributor_json(reg_user)
        reg_dict['permission'] = 'admin'
        reg_dict['visible'] = True
        payload = {
            'users': [reg_dict, pseudouser],
            'node_ids': []
        }
        url = self.project.api_url_for('project_contributors_post')
        self.app.post_json(url, payload).maybe_follow()
        self.project.reload()
        assert_equal(self.project.logs.count(), n_logs_pre + 1)

    def test_add_contribs_to_multiple_nodes(self):
        child = NodeFactory(parent=self.project, creator=self.creator)
        n_contributors_pre = child.contributors.count()
        reg_user = UserFactory()
        name, email = fake.name(), fake.email()
        pseudouser = {
            'id': None,
            'registered': False,
            'fullname': name,
            'email': email,
            'permission': 'admin',
            'visible': True,
        }
        reg_dict = add_contributor_json(reg_user)
        reg_dict['permission'] = 'admin'
        reg_dict['visible'] = True
        payload = {
            'users': [reg_dict, pseudouser],
            'node_ids': [self.project._primary_key, child._primary_key]
        }
        url = '/api/v1/project/{0}/contributors/'.format(self.project._id)
        self.app.post_json(url, payload).maybe_follow()
        child.reload()
        assert_equal(child.contributors.count(),
                     n_contributors_pre + len(payload['users']))

    def tearDown(self):
        super(TestAddingContributorViews, self).tearDown()
        contributor_added.disconnect(notify_added_contributor)


class TestUserInviteViews(OsfTestCase):

    def setUp(self):
        super(TestUserInviteViews, self).setUp()
        self.user = AuthUserFactory()
        self.project = ProjectFactory(creator=self.user)
        self.invite_url = '/api/v1/project/{0}/invite_contributor/'.format(
            self.project._primary_key)

    def test_invite_contributor_post_if_not_in_db(self):
        name, email = fake.name(), fake.email()
        res = self.app.post_json(
            self.invite_url,
            {'fullname': name, 'email': email},
            auth=self.user.auth,
        )
        contrib = res.json['contributor']
        assert_true(contrib['id'] is None)
        assert_equal(contrib['fullname'], name)
        assert_equal(contrib['email'], email)

    def test_invite_contributor_post_if_unreg_already_in_db(self):
        # A n unreg user is added to a different project
        name, email = fake.name(), fake.email()
        project2 = ProjectFactory()
        unreg_user = project2.add_unregistered_contributor(fullname=name, email=email,
                                                           auth=Auth(project2.creator))
        project2.save()
        res = self.app.post_json(self.invite_url,
                                 {'fullname': name, 'email': email}, auth=self.user.auth)
        expected = add_contributor_json(unreg_user)
        expected['fullname'] = name
        expected['email'] = email
        assert_equal(res.json['contributor'], expected)

    def test_invite_contributor_post_if_emaiL_already_registered(self):
        reg_user = UserFactory()
        # Tries to invite user that is already regiestered
        res = self.app.post_json(self.invite_url,
                                 {'fullname': fake.name(), 'email': reg_user.username},
                                 auth=self.user.auth, expect_errors=True)
        assert_equal(res.status_code, http.BAD_REQUEST)

    def test_invite_contributor_post_if_user_is_already_contributor(self):
        unreg_user = self.project.add_unregistered_contributor(
            fullname=fake.name(), email=fake.email(),
            auth=Auth(self.project.creator)
        )
        self.project.save()
        # Tries to invite unreg user that is already a contributor
        res = self.app.post_json(self.invite_url,
                                 {'fullname': fake.name(), 'email': unreg_user.username},
                                 auth=self.user.auth, expect_errors=True)
        assert_equal(res.status_code, http.BAD_REQUEST)

    def test_invite_contributor_with_no_email(self):
        name = fake.name()
        res = self.app.post_json(self.invite_url,
                                 {'fullname': name, 'email': None}, auth=self.user.auth)
        assert_equal(res.status_code, http.OK)
        data = res.json
        assert_equal(data['status'], 'success')
        assert_equal(data['contributor']['fullname'], name)
        assert_true(data['contributor']['email'] is None)
        assert_false(data['contributor']['registered'])

    def test_invite_contributor_requires_fullname(self):
        res = self.app.post_json(self.invite_url,
                                 {'email': 'brian@queen.com', 'fullname': ''}, auth=self.user.auth,
                                 expect_errors=True)
        assert_equal(res.status_code, http.BAD_REQUEST)

    @mock.patch('website.project.views.contributor.mails.send_mail')
    def test_send_claim_email_to_given_email(self, send_mail):
        project = ProjectFactory()
        given_email = fake.email()
        unreg_user = project.add_unregistered_contributor(
            fullname=fake.name(),
            email=given_email,
            auth=Auth(project.creator),
        )
        project.save()
        send_claim_email(email=given_email, unclaimed_user=unreg_user, node=project)

        assert_true(send_mail.called)
        assert_true(send_mail.called_with(
            to_addr=given_email,
            mail=mails.INVITE_DEFAULT
        ))

    @mock.patch('website.project.views.contributor.mails.send_mail')
    def test_send_claim_email_to_referrer(self, send_mail):
        project = ProjectFactory()
        referrer = project.creator
        given_email, real_email = fake.email(), fake.email()
        unreg_user = project.add_unregistered_contributor(fullname=fake.name(),
                                                          email=given_email, auth=Auth(
                                                              referrer)
                                                          )
        project.save()
        send_claim_email(email=real_email, unclaimed_user=unreg_user, node=project)

        assert_true(send_mail.called)
        # email was sent to referrer
        send_mail.assert_called_with(
            referrer.username,
            mails.FORWARD_INVITE,
            user=unreg_user,
            referrer=referrer,
            claim_url=unreg_user.get_claim_url(project._id, external=True),
            email=real_email.lower().strip(),
            fullname=unreg_user.get_unclaimed_record(project._id)['name'],
            node=project,
            branded_service=None
        )

    @mock.patch('website.project.views.contributor.mails.send_mail')
    def test_send_claim_email_before_throttle_expires(self, send_mail):
        project = ProjectFactory()
        given_email = fake.email()
        unreg_user = project.add_unregistered_contributor(
            fullname=fake.name(),
            email=given_email,
            auth=Auth(project.creator),
        )
        project.save()
        send_claim_email(email=fake.email(), unclaimed_user=unreg_user, node=project)
        send_mail.reset_mock()
        # 2nd call raises error because throttle hasn't expired
        with assert_raises(HTTPError):
            send_claim_email(email=fake.email(), unclaimed_user=unreg_user, node=project)
        assert_false(send_mail.called)


class TestClaimViews(OsfTestCase):

    def setUp(self):
        super(TestClaimViews, self).setUp()
        self.referrer = AuthUserFactory()
        self.project = ProjectFactory(creator=self.referrer, is_public=True)
        self.given_name = fake.name()
        self.given_email = fake.email()
        self.user = self.project.add_unregistered_contributor(
            fullname=self.given_name,
            email=self.given_email,
            auth=Auth(user=self.referrer)
        )
        self.project.save()

    @mock.patch('website.project.views.contributor.send_claim_email')
    def test_claim_user_already_registered_redirects_to_claim_user_registered(self, claim_email):
        name = fake.name()
        email = fake.email()

        # project contributor adds an unregistered contributor (without an email) on public project
        unregistered_user = self.project.add_unregistered_contributor(
            fullname=name,
            email=None,
            auth=Auth(user=self.referrer)
        )
        assert_in(unregistered_user, self.project.contributors)

        # unregistered user comes along and claims themselves on the public project, entering an email
        invite_url = self.project.api_url_for('claim_user_post', uid='undefined')
        self.app.post_json(invite_url, {
            'pk': unregistered_user._primary_key,
            'value': email
        })
        assert_equal(claim_email.call_count, 1)

        # set unregistered record email since we are mocking send_claim_email()
        unclaimed_record = unregistered_user.get_unclaimed_record(self.project._primary_key)
        unclaimed_record.update({'email': email})
        unregistered_user.save()

        # unregistered user then goes and makes an account with same email, before claiming themselves as contributor
        UserFactory(username=email, fullname=name)

        # claim link for the now registered email is accessed while not logged in
        token = unregistered_user.get_unclaimed_record(self.project._primary_key)['token']
        claim_url = '/user/{uid}/{pid}/claim/?token={token}'.format(
            uid=unregistered_user._id,
            pid=self.project._id,
            token=token
        )
        res = self.app.get(claim_url)

        # should redirect to 'claim_user_registered' view
        claim_registered_url = '/user/{uid}/{pid}/claim/verify/{token}/'.format(
            uid=unregistered_user._id,
            pid=self.project._id,
            token=token
        )
        assert_equal(res.status_code, 302)
        assert_in(claim_registered_url, res.headers.get('Location'))

    @mock.patch('website.project.views.contributor.send_claim_email')
    def test_claim_user_already_registered_secondary_email_redirects_to_claim_user_registered(self, claim_email):
        name = fake.name()
        email = fake.email()
        secondary_email = fake.email()

        # project contributor adds an unregistered contributor (without an email) on public project
        unregistered_user = self.project.add_unregistered_contributor(
            fullname=name,
            email=None,
            auth=Auth(user=self.referrer)
        )
        assert_in(unregistered_user, self.project.contributors)

        # unregistered user comes along and claims themselves on the public project, entering an email
        invite_url = self.project.api_url_for('claim_user_post', uid='undefined')
        self.app.post_json(invite_url, {
            'pk': unregistered_user._primary_key,
            'value': secondary_email
        })
        assert_equal(claim_email.call_count, 1)

        # set unregistered record email since we are mocking send_claim_email()
        unclaimed_record = unregistered_user.get_unclaimed_record(self.project._primary_key)
        unclaimed_record.update({'email': secondary_email})
        unregistered_user.save()

        # unregistered user then goes and makes an account with same email, before claiming themselves as contributor
        registered_user = UserFactory(username=email, fullname=name)
        registered_user.emails.create(address=secondary_email)
        registered_user.save()

        # claim link for the now registered email is accessed while not logged in
        token = unregistered_user.get_unclaimed_record(self.project._primary_key)['token']
        claim_url = '/user/{uid}/{pid}/claim/?token={token}'.format(
            uid=unregistered_user._id,
            pid=self.project._id,
            token=token
        )
        res = self.app.get(claim_url)

        # should redirect to 'claim_user_registered' view
        claim_registered_url = '/user/{uid}/{pid}/claim/verify/{token}/'.format(
            uid=unregistered_user._id,
            pid=self.project._id,
            token=token
        )
        assert_equal(res.status_code, 302)
        assert_in(claim_registered_url, res.headers.get('Location'))

    def test_claim_user_invited_with_no_email_posts_to_claim_form(self):
        given_name = fake.name()
        invited_user = self.project.add_unregistered_contributor(
            fullname=given_name,
            email=None,
            auth=Auth(user=self.referrer)
        )
        self.project.save()

        url = invited_user.get_claim_url(self.project._primary_key)
        res = self.app.post(url, {
            'password': 'bohemianrhap',
            'password2': 'bohemianrhap'
        }, expect_errors=True)
        assert_equal(res.status_code, 400)

    @mock.patch('website.project.views.contributor.mails.send_mail')
    def test_claim_user_post_with_registered_user_id(self, send_mail):
        # registered user who is attempting to claim the unclaimed contributor
        reg_user = UserFactory()
        payload = {
            # pk of unreg user record
            'pk': self.user._primary_key,
            'claimerId': reg_user._primary_key
        }
        url = '/api/v1/user/{uid}/{pid}/claim/email/'.format(
            uid=self.user._primary_key,
            pid=self.project._primary_key,
        )

        res = self.app.post_json(url, payload)

        # mail was sent
        assert_equal(send_mail.call_count, 2)
        # ... to the correct address
        referrer_call = send_mail.call_args_list[0]
        claimer_call = send_mail.call_args_list[1]
        args, _ = referrer_call
        assert_equal(args[0], self.referrer.username)
        args, _ = claimer_call
        assert_equal(args[0], reg_user.username)

        # view returns the correct JSON
        assert_equal(res.json, {
            'status': 'success',
            'email': reg_user.username,
            'fullname': self.given_name,
        })

    @mock.patch('website.project.views.contributor.mails.send_mail')
    def test_send_claim_registered_email(self, mock_send_mail):
        reg_user = UserFactory()
        send_claim_registered_email(
            claimer=reg_user,
            unclaimed_user=self.user,
            node=self.project
        )
        assert_equal(mock_send_mail.call_count, 2)
        first_call_args = mock_send_mail.call_args_list[0][0]
        assert_equal(first_call_args[0], self.referrer.username)
        second_call_args = mock_send_mail.call_args_list[1][0]
        assert_equal(second_call_args[0], reg_user.username)

    @mock.patch('website.project.views.contributor.mails.send_mail')
    def test_send_claim_registered_email_before_throttle_expires(self, mock_send_mail):
        reg_user = UserFactory()
        send_claim_registered_email(
            claimer=reg_user,
            unclaimed_user=self.user,
            node=self.project,
        )
        mock_send_mail.reset_mock()
        # second call raises error because it was called before throttle period
        with assert_raises(HTTPError):
            send_claim_registered_email(
                claimer=reg_user,
                unclaimed_user=self.user,
                node=self.project,
            )
        assert_false(mock_send_mail.called)

    @mock.patch('website.project.views.contributor.send_claim_registered_email')
    def test_claim_user_post_with_email_already_registered_sends_correct_email(
            self, send_claim_registered_email):
        reg_user = UserFactory()
        payload = {
            'value': reg_user.username,
            'pk': self.user._primary_key
        }
        url = self.project.api_url_for('claim_user_post', uid=self.user._id)
        self.app.post_json(url, payload)
        assert_true(send_claim_registered_email.called)

    def test_user_with_removed_unclaimed_url_claiming(self):
        """ Tests that when an unclaimed user is removed from a project, the
        unregistered user object does not retain the token.
        """
        self.project.remove_contributor(self.user, Auth(user=self.referrer))

        assert_not_in(
            self.project._primary_key,
            self.user.unclaimed_records.keys()
        )

    def test_user_with_claim_url_cannot_claim_twice(self):
        """ Tests that when an unclaimed user is replaced on a project with a
        claimed user, the unregistered user object does not retain the token.
        """
        reg_user = AuthUserFactory()

        self.project.replace_contributor(self.user, reg_user)

        assert_not_in(
            self.project._primary_key,
            self.user.unclaimed_records.keys()
        )

    def test_claim_user_form_redirects_to_password_confirm_page_if_user_is_logged_in(self):
        reg_user = AuthUserFactory()
        url = self.user.get_claim_url(self.project._primary_key)
        res = self.app.get(url, auth=reg_user.auth)
        assert_equal(res.status_code, 302)
        res = res.follow(auth=reg_user.auth)
        token = self.user.get_unclaimed_record(self.project._primary_key)['token']
        expected = self.project.web_url_for(
            'claim_user_registered',
            uid=self.user._id,
            token=token,
        )
        assert_equal(res.request.path, expected)

    def test_get_valid_form(self):
        url = self.user.get_claim_url(self.project._primary_key)
        res = self.app.get(url).maybe_follow()
        assert_equal(res.status_code, 200)

    def test_invalid_claim_form_raise_400(self):
        uid = self.user._primary_key
        pid = self.project._primary_key
        url = '/user/{uid}/{pid}/claim/?token=badtoken'.format(**locals())
        res = self.app.get(url, expect_errors=True).maybe_follow()
        assert_equal(res.status_code, 400)

    @mock.patch('osf.models.OSFUser.update_search_nodes')
    def test_posting_to_claim_form_with_valid_data(self, mock_update_search_nodes):
        url = self.user.get_claim_url(self.project._primary_key)
        res = self.app.post(url, {
            'username': self.user.username,
            'password': 'killerqueen',
            'password2': 'killerqueen'
        })

        assert_equal(res.status_code, 302)
        location = res.headers.get('Location')
        assert_in('login?service=', location)
        assert_in('username', location)
        assert_in('verification_key', location)
        assert_in(self.project._primary_key, location)

        self.user.reload()
        assert_true(self.user.is_registered)
        assert_true(self.user.is_active)
        assert_not_in(self.project._primary_key, self.user.unclaimed_records)

    @mock.patch('osf.models.OSFUser.update_search_nodes')
    def test_posting_to_claim_form_removes_all_unclaimed_data(self, mock_update_search_nodes):
        # user has multiple unclaimed records
        p2 = ProjectFactory(creator=self.referrer)
        self.user.add_unclaimed_record(node=p2, referrer=self.referrer,
                                       given_name=fake.name())
        self.user.save()
        assert_true(len(self.user.unclaimed_records.keys()) > 1)  # sanity check
        url = self.user.get_claim_url(self.project._primary_key)
        self.app.post(url, {
            'username': self.given_email,
            'password': 'bohemianrhap',
            'password2': 'bohemianrhap'
        })
        self.user.reload()
        assert_equal(self.user.unclaimed_records, {})

    @mock.patch('osf.models.OSFUser.update_search_nodes')
    def test_posting_to_claim_form_sets_fullname_to_given_name(self, mock_update_search_nodes):
        # User is created with a full name
        original_name = fake.name()
        unreg = UnregUserFactory(fullname=original_name)
        # User invited with a different name
        different_name = fake.name()
        new_user = self.project.add_unregistered_contributor(
            email=unreg.username,
            fullname=different_name,
            auth=Auth(self.project.creator),
        )
        self.project.save()
        # Goes to claim url
        claim_url = new_user.get_claim_url(self.project._id)
        self.app.post(claim_url, {
            'username': unreg.username,
            'password': 'killerqueen', 'password2': 'killerqueen'
        })
        unreg.reload()
        # Full name was set correctly
        assert_equal(unreg.fullname, different_name)
        # CSL names were set correctly
        parsed_name = impute_names_model(different_name)
        assert_equal(unreg.given_name, parsed_name['given_name'])
        assert_equal(unreg.family_name, parsed_name['family_name'])

    @mock.patch('website.project.views.contributor.mails.send_mail')
    def test_claim_user_post_returns_fullname(self, send_mail):
        url = '/api/v1/user/{0}/{1}/claim/email/'.format(self.user._primary_key,
                                                         self.project._primary_key)
        res = self.app.post_json(url,
                                 {'value': self.given_email,
                                     'pk': self.user._primary_key},
                                 auth=self.referrer.auth)
        assert_equal(res.json['fullname'], self.given_name)
        assert_true(send_mail.called)
        assert_true(send_mail.called_with(to_addr=self.given_email))

    @mock.patch('website.project.views.contributor.mails.send_mail')
    def test_claim_user_post_if_email_is_different_from_given_email(self, send_mail):
        email = fake.email()  # email that is different from the one the referrer gave
        url = '/api/v1/user/{0}/{1}/claim/email/'.format(self.user._primary_key,
                                                         self.project._primary_key)
        self.app.post_json(url,
                           {'value': email, 'pk': self.user._primary_key}
                           )
        assert_true(send_mail.called)
        assert_equal(send_mail.call_count, 2)
        call_to_invited = send_mail.mock_calls[0]
        assert_true(call_to_invited.called_with(
            to_addr=email
        ))
        call_to_referrer = send_mail.mock_calls[1]
        assert_true(call_to_referrer.called_with(
            to_addr=self.given_email
        ))

    def test_claim_url_with_bad_token_returns_400(self):
        url = self.project.web_url_for(
            'claim_user_registered',
            uid=self.user._id,
            token='badtoken',
        )
        res = self.app.get(url, auth=self.referrer.auth, expect_errors=400)
        assert_equal(res.status_code, 400)

    def test_cannot_claim_user_with_user_who_is_already_contributor(self):
        # user who is already a contirbutor to the project
        contrib = AuthUserFactory()
        self.project.add_contributor(contrib, auth=Auth(self.project.creator))
        self.project.save()
        # Claiming user goes to claim url, but contrib is already logged in
        url = self.user.get_claim_url(self.project._primary_key)
        res = self.app.get(
            url,
            auth=contrib.auth,
        ).follow(
            auth=contrib.auth,
            expect_errors=True,
        )
        # Response is a 400
        assert_equal(res.status_code, 400)


@pytest.mark.skip('Watching no longer supported')
class TestWatchViews(OsfTestCase):

    def setUp(self):
        super(TestWatchViews, self).setUp()
        self.user = AuthUserFactory()
        self.consolidate_auth = Auth(user=self.user)
        self.auth = self.user.auth  # used for requests auth
        # A public project
        self.project = ProjectFactory(is_public=True)
        self.project.save()
        # Manually reset log date to 100 days ago so it won't show up in feed
        latest_log = self.project.logs.latest()
        latest_log.date = timezone.now() - dt.timedelta(days=100)
        latest_log.save()
        # A log added now
        self.last_log = self.project.add_log(
            NodeLog.TAG_ADDED,
            params={'node': self.project._primary_key},
            auth=self.consolidate_auth,
            log_date=timezone.now(),
            save=True,
        )
        # Clear watched list
        WatchConfig = apps.get_model('osf.WatchConfig')
        WatchConfig.objects.filter(user=self.user).delete()

    def test_watching_a_project_appends_to_users_watched_list(self):
        n_watched_then = self.user.watched.count()
        url = '/api/v1/project/{0}/watch/'.format(self.project._id)
        res = self.app.post_json(url,
                                 params={'digest': True},
                                 auth=self.auth)
        assert_equal(res.json['watchCount'], 1)
        self.user.reload()
        n_watched_now = self.user.watched.count()
        assert_equal(res.status_code, 200)
        assert_equal(n_watched_now, n_watched_then + 1)
        assert_true(self.user.watched.last().digest)

    def test_watching_project_twice_returns_400(self):
        url = '/api/v1/project/{0}/watch/'.format(self.project._id)
        res = self.app.post_json(url,
                                 params={},
                                 auth=self.auth)
        assert_equal(res.status_code, 200)
        # User tries to watch a node she's already watching
        res2 = self.app.post_json(url,
                                  params={},
                                  auth=self.auth,
                                  expect_errors=True)
        assert_equal(res2.status_code, http.BAD_REQUEST)

    def test_unwatching_a_project_removes_from_watched_list(self):
        # The user has already watched a project
        watch_config = WatchConfigFactory(node=self.project)
        self.user.watch(watch_config)
        self.user.save()
        n_watched_then = len(self.user.watched)
        url = '/api/v1/project/{0}/unwatch/'.format(self.project._id)
        res = self.app.post_json(url, {}, auth=self.auth)
        self.user.reload()
        n_watched_now = len(self.user.watched)
        assert_equal(res.status_code, 200)
        assert_equal(n_watched_now, n_watched_then - 1)
        assert_false(self.user.is_watching(self.project))

    def test_toggle_watch(self):
        # The user is not watching project
        assert_false(self.user.is_watching(self.project))
        url = '/api/v1/project/{0}/togglewatch/'.format(self.project._id)
        res = self.app.post_json(url, {}, auth=self.auth)
        # The response json has a watchcount and watched property
        assert_equal(res.json['watchCount'], 1)
        assert_true(res.json['watched'])
        assert_equal(res.status_code, 200)
        self.user.reload()
        # The user is now watching the project
        assert_true(res.json['watched'])
        assert_true(self.user.is_watching(self.project))

    def test_toggle_watch_node(self):
        # The project has a public sub-node
        node = NodeFactory(creator=self.user, parent=self.project, is_public=True)
        url = "/api/v1/project/{}/node/{}/togglewatch/".format(self.project._id,
                                                               node._id)
        res = self.app.post_json(url, {}, auth=self.auth)
        assert_equal(res.status_code, 200)
        self.user.reload()
        # The user is now watching the sub-node
        assert_true(res.json['watched'])
        assert_true(self.user.is_watching(node))

class TestPointerViews(OsfTestCase):

    def setUp(self):
        super(TestPointerViews, self).setUp()
        self.user = AuthUserFactory()
        self.consolidate_auth = Auth(user=self.user)
        self.project = ProjectFactory(creator=self.user)

    def _make_pointer_only_user_can_see(self, user, project, save=False):
        node = ProjectFactory(creator=user)
        project.add_pointer(node, auth=Auth(user=user), save=save)

    def test_pointer_list_write_contributor_can_remove_private_component_entry(self):
        """Ensure that write contributors see the button to delete a pointer,
            even if they cannot see what it is pointing at"""
        url = web_url_for('view_project', pid=self.project._id)
        user2 = AuthUserFactory()
        self.project.add_contributor(user2,
                                     auth=Auth(self.project.creator),
                                     permissions=permissions.DEFAULT_CONTRIBUTOR_PERMISSIONS)

        self._make_pointer_only_user_can_see(user2, self.project)
        self.project.save()

        res = self.app.get(url, auth=self.user.auth).maybe_follow()
        assert_equal(res.status_code, 200)

        has_controls = res.lxml.xpath('//li[@node_id]/p[starts-with(normalize-space(text()), "Private Link")]//i[contains(@class, "remove-pointer")]')
        assert_true(has_controls)

    def test_pointer_list_write_contributor_can_remove_public_component_entry(self):
        url = web_url_for('view_project', pid=self.project._id)

        for i in xrange(3):
            self.project.add_pointer(ProjectFactory(creator=self.user),
                                     auth=Auth(user=self.user))
        self.project.save()

        res = self.app.get(url, auth=self.user.auth).maybe_follow()
        assert_equal(res.status_code, 200)

        has_controls = res.lxml.xpath(
            '//li[@node_id]//i[contains(@class, "remove-pointer")]')
        assert_equal(len(has_controls), 3)

    def test_pointer_list_read_contributor_cannot_remove_private_component_entry(self):
        url = web_url_for('view_project', pid=self.project._id)
        user2 = AuthUserFactory()
        self.project.add_contributor(user2,
                                     auth=Auth(self.project.creator),
                                     permissions=[permissions.READ])

        self._make_pointer_only_user_can_see(user2, self.project)
        self.project.save()

        res = self.app.get(url, auth=user2.auth).maybe_follow()
        assert_equal(res.status_code, 200)

        pointer_nodes = res.lxml.xpath('//li[@node_id]')
        has_controls = res.lxml.xpath('//li[@node_id]/p[starts-with(normalize-space(text()), "Private Link")]//i[contains(@class, "remove-pointer")]')
        assert_equal(len(pointer_nodes), 1)
        assert_false(has_controls)

    def test_pointer_list_read_contributor_cannot_remove_public_component_entry(self):
        url = web_url_for('view_project', pid=self.project._id)

        self.project.add_pointer(ProjectFactory(creator=self.user,
                                                is_public=True),
                                 auth=Auth(user=self.user))

        user2 = AuthUserFactory()
        self.project.add_contributor(user2,
                                     auth=Auth(self.project.creator),
                                     permissions=[permissions.READ])
        self.project.save()

        res = self.app.get(url, auth=user2.auth).maybe_follow()
        assert_equal(res.status_code, 200)

        pointer_nodes = res.lxml.xpath('//li[@node_id]')
        has_controls = res.lxml.xpath(
            '//li[@node_id]//i[contains(@class, "remove-pointer")]')
        assert_equal(len(pointer_nodes), 1)
        assert_equal(len(has_controls), 0)

    # https://github.com/CenterForOpenScience/openscienceframework.org/issues/1109
    def test_get_pointed_excludes_folders(self):
        pointer_project = ProjectFactory(is_public=True)  # project that points to another project
        pointed_project = ProjectFactory(creator=self.user)  # project that other project points to
        pointer_project.add_pointer(pointed_project, Auth(pointer_project.creator), save=True)

        # Project is in an organizer collection
        collection = CollectionFactory(creator=pointed_project.creator)
        collection.add_pointer(pointed_project, Auth(pointed_project.creator), save=True)

        url = pointed_project.api_url_for('get_pointed')
        res = self.app.get(url, auth=self.user.auth)
        assert_equal(res.status_code, 200)
        # pointer_project's id is included in response, but folder's id is not
        pointer_ids = [each['id'] for each in res.json['pointed']]
        assert_in(pointer_project._id, pointer_ids)
        assert_not_in(collection._id, pointer_ids)

    def test_add_pointers(self):

        url = self.project.api_url + 'pointer/'
        node_ids = [
            NodeFactory()._id
            for _ in range(5)
        ]
        self.app.post_json(
            url,
            {'nodeIds': node_ids},
            auth=self.user.auth,
        ).maybe_follow()

        self.project.reload()
        assert_equal(
            self.project.nodes_active.count(),
            5
        )

    def test_add_the_same_pointer_more_than_once(self):
        url = self.project.api_url + 'pointer/'
        double_node = NodeFactory()

        self.app.post_json(
            url,
            {'nodeIds': [double_node._id]},
            auth=self.user.auth,
        )
        res = self.app.post_json(
            url,
            {'nodeIds': [double_node._id]},
            auth=self.user.auth,
            expect_errors=True
        )
        assert_equal(res.status_code, 400)

    def test_add_pointers_no_user_logg_in(self):

        url = self.project.api_url_for('add_pointers')
        node_ids = [
            NodeFactory()._id
            for _ in range(5)
        ]
        res = self.app.post_json(
            url,
            {'nodeIds': node_ids},
            auth=None,
            expect_errors=True
        )

        assert_equal(res.status_code, 401)

    def test_add_pointers_public_non_contributor(self):

        project2 = ProjectFactory()
        project2.set_privacy('public')
        project2.save()

        url = self.project.api_url_for('add_pointers')

        self.app.post_json(
            url,
            {'nodeIds': [project2._id]},
            auth=self.user.auth,
        ).maybe_follow()

        self.project.reload()
        assert_equal(
            self.project.nodes_active.count(),
            1
        )

    def test_add_pointers_contributor(self):
        user2 = AuthUserFactory()
        self.project.add_contributor(user2)
        self.project.save()

        url = self.project.api_url_for('add_pointers')
        node_ids = [
            NodeFactory()._id
            for _ in range(5)
        ]
        self.app.post_json(
            url,
            {'nodeIds': node_ids},
            auth=user2.auth,
        ).maybe_follow()

        self.project.reload()
        assert_equal(
            self.project.linked_nodes.count(),
            5
        )

    def test_add_pointers_not_provided(self):
        url = self.project.api_url + 'pointer/'
        res = self.app.post_json(url, {}, auth=self.user.auth, expect_errors=True)
        assert_equal(res.status_code, 400)


    def test_remove_pointer(self):
        url = self.project.api_url + 'pointer/'
        node = NodeFactory()
        pointer = self.project.add_pointer(node, auth=self.consolidate_auth)
        self.app.delete_json(
            url,
            {'pointerId': pointer.node._id},
            auth=self.user.auth,
        )
        self.project.reload()
        assert_equal(
            len(list(self.project.nodes)),
            0
        )

    def test_remove_pointer_not_provided(self):
        url = self.project.api_url + 'pointer/'
        res = self.app.delete_json(url, {}, auth=self.user.auth, expect_errors=True)
        assert_equal(res.status_code, 400)

    def test_remove_pointer_not_found(self):
        url = self.project.api_url + 'pointer/'
        res = self.app.delete_json(
            url,
            {'pointerId': None},
            auth=self.user.auth,
            expect_errors=True
        )
        assert_equal(res.status_code, 400)

    def test_remove_pointer_not_in_nodes(self):
        url = self.project.api_url + 'pointer/'
        res = self.app.delete_json(
            url,
            {'pointerId': 'somefakeid'},
            auth=self.user.auth,
            expect_errors=True
        )
        assert_equal(res.status_code, 400)

    def test_fork_pointer(self):
        url = self.project.api_url + 'pointer/fork/'
        node = NodeFactory(creator=self.user)
        pointer = self.project.add_pointer(node, auth=self.consolidate_auth)
        self.app.post_json(
            url,
            {'pointerId': pointer._id},
            auth=self.user.auth
        )

    def test_fork_pointer_not_provided(self):
        url = self.project.api_url + 'pointer/fork/'
        res = self.app.post_json(url, {}, auth=self.user.auth,
                                 expect_errors=True)
        assert_equal(res.status_code, 400)

    def test_fork_pointer_not_found(self):
        url = self.project.api_url + 'pointer/fork/'
        res = self.app.post_json(
            url,
            {'pointerId': None},
            auth=self.user.auth,
            expect_errors=True
        )
        assert_equal(res.status_code, 400)

    def test_fork_pointer_not_in_nodes(self):
        url = self.project.api_url + 'pointer/fork/'
        res = self.app.post_json(
            url,
            {'pointerId': 'somefakeid'},
            auth=self.user.auth,
            expect_errors=True
        )
        assert_equal(res.status_code, 400)

    def test_before_register_with_pointer(self):
        # Assert that link warning appears in before register callback.
        node = NodeFactory()
        self.project.add_pointer(node, auth=self.consolidate_auth)
        url = self.project.api_url + 'fork/before/'
        res = self.app.get(url, auth=self.user.auth).maybe_follow()
        prompts = [
            prompt
            for prompt in res.json['prompts']
            if 'Links will be copied into your fork' in prompt
        ]
        assert_equal(len(prompts), 1)

    def test_before_fork_with_pointer(self):
        """Assert that link warning appears in before fork callback."""
        node = NodeFactory()
        self.project.add_pointer(node, auth=self.consolidate_auth)
        url = self.project.api_url + 'beforeregister/'
        res = self.app.get(url, auth=self.user.auth).maybe_follow()
        prompts = [
            prompt
            for prompt in res.json['prompts']
            if 'Links will be copied into your registration' in prompt
        ]
        assert_equal(len(prompts), 1)

    def test_before_register_no_pointer(self):
        """Assert that link warning does not appear in before register callback."""
        url = self.project.api_url + 'fork/before/'
        res = self.app.get(url, auth=self.user.auth).maybe_follow()
        prompts = [
            prompt
            for prompt in res.json['prompts']
            if 'Links will be copied into your fork' in prompt
        ]
        assert_equal(len(prompts), 0)

    def test_before_fork_no_pointer(self):
        """Assert that link warning does not appear in before fork callback."""
        url = self.project.api_url + 'beforeregister/'
        res = self.app.get(url, auth=self.user.auth).maybe_follow()
        prompts = [
            prompt
            for prompt in res.json['prompts']
            if 'Links will be copied into your registration' in prompt
        ]
        assert_equal(len(prompts), 0)

    def test_get_pointed(self):
        pointing_node = ProjectFactory(creator=self.user)
        pointing_node.add_pointer(self.project, auth=Auth(self.user))
        url = self.project.api_url_for('get_pointed')
        res = self.app.get(url, auth=self.user.auth)
        pointed = res.json['pointed']
        assert_equal(len(pointed), 1)
        assert_equal(pointed[0]['url'], pointing_node.url)
        assert_equal(pointed[0]['title'], pointing_node.title)
        assert_equal(pointed[0]['authorShort'], abbrev_authors(pointing_node))

    def test_get_pointed_private(self):
        secret_user = UserFactory()
        pointing_node = ProjectFactory(creator=secret_user)
        pointing_node.add_pointer(self.project, auth=Auth(secret_user))
        url = self.project.api_url_for('get_pointed')
        res = self.app.get(url, auth=self.user.auth)
        pointed = res.json['pointed']
        assert_equal(len(pointed), 1)
        assert_equal(pointed[0]['url'], None)
        assert_equal(pointed[0]['title'], 'Private Component')
        assert_equal(pointed[0]['authorShort'], 'Private Author(s)')


class TestPublicViews(OsfTestCase):

    def test_explore(self):
        res = self.app.get("/explore/").maybe_follow()
        assert_equal(res.status_code, 200)


class TestAuthViews(OsfTestCase):

    def setUp(self):
        super(TestAuthViews, self).setUp()
        self.user = AuthUserFactory()
        self.auth = self.user.auth

    @mock.patch('framework.auth.views.mails.send_mail')
    def test_register_ok(self, _):
        url = api_url_for('register_user')
        name, email, password = fake.name(), fake.email(), 'underpressure'
        self.app.post_json(
            url,
            {
                'fullName': name,
                'email1': email,
                'email2': email,
                'password': password,
            }
        )
<<<<<<< HEAD
        user = User.objects.get(username=email)
=======
        user = OSFUser.find_one(Q('username', 'eq', email))
>>>>>>> f9352806
        assert_equal(user.fullname, name)

    # Regression test for https://github.com/CenterForOpenScience/osf.io/issues/2902
    @mock.patch('framework.auth.views.mails.send_mail')
    def test_register_email_case_insensitive(self, _):
        url = api_url_for('register_user')
        name, email, password = fake.name(), fake.email(), 'underpressure'
        self.app.post_json(
            url,
            {
                'fullName': name,
                'email1': email,
                'email2': str(email).upper(),
                'password': password,
            }
        )
<<<<<<< HEAD
        user = User.objects.get(username=email)
=======
        user = OSFUser.find_one(Q('username', 'eq', email))
>>>>>>> f9352806
        assert_equal(user.fullname, name)

    @mock.patch('framework.auth.views.send_confirm_email')
    def test_register_scrubs_username(self, _):
        url = api_url_for('register_user')
        name = "<i>Eunice</i> O' \"Cornwallis\"<script type='text/javascript' src='http://www.cornify.com/js/cornify.js'></script><script type='text/javascript'>cornify_add()</script>"
        email, password = fake.email(), 'underpressure'
        res = self.app.post_json(
            url,
            {
                'fullName': name,
                'email1': email,
                'email2': email,
                'password': password,
            }
        )

        expected_scrub_username = "Eunice O' \"Cornwallis\"cornify_add()"
<<<<<<< HEAD
        user = User.objects.get(username=email)
=======
        user = OSFUser.find_one(Q('username', 'eq', email))
>>>>>>> f9352806

        assert_equal(res.status_code, http.OK)
        assert_equal(user.fullname, expected_scrub_username)

    def test_register_email_mismatch(self):
        url = api_url_for('register_user')
        name, email, password = fake.name(), fake.email(), 'underpressure'
        res = self.app.post_json(
            url,
            {
                'fullName': name,
                'email1': email,
                'email2': email + 'lol',
                'password': password,
            },
            expect_errors=True,
        )
        assert_equal(res.status_code, http.BAD_REQUEST)
<<<<<<< HEAD
        users = User.objects.filter(username=email)
=======
        users = OSFUser.find(Q('username', 'eq', email))
>>>>>>> f9352806
        assert_equal(users.count(), 0)

    def test_register_blacklisted_email_domain(self):
        url = api_url_for('register_user')
        name, email, password = fake.name(), 'bad@mailinator.com', 'agreatpasswordobviously'
        res = self.app.post_json(
            url, {
                'fullName': name,
                'email1': email,
                'email2': email,
                'password': password
            },
            expect_errors=True
        )
        assert_equal(res.status_code, http.BAD_REQUEST)
<<<<<<< HEAD
        users = User.objects.filter(username=email)
=======
        users = OSFUser.find(Q('username', 'eq', email))
>>>>>>> f9352806
        assert_equal(users.count(), 0)

    @mock.patch('framework.auth.views.validate_recaptcha', return_value=True)
    @mock.patch('framework.auth.views.mails.send_mail')
    def test_register_good_captcha(self, _, validate_recaptcha):
        url = api_url_for('register_user')
        name, email, password = fake.name(), fake.email(), 'underpressure'
        captcha = 'some valid captcha'
        with mock.patch.object(settings, 'RECAPTCHA_SITE_KEY', 'some_value'):
            resp = self.app.post_json(
                url,
                {
                    'fullName': name,
                    'email1': email,
                    'email2': str(email).upper(),
                    'password': password,
                    'g-recaptcha-response': captcha,
                }
            )
            validate_recaptcha.assert_called_with(captcha, remote_ip=None)
            assert_equal(resp.status_code, http.OK)
<<<<<<< HEAD
            user = User.objects.get(username=email)
=======
            user = OSFUser.find_one(Q('username', 'eq', email))
>>>>>>> f9352806
            assert_equal(user.fullname, name)

    @mock.patch('framework.auth.views.validate_recaptcha', return_value=False)
    @mock.patch('framework.auth.views.mails.send_mail')
    def test_register_missing_captcha(self, _, validate_recaptcha):
        url = api_url_for('register_user')
        name, email, password = fake.name(), fake.email(), 'underpressure'
        with mock.patch.object(settings, 'RECAPTCHA_SITE_KEY', 'some_value'):
            resp = self.app.post_json(
                url,
                {
                    'fullName': name,
                    'email1': email,
                    'email2': str(email).upper(),
                    'password': password,
                    # 'g-recaptcha-response': 'supposed to be None',
                },
                expect_errors=True
            )
            validate_recaptcha.assert_called_with(None, remote_ip=None)
            assert_equal(resp.status_code, http.BAD_REQUEST)

    @mock.patch('framework.auth.views.validate_recaptcha', return_value=False)
    @mock.patch('framework.auth.views.mails.send_mail')
    def test_register_bad_captcha(self, _, validate_recaptcha):
        url = api_url_for('register_user')
        name, email, password = fake.name(), fake.email(), 'underpressure'
        with mock.patch.object(settings, 'RECAPTCHA_SITE_KEY', 'some_value'):
            resp = self.app.post_json(
                url,
                {
                    'fullName': name,
                    'email1': email,
                    'email2': str(email).upper(),
                    'password': password,
                    'g-recaptcha-response': 'bad captcha',
                },
                expect_errors=True
            )
            assert_equal(resp.status_code, http.BAD_REQUEST)

    @mock.patch('osf.models.OSFUser.update_search_nodes')
    def test_register_after_being_invited_as_unreg_contributor(self, mock_update_search_nodes):
        # Regression test for:
        #    https://github.com/CenterForOpenScience/openscienceframework.org/issues/861
        #    https://github.com/CenterForOpenScience/openscienceframework.org/issues/1021
        #    https://github.com/CenterForOpenScience/openscienceframework.org/issues/1026
        # A user is invited as an unregistered contributor
        project = ProjectFactory()

        name, email = fake.name(), fake.email()

        project.add_unregistered_contributor(fullname=name, email=email, auth=Auth(project.creator))
        project.save()

        # The new, unregistered user
<<<<<<< HEAD
        new_user = User.objects.get(username=email)
=======
        new_user = OSFUser.find_one(Q('username', 'eq', email))
>>>>>>> f9352806

        # Instead of following the invitation link, they register at the regular
        # registration page

        # They use a different name when they register, but same email
        real_name = fake.name()
        password = 'myprecious'

        url = api_url_for('register_user')
        payload = {
            'fullName': real_name,
            'email1': email,
            'email2': email,
            'password': password,
        }
        # Send registration request
        self.app.post_json(url, payload)

        new_user.reload()

        # New user confirms by following confirmation link
        confirm_url = new_user.get_confirmation_url(email, external=False)
        self.app.get(confirm_url)

        new_user.reload()
        # Password and fullname should be updated
        assert_true(new_user.is_confirmed)
        assert_true(new_user.check_password(password))
        assert_equal(new_user.fullname, real_name)

    @mock.patch('framework.auth.views.send_confirm_email')
    def test_register_sends_user_registered_signal(self, mock_send_confirm_email):
        url = api_url_for('register_user')
        name, email, password = fake.name(), fake.email(), 'underpressure'
        with capture_signals() as mock_signals:
            self.app.post_json(
                url,
                {
                    'fullName': name,
                    'email1': email,
                    'email2': email,
                    'password': password,
                }
            )
        assert_equal(mock_signals.signals_sent(), set([auth.signals.user_registered,
                                                       auth.signals.unconfirmed_user_created]))
        assert_true(mock_send_confirm_email.called)

    @mock.patch('framework.auth.views.mails.send_mail')
    def test_resend_confirmation(self, send_mail):
        email = 'test@mail.com'
        token = self.user.add_unconfirmed_email(email)
        self.user.save()
        url = api_url_for('resend_confirmation')
        header = {'address': email, 'primary': False, 'confirmed': False}
        self.app.put_json(url, {'id': self.user._id, 'email': header}, auth=self.user.auth)
        assert_true(send_mail.called)
        assert_true(send_mail.called_with(
            to_addr=email
        ))
        self.user.reload()
        assert_not_equal(token, self.user.get_confirmation_token(email))
        with assert_raises(InvalidTokenError):
            self.user.get_unconfirmed_email_for_token(token)

    @mock.patch('framework.auth.views.mails.send_mail')
    def test_click_confirmation_email(self, send_mail):
        email = 'test@mail.com'
        token = self.user.add_unconfirmed_email(email)
        self.user.save()
        self.user.reload()
        assert_equal(self.user.email_verifications[token]['confirmed'], False)
        url = '/confirm/{}/{}/?logout=1'.format(self.user._id, token, self.user.username)
        res = self.app.get(url)
        self.user.reload()
        assert_equal(self.user.email_verifications[token]['confirmed'], True)
        assert_equal(res.status_code, 302)
        login_url = 'login?service'
        assert_in(login_url, res.body)

    def test_get_email_to_add_no_email(self):
        email_verifications = self.user.unconfirmed_email_info
        assert_equal(email_verifications, [])

    def test_get_unconfirmed_email(self):
        email = 'test@mail.com'
        self.user.add_unconfirmed_email(email)
        self.user.save()
        self.user.reload()
        email_verifications = self.user.unconfirmed_email_info
        assert_equal(email_verifications, [])

    def test_get_email_to_add(self):
        email = 'test@mail.com'
        token = self.user.add_unconfirmed_email(email)
        self.user.save()
        self.user.reload()
        assert_equal(self.user.email_verifications[token]['confirmed'], False)
        url = '/confirm/{}/{}/?logout=1'.format(self.user._id, token, self.user.username)
        self.app.get(url)
        self.user.reload()
        assert_equal(self.user.email_verifications[token]['confirmed'], True)
        email_verifications = self.user.unconfirmed_email_info
        assert_equal(email_verifications[0]['address'], 'test@mail.com')

    def test_add_email(self):
        email = 'test@mail.com'
        token = self.user.add_unconfirmed_email(email)
        self.user.save()
        self.user.reload()
        assert_equal(self.user.email_verifications[token]['confirmed'], False)
        url = '/confirm/{}/{}/?logout=1'.format(self.user._id, token)
        self.app.get(url)
        self.user.reload()
        email_verifications = self.user.unconfirmed_email_info
        put_email_url = api_url_for('unconfirmed_email_add')
        res = self.app.put_json(put_email_url, email_verifications[0], auth=self.user.auth)
        self.user.reload()
        assert_equal(res.json_body['status'], 'success')
        assert_equal(self.user.emails.last().address, 'test@mail.com')

    def test_remove_email(self):
        email = 'test@mail.com'
        token = self.user.add_unconfirmed_email(email)
        self.user.save()
        self.user.reload()
        url = '/confirm/{}/{}/?logout=1'.format(self.user._id, token)
        self.app.get(url)
        self.user.reload()
        email_verifications = self.user.unconfirmed_email_info
        remove_email_url = api_url_for('unconfirmed_email_remove')
        remove_res = self.app.delete_json(remove_email_url, email_verifications[0], auth=self.user.auth)
        self.user.reload()
        assert_equal(remove_res.json_body['status'], 'success')
        assert_equal(self.user.unconfirmed_email_info, [])

    def test_add_expired_email(self):
        # Do not return expired token and removes it from user.email_verifications
        email = 'test@mail.com'
        token = self.user.add_unconfirmed_email(email)
        self.user.email_verifications[token]['expiration'] = timezone.now() - dt.timedelta(days=100)
        self.user.save()
        self.user.reload()
        assert_equal(self.user.email_verifications[token]['email'], email)
        self.user.clean_email_verifications(given_token=token)
        unconfirmed_emails = self.user.unconfirmed_email_info
        assert_equal(unconfirmed_emails, [])
        assert_equal(self.user.email_verifications, {})

    def test_clean_email_verifications(self):
        # Do not return bad token and removes it from user.email_verifications
        email = 'test@mail.com'
        token = 'blahblahblah'
        self.user.email_verifications[token] = {'expiration': timezone.now() + dt.timedelta(days=1),
                                                'email': email,
                                                'confirmed': False }
        self.user.save()
        self.user.reload()
        assert_equal(self.user.email_verifications[token]['email'], email)
        self.user.clean_email_verifications(given_token=token)
        unconfirmed_emails = self.user.unconfirmed_email_info
        assert_equal(unconfirmed_emails, [])
        assert_equal(self.user.email_verifications, {})

    def test_clean_email_verifications_when_email_verifications_is_an_empty_dict(self):
        self.user.email_verifications = {}
        self.user.save()
        ret = self.user.clean_email_verifications()
        assert_equal(ret, None)
        assert_equal(self.user.email_verifications, {})

    def test_add_invalid_email(self):
        # Do not return expired token and removes it from user.email_verifications
        email = u'\u0000\u0008\u000b\u000c\u000e\u001f\ufffe\uffffHello@yourmom.com'
        # illegal_str = u'\u0000\u0008\u000b\u000c\u000e\u001f\ufffe\uffffHello'
        # illegal_str += unichr(0xd800) + unichr(0xdbff) + ' World'
        # email = 'test@mail.com'
        with assert_raises(ValidationError):
            self.user.add_unconfirmed_email(email)

    def test_add_email_merge(self):
        email = "copy@cat.com"
        dupe = UserFactory(
            username=email,
        )
        dupe.save()
        token = self.user.add_unconfirmed_email(email)
        self.user.save()
        self.user.reload()
        assert_equal(self.user.email_verifications[token]['confirmed'], False)
        url = '/confirm/{}/{}/?logout=1'.format(self.user._id, token)
        self.app.get(url)
        self.user.reload()
        email_verifications = self.user.unconfirmed_email_info
        put_email_url = api_url_for('unconfirmed_email_add')
        res = self.app.put_json(put_email_url, email_verifications[0], auth=self.user.auth)
        self.user.reload()
        assert_equal(res.json_body['status'], 'success')
        assert_equal(self.user.emails.last().address, 'copy@cat.com')

    def test_resend_confirmation_without_user_id(self):
        email = 'test@mail.com'
        url = api_url_for('resend_confirmation')
        header = {'address': email, 'primary': False, 'confirmed': False}
        res = self.app.put_json(url, {'email': header}, auth=self.user.auth, expect_errors=True)
        assert_equal(res.status_code, 400)
        assert_equal(res.json['message_long'], '"id" is required')

    def test_resend_confirmation_without_email(self):
        url = api_url_for('resend_confirmation')
        res = self.app.put_json(url, {'id': self.user._id}, auth=self.user.auth, expect_errors=True)
        assert_equal(res.status_code, 400)

    def test_resend_confirmation_not_work_for_primary_email(self):
        email = 'test@mail.com'
        url = api_url_for('resend_confirmation')
        header = {'address': email, 'primary': True, 'confirmed': False}
        res = self.app.put_json(url, {'id': self.user._id, 'email': header}, auth=self.user.auth, expect_errors=True)
        assert_equal(res.status_code, 400)
        assert_equal(res.json['message_long'], 'Cannnot resend confirmation for confirmed emails')

    def test_resend_confirmation_not_work_for_confirmed_email(self):
        email = 'test@mail.com'
        url = api_url_for('resend_confirmation')
        header = {'address': email, 'primary': False, 'confirmed': True}
        res = self.app.put_json(url, {'id': self.user._id, 'email': header}, auth=self.user.auth, expect_errors=True)
        assert_equal(res.status_code, 400)
        assert_equal(res.json['message_long'], 'Cannnot resend confirmation for confirmed emails')

    @mock.patch('framework.auth.views.mails.send_mail')
    def test_resend_confirmation_does_not_send_before_throttle_expires(self, send_mail):
        email = 'test@mail.com'
        self.user.save()
        url = api_url_for('resend_confirmation')
        header = {'address': email, 'primary': False, 'confirmed': False}
        self.app.put_json(url, {'id': self.user._id, 'email': header}, auth=self.user.auth)
        assert_true(send_mail.called)
        # 2nd call does not send email because throttle period has not expired
        res = self.app.put_json(url, {'id': self.user._id, 'email': header}, auth=self.user.auth, expect_errors=True)
        assert_equal(res.status_code, 400)

    def test_confirm_email_clears_unclaimed_records_and_revokes_token(self):
        unclaimed_user = UnconfirmedUserFactory()
        # unclaimed user has been invited to a project.
        referrer = UserFactory()
        project = ProjectFactory(creator=referrer)
        unclaimed_user.add_unclaimed_record(project, referrer, 'foo')
        unclaimed_user.save()

        # sanity check
        assert_equal(len(unclaimed_user.email_verifications.keys()), 1)

        # user goes to email confirmation link
        token = unclaimed_user.get_confirmation_token(unclaimed_user.username)
        url = web_url_for('confirm_email_get', uid=unclaimed_user._id, token=token)
        res = self.app.get(url)
        assert_equal(res.status_code, 302)

        # unclaimed records and token are cleared
        unclaimed_user.reload()
        assert_equal(unclaimed_user.unclaimed_records, {})
        assert_equal(len(unclaimed_user.email_verifications.keys()), 0)

    def test_confirmation_link_registers_user(self):
        user = OSFUser.create_unconfirmed('brian@queen.com', 'bicycle123', 'Brian May')
        assert_false(user.is_registered)  # sanity check
        user.save()
        confirmation_url = user.get_confirmation_url('brian@queen.com', external=False)
        res = self.app.get(confirmation_url)
        assert_equal(res.status_code, 302, 'redirects to settings page')
        res = res.follow()
        user.reload()
        assert_true(user.is_registered)


class TestAuthLoginAndRegisterLogic(OsfTestCase):

    def setUp(self):
        super(TestAuthLoginAndRegisterLogic, self).setUp()
        self.no_auth = Auth()
        self.user_auth = AuthUserFactory()
        self.auth = Auth(user=self.user_auth)
        self.next_url = web_url_for('my_projects', _absolute=True)
        self.invalid_campaign = 'invalid_campaign'

    def test_osf_login_with_auth(self):
        # login: user with auth
        data = login_and_register_handler(self.auth)
        assert_equal(data.get('status_code'), http.FOUND)
        assert_equal(data.get('next_url'), web_url_for('dashboard', _absolute=True))

    def test_osf_login_without_auth(self):
        # login: user without auth
        data = login_and_register_handler(self.no_auth)
        assert_equal(data.get('status_code'), http.FOUND)
        assert_equal(data.get('next_url'), web_url_for('dashboard', _absolute=True))

    def test_osf_register_with_auth(self):
        # register: user with auth
        data = login_and_register_handler(self.auth, login=False)
        assert_equal(data.get('status_code'), http.FOUND)
        assert_equal(data.get('next_url'), web_url_for('dashboard', _absolute=True))

    def test_osf_register_without_auth(self):
        # register: user without auth
        data = login_and_register_handler(self.no_auth, login=False)
        assert_equal(data.get('status_code'), http.OK)
        assert_equal(data.get('next_url'), web_url_for('dashboard', _absolute=True))

    def test_next_url_login_with_auth(self):
        # next_url login: user with auth
        data = login_and_register_handler(self.auth, next_url=self.next_url)
        assert_equal(data.get('status_code'), http.FOUND)
        assert_equal(data.get('next_url'), self.next_url)

    def test_next_url_login_without_auth(self):
        # login: user without auth
        request.url = web_url_for('auth_login', next=self.next_url, _absolute=True)
        data = login_and_register_handler(self.no_auth, next_url=self.next_url)
        assert_equal(data.get('status_code'), http.FOUND)
        assert_equal(data.get('next_url'), get_login_url(request.url))

    def test_next_url_register_with_auth(self):
        # register: user with auth
        data = login_and_register_handler(self.auth, login=False, next_url=self.next_url)
        assert_equal(data.get('status_code'), http.FOUND)
        assert_equal(data.get('next_url'), self.next_url)

    def test_next_url_register_without_auth(self):
        # register: user without auth
        data = login_and_register_handler(self.no_auth, login=False, next_url=self.next_url)
        assert_equal(data.get('status_code'), http.OK)
        assert_equal(data.get('next_url'), request.url)

    def test_institution_login_and_register(self):
        pass

    def test_institution_login_with_auth(self):
        # institution login: user with auth
        data = login_and_register_handler(self.auth, campaign='institution')
        assert_equal(data.get('status_code'), http.FOUND)
        assert_equal(data.get('next_url'), web_url_for('dashboard', _absolute=True))

    def test_institution_login_without_auth(self):
        # institution login: user without auth
        data = login_and_register_handler(self.no_auth, campaign='institution')
        assert_equal(data.get('status_code'), http.FOUND)
        assert_equal(
            data.get('next_url'),
            get_login_url(web_url_for('dashboard', _absolute=True), campaign='institution'))

    def test_institution_regsiter_with_auth(self):
        # institution register: user with auth
        data = login_and_register_handler(self.auth, login=False, campaign='institution')
        assert_equal(data.get('status_code'), http.FOUND)
        assert_equal(data.get('next_url'), web_url_for('dashboard', _absolute=True))

    def test_institution_register_without_auth(self):
        # institution register: user without auth
        data = login_and_register_handler(self.no_auth, login=False, campaign='institution')
        assert_equal(data.get('status_code'), http.FOUND)
        assert_equal(
            data.get('next_url'),
            get_login_url(web_url_for('dashboard', _absolute=True), campaign='institution')
        )

    def test_campaign_login_with_auth(self):
        for campaign in get_campaigns():
            if is_institution_login(campaign):
                continue
            # campaign login: user with auth
            data = login_and_register_handler(self.auth, campaign=campaign)
            assert_equal(data.get('status_code'), http.FOUND)
            assert_equal(data.get('next_url'), campaign_url_for(campaign))

    def test_campaign_login_without_auth(self):
        for campaign in get_campaigns():
            if is_institution_login(campaign):
                continue
            # campaign login: user without auth
            data = login_and_register_handler(self.no_auth, campaign=campaign)
            assert_equal(data.get('status_code'), http.FOUND)
            assert_equal(
                data.get('next_url'),
                web_url_for('auth_register', campaign=campaign, next=campaign_url_for(campaign))
            )

    def test_campaign_register_with_auth(self):
        for campaign in get_campaigns():
            if is_institution_login(campaign):
                continue
            # campaign register: user with auth
            data = login_and_register_handler(self.auth, login=False, campaign=campaign)
            assert_equal(data.get('status_code'), http.FOUND)
            assert_equal(data.get('next_url'), campaign_url_for(campaign))

    def test_campaign_register_without_auth(self):
        for campaign in get_campaigns():
            if is_institution_login(campaign):
                continue
            # campaign register: user without auth
            data = login_and_register_handler(self.no_auth, login=False, campaign=campaign)
            assert_equal(data.get('status_code'), http.OK)
            if is_native_login(campaign):
                # native campaign: prereg and erpc
                assert_equal(data.get('next_url'), campaign_url_for(campaign))
            elif is_proxy_login(campaign):
                # proxy campaign: preprints and branded ones
                assert_equal(
                    data.get('next_url'),
                    web_url_for('auth_login', next=campaign_url_for(campaign), _absolute=True)
                )

    def test_campaign_next_url_login_with_auth(self):
        for campaign in get_campaigns():
            if is_institution_login(campaign):
                continue
            # campaign login: user with auth
            next_url = campaign_url_for(campaign)
            data = login_and_register_handler(self.auth, campaign=campaign, next_url=next_url)
            assert_equal(data.get('status_code'), http.FOUND)
            assert_equal(data.get('next_url'), next_url)

    def test_campaign_next_url_login_without_auth(self):
        for campaign in get_campaigns():
            if is_institution_login(campaign):
                continue
            # campaign login: user without auth
            next_url = campaign_url_for(campaign)
            data = login_and_register_handler(self.no_auth, campaign=campaign, next_url=next_url)
            assert_equal(data.get('status_code'), http.FOUND)
            assert_equal(
                data.get('next_url'),
                web_url_for('auth_register', campaign=campaign, next=next_url)
            )

    def test_campaign_next_url_register_with_auth(self):
        for campaign in get_campaigns():
            if is_institution_login(campaign):
                continue
            # campaign register: user with auth
            next_url = campaign_url_for(campaign)
            data = login_and_register_handler(self.auth, login=False, campaign=campaign, next_url=next_url)
            assert_equal(data.get('status_code'), http.FOUND)
            assert_equal(data.get('next_url'), next_url)

    def test_campaign_next_url_register_without_auth(self):
        for campaign in get_campaigns():
            if is_institution_login(campaign):
                continue
            # campaign register: user without auth
            next_url = campaign_url_for(campaign)
            data = login_and_register_handler(self.no_auth, login=False, campaign=campaign, next_url=next_url)
            assert_equal(data.get('status_code'), http.OK)
            if is_native_login(campaign):
                # native campaign: prereg and erpc
                assert_equal(data.get('next_url'), next_url)
            elif is_proxy_login(campaign):
                # proxy campaign: preprints and branded ones
                assert_equal(
                    data.get('next_url'),
                    web_url_for('auth_login', next= next_url, _absolute=True)
                )

    def test_invalid_campaign_login_without_auth(self):
        data = login_and_register_handler(
            self.no_auth,
            login=True,
            campaign=self.invalid_campaign,
            next_url=self.next_url
        )
        redirect_url = web_url_for('auth_login', campaigns=None, next=self.next_url)
        assert_equal(data['status_code'], http.FOUND)
        assert_equal(data['next_url'], redirect_url)
        assert_equal(data['campaign'], None)

    def test_invalid_campaign_register_without_auth(self):
        data = login_and_register_handler(
            self.no_auth,
            login=False,
            campaign=self.invalid_campaign,
            next_url=self.next_url
        )
        redirect_url = web_url_for('auth_register', campaigns=None, next=self.next_url)
        assert_equal(data['status_code'], http.FOUND)
        assert_equal(data['next_url'], redirect_url)
        assert_equal(data['campaign'], None)

    # The following two tests handles the special case for `claim_user_registered`
    # When an authenticated user clicks the claim confirmation clink, there are two ways to trigger this flow:
    # 1. If the authenticated user is already a contributor to the project, OSF will ask the user to sign out
    #    by providing a "logout" link.
    # 2. If the authenticated user is not a contributor but decides not to claim contributor under this account,
    #    OSF provides a link "not <username>?" for the user to logout.
    # Both links will land user onto the register page with "MUST LOGIN" push notification.
    def test_register_logout_flag_with_auth(self):
        # when user click the "logout" or "not <username>?" link, first step is to log user out
        data = login_and_register_handler(self.auth, login=False, campaign=None, next_url=self.next_url, logout=True)
        assert_equal(data.get('status_code'), 'auth_logout')
        assert_equal(data.get('next_url'), self.next_url)

    def test_register_logout_flage_without(self):
        # the second step is to land user on register page with "MUST LOGIN" warning
        data = login_and_register_handler(self.no_auth, login=False, campaign=None, next_url=self.next_url, logout=True)
        assert_equal(data.get('status_code'), http.OK)
        assert_equal(data.get('next_url'), self.next_url)
        assert_true(data.get('must_login_warning'))


class TestAuthLogout(OsfTestCase):

    def setUp(self):
        super(TestAuthLogout, self).setUp()
        self.goodbye_url = web_url_for('goodbye', _absolute=True)
        self.redirect_url = web_url_for('forgot_password_get', _absolute=True)
        self.valid_next_url = web_url_for('dashboard', _absolute=True)
        self.invalid_next_url = 'http://localhost:1234/abcde'
        self.auth_user = AuthUserFactory()

    def tearDown(self):
        super(TestAuthLogout, self).tearDown()
        OSFUser.objects.all().delete()
        assert_equal(OSFUser.objects.count(), 0)

    def test_logout_with_valid_next_url_logged_in(self):
        logout_url = web_url_for('auth_logout', _absolute=True, next=self.valid_next_url)
        resp = self.app.get(logout_url, auth=self.auth_user.auth)
        assert_equal(resp.status_code, http.FOUND)
        assert_equal(cas.get_logout_url(logout_url), resp.headers['Location'])

    def test_logout_with_valid_next_url_logged_out(self):
        logout_url = web_url_for('auth_logout', _absolute=True, next=self.valid_next_url)
        resp = self.app.get(logout_url, auth=None)
        assert_equal(resp.status_code, http.FOUND)
        assert_equal(self.valid_next_url, resp.headers['Location'])

    def test_logout_with_invalid_next_url_logged_in(self):
        logout_url = web_url_for('auth_logout', _absolute=True, next=self.invalid_next_url)
        resp = self.app.get(logout_url, auth=self.auth_user.auth)
        assert_equal(resp.status_code, http.FOUND)
        assert_equal(cas.get_logout_url(self.goodbye_url), resp.headers['Location'])

    def test_logout_with_invalid_next_url_logged_out(self):
        logout_url = web_url_for('auth_logout', _absolute=True, next=self.invalid_next_url)
        resp = self.app.get(logout_url, auth=None)
        assert_equal(resp.status_code, http.FOUND)
        assert_equal(cas.get_logout_url(self.goodbye_url), resp.headers['Location'])

    def test_logout_with_redirect_url(self):
        logout_url = web_url_for('auth_logout', _absolute=True, redirect_url=self.redirect_url)
        resp = self.app.get(logout_url, auth=self.auth_user.auth)
        assert_equal(resp.status_code, http.FOUND)
        assert_equal(cas.get_logout_url(self.redirect_url), resp.headers['Location'])

    def test_logout_with_no_parameter(self):
        logout_url = web_url_for('auth_logout', _absolute=True)
        resp = self.app.get(logout_url, auth=None)
        assert_equal(resp.status_code, http.FOUND)
        assert_equal(cas.get_logout_url(self.goodbye_url), resp.headers['Location'])


class TestExternalAuthViews(OsfTestCase):

    def setUp(self):
        super(TestExternalAuthViews, self).setUp()
        name, email = fake.name(), fake.email()
        self.provider_id = fake.ean()
        external_identity = {
            'service': {
                self.provider_id: 'CREATE'
            }
        }
        self.user = OSFUser.create_unconfirmed(
            username=email,
            password=str(fake.password()),
            fullname=name,
            external_identity=external_identity,
        )
        self.user.save()
        self.auth = Auth(self.user)

    def test_external_login_email_get_with_invalid_session(self):
        url = web_url_for('external_login_email_get')
        resp = self.app.get(url, expect_errors=True)
        assert_equal(resp.status_code, 401)

    def test_external_login_confirm_email_get_with_another_user_logged_in(self):
        another_user = AuthUserFactory()
        url = self.user.get_confirmation_url(self.user.username, external_id_provider='service', destination='dashboard')
        res = self.app.get(url, auth=another_user.auth)
        assert_equal(res.status_code, 302, 'redirects to cas logout')
        assert_in('/logout?service=', res.location)
        assert_in(url, res.location)

    def test_external_login_confirm_email_get_without_destination(self):
        url = self.user.get_confirmation_url(self.user.username, external_id_provider='service')
        res = self.app.get(url, auth=self.auth, expect_errors=True)
        assert_equal(res.status_code, 400, 'bad request')

    @mock.patch('website.mails.send_mail')
    def test_external_login_confirm_email_get_create(self, mock_welcome):
        assert_false(self.user.is_registered)
        url = self.user.get_confirmation_url(self.user.username, external_id_provider='service', destination='dashboard')
        res = self.app.get(url, auth=self.auth)
        assert_equal(res.status_code, 302, 'redirects to cas login')
        assert_in('/login?service=', res.location)
        assert_in('new=true', res.location)

        assert_equal(mock_welcome.call_count, 1)

        self.user.reload()
        assert_equal(self.user.external_identity['service'][self.provider_id], 'VERIFIED')
        assert_true(self.user.is_registered)
        assert_true(self.user.has_usable_password())

    @mock.patch('website.mails.send_mail')
    def test_external_login_confirm_email_get_link(self, mock_link_confirm):
        self.user.external_identity['service'][self.provider_id] = 'LINK'
        self.user.save()
        assert_false(self.user.is_registered)
        url = self.user.get_confirmation_url(self.user.username, external_id_provider='service', destination='dashboard')
        res = self.app.get(url, auth=self.auth)
        assert_equal(res.status_code, 302, 'redirects to cas login')
        assert_in('/login?service=', res.location)
        assert_not_in('new=true', res.location)

        assert_equal(mock_link_confirm.call_count, 1)

        self.user.reload()
        assert_equal(self.user.external_identity['service'][self.provider_id], 'VERIFIED')
        assert_true(self.user.is_registered)
        assert_true(self.user.has_usable_password())

    @mock.patch('website.mails.send_mail')
    def test_external_login_confirm_email_get_duped_id(self, mock_confirm):
        dupe_user = UserFactory(external_identity={'service': {self.provider_id: 'CREATE'}})
        assert_equal(dupe_user.external_identity, self.user.external_identity)
        url = self.user.get_confirmation_url(self.user.username, external_id_provider='service', destination='dashboard')
        res = self.app.get(url, auth=self.auth)
        assert_equal(res.status_code, 302, 'redirects to cas login')
        assert_in('/login?service=', res.location)

        assert_equal(mock_confirm.call_count, 1)

        self.user.reload()
        dupe_user.reload()

        assert_equal(self.user.external_identity['service'][self.provider_id], 'VERIFIED')
        assert_equal(dupe_user.external_identity, {})

    @mock.patch('website.mails.send_mail')
    def test_external_login_confirm_email_get_duping_id(self, mock_confirm):
        dupe_user = UserFactory(external_identity={'service': {self.provider_id: 'VERIFIED'}})
        url = self.user.get_confirmation_url(self.user.username, external_id_provider='service', destination='dashboard')
        res = self.app.get(url, auth=self.auth, expect_errors=True)
        assert_equal(res.status_code, 403, 'only allows one user to link an id')

        assert_equal(mock_confirm.call_count, 0)

        self.user.reload()
        dupe_user.reload()

        assert_equal(dupe_user.external_identity['service'][self.provider_id], 'VERIFIED')
        assert_equal(self.user.external_identity, {})

    def test_ensure_external_identity_uniqueness_unverified(self):
        dupe_user = UserFactory(external_identity={'service': {self.provider_id: 'CREATE'}})
        assert_equal(dupe_user.external_identity, self.user.external_identity)

        ensure_external_identity_uniqueness('service', self.provider_id, self.user)

        dupe_user.reload()
        self.user.reload()

        assert_equal(dupe_user.external_identity, {})
        assert_equal(self.user.external_identity, {'service': {self.provider_id: 'CREATE'}})

    def test_ensure_external_identity_uniqueness_verified(self):
        dupe_user = UserFactory(external_identity={'service': {self.provider_id: 'VERIFIED'}})
        assert_equal(dupe_user.external_identity, {'service': {self.provider_id: 'VERIFIED'}})
        assert_not_equal(dupe_user.external_identity, self.user.external_identity)

        with assert_raises(ValidationError):
            ensure_external_identity_uniqueness('service', self.provider_id, self.user)

        dupe_user.reload()
        self.user.reload()

        assert_equal(dupe_user.external_identity, {'service': {self.provider_id: 'VERIFIED'}})
        assert_equal(self.user.external_identity, {})

    def test_ensure_external_identity_uniqueness_multiple(self):
        dupe_user = UserFactory(external_identity={'service': {self.provider_id: 'CREATE'}})
        assert_equal(dupe_user.external_identity, self.user.external_identity)

        ensure_external_identity_uniqueness('service', self.provider_id)

        dupe_user.reload()
        self.user.reload()

        assert_equal(dupe_user.external_identity, {})
        assert_equal(self.user.external_identity, {})

# TODO: Use mock add-on
class TestAddonUserViews(OsfTestCase):

    def setUp(self):
        super(TestAddonUserViews, self).setUp()
        self.user = AuthUserFactory()

    def test_choose_addons_add(self):
        """Add add-ons; assert that add-ons are attached to project.

        """
        url = '/api/v1/settings/addons/'
        self.app.post_json(
            url,
            {'github': True},
            auth=self.user.auth,
        ).maybe_follow()
        self.user.reload()
        assert_true(self.user.get_addon('github'))

    def test_choose_addons_remove(self):
        # Add, then delete, add-ons; assert that add-ons are not attached to
        # project.
        url = '/api/v1/settings/addons/'
        self.app.post_json(
            url,
            {'github': True},
            auth=self.user.auth,
        ).maybe_follow()
        self.app.post_json(
            url,
            {'github': False},
            auth=self.user.auth
        ).maybe_follow()
        self.user.reload()
        assert_false(self.user.get_addon('github'))


class TestConfigureMailingListViews(OsfTestCase):

    @classmethod
    def setUpClass(cls):
        super(TestConfigureMailingListViews, cls).setUpClass()
        cls._original_enable_email_subscriptions = settings.ENABLE_EMAIL_SUBSCRIPTIONS
        settings.ENABLE_EMAIL_SUBSCRIPTIONS = True

    def test_user_unsubscribe_and_subscribe_help_mailing_list(self):
        user = AuthUserFactory()
        url = api_url_for('user_choose_mailing_lists')
        payload = {settings.OSF_HELP_LIST: False}
        res = self.app.post_json(url, payload, auth=user.auth)
        user.reload()

        assert_false(user.osf_mailing_lists[settings.OSF_HELP_LIST])

        payload = {settings.OSF_HELP_LIST: True}
        res = self.app.post_json(url, payload, auth=user.auth)
        user.reload()

        assert_true(user.osf_mailing_lists[settings.OSF_HELP_LIST])

    def test_get_notifications(self):
        user = AuthUserFactory()
        mailing_lists = dict(user.osf_mailing_lists.items() + user.mailchimp_mailing_lists.items())
        url = api_url_for('user_notifications')
        res = self.app.get(url, auth=user.auth)
        assert_equal(mailing_lists, res.json['mailing_lists'])

    def test_osf_help_mails_subscribe(self):
        user = UserFactory()
        user.osf_mailing_lists[settings.OSF_HELP_LIST] = False
        user.save()
        update_osf_help_mails_subscription(user, True)
        assert_true(user.osf_mailing_lists[settings.OSF_HELP_LIST])

    def test_osf_help_mails_unsubscribe(self):
        user = UserFactory()
        user.osf_mailing_lists[settings.OSF_HELP_LIST] = True
        user.save()
        update_osf_help_mails_subscription(user, False)
        assert_false(user.osf_mailing_lists[settings.OSF_HELP_LIST])

    @unittest.skipIf(settings.USE_CELERY, 'Subscription must happen synchronously for this test')
    @mock.patch('website.mailchimp_utils.get_mailchimp_api')
    def test_user_choose_mailing_lists_updates_user_dict(self, mock_get_mailchimp_api):
        user = AuthUserFactory()
        list_name = 'OSF General'
        mock_client = mock.MagicMock()
        mock_get_mailchimp_api.return_value = mock_client
        mock_client.lists.list.return_value = {'data': [{'id': 1, 'list_name': list_name}]}
        list_id = mailchimp_utils.get_list_id_from_name(list_name)

        payload = {settings.MAILCHIMP_GENERAL_LIST: True}
        url = api_url_for('user_choose_mailing_lists')
        res = self.app.post_json(url, payload, auth=user.auth)
        user.reload()

        # check user.mailing_lists is updated
        assert_true(user.mailchimp_mailing_lists[settings.MAILCHIMP_GENERAL_LIST])
        assert_equal(
            user.mailchimp_mailing_lists[settings.MAILCHIMP_GENERAL_LIST],
            payload[settings.MAILCHIMP_GENERAL_LIST]
        )

        # check that user is subscribed
        mock_client.lists.subscribe.assert_called_with(id=list_id,
                                                       email={'email': user.username},
                                                       merge_vars={
                                                           'fname': user.given_name,
                                                           'lname': user.family_name,
                                                       },
                                                       double_optin=False,
                                                       update_existing=True)

    def test_get_mailchimp_get_endpoint_returns_200(self):
        url = api_url_for('mailchimp_get_endpoint')
        res = self.app.get(url)
        assert_equal(res.status_code, 200)

    @mock.patch('website.mailchimp_utils.get_mailchimp_api')
    def test_mailchimp_webhook_subscribe_action_does_not_change_user(self, mock_get_mailchimp_api):
        """ Test that 'subscribe' actions sent to the OSF via mailchimp
            webhooks update the OSF database.
        """
        list_id = '12345'
        list_name = 'OSF General'
        mock_client = mock.MagicMock()
        mock_get_mailchimp_api.return_value = mock_client
        mock_client.lists.list.return_value = {'data': [{'id': list_id, 'name': list_name}]}

        # user is not subscribed to a list
        user = AuthUserFactory()
        user.mailchimp_mailing_lists = {'OSF General': False}
        user.save()

        # user subscribes and webhook sends request to OSF
        data = {
            'type': 'subscribe',
            'data[list_id]': list_id,
            'data[email]': user.username
        }
        url = api_url_for('sync_data_from_mailchimp') + '?key=' + settings.MAILCHIMP_WEBHOOK_SECRET_KEY
        res = self.app.post(url,
                            data,
                            content_type="application/x-www-form-urlencoded",
                            auth=user.auth)

        # user field is updated on the OSF
        user.reload()
        assert_true(user.mailchimp_mailing_lists[list_name])

    @mock.patch('website.mailchimp_utils.get_mailchimp_api')
    def test_mailchimp_webhook_profile_action_does_not_change_user(self, mock_get_mailchimp_api):
        """ Test that 'profile' actions sent to the OSF via mailchimp
            webhooks do not cause any database changes.
        """
        list_id = '12345'
        list_name = 'OSF General'
        mock_client = mock.MagicMock()
        mock_get_mailchimp_api.return_value = mock_client
        mock_client.lists.list.return_value = {'data': [{'id': list_id, 'name': list_name}]}

        # user is subscribed to a list
        user = AuthUserFactory()
        user.mailchimp_mailing_lists = {'OSF General': True}
        user.save()

        # user hits subscribe again, which will update the user's existing info on mailchimp
        # webhook sends request (when configured to update on changes made through the API)
        data = {
            'type': 'profile',
            'data[list_id]': list_id,
            'data[email]': user.username
        }
        url = api_url_for('sync_data_from_mailchimp') + '?key=' + settings.MAILCHIMP_WEBHOOK_SECRET_KEY
        res = self.app.post(url,
                            data,
                            content_type="application/x-www-form-urlencoded",
                            auth=user.auth)

        # user field does not change
        user.reload()
        assert_true(user.mailchimp_mailing_lists[list_name])

    @mock.patch('website.mailchimp_utils.get_mailchimp_api')
    def test_sync_data_from_mailchimp_unsubscribes_user(self, mock_get_mailchimp_api):
        list_id = '12345'
        list_name = 'OSF General'
        mock_client = mock.MagicMock()
        mock_get_mailchimp_api.return_value = mock_client
        mock_client.lists.list.return_value = {'data': [{'id': list_id, 'name': list_name}]}

        # user is subscribed to a list
        user = AuthUserFactory()
        user.mailchimp_mailing_lists = {'OSF General': True}
        user.save()

        # user unsubscribes through mailchimp and webhook sends request
        data = {
            'type': 'unsubscribe',
            'data[list_id]': list_id,
            'data[email]': user.username
        }
        url = api_url_for('sync_data_from_mailchimp') + '?key=' + settings.MAILCHIMP_WEBHOOK_SECRET_KEY
        res = self.app.post(url,
                            data,
                            content_type="application/x-www-form-urlencoded",
                            auth=user.auth)

        # user field is updated on the OSF
        user.reload()
        assert_false(user.mailchimp_mailing_lists[list_name])

    def test_sync_data_from_mailchimp_fails_without_secret_key(self):
        user = AuthUserFactory()
        payload = {'values': {'type': 'unsubscribe',
                              'data': {'list_id': '12345',
                                       'email': 'freddie@cos.io'}}}
        url = api_url_for('sync_data_from_mailchimp')
        res = self.app.post_json(url, payload, auth=user.auth, expect_errors=True)
        assert_equal(res.status_code, http.UNAUTHORIZED)

    @classmethod
    def tearDownClass(cls):
        super(TestConfigureMailingListViews, cls).tearDownClass()
        settings.ENABLE_EMAIL_SUBSCRIPTIONS = cls._original_enable_email_subscriptions

# TODO: Move to OSF Storage
class TestFileViews(OsfTestCase):

    def setUp(self):
        super(TestFileViews, self).setUp()
        self.user = AuthUserFactory()
        self.project = ProjectFactory(creator=self.user, is_public=True)
        self.project.add_contributor(self.user)
        self.project.save()

    def test_grid_data(self):
        url = self.project.api_url_for('grid_data')
        res = self.app.get(url, auth=self.user.auth).maybe_follow()
        assert_equal(res.status_code, http.OK)
        expected = rubeus.to_hgrid(self.project, auth=Auth(self.user))
        data = res.json['data']
        assert_equal(len(data), len(expected))


class TestTagViews(OsfTestCase):

    def setUp(self):
        super(TestTagViews, self).setUp()
        self.user = AuthUserFactory()
        self.project = ProjectFactory(creator=self.user)

    @unittest.skip('Tags endpoint disabled for now.')
    def test_tag_get_returns_200(self):
        url = web_url_for('project_tag', tag='foo')
        res = self.app.get(url)
        assert_equal(res.status_code, 200)


class TestReorderComponents(OsfTestCase):

    def setUp(self):
        super(TestReorderComponents, self).setUp()
        self.creator = AuthUserFactory()
        self.contrib = AuthUserFactory()
        # Project is public
        self.project = ProjectFactory.create(creator=self.creator, is_public=True)
        self.project.add_contributor(self.contrib, auth=Auth(self.creator))

        # subcomponent that only creator can see
        self.public_component = NodeFactory(creator=self.creator, is_public=True)
        self.private_component = NodeFactory(creator=self.creator, is_public=False)
        NodeRelation.objects.create(parent=self.project, child=self.public_component)
        NodeRelation.objects.create(parent=self.project, child=self.private_component)

        self.project.save()

    # https://github.com/CenterForOpenScience/openscienceframework.org/issues/489
    def test_reorder_components_with_private_component(self):

        # contrib tries to reorder components
        payload = {
            'new_list': [
                '{0}'.format(self.private_component._id),
                '{0}'.format(self.public_component._id),
            ]
        }
        url = self.project.api_url_for('project_reorder_components')
        res = self.app.post_json(url, payload, auth=self.contrib.auth)
        assert_equal(res.status_code, 200)


class TestWikiWidgetViews(OsfTestCase):

    def setUp(self):
        super(TestWikiWidgetViews, self).setUp()

        # project with no home wiki page
        self.project = ProjectFactory()
        self.read_only_contrib = AuthUserFactory()
        self.project.add_contributor(self.read_only_contrib, permissions='read')
        self.noncontributor = AuthUserFactory()

        # project with no home wiki content
        self.project2 = ProjectFactory(creator=self.project.creator)
        self.project2.add_contributor(self.read_only_contrib, permissions='read')
        self.project2.update_node_wiki(name='home', content='', auth=Auth(self.project.creator))

    def test_show_wiki_for_contributors_when_no_wiki_or_content(self):
        assert_true(_should_show_wiki_widget(self.project, self.project.creator))
        assert_true(_should_show_wiki_widget(self.project2, self.project.creator))

    def test_show_wiki_is_false_for_read_contributors_when_no_wiki_or_content(self):
        assert_false(_should_show_wiki_widget(self.project, self.read_only_contrib))
        assert_false(_should_show_wiki_widget(self.project2, self.read_only_contrib))

    def test_show_wiki_is_false_for_noncontributors_when_no_wiki_or_content(self):
        assert_false(_should_show_wiki_widget(self.project, self.noncontributor))
        assert_false(_should_show_wiki_widget(self.project2, self.read_only_contrib))


class TestProjectCreation(OsfTestCase):

    def setUp(self):
        super(TestProjectCreation, self).setUp()
        self.creator = AuthUserFactory()
        self.url = api_url_for('project_new_post')
        self.user1 = AuthUserFactory()
        self.user2 = AuthUserFactory()
        self.project = ProjectFactory(creator=self.user1)
        self.project.add_contributor(self.user2, auth=Auth(self.user1))
        self.project.save()

    def tearDown(self):
        super(TestProjectCreation, self).tearDown()

    def test_needs_title(self):
        res = self.app.post_json(self.url, {}, auth=self.creator.auth, expect_errors=True)
        assert_equal(res.status_code, 400)

    def test_create_component_strips_html(self):
        user = AuthUserFactory()
        project = ProjectFactory(creator=user)
        url = web_url_for('project_new_node', pid=project._id)
        post_data = {'title': '<b>New <blink>Component</blink> Title</b>', 'category': ''}
        request = self.app.post(url, post_data, auth=user.auth).follow()
        project.reload()
        child = project.nodes[0]
        # HTML has been stripped
        assert_equal(child.title, 'New Component Title')

    def test_strip_html_from_title(self):
        payload = {
            'title': 'no html <b>here</b>'
        }
        res = self.app.post_json(self.url, payload, auth=self.creator.auth)
        node = AbstractNode.load(res.json['projectUrl'].replace('/', ''))
        assert_true(node)
        assert_equal('no html here', node.title)

    def test_only_needs_title(self):
        payload = {
            'title': 'Im a real title'
        }
        res = self.app.post_json(self.url, payload, auth=self.creator.auth)
        assert_equal(res.status_code, 201)

    def test_title_must_be_one_long(self):
        payload = {
            'title': ''
        }
        res = self.app.post_json(
            self.url, payload, auth=self.creator.auth, expect_errors=True)
        assert_equal(res.status_code, 400)

    def test_title_must_be_less_than_200(self):
        payload = {
            'title': ''.join([str(x) for x in xrange(0, 250)])
        }
        res = self.app.post_json(
            self.url, payload, auth=self.creator.auth, expect_errors=True)
        assert_equal(res.status_code, 400)

    def test_fails_to_create_project_with_whitespace_title(self):
        payload = {
            'title': '   '
        }
        res = self.app.post_json(
            self.url, payload, auth=self.creator.auth, expect_errors=True)
        assert_equal(res.status_code, 400)

    def test_creates_a_project(self):
        payload = {
            'title': 'Im a real title'
        }
        res = self.app.post_json(self.url, payload, auth=self.creator.auth)
        assert_equal(res.status_code, 201)
        node = AbstractNode.load(res.json['projectUrl'].replace('/', ''))
        assert_true(node)
        assert_true(node.title, 'Im a real title')

    def test_create_component_add_contributors_admin(self):
        url = web_url_for('project_new_node', pid=self.project._id)
        post_data = {'title': 'New Component With Contributors Title', 'category': '', 'inherit_contributors': True}
        res = self.app.post(url, post_data, auth=self.user1.auth)
        self.project.reload()
        child = self.project.nodes[0]
        assert_equal(child.title, 'New Component With Contributors Title')
        assert_in(self.user1, child.contributors)
        assert_in(self.user2, child.contributors)
        # check redirect url
        assert_in('/contributors/', res.location)

    def test_create_component_with_contributors_read_write(self):
        url = web_url_for('project_new_node', pid=self.project._id)
        non_admin = AuthUserFactory()
        self.project.add_contributor(non_admin, permissions=['read', 'write'])
        self.project.save()
        post_data = {'title': 'New Component With Contributors Title', 'category': '', 'inherit_contributors': True}
        res = self.app.post(url, post_data, auth=non_admin.auth)
        self.project.reload()
        child = self.project.nodes[0]
        assert_equal(child.title, 'New Component With Contributors Title')
        assert_in(non_admin, child.contributors)
        assert_in(self.user1, child.contributors)
        assert_in(self.user2, child.contributors)
        assert_equal(child.get_permissions(non_admin), ['read', 'write', 'admin'])
        # check redirect url
        assert_in('/contributors/', res.location)

    def test_create_component_with_contributors_read(self):
        url = web_url_for('project_new_node', pid=self.project._id)
        non_admin = AuthUserFactory()
        self.project.add_contributor(non_admin, permissions=['read'])
        self.project.save()
        post_data = {'title': 'New Component With Contributors Title', 'category': '', 'inherit_contributors': True}
        res = self.app.post(url, post_data, auth=non_admin.auth, expect_errors=True)
        assert_equal(res.status_code, 403)

    def test_create_component_add_no_contributors(self):
        url = web_url_for('project_new_node', pid=self.project._id)
        post_data = {'title': 'New Component With Contributors Title', 'category': ''}
        res = self.app.post(url, post_data, auth=self.user1.auth)
        self.project.reload()
        child = self.project.nodes[0]
        assert_equal(child.title, 'New Component With Contributors Title')
        assert_in(self.user1, child.contributors)
        assert_not_in(self.user2, child.contributors)
        # check redirect url
        assert_not_in('/contributors/', res.location)

    def test_new_project_returns_serialized_node_data(self):
        payload = {
            'title': 'Im a real title'
        }
        res = self.app.post_json(self.url, payload, auth=self.creator.auth)
        assert_equal(res.status_code, 201)
        node = res.json['newNode']
        assert_true(node)
        assert_equal(node['title'], 'Im a real title')

    def test_description_works(self):
        payload = {
            'title': 'Im a real title',
            'description': 'I describe things!'
        }
        res = self.app.post_json(self.url, payload, auth=self.creator.auth)
        assert_equal(res.status_code, 201)
        node = AbstractNode.load(res.json['projectUrl'].replace('/', ''))
        assert_true(node)
        assert_true(node.description, 'I describe things!')

    def test_can_template(self):
        other_node = ProjectFactory(creator=self.creator)
        payload = {
            'title': 'Im a real title',
            'template': other_node._id
        }
        res = self.app.post_json(self.url, payload, auth=self.creator.auth)
        assert_equal(res.status_code, 201)
        node = AbstractNode.load(res.json['projectUrl'].replace('/', ''))
        assert_true(node)
        assert_true(node.template_node, other_node)

    def test_project_before_template_no_addons(self):
        project = ProjectFactory()
        res = self.app.get(project.api_url_for('project_before_template'), auth=project.creator.auth)
        assert_equal(res.json['prompts'], [])

    def test_project_before_template_with_addons(self):
        project = ProjectWithAddonFactory(addon='box')
        res = self.app.get(project.api_url_for('project_before_template'), auth=project.creator.auth)
        assert_in('Box', res.json['prompts'])

    def test_project_new_from_template_non_user(self):
        project = ProjectFactory()
        url = api_url_for('project_new_from_template', nid=project._id)
        res = self.app.post(url, auth=None)
        assert_equal(res.status_code, 302)
        res2 = res.follow(expect_errors=True)
        assert_equal(res2.status_code, 301)
        assert_equal(res2.request.path, '/login')

    def test_project_new_from_template_public_non_contributor(self):
        non_contributor = AuthUserFactory()
        project = ProjectFactory(is_public=True)
        url = api_url_for('project_new_from_template', nid=project._id)
        res = self.app.post(url, auth=non_contributor.auth)
        assert_equal(res.status_code, 201)

    def test_project_new_from_template_contributor(self):
        contributor = AuthUserFactory()
        project = ProjectFactory(is_public=False)
        project.add_contributor(contributor)
        project.save()

        url = api_url_for('project_new_from_template', nid=project._id)
        res = self.app.post(url, auth=contributor.auth)
        assert_equal(res.status_code, 201)


class TestUnconfirmedUserViews(OsfTestCase):

    def test_can_view_profile(self):
        user = UnconfirmedUserFactory()
        url = web_url_for('profile_view_id', uid=user._id)
        res = self.app.get(url, expect_errors=True)
        assert_equal(res.status_code, http.BAD_REQUEST)

class TestStaticFileViews(OsfTestCase):

    def test_robots_dot_txt(self):
        res = self.app.get('/robots.txt')
        assert_equal(res.status_code, 200)
        assert_in('User-agent', res)
        assert_in('text/plain', res.headers['Content-Type'])

    def test_favicon(self):
        res = self.app.get('/favicon.ico')
        assert_equal(res.status_code, 200)
        assert_in('image/vnd.microsoft.icon', res.headers['Content-Type'])

    def test_getting_started_page(self):
        res = self.app.get('/getting-started/')
        assert_equal(res.status_code, 302)
        assert_equal(res.location, 'http://help.osf.io/')
    def test_help_redirect(self):
        res = self.app.get('/help/')
        assert_equal(res.status_code,302)


class TestUserConfirmSignal(OsfTestCase):

    def test_confirm_user_signal_called_when_user_claims_account(self):
        unclaimed_user = UnconfirmedUserFactory()
        # unclaimed user has been invited to a project.
        referrer = UserFactory()
        project = ProjectFactory(creator=referrer)
        unclaimed_user.add_unclaimed_record(project, referrer, 'foo', email=fake.email())
        unclaimed_user.save()

        token = unclaimed_user.get_unclaimed_record(project._primary_key)['token']
        with capture_signals() as mock_signals:
            url = web_url_for('claim_user_form', pid=project._id, uid=unclaimed_user._id, token=token)
            payload = {'username': unclaimed_user.username,
                       'password': 'password',
                       'password2': 'password'}
            res = self.app.post(url, payload)
            assert_equal(res.status_code, 302)

        assert_equal(mock_signals.signals_sent(), set([auth.signals.user_confirmed]))

    def test_confirm_user_signal_called_when_user_confirms_email(self):
        unconfirmed_user = UnconfirmedUserFactory()
        unconfirmed_user.save()

        # user goes to email confirmation link
        token = unconfirmed_user.get_confirmation_token(unconfirmed_user.username)
        with capture_signals() as mock_signals:
            url = web_url_for('confirm_email_get', uid=unconfirmed_user._id, token=token)
            res = self.app.get(url)
            assert_equal(res.status_code, 302)

        assert_equal(mock_signals.signals_sent(), set([auth.signals.user_confirmed]))


# copied from tests/test_comments.py
class TestCommentViews(OsfTestCase):

    def setUp(self):
        super(TestCommentViews, self).setUp()
        self.project = ProjectFactory(is_public=True)
        self.user = AuthUserFactory()
        self.project.add_contributor(self.user)
        self.project.save()
        self.user.save()

    def test_view_project_comments_updates_user_comments_view_timestamp(self):
        url = self.project.api_url_for('update_comments_timestamp')
        res = self.app.put_json(url, {
            'page': 'node',
            'rootId': self.project._id
        }, auth=self.user.auth)
        self.user.reload()

        user_timestamp = self.user.comments_viewed_timestamp[self.project._id]
        view_timestamp = timezone.now()
        assert_datetime_equal(user_timestamp, view_timestamp)

    def test_confirm_non_contrib_viewers_dont_have_pid_in_comments_view_timestamp(self):
        non_contributor = AuthUserFactory()
        url = self.project.api_url_for('update_comments_timestamp')
        res = self.app.put_json(url, {
            'page': 'node',
            'rootId': self.project._id
        }, auth=self.user.auth)

        non_contributor.reload()
        assert_not_in(self.project._id, non_contributor.comments_viewed_timestamp)

    def test_view_comments_updates_user_comments_view_timestamp_files(self):
        osfstorage = self.project.get_addon('osfstorage')
        root_node = osfstorage.get_root()
        test_file = root_node.append_file('test_file')
        test_file.create_version(self.user, {
            'object': '06d80e',
            'service': 'cloud',
            osfstorage_settings.WATERBUTLER_RESOURCE: 'osf',
        }, {
            'size': 1337,
            'contentType': 'img/png'
        }).save()

        url = self.project.api_url_for('update_comments_timestamp')
        res = self.app.put_json(url, {
            'page': 'files',
            'rootId': test_file._id
        }, auth=self.user.auth)
        self.user.reload()

        user_timestamp = self.user.comments_viewed_timestamp[test_file._id]
        view_timestamp = timezone.now()
        assert_datetime_equal(user_timestamp, view_timestamp)

        # Regression test for https://openscience.atlassian.net/browse/OSF-5193
        # moved from tests/test_comments.py
        def test_find_unread_includes_edited_comments(self):
            project = ProjectFactory()
            user = AuthUserFactory()
            project.add_contributor(user, save=True)
            comment = CommentFactory(node=project, user=project.creator)
            n_unread = Comment.find_n_unread(user=user, node=project, page='node')
            assert n_unread == 1

            url = project.api_url_for('update_comments_timestamp')
            payload = {'page': 'node', 'rootId': project._id}
            self.app.put_json(url, payload, auth=user.auth)
            user.reload()
            n_unread = Comment.find_n_unread(user=user, node=project, page='node')
            assert n_unread == 0

            # Edit previously read comment
            comment.edit(
                auth=Auth(project.creator),
                content='edited',
                save=True
            )
            n_unread = Comment.find_n_unread(user=user, node=project, page='node')
            assert n_unread == 1


class TestResetPassword(OsfTestCase):

    def setUp(self):
        super(TestResetPassword, self).setUp()
        self.user = AuthUserFactory()
        self.another_user = AuthUserFactory()
        self.osf_key_v2 = generate_verification_key(verification_type='password')
        self.user.verification_key_v2 = self.osf_key_v2
        self.user.verification_key = None
        self.user.save()
        self.get_url = web_url_for(
            'reset_password_get',
            uid=self.user._id,
            token=self.osf_key_v2['token']
        )
        self.get_url_invalid_key = web_url_for(
            'reset_password_get',
            uid=self.user._id,
            token=generate_verification_key()
        )
        self.get_url_invalid_user = web_url_for(
            'reset_password_get',
            uid=self.another_user._id,
            token=self.osf_key_v2['token']
        )

    # successfully load reset password page
    def test_reset_password_view_returns_200(self):
        res = self.app.get(self.get_url)
        assert_equal(res.status_code, 200)

    # raise http 400 error
    def test_reset_password_view_raises_400(self):
        res = self.app.get(self.get_url_invalid_key, expect_errors=True)
        assert_equal(res.status_code, 400)

        res = self.app.get(self.get_url_invalid_user, expect_errors=True)
        assert_equal(res.status_code, 400)

        self.user.verification_key_v2['expires'] = timezone.now()
        self.user.save()
        res = self.app.get(self.get_url, expect_errors=True)
        assert_equal(res.status_code, 400)

    # successfully reset password
    @mock.patch('framework.auth.cas.CasClient.service_validate')
    def test_can_reset_password_if_form_success(self, mock_service_validate):
        # load reset password page and submit email
        res = self.app.get(self.get_url)
        form = res.forms['resetPasswordForm']
        form['password'] = 'newpassword'
        form['password2'] = 'newpassword'
        res = form.submit()

        # check request URL is /resetpassword with username and new verification_key_v2 token
        request_url_path = res.request.path
        assert_in('resetpassword', request_url_path)
        assert_in(self.user._id, request_url_path)
        assert_not_in(self.user.verification_key_v2['token'], request_url_path)

        # check verification_key_v2 for OSF is destroyed and verification_key for CAS is in place
        self.user.reload()
        assert_equal(self.user.verification_key_v2, {})
        assert_not_equal(self.user.verification_key, None)

        # check redirection to CAS login with username and the new verification_key(CAS)
        assert_equal(res.status_code, 302)
        location = res.headers.get('Location')
        assert_true('login?service=' in location)
        assert_true('username={}'.format(self.user.username) in location)
        assert_true('verification_key={}'.format(self.user.verification_key) in location)

        # check if password was updated
        self.user.reload()
        assert_true(self.user.check_password('newpassword'))

        # check if verification_key is destroyed after service validation
        mock_service_validate.return_value = cas.CasResponse(
            authenticated=True,
            user=self.user._id,
            attributes={'accessToken': fake.md5()}
        )
        ticket = fake.md5()
        service_url = 'http://accounts.osf.io/?ticket=' + ticket
        cas.make_response_from_ticket(ticket, service_url)
        self.user.reload()
        assert_equal(self.user.verification_key, None)

    #  log users out before they land on reset password page
    def test_reset_password_logs_out_user(self):
        # visit reset password link while another user is logged in
        res = self.app.get(self.get_url, auth=self.another_user.auth)
        # check redirection to CAS logout
        assert_equal(res.status_code, 302)
        location = res.headers.get('Location')
        assert_not_in('reauth', location)
        assert_in('logout?service=', location)
        assert_in('resetpassword', location)

class TestIndexView(OsfTestCase):

    def setUp(self):
        super(TestIndexView, self).setUp()

        self.inst_one = InstitutionFactory()
        self.inst_two = InstitutionFactory()
        self.inst_three = InstitutionFactory()
        self.inst_four = InstitutionFactory()
        self.inst_five = InstitutionFactory()

        self.user = AuthUserFactory()
        self.user.affiliated_institutions.add(self.inst_one)
        self.user.affiliated_institutions.add(self.inst_two)

        # tests 5 affiliated, non-registered, public projects
        for i in range(settings.INSTITUTION_DISPLAY_NODE_THRESHOLD):
            node = ProjectFactory(creator=self.user, is_public=True)
            node.affiliated_institutions.add(self.inst_one)

        # tests 4 affiliated, non-registered, public projects
        for i in range(settings.INSTITUTION_DISPLAY_NODE_THRESHOLD - 1):
            node = ProjectFactory(creator=self.user, is_public=True)
            node.affiliated_institutions.add(self.inst_two)

        # tests 5 affiliated, registered, public projects
        for i in range(settings.INSTITUTION_DISPLAY_NODE_THRESHOLD):
            registration = RegistrationFactory(creator=self.user, is_public=True)
            registration.affiliated_institutions.add(self.inst_three)

        # tests 5 affiliated, non-registered public components
        for i in range(settings.INSTITUTION_DISPLAY_NODE_THRESHOLD):
            node = NodeFactory(creator=self.user, is_public=True)
            node.affiliated_institutions.add(self.inst_four)

        # tests 5 affiliated, non-registered, private projects
        for i in range(settings.INSTITUTION_DISPLAY_NODE_THRESHOLD):
            node = ProjectFactory(creator=self.user)
            node.affiliated_institutions.add(self.inst_five)

    def test_dashboard_institutions(self):
        with mock.patch('website.views.get_current_user_id', return_value=self.user._id):
            institution_ids = [
                institution['id']
                for institution in index()['dashboard_institutions']
            ]
            assert_equal(len(institution_ids), 2)
            assert_in(self.inst_one._id, institution_ids)
            assert_not_in(self.inst_two._id, institution_ids)
            assert_not_in(self.inst_three._id, institution_ids)
            assert_in(self.inst_four._id, institution_ids)
            assert_not_in(self.inst_five._id, institution_ids)


class TestResolveGuid(OsfTestCase):
    def setUp(self):
        super(TestResolveGuid, self).setUp()

    def test_preprint_provider_without_domain(self):
        provider = PreprintProviderFactory(domain='')
        preprint = PreprintFactory(provider=provider)
        url = web_url_for('resolve_guid', _guid=True, guid=preprint._id)
        res = self.app.get(url)
        assert_equal(res.status_code, 200)
        assert_equal(
            res.request.path,
            '/{}/'.format(preprint._id)
        )

    def test_preprint_provider_with_domain_without_redirect(self):
        domain = 'https://test.com/'
        provider = PreprintProviderFactory(_id='test', domain=domain, domain_redirect_enabled=False)
        preprint = PreprintFactory(provider=provider)
        url = web_url_for('resolve_guid', _guid=True, guid=preprint._id)
        res = self.app.get(url)
        assert_equal(res.status_code, 200)
        assert_equal(
            res.request.path,
            '/{}/'.format(preprint._id)
        )

    def test_preprint_provider_with_domain_with_redirect(self):
        domain = 'https://test.com/'
        provider = PreprintProviderFactory(_id='test', domain=domain, domain_redirect_enabled=True)
        preprint = PreprintFactory(provider=provider)
        url = web_url_for('resolve_guid', _guid=True, guid=preprint._id)
        res = self.app.get(url)

        assert_is_redirect(res)
        assert_equal(res.status_code, 301)
        assert_equal(
            res.headers['location'],
            '{}{}/'.format(domain, preprint._id)
        )

        assert_equal(
            res.request.path,
            '/{}/'.format(preprint._id)
        )



    def test_preprint_provider_with_osf_domain(self):
        provider = PreprintProviderFactory(_id='osf', domain='https://osf.io/')
        preprint = PreprintFactory(provider=provider)
        url = web_url_for('resolve_guid', _guid=True, guid=preprint._id)
        res = self.app.get(url)
        assert_equal(res.status_code, 200)
        assert_equal(
            res.request.path,
            '/{}/'.format(preprint._id)
        )


class TestConfirmationViewBlockBingPreview(OsfTestCase):

    def setUp(self):

        super(TestConfirmationViewBlockBingPreview, self).setUp()
        self.user_agent = 'Mozilla/5.0 (Windows NT 6.1; WOW64) AppleWebKit/534+ (KHTML, like Gecko) BingPreview/1.0b'

    # reset password link should fail with BingPreview
    def test_reset_password_get_returns_403(self):

        user = UserFactory()
        osf_key_v2 = generate_verification_key(verification_type='password')
        user.verification_key_v2 = osf_key_v2
        user.verification_key = None
        user.save()

        reset_password_get_url = web_url_for(
            'reset_password_get',
            uid=user._id,
            token=osf_key_v2['token']
        )
        res = self.app.get(
            reset_password_get_url,
            expect_errors=True,
            headers={
                'User-Agent': self.user_agent,
            }
        )
        assert_equal(res.status_code, 403)

    # new user confirm account should fail with BingPreview
    def test_confirm_email_get_new_user_returns_403(self):

        user = OSFUser.create_unconfirmed('unconfirmed@cos.io', 'abCD12#$', 'Unconfirmed User')
        user.save()
        confirm_url = user.get_confirmation_url('unconfirmed@cos.io', external=False)
        res = self.app.get(
            confirm_url,
            expect_errors=True,
            headers={
                'User-Agent': self.user_agent,
            }
        )
        assert_equal(res.status_code, 403)

    # confirmation for adding new email should fail with BingPreview
    def test_confirm_email_add_email_returns_403(self):

        user = UserFactory()
        user.add_unconfirmed_email('unconfirmed@cos.io')
        user.save()

        confirm_url = user.get_confirmation_url('unconfirmed@cos.io', external=False) + '?logout=1'
        res = self.app.get(
            confirm_url,
            expect_errors=True,
            headers={
                'User-Agent': self.user_agent,
            }
        )
        assert_equal(res.status_code, 403)

    # confirmation for merging accounts should fail with BingPreview
    def test_confirm_email_merge_account_returns_403(self):

        user = UserFactory()
        user_to_be_merged = UserFactory()
        user.add_unconfirmed_email(user_to_be_merged.username)
        user.save()

        confirm_url = user.get_confirmation_url(user_to_be_merged.username, external=False) + '?logout=1'
        res = self.app.get(
            confirm_url,
            expect_errors=True,
            headers={
                'User-Agent': self.user_agent,
            }
        )
        assert_equal(res.status_code, 403)

    # confirmation for new user claiming contributor should fail with BingPreview
    def test_claim_user_form_new_user(self):

        referrer = AuthUserFactory()
        project = ProjectFactory(creator=referrer, is_public=True)
        given_name = fake.name()
        given_email = fake.email()
        user = project.add_unregistered_contributor(
            fullname=given_name,
            email=given_email,
            auth=Auth(user=referrer)
        )
        project.save()

        claim_url = user.get_claim_url(project._primary_key)
        res = self.app.get(
            claim_url,
            expect_errors=True,
            headers={
                'User-Agent': self.user_agent,
            }
        )
        assert_equal(res.status_code, 403)

    # confirmation for existing user claiming contributor should fail with BingPreview
    def test_claim_user_form_existing_user(self):

        referrer = AuthUserFactory()
        project = ProjectFactory(creator=referrer, is_public=True)
        auth_user = AuthUserFactory()
        pending_user = project.add_unregistered_contributor(
            fullname=auth_user.fullname,
            email=None,
            auth=Auth(user=referrer)
        )
        project.save()
        claim_url = pending_user.get_claim_url(project._primary_key)
        res = self.app.get(
            claim_url,
            auth = auth_user.auth,
            expect_errors=True,
            headers={
                'User-Agent': self.user_agent,
            }
        )
        assert_equal(res.status_code, 403)

    # account creation confirmation for ORCiD login should fail with BingPreview
    def test_external_login_confirm_email_get_create_user(self):
        name, email = fake.name(), fake.email()
        provider_id = fake.ean()
        external_identity = {
            'service': {
                provider_id: 'CREATE'
            }
        }
        user = OSFUser.create_unconfirmed(
            username=email,
            password=str(fake.password()),
            fullname=name,
            external_identity=external_identity,
        )
        user.save()
        create_url = user.get_confirmation_url(
            user.username,
            external_id_provider='service',
            destination='dashboard'
        )

        res = self.app.get(
            create_url,
            expect_errors=True,
            headers={
                'User-Agent': self.user_agent,
            }
        )
        assert_equal(res.status_code, 403)

    # account linking confirmation for ORCiD login should fail with BingPreview
    def test_external_login_confirm_email_get_link_user(self):

        user = UserFactory()
        provider_id = fake.ean()
        user.external_identity = {
            'service': {
                provider_id: 'LINK'
            }
        }
        user.add_unconfirmed_email(user.username, external_identity='service')
        user.save()

        link_url = user.get_confirmation_url(
            user.username,
            external_id_provider='service',
            destination='dashboard'
        )

        res = self.app.get(
            link_url,
            expect_errors=True,
            headers={
                'User-Agent': self.user_agent,
            }
        )
        assert_equal(res.status_code, 403)


if __name__ == '__main__':
    unittest.main()<|MERGE_RESOLUTION|>--- conflicted
+++ resolved
@@ -2930,11 +2930,7 @@
                 'password': password,
             }
         )
-<<<<<<< HEAD
-        user = User.objects.get(username=email)
-=======
-        user = OSFUser.find_one(Q('username', 'eq', email))
->>>>>>> f9352806
+        user = OSFUser.objects.get(username=email)
         assert_equal(user.fullname, name)
 
     # Regression test for https://github.com/CenterForOpenScience/osf.io/issues/2902
@@ -2951,11 +2947,7 @@
                 'password': password,
             }
         )
-<<<<<<< HEAD
-        user = User.objects.get(username=email)
-=======
-        user = OSFUser.find_one(Q('username', 'eq', email))
->>>>>>> f9352806
+        user = OSFUser.objects.get(username=email)
         assert_equal(user.fullname, name)
 
     @mock.patch('framework.auth.views.send_confirm_email')
@@ -2974,11 +2966,7 @@
         )
 
         expected_scrub_username = "Eunice O' \"Cornwallis\"cornify_add()"
-<<<<<<< HEAD
-        user = User.objects.get(username=email)
-=======
-        user = OSFUser.find_one(Q('username', 'eq', email))
->>>>>>> f9352806
+        user = OSFUser.objects.get(username=email)
 
         assert_equal(res.status_code, http.OK)
         assert_equal(user.fullname, expected_scrub_username)
@@ -2997,11 +2985,7 @@
             expect_errors=True,
         )
         assert_equal(res.status_code, http.BAD_REQUEST)
-<<<<<<< HEAD
-        users = User.objects.filter(username=email)
-=======
-        users = OSFUser.find(Q('username', 'eq', email))
->>>>>>> f9352806
+        users = OSFUser.objects.filter(username=email)
         assert_equal(users.count(), 0)
 
     def test_register_blacklisted_email_domain(self):
@@ -3017,11 +3001,7 @@
             expect_errors=True
         )
         assert_equal(res.status_code, http.BAD_REQUEST)
-<<<<<<< HEAD
-        users = User.objects.filter(username=email)
-=======
-        users = OSFUser.find(Q('username', 'eq', email))
->>>>>>> f9352806
+        users = OSFUser.objects.filter(username=email)
         assert_equal(users.count(), 0)
 
     @mock.patch('framework.auth.views.validate_recaptcha', return_value=True)
@@ -3043,11 +3023,7 @@
             )
             validate_recaptcha.assert_called_with(captcha, remote_ip=None)
             assert_equal(resp.status_code, http.OK)
-<<<<<<< HEAD
-            user = User.objects.get(username=email)
-=======
-            user = OSFUser.find_one(Q('username', 'eq', email))
->>>>>>> f9352806
+            user = OSFUser.objects.get(username=email)
             assert_equal(user.fullname, name)
 
     @mock.patch('framework.auth.views.validate_recaptcha', return_value=False)
@@ -3104,11 +3080,7 @@
         project.save()
 
         # The new, unregistered user
-<<<<<<< HEAD
-        new_user = User.objects.get(username=email)
-=======
-        new_user = OSFUser.find_one(Q('username', 'eq', email))
->>>>>>> f9352806
+        new_user = OSFUser.objects.get(username=email)
 
         # Instead of following the invitation link, they register at the regular
         # registration page
