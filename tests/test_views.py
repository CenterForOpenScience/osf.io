--- conflicted
+++ resolved
@@ -43,14 +43,6 @@
     CommentFactory, PrivateLinkFactory
 )
 
-
-from tests.base import test_app as app
-
-<<<<<<< HEAD
-# lookup = URLLookup(app)
-
-=======
->>>>>>> 6ad45c4f
 
 class TestViewingProjectWithPrivateLink(OsfTestCase):
 
@@ -825,15 +817,8 @@
             'users': [reg_dict, pseudouser],
             'node_ids': []
         }
-<<<<<<< HEAD
-        url = api_url_for('project_contributors_post',
-            pid=self.project._primary_key)
-        import pdb; pdb.set_trace()
-        res = self.app.post_json(url, payload).maybe_follow()
-=======
         url = self.project.api_url_for('project_contributors_post')
         self.app.post_json(url, payload).maybe_follow()
->>>>>>> 6ad45c4f
         self.project.reload()
         assert_equal(len(self.project.logs), n_logs_pre + 1)
 
@@ -1482,16 +1467,15 @@
 class TestAuthViews(OsfTestCase):
 
     def setUp(self):
-<<<<<<< HEAD
-=======
         super(TestAuthViews, self).setUp()
->>>>>>> 6ad45c4f
         self.user = AuthUserFactory()
         self.auth = self.user.auth
 
     def test_merge_user(self):
-        dupe = UserFactory(username="copy@cat.com",
-                            emails=['copy@cat.com'])
+        dupe = UserFactory(
+            username="copy@cat.com",
+            emails=['copy@cat.com']
+        )
         dupe.set_password("copycat")
         dupe.save()
         url = "/api/v1/user/merge/"
