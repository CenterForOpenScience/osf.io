--- conflicted
+++ resolved
@@ -1976,11 +1976,8 @@
         assert_equal(len(result), 1)
         freddie = result[0]
         assert_equal(freddie['fullname'], self.contrib1.fullname)
-<<<<<<< HEAD
         #TODO Should I be passing?
         # Yes, I think you should be (now that emails are removed)
-=======
->>>>>>> f81e7ac6
         assert_in('gravatar_url', freddie)
         assert_equal(freddie['registered'], self.contrib1.is_registered)
         assert_equal(freddie['active'], self.contrib1.is_active())
