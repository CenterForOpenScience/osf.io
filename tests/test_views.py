#!/usr/bin/env python3
# -*- coding: utf-8 -*-
"""Views tests for the OSF."""

from __future__ import absolute_import

import datetime as dt
from rest_framework import status as http_status
import json
import time
import mock

import unittest
from future.moves.urllib.parse import quote

from flask import request
import pytest
from nose.tools import *  # noqa PEP8 asserts
from django.utils import timezone
from django.core.exceptions import ValidationError
from django.db import connection, transaction
from django.test.utils import CaptureQueriesContext

from addons.github.tests.factories import GitHubAccountFactory
from addons.osfstorage import settings as osfstorage_settings
from addons.wiki.models import WikiPage

from framework import auth
from framework.auth import Auth, authenticate, cas, core
from framework.auth.campaigns import (
    get_campaigns,
    is_institution_login,
    is_native_login,
    is_proxy_login,
    campaign_url_for
)

from framework.auth.exceptions import InvalidTokenError
from framework.auth.utils import impute_names_model, ensure_external_identity_uniqueness
from framework.auth.views import login_and_register_handler
from framework.celery_tasks import handlers
from framework.exceptions import HTTPError, TemplateHTTPError
from framework.flask import redirect
from framework.transactions.handlers import no_auto_transaction

from waffle.testutils import override_flag

from website import mailchimp_utils, mails, settings, language
<<<<<<< HEAD
from addons.osfstorage import settings as osfstorage_settings
from osf.models import AbstractNode, NodeLog
=======
>>>>>>> 313e31f680f8b92fc9355a902bfc99773d64bc89
from website.profile.utils import add_contributor_json, serialize_unregistered
from website.profile.views import update_osf_help_mails_subscription
from website.project.decorators import check_can_access
from website.project.model import has_anonymous_link
from website.project.signals import contributor_added
from website.project.views.contributor import (
    deserialize_contributors,
    notify_added_contributor,
    send_claim_email,
    send_claim_registered_email,
)
<<<<<<< HEAD
=======
from website.settings import EXTERNAL_EMBER_APPS
>>>>>>> 313e31f680f8b92fc9355a902bfc99773d64bc89
from website.project.views.node import _should_show_wiki_widget, abbrev_authors
from website.util import api_url_for, web_url_for
from website.util import rubeus
from website.util.metrics import OsfSourceTags, OsfClaimedTags, provider_source_tag, provider_claimed_tag
from osf import features
from osf.utils import permissions
<<<<<<< HEAD
from osf.models import Comment
from osf.models import OSFUser, Tag
from osf.models.spam import SpamStatus
=======
from osf.models import (
    Comment,
    AbstractNode,
    NodeLog,
    OSFUser,
    Tag,
    SpamStatus,
    NodeRelation,
    QuickFilesNode,
    NotableEmailDomain
)

>>>>>>> 313e31f680f8b92fc9355a902bfc99773d64bc89
from tests.base import (
    assert_is_redirect,
    capture_signals,
    fake,
    get_default_metaschema,
    OsfTestCase,
    assert_datetime_equal,
    test_app
)
from tests.utils import run_celery_tasks
from tests.test_cas_authentication import generate_external_user_with_resp
from api_tests.utils import create_test_file


<<<<<<< HEAD
from osf.models import NodeRelation, NotableEmailDomain
=======
>>>>>>> 313e31f680f8b92fc9355a902bfc99773d64bc89
from osf_tests.factories import (
    fake_email,
    ApiOAuth2ApplicationFactory,
    ApiOAuth2PersonalTokenFactory,
    AuthUserFactory,
    CollectionFactory,
    CommentFactory,
    InstitutionFactory,
    NodeFactory,
    OSFGroupFactory,
    PreprintFactory,
    PreprintProviderFactory,
    PrivateLinkFactory,
    ProjectFactory,
    ProjectWithAddonFactory,
    RegistrationFactory,
    RegistrationProviderFactory,
    UserFactory,
    UnconfirmedUserFactory,
    UnregUserFactory,
    RegionFactory,
    DraftRegistrationFactory,
)

pytestmark = pytest.mark.django_db


@test_app.route('/errorexc')
def error_exc():
    UserFactory()
    raise RuntimeError

@test_app.route('/error500')
def error500():
    UserFactory()
    return 'error', 500

@test_app.route('/noautotransact')
@no_auto_transaction
def no_auto_transact():
    UserFactory()
    return 'error', 500

class TestViewsAreAtomic(OsfTestCase):
    def test_error_response_rolls_back_transaction(self):
        original_user_count = OSFUser.objects.count()
        self.app.get('/error500', expect_errors=True)
        assert_equal(OSFUser.objects.count(), original_user_count)

        # Need to set debug = False in order to rollback transactions in transaction_teardown_request
        test_app.debug = False
        try:
            self.app.get('/errorexc', expect_errors=True)
        except RuntimeError:
            pass
        test_app.debug = True

        self.app.get('/noautotransact', expect_errors=True)
        assert_equal(OSFUser.objects.count(), original_user_count + 1)


@pytest.mark.enable_bookmark_creation
class TestViewingProjectWithPrivateLink(OsfTestCase):

    def setUp(self):
        super(TestViewingProjectWithPrivateLink, self).setUp()
        self.user = AuthUserFactory()  # Is NOT a contributor
        self.project = ProjectFactory(is_public=False)
        self.link = PrivateLinkFactory()
        self.link.nodes.add(self.project)
        self.link.save()
        self.project_url = self.project.web_url_for('view_project')

    def test_edit_private_link_empty(self):
        node = ProjectFactory(creator=self.user)
        link = PrivateLinkFactory()
        link.nodes.add(node)
        link.save()
        url = node.api_url_for('project_private_link_edit')
        res = self.app.put_json(url, {'pk': link._id, 'value': ''}, auth=self.user.auth, expect_errors=True)
        assert_equal(res.status_code, 400)
        assert_in('Title cannot be blank', res.body.decode())

    def test_edit_private_link_invalid(self):
        node = ProjectFactory(creator=self.user)
        link = PrivateLinkFactory()
        link.nodes.add(node)
        link.save()
        url = node.api_url_for('project_private_link_edit')
        res = self.app.put_json(url, {'pk': link._id, 'value': '<a></a>'}, auth=self.user.auth, expect_errors=True)
        assert_equal(res.status_code, 400)
        assert_in('Invalid link name.', res.body.decode())

    @mock.patch('framework.auth.core.Auth.private_link')
    def test_can_be_anonymous_for_public_project(self, mock_property):
        mock_property.return_value(mock.MagicMock())
        mock_property.anonymous = True
        anonymous_link = PrivateLinkFactory(anonymous=True)
        anonymous_link.nodes.add(self.project)
        anonymous_link.save()
        self.project.set_privacy('public')
        self.project.save()
        self.project.reload()
        auth = Auth(user=self.user, private_key=anonymous_link.key)
        assert_true(has_anonymous_link(self.project, auth))

    def test_has_private_link_key(self):
        res = self.app.get(self.project_url, {'view_only': self.link.key})
        assert_equal(res.status_code, 200)

    def test_not_logged_in_no_key(self):
        res = self.app.get(self.project_url, {'view_only': None})
        assert_is_redirect(res)
        res = res.follow(expect_errors=True)
        assert_equal(res.status_code, 308)
        assert_equal(
            res.request.path,
            '/login'
        )

    def test_logged_in_no_private_key(self):
        res = self.app.get(self.project_url, {'view_only': None}, auth=self.user.auth,
                           expect_errors=True)
        assert_equal(res.status_code, http_status.HTTP_403_FORBIDDEN)

    def test_logged_in_has_key(self):
        res = self.app.get(
            self.project_url, {'view_only': self.link.key}, auth=self.user.auth)
        assert_equal(res.status_code, 200)

    @unittest.skip('Skipping for now until we find a way to mock/set the referrer')
    def test_prepare_private_key(self):
        res = self.app.get(self.project_url, {'key': self.link.key})

        res = res.click('Registrations')

        assert_is_redirect(res)
        res = res.follow()

        assert_equal(res.status_code, 200)
        assert_equal(res.request.GET['key'], self.link.key)

    def test_cannot_access_registrations_or_forks_with_anon_key(self):
        anonymous_link = PrivateLinkFactory(anonymous=True)
        anonymous_link.nodes.add(self.project)
        anonymous_link.save()
        self.project.is_public = False
        self.project.save()
        url = self.project_url + 'registrations/?view_only={}'.format(anonymous_link.key)
        res = self.app.get(url, expect_errors=True)

        assert_equal(res.status_code, 401)

    def test_can_access_registrations_and_forks_with_not_anon_key(self):
        link = PrivateLinkFactory(anonymous=False)
        link.nodes.add(self.project)
        link.save()
        self.project.is_public = False
        self.project.save()
        url = self.project_url + 'registrations/?view_only={}'.format(self.link.key)
        res = self.app.get(url)

        assert_equal(res.status_code, 302)
        assert_in(url.replace('/project/', ''), res.location)

    def test_check_can_access_valid(self):
        contributor = AuthUserFactory()
        self.project.add_contributor(contributor, auth=Auth(self.project.creator))
        self.project.save()
        assert_true(check_can_access(self.project, contributor))

    def test_check_can_access_osf_group_member_valid(self):
        user = AuthUserFactory()
        group = OSFGroupFactory(creator=user)
        self.project.add_osf_group(group, permissions.READ)
        self.project.save()
        assert_true(check_can_access(self.project, user))

    def test_check_user_access_invalid(self):
        noncontrib = AuthUserFactory()
        with assert_raises(HTTPError):
            check_can_access(self.project, noncontrib)

    def test_check_user_access_if_user_is_None(self):
        assert_false(check_can_access(self.project, None))

    def test_check_can_access_invalid_access_requests_enabled(self):
        noncontrib = AuthUserFactory()
        assert self.project.access_requests_enabled
        with assert_raises(TemplateHTTPError):
            check_can_access(self.project, noncontrib)

    def test_check_can_access_invalid_access_requests_disabled(self):
        noncontrib = AuthUserFactory()
        self.project.access_requests_enabled = False
        self.project.save()
        with assert_raises(HTTPError):
            check_can_access(self.project, noncontrib)

    def test_logged_out_user_cannot_view_spammy_project_via_private_link(self):
        self.project.spam_status = SpamStatus.SPAM
        self.project.save()
        res = self.app.get(self.project_url, {'view_only': self.link.key})
        # Logged out user gets redirected to login page
        assert_equal(res.status_code, 302)

    def test_logged_in_user_cannot_view_spammy_project_via_private_link(self):
        rando_user = AuthUserFactory()
        self.project.spam_status = SpamStatus.SPAM
        self.project.save()
        res = self.app.get(
            self.project_url,
            {'view_only': self.link.key},
            auth=rando_user.auth,
            expect_errors=True
        )
        assert_equal(res.status_code, 403)


@pytest.mark.enable_bookmark_creation
class TestProjectViews(OsfTestCase):

    def setUp(self):
        super(TestProjectViews, self).setUp()
        self.user1 = AuthUserFactory()
        self.user1.save()
        self.consolidate_auth1 = Auth(user=self.user1)
        self.auth = self.user1.auth
        self.user2 = AuthUserFactory()
        self.auth2 = self.user2.auth
        # A project has 2 contributors
        self.project = ProjectFactory(
            title='Ham',
            description='Honey-baked',
            creator=self.user1
        )
        self.project.add_contributor(self.user2, auth=Auth(self.user1))
        self.project.save()

        self.project2 = ProjectFactory(
            title='Tofu',
            description='Glazed',
            creator=self.user1
        )
        self.project2.add_contributor(self.user2, auth=Auth(self.user1))
        self.project2.save()

    @mock.patch('framework.status.push_status_message')
    def test_view_project_tos_status_message(self, mock_push_status_message):
        self.app.get(
            self.project.web_url_for('view_project'),
            auth=self.auth
        )
        assert_true(mock_push_status_message.called)
        assert_equal('terms_of_service', mock_push_status_message.mock_calls[0][2]['id'])

    @mock.patch('framework.status.push_status_message')
    def test_view_project_no_tos_status_message(self, mock_push_status_message):
        self.user1.accepted_terms_of_service = timezone.now()
        self.user1.save()
        self.app.get(
            self.project.web_url_for('view_project'),
            auth=self.auth
        )
        assert_false(mock_push_status_message.called)

    def test_node_setting_with_multiple_matched_institution_email_domains(self):
        # User has alternate emails matching more than one institution's email domains
        inst1 = InstitutionFactory(email_domains=['foo.bar'])
        inst2 = InstitutionFactory(email_domains=['baz.qux'])

        user = AuthUserFactory()
        user.emails.create(address='queen@foo.bar')
        user.emails.create(address='brian@baz.qux')
        user.save()
        project = ProjectFactory(creator=user)

        # node settings page loads without error
        url = project.web_url_for('node_setting')
        res = self.app.get(url, auth=user.auth)
        assert_equal(res.status_code, 200)

        # user is automatically affiliated with institutions
        # that matched email domains
        user.reload()
        assert_in(inst1, user.affiliated_institutions.all())
        assert_in(inst2, user.affiliated_institutions.all())

    def test_edit_title_empty(self):
        node = ProjectFactory(creator=self.user1)
        url = node.api_url_for('edit_node')
        res = self.app.post_json(url, {'name': 'title', 'value': ''}, auth=self.user1.auth, expect_errors=True)
        assert_equal(res.status_code, 400)
        assert_in('Title cannot be blank', res.body.decode())

    def test_edit_title_invalid(self):
        node = ProjectFactory(creator=self.user1)
        url = node.api_url_for('edit_node')
        res = self.app.post_json(url, {'name': 'title', 'value': '<a></a>'}, auth=self.user1.auth, expect_errors=True)
        assert_equal(res.status_code, 400)
        assert_in('Invalid title.', res.body.decode())

    def test_view_project_doesnt_select_for_update(self):
        node = ProjectFactory(creator=self.user1)
        url = node.api_url_for('view_project')

        with transaction.atomic(), CaptureQueriesContext(connection) as ctx:
            res = self.app.get(url, auth=self.user1.auth)

        for_update_sql = connection.ops.for_update_sql()
        assert_equal(res.status_code, 200)
        assert not any(for_update_sql in query['sql'] for query in ctx.captured_queries)

    def test_cannot_remove_only_visible_contributor(self):
        user1_contrib = self.project.contributor_set.get(user=self.user1)
        user1_contrib.visible = False
        user1_contrib.save()
        url = self.project.api_url_for('project_remove_contributor')
        res = self.app.post_json(
            url, {'contributorID': self.user2._id,
                  'nodeIDs': [self.project._id]}, auth=self.auth, expect_errors=True
        )
        assert_equal(res.status_code, http_status.HTTP_403_FORBIDDEN)
        assert_equal(res.json['message_long'], 'Must have at least one bibliographic contributor')
        assert_true(self.project.is_contributor(self.user2))

    def test_remove_only_visible_contributor_return_false(self):
        user1_contrib = self.project.contributor_set.get(user=self.user1)
        user1_contrib.visible = False
        user1_contrib.save()
        ret = self.project.remove_contributor(contributor=self.user2, auth=self.consolidate_auth1)
        assert_false(ret)
        self.project.reload()
        assert_true(self.project.is_contributor(self.user2))

    def test_can_view_nested_project_as_admin(self):
        self.parent_project = NodeFactory(
            title='parent project',
            category='project',
            parent=self.project,
            is_public=False
        )
        self.parent_project.save()
        self.child_project = NodeFactory(
            title='child project',
            category='project',
            parent=self.parent_project,
            is_public=False
        )
        self.child_project.save()
        url = self.child_project.web_url_for('view_project')
        res = self.app.get(url, auth=self.auth)
        assert_not_in('Private Project', res.body.decode())
        assert_in('parent project', res.body.decode())

    def test_edit_description(self):
        url = '/api/v1/project/{0}/edit/'.format(self.project._id)
        self.app.post_json(url,
                           {'name': 'description', 'value': 'Deep-fried'},
                           auth=self.auth)
        self.project.reload()
        assert_equal(self.project.description, 'Deep-fried')

    def test_project_api_url(self):
        url = self.project.api_url
        res = self.app.get(url, auth=self.auth)
        data = res.json
        assert_equal(data['node']['category'], 'Project')
        assert_equal(data['node']['node_type'], 'project')

        assert_equal(data['node']['title'], self.project.title)
        assert_equal(data['node']['is_public'], self.project.is_public)
        assert_equal(data['node']['is_registration'], False)
        assert_equal(data['node']['id'], self.project._primary_key)
        assert_true(data['user']['is_contributor'])
        assert_equal(data['node']['description'], self.project.description)
        assert_equal(data['node']['url'], self.project.url)
        assert_equal(data['node']['tags'], list(self.project.tags.values_list('name', flat=True)))
        assert_in('forked_date', data['node'])
        assert_in('registered_from_url', data['node'])
        # TODO: Test "parent" and "user" output

    def test_add_contributor_post(self):
        # Two users are added as a contributor via a POST request
        project = ProjectFactory(creator=self.user1, is_public=True)
        user2 = UserFactory()
        user3 = UserFactory()
        url = '/api/v1/project/{0}/contributors/'.format(project._id)

        dict2 = add_contributor_json(user2)
        dict3 = add_contributor_json(user3)
        dict2.update({
            'permission': permissions.ADMIN,
            'visible': True,
        })
        dict3.update({
            'permission': permissions.WRITE,
            'visible': False,
        })

        self.app.post_json(
            url,
            {
                'users': [dict2, dict3],
                'node_ids': [project._id],
            },
            content_type='application/json',
            auth=self.auth,
        ).maybe_follow()
        project.reload()
        assert_in(user2, project.contributors)
        # A log event was added
        assert_equal(project.logs.latest().action, 'contributor_added')
        assert_equal(len(project.contributors), 3)

        assert project.has_permission(user2, permissions.ADMIN) is True
        assert project.has_permission(user2, permissions.WRITE) is True
        assert project.has_permission(user2, permissions.READ) is True

        assert project.has_permission(user3, permissions.ADMIN) is False
        assert project.has_permission(user3, permissions.WRITE) is True
        assert project.has_permission(user3, permissions.READ) is True

    def test_manage_permissions(self):
        url = self.project.api_url + 'contributors/manage/'
        self.app.post_json(
            url,
            {
                'contributors': [
                    {'id': self.project.creator._id, 'permission': permissions.ADMIN,
                        'registered': True, 'visible': True},
                    {'id': self.user1._id, 'permission': permissions.READ,
                        'registered': True, 'visible': True},
                    {'id': self.user2._id, 'permission': permissions.ADMIN,
                        'registered': True, 'visible': True},
                ]
            },
            auth=self.auth,
        )

        self.project.reload()

        assert self.project.has_permission(self.user1, permissions.ADMIN) is False
        assert self.project.has_permission(self.user1, permissions.WRITE) is False
        assert self.project.has_permission(self.user1, permissions.READ) is True

        assert self.project.has_permission(self.user2, permissions.ADMIN) is True
        assert self.project.has_permission(self.user2, permissions.WRITE) is True
        assert self.project.has_permission(self.user2, permissions.READ) is True

    def test_manage_permissions_again(self):
        url = self.project.api_url + 'contributors/manage/'
        self.app.post_json(
            url,
            {
                'contributors': [
                    {'id': self.user1._id, 'permission': permissions.ADMIN,
                     'registered': True, 'visible': True},
                    {'id': self.user2._id, 'permission': permissions.ADMIN,
                     'registered': True, 'visible': True},
                ]
            },
            auth=self.auth,
        )

        self.project.reload()
        self.app.post_json(
            url,
            {
                'contributors': [
                    {'id': self.user1._id, 'permission': permissions.ADMIN,
                     'registered': True, 'visible': True},
                    {'id': self.user2._id, 'permission': permissions.READ,
                     'registered': True, 'visible': True},
                ]
            },
            auth=self.auth,
        )

        self.project.reload()

        assert self.project.has_permission(self.user2, permissions.ADMIN) is False
        assert self.project.has_permission(self.user2, permissions.WRITE) is False
        assert self.project.has_permission(self.user2, permissions.READ) is True

        assert self.project.has_permission(self.user1, permissions.ADMIN) is True
        assert self.project.has_permission(self.user1, permissions.WRITE) is True
        assert self.project.has_permission(self.user1, permissions.READ) is True

    def test_contributor_manage_reorder(self):

        # Two users are added as a contributor via a POST request
        project = ProjectFactory(creator=self.user1, is_public=True)
        reg_user1, reg_user2 = UserFactory(), UserFactory()
        project.add_contributors(
            [
                {'user': reg_user1, 'permissions': permissions.ADMIN, 'visible': True},
                {'user': reg_user2, 'permissions': permissions.ADMIN, 'visible': False},
            ]
        )
        # Add a non-registered user
        unregistered_user = project.add_unregistered_contributor(
            fullname=fake.name(), email=fake_email(),
            auth=self.consolidate_auth1,
            save=True,
        )

        url = project.api_url + 'contributors/manage/'
        self.app.post_json(
            url,
            {
                'contributors': [
                    {'id': reg_user2._id, 'permission': permissions.ADMIN,
                        'registered': True, 'visible': False},
                    {'id': project.creator._id, 'permission': permissions.ADMIN,
                        'registered': True, 'visible': True},
                    {'id': unregistered_user._id, 'permission': permissions.ADMIN,
                        'registered': False, 'visible': True},
                    {'id': reg_user1._id, 'permission': permissions.ADMIN,
                        'registered': True, 'visible': True},
                ]
            },
            auth=self.auth,
        )

        project.reload()

        assert_equal(
            # Note: Cast ForeignList to list for comparison
            list(project.contributors),
            [reg_user2, project.creator, unregistered_user, reg_user1]
        )

        assert_equal(
            list(project.visible_contributors),
            [project.creator, unregistered_user, reg_user1]
        )

    def test_project_remove_contributor(self):
        url = self.project.api_url_for('project_remove_contributor')
        # User 1 removes user2
        payload = {'contributorID': self.user2._id,
                   'nodeIDs': [self.project._id]}
        self.app.post(url, json.dumps(payload),
                      content_type='application/json',
                      auth=self.auth).maybe_follow()
        self.project.reload()
        assert_not_in(self.user2._id, self.project.contributors)
        # A log event was added
        assert_equal(self.project.logs.latest().action, 'contributor_removed')

    def test_multiple_project_remove_contributor(self):
        url = self.project.api_url_for('project_remove_contributor')
        # User 1 removes user2
        payload = {'contributorID': self.user2._id,
                   'nodeIDs': [self.project._id, self.project2._id]}
        res = self.app.post(url, json.dumps(payload),
                            content_type='application/json',
                            auth=self.auth).maybe_follow()
        self.project.reload()
        self.project2.reload()
        assert_not_in(self.user2._id, self.project.contributors)
        assert_not_in('/dashboard/', res.json)

        assert_not_in(self.user2._id, self.project2.contributors)
        # A log event was added
        assert_equal(self.project.logs.latest().action, 'contributor_removed')

    def test_private_project_remove_self_not_admin(self):
        url = self.project.api_url_for('project_remove_contributor')
        # user2 removes self
        payload = {'contributorID': self.user2._id,
                   'nodeIDs': [self.project._id]}
        res = self.app.post(url, json.dumps(payload),
                            content_type='application/json',
                            auth=self.auth2).maybe_follow()
        self.project.reload()
        assert_equal(res.status_code, 200)
        assert_equal(res.json['redirectUrl'], '/dashboard/')
        assert_not_in(self.user2._id, self.project.contributors)

    def test_public_project_remove_self_not_admin(self):
        url = self.project.api_url_for('project_remove_contributor')
        # user2 removes self
        self.public_project = ProjectFactory(creator=self.user1, is_public=True)
        self.public_project.add_contributor(self.user2, auth=Auth(self.user1))
        self.public_project.save()
        payload = {'contributorID': self.user2._id,
                   'nodeIDs': [self.public_project._id]}
        res = self.app.post(url, json.dumps(payload),
                            content_type='application/json',
                            auth=self.auth2).maybe_follow()
        self.public_project.reload()
        assert_equal(res.status_code, 200)
        assert_equal(res.json['redirectUrl'], '/' + self.public_project._id + '/')
        assert_not_in(self.user2._id, self.public_project.contributors)

    def test_project_remove_other_not_admin(self):
        url = self.project.api_url_for('project_remove_contributor')
        # User 1 removes user2
        payload = {'contributorID': self.user1._id,
                   'nodeIDs': [self.project._id]}
        res = self.app.post(url, json.dumps(payload),
                            content_type='application/json',
                            expect_errors=True,
                            auth=self.auth2).maybe_follow()
        self.project.reload()
        assert_equal(res.status_code, 403)
        assert_equal(res.json['message_long'],
                     'You do not have permission to perform this action. '
                     'If this should not have occurred and the issue persists, '
                     + language.SUPPORT_LINK
                     )
        assert_in(self.user1, self.project.contributors)

    def test_project_remove_fake_contributor(self):
        url = self.project.api_url_for('project_remove_contributor')
        # User 1 removes user2
        payload = {'contributorID': 'badid',
                   'nodeIDs': [self.project._id]}
        res = self.app.post(url, json.dumps(payload),
                            content_type='application/json',
                            expect_errors=True,
                            auth=self.auth).maybe_follow()
        self.project.reload()
        # Assert the contributor id was invalid
        assert_equal(res.status_code, 400)
        assert_equal(res.json['message_long'], 'Contributor not found.')
        assert_not_in('badid', self.project.contributors)

    def test_project_remove_self_only_admin(self):
        url = self.project.api_url_for('project_remove_contributor')
        # User 1 removes user2
        payload = {'contributorID': self.user1._id,
                   'nodeIDs': [self.project._id]}
        res = self.app.post(url, json.dumps(payload),
                            content_type='application/json',
                            expect_errors=True,
                            auth=self.auth).maybe_follow()

        self.project.reload()
        assert_equal(res.status_code, 400)
        assert_equal(res.json['message_long'], 'Could not remove contributor.')
        assert_in(self.user1, self.project.contributors)

    def test_get_contributors_abbrev(self):
        # create a project with 3 registered contributors
        project = ProjectFactory(creator=self.user1, is_public=True)
        reg_user1, reg_user2 = UserFactory(), UserFactory()
        project.add_contributors(
            [
                {'user': reg_user1, 'permissions': permissions.ADMIN, 'visible': True},
                {'user': reg_user2, 'permissions': permissions.ADMIN, 'visible': True},
            ]
        )

        # add an unregistered contributor
        project.add_unregistered_contributor(
            fullname=fake.name(), email=fake_email(),
            auth=self.consolidate_auth1,
            save=True,
        )

        url = project.api_url_for('get_node_contributors_abbrev')
        res = self.app.get(url, auth=self.auth)
        assert_equal(len(project.contributors), 4)
        assert_equal(len(res.json['contributors']), 3)
        assert_equal(len(res.json['others_count']), 1)
        assert_equal(res.json['contributors'][0]['separator'], ',')
        assert_equal(res.json['contributors'][1]['separator'], ',')
        assert_equal(res.json['contributors'][2]['separator'], ' &')

    def test_edit_node_title(self):
        url = '/api/v1/project/{0}/edit/'.format(self.project._id)
        # The title is changed though posting form data
        self.app.post_json(url, {'name': 'title', 'value': 'Bacon'},
                           auth=self.auth).maybe_follow()
        self.project.reload()
        # The title was changed
        assert_equal(self.project.title, 'Bacon')
        # A log event was saved
        assert_equal(self.project.logs.latest().action, 'edit_title')

    def test_add_tag(self):
        url = self.project.api_url_for('project_add_tag')
        self.app.post_json(url, {'tag': "foo'ta#@%#%^&g?"}, auth=self.auth)
        self.project.reload()
        assert_in("foo'ta#@%#%^&g?", self.project.tags.values_list('name', flat=True))
        assert_equal("foo'ta#@%#%^&g?", self.project.logs.latest().params['tag'])

    def test_remove_tag(self):
        self.project.add_tag("foo'ta#@%#%^&g?", auth=self.consolidate_auth1, save=True)
        assert_in("foo'ta#@%#%^&g?", self.project.tags.values_list('name', flat=True))
        url = self.project.api_url_for('project_remove_tag')
        self.app.delete_json(url, {'tag': "foo'ta#@%#%^&g?"}, auth=self.auth)
        self.project.reload()
        assert_not_in("foo'ta#@%#%^&g?", self.project.tags.values_list('name', flat=True))
        latest_log = self.project.logs.latest()
        assert_equal('tag_removed', latest_log.action)
        assert_equal("foo'ta#@%#%^&g?", latest_log.params['tag'])

    # Regression test for #OSF-5257
    def test_removal_empty_tag_throws_error(self):
        url = self.project.api_url_for('project_remove_tag')
        res = self.app.delete_json(url, {'tag': ''}, auth=self.auth, expect_errors=True)
        assert_equal(res.status_code, http_status.HTTP_400_BAD_REQUEST)

    # Regression test for #OSF-5257
    def test_removal_unknown_tag_throws_error(self):
        self.project.add_tag('narf', auth=self.consolidate_auth1, save=True)
        url = self.project.api_url_for('project_remove_tag')
        res = self.app.delete_json(url, {'tag': 'troz'}, auth=self.auth, expect_errors=True)
        assert_equal(res.status_code, http_status.HTTP_409_CONFLICT)

    def test_suspended_project(self):
        node = NodeFactory(parent=self.project, creator=self.user1)
        node.remove_node(Auth(self.user1))
        node.reload()
        node.suspended = True
        node.save()
        url = node.api_url
        res = self.app.get(url, expect_errors=True)
        assert_equal(res.status_code, 451)

    def test_private_link_edit_name(self):
        link = PrivateLinkFactory(name='link')
        link.nodes.add(self.project)
        link.save()
        assert_equal(link.name, 'link')
        url = self.project.api_url + 'private_link/edit/'
        self.app.put_json(
            url,
            {'pk': link._id, 'value': 'new name'},
            auth=self.auth,
        ).maybe_follow()
        self.project.reload()
        link.reload()
        assert_equal(link.name, 'new name')

    def test_remove_private_link(self):
        link = PrivateLinkFactory()
        link.nodes.add(self.project)
        link.save()
        url = self.project.api_url_for('remove_private_link')
        self.app.delete_json(
            url,
            {'private_link_id': link._id},
            auth=self.auth,
        ).maybe_follow()
        self.project.reload()
        link.reload()
        assert_true(link.is_deleted)

    def test_remove_private_link_log(self):
        link = PrivateLinkFactory()
        link.nodes.add(self.project)
        link.save()
        url = self.project.api_url_for('remove_private_link')
        self.app.delete_json(
            url,
            {'private_link_id': link._id},
            auth=self.auth,
        ).maybe_follow()

        last_log = self.project.logs.latest()
        assert last_log.action == NodeLog.VIEW_ONLY_LINK_REMOVED
        assert not last_log.params.get('anonymous_link')

    def test_remove_private_link_anonymous_log(self):
        link = PrivateLinkFactory(anonymous=True)
        link.nodes.add(self.project)
        link.save()
        url = self.project.api_url_for('remove_private_link')
        self.app.delete_json(
            url,
            {'private_link_id': link._id},
            auth=self.auth,
        ).maybe_follow()

        last_log = self.project.logs.latest()
        assert last_log.action == NodeLog.VIEW_ONLY_LINK_REMOVED
        assert last_log.params.get('anonymous_link')

    def test_remove_component(self):
        node = NodeFactory(parent=self.project, creator=self.user1)
        url = node.api_url
        res = self.app.delete_json(url, {}, auth=self.auth).maybe_follow()
        node.reload()
        assert_equal(node.is_deleted, True)
        assert_in('url', res.json)
        assert_equal(res.json['url'], self.project.url)

    def test_cant_remove_component_if_not_admin(self):
        node = NodeFactory(parent=self.project, creator=self.user1)
        non_admin = AuthUserFactory()
        node.add_contributor(
            non_admin,
            permissions=permissions.WRITE,
            save=True,
        )

        url = node.api_url
        res = self.app.delete_json(
            url, {}, auth=non_admin.auth,
            expect_errors=True,
        ).maybe_follow()

        assert_equal(res.status_code, http_status.HTTP_403_FORBIDDEN)
        assert_false(node.is_deleted)

    def test_view_project_returns_whether_to_show_wiki_widget(self):
        user = AuthUserFactory()
        project = ProjectFactory(creator=user, is_public=True)
        project.add_contributor(user)
        project.save()

        url = project.api_url_for('view_project')
        res = self.app.get(url, auth=user.auth)
        assert_equal(res.status_code, http_status.HTTP_200_OK)
        assert_in('show_wiki_widget', res.json['user'])

    def test_fork_grandcomponents_has_correct_root(self):
        user = AuthUserFactory()
        project = ProjectFactory(creator=user)
        auth = Auth(project.creator)
        child = NodeFactory(parent=project, creator=user)
        grand_child = NodeFactory(parent=child, creator=user)
        project.save()

        fork = project.fork_node(auth)
        fork.save()
        grand_child_fork = fork.nodes[0].nodes[0]
        assert_equal(grand_child_fork.root, fork)

    def test_fork_count_does_not_include_deleted_forks(self):
        user = AuthUserFactory()
        project = ProjectFactory(creator=user)
        auth = Auth(project.creator)
        fork = project.fork_node(auth)
        project.save()
        fork.remove_node(auth)

        url = project.api_url_for('view_project')
        res = self.app.get(url, auth=user.auth)
        assert_in('fork_count', res.json['node'])
        assert_equal(0, res.json['node']['fork_count'])

    def test_fork_count_does_not_include_fork_registrations(self):
        user = AuthUserFactory()
        project = ProjectFactory(creator=user)
        auth = Auth(project.creator)
        fork = project.fork_node(auth)
        project.save()
        registration = RegistrationFactory(project=fork)

        url = project.api_url_for('view_project')
        res = self.app.get(url, auth=user.auth)
        assert_in('fork_count', res.json['node'])
        assert_equal(1, res.json['node']['fork_count'])

    def test_registration_retraction_redirect(self):
        url = self.project.web_url_for('node_registration_retraction_redirect')
        res = self.app.get(url, auth=self.auth)
        assert_equal(res.status_code, 302)
        assert_in(self.project.web_url_for('node_registration_retraction_get', _guid=True), res.location)

    def test_update_node(self):
        url = self.project.api_url_for('update_node')
        res = self.app.put_json(url, {'title': 'newtitle'}, auth=self.auth)
        assert_equal(res.status_code, 200)
        self.project.reload()
        assert_equal(self.project.title, 'newtitle')

    # Regression test
    def test_update_node_with_tags(self):
        self.project.add_tag('cheezebørger', auth=Auth(self.project.creator), save=True)
        url = self.project.api_url_for('update_node')
        res = self.app.put_json(url, {'title': 'newtitle'}, auth=self.auth)
        assert_equal(res.status_code, 200)
        self.project.reload()
        assert_equal(self.project.title, 'newtitle')

    # Regression test
    def test_retraction_view(self):
        project = ProjectFactory(creator=self.user1, is_public=True)

        registration = RegistrationFactory(project=project, is_public=True)
        reg_file = create_test_file(registration, user=registration.creator, create_guid=True)
        registration.retract_registration(self.user1)

        approval_token = registration.retraction.approval_state[self.user1._id]['approval_token']
        registration.retraction.approve_retraction(self.user1, approval_token)
        registration.save()

        url = registration.web_url_for('view_project')
        res = self.app.get(url, auth=self.auth)

        assert_not_in('Mako Runtime Error', res.body.decode())
        assert_in(registration.title, res.body.decode())
        assert_equal(res.status_code, 200)

        for route in ['files', 'wiki/home', 'contributors', 'settings', 'withdraw', 'register', 'register/fakeid']:
            res = self.app.get('{}{}/'.format(url, route), auth=self.auth, allow_redirects=True)
            assert_equal(res.status_code, 302, route)
            res = res.follow()
            assert_equal(res.status_code, 200, route)
            assert_in('This project is a withdrawn registration of', res.body.decode(), route)

        res = self.app.get('/{}/'.format(reg_file.guids.first()._id))
        assert_equal(res.status_code, 200)
        assert_in('This project is a withdrawn registration of', res.body.decode())

class TestEditableChildrenViews(OsfTestCase):

    def setUp(self):
        OsfTestCase.setUp(self)
        self.user = AuthUserFactory()
        self.project = ProjectFactory(creator=self.user, is_public=False)
        self.child = ProjectFactory(parent=self.project, creator=self.user, is_public=True)
        self.grandchild = ProjectFactory(parent=self.child, creator=self.user, is_public=False)
        self.great_grandchild = ProjectFactory(parent=self.grandchild, creator=self.user, is_public=True)
        self.great_great_grandchild = ProjectFactory(parent=self.great_grandchild, creator=self.user, is_public=False)
        url = self.project.api_url_for('get_editable_children')
        self.project_results = self.app.get(url, auth=self.user.auth).json

    def test_get_editable_children(self):
        assert_equal(len(self.project_results['children']), 4)
        assert_equal(self.project_results['node']['id'], self.project._id)

    def test_editable_children_order(self):
        assert_equal(self.project_results['children'][0]['id'], self.child._id)
        assert_equal(self.project_results['children'][1]['id'], self.grandchild._id)
        assert_equal(self.project_results['children'][2]['id'], self.great_grandchild._id)
        assert_equal(self.project_results['children'][3]['id'], self.great_great_grandchild._id)

    def test_editable_children_indents(self):
        assert_equal(self.project_results['children'][0]['indent'], 0)
        assert_equal(self.project_results['children'][1]['indent'], 1)
        assert_equal(self.project_results['children'][2]['indent'], 2)
        assert_equal(self.project_results['children'][3]['indent'], 3)

    def test_editable_children_parents(self):
        assert_equal(self.project_results['children'][0]['parent_id'], self.project._id)
        assert_equal(self.project_results['children'][1]['parent_id'], self.child._id)
        assert_equal(self.project_results['children'][2]['parent_id'], self.grandchild._id)
        assert_equal(self.project_results['children'][3]['parent_id'], self.great_grandchild._id)

    def test_editable_children_privacy(self):
        assert_false(self.project_results['node']['is_public'])
        assert_true(self.project_results['children'][0]['is_public'])
        assert_false(self.project_results['children'][1]['is_public'])
        assert_true(self.project_results['children'][2]['is_public'])
        assert_false(self.project_results['children'][3]['is_public'])

    def test_editable_children_titles(self):
        assert_equal(self.project_results['node']['title'], self.project.title)
        assert_equal(self.project_results['children'][0]['title'], self.child.title)
        assert_equal(self.project_results['children'][1]['title'], self.grandchild.title)
        assert_equal(self.project_results['children'][2]['title'], self.great_grandchild.title)
        assert_equal(self.project_results['children'][3]['title'], self.great_great_grandchild.title)


class TestGetNodeTree(OsfTestCase):

    def setUp(self):
        OsfTestCase.setUp(self)
        self.user = AuthUserFactory()
        self.user2 = AuthUserFactory()

    def test_get_single_node(self):
        project = ProjectFactory(creator=self.user)
        # child = NodeFactory(parent=project, creator=self.user)

        url = project.api_url_for('get_node_tree')
        res = self.app.get(url, auth=self.user.auth)

        node_id = res.json[0]['node']['id']
        assert_equal(node_id, project._primary_key)

    def test_get_node_with_children(self):
        project = ProjectFactory(creator=self.user)
        child1 = NodeFactory(parent=project, creator=self.user)
        child2 = NodeFactory(parent=project, creator=self.user2)
        child3 = NodeFactory(parent=project, creator=self.user)
        url = project.api_url_for('get_node_tree')
        res = self.app.get(url, auth=self.user.auth)
        tree = res.json[0]
        parent_node_id = tree['node']['id']
        child_ids = [child['node']['id'] for child in tree['children']]

        assert_equal(parent_node_id, project._primary_key)
        assert_in(child1._primary_key, child_ids)
        assert_in(child2._primary_key, child_ids)
        assert_in(child3._primary_key, child_ids)

    def test_get_node_with_child_linked_to_parent(self):
        project = ProjectFactory(creator=self.user)
        child1 = NodeFactory(parent=project, creator=self.user)
        child1.save()
        url = project.api_url_for('get_node_tree')
        res = self.app.get(url, auth=self.user.auth)
        tree = res.json[0]
        parent_node_id = tree['node']['id']
        child1_id = tree['children'][0]['node']['id']
        assert_equal(child1_id, child1._primary_key)

    def test_get_node_not_parent_owner(self):
        project = ProjectFactory(creator=self.user2)
        child = NodeFactory(parent=project, creator=self.user2)
        url = project.api_url_for('get_node_tree')
        res = self.app.get(url, auth=self.user.auth, expect_errors=True)
        assert_equal(res.status_code, 200)
        assert_equal(res.json, [])

    # Parent node should show because of user2 read access, and only child3
    def test_get_node_parent_not_admin(self):
        project = ProjectFactory(creator=self.user)
        project.add_contributor(self.user2, auth=Auth(self.user))
        project.save()
        child1 = NodeFactory(parent=project, creator=self.user)
        child2 = NodeFactory(parent=project, creator=self.user)
        child3 = NodeFactory(parent=project, creator=self.user)
        child3.add_contributor(self.user2, auth=Auth(self.user))
        url = project.api_url_for('get_node_tree')
        res = self.app.get(url, auth=self.user2.auth)
        tree = res.json[0]
        parent_node_id = tree['node']['id']
        children = tree['children']
        assert_equal(parent_node_id, project._primary_key)
        assert_equal(len(children), 1)
        assert_equal(children[0]['node']['id'], child3._primary_key)


@pytest.mark.enable_enqueue_task
@pytest.mark.enable_implicit_clean
class TestUserProfile(OsfTestCase):

    def setUp(self):
        super(TestUserProfile, self).setUp()
        self.user = AuthUserFactory()

    def test_unserialize_social(self):
        url = api_url_for('unserialize_social')
        payload = {
            'profileWebsites': ['http://frozen.pizza.com/reviews'],
            'twitter': 'howtopizza',
            'github': 'frozenpizzacode',
        }
        self.app.put_json(
            url,
            payload,
            auth=self.user.auth,
        )
        self.user.reload()
        for key, value in payload.items():
            assert_equal(self.user.social[key], value)
        assert_true(self.user.social['researcherId'] is None)

    # Regression test for help-desk ticket
    def test_making_email_primary_is_not_case_sensitive(self):
        user = AuthUserFactory(username='fred@queen.test')
        # make confirmed email have different casing
        email = user.emails.first()
        email.address = email.address.capitalize()
        email.save()
        url = api_url_for('update_user')
        res = self.app.put_json(
            url,
            {'id': user._id, 'emails': [{'address': 'fred@queen.test', 'primary': True, 'confirmed': True}]},
            auth=user.auth
        )
        assert_equal(res.status_code, 200)

    def test_unserialize_social_validation_failure(self):
        url = api_url_for('unserialize_social')
        # profileWebsites URL is invalid
        payload = {
            'profileWebsites': ['http://goodurl.com', 'http://invalidurl'],
            'twitter': 'howtopizza',
            'github': 'frozenpizzacode',
        }
        res = self.app.put_json(
            url,
            payload,
            auth=self.user.auth,
            expect_errors=True
        )
        assert_equal(res.status_code, 400)
        assert_equal(res.json['message_long'], 'Invalid personal URL.')

    def test_serialize_social_editable(self):
        self.user.social['twitter'] = 'howtopizza'
        self.user.social['profileWebsites'] = ['http://www.cos.io', 'http://www.osf.io', 'http://www.wordup.com']
        self.user.save()
        url = api_url_for('serialize_social')
        res = self.app.get(
            url,
            auth=self.user.auth,
        )
        assert_equal(res.json.get('twitter'), 'howtopizza')
        assert_equal(res.json.get('profileWebsites'), ['http://www.cos.io', 'http://www.osf.io', 'http://www.wordup.com'])
        assert_true(res.json.get('github') is None)
        assert_true(res.json['editable'])

    def test_serialize_social_not_editable(self):
        user2 = AuthUserFactory()
        self.user.social['twitter'] = 'howtopizza'
        self.user.social['profileWebsites'] = ['http://www.cos.io', 'http://www.osf.io', 'http://www.wordup.com']
        self.user.save()
        url = api_url_for('serialize_social', uid=self.user._id)
        res = self.app.get(
            url,
            auth=user2.auth,
        )
        assert_equal(res.json.get('twitter'), 'howtopizza')
        assert_equal(res.json.get('profileWebsites'), ['http://www.cos.io', 'http://www.osf.io', 'http://www.wordup.com'])
        assert_true(res.json.get('github') is None)
        assert_false(res.json['editable'])

    def test_serialize_social_addons_editable(self):
        self.user.add_addon('github')
        github_account = GitHubAccountFactory()
        github_account.save()
        self.user.external_accounts.add(github_account)
        self.user.save()
        url = api_url_for('serialize_social')
        res = self.app.get(
            url,
            auth=self.user.auth,
        )
        assert_equal(
            res.json['addons']['github'],
            'abc'
        )

    def test_serialize_social_addons_not_editable(self):
        user2 = AuthUserFactory()
        self.user.add_addon('github')
        github_account = GitHubAccountFactory()
        github_account.save()
        self.user.external_accounts.add(github_account)
        self.user.save()
        url = api_url_for('serialize_social', uid=self.user._id)
        res = self.app.get(
            url,
            auth=user2.auth,
        )
        assert_not_in('addons', res.json)

    def test_unserialize_and_serialize_jobs(self):
        jobs = [{
            'institution': 'an institution',
            'department': 'a department',
            'title': 'a title',
            'startMonth': 'January',
            'startYear': '2001',
            'endMonth': 'March',
            'endYear': '2001',
            'ongoing': False,
        }, {
            'institution': 'another institution',
            'department': None,
            'title': None,
            'startMonth': 'May',
            'startYear': '2001',
            'endMonth': None,
            'endYear': None,
            'ongoing': True,
        }]
        payload = {'contents': jobs}
        url = api_url_for('unserialize_jobs')
        self.app.put_json(url, payload, auth=self.user.auth)
        self.user.reload()
        assert_equal(len(self.user.jobs), 2)
        url = api_url_for('serialize_jobs')
        res = self.app.get(
            url,
            auth=self.user.auth,
        )
        for i, job in enumerate(jobs):
            assert_equal(job, res.json['contents'][i])

    def test_unserialize_and_serialize_schools(self):
        schools = [{
            'institution': 'an institution',
            'department': 'a department',
            'degree': 'a degree',
            'startMonth': 1,
            'startYear': '2001',
            'endMonth': 5,
            'endYear': '2001',
            'ongoing': False,
        }, {
            'institution': 'another institution',
            'department': None,
            'degree': None,
            'startMonth': 5,
            'startYear': '2001',
            'endMonth': None,
            'endYear': None,
            'ongoing': True,
        }]
        payload = {'contents': schools}
        url = api_url_for('unserialize_schools')
        self.app.put_json(url, payload, auth=self.user.auth)
        self.user.reload()
        assert_equal(len(self.user.schools), 2)
        url = api_url_for('serialize_schools')
        res = self.app.get(
            url,
            auth=self.user.auth,
        )
        for i, job in enumerate(schools):
            assert_equal(job, res.json['contents'][i])

    @mock.patch('osf.models.user.OSFUser.check_spam')
    def test_unserialize_jobs(self, mock_check_spam):
        jobs = [
            {
                'institution': fake.company(),
                'department': fake.catch_phrase(),
                'title': fake.bs(),
                'startMonth': 5,
                'startYear': '2013',
                'endMonth': 3,
                'endYear': '2014',
                'ongoing': False,
            }
        ]
        payload = {'contents': jobs}
        url = api_url_for('unserialize_jobs')
        res = self.app.put_json(url, payload, auth=self.user.auth)
        assert_equal(res.status_code, 200)
        self.user.reload()
        # jobs field is updated
        assert_equal(self.user.jobs, jobs)
        assert mock_check_spam.called

    def test_unserialize_names(self):
        fake_fullname_w_spaces = '    {}    '.format(fake.name())
        names = {
            'full': fake_fullname_w_spaces,
            'given': 'Tea',
            'middle': 'Gray',
            'family': 'Pot',
            'suffix': 'Ms.',
        }
        url = api_url_for('unserialize_names')
        res = self.app.put_json(url, names, auth=self.user.auth)
        assert_equal(res.status_code, 200)
        self.user.reload()
        # user is updated
        assert_equal(self.user.fullname, fake_fullname_w_spaces.strip())
        assert_equal(self.user.given_name, names['given'])
        assert_equal(self.user.middle_names, names['middle'])
        assert_equal(self.user.family_name, names['family'])
        assert_equal(self.user.suffix, names['suffix'])

    @mock.patch('osf.models.user.OSFUser.check_spam')
    def test_unserialize_schools(self, mock_check_spam):
        schools = [
            {
                'institution': fake.company(),
                'department': fake.catch_phrase(),
                'degree': fake.bs(),
                'startMonth': 5,
                'startYear': '2013',
                'endMonth': 3,
                'endYear': '2014',
                'ongoing': False,
            }
        ]
        payload = {'contents': schools}
        url = api_url_for('unserialize_schools')
        res = self.app.put_json(url, payload, auth=self.user.auth)
        assert_equal(res.status_code, 200)
        self.user.reload()
        # schools field is updated
        assert_equal(self.user.schools, schools)
        assert mock_check_spam.called

    @mock.patch('osf.models.user.OSFUser.check_spam')
    def test_unserialize_jobs_valid(self, mock_check_spam):
        jobs = [
            {
                'institution': fake.company(),
                'department': fake.catch_phrase(),
                'title': fake.bs(),
                'startMonth': 5,
                'startYear': '2013',
                'endMonth': 3,
                'endYear': '2014',
                'ongoing': False,
            }
        ]
        payload = {'contents': jobs}
        url = api_url_for('unserialize_jobs')
        res = self.app.put_json(url, payload, auth=self.user.auth)
        assert_equal(res.status_code, 200)
        assert mock_check_spam.called

    def test_update_user_timezone(self):
        assert_equal(self.user.timezone, 'Etc/UTC')
        payload = {'timezone': 'America/New_York', 'id': self.user._id}
        url = api_url_for('update_user', uid=self.user._id)
        self.app.put_json(url, payload, auth=self.user.auth)
        self.user.reload()
        assert_equal(self.user.timezone, 'America/New_York')

    def test_update_user_locale(self):
        assert_equal(self.user.locale, 'en_US')
        payload = {'locale': 'de_DE', 'id': self.user._id}
        url = api_url_for('update_user', uid=self.user._id)
        self.app.put_json(url, payload, auth=self.user.auth)
        self.user.reload()
        assert_equal(self.user.locale, 'de_DE')

    def test_update_user_locale_none(self):
        assert_equal(self.user.locale, 'en_US')
        payload = {'locale': None, 'id': self.user._id}
        url = api_url_for('update_user', uid=self.user._id)
        self.app.put_json(url, payload, auth=self.user.auth)
        self.user.reload()
        assert_equal(self.user.locale, 'en_US')

    def test_update_user_locale_empty_string(self):
        assert_equal(self.user.locale, 'en_US')
        payload = {'locale': '', 'id': self.user._id}
        url = api_url_for('update_user', uid=self.user._id)
        self.app.put_json(url, payload, auth=self.user.auth)
        self.user.reload()
        assert_equal(self.user.locale, 'en_US')

    def test_cannot_update_user_without_user_id(self):
        user1 = AuthUserFactory()
        url = api_url_for('update_user')
        header = {'emails': [{'address': user1.username}]}
        res = self.app.put_json(url, header, auth=user1.auth, expect_errors=True)
        assert_equal(res.status_code, 400)
        assert_equal(res.json['message_long'], '"id" is required')

    @mock.patch('framework.auth.views.mails.send_mail')
    def test_add_emails_return_emails(self, send_mail):
        user1 = AuthUserFactory()
        url = api_url_for('update_user')
        email = 'test@cos.io'
        header = {'id': user1._id,
                  'emails': [{'address': user1.username, 'primary': True, 'confirmed': True},
                             {'address': email, 'primary': False, 'confirmed': False}
                  ]}
        res = self.app.put_json(url, header, auth=user1.auth)
        assert_equal(res.status_code, 200)
        assert_in('emails', res.json['profile'])
        assert_equal(len(res.json['profile']['emails']), 2)

    @mock.patch('framework.auth.views.mails.send_mail')
    def test_resend_confirmation_return_emails(self, send_mail):
        user1 = AuthUserFactory()
        url = api_url_for('resend_confirmation')
        email = 'test@cos.io'
        header = {'id': user1._id,
                  'email': {'address': email, 'primary': False, 'confirmed': False}
                  }
        res = self.app.put_json(url, header, auth=user1.auth)
        assert_equal(res.status_code, 200)
        assert_in('emails', res.json['profile'])
        assert_equal(len(res.json['profile']['emails']), 2)

    @mock.patch('framework.auth.views.mails.send_mail')
    @mock.patch('website.mailchimp_utils.get_mailchimp_api')
    def test_update_user_mailing_lists(self, mock_get_mailchimp_api, send_mail):
        email = fake_email()
        self.user.emails.create(address=email)
        list_name = 'foo'
        self.user.mailchimp_mailing_lists[list_name] = True
        self.user.save()

        mock_client = mock.MagicMock()
        mock_get_mailchimp_api.return_value = mock_client
        mock_client.lists.list.return_value = {'data': [{'id': 1, 'list_name': list_name}]}
        list_id = mailchimp_utils.get_list_id_from_name(list_name)

        url = api_url_for('update_user', uid=self.user._id)
        emails = [
            {'address': self.user.username, 'primary': False, 'confirmed': True},
            {'address': email, 'primary': True, 'confirmed': True}]
        payload = {'locale': '', 'id': self.user._id, 'emails': emails}
        self.app.put_json(url, payload, auth=self.user.auth)
        # the test app doesn't have celery handlers attached, so we need to call this manually.
        handlers.celery_teardown_request()

        assert mock_client.lists.unsubscribe.called
        mock_client.lists.unsubscribe.assert_called_with(
            id=list_id,
            email={'email': self.user.username},
            send_goodbye=True
        )
        mock_client.lists.subscribe.assert_called_with(
            id=list_id,
            email={'email': email},
            merge_vars={
                'fname': self.user.given_name,
                'lname': self.user.family_name,
            },
            double_optin=False,
            update_existing=True
        )
        handlers.celery_teardown_request()

    @mock.patch('framework.auth.views.mails.send_mail')
    @mock.patch('website.mailchimp_utils.get_mailchimp_api')
    def test_unsubscribe_mailchimp_not_called_if_user_not_subscribed(self, mock_get_mailchimp_api, send_mail):
        email = fake_email()
        self.user.emails.create(address=email)
        list_name = 'foo'
        self.user.mailchimp_mailing_lists[list_name] = False
        self.user.save()

        mock_client = mock.MagicMock()
        mock_get_mailchimp_api.return_value = mock_client
        mock_client.lists.list.return_value = {'data': [{'id': 1, 'list_name': list_name}]}

        url = api_url_for('update_user', uid=self.user._id)
        emails = [
            {'address': self.user.username, 'primary': False, 'confirmed': True},
            {'address': email, 'primary': True, 'confirmed': True}]
        payload = {'locale': '', 'id': self.user._id, 'emails': emails}
        self.app.put_json(url, payload, auth=self.user.auth)

        assert_equal(mock_client.lists.unsubscribe.call_count, 0)
        assert_equal(mock_client.lists.subscribe.call_count, 0)
        handlers.celery_teardown_request()

    def test_user_update_region(self):
        user_settings = self.user.get_addon('osfstorage')
        assert user_settings.default_region_id == 1

        url = '/api/v1/profile/region/'
        auth = self.user.auth
        region = RegionFactory(name='Frankfort', _id='eu-central-1')
        payload = {'region_id': 'eu-central-1'}

        res = self.app.put_json(url, payload, auth=auth)
        user_settings.reload()
        assert user_settings.default_region_id == region.id

    def test_user_update_region_missing_region_id_key(self):
        url = '/api/v1/profile/region/'
        auth = self.user.auth
        region = RegionFactory(name='Frankfort', _id='eu-central-1')
        payload = {'bad_key': 'eu-central-1'}

        res = self.app.put_json(url, payload, auth=auth, expect_errors=True)
        assert res.status_code == 400

    def test_user_update_region_missing_bad_region(self):
        url = '/api/v1/profile/region/'
        auth = self.user.auth
        payload = {'region_id': 'bad-region-1'}

        res = self.app.put_json(url, payload, auth=auth, expect_errors=True)
        assert res.status_code == 404

class TestUserProfileApplicationsPage(OsfTestCase):

    def setUp(self):
        super(TestUserProfileApplicationsPage, self).setUp()
        self.user = AuthUserFactory()
        self.user2 = AuthUserFactory()

        self.platform_app = ApiOAuth2ApplicationFactory(owner=self.user)
        self.detail_url = web_url_for('oauth_application_detail', client_id=self.platform_app.client_id)

    def test_non_owner_cant_access_detail_page(self):
        res = self.app.get(self.detail_url, auth=self.user2.auth, expect_errors=True)
        assert_equal(res.status_code, http_status.HTTP_403_FORBIDDEN)

    def test_owner_cant_access_deleted_application(self):
        self.platform_app.is_active = False
        self.platform_app.save()
        res = self.app.get(self.detail_url, auth=self.user.auth, expect_errors=True)
        assert_equal(res.status_code, http_status.HTTP_410_GONE)

    def test_owner_cant_access_nonexistent_application(self):
        url = web_url_for('oauth_application_detail', client_id='nonexistent')
        res = self.app.get(url, auth=self.user.auth, expect_errors=True)
        assert_equal(res.status_code, http_status.HTTP_404_NOT_FOUND)

    def test_url_has_not_broken(self):
        assert_equal(self.platform_app.url, self.detail_url)


class TestUserProfileTokensPage(OsfTestCase):

    def setUp(self):
        super(TestUserProfileTokensPage, self).setUp()
        self.user = AuthUserFactory()
        self.token = ApiOAuth2PersonalTokenFactory()
        self.detail_url = web_url_for('personal_access_token_detail', _id=self.token._id)

    def test_url_has_not_broken(self):
        assert_equal(self.token.url, self.detail_url)


class TestUserAccount(OsfTestCase):

    def setUp(self):
        super(TestUserAccount, self).setUp()
        self.user = AuthUserFactory()
        self.user.set_password('password')
        self.user.auth = (self.user.username, 'password')
        self.user.save()

    def test_password_change_valid(self,
                                   old_password='password',
                                   new_password='Pa$$w0rd',
                                   confirm_password='Pa$$w0rd'):
        url = web_url_for('user_account_password')
        post_data = {
            'old_password': old_password,
            'new_password': new_password,
            'confirm_password': confirm_password,
        }
        res = self.app.post(url, post_data, auth=(self.user.username, old_password))
        assert_true(302, res.status_code)
        res = res.follow(auth=(self.user.username, new_password))
        assert_true(200, res.status_code)
        self.user.reload()
        assert_true(self.user.check_password(new_password))

    @mock.patch('website.profile.views.push_status_message')
    def test_user_account_password_reset_query_params(self, mock_push_status_message):
        url = web_url_for('user_account') + '?password_reset=True'
        res = self.app.get(url, auth=(self.user.auth))
        assert_true(mock_push_status_message.called)
        assert_in('Password updated successfully', mock_push_status_message.mock_calls[0][1][0])

    @mock.patch('website.profile.views.push_status_message')
    def test_password_change_invalid(self, mock_push_status_message, old_password='', new_password='',
                                     confirm_password='', error_message='Old password is invalid'):
        url = web_url_for('user_account_password')
        post_data = {
            'old_password': old_password,
            'new_password': new_password,
            'confirm_password': confirm_password,
        }
        res = self.app.post(url, post_data, auth=self.user.auth)
        assert_true(302, res.status_code)
        res = res.follow(auth=self.user.auth)
        assert_true(200, res.status_code)
        self.user.reload()
        assert_false(self.user.check_password(new_password))
        assert_true(mock_push_status_message.called)
        error_strings = [e[1][0] for e in mock_push_status_message.mock_calls]
        assert_in(error_message, error_strings)

    @mock.patch('website.profile.views.push_status_message')
    def test_password_change_rate_limiting(self, mock_push_status_message):
        assert self.user.change_password_last_attempt is None
        assert self.user.old_password_invalid_attempts == 0
        url = web_url_for('user_account_password')
        post_data = {
            'old_password': 'invalid old password',
            'new_password': 'this is a new password',
            'confirm_password': 'this is a new password',
        }
        res = self.app.post(url, post_data, auth=self.user.auth)
        self.user.reload()
        assert self.user.change_password_last_attempt is not None
        assert self.user.old_password_invalid_attempts == 1
        assert_true(200, res.status_code)
        # Make a second request
        res = self.app.post(url, post_data, auth=self.user.auth, expect_errors=True)
        assert_true(len( mock_push_status_message.mock_calls) == 2)
        assert_true('Old password is invalid' == mock_push_status_message.mock_calls[1][1][0])
        self.user.reload()
        assert self.user.change_password_last_attempt is not None
        assert self.user.old_password_invalid_attempts == 2

        # Make a third request
        res = self.app.post(url, post_data, auth=self.user.auth, expect_errors=True)
        assert_true(len( mock_push_status_message.mock_calls) == 3)
        assert_true('Old password is invalid' == mock_push_status_message.mock_calls[2][1][0])
        self.user.reload()
        assert self.user.change_password_last_attempt is not None
        assert self.user.old_password_invalid_attempts == 3

        # Make a fourth request
        res = self.app.post(url, post_data, auth=self.user.auth, expect_errors=True)
        assert_true(mock_push_status_message.called)
        error_strings = mock_push_status_message.mock_calls[3][2]
        assert_in('Too many failed attempts', error_strings['message'])
        self.user.reload()
        # Too many failed requests within a short window.  Throttled.
        assert self.user.change_password_last_attempt is not None
        assert self.user.old_password_invalid_attempts == 3

    @mock.patch('website.profile.views.push_status_message')
    def test_password_change_rate_limiting_not_imposed_if_old_password_correct(self, mock_push_status_message):
        assert self.user.change_password_last_attempt is None
        assert self.user.old_password_invalid_attempts == 0
        url = web_url_for('user_account_password')
        post_data = {
            'old_password': 'password',
            'new_password': 'short',
            'confirm_password': 'short',
        }
        res = self.app.post(url, post_data, auth=self.user.auth)
        self.user.reload()
        assert self.user.change_password_last_attempt is None
        assert self.user.old_password_invalid_attempts == 0
        assert_true(200, res.status_code)
        # Make a second request
        res = self.app.post(url, post_data, auth=self.user.auth, expect_errors=True)
        assert_true(len(mock_push_status_message.mock_calls) == 2)
        assert_true('Password should be at least eight characters' == mock_push_status_message.mock_calls[1][1][0])
        self.user.reload()
        assert self.user.change_password_last_attempt is None
        assert self.user.old_password_invalid_attempts == 0

        # Make a third request
        res = self.app.post(url, post_data, auth=self.user.auth, expect_errors=True)
        assert_true(len(mock_push_status_message.mock_calls) == 3)
        assert_true('Password should be at least eight characters' == mock_push_status_message.mock_calls[2][1][0])
        self.user.reload()
        assert self.user.change_password_last_attempt is None
        assert self.user.old_password_invalid_attempts == 0

        # Make a fourth request
        res = self.app.post(url, post_data, auth=self.user.auth, expect_errors=True)
        assert_true(mock_push_status_message.called)
        assert_true(len(mock_push_status_message.mock_calls) == 4)
        assert_true('Password should be at least eight characters' == mock_push_status_message.mock_calls[3][1][0])
        self.user.reload()
        assert self.user.change_password_last_attempt is None
        assert self.user.old_password_invalid_attempts == 0

    @mock.patch('website.profile.views.push_status_message')
    def test_old_password_invalid_attempts_reset_if_password_successfully_reset(self, mock_push_status_message):
        assert self.user.change_password_last_attempt is None
        assert self.user.old_password_invalid_attempts == 0
        url = web_url_for('user_account_password')
        post_data = {
            'old_password': 'invalid old password',
            'new_password': 'this is a new password',
            'confirm_password': 'this is a new password',
        }
        correct_post_data = {
            'old_password': 'password',
            'new_password': 'thisisanewpassword',
            'confirm_password': 'thisisanewpassword',
        }
        res = self.app.post(url, post_data, auth=self.user.auth)
        assert_true(len( mock_push_status_message.mock_calls) == 1)
        assert_true('Old password is invalid' == mock_push_status_message.mock_calls[0][1][0])
        self.user.reload()
        assert self.user.change_password_last_attempt is not None
        assert self.user.old_password_invalid_attempts == 1
        assert_true(200, res.status_code)

        # Make a second request that successfully changes password
        res = self.app.post(url, correct_post_data, auth=self.user.auth, expect_errors=True)
        self.user.reload()
        assert self.user.change_password_last_attempt is not None
        assert self.user.old_password_invalid_attempts == 0

    def test_password_change_invalid_old_password(self):
        self.test_password_change_invalid(
            old_password='invalid old password',
            new_password='new password',
            confirm_password='new password',
            error_message='Old password is invalid',
        )

    def test_password_change_invalid_confirm_password(self):
        self.test_password_change_invalid(
            old_password='password',
            new_password='new password',
            confirm_password='invalid confirm password',
            error_message='Password does not match the confirmation',
        )

    def test_password_change_invalid_new_password_length(self):
        self.test_password_change_invalid(
            old_password='password',
            new_password='1234567',
            confirm_password='1234567',
            error_message='Password should be at least eight characters',
        )

    def test_password_change_valid_new_password_length(self):
        self.test_password_change_valid(
            old_password='password',
            new_password='12345678',
            confirm_password='12345678',
        )

    def test_password_change_invalid_blank_password(self, old_password='', new_password='', confirm_password=''):
        self.test_password_change_invalid(
            old_password=old_password,
            new_password=new_password,
            confirm_password=confirm_password,
            error_message='Passwords cannot be blank',
        )

    def test_password_change_invalid_empty_string_new_password(self):
        self.test_password_change_invalid_blank_password('password', '', 'new password')

    def test_password_change_invalid_blank_new_password(self):
        self.test_password_change_invalid_blank_password('password', '      ', 'new password')

    def test_password_change_invalid_empty_string_confirm_password(self):
        self.test_password_change_invalid_blank_password('password', 'new password', '')

    def test_password_change_invalid_blank_confirm_password(self):
        self.test_password_change_invalid_blank_password('password', 'new password', '      ')

    @mock.patch('framework.auth.views.mails.send_mail')
    def test_user_cannot_request_account_export_before_throttle_expires(self, send_mail):
        url = api_url_for('request_export')
        self.app.post(url, auth=self.user.auth)
        assert_true(send_mail.called)
        res = self.app.post(url, auth=self.user.auth, expect_errors=True)
        assert_equal(res.status_code, 400)
        assert_equal(send_mail.call_count, 1)

    def test_get_unconfirmed_emails_exclude_external_identity(self):
        external_identity = {
            'service': {
                'AFI': 'LINK'
            }
        }
        self.user.add_unconfirmed_email('james@steward.com')
        self.user.add_unconfirmed_email('steward@james.com', external_identity=external_identity)
        self.user.save()
        unconfirmed_emails = self.user.get_unconfirmed_emails_exclude_external_identity()
        assert_in('james@steward.com', unconfirmed_emails)
        assert_not_in('steward@james.com', unconfirmed_emails)


@pytest.mark.enable_implicit_clean
class TestAddingContributorViews(OsfTestCase):

    def setUp(self):
        super(TestAddingContributorViews, self).setUp()
        self.creator = AuthUserFactory()
        self.project = ProjectFactory(creator=self.creator)
        self.auth = Auth(self.project.creator)
        # Authenticate all requests
        self.app.authenticate(*self.creator.auth)
        contributor_added.connect(notify_added_contributor)

    def test_serialize_unregistered_without_record(self):
        name, email = fake.name(), fake_email()
        res = serialize_unregistered(fullname=name, email=email)
        assert_equal(res['fullname'], name)
        assert_equal(res['email'], email)
        assert_equal(res['id'], None)
        assert_false(res['registered'])
        assert_true(res['profile_image_url'])
        assert_false(res['active'])

    def test_deserialize_contributors(self):
        contrib = UserFactory()
        unreg = UnregUserFactory()
        name, email = fake.name(), fake_email()
        unreg_no_record = serialize_unregistered(name, email)
        contrib_data = [
            add_contributor_json(contrib),
            serialize_unregistered(fake.name(), unreg.username),
            unreg_no_record
        ]
        contrib_data[0]['permission'] = permissions.ADMIN
        contrib_data[1]['permission'] = permissions.WRITE
        contrib_data[2]['permission'] = permissions.READ
        contrib_data[0]['visible'] = True
        contrib_data[1]['visible'] = True
        contrib_data[2]['visible'] = True
        res = deserialize_contributors(
            self.project,
            contrib_data,
            auth=Auth(self.creator))
        assert_equal(len(res), len(contrib_data))
        assert_true(res[0]['user'].is_registered)

        assert_false(res[1]['user'].is_registered)
        assert_true(res[1]['user']._id)

        assert_false(res[2]['user'].is_registered)
        assert_true(res[2]['user']._id)

    def test_deserialize_contributors_validates_fullname(self):
        name = '<img src=1 onerror=console.log(1)>'
        email = fake_email()
        unreg_no_record = serialize_unregistered(name, email)
        contrib_data = [unreg_no_record]
        contrib_data[0]['permission'] = permissions.ADMIN
        contrib_data[0]['visible'] = True

        with assert_raises(ValidationError):
            deserialize_contributors(
                self.project,
                contrib_data,
                auth=Auth(self.creator),
                validate=True)

    def test_deserialize_contributors_validates_email(self):
        name = fake.name()
        email = '!@#$%%^&*'
        unreg_no_record = serialize_unregistered(name, email)
        contrib_data = [unreg_no_record]
        contrib_data[0]['permission'] = permissions.ADMIN
        contrib_data[0]['visible'] = True

        with assert_raises(ValidationError):
            deserialize_contributors(
                self.project,
                contrib_data,
                auth=Auth(self.creator),
                validate=True)

    def test_serialize_unregistered_with_record(self):
        name, email = fake.name(), fake_email()
        user = self.project.add_unregistered_contributor(fullname=name,
                                                         email=email, auth=Auth(self.project.creator))
        self.project.save()
        res = serialize_unregistered(
            fullname=name,
            email=email
        )
        assert_false(res['active'])
        assert_false(res['registered'])
        assert_equal(res['id'], user._primary_key)
        assert_true(res['profile_image_url'])
        assert_equal(res['fullname'], name)
        assert_equal(res['email'], email)

    def test_add_contributor_with_unreg_contribs_and_reg_contribs(self):
        n_contributors_pre = len(self.project.contributors)
        reg_user = UserFactory()
        name, email = fake.name(), fake_email()
        pseudouser = {
            'id': None,
            'registered': False,
            'fullname': name,
            'email': email,
            'permission': permissions.ADMIN,
            'visible': True,
        }
        reg_dict = add_contributor_json(reg_user)
        reg_dict['permission'] = permissions.ADMIN
        reg_dict['visible'] = True
        payload = {
            'users': [reg_dict, pseudouser],
            'node_ids': []
        }
        url = self.project.api_url_for('project_contributors_post')
        self.app.post_json(url, payload).maybe_follow()
        self.project.reload()
        assert_equal(len(self.project.contributors),
                     n_contributors_pre + len(payload['users']))

        new_unreg = auth.get_user(email=email)
        assert_false(new_unreg.is_registered)
        # unclaimed record was added
        new_unreg.reload()
        assert_in(self.project._primary_key, new_unreg.unclaimed_records)
        rec = new_unreg.get_unclaimed_record(self.project._primary_key)
        assert_equal(rec['name'], name)
        assert_equal(rec['email'], email)

    @mock.patch('website.project.views.contributor.send_claim_email')
    def test_add_contributors_post_only_sends_one_email_to_unreg_user(
            self, mock_send_claim_email):
        # Project has components
        comp1, comp2 = NodeFactory(
            creator=self.creator), NodeFactory(creator=self.creator)
        NodeRelation.objects.create(parent=self.project, child=comp1)
        NodeRelation.objects.create(parent=self.project, child=comp2)
        self.project.save()

        # An unreg user is added to the project AND its components
        unreg_user = {  # dict because user has not previous unreg record
            'id': None,
            'registered': False,
            'fullname': fake.name(),
            'email': fake_email(),
            'permission': permissions.ADMIN,
            'visible': True,
        }
        payload = {
            'users': [unreg_user],
            'node_ids': [comp1._primary_key, comp2._primary_key]
        }

        # send request
        url = self.project.api_url_for('project_contributors_post')
        assert_true(self.project.can_edit(user=self.creator))
        self.app.post_json(url, payload, auth=self.creator.auth)

        # finalize_invitation should only have been called once
        assert_equal(mock_send_claim_email.call_count, 1)

    @mock.patch('website.mails.send_mail')
    def test_add_contributors_post_only_sends_one_email_to_registered_user(self, mock_send_mail):
        # Project has components
        comp1 = NodeFactory(creator=self.creator, parent=self.project)
        comp2 = NodeFactory(creator=self.creator, parent=self.project)

        # A registered user is added to the project AND its components
        user = UserFactory()
        user_dict = {
            'id': user._id,
            'fullname': user.fullname,
            'email': user.username,
            'permission': permissions.WRITE,
            'visible': True}

        payload = {
            'users': [user_dict],
            'node_ids': [comp1._primary_key, comp2._primary_key]
        }

        # send request
        url = self.project.api_url_for('project_contributors_post')
        assert self.project.can_edit(user=self.creator)
        self.app.post_json(url, payload, auth=self.creator.auth)

        # send_mail should only have been called once
        assert_equal(mock_send_mail.call_count, 1)

    @mock.patch('website.mails.send_mail')
    def test_add_contributors_post_sends_email_if_user_not_contributor_on_parent_node(self, mock_send_mail):
        # Project has a component with a sub-component
        component = NodeFactory(creator=self.creator, parent=self.project)
        sub_component = NodeFactory(creator=self.creator, parent=component)

        # A registered user is added to the project and the sub-component, but NOT the component
        user = UserFactory()
        user_dict = {
            'id': user._id,
            'fullname': user.fullname,
            'email': user.username,
            'permission': permissions.WRITE,
            'visible': True}

        payload = {
            'users': [user_dict],
            'node_ids': [sub_component._primary_key]
        }

        # send request
        url = self.project.api_url_for('project_contributors_post')
        assert self.project.can_edit(user=self.creator)
        self.app.post_json(url, payload, auth=self.creator.auth)

        # send_mail is called for both the project and the sub-component
        assert_equal(mock_send_mail.call_count, 2)

    @mock.patch('website.project.views.contributor.send_claim_email')
    def test_email_sent_when_unreg_user_is_added(self, send_mail):
        name, email = fake.name(), fake_email()
        pseudouser = {
            'id': None,
            'registered': False,
            'fullname': name,
            'email': email,
            'permission': permissions.ADMIN,
            'visible': True,
        }
        payload = {
            'users': [pseudouser],
            'node_ids': []
        }
        url = self.project.api_url_for('project_contributors_post')
        self.app.post_json(url, payload).maybe_follow()
        assert_true(send_mail.called)
        assert_true(send_mail.called_with(email=email))

    @mock.patch('website.mails.send_mail')
    def test_email_sent_when_reg_user_is_added(self, send_mail):
        contributor = UserFactory()
        contributors = [{
            'user': contributor,
            'visible': True,
            'permissions': permissions.WRITE
        }]
        project = ProjectFactory(creator=self.auth.user)
        project.add_contributors(contributors, auth=self.auth)
        project.save()
        assert_true(send_mail.called)
        send_mail.assert_called_with(
            to_addr=contributor.username,
            mail=mails.CONTRIBUTOR_ADDED_DEFAULT,
            user=contributor,
            node=project,
            referrer_name=self.auth.user.fullname,
            all_global_subscriptions_none=False,
            branded_service=None,
            can_change_preferences=False,
            logo=settings.OSF_LOGO,
            osf_contact_email=settings.OSF_CONTACT_EMAIL,
            is_initiator=False,
            published_preprints=[]

        )
        assert_almost_equal(contributor.contributor_added_email_records[project._id]['last_sent'], int(time.time()), delta=1)

    @mock.patch('website.mails.send_mail')
    def test_contributor_added_email_sent_to_unreg_user(self, send_mail):
        unreg_user = UnregUserFactory()
        project = ProjectFactory()
        project.add_unregistered_contributor(fullname=unreg_user.fullname, email=unreg_user.email, auth=Auth(project.creator))
        project.save()
        assert_true(send_mail.called)

    @mock.patch('website.mails.send_mail')
    def test_forking_project_does_not_send_contributor_added_email(self, send_mail):
        project = ProjectFactory()
        project.fork_node(auth=Auth(project.creator))
        assert_false(send_mail.called)

    @mock.patch('website.mails.send_mail')
    def test_templating_project_does_not_send_contributor_added_email(self, send_mail):
        project = ProjectFactory()
        project.use_as_template(auth=Auth(project.creator))
        assert_false(send_mail.called)

    @mock.patch('website.archiver.tasks.archive')
    @mock.patch('website.mails.send_mail')
    def test_registering_project_does_not_send_contributor_added_email(self, send_mail, mock_archive):
        project = ProjectFactory()
        provider = RegistrationProviderFactory()
        project.register_node(
            get_default_metaschema(),
            Auth(user=project.creator),
            DraftRegistrationFactory(branched_from=project),
            None,
            provider=provider
        )
        assert_false(send_mail.called)

    @mock.patch('website.mails.send_mail')
    def test_notify_contributor_email_does_not_send_before_throttle_expires(self, send_mail):
        contributor = UserFactory()
        project = ProjectFactory()
        auth = Auth(project.creator)
        notify_added_contributor(project, contributor, auth)
        assert_true(send_mail.called)

        # 2nd call does not send email because throttle period has not expired
        notify_added_contributor(project, contributor, auth)
        assert_equal(send_mail.call_count, 1)

    @mock.patch('website.mails.send_mail')
    def test_notify_contributor_email_sends_after_throttle_expires(self, send_mail):
        throttle = 0.5

        contributor = UserFactory()
        project = ProjectFactory()
        auth = Auth(project.creator)
        notify_added_contributor(project, contributor, auth, throttle=throttle)
        assert_true(send_mail.called)

        time.sleep(1)  # throttle period expires
        notify_added_contributor(project, contributor, auth, throttle=throttle)
        assert_equal(send_mail.call_count, 2)

    @mock.patch('website.mails.send_mail')
    def test_add_contributor_to_fork_sends_email(self, send_mail):
        contributor = UserFactory()
        fork = self.project.fork_node(auth=Auth(self.creator))
        fork.add_contributor(contributor, auth=Auth(self.creator))
        fork.save()
        assert_true(send_mail.called)
        assert_equal(send_mail.call_count, 1)

    @mock.patch('website.mails.send_mail')
    def test_add_contributor_to_template_sends_email(self, send_mail):
        contributor = UserFactory()
        template = self.project.use_as_template(auth=Auth(self.creator))
        template.add_contributor(contributor, auth=Auth(self.creator))
        template.save()
        assert_true(send_mail.called)
        assert_equal(send_mail.call_count, 1)

    @mock.patch('website.mails.send_mail')
    def test_creating_fork_does_not_email_creator(self, send_mail):
        contributor = UserFactory()
        fork = self.project.fork_node(auth=Auth(self.creator))
        assert_false(send_mail.called)

    @mock.patch('website.mails.send_mail')
    def test_creating_template_does_not_email_creator(self, send_mail):
        contributor = UserFactory()
        template = self.project.use_as_template(auth=Auth(self.creator))
        assert_false(send_mail.called)

    def test_add_multiple_contributors_only_adds_one_log(self):
        n_logs_pre = self.project.logs.count()
        reg_user = UserFactory()
        name = fake.name()
        pseudouser = {
            'id': None,
            'registered': False,
            'fullname': name,
            'email': fake_email(),
            'permission': permissions.WRITE,
            'visible': True,
        }
        reg_dict = add_contributor_json(reg_user)
        reg_dict['permission'] = permissions.ADMIN
        reg_dict['visible'] = True
        payload = {
            'users': [reg_dict, pseudouser],
            'node_ids': []
        }
        url = self.project.api_url_for('project_contributors_post')
        self.app.post_json(url, payload).maybe_follow()
        self.project.reload()
        assert_equal(self.project.logs.count(), n_logs_pre + 1)

    def test_add_contribs_to_multiple_nodes(self):
        child = NodeFactory(parent=self.project, creator=self.creator)
        n_contributors_pre = child.contributors.count()
        reg_user = UserFactory()
        name, email = fake.name(), fake_email()
        pseudouser = {
            'id': None,
            'registered': False,
            'fullname': name,
            'email': email,
            'permission': permissions.ADMIN,
            'visible': True,
        }
        reg_dict = add_contributor_json(reg_user)
        reg_dict['permission'] = permissions.ADMIN
        reg_dict['visible'] = True
        payload = {
            'users': [reg_dict, pseudouser],
            'node_ids': [self.project._primary_key, child._primary_key]
        }
        url = '/api/v1/project/{0}/contributors/'.format(self.project._id)
        self.app.post_json(url, payload).maybe_follow()
        child.reload()
        assert_equal(child.contributors.count(),
                     n_contributors_pre + len(payload['users']))

    def tearDown(self):
        super(TestAddingContributorViews, self).tearDown()
        contributor_added.disconnect(notify_added_contributor)


class TestUserInviteViews(OsfTestCase):

    def setUp(self):
        super(TestUserInviteViews, self).setUp()
        self.user = AuthUserFactory()
        self.project = ProjectFactory(creator=self.user)
        self.invite_url = '/api/v1/project/{0}/invite_contributor/'.format(
            self.project._primary_key)

    def test_invite_contributor_post_if_not_in_db(self):
        name, email = fake.name(), fake_email()
        res = self.app.post_json(
            self.invite_url,
            {'fullname': name, 'email': email},
            auth=self.user.auth,
        )
        contrib = res.json['contributor']
        assert_true(contrib['id'] is None)
        assert_equal(contrib['fullname'], name)
        assert_equal(contrib['email'], email)

    def test_invite_contributor_post_if_unreg_already_in_db(self):
        # A n unreg user is added to a different project
        name, email = fake.name(), fake_email()
        project2 = ProjectFactory()
        unreg_user = project2.add_unregistered_contributor(fullname=name, email=email,
                                                           auth=Auth(project2.creator))
        project2.save()
        res = self.app.post_json(self.invite_url,
                                 {'fullname': name, 'email': email}, auth=self.user.auth)
        expected = add_contributor_json(unreg_user)
        expected['fullname'] = name
        expected['email'] = email
        assert_equal(res.json['contributor'], expected)

    def test_invite_contributor_post_if_email_already_registered(self):
        reg_user = UserFactory()
        name, email = fake.name(), reg_user.username
        # Tries to invite user that is already registered - this is now permitted.
        res = self.app.post_json(self.invite_url,
                                 {'fullname': name, 'email': email},
                                 auth=self.user.auth)
        contrib = res.json['contributor']
        assert_equal(contrib['id'], reg_user._id)
        assert_equal(contrib['fullname'], name)
        assert_equal(contrib['email'], email)

    def test_invite_contributor_post_if_user_is_already_contributor(self):
        unreg_user = self.project.add_unregistered_contributor(
            fullname=fake.name(), email=fake_email(),
            auth=Auth(self.project.creator)
        )
        self.project.save()
        # Tries to invite unreg user that is already a contributor
        res = self.app.post_json(self.invite_url,
                                 {'fullname': fake.name(), 'email': unreg_user.username},
                                 auth=self.user.auth, expect_errors=True)
        assert_equal(res.status_code, http_status.HTTP_400_BAD_REQUEST)

    def test_invite_contributor_with_no_email(self):
        name = fake.name()
        res = self.app.post_json(self.invite_url,
                                 {'fullname': name, 'email': None}, auth=self.user.auth)
        assert_equal(res.status_code, http_status.HTTP_200_OK)
        data = res.json
        assert_equal(data['status'], 'success')
        assert_equal(data['contributor']['fullname'], name)
        assert_true(data['contributor']['email'] is None)
        assert_false(data['contributor']['registered'])

    def test_invite_contributor_requires_fullname(self):
        res = self.app.post_json(self.invite_url,
                                 {'email': 'brian@queen.com', 'fullname': ''}, auth=self.user.auth,
                                 expect_errors=True)
        assert_equal(res.status_code, http_status.HTTP_400_BAD_REQUEST)

    @mock.patch('website.project.views.contributor.mails.send_mail')
    def test_send_claim_email_to_given_email(self, send_mail):
        project = ProjectFactory()
        given_email = fake_email()
        unreg_user = project.add_unregistered_contributor(
            fullname=fake.name(),
            email=given_email,
            auth=Auth(project.creator),
        )
        project.save()
        send_claim_email(email=given_email, unclaimed_user=unreg_user, node=project)

        assert_true(send_mail.called)
        assert_true(send_mail.called_with(
            to_addr=given_email,
            mail=mails.INVITE_DEFAULT,
            can_change_preferences=False,
        ))

    @mock.patch('website.project.views.contributor.mails.send_mail')
    def test_send_claim_email_to_referrer(self, send_mail):
        project = ProjectFactory()
        referrer = project.creator
        given_email, real_email = fake_email(), fake_email()
        unreg_user = project.add_unregistered_contributor(fullname=fake.name(),
                                                          email=given_email, auth=Auth(
                                                              referrer)
                                                          )
        project.save()
        send_claim_email(email=real_email, unclaimed_user=unreg_user, node=project)

        assert_true(send_mail.called)
        # email was sent to referrer
        send_mail.assert_called_with(
            referrer.username,
            mails.FORWARD_INVITE,
            user=unreg_user,
            referrer=referrer,
            claim_url=unreg_user.get_claim_url(project._id, external=True),
            email=real_email.lower().strip(),
            fullname=unreg_user.get_unclaimed_record(project._id)['name'],
            node=project,
            branded_service=None,
            can_change_preferences=False,
            logo=settings.OSF_LOGO,
            osf_contact_email=settings.OSF_CONTACT_EMAIL
        )

    @mock.patch('website.project.views.contributor.mails.send_mail')
    def test_send_claim_email_before_throttle_expires(self, send_mail):
        project = ProjectFactory()
        given_email = fake_email()
        unreg_user = project.add_unregistered_contributor(
            fullname=fake.name(),
            email=given_email,
            auth=Auth(project.creator),
        )
        project.save()
        send_claim_email(email=fake_email(), unclaimed_user=unreg_user, node=project)
        send_mail.reset_mock()
        # 2nd call raises error because throttle hasn't expired
        with assert_raises(HTTPError):
            send_claim_email(email=fake_email(), unclaimed_user=unreg_user, node=project)
        assert_false(send_mail.called)


@pytest.mark.enable_implicit_clean
class TestClaimViews(OsfTestCase):

    def setUp(self):
        super(TestClaimViews, self).setUp()
        self.referrer = AuthUserFactory()
        self.project = ProjectFactory(creator=self.referrer, is_public=True)
        self.project_with_source_tag = ProjectFactory(creator=self.referrer, is_public=True)
        self.preprint_with_source_tag = PreprintFactory(creator=self.referrer, is_public=True)
        osf_source_tag, created = Tag.all_tags.get_or_create(name=OsfSourceTags.Osf.value, system=True)
        preprint_source_tag, created = Tag.all_tags.get_or_create(name=provider_source_tag(self.preprint_with_source_tag.provider._id, 'preprint'), system=True)
        self.project_with_source_tag.add_system_tag(osf_source_tag.name)
        self.preprint_with_source_tag.add_system_tag(preprint_source_tag.name)
        self.given_name = fake.name()
        self.given_email = fake_email()
        self.project_with_source_tag.add_unregistered_contributor(
            fullname=self.given_name,
            email=self.given_email,
            auth=Auth(user=self.referrer)
        )
        self.preprint_with_source_tag.add_unregistered_contributor(
            fullname=self.given_name,
            email=self.given_email,
            auth=Auth(user=self.referrer)
        )
        self.user = self.project.add_unregistered_contributor(
            fullname=self.given_name,
            email=self.given_email,
            auth=Auth(user=self.referrer)
        )
        self.project.save()

    @mock.patch('website.project.views.contributor.send_claim_email')
    def test_claim_user_already_registered_redirects_to_claim_user_registered(self, claim_email):
        name = fake.name()
        email = fake_email()

        # project contributor adds an unregistered contributor (without an email) on public project
        unregistered_user = self.project.add_unregistered_contributor(
            fullname=name,
            email=None,
            auth=Auth(user=self.referrer)
        )
        assert_in(unregistered_user, self.project.contributors)

        # unregistered user comes along and claims themselves on the public project, entering an email
        invite_url = self.project.api_url_for('claim_user_post', uid='undefined')
        self.app.post_json(invite_url, {
            'pk': unregistered_user._primary_key,
            'value': email
        })
        assert_equal(claim_email.call_count, 1)

        # set unregistered record email since we are mocking send_claim_email()
        unclaimed_record = unregistered_user.get_unclaimed_record(self.project._primary_key)
        unclaimed_record.update({'email': email})
        unregistered_user.save()

        # unregistered user then goes and makes an account with same email, before claiming themselves as contributor
        UserFactory(username=email, fullname=name)

        # claim link for the now registered email is accessed while not logged in
        token = unregistered_user.get_unclaimed_record(self.project._primary_key)['token']
        claim_url = '/user/{uid}/{pid}/claim/?token={token}'.format(
            uid=unregistered_user._id,
            pid=self.project._id,
            token=token
        )
        res = self.app.get(claim_url)

        # should redirect to 'claim_user_registered' view
        claim_registered_url = '/user/{uid}/{pid}/claim/verify/{token}/'.format(
            uid=unregistered_user._id,
            pid=self.project._id,
            token=token
        )
        assert_equal(res.status_code, 302)
        assert_in(claim_registered_url, res.headers.get('Location'))

    @mock.patch('website.project.views.contributor.send_claim_email')
    def test_claim_user_already_registered_secondary_email_redirects_to_claim_user_registered(self, claim_email):
        name = fake.name()
        email = fake_email()
        secondary_email = fake_email()

        # project contributor adds an unregistered contributor (without an email) on public project
        unregistered_user = self.project.add_unregistered_contributor(
            fullname=name,
            email=None,
            auth=Auth(user=self.referrer)
        )
        assert_in(unregistered_user, self.project.contributors)

        # unregistered user comes along and claims themselves on the public project, entering an email
        invite_url = self.project.api_url_for('claim_user_post', uid='undefined')
        self.app.post_json(invite_url, {
            'pk': unregistered_user._primary_key,
            'value': secondary_email
        })
        assert_equal(claim_email.call_count, 1)

        # set unregistered record email since we are mocking send_claim_email()
        unclaimed_record = unregistered_user.get_unclaimed_record(self.project._primary_key)
        unclaimed_record.update({'email': secondary_email})
        unregistered_user.save()

        # unregistered user then goes and makes an account with same email, before claiming themselves as contributor
        registered_user = UserFactory(username=email, fullname=name)
        registered_user.emails.create(address=secondary_email)
        registered_user.save()

        # claim link for the now registered email is accessed while not logged in
        token = unregistered_user.get_unclaimed_record(self.project._primary_key)['token']
        claim_url = '/user/{uid}/{pid}/claim/?token={token}'.format(
            uid=unregistered_user._id,
            pid=self.project._id,
            token=token
        )
        res = self.app.get(claim_url)

        # should redirect to 'claim_user_registered' view
        claim_registered_url = '/user/{uid}/{pid}/claim/verify/{token}/'.format(
            uid=unregistered_user._id,
            pid=self.project._id,
            token=token
        )
        assert_equal(res.status_code, 302)
        assert_in(claim_registered_url, res.headers.get('Location'))

    def test_claim_user_invited_with_no_email_posts_to_claim_form(self):
        given_name = fake.name()
        invited_user = self.project.add_unregistered_contributor(
            fullname=given_name,
            email=None,
            auth=Auth(user=self.referrer)
        )
        self.project.save()

        url = invited_user.get_claim_url(self.project._primary_key)
        res = self.app.post(url, {
            'password': 'bohemianrhap',
            'password2': 'bohemianrhap'
        }, expect_errors=True)
        assert_equal(res.status_code, 400)

    @mock.patch('website.project.views.contributor.mails.send_mail')
    def test_claim_user_post_with_registered_user_id(self, send_mail):
        # registered user who is attempting to claim the unclaimed contributor
        reg_user = UserFactory()
        payload = {
            # pk of unreg user record
            'pk': self.user._primary_key,
            'claimerId': reg_user._primary_key
        }
        url = '/api/v1/user/{uid}/{pid}/claim/email/'.format(
            uid=self.user._primary_key,
            pid=self.project._primary_key,
        )

        res = self.app.post_json(url, payload)

        # mail was sent
        assert_equal(send_mail.call_count, 2)
        # ... to the correct address
        referrer_call = send_mail.call_args_list[0]
        claimer_call = send_mail.call_args_list[1]
        args, _ = referrer_call
        assert_equal(args[0], self.referrer.username)
        args, _ = claimer_call
        assert_equal(args[0], reg_user.username)

        # view returns the correct JSON
        assert_equal(res.json, {
            'status': 'success',
            'email': reg_user.username,
            'fullname': self.given_name,
        })

    @mock.patch('website.project.views.contributor.mails.send_mail')
    def test_send_claim_registered_email(self, mock_send_mail):
        reg_user = UserFactory()
        send_claim_registered_email(
            claimer=reg_user,
            unclaimed_user=self.user,
            node=self.project
        )
        assert_equal(mock_send_mail.call_count, 2)
        first_call_args = mock_send_mail.call_args_list[0][0]
        assert_equal(first_call_args[0], self.referrer.username)
        second_call_args = mock_send_mail.call_args_list[1][0]
        assert_equal(second_call_args[0], reg_user.username)

    @mock.patch('website.project.views.contributor.mails.send_mail')
    def test_send_claim_registered_email_before_throttle_expires(self, mock_send_mail):
        reg_user = UserFactory()
        send_claim_registered_email(
            claimer=reg_user,
            unclaimed_user=self.user,
            node=self.project,
        )
        mock_send_mail.reset_mock()
        # second call raises error because it was called before throttle period
        with assert_raises(HTTPError):
            send_claim_registered_email(
                claimer=reg_user,
                unclaimed_user=self.user,
                node=self.project,
            )
        assert_false(mock_send_mail.called)

    @mock.patch('website.project.views.contributor.send_claim_registered_email')
    def test_claim_user_post_with_email_already_registered_sends_correct_email(
            self, send_claim_registered_email):
        reg_user = UserFactory()
        payload = {
            'value': reg_user.username,
            'pk': self.user._primary_key
        }
        url = self.project.api_url_for('claim_user_post', uid=self.user._id)
        self.app.post_json(url, payload)
        assert_true(send_claim_registered_email.called)

    def test_user_with_removed_unclaimed_url_claiming(self):
        """ Tests that when an unclaimed user is removed from a project, the
        unregistered user object does not retain the token.
        """
        self.project.remove_contributor(self.user, Auth(user=self.referrer))

        assert_not_in(
            self.project._primary_key,
            self.user.unclaimed_records.keys()
        )

    def test_user_with_claim_url_cannot_claim_twice(self):
        """ Tests that when an unclaimed user is replaced on a project with a
        claimed user, the unregistered user object does not retain the token.
        """
        reg_user = AuthUserFactory()

        self.project.replace_contributor(self.user, reg_user)

        assert_not_in(
            self.project._primary_key,
            self.user.unclaimed_records.keys()
        )

    def test_claim_user_form_redirects_to_password_confirm_page_if_user_is_logged_in(self):
        reg_user = AuthUserFactory()
        url = self.user.get_claim_url(self.project._primary_key)
        res = self.app.get(url, auth=reg_user.auth)
        assert_equal(res.status_code, 302)
        res = res.follow(auth=reg_user.auth)
        token = self.user.get_unclaimed_record(self.project._primary_key)['token']
        expected = self.project.web_url_for(
            'claim_user_registered',
            uid=self.user._id,
            token=token,
        )
        assert_equal(res.request.path, expected)

    @mock.patch('framework.auth.cas.make_response_from_ticket')
    def test_claim_user_when_user_is_registered_with_orcid(self, mock_response_from_ticket):
        token = self.user.get_unclaimed_record(self.project._primary_key)['token']
        url = '/user/{uid}/{pid}/claim/verify/{token}/'.format(
            uid=self.user._id,
            pid=self.project._id,
            token=token
        )
        # logged out user gets redirected to cas login
        res = self.app.get(url)
        assert res.status_code == 302
        res = res.follow()
        service_url = 'http://localhost{}'.format(url)
        expected = cas.get_logout_url(service_url=cas.get_login_url(service_url=service_url))
        assert res.request.url == expected

        # user logged in with orcid automatically becomes a contributor
        orcid_user, validated_credentials, cas_resp = generate_external_user_with_resp(url)
        mock_response_from_ticket.return_value = authenticate(
            orcid_user,
            cas_resp.attributes.get('accessToken', ''),
            redirect(url)
        )
        orcid_user.set_unusable_password()
        orcid_user.save()

        ticket = fake.md5()
        url += '?ticket={}'.format(ticket)
        res = self.app.get(url)
        res = res.follow()
        assert res.status_code == 302
        assert self.project.is_contributor(orcid_user)
        assert self.project.url in res.headers.get('Location')

    def test_get_valid_form(self):
        url = self.user.get_claim_url(self.project._primary_key)
        res = self.app.get(url).maybe_follow()
        assert_equal(res.status_code, 200)

    def test_invalid_claim_form_raise_400(self):
        uid = self.user._primary_key
        pid = self.project._primary_key
        url = '/user/{uid}/{pid}/claim/?token=badtoken'.format(**locals())
        res = self.app.get(url, expect_errors=True).maybe_follow()
        assert_equal(res.status_code, 400)

    @mock.patch('osf.models.OSFUser.update_search_nodes')
    def test_posting_to_claim_form_with_valid_data(self, mock_update_search_nodes):
        url = self.user.get_claim_url(self.project._primary_key)
        res = self.app.post(url, {
            'username': self.user.username,
            'password': 'killerqueen',
            'password2': 'killerqueen'
        })

        assert_equal(res.status_code, 302)
        location = res.headers.get('Location')
        assert_in('login?service=', location)
        assert_in('username', location)
        assert_in('verification_key', location)
        assert_in(self.project._primary_key, location)

        self.user.reload()
        assert_true(self.user.is_registered)
        assert_true(self.user.is_active)
        assert_not_in(self.project._primary_key, self.user.unclaimed_records)

    @mock.patch('osf.models.OSFUser.update_search_nodes')
    def test_posting_to_claim_form_removes_all_unclaimed_data(self, mock_update_search_nodes):
        # user has multiple unclaimed records
        p2 = ProjectFactory(creator=self.referrer)
        self.user.add_unclaimed_record(p2, referrer=self.referrer,
                                       given_name=fake.name())
        self.user.save()
        assert_true(len(self.user.unclaimed_records.keys()) > 1)  # sanity check
        url = self.user.get_claim_url(self.project._primary_key)
        self.app.post(url, {
            'username': self.given_email,
            'password': 'bohemianrhap',
            'password2': 'bohemianrhap'
        })
        self.user.reload()
        assert_equal(self.user.unclaimed_records, {})

    @mock.patch('osf.models.OSFUser.update_search_nodes')
    def test_posting_to_claim_form_sets_fullname_to_given_name(self, mock_update_search_nodes):
        # User is created with a full name
        original_name = fake.name()
        unreg = UnregUserFactory(fullname=original_name)
        # User invited with a different name
        different_name = fake.name()
        new_user = self.project.add_unregistered_contributor(
            email=unreg.username,
            fullname=different_name,
            auth=Auth(self.project.creator),
        )
        self.project.save()
        # Goes to claim url
        claim_url = new_user.get_claim_url(self.project._id)
        self.app.post(claim_url, {
            'username': unreg.username,
            'password': 'killerqueen', 'password2': 'killerqueen'
        })
        unreg.reload()
        # Full name was set correctly
        assert_equal(unreg.fullname, different_name)
        # CSL names were set correctly
        parsed_name = impute_names_model(different_name)
        assert_equal(unreg.given_name, parsed_name['given_name'])
        assert_equal(unreg.family_name, parsed_name['family_name'])

    @mock.patch('website.project.views.contributor.mails.send_mail')
    def test_claim_user_post_returns_fullname(self, send_mail):
        url = '/api/v1/user/{0}/{1}/claim/email/'.format(self.user._primary_key,
                                                         self.project._primary_key)
        res = self.app.post_json(url,
                                 {'value': self.given_email,
                                     'pk': self.user._primary_key},
                                 auth=self.referrer.auth)
        assert_equal(res.json['fullname'], self.given_name)
        assert_true(send_mail.called)
        assert_true(send_mail.called_with(to_addr=self.given_email))

    @mock.patch('website.project.views.contributor.mails.send_mail')
    def test_claim_user_post_if_email_is_different_from_given_email(self, send_mail):
        email = fake_email()  # email that is different from the one the referrer gave
        url = '/api/v1/user/{0}/{1}/claim/email/'.format(self.user._primary_key,
                                                         self.project._primary_key)
        self.app.post_json(url,
                           {'value': email, 'pk': self.user._primary_key}
                           )
        assert_true(send_mail.called)
        assert_equal(send_mail.call_count, 2)
        call_to_invited = send_mail.mock_calls[0]
        assert_true(call_to_invited.called_with(
            to_addr=email
        ))
        call_to_referrer = send_mail.mock_calls[1]
        assert_true(call_to_referrer.called_with(
            to_addr=self.given_email
        ))

    def test_claim_url_with_bad_token_returns_400(self):
        url = self.project.web_url_for(
            'claim_user_registered',
            uid=self.user._id,
            token='badtoken',
        )
        res = self.app.get(url, auth=self.referrer.auth, expect_errors=400)
        assert_equal(res.status_code, 400)

    def test_cannot_claim_user_with_user_who_is_already_contributor(self):
        # user who is already a contirbutor to the project
        contrib = AuthUserFactory()
        self.project.add_contributor(contrib, auth=Auth(self.project.creator))
        self.project.save()
        # Claiming user goes to claim url, but contrib is already logged in
        url = self.user.get_claim_url(self.project._primary_key)
        res = self.app.get(
            url,
            auth=contrib.auth,
        ).follow(
            auth=contrib.auth,
            expect_errors=True,
        )
        # Response is a 400
        assert_equal(res.status_code, 400)

    def test_claim_user_with_project_id_adds_corresponding_claimed_tag_to_user(self):
        assert OsfClaimedTags.Osf.value not in self.user.system_tags
        url = self.user.get_claim_url(self.project_with_source_tag._primary_key)
        res = self.app.post(url, {
            'username': self.user.username,
            'password': 'killerqueen',
            'password2': 'killerqueen'
        })

        assert_equal(res.status_code, 302)
        self.user.reload()
        assert OsfClaimedTags.Osf.value in self.user.system_tags

    def test_claim_user_with_preprint_id_adds_corresponding_claimed_tag_to_user(self):
        assert provider_claimed_tag(self.preprint_with_source_tag.provider._id, 'preprint') not in self.user.system_tags
        url = self.user.get_claim_url(self.preprint_with_source_tag._primary_key)
        res = self.app.post(url, {
            'username': self.user.username,
            'password': 'killerqueen',
            'password2': 'killerqueen'
        })

        assert_equal(res.status_code, 302)
        self.user.reload()
        assert provider_claimed_tag(self.preprint_with_source_tag.provider._id, 'preprint') in self.user.system_tags


@pytest.mark.enable_bookmark_creation
class TestPointerViews(OsfTestCase):

    def setUp(self):
        super(TestPointerViews, self).setUp()
        self.user = AuthUserFactory()
        self.consolidate_auth = Auth(user=self.user)
        self.project = ProjectFactory(creator=self.user)

    def _make_pointer_only_user_can_see(self, user, project, save=False):
        node = ProjectFactory(creator=user)
        project.add_pointer(node, auth=Auth(user=user), save=save)

    def test_pointer_list_write_contributor_can_remove_private_component_entry(self):
        """Ensure that write contributors see the button to delete a pointer,
            even if they cannot see what it is pointing at"""
        url = web_url_for('view_project', pid=self.project._id)
        user2 = AuthUserFactory()
        self.project.add_contributor(user2,
                                     auth=Auth(self.project.creator),
                                     permissions=permissions.DEFAULT_CONTRIBUTOR_PERMISSIONS)

        self._make_pointer_only_user_can_see(user2, self.project)
        self.project.save()

        res = self.app.get(url, auth=self.user.auth).maybe_follow()
        assert_equal(res.status_code, 200)

        has_controls = res.lxml.xpath('//li[@node_id]/p[starts-with(normalize-space(text()), "Private Link")]//i[contains(@class, "remove-pointer")]')
        assert_true(has_controls)

    def test_pointer_list_write_contributor_can_remove_public_component_entry(self):
        url = web_url_for('view_project', pid=self.project._id)

        for i in range(3):
            self.project.add_pointer(ProjectFactory(creator=self.user),
                                     auth=Auth(user=self.user))
        self.project.save()

        res = self.app.get(url, auth=self.user.auth).maybe_follow()
        assert_equal(res.status_code, 200)

        has_controls = res.lxml.xpath(
            '//div[@node_id]//i[contains(@class, "remove-pointer")]')
        assert_equal(len(has_controls), 3)

    def test_pointer_list_read_contributor_cannot_remove_private_component_entry(self):
        url = web_url_for('view_project', pid=self.project._id)
        user2 = AuthUserFactory()
        self.project.add_contributor(user2,
                                     auth=Auth(self.project.creator),
                                     permissions=permissions.READ)

        self._make_pointer_only_user_can_see(user2, self.project)
        self.project.save()

        res = self.app.get(url, auth=user2.auth).maybe_follow()
        assert_equal(res.status_code, 200)

        pointer_nodes = res.lxml.xpath('//div[@node_id]')
        has_controls = res.lxml.xpath('//div[@node_id]/p[starts-with(normalize-space(text()), "Private Link")]//i[contains(@class, "remove-pointer")]')
        assert_equal(len(pointer_nodes), 1)
        assert_false(has_controls)

    def test_pointer_list_read_contributor_cannot_remove_public_component_entry(self):
        url = web_url_for('view_project', pid=self.project._id)

        self.project.add_pointer(ProjectFactory(creator=self.user,
                                                is_public=True),
                                 auth=Auth(user=self.user))

        user2 = AuthUserFactory()
        self.project.add_contributor(user2,
                                     auth=Auth(self.project.creator),
                                     permissions=permissions.READ)
        self.project.save()

        res = self.app.get(url, auth=user2.auth).maybe_follow()
        assert_equal(res.status_code, 200)

        pointer_nodes = res.lxml.xpath('//div[@node_id]')
        has_controls = res.lxml.xpath(
            '//li[@node_id]//i[contains(@class, "remove-pointer")]')
        assert_equal(len(pointer_nodes), 1)
        assert_equal(len(has_controls), 0)

    # https://github.com/CenterForOpenScience/openscienceframework.org/issues/1109
    def test_get_pointed_excludes_folders(self):
        pointer_project = ProjectFactory(is_public=True)  # project that points to another project
        pointed_project = ProjectFactory(creator=self.user)  # project that other project points to
        pointer_project.add_pointer(pointed_project, Auth(pointer_project.creator), save=True)

        # Project is in an organizer collection
        collection = CollectionFactory(creator=pointed_project.creator)
        collection.collect_object(pointed_project, self.user)

        url = pointed_project.api_url_for('get_pointed')
        res = self.app.get(url, auth=self.user.auth)
        assert_equal(res.status_code, 200)
        # pointer_project's id is included in response, but folder's id is not
        pointer_ids = [each['id'] for each in res.json['pointed']]
        assert_in(pointer_project._id, pointer_ids)
        assert_not_in(collection._id, pointer_ids)

    def test_add_pointers(self):

        url = self.project.api_url + 'pointer/'
        node_ids = [
            NodeFactory()._id
            for _ in range(5)
        ]
        self.app.post_json(
            url,
            {'nodeIds': node_ids},
            auth=self.user.auth,
        ).maybe_follow()

        self.project.reload()
        assert_equal(
            self.project.nodes_active.count(),
            5
        )

    def test_add_the_same_pointer_more_than_once(self):
        url = self.project.api_url + 'pointer/'
        double_node = NodeFactory()

        self.app.post_json(
            url,
            {'nodeIds': [double_node._id]},
            auth=self.user.auth,
        )
        res = self.app.post_json(
            url,
            {'nodeIds': [double_node._id]},
            auth=self.user.auth,
            expect_errors=True
        )
        assert_equal(res.status_code, 400)

    def test_add_pointers_no_user_logg_in(self):

        url = self.project.api_url_for('add_pointers')
        node_ids = [
            NodeFactory()._id
            for _ in range(5)
        ]
        res = self.app.post_json(
            url,
            {'nodeIds': node_ids},
            auth=None,
            expect_errors=True
        )

        assert_equal(res.status_code, 401)

    def test_add_pointers_public_non_contributor(self):

        project2 = ProjectFactory()
        project2.set_privacy('public')
        project2.save()

        url = self.project.api_url_for('add_pointers')

        self.app.post_json(
            url,
            {'nodeIds': [project2._id]},
            auth=self.user.auth,
        ).maybe_follow()

        self.project.reload()
        assert_equal(
            self.project.nodes_active.count(),
            1
        )

    def test_add_pointers_contributor(self):
        user2 = AuthUserFactory()
        self.project.add_contributor(user2)
        self.project.save()

        url = self.project.api_url_for('add_pointers')
        node_ids = [
            NodeFactory()._id
            for _ in range(5)
        ]
        self.app.post_json(
            url,
            {'nodeIds': node_ids},
            auth=user2.auth,
        ).maybe_follow()

        self.project.reload()
        assert_equal(
            self.project.linked_nodes.count(),
            5
        )

    def test_add_pointers_not_provided(self):
        url = self.project.api_url + 'pointer/'
        res = self.app.post_json(url, {}, auth=self.user.auth, expect_errors=True)
        assert_equal(res.status_code, 400)


    def test_remove_pointer(self):
        url = self.project.api_url + 'pointer/'
        node = NodeFactory()
        pointer = self.project.add_pointer(node, auth=self.consolidate_auth)
        self.app.delete_json(
            url,
            {'pointerId': pointer.node._id},
            auth=self.user.auth,
        )
        self.project.reload()
        assert_equal(
            len(list(self.project.nodes)),
            0
        )

    def test_remove_pointer_not_provided(self):
        url = self.project.api_url + 'pointer/'
        res = self.app.delete_json(url, {}, auth=self.user.auth, expect_errors=True)
        assert_equal(res.status_code, 400)

    def test_remove_pointer_not_found(self):
        url = self.project.api_url + 'pointer/'
        res = self.app.delete_json(
            url,
            {'pointerId': None},
            auth=self.user.auth,
            expect_errors=True
        )
        assert_equal(res.status_code, 400)

    def test_remove_pointer_not_in_nodes(self):
        url = self.project.api_url + 'pointer/'
        res = self.app.delete_json(
            url,
            {'pointerId': 'somefakeid'},
            auth=self.user.auth,
            expect_errors=True
        )
        assert_equal(res.status_code, 400)

    def test_forking_pointer_works(self):
        url = self.project.api_url + 'pointer/fork/'
        linked_node = NodeFactory(creator=self.user)
        pointer = self.project.add_pointer(linked_node, auth=self.consolidate_auth)
        assert_true(linked_node.id, pointer.child.id)
        res = self.app.post_json(url, {'nodeId': pointer.child._id}, auth=self.user.auth)
        assert_equal(res.status_code, 201)
        assert_in('node', res.json['data'])
        fork = res.json['data']['node']
        assert_equal(fork['title'], 'Fork of {}'.format(linked_node.title))

    def test_fork_pointer_not_provided(self):
        url = self.project.api_url + 'pointer/fork/'
        res = self.app.post_json(url, {}, auth=self.user.auth,
                                 expect_errors=True)
        assert_equal(res.status_code, 400)

    def test_fork_pointer_not_found(self):
        url = self.project.api_url + 'pointer/fork/'
        res = self.app.post_json(
            url,
            {'nodeId': None},
            auth=self.user.auth,
            expect_errors=True
        )
        assert_equal(res.status_code, 400)

    def test_fork_pointer_not_in_nodes(self):
        url = self.project.api_url + 'pointer/fork/'
        res = self.app.post_json(
            url,
            {'nodeId': 'somefakeid'},
            auth=self.user.auth,
            expect_errors=True
        )
        assert_equal(res.status_code, 400)

    def test_before_register_with_pointer(self):
        # Assert that link warning appears in before register callback.
        node = NodeFactory()
        self.project.add_pointer(node, auth=self.consolidate_auth)
        url = self.project.api_url + 'fork/before/'
        res = self.app.get(url, auth=self.user.auth).maybe_follow()
        prompts = [
            prompt
            for prompt in res.json['prompts']
            if 'Links will be copied into your fork' in prompt
        ]
        assert_equal(len(prompts), 1)

    def test_before_fork_with_pointer(self):
        """Assert that link warning appears in before fork callback."""
        node = NodeFactory()
        self.project.add_pointer(node, auth=self.consolidate_auth)
        url = self.project.api_url + 'beforeregister/'
        res = self.app.get(url, auth=self.user.auth).maybe_follow()
        prompts = [
            prompt
            for prompt in res.json['prompts']
            if 'These links will be copied into your registration,' in prompt
        ]
        assert_equal(len(prompts), 1)

    def test_before_register_no_pointer(self):
        """Assert that link warning does not appear in before register callback."""
        url = self.project.api_url + 'fork/before/'
        res = self.app.get(url, auth=self.user.auth).maybe_follow()
        prompts = [
            prompt
            for prompt in res.json['prompts']
            if 'Links will be copied into your fork' in prompt
        ]
        assert_equal(len(prompts), 0)

    def test_before_fork_no_pointer(self):
        """Assert that link warning does not appear in before fork callback."""
        url = self.project.api_url + 'beforeregister/'
        res = self.app.get(url, auth=self.user.auth).maybe_follow()
        prompts = [
            prompt
            for prompt in res.json['prompts']
            if 'Links will be copied into your registration' in prompt
        ]
        assert_equal(len(prompts), 0)

    def test_get_pointed(self):
        pointing_node = ProjectFactory(creator=self.user)
        pointing_node.add_pointer(self.project, auth=Auth(self.user))
        url = self.project.api_url_for('get_pointed')
        res = self.app.get(url, auth=self.user.auth)
        pointed = res.json['pointed']
        assert_equal(len(pointed), 1)
        assert_equal(pointed[0]['url'], pointing_node.url)
        assert_equal(pointed[0]['title'], pointing_node.title)
        assert_equal(pointed[0]['authorShort'], abbrev_authors(pointing_node))

    def test_get_pointed_private(self):
        secret_user = UserFactory()
        pointing_node = ProjectFactory(creator=secret_user)
        pointing_node.add_pointer(self.project, auth=Auth(secret_user))
        url = self.project.api_url_for('get_pointed')
        res = self.app.get(url, auth=self.user.auth)
        pointed = res.json['pointed']
        assert_equal(len(pointed), 1)
        assert_equal(pointed[0]['url'], None)
        assert_equal(pointed[0]['title'], 'Private Component')
        assert_equal(pointed[0]['authorShort'], 'Private Author(s)')

    def test_can_template_project_linked_to_each_other(self):
        project2 = ProjectFactory(creator=self.user)
        self.project.add_pointer(project2, auth=Auth(user=self.user))
        template = self.project.use_as_template(auth=Auth(user=self.user))

        assert_true(template)
        assert_equal(template.title, 'Templated from ' + self.project.title)
        assert_not_in(project2, template.linked_nodes)


class TestPublicViews(OsfTestCase):

    def test_explore(self):
        res = self.app.get('/explore/').maybe_follow()
        assert_equal(res.status_code, 200)


class TestAuthViews(OsfTestCase):

    def setUp(self):
        super(TestAuthViews, self).setUp()
        self.user = AuthUserFactory()
        self.auth = self.user.auth

    @mock.patch('framework.auth.views.mails.send_mail')
    def test_register_ok(self, _):
        url = api_url_for('register_user')
        name, email, password = fake.name(), fake_email(), 'underpressure'
        self.app.post_json(
            url,
            {
                'fullName': name,
                'email1': email,
                'email2': email,
                'password': password,
            }
        )
        user = OSFUser.objects.get(username=email)
        assert_equal(user.fullname, name)
        assert_equal(user.accepted_terms_of_service, None)

    # Regression test for https://github.com/CenterForOpenScience/osf.io/issues/2902
    @mock.patch('framework.auth.views.mails.send_mail')
    def test_register_email_case_insensitive(self, _):
        url = api_url_for('register_user')
        name, email, password = fake.name(), fake_email(), 'underpressure'
        self.app.post_json(
            url,
            {
                'fullName': name,
                'email1': email,
                'email2': str(email).upper(),
                'password': password,
            }
        )
        user = OSFUser.objects.get(username=email)
        assert_equal(user.fullname, name)

    @mock.patch('framework.auth.views.mails.send_mail')
    def test_register_email_with_accepted_tos(self, _):
        url = api_url_for('register_user')
        name, email, password = fake.name(), fake_email(), 'underpressure'
        self.app.post_json(
            url,
            {
                'fullName': name,
                'email1': email,
                'email2': email,
                'password': password,
                'acceptedTermsOfService': True
            }
        )
        user = OSFUser.objects.get(username=email)
        assert_true(user.accepted_terms_of_service)

    @mock.patch('framework.auth.views.mails.send_mail')
    def test_register_email_without_accepted_tos(self, _):
        url = api_url_for('register_user')
        name, email, password = fake.name(), fake_email(), 'underpressure'
        self.app.post_json(
            url,
            {
                'fullName': name,
                'email1': email,
                'email2': email,
                'password': password,
                'acceptedTermsOfService': False
            }
        )
        user = OSFUser.objects.get(username=email)
        assert_equal(user.accepted_terms_of_service, None)

    @mock.patch('framework.auth.views.send_confirm_email')
    def test_register_scrubs_username(self, _):
        url = api_url_for('register_user')
        name = "<i>Eunice</i> O' \"Cornwallis\"<script type='text/javascript' src='http://www.cornify.com/js/cornify.js'></script><script type='text/javascript'>cornify_add()</script>"
        email, password = fake_email(), 'underpressure'
        res = self.app.post_json(
            url,
            {
                'fullName': name,
                'email1': email,
                'email2': email,
                'password': password,
            }
        )

        expected_scrub_username = "Eunice O' \"Cornwallis\"cornify_add()"
        user = OSFUser.objects.get(username=email)

        assert_equal(res.status_code, http_status.HTTP_200_OK)
        assert_equal(user.fullname, expected_scrub_username)

    def test_register_email_mismatch(self):
        url = api_url_for('register_user')
        name, email, password = fake.name(), fake_email(), 'underpressure'
        res = self.app.post_json(
            url,
            {
                'fullName': name,
                'email1': email,
                'email2': email + 'lol',
                'password': password,
            },
            expect_errors=True,
        )
        assert_equal(res.status_code, http_status.HTTP_400_BAD_REQUEST)
        users = OSFUser.objects.filter(username=email)
        assert_equal(users.count(), 0)

    def test_register_email_already_registered(self):
        url = api_url_for('register_user')
        name, email, password = fake.name(), fake_email(), fake.password()
        existing_user = UserFactory(
            username=email,
        )
        res = self.app.post_json(
            url, {
                'fullName': name,
                'email1': email,
                'email2': email,
                'password': password
            },
            expect_errors=True
        )
        assert_equal(res.status_code, http_status.HTTP_409_CONFLICT)
        users = OSFUser.objects.filter(username=email)
        assert_equal(users.count(), 1)

    def test_register_blocked_email_domain(self):
        NotableEmailDomain.objects.get_or_create(
            domain='mailinator.com',
            note=NotableEmailDomain.Note.EXCLUDE_FROM_ACCOUNT_CREATION,
        )
        url = api_url_for('register_user')
        name, email, password = fake.name(), 'bad@mailinator.com', 'agreatpasswordobviously'
        res = self.app.post_json(
            url, {
                'fullName': name,
                'email1': email,
                'email2': email,
                'password': password
            },
            expect_errors=True
        )
        assert_equal(res.status_code, http_status.HTTP_400_BAD_REQUEST)
        users = OSFUser.objects.filter(username=email)
        assert_equal(users.count(), 0)

    @mock.patch('framework.auth.views.validate_recaptcha', return_value=True)
    @mock.patch('framework.auth.views.mails.send_mail')
    def test_register_good_captcha(self, _, validate_recaptcha):
        url = api_url_for('register_user')
        name, email, password = fake.name(), fake_email(), 'underpressure'
        captcha = 'some valid captcha'
        with mock.patch.object(settings, 'RECAPTCHA_SITE_KEY', 'some_value'):
            resp = self.app.post_json(
                url,
                {
                    'fullName': name,
                    'email1': email,
                    'email2': str(email).upper(),
                    'password': password,
                    'g-recaptcha-response': captcha,
                }
            )
            validate_recaptcha.assert_called_with(captcha, remote_ip=None)
            assert_equal(resp.status_code, http_status.HTTP_200_OK)
            user = OSFUser.objects.get(username=email)
            assert_equal(user.fullname, name)

    @mock.patch('framework.auth.views.validate_recaptcha', return_value=False)
    @mock.patch('framework.auth.views.mails.send_mail')
    def test_register_missing_captcha(self, _, validate_recaptcha):
        url = api_url_for('register_user')
        name, email, password = fake.name(), fake_email(), 'underpressure'
        with mock.patch.object(settings, 'RECAPTCHA_SITE_KEY', 'some_value'):
            resp = self.app.post_json(
                url,
                {
                    'fullName': name,
                    'email1': email,
                    'email2': str(email).upper(),
                    'password': password,
                    # 'g-recaptcha-response': 'supposed to be None',
                },
                expect_errors=True
            )
            validate_recaptcha.assert_called_with(None, remote_ip=None)
            assert_equal(resp.status_code, http_status.HTTP_400_BAD_REQUEST)

    @mock.patch('framework.auth.views.validate_recaptcha', return_value=False)
    @mock.patch('framework.auth.views.mails.send_mail')
    def test_register_bad_captcha(self, _, validate_recaptcha):
        url = api_url_for('register_user')
        name, email, password = fake.name(), fake_email(), 'underpressure'
        with mock.patch.object(settings, 'RECAPTCHA_SITE_KEY', 'some_value'):
            resp = self.app.post_json(
                url,
                {
                    'fullName': name,
                    'email1': email,
                    'email2': str(email).upper(),
                    'password': password,
                    'g-recaptcha-response': 'bad captcha',
                },
                expect_errors=True
            )
            assert_equal(resp.status_code, http_status.HTTP_400_BAD_REQUEST)

    @mock.patch('osf.models.OSFUser.update_search_nodes')
    def test_register_after_being_invited_as_unreg_contributor(self, mock_update_search_nodes):
        # Regression test for:
        #    https://github.com/CenterForOpenScience/openscienceframework.org/issues/861
        #    https://github.com/CenterForOpenScience/openscienceframework.org/issues/1021
        #    https://github.com/CenterForOpenScience/openscienceframework.org/issues/1026
        # A user is invited as an unregistered contributor
        project = ProjectFactory()

        name, email = fake.name(), fake_email()

        project.add_unregistered_contributor(fullname=name, email=email, auth=Auth(project.creator))
        project.save()

        # The new, unregistered user
        new_user = OSFUser.objects.get(username=email)

        # Instead of following the invitation link, they register at the regular
        # registration page

        # They use a different name when they register, but same email
        real_name = fake.name()
        password = 'myprecious'

        url = api_url_for('register_user')
        payload = {
            'fullName': real_name,
            'email1': email,
            'email2': email,
            'password': password,
        }
        # Send registration request
        self.app.post_json(url, payload)

        new_user.reload()

        # New user confirms by following confirmation link
        confirm_url = new_user.get_confirmation_url(email, external=False)
        self.app.get(confirm_url)

        new_user.reload()
        # Password and fullname should be updated
        assert_true(new_user.is_confirmed)
        assert_true(new_user.check_password(password))
        assert_equal(new_user.fullname, real_name)

    @mock.patch('framework.auth.views.send_confirm_email')
    def test_register_sends_user_registered_signal(self, mock_send_confirm_email):
        url = api_url_for('register_user')
        name, email, password = fake.name(), fake_email(), 'underpressure'
        with capture_signals() as mock_signals:
            self.app.post_json(
                url,
                {
                    'fullName': name,
                    'email1': email,
                    'email2': email,
                    'password': password,
                }
            )
        assert_equal(mock_signals.signals_sent(), set([auth.signals.user_registered,
                                                       auth.signals.unconfirmed_user_created]))
        assert_true(mock_send_confirm_email.called)

    @mock.patch('framework.auth.views.mails.send_mail')
    def test_resend_confirmation(self, send_mail):
        email = 'test@mail.com'
        token = self.user.add_unconfirmed_email(email)
        self.user.save()
        url = api_url_for('resend_confirmation')
        header = {'address': email, 'primary': False, 'confirmed': False}
        self.app.put_json(url, {'id': self.user._id, 'email': header}, auth=self.user.auth)
        assert_true(send_mail.called)
        assert_true(send_mail.called_with(
            to_addr=email
        ))
        self.user.reload()
        assert_not_equal(token, self.user.get_confirmation_token(email))
        with assert_raises(InvalidTokenError):
            self.user.get_unconfirmed_email_for_token(token)

    @mock.patch('framework.auth.views.mails.send_mail')
    def test_click_confirmation_email(self, send_mail):
        email = 'test@mail.com'
        token = self.user.add_unconfirmed_email(email)
        self.user.save()
        self.user.reload()
        assert_equal(self.user.email_verifications[token]['confirmed'], False)
        url = '/confirm/{}/{}/?logout=1'.format(self.user._id, token, self.user.username)
        res = self.app.get(url)
        self.user.reload()
        assert_equal(self.user.email_verifications[token]['confirmed'], True)
        assert_equal(res.status_code, 302)
        login_url = 'login?service'
        assert_in(login_url, res.body.decode())

    def test_get_email_to_add_no_email(self):
        email_verifications = self.user.unconfirmed_email_info
        assert_equal(email_verifications, [])

    def test_get_unconfirmed_email(self):
        email = 'test@mail.com'
        self.user.add_unconfirmed_email(email)
        self.user.save()
        self.user.reload()
        email_verifications = self.user.unconfirmed_email_info
        assert_equal(email_verifications, [])

    def test_get_email_to_add(self):
        email = 'test@mail.com'
        token = self.user.add_unconfirmed_email(email)
        self.user.save()
        self.user.reload()
        assert_equal(self.user.email_verifications[token]['confirmed'], False)
        url = '/confirm/{}/{}/?logout=1'.format(self.user._id, token, self.user.username)
        self.app.get(url)
        self.user.reload()
        assert_equal(self.user.email_verifications[token]['confirmed'], True)
        email_verifications = self.user.unconfirmed_email_info
        assert_equal(email_verifications[0]['address'], 'test@mail.com')

    def test_add_email(self):
        email = 'test@mail.com'
        token = self.user.add_unconfirmed_email(email)
        self.user.save()
        self.user.reload()
        assert_equal(self.user.email_verifications[token]['confirmed'], False)
        url = '/confirm/{}/{}/?logout=1'.format(self.user._id, token)
        self.app.get(url)
        self.user.reload()
        email_verifications = self.user.unconfirmed_email_info
        put_email_url = api_url_for('unconfirmed_email_add')
        res = self.app.put_json(put_email_url, email_verifications[0], auth=self.user.auth)
        self.user.reload()
        assert_equal(res.json_body['status'], 'success')
        assert_equal(self.user.emails.last().address, 'test@mail.com')

    def test_remove_email(self):
        email = 'test@mail.com'
        token = self.user.add_unconfirmed_email(email)
        self.user.save()
        self.user.reload()
        url = '/confirm/{}/{}/?logout=1'.format(self.user._id, token)
        self.app.get(url)
        self.user.reload()
        email_verifications = self.user.unconfirmed_email_info
        remove_email_url = api_url_for('unconfirmed_email_remove')
        remove_res = self.app.delete_json(remove_email_url, email_verifications[0], auth=self.user.auth)
        self.user.reload()
        assert_equal(remove_res.json_body['status'], 'success')
        assert_equal(self.user.unconfirmed_email_info, [])

    def test_add_expired_email(self):
        # Do not return expired token and removes it from user.email_verifications
        email = 'test@mail.com'
        token = self.user.add_unconfirmed_email(email)
        self.user.email_verifications[token]['expiration'] = timezone.now() - dt.timedelta(days=100)
        self.user.save()
        self.user.reload()
        assert_equal(self.user.email_verifications[token]['email'], email)
        self.user.clean_email_verifications(given_token=token)
        unconfirmed_emails = self.user.unconfirmed_email_info
        assert_equal(unconfirmed_emails, [])
        assert_equal(self.user.email_verifications, {})

    def test_clean_email_verifications(self):
        # Do not return bad token and removes it from user.email_verifications
        email = 'test@mail.com'
        token = 'blahblahblah'
        self.user.email_verifications[token] = {'expiration': timezone.now() + dt.timedelta(days=1),
                                                'email': email,
                                                'confirmed': False }
        self.user.save()
        self.user.reload()
        assert_equal(self.user.email_verifications[token]['email'], email)
        self.user.clean_email_verifications(given_token=token)
        unconfirmed_emails = self.user.unconfirmed_email_info
        assert_equal(unconfirmed_emails, [])
        assert_equal(self.user.email_verifications, {})

    def test_clean_email_verifications_when_email_verifications_is_an_empty_dict(self):
        self.user.email_verifications = {}
        self.user.save()
        ret = self.user.clean_email_verifications()
        assert_equal(ret, None)
        assert_equal(self.user.email_verifications, {})

    def test_add_invalid_email(self):
        # Do not return expired token and removes it from user.email_verifications
        email = u'\u0000\u0008\u000b\u000c\u000e\u001f\ufffe\uffffHello@yourmom.com'
        # illegal_str = u'\u0000\u0008\u000b\u000c\u000e\u001f\ufffe\uffffHello'
        # illegal_str += unichr(0xd800) + unichr(0xdbff) + ' World'
        # email = 'test@mail.com'
        with assert_raises(ValidationError):
            self.user.add_unconfirmed_email(email)

    def test_add_email_merge(self):
        email = 'copy@cat.com'
        dupe = UserFactory(
            username=email,
        )
        dupe.save()
        token = self.user.add_unconfirmed_email(email)
        self.user.save()
        self.user.reload()
        assert_equal(self.user.email_verifications[token]['confirmed'], False)
        url = '/confirm/{}/{}/?logout=1'.format(self.user._id, token)
        self.app.get(url)
        self.user.reload()
        email_verifications = self.user.unconfirmed_email_info
        put_email_url = api_url_for('unconfirmed_email_add')
        res = self.app.put_json(put_email_url, email_verifications[0], auth=self.user.auth)
        self.user.reload()
        assert_equal(res.json_body['status'], 'success')
        assert_equal(self.user.emails.last().address, 'copy@cat.com')

    def test_resend_confirmation_without_user_id(self):
        email = 'test@mail.com'
        url = api_url_for('resend_confirmation')
        header = {'address': email, 'primary': False, 'confirmed': False}
        res = self.app.put_json(url, {'email': header}, auth=self.user.auth, expect_errors=True)
        assert_equal(res.status_code, 400)
        assert_equal(res.json['message_long'], '"id" is required')

    def test_resend_confirmation_without_email(self):
        url = api_url_for('resend_confirmation')
        res = self.app.put_json(url, {'id': self.user._id}, auth=self.user.auth, expect_errors=True)
        assert_equal(res.status_code, 400)

    def test_resend_confirmation_not_work_for_primary_email(self):
        email = 'test@mail.com'
        url = api_url_for('resend_confirmation')
        header = {'address': email, 'primary': True, 'confirmed': False}
        res = self.app.put_json(url, {'id': self.user._id, 'email': header}, auth=self.user.auth, expect_errors=True)
        assert_equal(res.status_code, 400)
        assert_equal(res.json['message_long'], 'Cannnot resend confirmation for confirmed emails')

    def test_resend_confirmation_not_work_for_confirmed_email(self):
        email = 'test@mail.com'
        url = api_url_for('resend_confirmation')
        header = {'address': email, 'primary': False, 'confirmed': True}
        res = self.app.put_json(url, {'id': self.user._id, 'email': header}, auth=self.user.auth, expect_errors=True)
        assert_equal(res.status_code, 400)
        assert_equal(res.json['message_long'], 'Cannnot resend confirmation for confirmed emails')

    @mock.patch('framework.auth.views.mails.send_mail')
    def test_resend_confirmation_does_not_send_before_throttle_expires(self, send_mail):
        email = 'test@mail.com'
        self.user.save()
        url = api_url_for('resend_confirmation')
        header = {'address': email, 'primary': False, 'confirmed': False}
        self.app.put_json(url, {'id': self.user._id, 'email': header}, auth=self.user.auth)
        assert_true(send_mail.called)
        # 2nd call does not send email because throttle period has not expired
        res = self.app.put_json(url, {'id': self.user._id, 'email': header}, auth=self.user.auth, expect_errors=True)
        assert_equal(res.status_code, 400)

    def test_confirm_email_clears_unclaimed_records_and_revokes_token(self):
        unclaimed_user = UnconfirmedUserFactory()
        # unclaimed user has been invited to a project.
        referrer = UserFactory()
        project = ProjectFactory(creator=referrer)
        unclaimed_user.add_unclaimed_record(project, referrer, 'foo')
        unclaimed_user.save()

        # sanity check
        assert_equal(len(unclaimed_user.email_verifications.keys()), 1)

        # user goes to email confirmation link
        token = unclaimed_user.get_confirmation_token(unclaimed_user.username)
        url = web_url_for('confirm_email_get', uid=unclaimed_user._id, token=token)
        res = self.app.get(url)
        assert_equal(res.status_code, 302)

        # unclaimed records and token are cleared
        unclaimed_user.reload()
        assert_equal(unclaimed_user.unclaimed_records, {})
        assert_equal(len(unclaimed_user.email_verifications.keys()), 0)

    def test_confirmation_link_registers_user(self):
        user = OSFUser.create_unconfirmed('brian@queen.com', 'bicycle123', 'Brian May')
        assert_false(user.is_registered)  # sanity check
        user.save()
        confirmation_url = user.get_confirmation_url('brian@queen.com', external=False)
        res = self.app.get(confirmation_url)
        assert_equal(res.status_code, 302, 'redirects to settings page')
        res = res.follow()
        user.reload()
        assert_true(user.is_registered)


class TestAuthLoginAndRegisterLogic(OsfTestCase):

    def setUp(self):
        super(TestAuthLoginAndRegisterLogic, self).setUp()
        self.no_auth = Auth()
        self.user_auth = AuthUserFactory()
        self.auth = Auth(user=self.user_auth)
        self.next_url = web_url_for('my_projects', _absolute=True)
        self.invalid_campaign = 'invalid_campaign'

    def test_osf_login_with_auth(self):
        # login: user with auth
        data = login_and_register_handler(self.auth)
        assert_equal(data.get('status_code'), http_status.HTTP_302_FOUND)
        assert_equal(data.get('next_url'), web_url_for('dashboard', _absolute=True))

    def test_osf_login_without_auth(self):
        # login: user without auth
        data = login_and_register_handler(self.no_auth)
        assert_equal(data.get('status_code'), http_status.HTTP_302_FOUND)
        assert_equal(data.get('next_url'), web_url_for('dashboard', _absolute=True))

    def test_osf_register_with_auth(self):
        # register: user with auth
        data = login_and_register_handler(self.auth, login=False)
        assert_equal(data.get('status_code'), http_status.HTTP_302_FOUND)
        assert_equal(data.get('next_url'), web_url_for('dashboard', _absolute=True))

    def test_osf_register_without_auth(self):
        # register: user without auth
        data = login_and_register_handler(self.no_auth, login=False)
        assert_equal(data.get('status_code'), http_status.HTTP_200_OK)
        assert_equal(data.get('next_url'), web_url_for('dashboard', _absolute=True))

    def test_next_url_login_with_auth(self):
        # next_url login: user with auth
        data = login_and_register_handler(self.auth, next_url=self.next_url)
        assert_equal(data.get('status_code'), http_status.HTTP_302_FOUND)
        assert_equal(data.get('next_url'), self.next_url)

    def test_next_url_login_without_auth(self):
        # login: user without auth
        request.url = web_url_for('auth_login', next=self.next_url, _absolute=True)
        data = login_and_register_handler(self.no_auth, next_url=self.next_url)
        assert_equal(data.get('status_code'), http_status.HTTP_302_FOUND)
        assert_equal(data.get('next_url'), cas.get_login_url(request.url))

    def test_next_url_register_with_auth(self):
        # register: user with auth
        data = login_and_register_handler(self.auth, login=False, next_url=self.next_url)
        assert_equal(data.get('status_code'), http_status.HTTP_302_FOUND)
        assert_equal(data.get('next_url'), self.next_url)

    def test_next_url_register_without_auth(self):
        # register: user without auth
        data = login_and_register_handler(self.no_auth, login=False, next_url=self.next_url)
        assert_equal(data.get('status_code'), http_status.HTTP_200_OK)
        assert_equal(data.get('next_url'), request.url)

    def test_institution_login_and_register(self):
        pass

    def test_institution_login_with_auth(self):
        # institution login: user with auth
        data = login_and_register_handler(self.auth, campaign='institution')
        assert_equal(data.get('status_code'), http_status.HTTP_302_FOUND)
        assert_equal(data.get('next_url'), web_url_for('dashboard', _absolute=True))

    def test_institution_login_without_auth(self):
        # institution login: user without auth
        data = login_and_register_handler(self.no_auth, campaign='institution')
        assert_equal(data.get('status_code'), http_status.HTTP_302_FOUND)
        assert_equal(
            data.get('next_url'),
            cas.get_login_url(web_url_for('dashboard', _absolute=True), campaign='institution'))

    def test_institution_login_next_url_with_auth(self):
        # institution login: user with auth and next url
        data = login_and_register_handler(self.auth, next_url=self.next_url, campaign='institution')
        assert_equal(data.get('status_code'), http_status.HTTP_302_FOUND)
        assert_equal(data.get('next_url'), self.next_url)

    def test_institution_login_next_url_without_auth(self):
        # institution login: user without auth and next url
        data = login_and_register_handler(self.no_auth, next_url=self.next_url ,campaign='institution')
        assert_equal(data.get('status_code'), http_status.HTTP_302_FOUND)
        assert_equal(
            data.get('next_url'),
            cas.get_login_url(self.next_url, campaign='institution'))

    def test_institution_regsiter_with_auth(self):
        # institution register: user with auth
        data = login_and_register_handler(self.auth, login=False, campaign='institution')
        assert_equal(data.get('status_code'), http_status.HTTP_302_FOUND)
        assert_equal(data.get('next_url'), web_url_for('dashboard', _absolute=True))

    def test_institution_register_without_auth(self):
        # institution register: user without auth
        data = login_and_register_handler(self.no_auth, login=False, campaign='institution')
        assert_equal(data.get('status_code'), http_status.HTTP_302_FOUND)
        assert_equal(
            data.get('next_url'),
            cas.get_login_url(web_url_for('dashboard', _absolute=True), campaign='institution')
        )

    def test_campaign_login_with_auth(self):
        for campaign in get_campaigns():
            if is_institution_login(campaign):
                continue
            # campaign login: user with auth
            data = login_and_register_handler(self.auth, campaign=campaign)
            assert_equal(data.get('status_code'), http_status.HTTP_302_FOUND)
            assert_equal(data.get('next_url'), campaign_url_for(campaign))

    def test_campaign_login_without_auth(self):
        for campaign in get_campaigns():
            if is_institution_login(campaign):
                continue
            # campaign login: user without auth
            data = login_and_register_handler(self.no_auth, campaign=campaign)
            assert_equal(data.get('status_code'), http_status.HTTP_302_FOUND)
            assert_equal(
                data.get('next_url'),
                web_url_for('auth_register', campaign=campaign, next=campaign_url_for(campaign))
            )

    def test_campaign_register_with_auth(self):
        for campaign in get_campaigns():
            if is_institution_login(campaign):
                continue
            # campaign register: user with auth
            data = login_and_register_handler(self.auth, login=False, campaign=campaign)
            assert_equal(data.get('status_code'), http_status.HTTP_302_FOUND)
            assert_equal(data.get('next_url'), campaign_url_for(campaign))

    def test_campaign_register_without_auth(self):
        for campaign in get_campaigns():
            if is_institution_login(campaign):
                continue
            # campaign register: user without auth
            data = login_and_register_handler(self.no_auth, login=False, campaign=campaign)
            assert_equal(data.get('status_code'), http_status.HTTP_200_OK)
            if is_native_login(campaign):
                # native campaign: prereg and erpc
                assert_equal(data.get('next_url'), campaign_url_for(campaign))
            elif is_proxy_login(campaign):
                # proxy campaign: preprints and branded ones
                assert_equal(
                    data.get('next_url'),
                    web_url_for('auth_login', next=campaign_url_for(campaign), _absolute=True)
                )

    def test_campaign_next_url_login_with_auth(self):
        for campaign in get_campaigns():
            if is_institution_login(campaign):
                continue
            # campaign login: user with auth
            next_url = campaign_url_for(campaign)
            data = login_and_register_handler(self.auth, campaign=campaign, next_url=next_url)
            assert_equal(data.get('status_code'), http_status.HTTP_302_FOUND)
            assert_equal(data.get('next_url'), next_url)

    def test_campaign_next_url_login_without_auth(self):
        for campaign in get_campaigns():
            if is_institution_login(campaign):
                continue
            # campaign login: user without auth
            next_url = campaign_url_for(campaign)
            data = login_and_register_handler(self.no_auth, campaign=campaign, next_url=next_url)
            assert_equal(data.get('status_code'), http_status.HTTP_302_FOUND)
            assert_equal(
                data.get('next_url'),
                web_url_for('auth_register', campaign=campaign, next=next_url)
            )

    def test_campaign_next_url_register_with_auth(self):
        for campaign in get_campaigns():
            if is_institution_login(campaign):
                continue
            # campaign register: user with auth
            next_url = campaign_url_for(campaign)
            data = login_and_register_handler(self.auth, login=False, campaign=campaign, next_url=next_url)
            assert_equal(data.get('status_code'), http_status.HTTP_302_FOUND)
            assert_equal(data.get('next_url'), next_url)

    def test_campaign_next_url_register_without_auth(self):
        for campaign in get_campaigns():
            if is_institution_login(campaign):
                continue
            # campaign register: user without auth
            next_url = campaign_url_for(campaign)
            data = login_and_register_handler(self.no_auth, login=False, campaign=campaign, next_url=next_url)
            assert_equal(data.get('status_code'), http_status.HTTP_200_OK)
            if is_native_login(campaign):
                # native campaign: prereg and erpc
                assert_equal(data.get('next_url'), next_url)
            elif is_proxy_login(campaign):
                # proxy campaign: preprints and branded ones
                assert_equal(
                    data.get('next_url'),
                    web_url_for('auth_login', next= next_url, _absolute=True)
                )

    def test_invalid_campaign_login_without_auth(self):
        data = login_and_register_handler(
            self.no_auth,
            login=True,
            campaign=self.invalid_campaign,
            next_url=self.next_url
        )
        redirect_url = web_url_for('auth_login', campaigns=None, next=self.next_url)
        assert_equal(data['status_code'], http_status.HTTP_302_FOUND)
        assert_equal(data['next_url'], redirect_url)
        assert_equal(data['campaign'], None)

    def test_invalid_campaign_register_without_auth(self):
        data = login_and_register_handler(
            self.no_auth,
            login=False,
            campaign=self.invalid_campaign,
            next_url=self.next_url
        )
        redirect_url = web_url_for('auth_register', campaigns=None, next=self.next_url)
        assert_equal(data['status_code'], http_status.HTTP_302_FOUND)
        assert_equal(data['next_url'], redirect_url)
        assert_equal(data['campaign'], None)

    # The following two tests handles the special case for `claim_user_registered`
    # When an authenticated user clicks the claim confirmation clink, there are two ways to trigger this flow:
    # 1. If the authenticated user is already a contributor to the project, OSF will ask the user to sign out
    #    by providing a "logout" link.
    # 2. If the authenticated user is not a contributor but decides not to claim contributor under this account,
    #    OSF provides a link "not <username>?" for the user to logout.
    # Both links will land user onto the register page with "MUST LOGIN" push notification.
    def test_register_logout_flag_with_auth(self):
        # when user click the "logout" or "not <username>?" link, first step is to log user out
        data = login_and_register_handler(self.auth, login=False, campaign=None, next_url=self.next_url, logout=True)
        assert_equal(data.get('status_code'), 'auth_logout')
        assert_equal(data.get('next_url'), self.next_url)

    def test_register_logout_flage_without(self):
        # the second step is to land user on register page with "MUST LOGIN" warning
        data = login_and_register_handler(self.no_auth, login=False, campaign=None, next_url=self.next_url, logout=True)
        assert_equal(data.get('status_code'), http_status.HTTP_200_OK)
        assert_equal(data.get('next_url'), self.next_url)
        assert_true(data.get('must_login_warning'))


class TestAuthLogout(OsfTestCase):

    def setUp(self):
        super(TestAuthLogout, self).setUp()
        self.goodbye_url = web_url_for('goodbye', _absolute=True)
        self.redirect_url = web_url_for('forgot_password_get', _absolute=True)
        self.valid_next_url = web_url_for('dashboard', _absolute=True)
        self.invalid_next_url = 'http://localhost:1234/abcde'
        self.auth_user = AuthUserFactory()

    def tearDown(self):
        super(TestAuthLogout, self).tearDown()
        OSFUser.objects.all().delete()
        assert_equal(OSFUser.objects.count(), 0)

    def test_logout_with_valid_next_url_logged_in(self):
        logout_url = web_url_for('auth_logout', _absolute=True, next=self.valid_next_url)
        resp = self.app.get(logout_url, auth=self.auth_user.auth)
        assert_equal(resp.status_code, http_status.HTTP_302_FOUND)
        assert_equal(cas.get_logout_url(logout_url), resp.headers['Location'])

    def test_logout_with_valid_next_url_logged_out(self):
        logout_url = web_url_for('auth_logout', _absolute=True, next=self.valid_next_url)
        resp = self.app.get(logout_url, auth=None)
        assert_equal(resp.status_code, http_status.HTTP_302_FOUND)
        assert_equal(self.valid_next_url, resp.headers['Location'])

    def test_logout_with_invalid_next_url_logged_in(self):
        logout_url = web_url_for('auth_logout', _absolute=True, next=self.invalid_next_url)
        resp = self.app.get(logout_url, auth=self.auth_user.auth)
        assert_equal(resp.status_code, http_status.HTTP_302_FOUND)
        assert_equal(cas.get_logout_url(self.goodbye_url), resp.headers['Location'])

    def test_logout_with_invalid_next_url_logged_out(self):
        logout_url = web_url_for('auth_logout', _absolute=True, next=self.invalid_next_url)
        resp = self.app.get(logout_url, auth=None)
        assert_equal(resp.status_code, http_status.HTTP_302_FOUND)
        assert_equal(cas.get_logout_url(self.goodbye_url), resp.headers['Location'])

    def test_logout_with_redirect_url(self):
        logout_url = web_url_for('auth_logout', _absolute=True, redirect_url=self.redirect_url)
        resp = self.app.get(logout_url, auth=self.auth_user.auth)
        assert_equal(resp.status_code, http_status.HTTP_302_FOUND)
        assert_equal(cas.get_logout_url(self.redirect_url), resp.headers['Location'])

    def test_logout_with_no_parameter(self):
        logout_url = web_url_for('auth_logout', _absolute=True)
        resp = self.app.get(logout_url, auth=None)
        assert_equal(resp.status_code, http_status.HTTP_302_FOUND)
        assert_equal(cas.get_logout_url(self.goodbye_url), resp.headers['Location'])


class TestExternalAuthViews(OsfTestCase):

    def setUp(self):
        super(TestExternalAuthViews, self).setUp()
        name, email = fake.name(), fake_email()
        self.provider_id = fake.ean()
        external_identity = {
            'orcid': {
                self.provider_id: 'CREATE'
            }
        }
        self.user = OSFUser.create_unconfirmed(
            username=email,
            password=str(fake.password()),
            fullname=name,
            external_identity=external_identity,
        )
        self.user.save()
        self.auth = Auth(self.user)

    def test_external_login_email_get_with_invalid_session(self):
        url = web_url_for('external_login_email_get')
        resp = self.app.get(url, expect_errors=True)
        assert_equal(resp.status_code, 401)

    def test_external_login_confirm_email_get_with_another_user_logged_in(self):
        another_user = AuthUserFactory()
        url = self.user.get_confirmation_url(self.user.username, external_id_provider='orcid', destination='dashboard')
        res = self.app.get(url, auth=another_user.auth)
        assert_equal(res.status_code, 302, 'redirects to cas logout')
        assert_in('/logout?service=', res.location)
        assert_in(url, res.location)

    def test_external_login_confirm_email_get_without_destination(self):
        url = self.user.get_confirmation_url(self.user.username, external_id_provider='orcid')
        res = self.app.get(url, auth=self.auth, expect_errors=True)
        assert_equal(res.status_code, 400, 'bad request')

    @mock.patch('website.mails.send_mail')
    def test_external_login_confirm_email_get_create(self, mock_welcome):
        assert_false(self.user.is_registered)
        url = self.user.get_confirmation_url(self.user.username, external_id_provider='orcid', destination='dashboard')
        res = self.app.get(url, auth=self.auth)
        assert_equal(res.status_code, 302, 'redirects to cas login')
        assert_in('/login?service=', res.location)
        assert_in('new=true', res.location)

        assert_equal(mock_welcome.call_count, 1)

        self.user.reload()
        assert_equal(self.user.external_identity['orcid'][self.provider_id], 'VERIFIED')
        assert_true(self.user.is_registered)
        assert_true(self.user.has_usable_password())

    @mock.patch('website.mails.send_mail')
    def test_external_login_confirm_email_get_link(self, mock_link_confirm):
        self.user.external_identity['orcid'][self.provider_id] = 'LINK'
        self.user.save()
        assert_false(self.user.is_registered)
        url = self.user.get_confirmation_url(self.user.username, external_id_provider='orcid', destination='dashboard')
        res = self.app.get(url, auth=self.auth)
        assert_equal(res.status_code, 302, 'redirects to cas login')
        assert_in('/login?service=', res.location)
        assert_not_in('new=true', res.location)

        assert_equal(mock_link_confirm.call_count, 1)

        self.user.reload()
        assert_equal(self.user.external_identity['orcid'][self.provider_id], 'VERIFIED')
        assert_true(self.user.is_registered)
        assert_true(self.user.has_usable_password())

    @mock.patch('website.mails.send_mail')
    def test_external_login_confirm_email_get_duped_id(self, mock_confirm):
        dupe_user = UserFactory(external_identity={'orcid': {self.provider_id: 'CREATE'}})
        assert_equal(dupe_user.external_identity, self.user.external_identity)
        url = self.user.get_confirmation_url(self.user.username, external_id_provider='orcid', destination='dashboard')
        res = self.app.get(url, auth=self.auth)
        assert_equal(res.status_code, 302, 'redirects to cas login')
        assert_in('/login?service=', res.location)

        assert_equal(mock_confirm.call_count, 1)

        self.user.reload()
        dupe_user.reload()

        assert_equal(self.user.external_identity['orcid'][self.provider_id], 'VERIFIED')
        assert_equal(dupe_user.external_identity, {})

    @mock.patch('website.mails.send_mail')
    def test_external_login_confirm_email_get_duping_id(self, mock_confirm):
        dupe_user = UserFactory(external_identity={'orcid': {self.provider_id: 'VERIFIED'}})
        url = self.user.get_confirmation_url(self.user.username, external_id_provider='orcid', destination='dashboard')
        res = self.app.get(url, auth=self.auth, expect_errors=True)
        assert_equal(res.status_code, 403, 'only allows one user to link an id')

        assert_equal(mock_confirm.call_count, 0)

        self.user.reload()
        dupe_user.reload()

        assert_equal(dupe_user.external_identity['orcid'][self.provider_id], 'VERIFIED')
        assert_equal(self.user.external_identity, {})

    def test_ensure_external_identity_uniqueness_unverified(self):
        dupe_user = UserFactory(external_identity={'orcid': {self.provider_id: 'CREATE'}})
        assert_equal(dupe_user.external_identity, self.user.external_identity)

        ensure_external_identity_uniqueness('orcid', self.provider_id, self.user)

        dupe_user.reload()
        self.user.reload()

        assert_equal(dupe_user.external_identity, {})
        assert_equal(self.user.external_identity, {'orcid': {self.provider_id: 'CREATE'}})

    def test_ensure_external_identity_uniqueness_verified(self):
        dupe_user = UserFactory(external_identity={'orcid': {self.provider_id: 'VERIFIED'}})
        assert_equal(dupe_user.external_identity, {'orcid': {self.provider_id: 'VERIFIED'}})
        assert_not_equal(dupe_user.external_identity, self.user.external_identity)

        with assert_raises(ValidationError):
            ensure_external_identity_uniqueness('orcid', self.provider_id, self.user)

        dupe_user.reload()
        self.user.reload()

        assert_equal(dupe_user.external_identity, {'orcid': {self.provider_id: 'VERIFIED'}})
        assert_equal(self.user.external_identity, {})

    def test_ensure_external_identity_uniqueness_multiple(self):
        dupe_user = UserFactory(external_identity={'orcid': {self.provider_id: 'CREATE'}})
        assert_equal(dupe_user.external_identity, self.user.external_identity)

        ensure_external_identity_uniqueness('orcid', self.provider_id)

        dupe_user.reload()
        self.user.reload()

        assert_equal(dupe_user.external_identity, {})
        assert_equal(self.user.external_identity, {})

# TODO: Use mock add-on
class TestAddonUserViews(OsfTestCase):

    def setUp(self):
        super(TestAddonUserViews, self).setUp()
        self.user = AuthUserFactory()

    def test_choose_addons_add(self):
        """Add add-ons; assert that add-ons are attached to project.

        """
        url = '/api/v1/settings/addons/'
        self.app.post_json(
            url,
            {'github': True},
            auth=self.user.auth,
        ).maybe_follow()
        self.user.reload()
        assert_true(self.user.get_addon('github'))

    def test_choose_addons_remove(self):
        # Add, then delete, add-ons; assert that add-ons are not attached to
        # project.
        url = '/api/v1/settings/addons/'
        self.app.post_json(
            url,
            {'github': True},
            auth=self.user.auth,
        ).maybe_follow()
        self.app.post_json(
            url,
            {'github': False},
            auth=self.user.auth
        ).maybe_follow()
        self.user.reload()
        assert_false(self.user.get_addon('github'))


@pytest.mark.enable_enqueue_task
class TestConfigureMailingListViews(OsfTestCase):

    @classmethod
    def setUpClass(cls):
        super(TestConfigureMailingListViews, cls).setUpClass()
        cls._original_enable_email_subscriptions = settings.ENABLE_EMAIL_SUBSCRIPTIONS
        settings.ENABLE_EMAIL_SUBSCRIPTIONS = True

    def test_user_unsubscribe_and_subscribe_help_mailing_list(self):
        user = AuthUserFactory()
        url = api_url_for('user_choose_mailing_lists')
        payload = {settings.OSF_HELP_LIST: False}
        res = self.app.post_json(url, payload, auth=user.auth)
        user.reload()

        assert_false(user.osf_mailing_lists[settings.OSF_HELP_LIST])

        payload = {settings.OSF_HELP_LIST: True}
        res = self.app.post_json(url, payload, auth=user.auth)
        user.reload()

        assert_true(user.osf_mailing_lists[settings.OSF_HELP_LIST])

    def test_get_notifications(self):
        user = AuthUserFactory()
        mailing_lists = dict(list(user.osf_mailing_lists.items()) + list(user.mailchimp_mailing_lists.items()))
        url = api_url_for('user_notifications')
        res = self.app.get(url, auth=user.auth)
        assert_equal(mailing_lists, res.json['mailing_lists'])

    def test_osf_help_mails_subscribe(self):
        user = UserFactory()
        user.osf_mailing_lists[settings.OSF_HELP_LIST] = False
        user.save()
        update_osf_help_mails_subscription(user, True)
        assert_true(user.osf_mailing_lists[settings.OSF_HELP_LIST])

    def test_osf_help_mails_unsubscribe(self):
        user = UserFactory()
        user.osf_mailing_lists[settings.OSF_HELP_LIST] = True
        user.save()
        update_osf_help_mails_subscription(user, False)
        assert_false(user.osf_mailing_lists[settings.OSF_HELP_LIST])

    @unittest.skipIf(settings.USE_CELERY, 'Subscription must happen synchronously for this test')
    @mock.patch('website.mailchimp_utils.get_mailchimp_api')
    def test_user_choose_mailing_lists_updates_user_dict(self, mock_get_mailchimp_api):
        user = AuthUserFactory()
        list_name = 'OSF General'
        mock_client = mock.MagicMock()
        mock_get_mailchimp_api.return_value = mock_client
        mock_client.lists.list.return_value = {'data': [{'id': 1, 'list_name': list_name}]}
        list_id = mailchimp_utils.get_list_id_from_name(list_name)

        payload = {settings.MAILCHIMP_GENERAL_LIST: True}
        url = api_url_for('user_choose_mailing_lists')
        res = self.app.post_json(url, payload, auth=user.auth)
        # the test app doesn't have celery handlers attached, so we need to call this manually.
        handlers.celery_teardown_request()
        user.reload()

        # check user.mailing_lists is updated
        assert_true(user.mailchimp_mailing_lists[settings.MAILCHIMP_GENERAL_LIST])
        assert_equal(
            user.mailchimp_mailing_lists[settings.MAILCHIMP_GENERAL_LIST],
            payload[settings.MAILCHIMP_GENERAL_LIST]
        )

        # check that user is subscribed
        mock_client.lists.subscribe.assert_called_with(id=list_id,
                                                       email={'email': user.username},
                                                       merge_vars={
                                                           'fname': user.given_name,
                                                           'lname': user.family_name,
                                                       },
                                                       double_optin=False,
                                                       update_existing=True)

    def test_get_mailchimp_get_endpoint_returns_200(self):
        url = api_url_for('mailchimp_get_endpoint')
        res = self.app.get(url)
        assert_equal(res.status_code, 200)

    @mock.patch('website.mailchimp_utils.get_mailchimp_api')
    def test_mailchimp_webhook_subscribe_action_does_not_change_user(self, mock_get_mailchimp_api):
        """ Test that 'subscribe' actions sent to the OSF via mailchimp
            webhooks update the OSF database.
        """
        list_id = '12345'
        list_name = 'OSF General'
        mock_client = mock.MagicMock()
        mock_get_mailchimp_api.return_value = mock_client
        mock_client.lists.list.return_value = {'data': [{'id': list_id, 'name': list_name}]}

        # user is not subscribed to a list
        user = AuthUserFactory()
        user.mailchimp_mailing_lists = {'OSF General': False}
        user.save()

        # user subscribes and webhook sends request to OSF
        data = {
            'type': 'subscribe',
            'data[list_id]': list_id,
            'data[email]': user.username
        }
        url = api_url_for('sync_data_from_mailchimp') + '?key=' + settings.MAILCHIMP_WEBHOOK_SECRET_KEY
        res = self.app.post(url,
                            data,
                            content_type='application/x-www-form-urlencoded',
                            auth=user.auth)

        # user field is updated on the OSF
        user.reload()
        assert_true(user.mailchimp_mailing_lists[list_name])

    @mock.patch('website.mailchimp_utils.get_mailchimp_api')
    def test_mailchimp_webhook_profile_action_does_not_change_user(self, mock_get_mailchimp_api):
        """ Test that 'profile' actions sent to the OSF via mailchimp
            webhooks do not cause any database changes.
        """
        list_id = '12345'
        list_name = 'OSF General'
        mock_client = mock.MagicMock()
        mock_get_mailchimp_api.return_value = mock_client
        mock_client.lists.list.return_value = {'data': [{'id': list_id, 'name': list_name}]}

        # user is subscribed to a list
        user = AuthUserFactory()
        user.mailchimp_mailing_lists = {'OSF General': True}
        user.save()

        # user hits subscribe again, which will update the user's existing info on mailchimp
        # webhook sends request (when configured to update on changes made through the API)
        data = {
            'type': 'profile',
            'data[list_id]': list_id,
            'data[email]': user.username
        }
        url = api_url_for('sync_data_from_mailchimp') + '?key=' + settings.MAILCHIMP_WEBHOOK_SECRET_KEY
        res = self.app.post(url,
                            data,
                            content_type='application/x-www-form-urlencoded',
                            auth=user.auth)

        # user field does not change
        user.reload()
        assert_true(user.mailchimp_mailing_lists[list_name])

    @mock.patch('website.mailchimp_utils.get_mailchimp_api')
    def test_sync_data_from_mailchimp_unsubscribes_user(self, mock_get_mailchimp_api):
        list_id = '12345'
        list_name = 'OSF General'
        mock_client = mock.MagicMock()
        mock_get_mailchimp_api.return_value = mock_client
        mock_client.lists.list.return_value = {'data': [{'id': list_id, 'name': list_name}]}

        # user is subscribed to a list
        user = AuthUserFactory()
        user.mailchimp_mailing_lists = {'OSF General': True}
        user.save()

        # user unsubscribes through mailchimp and webhook sends request
        data = {
            'type': 'unsubscribe',
            'data[list_id]': list_id,
            'data[email]': user.username
        }
        url = api_url_for('sync_data_from_mailchimp') + '?key=' + settings.MAILCHIMP_WEBHOOK_SECRET_KEY
        res = self.app.post(url,
                            data,
                            content_type='application/x-www-form-urlencoded',
                            auth=user.auth)

        # user field is updated on the OSF
        user.reload()
        assert_false(user.mailchimp_mailing_lists[list_name])

    def test_sync_data_from_mailchimp_fails_without_secret_key(self):
        user = AuthUserFactory()
        payload = {'values': {'type': 'unsubscribe',
                              'data': {'list_id': '12345',
                                       'email': 'freddie@cos.io'}}}
        url = api_url_for('sync_data_from_mailchimp')
        res = self.app.post_json(url, payload, auth=user.auth, expect_errors=True)
        assert_equal(res.status_code, http_status.HTTP_401_UNAUTHORIZED)

    @classmethod
    def tearDownClass(cls):
        super(TestConfigureMailingListViews, cls).tearDownClass()
        settings.ENABLE_EMAIL_SUBSCRIPTIONS = cls._original_enable_email_subscriptions

# TODO: Move to OSF Storage
class TestFileViews(OsfTestCase):

    def setUp(self):
        super(TestFileViews, self).setUp()
        self.user = AuthUserFactory()
        self.project = ProjectFactory(creator=self.user, is_public=True)
        self.project.add_contributor(self.user)
        self.project.save()

    def test_grid_data(self):
        url = self.project.api_url_for('grid_data')
        res = self.app.get(url, auth=self.user.auth).maybe_follow()
        assert_equal(res.status_code, http_status.HTTP_200_OK)
        expected = rubeus.to_hgrid(self.project, auth=Auth(self.user))
        data = res.json['data']
        assert_equal(len(data), len(expected))


class TestTagViews(OsfTestCase):

    def setUp(self):
        super(TestTagViews, self).setUp()
        self.user = AuthUserFactory()
        self.project = ProjectFactory(creator=self.user)

    @unittest.skip('Tags endpoint disabled for now.')
    def test_tag_get_returns_200(self):
        url = web_url_for('project_tag', tag='foo')
        res = self.app.get(url)
        assert_equal(res.status_code, 200)


class TestReorderComponents(OsfTestCase):

    def setUp(self):
        super(TestReorderComponents, self).setUp()
        self.creator = AuthUserFactory()
        self.contrib = AuthUserFactory()
        # Project is public
        self.project = ProjectFactory.create(creator=self.creator, is_public=True)
        self.project.add_contributor(self.contrib, auth=Auth(self.creator))

        # subcomponent that only creator can see
        self.public_component = NodeFactory(creator=self.creator, is_public=True)
        self.private_component = NodeFactory(creator=self.creator, is_public=False)
        NodeRelation.objects.create(parent=self.project, child=self.public_component)
        NodeRelation.objects.create(parent=self.project, child=self.private_component)

        self.project.save()

    # https://github.com/CenterForOpenScience/openscienceframework.org/issues/489
    def test_reorder_components_with_private_component(self):

        # contrib tries to reorder components
        payload = {
            'new_list': [
                '{0}'.format(self.private_component._id),
                '{0}'.format(self.public_component._id),
            ]
        }
        url = self.project.api_url_for('project_reorder_components')
        res = self.app.post_json(url, payload, auth=self.contrib.auth)
        assert_equal(res.status_code, 200)


class TestWikiWidgetViews(OsfTestCase):

    def setUp(self):
        super(TestWikiWidgetViews, self).setUp()

        # project with no home wiki page
        self.project = ProjectFactory()
        self.read_only_contrib = AuthUserFactory()
        self.project.add_contributor(self.read_only_contrib, permissions=permissions.READ)
        self.noncontributor = AuthUserFactory()

        # project with no home wiki content
        self.project2 = ProjectFactory(creator=self.project.creator)
        self.project2.add_contributor(self.read_only_contrib, permissions=permissions.READ)
        WikiPage.objects.create_for_node(self.project2, 'home', '', Auth(self.project.creator))

    def test_show_wiki_for_contributors_when_no_wiki_or_content(self):
        assert_true(_should_show_wiki_widget(self.project, self.project.creator))
        assert_true(_should_show_wiki_widget(self.project2, self.project.creator))

    def test_show_wiki_is_false_for_read_contributors_when_no_wiki_or_content(self):
        assert_false(_should_show_wiki_widget(self.project, self.read_only_contrib))
        assert_false(_should_show_wiki_widget(self.project2, self.read_only_contrib))

    def test_show_wiki_is_false_for_noncontributors_when_no_wiki_or_content(self):
        assert_false(_should_show_wiki_widget(self.project, None))

    def test_show_wiki_for_osf_group_members(self):
        group = OSFGroupFactory(creator=self.noncontributor)
        self.project.add_osf_group(group, permissions.READ)
        assert_false(_should_show_wiki_widget(self.project, self.noncontributor))
        assert_false(_should_show_wiki_widget(self.project2, self.noncontributor))

        self.project.remove_osf_group(group)
        self.project.add_osf_group(group, permissions.WRITE)
        assert_true(_should_show_wiki_widget(self.project, self.noncontributor))
        assert_false(_should_show_wiki_widget(self.project2, self.noncontributor))


@pytest.mark.enable_implicit_clean
@pytest.mark.enable_bookmark_creation
class TestProjectCreation(OsfTestCase):

    def setUp(self):
        super(TestProjectCreation, self).setUp()
        self.creator = AuthUserFactory()
        self.url = api_url_for('project_new_post')
        self.user1 = AuthUserFactory()
        self.user2 = AuthUserFactory()
        self.project = ProjectFactory(creator=self.user1)
        self.project.add_contributor(self.user2, auth=Auth(self.user1))
        self.project.save()

    def tearDown(self):
        super(TestProjectCreation, self).tearDown()

    def test_needs_title(self):
        res = self.app.post_json(self.url, {}, auth=self.creator.auth, expect_errors=True)
        assert_equal(res.status_code, 400)

    def test_create_component_strips_html(self):
        user = AuthUserFactory()
        project = ProjectFactory(creator=user)
        url = web_url_for('project_new_node', pid=project._id)
        post_data = {'title': '<b>New <blink>Component</blink> Title</b>', 'category': ''}
        request = self.app.post(url, post_data, auth=user.auth).follow()
        project.reload()
        child = project.nodes[0]
        # HTML has been stripped
        assert_equal(child.title, 'New Component Title')

    def test_strip_html_from_title(self):
        payload = {
            'title': 'no html <b>here</b>'
        }
        res = self.app.post_json(self.url, payload, auth=self.creator.auth)
        node = AbstractNode.load(res.json['projectUrl'].replace('/', ''))
        assert_true(node)
        assert_equal('no html here', node.title)

    def test_only_needs_title(self):
        payload = {
            'title': 'Im a real title'
        }
        res = self.app.post_json(self.url, payload, auth=self.creator.auth)
        assert_equal(res.status_code, 201)

    def test_title_must_be_one_long(self):
        payload = {
            'title': ''
        }
        res = self.app.post_json(
            self.url, payload, auth=self.creator.auth, expect_errors=True)
        assert_equal(res.status_code, 400)

    def test_title_must_be_less_than_200(self):
        payload = {
            'title': ''.join([str(x) for x in range(0, 250)])
        }
        res = self.app.post_json(
            self.url, payload, auth=self.creator.auth, expect_errors=True)
        assert_equal(res.status_code, 400)

    def test_fails_to_create_project_with_whitespace_title(self):
        payload = {
            'title': '   '
        }
        res = self.app.post_json(
            self.url, payload, auth=self.creator.auth, expect_errors=True)
        assert_equal(res.status_code, 400)

    def test_creates_a_project(self):
        payload = {
            'title': 'Im a real title'
        }
        res = self.app.post_json(self.url, payload, auth=self.creator.auth)
        assert_equal(res.status_code, 201)
        node = AbstractNode.load(res.json['projectUrl'].replace('/', ''))
        assert_true(node)
        assert_true(node.title, 'Im a real title')

    def test_create_component_add_contributors_admin(self):
        url = web_url_for('project_new_node', pid=self.project._id)
        post_data = {'title': 'New Component With Contributors Title', 'category': '', 'inherit_contributors': True}
        res = self.app.post(url, post_data, auth=self.user1.auth)
        self.project.reload()
        child = self.project.nodes[0]
        assert_equal(child.title, 'New Component With Contributors Title')
        assert_in(self.user1, child.contributors)
        assert_in(self.user2, child.contributors)
        # check redirect url
        assert_in('/contributors/', res.location)

    def test_create_component_with_contributors_read_write(self):
        url = web_url_for('project_new_node', pid=self.project._id)
        non_admin = AuthUserFactory()
        read_user = AuthUserFactory()
        group = OSFGroupFactory(creator=read_user)
        self.project.add_contributor(non_admin, permissions=permissions.WRITE)
        self.project.add_contributor(read_user, permissions=permissions.READ)
        self.project.add_osf_group(group, permissions.ADMIN)
        self.project.save()
        post_data = {'title': 'New Component With Contributors Title', 'category': '', 'inherit_contributors': True}
        res = self.app.post(url, post_data, auth=non_admin.auth)
        self.project.reload()
        child = self.project.nodes[0]
        assert_equal(child.title, 'New Component With Contributors Title')
        assert_in(non_admin, child.contributors)
        assert_in(self.user1, child.contributors)
        assert_in(self.user2, child.contributors)
        assert_in(read_user, child.contributors)
        assert child.has_permission(non_admin, permissions.ADMIN) is True
        assert child.has_permission(non_admin, permissions.WRITE) is True
        assert child.has_permission(non_admin, permissions.READ) is True
        # read_user was a read contrib on the parent, but was an admin group member
        # read contrib perms copied over
        assert child.has_permission(read_user, permissions.ADMIN) is False
        assert child.has_permission(read_user, permissions.WRITE) is False
        assert child.has_permission(read_user, permissions.READ) is True
        # User creating the component was not a manager on the group
        assert group not in child.osf_groups
        # check redirect url
        assert_in('/contributors/', res.location)

    def test_group_copied_over_to_component_if_manager(self):
        url = web_url_for('project_new_node', pid=self.project._id)
        non_admin = AuthUserFactory()
        write_user = AuthUserFactory()
        group = OSFGroupFactory(creator=write_user)
        self.project.add_contributor(non_admin, permissions=permissions.WRITE)
        self.project.add_contributor(write_user, permissions=permissions.WRITE)
        self.project.add_osf_group(group, permissions.ADMIN)
        self.project.save()
        post_data = {'title': 'New Component With Contributors Title', 'category': '', 'inherit_contributors': True}
        res = self.app.post(url, post_data, auth=write_user.auth)
        self.project.reload()
        child = self.project.nodes[0]
        assert_equal(child.title, 'New Component With Contributors Title')
        assert_in(non_admin, child.contributors)
        assert_in(self.user1, child.contributors)
        assert_in(self.user2, child.contributors)
        assert_in(write_user, child.contributors)
        assert child.has_permission(non_admin, permissions.ADMIN) is False
        assert child.has_permission(non_admin, permissions.WRITE) is True
        assert child.has_permission(non_admin, permissions.READ) is True
        # Component creator gets admin
        assert child.has_permission(write_user, permissions.ADMIN) is True
        assert child.has_permission(write_user, permissions.WRITE) is True
        assert child.has_permission(write_user, permissions.READ) is True
        # User creating the component was a manager of the group, so group copied
        assert group in child.osf_groups
        # check redirect url
        assert_in('/contributors/', res.location)

    def test_create_component_with_contributors_read(self):
        url = web_url_for('project_new_node', pid=self.project._id)
        non_admin = AuthUserFactory()
        self.project.add_contributor(non_admin, permissions=permissions.READ)
        self.project.save()
        post_data = {'title': 'New Component With Contributors Title', 'category': '', 'inherit_contributors': True}
        res = self.app.post(url, post_data, auth=non_admin.auth, expect_errors=True)
        assert_equal(res.status_code, 403)

    def test_create_component_add_no_contributors(self):
        url = web_url_for('project_new_node', pid=self.project._id)
        post_data = {'title': 'New Component With Contributors Title', 'category': ''}
        res = self.app.post(url, post_data, auth=self.user1.auth)
        self.project.reload()
        child = self.project.nodes[0]
        assert_equal(child.title, 'New Component With Contributors Title')
        assert_in(self.user1, child.contributors)
        assert_not_in(self.user2, child.contributors)
        # check redirect url
        assert_not_in('/contributors/', res.location)

    def test_new_project_returns_serialized_node_data(self):
        payload = {
            'title': 'Im a real title'
        }
        res = self.app.post_json(self.url, payload, auth=self.creator.auth)
        assert_equal(res.status_code, 201)
        node = res.json['newNode']
        assert_true(node)
        assert_equal(node['title'], 'Im a real title')

    def test_description_works(self):
        payload = {
            'title': 'Im a real title',
            'description': 'I describe things!'
        }
        res = self.app.post_json(self.url, payload, auth=self.creator.auth)
        assert_equal(res.status_code, 201)
        node = AbstractNode.load(res.json['projectUrl'].replace('/', ''))
        assert_true(node)
        assert_true(node.description, 'I describe things!')

    def test_can_template(self):
        other_node = ProjectFactory(creator=self.creator)
        payload = {
            'title': 'Im a real title',
            'template': other_node._id
        }
        res = self.app.post_json(self.url, payload, auth=self.creator.auth)
        assert_equal(res.status_code, 201)
        node = AbstractNode.load(res.json['projectUrl'].replace('/', ''))
        assert_true(node)
        assert_true(node.template_node, other_node)

    def test_project_before_template_no_addons(self):
        project = ProjectFactory()
        res = self.app.get(project.api_url_for('project_before_template'), auth=project.creator.auth)
        assert_equal(res.json['prompts'], [])

    def test_project_before_template_with_addons(self):
        project = ProjectWithAddonFactory(addon='box')
        res = self.app.get(project.api_url_for('project_before_template'), auth=project.creator.auth)
        assert_in('Box', res.json['prompts'])

    def test_project_new_from_template_non_user(self):
        project = ProjectFactory()
        url = api_url_for('project_new_from_template', nid=project._id)
        res = self.app.post(url, auth=None)
        assert_equal(res.status_code, 302)
        res2 = res.follow(expect_errors=True)
        assert_equal(res2.status_code, 308)
        assert_equal(res2.request.path, '/login')

    def test_project_new_from_template_public_non_contributor(self):
        non_contributor = AuthUserFactory()
        project = ProjectFactory(is_public=True)
        url = api_url_for('project_new_from_template', nid=project._id)
        res = self.app.post(url, auth=non_contributor.auth)
        assert_equal(res.status_code, 201)

    def test_project_new_from_template_contributor(self):
        contributor = AuthUserFactory()
        project = ProjectFactory(is_public=False)
        project.add_contributor(contributor)
        project.save()

        url = api_url_for('project_new_from_template', nid=project._id)
        res = self.app.post(url, auth=contributor.auth)
        assert_equal(res.status_code, 201)


class TestUnconfirmedUserViews(OsfTestCase):

    def test_can_view_profile(self):
        user = UnconfirmedUserFactory()
        url = web_url_for('profile_view_id', uid=user._id)
        res = self.app.get(url, expect_errors=True)
        assert_equal(res.status_code, http_status.HTTP_400_BAD_REQUEST)

class TestStaticFileViews(OsfTestCase):

    def test_robots_dot_txt(self):
        res = self.app.get('/robots.txt')
        assert_equal(res.status_code, 200)
        assert_in('User-agent', res)
        assert_in('html', res.headers['Content-Type'])

    def test_favicon(self):
        res = self.app.get('/favicon.ico')
        assert_equal(res.status_code, 200)
        assert_in('image/vnd.microsoft.icon', res.headers['Content-Type'])

    def test_getting_started_page(self):
        res = self.app.get('/getting-started/')
        assert_equal(res.status_code, 302)
        assert_equal(res.location, 'https://help.osf.io/article/342-getting-started-on-the-osf')
    def test_help_redirect(self):
        res = self.app.get('/help/')
        assert_equal(res.status_code,302)


class TestUserConfirmSignal(OsfTestCase):

    def test_confirm_user_signal_called_when_user_claims_account(self):
        unclaimed_user = UnconfirmedUserFactory()
        # unclaimed user has been invited to a project.
        referrer = UserFactory()
        project = ProjectFactory(creator=referrer)
        unclaimed_user.add_unclaimed_record(project, referrer, 'foo', email=fake_email())
        unclaimed_user.save()

        token = unclaimed_user.get_unclaimed_record(project._primary_key)['token']
        with capture_signals() as mock_signals:
            url = web_url_for('claim_user_form', pid=project._id, uid=unclaimed_user._id, token=token)
            payload = {'username': unclaimed_user.username,
                       'password': 'password',
                       'password2': 'password'}
            res = self.app.post(url, payload)
            assert_equal(res.status_code, 302)

        assert_equal(mock_signals.signals_sent(), set([auth.signals.user_confirmed]))

    def test_confirm_user_signal_called_when_user_confirms_email(self):
        unconfirmed_user = UnconfirmedUserFactory()
        unconfirmed_user.save()

        # user goes to email confirmation link
        token = unconfirmed_user.get_confirmation_token(unconfirmed_user.username)
        with capture_signals() as mock_signals:
            url = web_url_for('confirm_email_get', uid=unconfirmed_user._id, token=token)
            res = self.app.get(url)
            assert_equal(res.status_code, 302)

        assert_equal(mock_signals.signals_sent(), set([auth.signals.user_confirmed]))


# copied from tests/test_comments.py
class TestCommentViews(OsfTestCase):

    def setUp(self):
        super(TestCommentViews, self).setUp()
        self.project = ProjectFactory(is_public=True)
        self.user = AuthUserFactory()
        self.project.add_contributor(self.user)
        self.project.save()
        self.user.save()

    def test_view_project_comments_updates_user_comments_view_timestamp(self):
        url = self.project.api_url_for('update_comments_timestamp')
        res = self.app.put_json(url, {
            'page': 'node',
            'rootId': self.project._id
        }, auth=self.user.auth)
        self.user.reload()

        user_timestamp = self.user.comments_viewed_timestamp[self.project._id]
        view_timestamp = timezone.now()
        assert_datetime_equal(user_timestamp, view_timestamp)

    def test_confirm_non_contrib_viewers_dont_have_pid_in_comments_view_timestamp(self):
        non_contributor = AuthUserFactory()
        url = self.project.api_url_for('update_comments_timestamp')
        res = self.app.put_json(url, {
            'page': 'node',
            'rootId': self.project._id
        }, auth=self.user.auth)

        non_contributor.reload()
        assert_not_in(self.project._id, non_contributor.comments_viewed_timestamp)

    def test_view_comments_updates_user_comments_view_timestamp_files(self):
        osfstorage = self.project.get_addon('osfstorage')
        root_node = osfstorage.get_root()
        test_file = root_node.append_file('test_file')
        test_file.create_version(self.user, {
            'object': '06d80e',
            'service': 'cloud',
            osfstorage_settings.WATERBUTLER_RESOURCE: 'osf',
        }, {
            'size': 1337,
            'contentType': 'img/png'
        }).save()

        url = self.project.api_url_for('update_comments_timestamp')
        res = self.app.put_json(url, {
            'page': 'files',
            'rootId': test_file._id
        }, auth=self.user.auth)
        self.user.reload()

        user_timestamp = self.user.comments_viewed_timestamp[test_file._id]
        view_timestamp = timezone.now()
        assert_datetime_equal(user_timestamp, view_timestamp)

        # Regression test for https://openscience.atlassian.net/browse/OSF-5193
        # moved from tests/test_comments.py
        def test_find_unread_includes_edited_comments(self):
            project = ProjectFactory()
            user = AuthUserFactory()
            project.add_contributor(user, save=True)
            comment = CommentFactory(node=project, user=project.creator)
            n_unread = Comment.find_n_unread(user=user, node=project, page='node')
            assert n_unread == 1

            url = project.api_url_for('update_comments_timestamp')
            payload = {'page': 'node', 'rootId': project._id}
            self.app.put_json(url, payload, auth=user.auth)
            user.reload()
            n_unread = Comment.find_n_unread(user=user, node=project, page='node')
            assert n_unread == 0

            # Edit previously read comment
            comment.edit(
                auth=Auth(project.creator),
                content='edited',
                save=True
            )
            n_unread = Comment.find_n_unread(user=user, node=project, page='node')
            assert n_unread == 1


class TestResetPassword(OsfTestCase):

    def setUp(self):
        super(TestResetPassword, self).setUp()
        self.user = AuthUserFactory()
        self.another_user = AuthUserFactory()
        self.osf_key_v2 = core.generate_verification_key(verification_type='password')
        self.user.verification_key_v2 = self.osf_key_v2
        self.user.verification_key = None
        self.user.save()
        self.get_url = web_url_for(
            'reset_password_get',
            uid=self.user._id,
            token=self.osf_key_v2['token']
        )
        self.get_url_invalid_key = web_url_for(
            'reset_password_get',
            uid=self.user._id,
            token=core.generate_verification_key()
        )
        self.get_url_invalid_user = web_url_for(
            'reset_password_get',
            uid=self.another_user._id,
            token=self.osf_key_v2['token']
        )

    # successfully load reset password page
    def test_reset_password_view_returns_200(self):
        res = self.app.get(self.get_url)
        assert_equal(res.status_code, 200)

    # raise http 400 error
    def test_reset_password_view_raises_400(self):
        res = self.app.get(self.get_url_invalid_key, expect_errors=True)
        assert_equal(res.status_code, 400)

        res = self.app.get(self.get_url_invalid_user, expect_errors=True)
        assert_equal(res.status_code, 400)

        self.user.verification_key_v2['expires'] = timezone.now()
        self.user.save()
        res = self.app.get(self.get_url, expect_errors=True)
        assert_equal(res.status_code, 400)

    # successfully reset password
    @pytest.mark.enable_enqueue_task
    @mock.patch('framework.auth.cas.CasClient.service_validate')
    def test_can_reset_password_if_form_success(self, mock_service_validate):
        # load reset password page and submit email
        res = self.app.get(self.get_url)
        form = res.forms['resetPasswordForm']
        form['password'] = 'newpassword'
        form['password2'] = 'newpassword'
        res = form.submit()

        # check request URL is /resetpassword with username and new verification_key_v2 token
        request_url_path = res.request.path
        assert_in('resetpassword', request_url_path)
        assert_in(self.user._id, request_url_path)
        assert_not_in(self.user.verification_key_v2['token'], request_url_path)

        # check verification_key_v2 for OSF is destroyed and verification_key for CAS is in place
        self.user.reload()
        assert_equal(self.user.verification_key_v2, {})
        assert_not_equal(self.user.verification_key, None)

        # check redirection to CAS login with username and the new verification_key(CAS)
        assert_equal(res.status_code, 302)
        location = res.headers.get('Location')
        assert_true('login?service=' in location)
        assert_true('username={}'.format(quote(self.user.username, safe='@')) in location)
        assert_true('verification_key={}'.format(self.user.verification_key) in location)

        # check if password was updated
        self.user.reload()
        assert_true(self.user.check_password('newpassword'))

        # check if verification_key is destroyed after service validation
        mock_service_validate.return_value = cas.CasResponse(
            authenticated=True,
            user=self.user._id,
            attributes={'accessToken': fake.md5()}
        )
        ticket = fake.md5()
        service_url = 'http://accounts.osf.io/?ticket=' + ticket
        with run_celery_tasks():
            cas.make_response_from_ticket(ticket, service_url)
        self.user.reload()
        assert_equal(self.user.verification_key, None)

    #  log users out before they land on reset password page
    def test_reset_password_logs_out_user(self):
        # visit reset password link while another user is logged in
        res = self.app.get(self.get_url, auth=self.another_user.auth)
        # check redirection to CAS logout
        assert_equal(res.status_code, 302)
        location = res.headers.get('Location')
        assert_not_in('reauth', location)
        assert_in('logout?service=', location)
        assert_in('resetpassword', location)


@mock.patch('website.views.PROXY_EMBER_APPS', False)
class TestResolveGuid(OsfTestCase):
    def setUp(self):
        super(TestResolveGuid, self).setUp()

    def test_preprint_provider_without_domain(self):
        provider = PreprintProviderFactory(domain='')
        preprint = PreprintFactory(provider=provider)
        url = web_url_for('resolve_guid', _guid=True, guid=preprint._id)
        res = self.app.get(url)
        assert_equal(res.status_code, 200)
        assert_equal(
            res.request.path,
            '/{}/'.format(preprint._id)
        )

    def test_preprint_provider_with_domain_without_redirect(self):
        domain = 'https://test.com/'
        provider = PreprintProviderFactory(_id='test', domain=domain, domain_redirect_enabled=False)
        preprint = PreprintFactory(provider=provider)
        url = web_url_for('resolve_guid', _guid=True, guid=preprint._id)
        res = self.app.get(url)
        assert_equal(res.status_code, 200)
        assert_equal(
            res.request.path,
            '/{}/'.format(preprint._id)
        )

    def test_preprint_provider_with_domain_with_redirect(self):
        domain = 'https://test.com/'
        provider = PreprintProviderFactory(_id='test', domain=domain, domain_redirect_enabled=True)
        preprint = PreprintFactory(provider=provider)
        url = web_url_for('resolve_guid', _guid=True, guid=preprint._id)
        res = self.app.get(url)

        assert_is_redirect(res)
        assert_equal(res.status_code, 301)
        assert_equal(
            res.headers['location'],
            '{}{}/'.format(domain, preprint._id)
        )

        assert_equal(
            res.request.path,
            '/{}/'.format(preprint._id)
        )



    def test_preprint_provider_with_osf_domain(self):
        provider = PreprintProviderFactory(_id='osf', domain='https://osf.io/')
        preprint = PreprintFactory(provider=provider)
        url = web_url_for('resolve_guid', _guid=True, guid=preprint._id)
        res = self.app.get(url)
        assert_equal(res.status_code, 200)
        assert_equal(
            res.request.path,
            '/{}/'.format(preprint._id)
        )


class TestConfirmationViewBlockBingPreview(OsfTestCase):

    def setUp(self):

        super(TestConfirmationViewBlockBingPreview, self).setUp()
        self.user_agent = 'Mozilla/5.0 (Windows NT 6.1; WOW64) AppleWebKit/534+ (KHTML, like Gecko) BingPreview/1.0b'

    # reset password link should fail with BingPreview
    def test_reset_password_get_returns_403(self):

        user = UserFactory()
        osf_key_v2 = core.generate_verification_key(verification_type='password')
        user.verification_key_v2 = osf_key_v2
        user.verification_key = None
        user.save()

        reset_password_get_url = web_url_for(
            'reset_password_get',
            uid=user._id,
            token=osf_key_v2['token']
        )
        res = self.app.get(
            reset_password_get_url,
            expect_errors=True,
            headers={
                'User-Agent': self.user_agent,
            }
        )
        assert_equal(res.status_code, 403)

    # new user confirm account should fail with BingPreview
    def test_confirm_email_get_new_user_returns_403(self):

        user = OSFUser.create_unconfirmed('unconfirmed@cos.io', 'abCD12#$', 'Unconfirmed User')
        user.save()
        confirm_url = user.get_confirmation_url('unconfirmed@cos.io', external=False)
        res = self.app.get(
            confirm_url,
            expect_errors=True,
            headers={
                'User-Agent': self.user_agent,
            }
        )
        assert_equal(res.status_code, 403)

    # confirmation for adding new email should fail with BingPreview
    def test_confirm_email_add_email_returns_403(self):

        user = UserFactory()
        user.add_unconfirmed_email('unconfirmed@cos.io')
        user.save()

        confirm_url = user.get_confirmation_url('unconfirmed@cos.io', external=False) + '?logout=1'
        res = self.app.get(
            confirm_url,
            expect_errors=True,
            headers={
                'User-Agent': self.user_agent,
            }
        )
        assert_equal(res.status_code, 403)

    # confirmation for merging accounts should fail with BingPreview
    def test_confirm_email_merge_account_returns_403(self):

        user = UserFactory()
        user_to_be_merged = UserFactory()
        user.add_unconfirmed_email(user_to_be_merged.username)
        user.save()

        confirm_url = user.get_confirmation_url(user_to_be_merged.username, external=False) + '?logout=1'
        res = self.app.get(
            confirm_url,
            expect_errors=True,
            headers={
                'User-Agent': self.user_agent,
            }
        )
        assert_equal(res.status_code, 403)

    # confirmation for new user claiming contributor should fail with BingPreview
    def test_claim_user_form_new_user(self):

        referrer = AuthUserFactory()
        project = ProjectFactory(creator=referrer, is_public=True)
        given_name = fake.name()
        given_email = fake_email()
        user = project.add_unregistered_contributor(
            fullname=given_name,
            email=given_email,
            auth=Auth(user=referrer)
        )
        project.save()

        claim_url = user.get_claim_url(project._primary_key)
        res = self.app.get(
            claim_url,
            expect_errors=True,
            headers={
                'User-Agent': self.user_agent,
            }
        )
        assert_equal(res.status_code, 403)

    # confirmation for existing user claiming contributor should fail with BingPreview
    def test_claim_user_form_existing_user(self):

        referrer = AuthUserFactory()
        project = ProjectFactory(creator=referrer, is_public=True)
        auth_user = AuthUserFactory()
        pending_user = project.add_unregistered_contributor(
            fullname=auth_user.fullname,
            email=None,
            auth=Auth(user=referrer)
        )
        project.save()
        claim_url = pending_user.get_claim_url(project._primary_key)
        res = self.app.get(
            claim_url,
            auth = auth_user.auth,
            expect_errors=True,
            headers={
                'User-Agent': self.user_agent,
            }
        )
        assert_equal(res.status_code, 403)

    # account creation confirmation for ORCiD login should fail with BingPreview
    def test_external_login_confirm_email_get_create_user(self):
        name, email = fake.name(), fake_email()
        provider_id = fake.ean()
        external_identity = {
            'service': {
                provider_id: 'CREATE'
            }
        }
        user = OSFUser.create_unconfirmed(
            username=email,
            password=str(fake.password()),
            fullname=name,
            external_identity=external_identity,
        )
        user.save()
        create_url = user.get_confirmation_url(
            user.username,
            external_id_provider='service',
            destination='dashboard'
        )

        res = self.app.get(
            create_url,
            expect_errors=True,
            headers={
                'User-Agent': self.user_agent,
            }
        )
        assert_equal(res.status_code, 403)

    # account linking confirmation for ORCiD login should fail with BingPreview
    def test_external_login_confirm_email_get_link_user(self):

        user = UserFactory()
        provider_id = fake.ean()
        user.external_identity = {
            'service': {
                provider_id: 'LINK'
            }
        }
        user.add_unconfirmed_email(user.username, external_identity='service')
        user.save()

        link_url = user.get_confirmation_url(
            user.username,
            external_id_provider='service',
            destination='dashboard'
        )

        res = self.app.get(
            link_url,
            expect_errors=True,
            headers={
                'User-Agent': self.user_agent,
            }
        )
        assert_equal(res.status_code, 403)


if __name__ == '__main__':
    unittest.main()<|MERGE_RESOLUTION|>--- conflicted
+++ resolved
@@ -43,14 +43,9 @@
 from framework.flask import redirect
 from framework.transactions.handlers import no_auto_transaction
 
-from waffle.testutils import override_flag
-
 from website import mailchimp_utils, mails, settings, language
-<<<<<<< HEAD
 from addons.osfstorage import settings as osfstorage_settings
 from osf.models import AbstractNode, NodeLog
-=======
->>>>>>> 313e31f680f8b92fc9355a902bfc99773d64bc89
 from website.profile.utils import add_contributor_json, serialize_unregistered
 from website.profile.views import update_osf_help_mails_subscription
 from website.project.decorators import check_can_access
@@ -62,21 +57,16 @@
     send_claim_email,
     send_claim_registered_email,
 )
-<<<<<<< HEAD
-=======
 from website.settings import EXTERNAL_EMBER_APPS
->>>>>>> 313e31f680f8b92fc9355a902bfc99773d64bc89
 from website.project.views.node import _should_show_wiki_widget, abbrev_authors
 from website.util import api_url_for, web_url_for
 from website.util import rubeus
 from website.util.metrics import OsfSourceTags, OsfClaimedTags, provider_source_tag, provider_claimed_tag
 from osf import features
 from osf.utils import permissions
-<<<<<<< HEAD
 from osf.models import Comment
 from osf.models import OSFUser, Tag
 from osf.models.spam import SpamStatus
-=======
 from osf.models import (
     Comment,
     AbstractNode,
@@ -85,11 +75,9 @@
     Tag,
     SpamStatus,
     NodeRelation,
-    QuickFilesNode,
     NotableEmailDomain
 )
 
->>>>>>> 313e31f680f8b92fc9355a902bfc99773d64bc89
 from tests.base import (
     assert_is_redirect,
     capture_signals,
@@ -104,10 +92,8 @@
 from api_tests.utils import create_test_file
 
 
-<<<<<<< HEAD
 from osf.models import NodeRelation, NotableEmailDomain
-=======
->>>>>>> 313e31f680f8b92fc9355a902bfc99773d64bc89
+
 from osf_tests.factories import (
     fake_email,
     ApiOAuth2ApplicationFactory,
