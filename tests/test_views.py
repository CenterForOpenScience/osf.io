--- conflicted
+++ resolved
@@ -51,22 +51,13 @@
     fake,
     capture_signals,
     assert_is_redirect,
-<<<<<<< HEAD
-=======
-    assert_datetime_equal,
     get_default_metaschema
->>>>>>> 13716c7b
 )
 from tests.factories import (
     UserFactory, ApiOAuth2ApplicationFactory, ApiOAuth2PersonalTokenFactory, ProjectFactory, WatchConfigFactory,
     NodeFactory, NodeLogFactory, AuthUserFactory, UnregUserFactory,
-<<<<<<< HEAD
     RegistrationFactory, PrivateLinkFactory, UnconfirmedUserFactory, DashboardFactory, FolderFactory,
-    ProjectWithAddonFactory, MockAddonNodeSettings,
-=======
-    RegistrationFactory, CommentFactory, PrivateLinkFactory, UnconfirmedUserFactory, DashboardFactory, FolderFactory,
     ProjectWithAddonFactory, MockAddonNodeSettings, DraftRegistrationFactory
->>>>>>> 13716c7b
 )
 from website.settings import ALL_MY_REGISTRATIONS_ID, ALL_MY_PROJECTS_ID
 
