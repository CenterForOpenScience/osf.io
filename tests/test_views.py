#!/usr/bin/env python
# -*- coding: utf-8 -*-
'''Views tests for the OSF.'''

from __future__ import absolute_import
import unittest
import json
import datetime as dt
import mock
import httplib as http
import math
import time

from nose.tools import *  # noqa PEP8 asserts
from tests.test_features import requires_search

from modularodm import Q
from modularodm.exceptions import ValidationError
from dateutil.parser import parse as parse_date

from framework import auth
from framework.exceptions import HTTPError
from framework.auth import User, Auth
from framework.auth.utils import impute_names_model
from framework.auth.exceptions import InvalidTokenError
from framework.tasks import handlers
from framework.mongo import database

from website import mailchimp_utils
from website.views import _rescale_ratio
from website.util import permissions
from website.models import Node, Pointer, NodeLog, MetaSchema, DraftRegistration
from website.project.model import ensure_schemas, has_anonymous_link
from website.project.views.contributor import (
    send_claim_email,
    deserialize_contributors,
    send_claim_registered_email,
    notify_added_contributor
)
from website.profile.utils import add_contributor_json, serialize_unregistered
from website.profile.views import fmt_date_or_none, update_osf_help_mails_subscription
from website.util import api_url_for, web_url_for
from website import mails, settings
from website.util import rubeus
from website.project.views.node import _view_project, abbrev_authors, _should_show_wiki_widget
from website.project.views.comment import serialize_comment
from website.project.decorators import check_can_access
from website.project.signals import contributor_added
from website.addons.github.model import AddonGitHubOauthSettings

from tests.base import (
    OsfTestCase,
    fake,
    capture_signals,
    assert_is_redirect,
    assert_datetime_equal,
)
from tests.factories import (
    UserFactory, ApiOAuth2ApplicationFactory, ApiOAuth2PersonalTokenFactory, ProjectFactory, WatchConfigFactory,
    NodeFactory, NodeLogFactory, AuthUserFactory, UnregUserFactory,
    RegistrationFactory, CommentFactory, PrivateLinkFactory, UnconfirmedUserFactory, DashboardFactory, FolderFactory,
    ProjectWithAddonFactory, MockAddonNodeSettings, DraftRegistrationFactory
)
from website.settings import ALL_MY_REGISTRATIONS_ID, ALL_MY_PROJECTS_ID


class Addon(MockAddonNodeSettings):
    @property
    def complete(self):
        return True

    def archive_errors(self):
        return 'Error'


class Addon2(MockAddonNodeSettings):
    @property
    def complete(self):
        return True

    def archive_errors(self):
        return 'Error'


class TestViewingProjectWithPrivateLink(OsfTestCase):

    def setUp(self):
        super(TestViewingProjectWithPrivateLink, self).setUp()
        self.user = AuthUserFactory()  # Is NOT a contributor
        self.project = ProjectFactory(is_public=False)
        self.link = PrivateLinkFactory()
        self.link.nodes.append(self.project)
        self.link.save()
        self.project_url = self.project.web_url_for('view_project')

    def test_edit_private_link_empty(self):
        node = ProjectFactory(creator=self.user)
        link = PrivateLinkFactory()
        link.nodes.append(node)
        link.save()
        url = node.api_url_for("project_private_link_edit")
        res = self.app.put_json(url, {'pk': link._id, 'value': ''}, auth=self.user.auth, expect_errors=True)
        assert_equal(res.status_code, 400)
        assert_in('Title cannot be blank', res.body)

    def test_edit_private_link_invalid(self):
        node = ProjectFactory(creator=self.user)
        link = PrivateLinkFactory()
        link.nodes.append(node)
        link.save()
        url = node.api_url_for("project_private_link_edit")
        res = self.app.put_json(url, {'pk': link._id, 'value': '<a></a>'}, auth=self.user.auth, expect_errors=True)
        assert_equal(res.status_code, 400)
        assert_in('Invalid link name.', res.body)

    def test_not_anonymous_for_public_project(self):
        anonymous_link = PrivateLinkFactory(anonymous=True)
        anonymous_link.nodes.append(self.project)
        anonymous_link.save()
        self.project.set_privacy('public')
        self.project.save()
        self.project.reload()
        auth = Auth(user=self.user, private_key=anonymous_link.key)
        assert_false(has_anonymous_link(self.project, auth))

    def test_has_private_link_key(self):
        res = self.app.get(self.project_url, {'view_only': self.link.key})
        assert_equal(res.status_code, 200)

    def test_not_logged_in_no_key(self):
        res = self.app.get(self.project_url, {'view_only': None})
        assert_is_redirect(res)
        res = res.follow(expect_errors=True)
        assert_equal(res.status_code, 301)
        assert_equal(
            res.request.path,
            '/login'
        )

    def test_logged_in_no_private_key(self):
        res = self.app.get(self.project_url, {'view_only': None}, auth=self.user.auth,
                           expect_errors=True)
        assert_equal(res.status_code, http.FORBIDDEN)

    def test_logged_in_has_key(self):
        res = self.app.get(
            self.project_url, {'view_only': self.link.key}, auth=self.user.auth)
        assert_equal(res.status_code, 200)

    @unittest.skip('Skipping for now until we find a way to mock/set the referrer')
    def test_prepare_private_key(self):
        res = self.app.get(self.project_url, {'key': self.link.key})

        res = res.click('Registrations')

        assert_is_redirect(res)
        res = res.follow()

        assert_equal(res.status_code, 200)
        assert_equal(res.request.GET['key'], self.link.key)

    def test_check_can_access_valid(self):
        contributor = AuthUserFactory()
        self.project.add_contributor(contributor, auth=Auth(self.project.creator))
        self.project.save()
        assert_true(check_can_access(self.project, contributor))

    def test_check_user_access_invalid(self):
        noncontrib = AuthUserFactory()
        with assert_raises(HTTPError):
            check_can_access(self.project, noncontrib)

    def test_check_user_access_if_user_is_None(self):
        assert_false(check_can_access(self.project, None))


class TestProjectViews(OsfTestCase):

    ADDONS_UNDER_TEST = {
        'addon1': {
            'node_settings': Addon,
        },
        'addon2': {
            'node_settings': Addon2,
        },
    }

    def setUp(self):
        super(TestProjectViews, self).setUp()
        ensure_schemas()
        self.user1 = AuthUserFactory()
        self.user1.save()
        self.consolidate_auth1 = Auth(user=self.user1)
        self.auth = self.user1.auth
        self.user2 = UserFactory()
        # A project has 2 contributors
        self.project = ProjectFactory(
            title="Ham",
            description='Honey-baked',
            creator=self.user1
        )
        self.project.add_contributor(self.user2, auth=Auth(self.user1))
        self.project.save()

    def test_edit_title_empty(self):
        node = ProjectFactory(creator=self.user1)
        url = node.api_url_for("edit_node")
        res = self.app.post_json(url, {'name': 'title', 'value': ''}, auth=self.user1.auth, expect_errors=True)
        assert_equal(res.status_code, 400)
        assert_in('Title cannot be blank', res.body)

    def test_edit_title_invalid(self):
        node = ProjectFactory(creator=self.user1)
        url = node.api_url_for("edit_node")
        res = self.app.post_json(url, {'name': 'title', 'value': '<a></a>'}, auth=self.user1.auth, expect_errors=True)
        assert_equal(res.status_code, 400)
        assert_in('Invalid title.', res.body)

    def test_cannot_remove_only_visible_contributor_before_remove_contributor(self):
        self.project.visible_contributor_ids.remove(self.user1._id)
        self.project.save()

        url = self.project.api_url_for('project_before_remove_contributor')
        res = self.app.post_json(
            url, {'id': self.user2._id}, auth=self.auth, expect_errors=True
        )
        assert_equal(res.status_code, http.FORBIDDEN)
        assert_equal(res.json['message_long'], 'Must have at least one bibliographic contributor')

    def test_cannot_remove_only_visible_contributor_remove_contributor(self):
        self.project.visible_contributor_ids.remove(self.user1._id)
        self.project.save()
        url = self.project.api_url_for('project_removecontributor')
        res = self.app.post_json(
            url, {'id': self.user2._id}, auth=self.auth, expect_errors=True
        )
        assert_equal(res.status_code, http.FORBIDDEN)
        assert_equal(res.json['message_long'], 'Must have at least one bibliographic contributor')
        assert_true(self.project.is_contributor(self.user2))

    def test_remove_only_visible_contributor_return_false(self):
        self.project.visible_contributor_ids.remove(self.user1._id)
        self.project.save()
        ret = self.project.remove_contributor(contributor=self.user2, auth=self.consolidate_auth1)
        assert_false(ret)
        self.project.reload()
        assert_true(self.project.is_contributor(self.user2))

    def test_can_view_nested_project_as_admin(self):
        self.parent_project = NodeFactory(
            title='parent project',
            category='project',
            parent=self.project,
            is_public=False
        )
        self.parent_project.save()
        self.child_project = NodeFactory(
            title='child project',
            category='project',
            parent=self.parent_project,
            is_public=False
        )
        self.child_project.save()
        url = self.child_project.web_url_for('view_project')
        res = self.app.get(url, auth=self.auth)
        assert_not_in('Private Project', res.body)
        assert_in('parent project', res.body)

    def test_edit_description(self):
        url = "/api/v1/project/{0}/edit/".format(self.project._id)
        self.app.post_json(url,
                           {"name": "description", "value": "Deep-fried"},
                           auth=self.auth)
        self.project.reload()
        assert_equal(self.project.description, "Deep-fried")

    def test_project_api_url(self):
        url = self.project.api_url
        res = self.app.get(url, auth=self.auth)
        data = res.json
        assert_equal(data['node']['category'], 'Project')
        assert_equal(data['node']['node_type'], 'project')

        assert_equal(data['node']['title'], self.project.title)
        assert_equal(data['node']['is_public'], self.project.is_public)
        assert_equal(data['node']['is_registration'], False)
        assert_equal(data['node']['id'], self.project._primary_key)
        assert_equal(data['node']['watched_count'], 0)
        assert_true(data['user']['is_contributor'])
        assert_equal(data['node']['description'], self.project.description)
        assert_equal(data['node']['url'], self.project.url)
        assert_equal(data['node']['tags'], [t._primary_key for t in self.project.tags])
        assert_in('forked_date', data['node'])
        assert_in('watched_count', data['node'])
        assert_in('registered_from_url', data['node'])
        # TODO: Test "parent" and "user" output

    def test_api_get_folder_pointers(self):
        dashboard = DashboardFactory(creator=self.user1)
        project_one = ProjectFactory(creator=self.user1)
        project_two = ProjectFactory(creator=self.user1)
        url = dashboard.api_url_for("get_folder_pointers")
        dashboard.add_pointer(project_one, auth=self.consolidate_auth1)
        dashboard.add_pointer(project_two, auth=self.consolidate_auth1)
        res = self.app.get(url, auth=self.auth)
        pointers = res.json
        assert_in(project_one._id, pointers)
        assert_in(project_two._id, pointers)
        assert_equal(len(pointers), 2)

    def test_api_get_folder_pointers_from_non_folder(self):
        project_one = ProjectFactory(creator=self.user1)
        project_two = ProjectFactory(creator=self.user1)
        url = project_one.api_url_for("get_folder_pointers")
        project_one.add_pointer(project_two, auth=self.consolidate_auth1)
        res = self.app.get(url, auth=self.auth)
        pointers = res.json
        assert_equal(len(pointers), 0)

    def test_new_user_gets_dashboard_on_dashboard_path(self):
        my_user = AuthUserFactory()
        dashboard = my_user.node__contributed.find(Q('is_dashboard', 'eq', True))
        assert_equal(dashboard.count(), 0)
        url = api_url_for('get_dashboard')
        self.app.get(url, auth=my_user.auth)
        my_user.reload()
        dashboard = my_user.node__contributed.find(Q('is_dashboard', 'eq', True))
        assert_equal(dashboard.count(), 1)

    def test_add_contributor_post(self):
        # Two users are added as a contributor via a POST request
        project = ProjectFactory(creator=self.user1, is_public=True)
        user2 = UserFactory()
        user3 = UserFactory()
        url = "/api/v1/project/{0}/contributors/".format(project._id)

        dict2 = add_contributor_json(user2)
        dict3 = add_contributor_json(user3)
        dict2.update({
            'permission': 'admin',
            'visible': True,
        })
        dict3.update({
            'permission': 'write',
            'visible': False,
        })

        self.app.post_json(
            url,
            {
                'users': [dict2, dict3],
                'node_ids': [project._id],
            },
            content_type="application/json",
            auth=self.auth,
        ).maybe_follow()
        project.reload()
        assert_in(user2._id, project.contributors)
        # A log event was added
        assert_equal(project.logs[-1].action, "contributor_added")
        assert_equal(len(project.contributors), 3)
        assert_in(user2._id, project.permissions)
        assert_in(user3._id, project.permissions)
        assert_equal(project.permissions[user2._id], ['read', 'write', 'admin'])
        assert_equal(project.permissions[user3._id], ['read', 'write'])

    def test_manage_permissions(self):

        url = self.project.api_url + 'contributors/manage/'
        self.app.post_json(
            url,
            {
                'contributors': [
                    {'id': self.project.creator._id, 'permission': 'admin',
                        'registered': True, 'visible': True},
                    {'id': self.user1._id, 'permission': 'read',
                        'registered': True, 'visible': True},
                    {'id': self.user2._id, 'permission': 'admin',
                        'registered': True, 'visible': True},
                ]
            },
            auth=self.auth,
        )

        self.project.reload()

        assert_equal(self.project.get_permissions(self.user1), ['read'])
        assert_equal(self.project.get_permissions(self.user2), ['read', 'write', 'admin'])

    def test_manage_permissions_again(self):
        url = self.project.api_url + 'contributors/manage/'
        self.app.post_json(
            url,
            {
                'contributors': [
                    {'id': self.user1._id, 'permission': 'admin',
                     'registered': True, 'visible': True},
                    {'id': self.user2._id, 'permission': 'admin',
                     'registered': True, 'visible': True},
                ]
            },
            auth=self.auth,
        )

        self.project.reload()
        self.app.post_json(
            url,
            {
                'contributors': [
                    {'id': self.user1._id, 'permission': 'admin',
                     'registered': True, 'visible': True},
                    {'id': self.user2._id, 'permission': 'read',
                     'registered': True, 'visible': True},
                ]
            },
            auth=self.auth,
        )

        self.project.reload()

        assert_equal(self.project.get_permissions(self.user2), ['read'])
        assert_equal(self.project.get_permissions(self.user1), ['read', 'write', 'admin'])

    def test_contributor_manage_reorder(self):

        # Two users are added as a contributor via a POST request
        project = ProjectFactory(creator=self.user1, is_public=True)
        reg_user1, reg_user2 = UserFactory(), UserFactory()
        project.add_contributors(
            [
                {'user': reg_user1, 'permissions': [
                    'read', 'write', 'admin'], 'visible': True},
                {'user': reg_user2, 'permissions': [
                    'read', 'write', 'admin'], 'visible': False},
            ]
        )
        # Add a non-registered user
        unregistered_user = project.add_unregistered_contributor(
            fullname=fake.name(), email=fake.email(),
            auth=self.consolidate_auth1,
            save=True,
        )

        url = project.api_url + 'contributors/manage/'
        self.app.post_json(
            url,
            {
                'contributors': [
                    {'id': reg_user2._id, 'permission': 'admin',
                        'registered': True, 'visible': False},
                    {'id': project.creator._id, 'permission': 'admin',
                        'registered': True, 'visible': True},
                    {'id': unregistered_user._id, 'permission': 'admin',
                        'registered': False, 'visible': True},
                    {'id': reg_user1._id, 'permission': 'admin',
                        'registered': True, 'visible': True},
                ]
            },
            auth=self.auth,
        )

        project.reload()

        assert_equal(
            # Note: Cast ForeignList to list for comparison
            list(project.contributors),
            [reg_user2, project.creator, unregistered_user, reg_user1]
        )

        assert_equal(
            project.visible_contributors,
            [project.creator, unregistered_user, reg_user1]
        )

    def test_project_remove_contributor(self):
        url = "/api/v1/project/{0}/removecontributors/".format(self.project._id)
        # User 1 removes user2
        self.app.post(url, json.dumps({"id": self.user2._id}),
                      content_type="application/json",
                      auth=self.auth).maybe_follow()
        self.project.reload()
        assert_not_in(self.user2._id, self.project.contributors)
        # A log event was added
        assert_equal(self.project.logs[-1].action, "contributor_removed")

    def test_get_contributors_abbrev(self):
        # create a project with 3 registered contributors
        project = ProjectFactory(creator=self.user1, is_public=True)
        reg_user1, reg_user2 = UserFactory(), UserFactory()
        project.add_contributors(
            [
                {'user': reg_user1, 'permissions': [
                    'read', 'write', 'admin'], 'visible': True},
                {'user': reg_user2, 'permissions': [
                    'read', 'write', 'admin'], 'visible': True},
            ]
        )

        # add an unregistered contributor
        project.add_unregistered_contributor(
            fullname=fake.name(), email=fake.email(),
            auth=self.consolidate_auth1,
            save=True,
        )

        url = project.api_url_for('get_node_contributors_abbrev')
        res = self.app.get(url, auth=self.auth)
        assert_equal(len(project.contributors), 4)
        assert_equal(len(res.json['contributors']), 3)
        assert_equal(len(res.json['others_count']), 1)
        assert_equal(res.json['contributors'][0]['separator'], ',')
        assert_equal(res.json['contributors'][1]['separator'], ',')
        assert_equal(res.json['contributors'][2]['separator'], ' &')

    def test_edit_node_title(self):
        url = "/api/v1/project/{0}/edit/".format(self.project._id)
        # The title is changed though posting form data
        self.app.post_json(url, {"name": "title", "value": "Bacon"},
                           auth=self.auth).maybe_follow()
        self.project.reload()
        # The title was changed
        assert_equal(self.project.title, "Bacon")
        # A log event was saved
        assert_equal(self.project.logs[-1].action, "edit_title")

    def test_make_public(self):
        self.project.is_public = False
        self.project.save()
        url = "/api/v1/project/{0}/permissions/public/".format(self.project._id)
        res = self.app.post_json(url, {}, auth=self.auth)
        self.project.reload()
        assert_true(self.project.is_public)
        assert_equal(res.json['status'], 'success')

    def test_make_private(self):
        self.project.is_public = True
        self.project.save()
        url = "/api/v1/project/{0}/permissions/private/".format(self.project._id)
        res = self.app.post_json(url, {}, auth=self.auth)
        self.project.reload()
        assert_false(self.project.is_public)
        assert_equal(res.json['status'], 'success')

    def test_cant_make_public_if_not_admin(self):
        non_admin = AuthUserFactory()
        self.project.add_contributor(non_admin, permissions=['read', 'write'])
        self.project.is_public = False
        self.project.save()
        url = "/api/v1/project/{0}/permissions/public/".format(self.project._id)
        res = self.app.post_json(
            url, {}, auth=non_admin.auth,
            expect_errors=True,
        )
        assert_equal(res.status_code, http.FORBIDDEN)
        assert_false(self.project.is_public)

    def test_cant_make_private_if_not_admin(self):
        non_admin = AuthUserFactory()
        self.project.add_contributor(non_admin, permissions=['read', 'write'])
        self.project.is_public = True
        self.project.save()
        url = "/api/v1/project/{0}/permissions/private/".format(self.project._id)
        res = self.app.post_json(
            url, {}, auth=non_admin.auth,
            expect_errors=True,
        )
        assert_equal(res.status_code, http.FORBIDDEN)
        assert_true(self.project.is_public)

    def test_add_tag(self):
        url = self.project.api_url_for('project_add_tag')
        self.app.post_json(url, {'tag': "foo'ta#@%#%^&g?"}, auth=self.auth)
        self.project.reload()
        assert_in("foo'ta#@%#%^&g?", self.project.tags)
        assert_equal("foo'ta#@%#%^&g?", self.project.logs[-1].params['tag'])

    def test_remove_tag(self):
        self.project.add_tag("foo'ta#@%#%^&g?", auth=self.consolidate_auth1, save=True)
        assert_in("foo'ta#@%#%^&g?", self.project.tags)
        url = self.project.api_url_for("project_remove_tag")
        self.app.delete_json(url, {"tag": "foo'ta#@%#%^&g?"}, auth=self.auth)
        self.project.reload()
        assert_not_in("foo'ta#@%#%^&g?", self.project.tags)
        assert_equal("tag_removed", self.project.logs[-1].action)
        assert_equal("foo'ta#@%#%^&g?", self.project.logs[-1].params['tag'])

    # Regression test for https://github.com/CenterForOpenScience/osf.io/issues/1478
    @mock.patch('website.archiver.tasks.archive')
    def test_registered_projects_contributions(self, mock_archive):
        # register a project
        self.project.register_node(None, Auth(user=self.project.creator), '', None)
        # get the first registered project of a project
        url = self.project.api_url_for('get_registrations')
        res = self.app.get(url, auth=self.auth)
        data = res.json
        pid = data['nodes'][0]['id']
        url2 = api_url_for('get_summary', pid=pid)
        # count contributions
        res2 = self.app.get(url2, {'rescale_ratio': data['rescale_ratio']}, auth=self.auth)
        data = res2.json
        assert_is_not_none(data['summary']['nlogs'])

    def test_forks_contributions(self):
        # fork a project
        self.project.fork_node(Auth(user=self.project.creator))
        # get the first forked project of a project
        url = self.project.api_url_for('get_forks')
        res = self.app.get(url, auth=self.auth)
        data = res.json
        pid = data['nodes'][0]['id']
        url2 = api_url_for('get_summary', pid=pid)
        # count contributions
        res2 = self.app.get(url2, {'rescale_ratio': data['rescale_ratio']}, auth=self.auth)
        data = res2.json
        assert_is_not_none(data['summary']['nlogs'])

    @mock.patch('framework.transactions.commands.begin')
    @mock.patch('framework.transactions.commands.rollback')
    @mock.patch('framework.transactions.commands.commit')
    def test_get_logs(self, *mock_commands):
        # Add some logs
        for _ in range(5):
            self.project.logs.append(
                NodeLogFactory(
                    user=self.user1,
                    action='file_added',
                    params={'node': self.project._id}
                )
            )
        self.project.save()
        url = self.project.api_url_for('get_logs')
        res = self.app.get(url, auth=self.auth)
        for mock_command in mock_commands:
            assert_false(mock_command.called)
        self.project.reload()
        data = res.json
        assert_equal(len(data['logs']), len(self.project.logs))
        assert_equal(data['total'], len(self.project.logs))
        assert_equal(data['page'], 0)
        assert_equal(data['pages'], 1)
        most_recent = data['logs'][0]
        assert_equal(most_recent['action'], 'file_added')

    def test_get_logs_invalid_page_input(self):
        url = self.project.api_url_for('get_logs')
        invalid_input = 'invalid page'
        res = self.app.get(
            url, {'page': invalid_input}, auth=self.auth, expect_errors=True
        )
        assert_equal(res.status_code, 400)
        assert_equal(
            res.json['message_long'],
            'Invalid value for "page".'
        )

    def test_get_logs_negative_page_num(self):
        url = self.project.api_url_for('get_logs')
        invalid_input = -1
        res = self.app.get(
            url, {'page': invalid_input}, auth=self.auth, expect_errors=True
        )
        assert_equal(res.status_code, 400)
        assert_equal(
            res.json['message_long'],
            'Invalid value for "page".'
        )

    def test_get_logs_page_num_beyond_limit(self):
        url = self.project.api_url_for('get_logs')
        size = 10
        page_num = math.ceil(len(self.project.logs) / float(size))
        res = self.app.get(
            url, {'page': page_num}, auth=self.auth, expect_errors=True
        )
        assert_equal(res.status_code, 400)
        assert_equal(
            res.json['message_long'],
            'Invalid value for "page".'
        )

    def test_get_logs_with_count_param(self):
        # Add some logs
        for _ in range(5):
            self.project.logs.append(
                NodeLogFactory(
                    user=self.user1,
                    action='file_added',
                    params={'node': self.project._id}
                )
            )
        self.project.save()
        url = self.project.api_url_for('get_logs')
        res = self.app.get(url, {'count': 3}, auth=self.auth)
        assert_equal(len(res.json['logs']), 3)
        # 1 project create log, 1 add contributor log, then 5 generated logs
        assert_equal(res.json['total'], 5 + 2)
        assert_equal(res.json['page'], 0)
        assert_equal(res.json['pages'], 3)

    def test_get_logs_defaults_to_ten(self):
        # Add some logs
        for _ in range(12):
            self.project.logs.append(
                NodeLogFactory(
                    user=self.user1,
                    action='file_added',
                    params={'node': self.project._id}
                )
            )
        self.project.save()
        url = self.project.api_url_for('get_logs')
        res = self.app.get(url, auth=self.auth)
        assert_equal(len(res.json['logs']), 10)
        # 1 project create log, 1 add contributor log, then 5 generated logs
        assert_equal(res.json['total'], 12 + 2)
        assert_equal(res.json['page'], 0)
        assert_equal(res.json['pages'], 2)

    def test_get_more_logs(self):
        # Add some logs
        for _ in range(12):
            self.project.logs.append(
                NodeLogFactory(
                    user=self.user1,
                    action="file_added",
                    params={"node": self.project._id}
                )
            )
        self.project.save()
        url = self.project.api_url_for('get_logs')
        res = self.app.get(url, {"page": 1}, auth=self.auth)
        assert_equal(len(res.json['logs']), 4)
        #1 project create log, 1 add contributor log, then 12 generated logs
        assert_equal(res.json['total'], 12 + 2)
        assert_equal(res.json['page'], 1)
        assert_equal(res.json['pages'], 2)

    def test_logs_private(self):
        """Add logs to a public project, then to its private component. Get
        the ten most recent logs; assert that ten logs are returned and that
        all belong to the project and not its component.

        """
        # Add some logs
        for _ in range(15):
            self.project.add_log(
                auth=self.consolidate_auth1,
                action='file_added',
                params={'node': self.project._id}
            )
        self.project.is_public = True
        self.project.save()
        child = NodeFactory(parent=self.project)
        for _ in range(5):
            child.add_log(
                auth=self.consolidate_auth1,
                action='file_added',
                params={'node': child._id}
            )

        url = self.project.api_url_for('get_logs')
        res = self.app.get(url).maybe_follow()
        assert_equal(len(res.json['logs']), 10)
        # 1 project create log, 1 add contributor log, then 15 generated logs
        assert_equal(res.json['total'], 15 + 2)
        assert_equal(res.json['page'], 0)
        assert_equal(res.json['pages'], 2)
        assert_equal(
            [self.project._id] * 10,
            [
                log['params']['node']
                for log in res.json['logs']
            ]
        )

    def test_can_view_public_log_from_private_project(self):
        project = ProjectFactory(is_public=True)
        fork = project.fork_node(auth=self.consolidate_auth1)
        url = fork.api_url_for('get_logs')
        res = self.app.get(url, auth=self.auth)
        assert_equal(
            [each['action'] for each in res.json['logs']],
            ['node_forked', 'project_created'],
        )
        project.is_public = False
        project.save()
        res = self.app.get(url, auth=self.auth)
        assert_equal(
            [each['action'] for each in res.json['logs']],
            ['node_forked', 'project_created'],
        )

    def test_for_private_component_log(self):
        for _ in range(5):
            self.project.add_log(
                auth=self.consolidate_auth1,
                action='file_added',
                params={'node': self.project._id}
            )
        self.project.is_public = True
        self.project.save()
        child = NodeFactory(parent=self.project)
        child.is_public = False
        child.set_title("foo", auth=self.consolidate_auth1)
        child.set_title("bar", auth=self.consolidate_auth1)
        child.save()
        url = self.project.api_url_for('get_logs')
        res = self.app.get(url).maybe_follow()
        assert_equal(len(res.json['logs']), 7)
        assert_not_in(
            child._id,
            [
                log['params']['node']
                for log in res.json['logs']
            ]
        )

    def test_remove_project(self):
        url = self.project.api_url
        res = self.app.delete_json(url, {}, auth=self.auth).maybe_follow()
        self.project.reload()
        assert_equal(self.project.is_deleted, True)
        assert_in('url', res.json)
        assert_equal(res.json['url'], '/dashboard/')

    def test_private_link_edit_name(self):
        link = PrivateLinkFactory()
        link.nodes.append(self.project)
        link.save()
        assert_equal(link.name, "link")
        url = self.project.api_url + 'private_link/edit/'
        self.app.put_json(
            url,
            {'pk': link._id, "value": "new name"},
            auth=self.auth,
        ).maybe_follow()
        self.project.reload()
        link.reload()
        assert_equal(link.name, "new name")

    def test_remove_private_link(self):
        link = PrivateLinkFactory()
        link.nodes.append(self.project)
        link.save()
        url = self.project.api_url_for('remove_private_link')
        self.app.delete_json(
            url,
            {'private_link_id': link._id},
            auth=self.auth,
        ).maybe_follow()
        self.project.reload()
        link.reload()
        assert_true(link.is_deleted)

    def test_remove_component(self):
        node = NodeFactory(parent=self.project, creator=self.user1)
        url = node.api_url
        res = self.app.delete_json(url, {}, auth=self.auth).maybe_follow()
        node.reload()
        assert_equal(node.is_deleted, True)
        assert_in('url', res.json)
        assert_equal(res.json['url'], self.project.url)

    def test_cant_remove_component_if_not_admin(self):
        node = NodeFactory(parent=self.project, creator=self.user1)
        non_admin = AuthUserFactory()
        node.add_contributor(
            non_admin,
            permissions=['read', 'write'],
            save=True,
        )

        url = node.api_url
        res = self.app.delete_json(
            url, {}, auth=non_admin.auth,
            expect_errors=True,
        ).maybe_follow()

        assert_equal(res.status_code, http.FORBIDDEN)
        assert_false(node.is_deleted)

    def test_watch_and_unwatch(self):
        url = self.project.api_url_for('togglewatch_post')
        self.app.post_json(url, {}, auth=self.auth)
        res = self.app.get(self.project.api_url, auth=self.auth)
        assert_equal(res.json['node']['watched_count'], 1)
        self.app.post_json(url, {}, auth=self.auth)
        res = self.app.get(self.project.api_url, auth=self.auth)
        assert_equal(res.json['node']['watched_count'], 0)

    def test_view_project_returns_whether_to_show_wiki_widget(self):
        user = AuthUserFactory()
        project = ProjectFactory.build(creator=user, is_public=True)
        project.add_contributor(user)
        project.save()

        url = project.api_url_for('view_project')
        res = self.app.get(url, auth=user.auth)
        assert_equal(res.status_code, http.OK)
        assert_in('show_wiki_widget', res.json['user'])

    def test_fork_count_does_not_include_deleted_forks(self):
        user = AuthUserFactory()
        project = ProjectFactory(creator=user)
        auth = Auth(project.creator)
        fork = project.fork_node(auth)
        project.save()
        fork.remove_node(auth)
        fork.save()

        url = project.api_url_for('view_project')
        res = self.app.get(url, auth=user.auth)
        assert_in('fork_count', res.json['node'])
        assert_equal(0, res.json['node']['fork_count'])

    def test_statistic_page_redirect(self):
        url = self.project.web_url_for('project_statistics_redirect')
        res = self.app.get(url, auth=self.auth)
        assert_equal(res.status_code, 302)
        assert_in(self.project.web_url_for('project_statistics', _guid=True), res.location)

    def test_update_node(self):
        url = self.project.api_url_for('update_node')
        res = self.app.put_json(url, {'title': 'newtitle'}, auth=self.auth)
        assert_equal(res.status_code, 200)
        self.project.reload()
        assert_equal(self.project.title, 'newtitle')

    # Regression test
    def test_update_node_with_tags(self):
        self.project.add_tag('cheezebørger', auth=Auth(self.project.creator), save=True)
        url = self.project.api_url_for('update_node')
        res = self.app.put_json(url, {'title': 'newtitle'}, auth=self.auth)
        assert_equal(res.status_code, 200)
        self.project.reload()
        assert_equal(self.project.title, 'newtitle')


class TestEditableChildrenViews(OsfTestCase):

    def setUp(self):
        OsfTestCase.setUp(self)
        self.user = AuthUserFactory()
        self.project = ProjectFactory(creator=self.user, is_public=False)
        self.child = ProjectFactory(parent=self.project, creator=self.user, is_public=True)
        self.grandchild = ProjectFactory(parent=self.child, creator=self.user, is_public=False)
        self.great_grandchild = ProjectFactory(parent=self.grandchild, creator=self.user, is_public=True)
        self.great_great_grandchild = ProjectFactory(parent=self.great_grandchild, creator=self.user, is_public=False)
        url = self.project.api_url_for('get_editable_children')
        self.project_results = self.app.get(url, auth=self.user.auth).json

    def test_get_editable_children(self):
        assert_equal(len(self.project_results['children']), 4)
        assert_equal(self.project_results['node']['id'], self.project._id)

    def test_editable_children_order(self):
        assert_equal(self.project_results['children'][0]['id'], self.child._id)
        assert_equal(self.project_results['children'][1]['id'], self.grandchild._id)
        assert_equal(self.project_results['children'][2]['id'], self.great_grandchild._id)
        assert_equal(self.project_results['children'][3]['id'], self.great_great_grandchild._id)

    def test_editable_children_indents(self):
        assert_equal(self.project_results['children'][0]['indent'], 0)
        assert_equal(self.project_results['children'][1]['indent'], 1)
        assert_equal(self.project_results['children'][2]['indent'], 2)
        assert_equal(self.project_results['children'][3]['indent'], 3)

    def test_editable_children_parents(self):
        assert_equal(self.project_results['children'][0]['parent_id'], self.project._id)
        assert_equal(self.project_results['children'][1]['parent_id'], self.child._id)
        assert_equal(self.project_results['children'][2]['parent_id'], self.grandchild._id)
        assert_equal(self.project_results['children'][3]['parent_id'], self.great_grandchild._id)

    def test_editable_children_privacy(self):
        assert_false(self.project_results['node']['is_public'])
        assert_true(self.project_results['children'][0]['is_public'])
        assert_false(self.project_results['children'][1]['is_public'])
        assert_true(self.project_results['children'][2]['is_public'])
        assert_false(self.project_results['children'][3]['is_public'])

    def test_editable_children_titles(self):
        assert_equal(self.project_results['node']['title'], self.project.title)
        assert_equal(self.project_results['children'][0]['title'], self.child.title)
        assert_equal(self.project_results['children'][1]['title'], self.grandchild.title)
        assert_equal(self.project_results['children'][2]['title'], self.great_grandchild.title)
        assert_equal(self.project_results['children'][3]['title'], self.great_great_grandchild.title)


class TestChildrenViews(OsfTestCase):

    def setUp(self):
        OsfTestCase.setUp(self)
        self.user = AuthUserFactory()

    def test_get_children(self):
        project = ProjectFactory(creator=self.user)
        child = NodeFactory(parent=project, creator=self.user)

        url = project.api_url_for('get_children')
        res = self.app.get(url, auth=self.user.auth)

        nodes = res.json['nodes']
        assert_equal(len(nodes), 1)
        assert_equal(nodes[0]['id'], child._primary_key)

    def test_get_children_includes_pointers(self):
        project = ProjectFactory(creator=self.user)
        pointed = ProjectFactory()
        project.add_pointer(pointed, Auth(self.user))
        project.save()

        url = project.api_url_for('get_children')
        res = self.app.get(url, auth=self.user.auth)

        nodes = res.json['nodes']
        assert_equal(len(nodes), 1)
        assert_equal(nodes[0]['title'], pointed.title)
        pointer = Pointer.find_one(Q('node', 'eq', pointed))
        assert_equal(nodes[0]['id'], pointer._primary_key)

    def test_get_children_filter_for_permissions(self):
        # self.user has admin access to this project
        project = ProjectFactory(creator=self.user)

        # self.user only has read access to this project, which project points
        # to
        read_only_pointed = ProjectFactory()
        read_only_creator = read_only_pointed.creator
        read_only_pointed.add_contributor(self.user, auth=Auth(read_only_creator), permissions=['read'])
        read_only_pointed.save()

        # self.user only has read access to this project, which is a subproject
        # of project
        read_only = ProjectFactory()
        read_only_pointed.add_contributor(self.user, auth=Auth(read_only_creator), permissions=['read'])
        project.nodes.append(read_only)

        # self.user adds a pointer to read_only
        project.add_pointer(read_only_pointed, Auth(self.user))
        project.save()

        url = project.api_url_for('get_children')
        res = self.app.get(url, auth=self.user.auth)
        assert_equal(len(res.json['nodes']), 2)

        url = project.api_url_for('get_children', permissions='write')
        res = self.app.get(url, auth=self.user.auth)
        assert_equal(len(res.json['nodes']), 0)

    def test_get_children_rescale_ratio(self):
        project = ProjectFactory(creator=self.user)
        child = NodeFactory(parent=project, creator=self.user)

        url = project.api_url_for('get_children')
        res = self.app.get(url, auth=self.user.auth)

        rescale_ratio = res.json['rescale_ratio']
        assert_is_instance(rescale_ratio, float)
        assert_equal(rescale_ratio, _rescale_ratio(Auth(self.user), [child]))

    def test_get_children_render_nodes_receives_auth(self):
        project = ProjectFactory(creator=self.user)
        NodeFactory(parent=project, creator=self.user)

        url = project.api_url_for('get_children')
        res = self.app.get(url, auth=self.user.auth)

        perm = res.json['nodes'][0]['permissions']
        assert_equal(perm, 'admin')


class TestUserProfile(OsfTestCase):

    def setUp(self):
        super(TestUserProfile, self).setUp()
        self.user = AuthUserFactory()

    def test_sanitization_of_edit_profile(self):
        url = api_url_for('edit_profile', uid=self.user._id)
        post_data = {'name': 'fullname', 'value': 'new<b> name</b>     '}
        request = self.app.post(url, post_data, auth=self.user.auth)
        assert_equal('new name', request.json['name'])

    def test_fmt_date_or_none(self):
        with assert_raises(HTTPError) as cm:
            #enter a date before 1900
            fmt_date_or_none(dt.datetime(1890, 10, 31, 18, 23, 29, 227))
        # error should be raised because date is before 1900
        assert_equal(cm.exception.code, http.BAD_REQUEST)

    def test_unserialize_social(self):
        url = api_url_for('unserialize_social')
        payload = {
            'profileWebsites': ['http://frozen.pizza.com/reviews'],
            'twitter': 'howtopizza',
            'github': 'frozenpizzacode',
        }
        self.app.put_json(
            url,
            payload,
            auth=self.user.auth,
        )
        self.user.reload()
        for key, value in payload.iteritems():
            assert_equal(self.user.social[key], value)
        assert_true(self.user.social['researcherId'] is None)

    def test_unserialize_social_validation_failure(self):
        url = api_url_for('unserialize_social')
        # profileWebsites URL is invalid
        payload = {
            'profileWebsites': ['http://goodurl.com', 'http://invalidurl'],
            'twitter': 'howtopizza',
            'github': 'frozenpizzacode',
        }
        res = self.app.put_json(
            url,
            payload,
            auth=self.user.auth,
            expect_errors=True
        )
        assert_equal(res.status_code, 400)
        assert_equal(res.json['message_long'], 'Invalid personal URL.')

    def test_serialize_social_editable(self):
        self.user.social['twitter'] = 'howtopizza'
        self.user.social['profileWebsites'] = ['http://www.cos.io', 'http://www.osf.io', 'http://www.wordup.com']
        self.user.save()
        url = api_url_for('serialize_social')
        res = self.app.get(
            url,
            auth=self.user.auth,
        )
        assert_equal(res.json.get('twitter'), 'howtopizza')
        assert_equal(res.json.get('profileWebsites'), ['http://www.cos.io', 'http://www.osf.io', 'http://www.wordup.com'])
        assert_true(res.json.get('github') is None)
        assert_true(res.json['editable'])

    def test_serialize_social_not_editable(self):
        user2 = AuthUserFactory()
        self.user.social['twitter'] = 'howtopizza'
        self.user.social['profileWebsites'] = ['http://www.cos.io', 'http://www.osf.io', 'http://www.wordup.com']
        self.user.save()
        url = api_url_for('serialize_social', uid=self.user._id)
        res = self.app.get(
            url,
            auth=user2.auth,
        )
        assert_equal(res.json.get('twitter'), 'howtopizza')
        assert_equal(res.json.get('profileWebsites'), ['http://www.cos.io', 'http://www.osf.io', 'http://www.wordup.com'])
        assert_true(res.json.get('github') is None)
        assert_false(res.json['editable'])

    def test_serialize_social_addons_editable(self):
        self.user.add_addon('github')
        user_github = self.user.get_addon('github')
        oauth_settings = AddonGitHubOauthSettings()
        oauth_settings.github_user_id = 'testuser'
        oauth_settings.save()
        user_github.oauth_settings = oauth_settings
        user_github.save()
        user_github.github_user_name = 'howtogithub'
        oauth_settings.save()
        url = api_url_for('serialize_social')
        res = self.app.get(
            url,
            auth=self.user.auth,
        )
        assert_equal(
            res.json['addons']['github'],
            'howtogithub'
        )

    def test_serialize_social_addons_not_editable(self):
        user2 = AuthUserFactory()
        self.user.add_addon('github')
        user_github = self.user.get_addon('github')
        oauth_settings = AddonGitHubOauthSettings()
        oauth_settings.github_user_id = 'testuser'
        oauth_settings.save()
        user_github.oauth_settings = oauth_settings
        user_github.save()
        user_github.github_user_name = 'howtogithub'
        oauth_settings.save()
        url = api_url_for('serialize_social', uid=self.user._id)
        res = self.app.get(
            url,
            auth=user2.auth,
        )
        assert_not_in('addons', res.json)

    def test_unserialize_and_serialize_jobs(self):
        jobs = [{
            'institution': 'an institution',
            'department': 'a department',
            'title': 'a title',
            'startMonth': 'January',
            'startYear': '2001',
            'endMonth': 'March',
            'endYear': '2001',
            'ongoing': False,
        }, {
            'institution': 'another institution',
            'department': None,
            'title': None,
            'startMonth': 'May',
            'startYear': '2001',
            'endMonth': None,
            'endYear': None,
            'ongoing': True,
        }]
        payload = {'contents': jobs}
        url = api_url_for('unserialize_jobs')
        self.app.put_json(url, payload, auth=self.user.auth)
        self.user.reload()
        assert_equal(len(self.user.jobs), 2)
        url = api_url_for('serialize_jobs')
        res = self.app.get(
            url,
            auth=self.user.auth,
        )
        for i, job in enumerate(jobs):
            assert_equal(job, res.json['contents'][i])

    def test_unserialize_and_serialize_schools(self):
        schools = [{
            'institution': 'an institution',
            'department': 'a department',
            'degree': 'a degree',
            'startMonth': 1,
            'startYear': '2001',
            'endMonth': 5,
            'endYear': '2001',
            'ongoing': False,
        }, {
            'institution': 'another institution',
            'department': None,
            'degree': None,
            'startMonth': 5,
            'startYear': '2001',
            'endMonth': None,
            'endYear': None,
            'ongoing': True,
        }]
        payload = {'contents': schools}
        url = api_url_for('unserialize_schools')
        self.app.put_json(url, payload, auth=self.user.auth)
        self.user.reload()
        assert_equal(len(self.user.schools), 2)
        url = api_url_for('serialize_schools')
        res = self.app.get(
            url,
            auth=self.user.auth,
        )
        for i, job in enumerate(schools):
            assert_equal(job, res.json['contents'][i])

    def test_unserialize_jobs(self):
        jobs = [
            {
                'institution': fake.company(),
                'department': fake.catch_phrase(),
                'title': fake.bs(),
                'startMonth': 5,
                'startYear': '2013',
                'endMonth': 3,
                'endYear': '2014',
                'ongoing': False,
            }
        ]
        payload = {'contents': jobs}
        url = api_url_for('unserialize_jobs')
        res = self.app.put_json(url, payload, auth=self.user.auth)
        assert_equal(res.status_code, 200)
        self.user.reload()
        # jobs field is updated
        assert_equal(self.user.jobs, jobs)

    def test_unserialize_names(self):
        fake_fullname_w_spaces = '    {}    '.format(fake.name())
        names = {
            'full': fake_fullname_w_spaces,
            'given': 'Tea',
            'middle': 'Gray',
            'family': 'Pot',
            'suffix': 'Ms.',
        }
        url = api_url_for('unserialize_names')
        res = self.app.put_json(url, names, auth=self.user.auth)
        assert_equal(res.status_code, 200)
        self.user.reload()
        # user is updated
        assert_equal(self.user.fullname, fake_fullname_w_spaces.strip())
        assert_equal(self.user.given_name, names['given'])
        assert_equal(self.user.middle_names, names['middle'])
        assert_equal(self.user.family_name, names['family'])
        assert_equal(self.user.suffix, names['suffix'])

    def test_unserialize_schools(self):
        schools = [
            {
                'institution': fake.company(),
                'department': fake.catch_phrase(),
                'degree': fake.bs(),
                'startMonth': 5,
                'startYear': '2013',
                'endMonth': 3,
                'endYear': '2014',
                'ongoing': False,
            }
        ]
        payload = {'contents': schools}
        url = api_url_for('unserialize_schools')
        res = self.app.put_json(url, payload, auth=self.user.auth)
        assert_equal(res.status_code, 200)
        self.user.reload()
        # schools field is updated
        assert_equal(self.user.schools, schools)

    def test_unserialize_jobs_valid(self):
        jobs_cached = self.user.jobs
        jobs = [
            {
                'institution': fake.company(),
                'department': fake.catch_phrase(),
                'title': fake.bs(),
                'startMonth': 5,
                'startYear': '2013',
                'endMonth': 3,
                'endYear': '2014',
                'ongoing': False,
            }
        ]
        payload = {'contents': jobs}
        url = api_url_for('unserialize_jobs')
        res = self.app.put_json(url, payload, auth=self.user.auth)
        assert_equal(res.status_code, 200)

    def test_get_current_user_gravatar_default_size(self):
        url = api_url_for('current_user_gravatar')
        res = self.app.get(url, auth=self.user.auth)
        current_user_gravatar = res.json['gravatar_url']
        assert_true(current_user_gravatar is not None)
        url = api_url_for('get_gravatar', uid=self.user._id)
        res = self.app.get(url, auth=self.user.auth)
        my_user_gravatar = res.json['gravatar_url']
        assert_equal(current_user_gravatar, my_user_gravatar)

    def test_get_other_user_gravatar_default_size(self):
        user2 = AuthUserFactory()
        url = api_url_for('current_user_gravatar')
        res = self.app.get(url, auth=self.user.auth)
        current_user_gravatar = res.json['gravatar_url']
        url = api_url_for('get_gravatar', uid=user2._id)
        res = self.app.get(url, auth=self.user.auth)
        user2_gravatar = res.json['gravatar_url']
        assert_true(user2_gravatar is not None)
        assert_not_equal(current_user_gravatar, user2_gravatar)

    def test_get_current_user_gravatar_specific_size(self):
        url = api_url_for('current_user_gravatar')
        res = self.app.get(url, auth=self.user.auth)
        current_user_default_gravatar = res.json['gravatar_url']
        url = api_url_for('current_user_gravatar', size=11)
        res = self.app.get(url, auth=self.user.auth)
        current_user_small_gravatar = res.json['gravatar_url']
        assert_true(current_user_small_gravatar is not None)
        assert_not_equal(current_user_default_gravatar, current_user_small_gravatar)

    def test_get_other_user_gravatar_specific_size(self):
        user2 = AuthUserFactory()
        url = api_url_for('get_gravatar', uid=user2._id)
        res = self.app.get(url, auth=self.user.auth)
        gravatar_default_size = res.json['gravatar_url']
        url = api_url_for('get_gravatar', uid=user2._id, size=11)
        res = self.app.get(url, auth=self.user.auth)
        gravatar_small = res.json['gravatar_url']
        assert_true(gravatar_small is not None)
        assert_not_equal(gravatar_default_size, gravatar_small)

    def test_update_user_timezone(self):
        assert_equal(self.user.timezone, 'Etc/UTC')
        payload = {'timezone': 'America/New_York', 'id': self.user._id}
        url = api_url_for('update_user', uid=self.user._id)
        self.app.put_json(url, payload, auth=self.user.auth)
        self.user.reload()
        assert_equal(self.user.timezone, 'America/New_York')

    def test_update_user_locale(self):
        assert_equal(self.user.locale, 'en_US')
        payload = {'locale': 'de_DE', 'id': self.user._id}
        url = api_url_for('update_user', uid=self.user._id)
        self.app.put_json(url, payload, auth=self.user.auth)
        self.user.reload()
        assert_equal(self.user.locale, 'de_DE')

    def test_update_user_locale_none(self):
        assert_equal(self.user.locale, 'en_US')
        payload = {'locale': None, 'id': self.user._id}
        url = api_url_for('update_user', uid=self.user._id)
        self.app.put_json(url, payload, auth=self.user.auth)
        self.user.reload()
        assert_equal(self.user.locale, 'en_US')

    def test_update_user_locale_empty_string(self):
        assert_equal(self.user.locale, 'en_US')
        payload = {'locale': '', 'id': self.user._id}
        url = api_url_for('update_user', uid=self.user._id)
        self.app.put_json(url, payload, auth=self.user.auth)
        self.user.reload()
        assert_equal(self.user.locale, 'en_US')

    def test_cannot_update_user_without_user_id(self):
        user1 = AuthUserFactory()
        url = api_url_for('update_user')
        header = {'emails': [{'address': user1.username}]}
        res = self.app.put_json(url, header, auth=user1.auth, expect_errors=True)
        assert_equal(res.status_code, 400)
        assert_equal(res.json['message_long'], '"id" is required')

    @mock.patch('framework.auth.views.mails.send_mail')
    @mock.patch('website.mailchimp_utils.get_mailchimp_api')
    def test_update_user_mailing_lists(self, mock_get_mailchimp_api, send_mail):
        email = fake.email()
        self.user.emails.append(email)
        list_name = 'foo'
        self.user.mailchimp_mailing_lists[list_name] = True
        self.user.save()

        mock_client = mock.MagicMock()
        mock_get_mailchimp_api.return_value = mock_client
        mock_client.lists.list.return_value = {'data': [{'id': 1, 'list_name': list_name}]}
        list_id = mailchimp_utils.get_list_id_from_name(list_name)

        url = api_url_for('update_user', uid=self.user._id)
        emails = [
            {'address': self.user.username, 'primary': False, 'confirmed': True},
            {'address': email, 'primary': True, 'confirmed': True}]
        payload = {'locale': '', 'id': self.user._id, 'emails': emails}
        self.app.put_json(url, payload, auth=self.user.auth)

        mock_client.lists.unsubscribe.assert_called_with(
            id=list_id,
            email={'email': self.user.username},
            send_goodbye=True
        )
        mock_client.lists.subscribe.assert_called_with(
            id=list_id,
            email={'email': email},
            merge_vars={
                'fname': self.user.given_name,
                'lname': self.user.family_name,
            },
            double_optin=False,
            update_existing=True
        )
        handlers.celery_teardown_request()

    @mock.patch('framework.auth.views.mails.send_mail')
    @mock.patch('website.mailchimp_utils.get_mailchimp_api')
    def test_unsubscribe_mailchimp_not_called_if_user_not_subscribed(self, mock_get_mailchimp_api, send_mail):
        email = fake.email()
        self.user.emails.append(email)
        list_name = 'foo'
        self.user.mailchimp_mailing_lists[list_name] = False
        self.user.save()

        mock_client = mock.MagicMock()
        mock_get_mailchimp_api.return_value = mock_client
        mock_client.lists.list.return_value = {'data': [{'id': 1, 'list_name': list_name}]}

        url = api_url_for('update_user', uid=self.user._id)
        emails = [
            {'address': self.user.username, 'primary': False, 'confirmed': True},
            {'address': email, 'primary': True, 'confirmed': True}]
        payload = {'locale': '', 'id': self.user._id, 'emails': emails}
        self.app.put_json(url, payload, auth=self.user.auth)

        assert_equal(mock_client.lists.unsubscribe.call_count, 0)
        assert_equal(mock_client.lists.subscribe.call_count, 0)
        handlers.celery_teardown_request()

    # TODO: Uncomment once outstanding issues with this feature are addressed
    # def test_twitter_redirect_success(self):
    #     self.user.social['twitter'] = fake.last_name()
    #     self.user.save()

    #     res = self.app.get(web_url_for('redirect_to_twitter', twitter_handle=self.user.social['twitter']))
    #     assert_equals(res.status_code, http.FOUND)
    #     assert_in(self.user.url, res.location)

    # def test_twitter_redirect_is_case_insensitive(self):
    #     self.user.social['twitter'] = fake.last_name()
    #     self.user.save()

    #     res1 = self.app.get(web_url_for('redirect_to_twitter', twitter_handle=self.user.social['twitter']))
    #     res2 = self.app.get(web_url_for('redirect_to_twitter', twitter_handle=self.user.social['twitter'].lower()))
    #     assert_equal(res1.location, res2.location)

    # def test_twitter_redirect_unassociated_twitter_handle_returns_404(self):
    #     unassociated_handle = fake.last_name()
    #     expected_error = 'There is no active user associated with the Twitter handle: {0}.'.format(unassociated_handle)

    #     res = self.app.get(
    #         web_url_for('redirect_to_twitter', twitter_handle=unassociated_handle),
    #         expect_errors=True
    #     )
    #     assert_equal(res.status_code, http.NOT_FOUND)
    #     assert_true(expected_error in res.body)

    # def test_twitter_redirect_handle_with_multiple_associated_accounts_redirects_to_selection_page(self):
    #     self.user.social['twitter'] = fake.last_name()
    #     self.user.save()
    #     user2 = AuthUserFactory()
    #     user2.social['twitter'] = self.user.social['twitter']
    #     user2.save()

    #     expected_error = 'There are multiple OSF accounts associated with the Twitter handle: <strong>{0}</strong>.'.format(self.user.social['twitter'])
    #     res = self.app.get(
    #         web_url_for(
    #             'redirect_to_twitter',
    #             twitter_handle=self.user.social['twitter'],
    #             expect_error=True
    #         )
    #     )
    #     assert_equal(res.status_code, http.MULTIPLE_CHOICES)
    #     assert_true(expected_error in res.body)
    #     assert_true(self.user.url in res.body)
    #     assert_true(user2.url in res.body)


class TestUserProfileApplicationsPage(OsfTestCase):

    def setUp(self):
        super(TestUserProfileApplicationsPage, self).setUp()
        self.user = AuthUserFactory()
        self.user2 = AuthUserFactory()

        self.platform_app = ApiOAuth2ApplicationFactory(owner=self.user)
        self.detail_url = web_url_for('oauth_application_detail', client_id=self.platform_app.client_id)

    def test_non_owner_cant_access_detail_page(self):
        res = self.app.get(self.detail_url, auth=self.user2.auth, expect_errors=True)
        assert_equal(res.status_code, http.FORBIDDEN)

    def test_owner_cant_access_deleted_application(self):
        self.platform_app.is_active = False
        self.platform_app.save()
        res = self.app.get(self.detail_url, auth=self.user.auth, expect_errors=True)
        assert_equal(res.status_code, http.GONE)

    def test_owner_cant_access_nonexistent_application(self):
        url = web_url_for('oauth_application_detail', client_id='nonexistent')
        res = self.app.get(url, auth=self.user.auth, expect_errors=True)
        assert_equal(res.status_code, http.NOT_FOUND)

    def test_url_has_not_broken(self):
        assert_equal(self.platform_app.url, self.detail_url)


class TestUserProfileTokensPage(OsfTestCase):

    def setUp(self):
        super(TestUserProfileTokensPage, self).setUp()
        self.user = AuthUserFactory()
        self.token = ApiOAuth2PersonalTokenFactory()
        self.detail_url = web_url_for('personal_access_token_detail', _id=self.token._id)

    def test_url_has_not_broken(self):
        assert_equal(self.token.url, self.detail_url)


class TestUserAccount(OsfTestCase):

    def setUp(self):
        super(TestUserAccount, self).setUp()
        self.user = AuthUserFactory()
        self.user.set_password('password')
        self.user.save()

    @mock.patch('website.profile.views.push_status_message')
    def test_password_change_valid(self, mock_push_status_message):
        old_password = 'password'
        new_password = 'Pa$$w0rd'
        confirm_password = new_password
        url = web_url_for('user_account_password')
        post_data = {
            'old_password': old_password,
            'new_password': new_password,
            'confirm_password': confirm_password,
        }
        res = self.app.post(url, post_data, auth=(self.user.username, old_password))
        assert_true(302, res.status_code)
        res = res.follow(auth=(self.user.username, new_password))
        assert_true(200, res.status_code)
        self.user.reload()
        assert_true(self.user.check_password(new_password))
        assert_true(mock_push_status_message.called)
        assert_in('Password updated successfully', mock_push_status_message.mock_calls[0][1][0])

    @mock.patch('website.profile.views.push_status_message')
    def test_password_change_invalid(self, mock_push_status_message, old_password='', new_password='',
                                     confirm_password='', error_message='Old password is invalid'):
        url = web_url_for('user_account_password')
        post_data = {
            'old_password': old_password,
            'new_password': new_password,
            'confirm_password': confirm_password,
        }
        res = self.app.post(url, post_data, auth=self.user.auth)
        assert_true(302, res.status_code)
        res = res.follow(auth=self.user.auth)
        assert_true(200, res.status_code)
        self.user.reload()
        assert_false(self.user.check_password(new_password))
        assert_true(mock_push_status_message.called)
        assert_in(error_message, mock_push_status_message.mock_calls[0][1][0])

    def test_password_change_invalid_old_password(self):
        self.test_password_change_invalid(
            old_password='invalid old password',
            new_password='new password',
            confirm_password='new password',
            error_message='Old password is invalid',
        )

    def test_password_change_invalid_confirm_password(self):
        self.test_password_change_invalid(
            old_password='password',
            new_password='new password',
            confirm_password='invalid confirm password',
            error_message='Password does not match the confirmation',
        )

    def test_password_change_invalid_new_password_length(self):
        self.test_password_change_invalid(
            old_password='password',
            new_password='12345',
            confirm_password='12345',
            error_message='Password should be at least six characters',
        )

    def test_password_change_invalid_blank_password(self, old_password='', new_password='', confirm_password=''):
        self.test_password_change_invalid(
            old_password=old_password,
            new_password=new_password,
            confirm_password=confirm_password,
            error_message='Passwords cannot be blank',
        )

    def test_password_change_invalid_blank_new_password(self):
        for password in ('', '      '):
            self.test_password_change_invalid_blank_password('password', password, 'new password')

    def test_password_change_invalid_blank_confirm_password(self):
        for password in ('', '      '):
            self.test_password_change_invalid_blank_password('password', 'new password', password)


class TestAddingContributorViews(OsfTestCase):

    def setUp(self):
        super(TestAddingContributorViews, self).setUp()
        ensure_schemas()
        self.creator = AuthUserFactory()
        self.project = ProjectFactory(creator=self.creator)
        # Authenticate all requests
        self.app.authenticate(*self.creator.auth)
        contributor_added.connect(notify_added_contributor)

    def test_serialize_unregistered_without_record(self):
        name, email = fake.name(), fake.email()
        res = serialize_unregistered(fullname=name, email=email)
        assert_equal(res['fullname'], name)
        assert_equal(res['email'], email)
        assert_equal(res['id'], None)
        assert_false(res['registered'])
        assert_true(res['gravatar'])
        assert_false(res['active'])

    def test_deserialize_contributors(self):
        contrib = UserFactory()
        unreg = UnregUserFactory()
        name, email = fake.name(), fake.email()
        unreg_no_record = serialize_unregistered(name, email)
        contrib_data = [
            add_contributor_json(contrib),
            serialize_unregistered(fake.name(), unreg.username),
            unreg_no_record
        ]
        contrib_data[0]['permission'] = 'admin'
        contrib_data[1]['permission'] = 'write'
        contrib_data[2]['permission'] = 'read'
        contrib_data[0]['visible'] = True
        contrib_data[1]['visible'] = True
        contrib_data[2]['visible'] = True
        res = deserialize_contributors(
            self.project,
            contrib_data,
            auth=Auth(self.creator))
        assert_equal(len(res), len(contrib_data))
        assert_true(res[0]['user'].is_registered)

        assert_false(res[1]['user'].is_registered)
        assert_true(res[1]['user']._id)

        assert_false(res[2]['user'].is_registered)
        assert_true(res[2]['user']._id)

    def test_deserialize_contributors_validates_fullname(self):
        name = "<img src=1 onerror=console.log(1)>"
        email = fake.email()
        unreg_no_record = serialize_unregistered(name, email)
        contrib_data = [unreg_no_record]
        contrib_data[0]['permission'] = 'admin'
        contrib_data[0]['visible'] = True

        with assert_raises(ValidationError):
            deserialize_contributors(
                self.project,
                contrib_data,
                auth=Auth(self.creator),
                validate=True)

    def test_deserialize_contributors_validates_email(self):
        name = fake.name()
        email = "!@#$%%^&*"
        unreg_no_record = serialize_unregistered(name, email)
        contrib_data = [unreg_no_record]
        contrib_data[0]['permission'] = 'admin'
        contrib_data[0]['visible'] = True

        with assert_raises(ValidationError):
            deserialize_contributors(
                self.project,
                contrib_data,
                auth=Auth(self.creator),
                validate=True)

    @mock.patch('website.project.views.contributor.mails.send_mail')
    def test_deserialize_contributors_sends_unreg_contributor_added_signal(self, _):
        unreg = UnregUserFactory()
        from website.project.signals import unreg_contributor_added
        serialized = [serialize_unregistered(fake.name(), unreg.username)]
        serialized[0]['visible'] = True
        with capture_signals() as mock_signals:
            deserialize_contributors(self.project, serialized,
                                     auth=Auth(self.creator))
        assert_equal(mock_signals.signals_sent(), set([unreg_contributor_added]))

    def test_serialize_unregistered_with_record(self):
        name, email = fake.name(), fake.email()
        user = self.project.add_unregistered_contributor(fullname=name,
                                                         email=email, auth=Auth(self.project.creator))
        self.project.save()
        res = serialize_unregistered(
            fullname=name,
            email=email
        )
        assert_false(res['active'])
        assert_false(res['registered'])
        assert_equal(res['id'], user._primary_key)
        assert_true(res['gravatar_url'])
        assert_equal(res['fullname'], name)
        assert_equal(res['email'], email)

    def test_add_contributor_with_unreg_contribs_and_reg_contribs(self):
        n_contributors_pre = len(self.project.contributors)
        reg_user = UserFactory()
        name, email = fake.name(), fake.email()
        pseudouser = {
            'id': None,
            'registered': False,
            'fullname': name,
            'email': email,
            'permission': 'admin',
            'visible': True,
        }
        reg_dict = add_contributor_json(reg_user)
        reg_dict['permission'] = 'admin'
        reg_dict['visible'] = True
        payload = {
            'users': [reg_dict, pseudouser],
            'node_ids': []
        }
        url = self.project.api_url_for('project_contributors_post')
        self.app.post_json(url, payload).maybe_follow()
        self.project.reload()
        assert_equal(len(self.project.contributors),
                     n_contributors_pre + len(payload['users']))

        new_unreg = auth.get_user(email=email)
        assert_false(new_unreg.is_registered)
        # unclaimed record was added
        new_unreg.reload()
        assert_in(self.project._primary_key, new_unreg.unclaimed_records)
        rec = new_unreg.get_unclaimed_record(self.project._primary_key)
        assert_equal(rec['name'], name)
        assert_equal(rec['email'], email)

    @mock.patch('website.project.views.contributor.send_claim_email')
    def test_add_contributors_post_only_sends_one_email_to_unreg_user(
            self, mock_send_claim_email):
        # Project has components
        comp1, comp2 = NodeFactory(
            creator=self.creator), NodeFactory(creator=self.creator)
        self.project.nodes.append(comp1)
        self.project.nodes.append(comp2)
        self.project.save()

        # An unreg user is added to the project AND its components
        unreg_user = {  # dict because user has not previous unreg record
            'id': None,
            'registered': False,
            'fullname': fake.name(),
            'email': fake.email(),
            'permission': 'admin',
            'visible': True,
        }
        payload = {
            'users': [unreg_user],
            'node_ids': [comp1._primary_key, comp2._primary_key]
        }

        # send request
        url = self.project.api_url_for('project_contributors_post')
        assert_true(self.project.can_edit(user=self.creator))
        self.app.post_json(url, payload, auth=self.creator.auth)

        # finalize_invitation should only have been called once
        assert_equal(mock_send_claim_email.call_count, 1)

    @mock.patch('website.mails.send_mail')
    def test_add_contributors_post_only_sends_one_email_to_registered_user(self, mock_send_mail):
        # Project has components
        comp1 = NodeFactory(creator=self.creator, parent=self.project)
        comp2 = NodeFactory(creator=self.creator, parent=self.project)

        # A registered user is added to the project AND its components
        user = UserFactory()
        user_dict = {
            'id': user._id,
            'fullname': user.fullname,
            'email': user.username,
            'permission': 'write',
            'visible': True}

        payload = {
            'users': [user_dict],
            'node_ids': [comp1._primary_key, comp2._primary_key]
        }

        # send request
        url = self.project.api_url_for('project_contributors_post')
        assert self.project.can_edit(user=self.creator)
        self.app.post_json(url, payload, auth=self.creator.auth)

        # send_mail should only have been called once
        assert_equal(mock_send_mail.call_count, 1)

    @mock.patch('website.mails.send_mail')
    def test_add_contributors_post_sends_email_if_user_not_contributor_on_parent_node(self, mock_send_mail):
        # Project has a component with a sub-component
        component = NodeFactory(creator=self.creator, parent=self.project)
        sub_component = NodeFactory(creator=self.creator, parent=component)

        # A registered user is added to the project and the sub-component, but NOT the component
        user = UserFactory()
        user_dict = {
            'id': user._id,
            'fullname': user.fullname,
            'email': user.username,
            'permission': 'write',
            'visible': True}

        payload = {
            'users': [user_dict],
            'node_ids': [sub_component._primary_key]
        }

        # send request
        url = self.project.api_url_for('project_contributors_post')
        assert self.project.can_edit(user=self.creator)
        self.app.post_json(url, payload, auth=self.creator.auth)

        # send_mail is called for both the project and the sub-component
        assert_equal(mock_send_mail.call_count, 2)


    @mock.patch('website.project.views.contributor.send_claim_email')
    def test_email_sent_when_unreg_user_is_added(self, send_mail):
        name, email = fake.name(), fake.email()
        pseudouser = {
            'id': None,
            'registered': False,
            'fullname': name,
            'email': email,
            'permission': 'admin',
            'visible': True,
        }
        payload = {
            'users': [pseudouser],
            'node_ids': []
        }
        url = self.project.api_url_for('project_contributors_post')
        self.app.post_json(url, payload).maybe_follow()
        assert_true(send_mail.called)
        assert_true(send_mail.called_with(email=email))

    @mock.patch('website.mails.send_mail')
    def test_email_sent_when_reg_user_is_added(self, send_mail):
        contributor = UserFactory()
        contributors = [{
            'user': contributor,
            'visible': True,
            'permissions': ['read', 'write']
        }]
        project = ProjectFactory()
        project.add_contributors(contributors, auth=Auth(self.project.creator))
        project.save()
        assert_true(send_mail.called)
        send_mail.assert_called_with(
            contributor.username,
            mails.CONTRIBUTOR_ADDED,
            user=contributor,
            node=project)
        assert_almost_equal(contributor.contributor_added_email_records[project._id]['last_sent'], int(time.time()), delta=1)

    @mock.patch('website.mails.send_mail')
    def test_contributor_added_email_not_sent_to_unreg_user(self, send_mail):
        unreg_user = UnregUserFactory()
        contributors = [{
            'user': unreg_user,
            'visible': True,
            'permissions': ['read', 'write']
        }]
        project = ProjectFactory()
        project.add_contributors(contributors, auth=Auth(self.project.creator))
        project.save()
        assert_false(send_mail.called)

    @mock.patch('website.mails.send_mail')
    def test_forking_project_does_not_send_contributor_added_email(self, send_mail):
        project = ProjectFactory()
        project.fork_node(auth=Auth(project.creator))
        assert_false(send_mail.called)

    @mock.patch('website.mails.send_mail')
    def test_templating_project_does_not_send_contributor_added_email(self, send_mail):
        project = ProjectFactory()
        project.use_as_template(auth=Auth(project.creator))
        assert_false(send_mail.called)

    @mock.patch('website.archiver.tasks.archive')
    @mock.patch('website.mails.send_mail')
    def test_registering_project_does_not_send_contributor_added_email(self, send_mail, mock_archive):
        project = ProjectFactory()
        project.register_node(None, Auth(user=project.creator), '', None)
        assert_false(send_mail.called)

    @mock.patch('website.mails.send_mail')
    def test_notify_contributor_email_does_not_send_before_throttle_expires(self, send_mail):
        contributor = UserFactory()
        project = ProjectFactory()
        notify_added_contributor(project, contributor)
        assert_true(send_mail.called)

        # 2nd call does not send email because throttle period has not expired
        notify_added_contributor(project, contributor)
        assert_equal(send_mail.call_count, 1)

    @mock.patch('website.mails.send_mail')
    def test_notify_contributor_email_sends_after_throttle_expires(self, send_mail):
        throttle = 0.5

        contributor = UserFactory()
        project = ProjectFactory()
        notify_added_contributor(project, contributor, throttle=throttle)
        assert_true(send_mail.called)

        time.sleep(1)  # throttle period expires
        notify_added_contributor(project, contributor, throttle=throttle)
        assert_equal(send_mail.call_count, 2)

    def test_add_multiple_contributors_only_adds_one_log(self):
        n_logs_pre = len(self.project.logs)
        reg_user = UserFactory()
        name = fake.name()
        pseudouser = {
            'id': None,
            'registered': False,
            'fullname': name,
            'email': fake.email(),
            'permission': 'write',
            'visible': True,
        }
        reg_dict = add_contributor_json(reg_user)
        reg_dict['permission'] = 'admin'
        reg_dict['visible'] = True
        payload = {
            'users': [reg_dict, pseudouser],
            'node_ids': []
        }
        url = self.project.api_url_for('project_contributors_post')
        self.app.post_json(url, payload).maybe_follow()
        self.project.reload()
        assert_equal(len(self.project.logs), n_logs_pre + 1)

    def test_add_contribs_to_multiple_nodes(self):
        child = NodeFactory(parent=self.project, creator=self.creator)
        n_contributors_pre = len(child.contributors)
        reg_user = UserFactory()
        name, email = fake.name(), fake.email()
        pseudouser = {
            'id': None,
            'registered': False,
            'fullname': name,
            'email': email,
            'permission': 'admin',
            'visible': True,
        }
        reg_dict = add_contributor_json(reg_user)
        reg_dict['permission'] = 'admin'
        reg_dict['visible'] = True
        payload = {
            'users': [reg_dict, pseudouser],
            'node_ids': [self.project._primary_key, child._primary_key]
        }
        url = "/api/v1/project/{0}/contributors/".format(self.project._id)
        self.app.post_json(url, payload).maybe_follow()
        child.reload()
        assert_equal(len(child.contributors),
                     n_contributors_pre + len(payload['users']))

    def tearDown(self):
        super(TestAddingContributorViews, self).tearDown()
        contributor_added.disconnect(notify_added_contributor)


class TestUserInviteViews(OsfTestCase):

    def setUp(self):
        super(TestUserInviteViews, self).setUp()
        ensure_schemas()
        self.user = AuthUserFactory()
        self.project = ProjectFactory(creator=self.user)
        self.invite_url = '/api/v1/project/{0}/invite_contributor/'.format(
            self.project._primary_key)

    def test_invite_contributor_post_if_not_in_db(self):
        name, email = fake.name(), fake.email()
        res = self.app.post_json(
            self.invite_url,
            {'fullname': name, 'email': email},
            auth=self.user.auth,
        )
        contrib = res.json['contributor']
        assert_true(contrib['id'] is None)
        assert_equal(contrib['fullname'], name)
        assert_equal(contrib['email'], email)

    def test_invite_contributor_post_if_unreg_already_in_db(self):
        # A n unreg user is added to a different project
        name, email = fake.name(), fake.email()
        project2 = ProjectFactory()
        unreg_user = project2.add_unregistered_contributor(fullname=name, email=email,
                                                           auth=Auth(project2.creator))
        project2.save()
        res = self.app.post_json(self.invite_url,
                                 {'fullname': name, 'email': email}, auth=self.user.auth)
        expected = add_contributor_json(unreg_user)
        expected['fullname'] = name
        expected['email'] = email
        assert_equal(res.json['contributor'], expected)

    def test_invite_contributor_post_if_emaiL_already_registered(self):
        reg_user = UserFactory()
        # Tries to invite user that is already regiestered
        res = self.app.post_json(self.invite_url,
                                 {'fullname': fake.name(), 'email': reg_user.username},
                                 auth=self.user.auth, expect_errors=True)
        assert_equal(res.status_code, http.BAD_REQUEST)

    def test_invite_contributor_post_if_user_is_already_contributor(self):
        unreg_user = self.project.add_unregistered_contributor(
            fullname=fake.name(), email=fake.email(),
            auth=Auth(self.project.creator)
        )
        self.project.save()
        # Tries to invite unreg user that is already a contributor
        res = self.app.post_json(self.invite_url,
                                 {'fullname': fake.name(), 'email': unreg_user.username},
                                 auth=self.user.auth, expect_errors=True)
        assert_equal(res.status_code, http.BAD_REQUEST)

    def test_invite_contributor_with_no_email(self):
        name = fake.name()
        res = self.app.post_json(self.invite_url,
                                 {'fullname': name, 'email': None}, auth=self.user.auth)
        assert_equal(res.status_code, http.OK)
        data = res.json
        assert_equal(data['status'], 'success')
        assert_equal(data['contributor']['fullname'], name)
        assert_true(data['contributor']['email'] is None)
        assert_false(data['contributor']['registered'])

    def test_invite_contributor_requires_fullname(self):
        res = self.app.post_json(self.invite_url,
                                 {'email': 'brian@queen.com', 'fullname': ''}, auth=self.user.auth,
                                 expect_errors=True)
        assert_equal(res.status_code, http.BAD_REQUEST)

    @mock.patch('website.project.views.contributor.mails.send_mail')
    def test_send_claim_email_to_given_email(self, send_mail):
        project = ProjectFactory()
        given_email = fake.email()
        unreg_user = project.add_unregistered_contributor(
            fullname=fake.name(),
            email=given_email,
            auth=Auth(project.creator),
        )
        project.save()
        send_claim_email(email=given_email, user=unreg_user, node=project)

        assert_true(send_mail.called)
        assert_true(send_mail.called_with(
            to_addr=given_email,
            mail=mails.INVITE
        ))

    @mock.patch('website.project.views.contributor.mails.send_mail')
    def test_send_claim_email_to_referrer(self, send_mail):
        project = ProjectFactory()
        referrer = project.creator
        given_email, real_email = fake.email(), fake.email()
        unreg_user = project.add_unregistered_contributor(fullname=fake.name(),
                                                          email=given_email, auth=Auth(
                                                              referrer)
                                                          )
        project.save()
        send_claim_email(email=real_email, user=unreg_user, node=project)

        assert_true(send_mail.called)
        # email was sent to referrer
        assert_true(send_mail.called_with(
            to_addr=referrer.username,
            mail=mails.FORWARD_INVITE
        ))

    @mock.patch('website.project.views.contributor.mails.send_mail')
    def test_send_claim_email_before_throttle_expires(self, send_mail):
        project = ProjectFactory()
        given_email = fake.email()
        unreg_user = project.add_unregistered_contributor(
            fullname=fake.name(),
            email=given_email,
            auth=Auth(project.creator),
        )
        project.save()
        send_claim_email(email=fake.email(), user=unreg_user, node=project)
        # 2nd call raises error because throttle hasn't expired
        with assert_raises(HTTPError):
            send_claim_email(email=fake.email(), user=unreg_user, node=project)
        send_mail.assert_not_called()


class TestClaimViews(OsfTestCase):

    def setUp(self):
        super(TestClaimViews, self).setUp()
        self.referrer = AuthUserFactory()
        self.project = ProjectFactory(creator=self.referrer, is_public=True)
        self.given_name = fake.name()
        self.given_email = fake.email()
        self.user = self.project.add_unregistered_contributor(
            fullname=self.given_name,
            email=self.given_email,
            auth=Auth(user=self.referrer)
        )
        self.project.save()

    @mock.patch('website.project.views.contributor.mails.send_mail')
    def test_claim_user_post_with_registered_user_id(self, send_mail):
        # registered user who is attempting to claim the unclaimed contributor
        reg_user = UserFactory()
        payload = {
            # pk of unreg user record
            'pk': self.user._primary_key,
            'claimerId': reg_user._primary_key
        }
        url = '/api/v1/user/{uid}/{pid}/claim/email/'.format(
            uid=self.user._primary_key,
            pid=self.project._primary_key,
        )

        res = self.app.post_json(url, payload)

        # mail was sent
        assert_true(send_mail.called)
        # ... to the correct address
        assert_true(send_mail.called_with(to_addr=self.given_email))

        # view returns the correct JSON
        assert_equal(res.json, {
            'status': 'success',
            'email': reg_user.username,
            'fullname': self.given_name,
        })

    @mock.patch('website.project.views.contributor.mails.send_mail')
    def test_send_claim_registered_email(self, mock_send_mail):
        reg_user = UserFactory()
        send_claim_registered_email(
            claimer=reg_user,
            unreg_user=self.user,
            node=self.project
        )
        mock_send_mail.assert_called()
        assert_equal(mock_send_mail.call_count, 2)
        first_call_args = mock_send_mail.call_args_list[0][0]
        assert_equal(first_call_args[0], self.referrer.username)
        second_call_args = mock_send_mail.call_args_list[1][0]
        assert_equal(second_call_args[0], reg_user.username)

    @mock.patch('website.project.views.contributor.mails.send_mail')
    def test_send_claim_registered_email_before_throttle_expires(self, mock_send_mail):
        reg_user = UserFactory()
        send_claim_registered_email(
            claimer=reg_user,
            unreg_user=self.user,
            node=self.project,
        )
        # second call raises error because it was called before throttle period
        with assert_raises(HTTPError):
            send_claim_registered_email(
                claimer=reg_user,
                unreg_user=self.user,
                node=self.project,
            )
        mock_send_mail.assert_not_called()

    @mock.patch('website.project.views.contributor.send_claim_registered_email')
    def test_claim_user_post_with_email_already_registered_sends_correct_email(
            self, send_claim_registered_email):
        reg_user = UserFactory()
        payload = {
            'value': reg_user.username,
            'pk': self.user._primary_key
        }
        url = self.project.api_url_for('claim_user_post', uid=self.user._id)
        self.app.post_json(url, payload)
        assert_true(send_claim_registered_email.called)

    def test_user_with_removed_unclaimed_url_claiming(self):
        """ Tests that when an unclaimed user is removed from a project, the
        unregistered user object does not retain the token.
        """
        self.project.remove_contributor(self.user, Auth(user=self.referrer))

        assert_not_in(
            self.project._primary_key,
            self.user.unclaimed_records.keys()
        )

    def test_user_with_claim_url_cannot_claim_twice(self):
        """ Tests that when an unclaimed user is replaced on a project with a
        claimed user, the unregistered user object does not retain the token.
        """
        reg_user = AuthUserFactory()

        self.project.replace_contributor(self.user, reg_user)

        assert_not_in(
            self.project._primary_key,
            self.user.unclaimed_records.keys()
        )

    def test_claim_user_form_redirects_to_password_confirm_page_if_user_is_logged_in(self):
        reg_user = AuthUserFactory()
        url = self.user.get_claim_url(self.project._primary_key)
        res = self.app.get(url, auth=reg_user.auth)
        assert_equal(res.status_code, 302)
        res = res.follow(auth=reg_user.auth)
        token = self.user.get_unclaimed_record(self.project._primary_key)['token']
        expected = self.project.web_url_for(
            'claim_user_registered',
            uid=self.user._id,
            token=token,
        )
        assert_equal(res.request.path, expected)

    def test_get_valid_form(self):
        url = self.user.get_claim_url(self.project._primary_key)
        res = self.app.get(url).maybe_follow()
        assert_equal(res.status_code, 200)

    def test_invalid_claim_form_redirects_to_register_page(self):
        uid = self.user._primary_key
        pid = self.project._primary_key
        url = '/user/{uid}/{pid}/claim/?token=badtoken'.format(**locals())
        res = self.app.get(url, expect_errors=True).maybe_follow()
        assert_equal(res.status_code, 200)
        assert_equal(res.request.path, web_url_for('auth_login'))

    def test_posting_to_claim_form_with_valid_data(self):
        url = self.user.get_claim_url(self.project._primary_key)
        res = self.app.post(url, {
            'username': self.user.username,
            'password': 'killerqueen',
            'password2': 'killerqueen'
        }).maybe_follow()
        assert_equal(res.status_code, 200)
        self.user.reload()
        assert_true(self.user.is_registered)
        assert_true(self.user.is_active)
        assert_not_in(self.project._primary_key, self.user.unclaimed_records)

    def test_posting_to_claim_form_removes_all_unclaimed_data(self):
        # user has multiple unclaimed records
        p2 = ProjectFactory(creator=self.referrer)
        self.user.add_unclaimed_record(node=p2, referrer=self.referrer,
                                       given_name=fake.name())
        self.user.save()
        assert_true(len(self.user.unclaimed_records.keys()) > 1)  # sanity check
        url = self.user.get_claim_url(self.project._primary_key)
        self.app.post(url, {
            'username': self.given_email,
            'password': 'bohemianrhap',
            'password2': 'bohemianrhap'
        })
        self.user.reload()
        assert_equal(self.user.unclaimed_records, {})

    def test_posting_to_claim_form_sets_fullname_to_given_name(self):
        # User is created with a full name
        original_name = fake.name()
        unreg = UnregUserFactory(fullname=original_name)
        # User invited with a different name
        different_name = fake.name()
        new_user = self.project.add_unregistered_contributor(
            email=unreg.username,
            fullname=different_name,
            auth=Auth(self.project.creator),
        )
        self.project.save()
        # Goes to claim url
        claim_url = new_user.get_claim_url(self.project._id)
        self.app.post(claim_url, {
            'username': unreg.username,
            'password': 'killerqueen', 'password2': 'killerqueen'
        })
        unreg.reload()
        # Full name was set correctly
        assert_equal(unreg.fullname, different_name)
        # CSL names were set correctly
        parsed_name = impute_names_model(different_name)
        assert_equal(unreg.given_name, parsed_name['given_name'])
        assert_equal(unreg.family_name, parsed_name['family_name'])

    @mock.patch('website.project.views.contributor.mails.send_mail')
    def test_claim_user_post_returns_fullname(self, send_mail):
        url = '/api/v1/user/{0}/{1}/claim/email/'.format(self.user._primary_key,
                                                         self.project._primary_key)
        res = self.app.post_json(url,
                                 {'value': self.given_email,
                                     'pk': self.user._primary_key},
                                 auth=self.referrer.auth)
        assert_equal(res.json['fullname'], self.given_name)
        assert_true(send_mail.called)
        assert_true(send_mail.called_with(to_addr=self.given_email))

    @mock.patch('website.project.views.contributor.mails.send_mail')
    def test_claim_user_post_if_email_is_different_from_given_email(self, send_mail):
        email = fake.email()  # email that is different from the one the referrer gave
        url = '/api/v1/user/{0}/{1}/claim/email/'.format(self.user._primary_key,
                                                         self.project._primary_key)
        self.app.post_json(url,
                           {'value': email, 'pk': self.user._primary_key}
                           )
        assert_true(send_mail.called)
        assert_equal(send_mail.call_count, 2)
        call_to_invited = send_mail.mock_calls[0]
        assert_true(call_to_invited.called_with(
            to_addr=email
        ))
        call_to_referrer = send_mail.mock_calls[1]
        assert_true(call_to_referrer.called_with(
            to_addr=self.given_email
        ))

    def test_claim_url_with_bad_token_returns_400(self):
        url = self.project.web_url_for(
            'claim_user_registered',
            uid=self.user._id,
            token='badtoken',
        )
        res = self.app.get(url, auth=self.referrer.auth, expect_errors=400)
        assert_equal(res.status_code, 400)

    def test_cannot_claim_user_with_user_who_is_already_contributor(self):
        # user who is already a contirbutor to the project
        contrib = AuthUserFactory()
        self.project.add_contributor(contrib, auth=Auth(self.project.creator))
        self.project.save()
        # Claiming user goes to claim url, but contrib is already logged in
        url = self.user.get_claim_url(self.project._primary_key)
        res = self.app.get(
            url,
            auth=contrib.auth,
        ).follow(
            auth=contrib.auth,
            expect_errors=True,
        )
        # Response is a 400
        assert_equal(res.status_code, 400)


class TestWatchViews(OsfTestCase):

    def setUp(self):
        super(TestWatchViews, self).setUp()
        self.user = AuthUserFactory()
        self.consolidate_auth = Auth(user=self.user)
        self.auth = self.user.auth  # used for requests auth
        # A public project
        self.project = ProjectFactory(is_public=True)
        self.project.save()
        # Manually reset log date to 100 days ago so it won't show up in feed
        self.project.logs[0].date = dt.datetime.utcnow() - dt.timedelta(days=100)
        self.project.logs[0].save()
        # A log added now
        self.last_log = self.project.add_log(
            NodeLog.TAG_ADDED,
            params={'node': self.project._primary_key},
            auth=self.consolidate_auth,
            log_date=dt.datetime.utcnow(),
            save=True,
        )
        # Clear watched list
        self.user.watched = []
        self.user.save()

    def test_watching_a_project_appends_to_users_watched_list(self):
        n_watched_then = len(self.user.watched)
        url = '/api/v1/project/{0}/watch/'.format(self.project._id)
        res = self.app.post_json(url,
                                 params={"digest": True},
                                 auth=self.auth)
        assert_equal(res.json['watchCount'], 1)
        self.user.reload()
        n_watched_now = len(self.user.watched)
        assert_equal(res.status_code, 200)
        assert_equal(n_watched_now, n_watched_then + 1)
        assert_true(self.user.watched[-1].digest)

    def test_watching_project_twice_returns_400(self):
        url = "/api/v1/project/{0}/watch/".format(self.project._id)
        res = self.app.post_json(url,
                                 params={},
                                 auth=self.auth)
        assert_equal(res.status_code, 200)
        # User tries to watch a node she's already watching
        res2 = self.app.post_json(url,
                                  params={},
                                  auth=self.auth,
                                  expect_errors=True)
        assert_equal(res2.status_code, http.BAD_REQUEST)

    def test_unwatching_a_project_removes_from_watched_list(self):
        # The user has already watched a project
        watch_config = WatchConfigFactory(node=self.project)
        self.user.watch(watch_config)
        self.user.save()
        n_watched_then = len(self.user.watched)
        url = '/api/v1/project/{0}/unwatch/'.format(self.project._id)
        res = self.app.post_json(url, {}, auth=self.auth)
        self.user.reload()
        n_watched_now = len(self.user.watched)
        assert_equal(res.status_code, 200)
        assert_equal(n_watched_now, n_watched_then - 1)
        assert_false(self.user.is_watching(self.project))

    def test_toggle_watch(self):
        # The user is not watching project
        assert_false(self.user.is_watching(self.project))
        url = "/api/v1/project/{0}/togglewatch/".format(self.project._id)
        res = self.app.post_json(url, {}, auth=self.auth)
        # The response json has a watchcount and watched property
        assert_equal(res.json['watchCount'], 1)
        assert_true(res.json['watched'])
        assert_equal(res.status_code, 200)
        self.user.reload()
        # The user is now watching the project
        assert_true(res.json['watched'])
        assert_true(self.user.is_watching(self.project))

    def test_toggle_watch_node(self):
        # The project has a public sub-node
        node = NodeFactory(creator=self.user, parent=self.project, is_public=True)
        url = "/api/v1/project/{}/node/{}/togglewatch/".format(self.project._id,
                                                               node._id)
        res = self.app.post_json(url, {}, auth=self.auth)
        assert_equal(res.status_code, 200)
        self.user.reload()
        # The user is now watching the sub-node
        assert_true(res.json['watched'])
        assert_true(self.user.is_watching(node))

    def test_get_watched_logs(self):
        project = ProjectFactory()
        # Add some logs
        for _ in range(12):
            project.logs.append(NodeLogFactory(user=self.user, action="file_added"))
        project.save()
        watch_cfg = WatchConfigFactory(node=project)
        self.user.watch(watch_cfg)
        self.user.save()
        url = "/api/v1/watched/logs/"
        res = self.app.get(url, auth=self.auth)
        assert_equal(len(res.json['logs']), 10)
        assert_equal(res.json['logs'][0]['action'], 'file_added')

    def test_get_watched_logs(self):
        project = ProjectFactory()
        # Add some logs
        for _ in range(12):
            project.logs.append(NodeLogFactory(user=self.user, action="file_added"))
        project.save()
        watch_cfg = WatchConfigFactory(node=project)
        self.user.watch(watch_cfg)
        self.user.save()
        url = api_url_for("watched_logs_get")
        res = self.app.get(url, auth=self.auth)
        assert_equal(len(res.json['logs']), 10)
        # 1 project create log then 12 generated logs
        assert_equal(res.json['total'], 12 + 1)
        assert_equal(res.json['page'], 0)
        assert_equal(res.json['pages'], 2)
        assert_equal(res.json['logs'][0]['action'], 'file_added')

    def test_get_more_watched_logs(self):
        project = ProjectFactory()
        # Add some logs
        for _ in range(12):
            project.logs.append(NodeLogFactory(user=self.user, action="file_added"))
        project.save()
        watch_cfg = WatchConfigFactory(node=project)
        self.user.watch(watch_cfg)
        self.user.save()
        url = api_url_for("watched_logs_get")
        page = 1
        res = self.app.get(url, {'page': page}, auth=self.auth)
        assert_equal(len(res.json['logs']), 3)
        # 1 project create log then 12 generated logs
        assert_equal(res.json['total'], 12 + 1)
        assert_equal(res.json['page'], page)
        assert_equal(res.json['pages'], 2)
        assert_equal(res.json['logs'][0]['action'], 'file_added')

    def test_get_more_watched_logs_invalid_page(self):
        project = ProjectFactory()
        watch_cfg = WatchConfigFactory(node=project)
        self.user.watch(watch_cfg)
        self.user.save()
        url = api_url_for("watched_logs_get")
        invalid_page = 'invalid page'
        res = self.app.get(
            url, {'page': invalid_page}, auth=self.auth, expect_errors=True
        )
        assert_equal(res.status_code, 400)
        assert_equal(
            res.json['message_long'],
            'Invalid value for "page".'
        )

    def test_get_more_watched_logs_invalid_size(self):
        project = ProjectFactory()
        watch_cfg = WatchConfigFactory(node=project)
        self.user.watch(watch_cfg)
        self.user.save()
        url = api_url_for("watched_logs_get")
        invalid_size = 'invalid size'
        res = self.app.get(
            url, {'size': invalid_size}, auth=self.auth, expect_errors=True
        )
        assert_equal(res.status_code, 400)
        assert_equal(
            res.json['message_long'],
            'Invalid value for "size".'
        )

class TestPointerViews(OsfTestCase):

    def setUp(self):
        super(TestPointerViews, self).setUp()
        self.user = AuthUserFactory()
        self.consolidate_auth = Auth(user=self.user)
        self.project = ProjectFactory(creator=self.user)

    # https://github.com/CenterForOpenScience/openscienceframework.org/issues/1109
    def test_get_pointed_excludes_folders(self):
        pointer_project = ProjectFactory(is_public=True)  # project that points to another project
        pointed_project = ProjectFactory(creator=self.user)  # project that other project points to
        pointer_project.add_pointer(pointed_project, Auth(pointer_project.creator), save=True)

        # Project is in a dashboard folder
        folder = FolderFactory(creator=pointed_project.creator)
        folder.add_pointer(pointed_project, Auth(pointed_project.creator), save=True)

        url = pointed_project.api_url_for('get_pointed')
        res = self.app.get(url, auth=self.user.auth)
        assert_equal(res.status_code, 200)
        # pointer_project's id is included in response, but folder's id is not
        pointer_ids = [each['id'] for each in res.json['pointed']]
        assert_in(pointer_project._id, pointer_ids)
        assert_not_in(folder._id, pointer_ids)

    def test_add_pointers(self):

        url = self.project.api_url + 'pointer/'
        node_ids = [
            NodeFactory()._id
            for _ in range(5)
        ]
        self.app.post_json(
            url,
            {'nodeIds': node_ids},
            auth=self.user.auth,
        ).maybe_follow()

        self.project.reload()
        assert_equal(
            len(self.project.nodes),
            5
        )

    def test_add_the_same_pointer_more_than_once(self):
        url = self.project.api_url + 'pointer/'
        double_node = NodeFactory()

        self.app.post_json(
            url,
            {'nodeIds': [double_node._id]},
            auth=self.user.auth,
        )
        res = self.app.post_json(
            url,
            {'nodeIds': [double_node._id]},
            auth=self.user.auth,
            expect_errors=True
        )
        assert_equal(res.status_code, 400)

    def test_add_pointers_no_user_logg_in(self):

        url = self.project.api_url_for('add_pointers')
        node_ids = [
            NodeFactory()._id
            for _ in range(5)
        ]
        res = self.app.post_json(
            url,
            {'nodeIds': node_ids},
            auth=None,
            expect_errors=True
        )

        assert_equal(res.status_code, 401)

    def test_add_pointers_public_non_contributor(self):

        project2 = ProjectFactory()
        project2.set_privacy('public')
        project2.save()

        url = self.project.api_url_for('add_pointers')

        self.app.post_json(
            url,
            {'nodeIds': [project2._id]},
            auth=self.user.auth,
        ).maybe_follow()

        self.project.reload()
        assert_equal(
            len(self.project.nodes),
            1
        )

    def test_add_pointers_contributor(self):
        user2 = AuthUserFactory()
        self.project.add_contributor(user2)
        self.project.save()

        url = self.project.api_url_for('add_pointers')
        node_ids = [
            NodeFactory()._id
            for _ in range(5)
        ]
        self.app.post_json(
            url,
            {'nodeIds': node_ids},
            auth=user2.auth,
        ).maybe_follow()

        self.project.reload()
        assert_equal(
            len(self.project.nodes),
            5
        )

    def test_add_pointers_not_provided(self):
        url = self.project.api_url + 'pointer/'
        res = self.app.post_json(url, {}, auth=self.user.auth, expect_errors=True)
        assert_equal(res.status_code, 400)

    def test_move_pointers(self):
        project_two = ProjectFactory(creator=self.user)
        url = api_url_for('move_pointers')
        node = NodeFactory()
        pointer = self.project.add_pointer(node, auth=self.consolidate_auth)

        assert_equal(len(self.project.nodes), 1)
        assert_equal(len(project_two.nodes), 0)

        user_auth = self.user.auth
        move_request = \
            {
                'fromNodeId': self.project._id,
                'toNodeId': project_two._id,
                'pointerIds': [pointer.node._id],
            }
        self.app.post_json(
            url,
            move_request,
            auth=user_auth,
        ).maybe_follow()
        self.project.reload()
        project_two.reload()
        assert_equal(len(self.project.nodes), 0)
        assert_equal(len(project_two.nodes), 1)

    def test_remove_pointer(self):
        url = self.project.api_url + 'pointer/'
        node = NodeFactory()
        pointer = self.project.add_pointer(node, auth=self.consolidate_auth)
        self.app.delete_json(
            url,
            {'pointerId': pointer._id},
            auth=self.user.auth,
        )
        self.project.reload()
        assert_equal(
            len(self.project.nodes),
            0
        )

    def test_remove_pointer_not_provided(self):
        url = self.project.api_url + 'pointer/'
        res = self.app.delete_json(url, {}, auth=self.user.auth, expect_errors=True)
        assert_equal(res.status_code, 400)

    def test_remove_pointer_not_found(self):
        url = self.project.api_url + 'pointer/'
        res = self.app.delete_json(
            url,
            {'pointerId': None},
            auth=self.user.auth,
            expect_errors=True
        )
        assert_equal(res.status_code, 400)

    def test_remove_pointer_not_in_nodes(self):
        url = self.project.api_url + 'pointer/'
        node = NodeFactory()
        pointer = Pointer(node=node)
        res = self.app.delete_json(
            url,
            {'pointerId': pointer._id},
            auth=self.user.auth,
            expect_errors=True
        )
        assert_equal(res.status_code, 400)

    def test_fork_pointer(self):
        url = self.project.api_url + 'pointer/fork/'
        node = NodeFactory(creator=self.user)
        pointer = self.project.add_pointer(node, auth=self.consolidate_auth)
        self.app.post_json(
            url,
            {'pointerId': pointer._id},
            auth=self.user.auth
        )

    def test_fork_pointer_not_provided(self):
        url = self.project.api_url + 'pointer/fork/'
        res = self.app.post_json(url, {}, auth=self.user.auth,
                expect_errors=True)
        assert_equal(res.status_code, 400)

    def test_fork_pointer_not_found(self):
        url = self.project.api_url + 'pointer/fork/'
        res = self.app.post_json(
            url,
            {'pointerId': None},
            auth=self.user.auth,
            expect_errors=True
        )
        assert_equal(res.status_code, 400)

    def test_fork_pointer_not_in_nodes(self):
        url = self.project.api_url + 'pointer/fork/'
        node = NodeFactory()
        pointer = Pointer(node=node)
        res = self.app.post_json(
            url,
            {'pointerId': pointer._id},
            auth=self.user.auth,
            expect_errors=True
        )
        assert_equal(res.status_code, 400)

    def test_before_register_with_pointer(self):
        "Assert that link warning appears in before register callback."
        node = NodeFactory()
        self.project.add_pointer(node, auth=self.consolidate_auth)
        url = self.project.api_url + 'fork/before/'
        res = self.app.get(url, auth=self.user.auth).maybe_follow()
        prompts = [
            prompt
            for prompt in res.json['prompts']
            if 'Links will be copied into your fork' in prompt
        ]
        assert_equal(len(prompts), 1)

    def test_before_fork_with_pointer(self):
        "Assert that link warning appears in before fork callback."
        node = NodeFactory()
        self.project.add_pointer(node, auth=self.consolidate_auth)
        url = self.project.api_url + 'beforeregister/'
        res = self.app.get(url, auth=self.user.auth).maybe_follow()
        prompts = [
            prompt
            for prompt in res.json['prompts']
            if 'Links will be copied into your registration' in prompt
        ]
        assert_equal(len(prompts), 1)

    def test_before_register_no_pointer(self):
        "Assert that link warning does not appear in before register callback."
        url = self.project.api_url + 'fork/before/'
        res = self.app.get(url, auth=self.user.auth).maybe_follow()
        prompts = [
            prompt
            for prompt in res.json['prompts']
            if 'Links will be copied into your fork' in prompt
        ]
        assert_equal(len(prompts), 0)

    def test_before_fork_no_pointer(self):
        """Assert that link warning does not appear in before fork callback.

        """
        url = self.project.api_url + 'beforeregister/'
        res = self.app.get(url, auth=self.user.auth).maybe_follow()
        prompts = [
            prompt
            for prompt in res.json['prompts']
            if 'Links will be copied into your registration' in prompt
        ]
        assert_equal(len(prompts), 0)

    def test_get_pointed(self):
        pointing_node = ProjectFactory(creator=self.user)
        pointing_node.add_pointer(self.project, auth=Auth(self.user))
        url = self.project.api_url_for('get_pointed')
        res = self.app.get(url, auth=self.user.auth)
        pointed = res.json['pointed']
        assert_equal(len(pointed), 1)
        assert_equal(pointed[0]['url'], pointing_node.url)
        assert_equal(pointed[0]['title'], pointing_node.title)
        assert_equal(pointed[0]['authorShort'], abbrev_authors(pointing_node))

    def test_get_pointed_private(self):
        secret_user = UserFactory()
        pointing_node = ProjectFactory(creator=secret_user)
        pointing_node.add_pointer(self.project, auth=Auth(secret_user))
        url = self.project.api_url_for('get_pointed')
        res = self.app.get(url, auth=self.user.auth)
        pointed = res.json['pointed']
        assert_equal(len(pointed), 1)
        assert_equal(pointed[0]['url'], None)
        assert_equal(pointed[0]['title'], 'Private Component')
        assert_equal(pointed[0]['authorShort'], 'Private Author(s)')


class TestPublicViews(OsfTestCase):

    def test_explore(self):
        res = self.app.get("/explore/").maybe_follow()
        assert_equal(res.status_code, 200)

    def test_forgot_password_get(self):
        res = self.app.get(web_url_for('forgot_password_get'))
        assert_equal(res.status_code, 200)
        assert_in('Forgot Password', res.body)


class TestAuthViews(OsfTestCase):

    def setUp(self):
        super(TestAuthViews, self).setUp()
        self.user = AuthUserFactory()
        self.auth = self.user.auth

    def test_merge_user(self):
        dupe = UserFactory(
            username="copy@cat.com",
            emails=['copy@cat.com']
        )
        dupe.set_password("copycat")
        dupe.save()
        url = "/api/v1/user/merge/"
        self.app.post_json(
            url,
            {
                "merged_username": "copy@cat.com",
                "merged_password": "copycat"
            },
            auth=self.auth,
        )
        self.user.reload()
        dupe.reload()
        assert_true(dupe.is_merged)

    @mock.patch('framework.auth.views.mails.send_mail')
    def test_register_sends_confirm_email(self, send_mail):
        url = '/register/'
        self.app.post(url, {
            'register-fullname': 'Freddie Mercury',
            'register-username': 'fred@queen.com',
            'register-password': 'killerqueen',
            'register-username2': 'fred@queen.com',
            'register-password2': 'killerqueen',
        })
        assert_true(send_mail.called)
        assert_true(send_mail.called_with(
            to_addr='fred@queen.com'
        ))

    @mock.patch('framework.auth.views.mails.send_mail')
    def test_register_ok(self, _):
        url = api_url_for('register_user')
        name, email, password = fake.name(), fake.email(), 'underpressure'
        self.app.post_json(
            url,
            {
                'fullName': name,
                'email1': email,
                'email2': email,
                'password': password,
            }
        )
        user = User.find_one(Q('username', 'eq', email))
        assert_equal(user.fullname, name)

    # Regression test for https://github.com/CenterForOpenScience/osf.io/issues/2902
    @mock.patch('framework.auth.views.mails.send_mail')
    def test_register_email_case_insensitive(self, _):
        url = api_url_for('register_user')
        name, email, password = fake.name(), fake.email(), 'underpressure'
        self.app.post_json(
            url,
            {
                'fullName': name,
                'email1': email,
                'email2': str(email).upper(),
                'password': password,
            }
        )
        user = User.find_one(Q('username', 'eq', email))
        assert_equal(user.fullname, name)

    @mock.patch('framework.auth.views.send_confirm_email')
    def test_register_scrubs_username(self, _):
        url = api_url_for('register_user')
        name = "<i>Eunice</i> O' \"Cornwallis\"<script type='text/javascript' src='http://www.cornify.com/js/cornify.js'></script><script type='text/javascript'>cornify_add()</script>"
        email, password = fake.email(), 'underpressure'
        res = self.app.post_json(
            url,
            {
                'fullName': name,
                'email1': email,
                'email2': email,
                'password': password,
            }
        )

        expected_scrub_username = "Eunice O' \"Cornwallis\"cornify_add()"
        user = User.find_one(Q('username', 'eq', email))

        assert_equal(res.status_code, http.OK)
        assert_equal(user.fullname, expected_scrub_username)

    def test_register_email_mismatch(self):
        url = api_url_for('register_user')
        name, email, password = fake.name(), fake.email(), 'underpressure'
        res = self.app.post_json(
            url,
            {
                'fullName': name,
                'email1': email,
                'email2': email + 'lol',
                'password': password,
            },
            expect_errors=True,
        )
        assert_equal(res.status_code, http.BAD_REQUEST)
        users = User.find(Q('username', 'eq', email))
        assert_equal(users.count(), 0)

    def test_register_after_being_invited_as_unreg_contributor(self):
        # Regression test for:
        #    https://github.com/CenterForOpenScience/openscienceframework.org/issues/861
        #    https://github.com/CenterForOpenScience/openscienceframework.org/issues/1021
        #    https://github.com/CenterForOpenScience/openscienceframework.org/issues/1026
        # A user is invited as an unregistered contributor
        project = ProjectFactory()

        name, email = fake.name(), fake.email()

        project.add_unregistered_contributor(fullname=name, email=email,
                auth=Auth(project.creator))
        project.save()

        # The new, unregistered user
        new_user = User.find_one(Q('username', 'eq', email))

        # Instead of following the invitation link, they register at the regular
        # registration page

        # They use a different name when they register, but same email
        real_name = fake.name()
        password = 'myprecious'

        url = api_url_for('register_user')
        payload = {
            'fullName': real_name,
            'email1': email,
            'email2': email,
            'password': password,
        }
        # Send registration request
        self.app.post_json(url, payload)

        new_user.reload()

        # New user confirms by following confirmation link
        confirm_url = new_user.get_confirmation_url(email, external=False)
        self.app.get(confirm_url)

        new_user.reload()
        # Password and fullname should be updated
        assert_true(new_user.is_confirmed)
        assert_true(new_user.check_password(password))
        assert_equal(new_user.fullname, real_name)

    @mock.patch('framework.auth.views.send_confirm_email')
    def test_register_sends_user_registered_signal(self, mock_send_confirm_email):
        url = api_url_for('register_user')
        name, email, password = fake.name(), fake.email(), 'underpressure'
        with capture_signals() as mock_signals:
            self.app.post_json(
                url,
                {
                    'fullName': name,
                    'email1': email,
                    'email2': email,
                    'password': password,
                }
            )
        assert_equal(mock_signals.signals_sent(), set([auth.signals.user_registered,
                                                       auth.signals.unconfirmed_user_created]))
        mock_send_confirm_email.assert_called()

    @mock.patch('framework.auth.views.send_confirm_email')
    def test_register_post_sends_user_registered_signal(self, mock_send_confirm_email):
        url = web_url_for('auth_register_post')
        name, email, password = fake.name(), fake.email(), 'underpressure'
        with capture_signals() as mock_signals:
            self.app.post(url, {
                'register-fullname': name,
                'register-username': email,
                'register-password': password,
                'register-username2': email,
                'register-password2': password
            })
        assert_equal(mock_signals.signals_sent(), set([auth.signals.user_registered,
                                                       auth.signals.unconfirmed_user_created]))
        mock_send_confirm_email.assert_called()

    def test_resend_confirmation_get(self):
        res = self.app.get('/resend/')
        assert_equal(res.status_code, 200)

    @mock.patch('framework.auth.views.mails.send_mail')
    def test_resend_confirmation(self, send_mail):
        email = 'test@example.com'
        token = self.user.add_unconfirmed_email(email)
        self.user.save()
        url = api_url_for('resend_confirmation')
        header = {'address': email, 'primary': False, 'confirmed': False}
        self.app.put_json(url, {'id': self.user._id, 'email': header}, auth=self.user.auth)
        assert_true(send_mail.called)
        assert_true(send_mail.called_with(
            to_addr=email
        ))
        self.user.reload()
        assert_not_equal(token, self.user.get_confirmation_token(email))
        with assert_raises(InvalidTokenError):
            self.user._get_unconfirmed_email_for_token(token)

    def test_resend_confirmation_without_user_id(self):
        email = 'test@example.com'
        url = api_url_for('resend_confirmation')
        header = {'address': email, 'primary': False, 'confirmed': False}
        res = self.app.put_json(url, {'email': header}, auth=self.user.auth, expect_errors=True)
        assert_equal(res.status_code, 400)
        assert_equal(res.json['message_long'], '"id" is required')

    def test_resend_confirmation_without_email(self):
        url = api_url_for('resend_confirmation')
        res = self.app.put_json(url, {'id': self.user._id}, auth=self.user.auth, expect_errors=True)
        assert_equal(res.status_code, 400)

    def test_resend_confirmation_not_work_for_primary_email(self):
        email = 'test@example.com'
        url = api_url_for('resend_confirmation')
        header = {'address': email, 'primary': True, 'confirmed': False}
        res = self.app.put_json(url, {'id': self.user._id, 'email': header}, auth=self.user.auth, expect_errors=True)
        assert_equal(res.status_code, 400)
        assert_equal(res.json['message_long'], 'Cannnot resend confirmation for confirmed emails')

    def test_resend_confirmation_not_work_for_confirmed_email(self):
        email = 'test@example.com'
        url = api_url_for('resend_confirmation')
        header = {'address': email, 'primary': False, 'confirmed': True}
        res = self.app.put_json(url, {'id': self.user._id, 'email': header}, auth=self.user.auth, expect_errors=True)
        assert_equal(res.status_code, 400)
        assert_equal(res.json['message_long'], 'Cannnot resend confirmation for confirmed emails')

    def test_confirm_email_clears_unclaimed_records_and_revokes_token(self):
        unclaimed_user = UnconfirmedUserFactory()
        # unclaimed user has been invited to a project.
        referrer = UserFactory()
        project = ProjectFactory(creator=referrer)
        unclaimed_user.add_unclaimed_record(project, referrer, 'foo')
        unclaimed_user.save()

        # sanity check
        assert_equal(len(unclaimed_user.email_verifications.keys()), 1)

        # user goes to email confirmation link
        token = unclaimed_user.get_confirmation_token(unclaimed_user.username)
        url = web_url_for('confirm_email_get', uid=unclaimed_user._id, token=token)
        res = self.app.get(url)
        assert_equal(res.status_code, 302)

        # unclaimed records and token are cleared
        unclaimed_user.reload()
        assert_equal(unclaimed_user.unclaimed_records, {})
        assert_equal(len(unclaimed_user.email_verifications.keys()), 0)

    def test_confirmation_link_registers_user(self):
        user = User.create_unconfirmed('brian@queen.com', 'bicycle123', 'Brian May')
        assert_false(user.is_registered)  # sanity check
        user.save()
        confirmation_url = user.get_confirmation_url('brian@queen.com', external=False)
        res = self.app.get(confirmation_url)
        assert_equal(res.status_code, 302, 'redirects to settings page')
        res = res.follow()
        user.reload()
        assert_true(user.is_registered)


# TODO: Use mock add-on
class TestAddonUserViews(OsfTestCase):

    def setUp(self):
        super(TestAddonUserViews, self).setUp()
        self.user = AuthUserFactory()

    def test_choose_addons_add(self):
        """Add add-ons; assert that add-ons are attached to project.

        """
        url = '/api/v1/settings/addons/'
        self.app.post_json(
            url,
            {'github': True},
            auth=self.user.auth,
        ).maybe_follow()
        self.user.reload()
        assert_true(self.user.get_addon('github'))

    def test_choose_addons_remove(self):
        # Add, then delete, add-ons; assert that add-ons are not attached to
        # project.
        url = '/api/v1/settings/addons/'
        self.app.post_json(
            url,
            {'github': True},
            auth=self.user.auth,
        ).maybe_follow()
        self.app.post_json(
            url,
            {'github': False},
            auth=self.user.auth
        ).maybe_follow()
        self.user.reload()
        assert_false(self.user.get_addon('github'))


class TestConfigureMailingListViews(OsfTestCase):

    @classmethod
    def setUpClass(cls):
        super(TestConfigureMailingListViews, cls).setUpClass()
        cls._original_enable_email_subscriptions = settings.ENABLE_EMAIL_SUBSCRIPTIONS
        settings.ENABLE_EMAIL_SUBSCRIPTIONS = True

    def test_user_unsubscribe_and_subscribe_help_mailing_list(self):
        user = AuthUserFactory()
        url = api_url_for('user_choose_mailing_lists')
        payload = {settings.OSF_HELP_LIST: False}
        res = self.app.post_json(url, payload, auth=user.auth)
        user.reload()

        assert_false(user.osf_mailing_lists[settings.OSF_HELP_LIST])

        payload = {settings.OSF_HELP_LIST: True}
        res = self.app.post_json(url, payload, auth=user.auth)
        user.reload()

        assert_true(user.osf_mailing_lists[settings.OSF_HELP_LIST])

    def test_get_notifications(self):
        user = AuthUserFactory()
        mailing_lists = dict(user.osf_mailing_lists.items() + user.mailchimp_mailing_lists.items())
        url = api_url_for('user_notifications')
        res = self.app.get(url, auth=user.auth)
        assert_equal(mailing_lists, res.json['mailing_lists'])

    def test_osf_help_mails_subscribe(self):
        user = UserFactory()
        user.osf_mailing_lists[settings.OSF_HELP_LIST] = False
        user.save()
        update_osf_help_mails_subscription(user, True)
        assert_true(user.osf_mailing_lists[settings.OSF_HELP_LIST])

    def test_osf_help_mails_unsubscribe(self):
        user = UserFactory()
        user.osf_mailing_lists[settings.OSF_HELP_LIST] = True
        user.save()
        update_osf_help_mails_subscription(user, False)
        assert_false(user.osf_mailing_lists[settings.OSF_HELP_LIST])

    @unittest.skipIf(settings.USE_CELERY, 'Subscription must happen synchronously for this test')
    @mock.patch('website.mailchimp_utils.get_mailchimp_api')
    def test_user_choose_mailing_lists_updates_user_dict(self, mock_get_mailchimp_api):
        user = AuthUserFactory()
        list_name = 'OSF General'
        mock_client = mock.MagicMock()
        mock_get_mailchimp_api.return_value = mock_client
        mock_client.lists.list.return_value = {'data': [{'id': 1, 'list_name': list_name}]}
        list_id = mailchimp_utils.get_list_id_from_name(list_name)

        payload = {settings.MAILCHIMP_GENERAL_LIST: True}
        url = api_url_for('user_choose_mailing_lists')
        res = self.app.post_json(url, payload, auth=user.auth)
        user.reload()

        # check user.mailing_lists is updated
        assert_true(user.mailchimp_mailing_lists[settings.MAILCHIMP_GENERAL_LIST])
        assert_equal(
            user.mailchimp_mailing_lists[settings.MAILCHIMP_GENERAL_LIST],
            payload[settings.MAILCHIMP_GENERAL_LIST]
        )

        # check that user is subscribed
        mock_client.lists.subscribe.assert_called_with(id=list_id,
                                                       email={'email': user.username},
                                                       merge_vars= {'fname': user.given_name,
                                                                    'lname': user.family_name,
                                                       },
                                                       double_optin=False,
                                                       update_existing=True)

    def test_get_mailchimp_get_endpoint_returns_200(self):
        url = api_url_for('mailchimp_get_endpoint')
        res = self.app.get(url)
        assert_equal(res.status_code, 200)

    @mock.patch('website.mailchimp_utils.get_mailchimp_api')
    def test_mailchimp_webhook_subscribe_action_does_not_change_user(self, mock_get_mailchimp_api):
        """ Test that 'subscribe' actions sent to the OSF via mailchimp
            webhooks update the OSF database.
        """
        list_id = '12345'
        list_name = 'OSF General'
        mock_client = mock.MagicMock()
        mock_get_mailchimp_api.return_value = mock_client
        mock_client.lists.list.return_value = {'data': [{'id': list_id, 'name': list_name}]}

        # user is not subscribed to a list
        user = AuthUserFactory()
        user.mailchimp_mailing_lists = {'OSF General': False}
        user.save()

        # user subscribes and webhook sends request to OSF
        data = {'type': 'subscribe',
                'data[list_id]': list_id,
                'data[email]': user.username
        }
        url = api_url_for('sync_data_from_mailchimp') + '?key=' + settings.MAILCHIMP_WEBHOOK_SECRET_KEY
        res = self.app.post(url,
                            data,
                            content_type="application/x-www-form-urlencoded",
                            auth=user.auth)

        # user field is updated on the OSF
        user.reload()
        assert_true(user.mailchimp_mailing_lists[list_name])

    @mock.patch('website.mailchimp_utils.get_mailchimp_api')
    def test_mailchimp_webhook_profile_action_does_not_change_user(self, mock_get_mailchimp_api):
        """ Test that 'profile' actions sent to the OSF via mailchimp
            webhooks do not cause any database changes.
        """
        list_id = '12345'
        list_name = 'OSF General'
        mock_client = mock.MagicMock()
        mock_get_mailchimp_api.return_value = mock_client
        mock_client.lists.list.return_value = {'data': [{'id': list_id, 'name': list_name}]}

        # user is subscribed to a list
        user = AuthUserFactory()
        user.mailchimp_mailing_lists = {'OSF General': True}
        user.save()

        # user hits subscribe again, which will update the user's existing info on mailchimp
        # webhook sends request (when configured to update on changes made through the API)
        data = {'type': 'profile',
                'data[list_id]': list_id,
                'data[email]': user.username
        }
        url = api_url_for('sync_data_from_mailchimp') + '?key=' + settings.MAILCHIMP_WEBHOOK_SECRET_KEY
        res = self.app.post(url,
                            data,
                            content_type="application/x-www-form-urlencoded",
                            auth=user.auth)

        # user field does not change
        user.reload()
        assert_true(user.mailchimp_mailing_lists[list_name])

    @mock.patch('website.mailchimp_utils.get_mailchimp_api')
    def test_sync_data_from_mailchimp_unsubscribes_user(self, mock_get_mailchimp_api):
        list_id = '12345'
        list_name = 'OSF General'
        mock_client = mock.MagicMock()
        mock_get_mailchimp_api.return_value = mock_client
        mock_client.lists.list.return_value = {'data': [{'id': list_id, 'name': list_name}]}

        # user is subscribed to a list
        user = AuthUserFactory()
        user.mailchimp_mailing_lists = {'OSF General': True}
        user.save()

        # user unsubscribes through mailchimp and webhook sends request
        data = {'type': 'unsubscribe',
                'data[list_id]': list_id,
                'data[email]': user.username
        }
        url = api_url_for('sync_data_from_mailchimp') + '?key=' + settings.MAILCHIMP_WEBHOOK_SECRET_KEY
        res = self.app.post(url,
                            data,
                            content_type="application/x-www-form-urlencoded",
                            auth=user.auth)

        # user field is updated on the OSF
        user.reload()
        assert_false(user.mailchimp_mailing_lists[list_name])

    def test_sync_data_from_mailchimp_fails_without_secret_key(self):
        user = AuthUserFactory()
        payload = {'values': {'type': 'unsubscribe',
                              'data': {'list_id': '12345',
                                       'email': 'freddie@cos.io'}}}
        url = api_url_for('sync_data_from_mailchimp')
        res = self.app.post_json(url, payload, auth=user.auth, expect_errors=True)
        assert_equal(res.status_code, http.UNAUTHORIZED)

    @classmethod
    def tearDownClass(cls):
        super(TestConfigureMailingListViews, cls).tearDownClass()
        settings.ENABLE_EMAIL_SUBSCRIPTIONS = cls._original_enable_email_subscriptions

# TODO: Move to OSF Storage
class TestFileViews(OsfTestCase):

    def setUp(self):
        super(TestFileViews, self).setUp()
        self.user = AuthUserFactory()
        self.project = ProjectFactory.build(creator=self.user, is_public=True)
        self.project.add_contributor(self.user)
        self.project.save()

    def test_files_get(self):
        url = self.project.api_url_for('collect_file_trees')
        res = self.app.get(url, auth=self.user.auth)
        expected = _view_project(self.project, auth=Auth(user=self.user))

        assert_equal(res.status_code, http.OK)
        assert_equal(res.json['node'], expected['node'])
        assert_in('tree_js', res.json)
        assert_in('tree_css', res.json)

    def test_grid_data(self):
        url = self.project.api_url_for('grid_data')
        res = self.app.get(url, auth=self.user.auth).maybe_follow()
        assert_equal(res.status_code, http.OK)
        expected = rubeus.to_hgrid(self.project, auth=Auth(self.user))
        data = res.json['data']
        assert_equal(len(data), len(expected))


class TestComments(OsfTestCase):

    def setUp(self):
        super(TestComments, self).setUp()
        self.project = ProjectFactory(is_public=True)
        self.consolidated_auth = Auth(user=self.project.creator)
        self.non_contributor = AuthUserFactory()
        self.user = AuthUserFactory()
        self.project.add_contributor(self.user)
        self.project.save()
        self.user.save()

    def _configure_project(self, project, comment_level):

        project.comment_level = comment_level
        project.save()

    def _add_comment(self, project, content=None, **kwargs):

        content = content if content is not None else 'hammer to fall'
        url = project.api_url + 'comment/'
        return self.app.post_json(
            url,
            {
                'content': content,
                'isPublic': 'public',
            },
            **kwargs
        )

    def test_add_comment_public_contributor(self):

        self._configure_project(self.project, 'public')
        res = self._add_comment(
            self.project, auth=self.project.creator.auth,
        )

        self.project.reload()

        res_comment = res.json['comment']
        date_created = parse_date(str(res_comment.pop('dateCreated')))
        date_modified = parse_date(str(res_comment.pop('dateModified')))

        serialized_comment = serialize_comment(self.project.commented[0], self.consolidated_auth)
        date_created2 = parse_date(serialized_comment.pop('dateCreated'))
        date_modified2 = parse_date(serialized_comment.pop('dateModified'))

        assert_datetime_equal(date_created, date_created2)
        assert_datetime_equal(date_modified, date_modified2)

        assert_equal(len(self.project.commented), 1)
        assert_equal(res_comment, serialized_comment)

    def test_add_comment_public_non_contributor(self):

        self._configure_project(self.project, 'public')
        res = self._add_comment(
            self.project, auth=self.non_contributor.auth,
        )

        self.project.reload()

        res_comment = res.json['comment']
        date_created = parse_date(res_comment.pop('dateCreated'))
        date_modified = parse_date(res_comment.pop('dateModified'))

        serialized_comment = serialize_comment(self.project.commented[0], Auth(user=self.non_contributor))
        date_created2 = parse_date(serialized_comment.pop('dateCreated'))
        date_modified2 = parse_date(serialized_comment.pop('dateModified'))

        assert_datetime_equal(date_created, date_created2)
        assert_datetime_equal(date_modified, date_modified2)

        assert_equal(len(self.project.commented), 1)
        assert_equal(res_comment, serialized_comment)

    def test_add_comment_private_contributor(self):

        self._configure_project(self.project, 'private')
        res = self._add_comment(
            self.project, auth=self.project.creator.auth,
        )

        self.project.reload()

        res_comment = res.json['comment']
        date_created = parse_date(str(res_comment.pop('dateCreated')))
        date_modified = parse_date(str(res_comment.pop('dateModified')))

        serialized_comment = serialize_comment(self.project.commented[0], self.consolidated_auth)
        date_created2 = parse_date(serialized_comment.pop('dateCreated'))
        date_modified2 = parse_date(serialized_comment.pop('dateModified'))

        assert_datetime_equal(date_created, date_created2)
        assert_datetime_equal(date_modified, date_modified2)

        assert_equal(len(self.project.commented), 1)
        assert_equal(res_comment, serialized_comment)

    def test_add_comment_private_non_contributor(self):

        self._configure_project(self.project, 'private')
        res = self._add_comment(
            self.project, auth=self.non_contributor.auth, expect_errors=True,
        )

        assert_equal(res.status_code, http.FORBIDDEN)

    def test_add_comment_logged_out(self):
        self._configure_project(self.project, 'public')
        res = self._add_comment(self.project)

        assert_equal(res.status_code, 302)
        assert_in('login', res.headers.get('location'))

    def test_add_comment_off(self):

        self._configure_project(self.project, None)
        res = self._add_comment(
            self.project, auth=self.project.creator.auth, expect_errors=True,
        )

        assert_equal(res.status_code, http.BAD_REQUEST)

    def test_add_comment_empty(self):
        self._configure_project(self.project, 'public')
        res = self._add_comment(
            self.project, content='',
            auth=self.project.creator.auth,
            expect_errors=True,
        )
        assert_equal(res.status_code, http.BAD_REQUEST)
        assert_false(getattr(self.project, 'commented', []))

    def test_add_comment_toolong(self):
        self._configure_project(self.project, 'public')
        res = self._add_comment(
            self.project, content='toolong' * 500,
            auth=self.project.creator.auth,
            expect_errors=True,
        )
        assert_equal(res.status_code, http.BAD_REQUEST)
        assert_false(getattr(self.project, 'commented', []))

    def test_add_comment_whitespace(self):
        self._configure_project(self.project, 'public')
        res = self._add_comment(
            self.project, content='  ',
            auth=self.project.creator.auth,
            expect_errors=True
        )
        assert_equal(res.status_code, http.BAD_REQUEST)
        assert_false(getattr(self.project, 'commented', []))

    def test_edit_comment(self):

        self._configure_project(self.project, 'public')
        comment = CommentFactory(node=self.project)

        url = self.project.api_url + 'comment/{0}/'.format(comment._id)
        res = self.app.put_json(
            url,
            {
                'content': 'edited',
                'isPublic': 'private',
            },
            auth=self.project.creator.auth,
        )

        comment.reload()

        assert_equal(res.json['content'], 'edited')

        assert_equal(comment.content, 'edited')

    def test_edit_comment_short(self):
        self._configure_project(self.project, 'public')
        comment = CommentFactory(node=self.project, content='short')
        url = self.project.api_url + 'comment/{0}/'.format(comment._id)
        res = self.app.put_json(
            url,
            {
                'content': '',
                'isPublic': 'private',
            },
            auth=self.project.creator.auth,
            expect_errors=True,
        )
        comment.reload()
        assert_equal(res.status_code, http.BAD_REQUEST)
        assert_equal(comment.content, 'short')

    def test_edit_comment_toolong(self):
        self._configure_project(self.project, 'public')
        comment = CommentFactory(node=self.project, content='short')
        url = self.project.api_url + 'comment/{0}/'.format(comment._id)
        res = self.app.put_json(
            url,
            {
                'content': 'toolong' * 500,
                'isPublic': 'private',
            },
            auth=self.project.creator.auth,
            expect_errors=True,
        )
        comment.reload()
        assert_equal(res.status_code, http.BAD_REQUEST)
        assert_equal(comment.content, 'short')

    def test_edit_comment_non_author(self):
        "Contributors who are not the comment author cannot edit."
        self._configure_project(self.project, 'public')
        comment = CommentFactory(node=self.project)
        non_author = AuthUserFactory()
        self.project.add_contributor(non_author, auth=self.consolidated_auth)

        url = self.project.api_url + 'comment/{0}/'.format(comment._id)
        res = self.app.put_json(
            url,
            {
                'content': 'edited',
                'isPublic': 'private',
            },
            auth=non_author.auth,
            expect_errors=True,
        )

        assert_equal(res.status_code, http.FORBIDDEN)

    def test_edit_comment_non_contributor(self):
        "Non-contributors who are not the comment author cannot edit."
        self._configure_project(self.project, 'public')
        comment = CommentFactory(node=self.project)

        url = self.project.api_url + 'comment/{0}/'.format(comment._id)
        res = self.app.put_json(
            url,
            {
                'content': 'edited',
                'isPublic': 'private',
            },
            auth=self.non_contributor.auth,
            expect_errors=True,
        )

        assert_equal(res.status_code, http.FORBIDDEN)

    def test_delete_comment_author(self):

        self._configure_project(self.project, 'public')
        comment = CommentFactory(node=self.project)

        url = self.project.api_url + 'comment/{0}/'.format(comment._id)
        self.app.delete_json(
            url,
            auth=self.project.creator.auth,
        )

        comment.reload()

        assert_true(comment.is_deleted)

    def test_delete_comment_non_author(self):

        self._configure_project(self.project, 'public')
        comment = CommentFactory(node=self.project)

        url = self.project.api_url + 'comment/{0}/'.format(comment._id)
        res = self.app.delete_json(
            url,
            auth=self.non_contributor.auth,
            expect_errors=True,
        )

        assert_equal(res.status_code, http.FORBIDDEN)

        comment.reload()

        assert_false(comment.is_deleted)

    def test_report_abuse(self):

        self._configure_project(self.project, 'public')
        comment = CommentFactory(node=self.project)
        reporter = AuthUserFactory()

        url = self.project.api_url + 'comment/{0}/report/'.format(comment._id)

        self.app.post_json(
            url,
            {
                'category': 'spam',
                'text': 'ads',
            },
            auth=reporter.auth,
        )

        comment.reload()
        assert_in(reporter._id, comment.reports)
        assert_equal(
            comment.reports[reporter._id],
            {'category': 'spam', 'text': 'ads'}
        )

    def test_can_view_private_comments_if_contributor(self):

        self._configure_project(self.project, 'public')
        CommentFactory(node=self.project, user=self.project.creator, is_public=False)

        url = self.project.api_url + 'comments/'
        res = self.app.get(url, auth=self.project.creator.auth)

        assert_equal(len(res.json['comments']), 1)

    def test_view_comments_with_anonymous_link(self):
        self.project.save()
        self.project.set_privacy('private')
        self.project.reload()
        user = AuthUserFactory()
        link = PrivateLinkFactory(anonymous=True)
        link.nodes.append(self.project)
        link.save()

        CommentFactory(node=self.project, user=self.project.creator, is_public=False)

        url = self.project.api_url + 'comments/'
        res = self.app.get(url, {"view_only": link.key}, auth=user.auth)
        comment = res.json['comments'][0]
        author = comment['author']
        assert_in('A user', author['name'])
        assert_false(author['gravatarUrl'])
        assert_false(author['url'])
        assert_false(author['id'])

    def test_discussion_recursive(self):

        self._configure_project(self.project, 'public')
        comment_l0 = CommentFactory(node=self.project)

        user_l1 = UserFactory()
        user_l2 = UserFactory()
        comment_l1 = CommentFactory(node=self.project, target=comment_l0, user=user_l1)
        CommentFactory(node=self.project, target=comment_l1, user=user_l2)

        url = self.project.api_url + 'comments/discussion/'
        res = self.app.get(url)

        assert_equal(len(res.json['discussion']), 3)

    def test_discussion_no_repeats(self):

        self._configure_project(self.project, 'public')
        comment_l0 = CommentFactory(node=self.project)

        comment_l1 = CommentFactory(node=self.project, target=comment_l0)
        CommentFactory(node=self.project, target=comment_l1)

        url = self.project.api_url + 'comments/discussion/'
        res = self.app.get(url)

        assert_equal(len(res.json['discussion']), 1)

    def test_discussion_sort(self):

        self._configure_project(self.project, 'public')

        user1 = UserFactory()
        user2 = UserFactory()

        CommentFactory(node=self.project)
        for _ in range(3):
            CommentFactory(node=self.project, user=user1)
        for _ in range(2):
            CommentFactory(node=self.project, user=user2)

        url = self.project.api_url + 'comments/discussion/'
        res = self.app.get(url)

        assert_equal(len(res.json['discussion']), 3)
        observed = [user['id'] for user in res.json['discussion']]
        expected = [user1._id, user2._id, self.project.creator._id]
        assert_equal(observed, expected)

    def test_view_comments_updates_user_comments_view_timestamp(self):
        CommentFactory(node=self.project)

        url = self.project.api_url_for('update_comments_timestamp')
        res = self.app.put_json(url, auth=self.user.auth)
        self.user.reload()

        user_timestamp = self.user.comments_viewed_timestamp[self.project._id]
        view_timestamp = dt.datetime.utcnow()
        assert_datetime_equal(user_timestamp, view_timestamp)

    def test_confirm_non_contrib_viewers_dont_have_pid_in_comments_view_timestamp(self):
        url = self.project.api_url_for('update_comments_timestamp')
        res = self.app.put_json(url, auth=self.user.auth)

        self.non_contributor.reload()
        assert_not_in(self.project._id, self.non_contributor.comments_viewed_timestamp)

    def test_n_unread_comments_updates_when_comment_is_added(self):
        self._add_comment(self.project, auth=self.project.creator.auth)
        self.project.reload()

        url = self.project.api_url_for('list_comments')
        res = self.app.get(url, auth=self.user.auth)
        assert_equal(res.json.get('nUnread'), 1)

        url = self.project.api_url_for('update_comments_timestamp')
        res = self.app.put_json(url, auth=self.user.auth)
        self.user.reload()

        url = self.project.api_url_for('list_comments')
        res = self.app.get(url, auth=self.user.auth)
        assert_equal(res.json.get('nUnread'), 0)

    def test_n_unread_comments_updates_when_comment_reply(self):
        comment = CommentFactory(node=self.project, user=self.project.creator)
        reply = CommentFactory(node=self.project, user=self.user, target=comment)
        self.project.reload()

        url = self.project.api_url_for('list_comments')
        res = self.app.get(url, auth=self.project.creator.auth)
        assert_equal(res.json.get('nUnread'), 1)


    def test_n_unread_comments_updates_when_comment_is_edited(self):
        self.test_edit_comment()
        self.project.reload()

        url = self.project.api_url_for('list_comments')
        res = self.app.get(url, auth=self.user.auth)
        assert_equal(res.json.get('nUnread'), 1)

    def test_n_unread_comments_is_zero_when_no_comments(self):
        url = self.project.api_url_for('list_comments')
        res = self.app.get(url, auth=self.project.creator.auth)
        assert_equal(res.json.get('nUnread'), 0)


class TestTagViews(OsfTestCase):

    def setUp(self):
        super(TestTagViews, self).setUp()
        self.user = AuthUserFactory()
        self.project = ProjectFactory(creator=self.user)

    @unittest.skip('Tags endpoint disabled for now.')
    def test_tag_get_returns_200(self):
        url = web_url_for('project_tag', tag='foo')
        res = self.app.get(url)
        assert_equal(res.status_code, 200)


@requires_search
class TestSearchViews(OsfTestCase):

    def setUp(self):
        super(TestSearchViews, self).setUp()
        import website.search.search as search
        search.delete_all()

        self.project = ProjectFactory(creator=UserFactory(fullname='Robbie Williams'))
        self.contrib = UserFactory(fullname='Brian May')
        for i in range(0, 12):
            UserFactory(fullname='Freddie Mercury{}'.format(i))

    def tearDown(self):
        super(TestSearchViews, self).tearDown()
        import website.search.search as search
        search.delete_all()

    def test_search_contributor(self):
        url = api_url_for('search_contributor')
        res = self.app.get(url, {'query': self.contrib.fullname})
        assert_equal(res.status_code, 200)
        result = res.json['users']
        assert_equal(len(result), 1)
        brian = result[0]
        assert_equal(brian['fullname'], self.contrib.fullname)
        assert_in('gravatar_url', brian)
        assert_equal(brian['registered'], self.contrib.is_registered)
        assert_equal(brian['active'], self.contrib.is_active)

    def test_search_pagination_default(self):
        url = api_url_for('search_contributor')
        res = self.app.get(url, {'query': 'fr'})
        assert_equal(res.status_code, 200)
        result = res.json['users']
        pages = res.json['pages']
        page = res.json['page']
        assert_equal(len(result), 5)
        assert_equal(pages, 3)
        assert_equal(page, 0)

    def test_search_pagination_default_page_1(self):
        url = api_url_for('search_contributor')
        res = self.app.get(url, {'query': 'fr', 'page': 1})
        assert_equal(res.status_code, 200)
        result = res.json['users']
        page = res.json['page']
        assert_equal(len(result), 5)
        assert_equal(page, 1)

    def test_search_pagination_default_page_2(self):
        url = api_url_for('search_contributor')
        res = self.app.get(url, {'query': 'fr', 'page': 2})
        assert_equal(res.status_code, 200)
        result = res.json['users']
        page = res.json['page']
        assert_equal(len(result), 2)
        assert_equal(page, 2)

    def test_search_pagination_smaller_pages(self):
        url = api_url_for('search_contributor')
        res = self.app.get(url, {'query': 'fr', 'size': 5})
        assert_equal(res.status_code, 200)
        result = res.json['users']
        pages = res.json['pages']
        page = res.json['page']
        assert_equal(len(result), 5)
        assert_equal(page, 0)
        assert_equal(pages, 3)

    def test_search_pagination_smaller_pages_page_2(self):
        url = api_url_for('search_contributor')
        res = self.app.get(url, {'query': 'fr', 'page': 2, 'size': 5, })
        assert_equal(res.status_code, 200)
        result = res.json['users']
        pages = res.json['pages']
        page = res.json['page']
        assert_equal(len(result), 2)
        assert_equal(page, 2)
        assert_equal(pages, 3)

    def test_search_projects(self):
        url = '/search/'
        res = self.app.get(url, {'q': self.project.title})
        assert_equal(res.status_code, 200)


class TestODMTitleSearch(OsfTestCase):
    """ Docs from original method:
    :arg term: The substring of the title.
    :arg category: Category of the node.
    :arg isDeleted: yes, no, or either. Either will not add a qualifier for that argument in the search.
    :arg isFolder: yes, no, or either. Either will not add a qualifier for that argument in the search.
    :arg isRegistration: yes, no, or either. Either will not add a qualifier for that argument in the search.
    :arg includePublic: yes or no. Whether the projects listed should include public projects.
    :arg includeContributed: yes or no. Whether the search should include projects the current user has
        contributed to.
    :arg ignoreNode: a list of nodes that should not be included in the search.
    :return: a list of dictionaries of projects
    """
    def setUp(self):
        super(TestODMTitleSearch, self).setUp()

        self.user = AuthUserFactory()
        self.user_two = AuthUserFactory()
        self.project = ProjectFactory(creator=self.user, title="foo")
        self.project_two = ProjectFactory(creator=self.user_two, title="bar")
        self.public_project = ProjectFactory(creator=self.user_two, is_public=True, title="baz")
        self.registration_project = RegistrationFactory(creator=self.user, title="qux")
        self.folder = FolderFactory(creator=self.user, title="quux")
        self.dashboard = DashboardFactory(creator=self.user, title="Dashboard")
        self.url = api_url_for('search_projects_by_title')

    def test_search_projects_by_title(self):
        res = self.app.get(self.url, {'term': self.project.title}, auth=self.user.auth)
        assert_equal(res.status_code, 200)
        assert_equal(len(res.json), 1)
        res = self.app.get(self.url,
                           {
                               'term': self.public_project.title,
                               'includePublic': 'yes',
                               'includeContributed': 'no'
                           }, auth=self.user.auth)
        assert_equal(res.status_code, 200)
        assert_equal(len(res.json), 1)
        res = self.app.get(self.url,
                           {
                               'term': self.project.title,
                               'includePublic': 'no',
                               'includeContributed': 'yes'
                           }, auth=self.user.auth)
        assert_equal(res.status_code, 200)
        assert_equal(len(res.json), 1)
        res = self.app.get(self.url,
                           {
                               'term': self.project.title,
                               'includePublic': 'no',
                               'includeContributed': 'yes',
                               'isRegistration': 'no'
                           }, auth=self.user.auth)
        assert_equal(res.status_code, 200)
        assert_equal(len(res.json), 1)
        res = self.app.get(self.url,
                           {
                               'term': self.project.title,
                               'includePublic': 'yes',
                               'includeContributed': 'yes',
                               'isRegistration': 'either'
                           }, auth=self.user.auth)
        assert_equal(res.status_code, 200)
        assert_equal(len(res.json), 1)
        res = self.app.get(self.url,
                           {
                               'term': self.public_project.title,
                               'includePublic': 'yes',
                               'includeContributed': 'yes',
                               'isRegistration': 'either'
                           }, auth=self.user.auth)
        assert_equal(res.status_code, 200)
        assert_equal(len(res.json), 1)
        res = self.app.get(self.url,
                           {
                               'term': self.registration_project.title,
                               'includePublic': 'yes',
                               'includeContributed': 'yes',
                               'isRegistration': 'either'
                           }, auth=self.user.auth)
        assert_equal(res.status_code, 200)
        assert_equal(len(res.json), 2)
        res = self.app.get(self.url,
                           {
                               'term': self.registration_project.title,
                               'includePublic': 'yes',
                               'includeContributed': 'yes',
                               'isRegistration': 'no'
                           }, auth=self.user.auth)
        assert_equal(res.status_code, 200)
        assert_equal(len(res.json), 1)
        res = self.app.get(self.url,
                           {
                               'term': self.folder.title,
                               'includePublic': 'yes',
                               'includeContributed': 'yes',
                               'isFolder': 'yes'
                           }, auth=self.user.auth)
        assert_equal(res.status_code, 200)
        assert_equal(len(res.json), 1)
        res = self.app.get(self.url,
                           {
                               'term': self.folder.title,
                               'includePublic': 'yes',
                               'includeContributed': 'yes',
                               'isFolder': 'no'
                           }, auth=self.user.auth)
        assert_equal(res.status_code, 200)
        assert_equal(len(res.json), 0)
        res = self.app.get(self.url,
                           {
                               'term': self.dashboard.title,
                               'includePublic': 'yes',
                               'includeContributed': 'yes',
                               'isFolder': 'no'
                           }, auth=self.user.auth)
        assert_equal(res.status_code, 200)
        assert_equal(len(res.json), 0)
        res = self.app.get(self.url,
                           {
                               'term': self.dashboard.title,
                               'includePublic': 'yes',
                               'includeContributed': 'yes',
                               'isFolder': 'yes'
                           }, auth=self.user.auth)
        assert_equal(res.status_code, 200)
        assert_equal(len(res.json), 1)


class TestReorderComponents(OsfTestCase):

    def setUp(self):
        super(TestReorderComponents, self).setUp()
        self.creator = AuthUserFactory()
        self.contrib = AuthUserFactory()
        # Project is public
        self.project = ProjectFactory.build(creator=self.creator, is_public=True)
        self.project.add_contributor(self.contrib, auth=Auth(self.creator))

        # subcomponent that only creator can see
        self.public_component = NodeFactory(creator=self.creator, is_public=True)
        self.private_component = NodeFactory(creator=self.creator, is_public=False)
        self.project.nodes.append(self.public_component)
        self.project.nodes.append(self.private_component)

        self.project.save()

    # https://github.com/CenterForOpenScience/openscienceframework.org/issues/489
    def test_reorder_components_with_private_component(self):

        # contrib tries to reorder components
        payload = {
            'new_list': [
                '{0}:node'.format(self.private_component._primary_key),
                '{0}:node'.format(self.public_component._primary_key),
            ]
        }
        url = self.project.api_url_for('project_reorder_components')
        res = self.app.post_json(url, payload, auth=self.contrib.auth)
        assert_equal(res.status_code, 200)


class TestDashboardViews(OsfTestCase):

    def setUp(self):
        super(TestDashboardViews, self).setUp()
        self.creator = AuthUserFactory()
        self.contrib = AuthUserFactory()
        self.dashboard = DashboardFactory(creator=self.creator)

    # https://github.com/CenterForOpenScience/openscienceframework.org/issues/571
    def test_components_with_are_accessible_from_dashboard(self):
        project = ProjectFactory(creator=self.creator, is_public=False)
        component = NodeFactory(creator=self.creator, parent=project)
        component.add_contributor(self.contrib, auth=Auth(self.creator))
        component.save()
        # Get the All My Projects smart folder from the dashboard
        url = api_url_for('get_dashboard', nid=ALL_MY_PROJECTS_ID)
        res = self.app.get(url, auth=self.contrib.auth)
        assert_equal(len(res.json['data']), 1)

    def test_get_dashboard_nodes(self):
        project = ProjectFactory(creator=self.creator)
        component = NodeFactory(creator=self.creator, parent=project)

        url = api_url_for('get_dashboard_nodes')

        res = self.app.get(url, auth=self.creator.auth)
        assert_equal(res.status_code, 200)

        nodes = res.json['nodes']
        assert_equal(len(nodes), 2)

        project_serialized = nodes[0]
        assert_equal(project_serialized['id'], project._primary_key)

    def test_get_dashboard_nodes_shows_components_if_user_is_not_contrib_on_project(self):
        # User creates a project with a component
        project = ProjectFactory(creator=self.creator)
        component = NodeFactory(creator=self.creator, parent=project)
        # User adds friend as a contributor to the component but not the
        # project
        friend = AuthUserFactory()
        component.add_contributor(friend, auth=Auth(self.creator))
        component.save()

        # friend requests their dashboard nodes
        url = api_url_for('get_dashboard_nodes')
        res = self.app.get(url, auth=friend.auth)
        nodes = res.json['nodes']
        # Response includes component
        assert_equal(len(nodes), 1)
        assert_equal(nodes[0]['id'], component._primary_key)

        # friend requests dashboard nodes, filtering against components
        url = api_url_for('get_dashboard_nodes', no_components=True)
        res = self.app.get(url, auth=friend.auth)
        nodes = res.json['nodes']
        assert_equal(len(nodes), 0)

    def test_get_dashboard_nodes_admin_only(self):
        friend = AuthUserFactory()
        project = ProjectFactory(creator=self.creator)
        # Friend is added as a contributor with read+write (not admin)
        # permissions
        perms = permissions.expand_permissions(permissions.WRITE)
        project.add_contributor(friend, auth=Auth(self.creator), permissions=perms)
        project.save()

        url = api_url_for('get_dashboard_nodes')
        res = self.app.get(url, auth=friend.auth)
        assert_equal(res.json['nodes'][0]['id'], project._primary_key)

        # Can filter project according to permission
        url = api_url_for('get_dashboard_nodes', permissions='admin')
        res = self.app.get(url, auth=friend.auth)
        assert_equal(len(res.json['nodes']), 0)

    def test_get_dashboard_nodes_invalid_permission(self):
        url = api_url_for('get_dashboard_nodes', permissions='not-valid')
        res = self.app.get(url, auth=self.creator.auth, expect_errors=True)
        assert_equal(res.status_code, 400)

    def test_registered_components_with_are_accessible_from_dashboard(self):
        project = ProjectFactory(creator=self.creator, is_public=False)
        component = NodeFactory(creator=self.creator, parent=project)
        component.add_contributor(self.contrib, auth=Auth(self.creator))
        component.save()
        project.register_node(
            None, Auth(self.creator), '', '',
        )

        # Get the All My Registrations smart folder from the dashboard
        url = api_url_for('get_dashboard', nid=ALL_MY_REGISTRATIONS_ID)
        res = self.app.get(url, auth=self.contrib.auth)

        assert_equal(len(res.json['data']), 1)

    def test_archiving_nodes_appear_in_all_my_registrations(self):
        project = ProjectFactory(creator=self.creator, is_public=False)
        reg = RegistrationFactory(project=project, user=self.creator)

        # Get the All My Registrations smart folder from the dashboard
        url = api_url_for('get_dashboard', nid=ALL_MY_REGISTRATIONS_ID)
        res = self.app.get(url, auth=self.creator.auth)

        assert_equal(res.json['data'][0]['node_id'], reg._id)

    def test_untouched_node_is_collapsed(self):
        found_item = False
        folder = FolderFactory(creator=self.creator, public=True)
        self.dashboard.add_pointer(folder, auth=Auth(self.creator))
        url = api_url_for('get_dashboard', nid=self.dashboard._id)
        dashboard_data = self.app.get(url, auth=self.creator.auth)
        dashboard_json = dashboard_data.json[u'data']
        for dashboard_item in dashboard_json:
            if dashboard_item[u'node_id'] == folder._id:
                found_item = True
                assert_false(dashboard_item[u'expand'], "Expand state was not set properly.")
        assert_true(found_item, "Did not find the folder in the dashboard.")

    def test_expand_node_sets_expand_to_true(self):
        found_item = False
        folder = FolderFactory(creator=self.creator, public=True)
        self.dashboard.add_pointer(folder, auth=Auth(self.creator))
        url = api_url_for('expand', pid=folder._id)
        self.app.post(url, auth=self.creator.auth)
        url = api_url_for('get_dashboard', nid=self.dashboard._id)
        dashboard_data = self.app.get(url, auth=self.creator.auth)
        dashboard_json = dashboard_data.json[u'data']
        for dashboard_item in dashboard_json:
            if dashboard_item[u'node_id'] == folder._id:
                found_item = True
                assert_true(dashboard_item[u'expand'], "Expand state was not set properly.")
        assert_true(found_item, "Did not find the folder in the dashboard.")

    def test_collapse_node_sets_expand_to_true(self):
        found_item = False
        folder = FolderFactory(creator=self.creator, public=True)
        self.dashboard.add_pointer(folder, auth=Auth(self.creator))

        # Expand the folder
        url = api_url_for('expand', pid=folder._id)
        self.app.post(url, auth=self.creator.auth)

        # Serialize the dashboard and test
        url = api_url_for('get_dashboard', nid=self.dashboard._id)
        dashboard_data = self.app.get(url, auth=self.creator.auth)
        dashboard_json = dashboard_data.json[u'data']
        for dashboard_item in dashboard_json:
            if dashboard_item[u'node_id'] == folder._id:
                found_item = True
                assert_true(dashboard_item[u'expand'], "Expand state was not set properly.")
        assert_true(found_item, "Did not find the folder in the dashboard.")

        # Collapse the folder
        found_item = False
        url = api_url_for('collapse', pid=folder._id)
        self.app.post(url, auth=self.creator.auth)

        # Serialize the dashboard and test
        url = api_url_for('get_dashboard', nid=self.dashboard._id)
        dashboard_data = self.app.get(url, auth=self.creator.auth)
        dashboard_json = dashboard_data.json[u'data']
        for dashboard_item in dashboard_json:
            if dashboard_item[u'node_id'] == folder._id:
                found_item = True
                assert_false(dashboard_item[u'expand'], "Expand state was not set properly.")
        assert_true(found_item, "Did not find the folder in the dashboard.")

    def test_folder_new_post(self):
        url = api_url_for('folder_new_post', nid=self.dashboard._id)
        found_item = False

        # Make the folder
        title = 'New test folder'
        payload = {'title': title, }
        self.app.post_json(url, payload, auth=self.creator.auth)

        # Serialize the dashboard and test
        url = api_url_for('get_dashboard', nid=self.dashboard._id)
        dashboard_data = self.app.get(url, auth=self.creator.auth)
        dashboard_json = dashboard_data.json[u'data']
        for dashboard_item in dashboard_json:
            if dashboard_item[u'name'] == title:
                found_item = True
        assert_true(found_item, "Did not find the folder in the dashboard.")


class TestWikiWidgetViews(OsfTestCase):

    def setUp(self):
        super(TestWikiWidgetViews, self).setUp()

        # project with no home wiki page
        self.project = ProjectFactory()
        self.read_only_contrib = AuthUserFactory()
        self.project.add_contributor(self.read_only_contrib, permissions='read')
        self.noncontributor = AuthUserFactory()

        # project with no home wiki content
        self.project2 = ProjectFactory(creator=self.project.creator)
        self.project2.add_contributor(self.read_only_contrib, permissions='read')
        self.project2.update_node_wiki(name='home', content='', auth=Auth(self.project.creator))

    def test_show_wiki_for_contributors_when_no_wiki_or_content(self):
        assert_true(_should_show_wiki_widget(self.project, self.project.creator))
        assert_true(_should_show_wiki_widget(self.project2, self.project.creator))

    def test_show_wiki_is_false_for_read_contributors_when_no_wiki_or_content(self):
        assert_false(_should_show_wiki_widget(self.project, self.read_only_contrib))
        assert_false(_should_show_wiki_widget(self.project2, self.read_only_contrib))

    def test_show_wiki_is_false_for_noncontributors_when_no_wiki_or_content(self):
        assert_false(_should_show_wiki_widget(self.project, self.noncontributor))
        assert_false(_should_show_wiki_widget(self.project2, self.read_only_contrib))


class TestForkViews(OsfTestCase):

    def setUp(self):
        super(TestForkViews, self).setUp()
        self.user = AuthUserFactory()
        self.project = ProjectFactory.build(creator=self.user, is_public=True)
        self.consolidated_auth = Auth(user=self.project.creator)
        self.user.save()
        self.project.save()

    def test_fork_private_project_non_contributor(self):
        self.project.set_privacy("private")
        self.project.save()

        url = self.project.api_url_for('node_fork_page')
        non_contributor = AuthUserFactory()
        res = self.app.post_json(url,
                                 auth=non_contributor.auth,
                                 expect_errors=True)
        assert_equal(res.status_code, http.FORBIDDEN)

    def test_fork_public_project_non_contributor(self):
        url = self.project.api_url_for('node_fork_page')
        non_contributor = AuthUserFactory()
        res = self.app.post_json(url, auth=non_contributor.auth)
        assert_equal(res.status_code, 200)

    def test_fork_project_contributor(self):
        contributor = AuthUserFactory()
        self.project.set_privacy("private")
        self.project.add_contributor(contributor)
        self.project.save()

        url = self.project.api_url_for('node_fork_page')
        res = self.app.post_json(url, auth=contributor.auth)
        assert_equal(res.status_code, 200)

    def test_registered_forks_dont_show_in_fork_list(self):
        fork = self.project.fork_node(self.consolidated_auth)
        RegistrationFactory(project=fork)

        url = self.project.api_url_for('get_forks')
        res = self.app.get(url, auth=self.user.auth)

        assert_equal(len(res.json['nodes']), 1)
        assert_equal(res.json['nodes'][0]['id'], fork._id)


class TestProjectCreation(OsfTestCase):

    def setUp(self):
        super(TestProjectCreation, self).setUp()
        self.creator = AuthUserFactory()
        self.url = api_url_for('project_new_post')

    def test_needs_title(self):
        res = self.app.post_json(self.url, {}, auth=self.creator.auth, expect_errors=True)
        assert_equal(res.status_code, 400)

    def test_create_component_strips_html(self):
        user = AuthUserFactory()
        project = ProjectFactory(creator=user)
        url = web_url_for('project_new_node', pid=project._id)
        post_data = {'title': '<b>New <blink>Component</blink> Title</b>',  'category': ''}
        request = self.app.post(url, post_data, auth=user.auth).follow()
        project.reload()
        child = project.nodes[0]
        # HTML has been stripped
        assert_equal(child.title, 'New Component Title')

    def test_strip_html_from_title(self):
        payload = {
            'title': 'no html <b>here</b>'
        }
        res = self.app.post_json(self.url, payload, auth=self.creator.auth)
        node = Node.load(res.json['projectUrl'].replace('/', ''))
        assert_true(node)
        assert_equal('no html here', node.title)

    def test_only_needs_title(self):
        payload = {
            'title': 'Im a real title'
        }
        res = self.app.post_json(self.url, payload, auth=self.creator.auth)
        assert_equal(res.status_code, 201)

    def test_title_must_be_one_long(self):
        payload = {
            'title': ''
        }
        res = self.app.post_json(
            self.url, payload, auth=self.creator.auth, expect_errors=True)
        assert_equal(res.status_code, 400)

    def test_title_must_be_less_than_200(self):
        payload = {
            'title': ''.join([str(x) for x in xrange(0, 250)])
        }
        res = self.app.post_json(
            self.url, payload, auth=self.creator.auth, expect_errors=True)
        assert_equal(res.status_code, 400)

    def test_fails_to_create_project_with_whitespace_title(self):
        payload = {
            'title': '   '
        }
        res = self.app.post_json(
            self.url, payload, auth=self.creator.auth, expect_errors=True)
        assert_equal(res.status_code, 400)

    def test_creates_a_project(self):
        payload = {
            'title': 'Im a real title'
        }
        res = self.app.post_json(self.url, payload, auth=self.creator.auth)
        assert_equal(res.status_code, 201)
        node = Node.load(res.json['projectUrl'].replace('/', ''))
        assert_true(node)
        assert_true(node.title, 'Im a real title')

    def test_new_project_returns_serialized_node_data(self):
        payload = {
            'title': 'Im a real title'
        }
        res = self.app.post_json(self.url, payload, auth=self.creator.auth)
        assert_equal(res.status_code, 201)
        node = res.json['newNode']
        assert_true(node)
        assert_equal(node['title'], 'Im a real title')

    def test_description_works(self):
        payload = {
            'title': 'Im a real title',
            'description': 'I describe things!'
        }
        res = self.app.post_json(self.url, payload, auth=self.creator.auth)
        assert_equal(res.status_code, 201)
        node = Node.load(res.json['projectUrl'].replace('/', ''))
        assert_true(node)
        assert_true(node.description, 'I describe things!')

    def test_can_template(self):
        other_node = ProjectFactory(creator=self.creator)
        payload = {
            'title': 'Im a real title',
            'template': other_node._id
        }
        res = self.app.post_json(self.url, payload, auth=self.creator.auth)
        assert_equal(res.status_code, 201)
        node = Node.load(res.json['projectUrl'].replace('/', ''))
        assert_true(node)
        assert_true(node.template_node, other_node)

    def test_project_before_template_no_addons(self):
        project = ProjectFactory()
        res = self.app.get(project.api_url_for('project_before_template'), auth=project.creator.auth)
        assert_equal(res.json['prompts'], [])

    def test_project_before_template_with_addons(self):
        project = ProjectWithAddonFactory(addon='github')
        res = self.app.get(project.api_url_for('project_before_template'), auth=project.creator.auth)
        assert_in('GitHub', res.json['prompts'])

    def test_project_new_from_template_non_user(self):
        project = ProjectFactory()
        url = api_url_for('project_new_from_template', nid=project._id)
        res = self.app.post(url, auth=None)
        assert_equal(res.status_code, 302)
        res2 = res.follow(expect_errors=True)
        assert_equal(res2.status_code, 301)
        assert_equal(res2.request.path, '/login')

    def test_project_new_from_template_public_non_contributor(self):
        non_contributor = AuthUserFactory()
        project = ProjectFactory(is_public=True)
        url = api_url_for('project_new_from_template', nid=project._id)
        res = self.app.post(url, auth=non_contributor.auth)
        assert_equal(res.status_code, 201)

    def test_project_new_from_template_contributor(self):
        contributor = AuthUserFactory()
        project = ProjectFactory(is_public=False)
        project.add_contributor(contributor)
        project.save()

        url = api_url_for('project_new_from_template', nid=project._id)
        res = self.app.post(url, auth=contributor.auth)
        assert_equal(res.status_code, 201)


class TestUnconfirmedUserViews(OsfTestCase):

    def test_can_view_profile(self):
        user = UnconfirmedUserFactory()
        url = web_url_for('profile_view_id', uid=user._id)
        res = self.app.get(url)
        assert_equal(res.status_code, 200)


class TestProfileNodeList(OsfTestCase):

    def setUp(self):
        OsfTestCase.setUp(self)
        self.user = AuthUserFactory()

        self.public = ProjectFactory(is_public=True)
        self.public_component = NodeFactory(parent=self.public, is_public=True)
        self.private = ProjectFactory(is_public=False)
        self.deleted = ProjectFactory(is_public=True, is_deleted=True)

        for node in (self.public, self.public_component, self.private, self.deleted):
            node.add_contributor(self.user, auth=Auth(node.creator))
            node.save()

    def test_get_public_projects(self):
        url = api_url_for('get_public_projects', uid=self.user._id)
        res = self.app.get(url)
        node_ids = [each['id'] for each in res.json['nodes']]
        assert_in(self.public._id, node_ids)
        assert_not_in(self.private._id, node_ids)
        assert_not_in(self.deleted._id, node_ids)
        assert_not_in(self.public_component._id, node_ids)

    def test_get_public_components(self):
        url = api_url_for('get_public_components', uid=self.user._id)
        res = self.app.get(url)
        node_ids = [each['id'] for each in res.json['nodes']]
        assert_in(self.public_component._id, node_ids)
        assert_not_in(self.public._id, node_ids)
        assert_not_in(self.private._id, node_ids)
        assert_not_in(self.deleted._id, node_ids)

class TestStaticFileViews(OsfTestCase):

    def test_robots_dot_txt(self):
        res = self.app.get('/robots.txt')
        assert_equal(res.status_code, 200)
        assert_in('User-agent', res)
        assert_in('text/plain', res.headers['Content-Type'])

    def test_favicon(self):
        res = self.app.get('/favicon.ico')
        assert_equal(res.status_code, 200)
        assert_in('image/vnd.microsoft.icon', res.headers['Content-Type'])

    def test_getting_started_page(self):
        res = self.app.get('/getting-started/')
        assert_equal(res.status_code, 200)


class TestUserConfirmSignal(OsfTestCase):

    def test_confirm_user_signal_called_when_user_claims_account(self):
        unclaimed_user = UnconfirmedUserFactory()
        # unclaimed user has been invited to a project.
        referrer = UserFactory()
        project = ProjectFactory(creator=referrer)
        unclaimed_user.add_unclaimed_record(project, referrer, 'foo')
        unclaimed_user.save()

        token = unclaimed_user.get_unclaimed_record(project._primary_key)['token']
        with capture_signals() as mock_signals:
            url = web_url_for('claim_user_form', pid=project._id, uid=unclaimed_user._id, token=token)
            payload = {'username': unclaimed_user.username,
                       'password': 'password',
                       'password2': 'password'}
            res = self.app.post(url, payload)
            assert_equal(res.status_code, 302)

        assert_equal(mock_signals.signals_sent(), set([auth.signals.user_confirmed]))

    def test_confirm_user_signal_called_when_user_confirms_email(self):
        unconfirmed_user = UnconfirmedUserFactory()
        unconfirmed_user.save()

        # user goes to email confirmation link
        token = unconfirmed_user.get_confirmation_token(unconfirmed_user.username)
        with capture_signals() as mock_signals:
            url = web_url_for('confirm_email_get', uid=unconfirmed_user._id, token=token)
            res = self.app.get(url)
            assert_equal(res.status_code, 302)

        assert_equal(mock_signals.signals_sent(), set([auth.signals.user_confirmed]))


<<<<<<< HEAD
=======
class TestDraftRegistrationViews(OsfTestCase):

    def setUp(self, *args, **kwargs):
        super(TestDraftRegistrationViews, self).setUp(*args, **kwargs)

        self.user = AuthUserFactory()
        self.node = ProjectFactory(creator=self.user)

        MetaSchema.remove()
        ensure_schemas()
        self.meta_schema = MetaSchema.find_one(
            Q('name', 'eq', 'Open-Ended Registration') &
            Q('schema_version', 'eq', 1)
        )
        self.draft = DraftRegistrationFactory(
            initiator=self.user,
            branched_from=self.node,
            registration_schema=self.meta_schema,
            registration_metadata={
                'summary': {'value': 'Some airy'}
            }
        )

        current_month = dt.datetime.now().strftime("%B")
        current_year = dt.datetime.now().strftime("%Y")

        valid_date = dt.datetime.now() + dt.timedelta(days=180)
        self.valid_embargo_payload = {
            u'embargoEndDate': unicode(valid_date.strftime('%a, %d, %B %Y %H:%M:%S')) + u' GMT',
            u'registrationChoice': 'embargo',
            u'summary': unicode(fake.sentence())
        }
        self.invalid_embargo_date_payload = {
            u'embargoEndDate': u"Thu, 01 {month} {year} 05:00:00 GMT".format(
                month=current_month,
                year=str(int(current_year) - 1)
            ),
            u'registrationChoice': 'embargo',
            u'summary': unicode(fake.sentence())
        }

    def tearDown(self, *args, **kwargs):
        super(TestDraftRegistrationViews, self).tearDown(*args, **kwargs)
        DraftRegistration.remove()

    @unittest.skip('TODO: test when we support draft review')
    def test_submit_draft_for_review(self):
        pass

    @mock.patch('website.project.model.DraftRegistration.register', autospec=True)
    def test_register_draft_registration(self, mock_register_draft):

        url = self.node.api_url_for('register_draft_registration', draft_id=self.draft._id)
        res = self.app.post_json(url, {
            'registrationChoice': 'Make registration public immediately'
        }, auth=self.user.auth)

        assert_equal(res.status_code, http.ACCEPTED)
        assert_equal(mock_register_draft.call_args[0][0]._id, self.draft._id)

    @mock.patch('framework.tasks.handlers.enqueue_task')
    def test_register_template_make_public_creates_pending_registration(self, mock_enquque):
        url = self.node.api_url_for('register_draft_registration', draft_id=self.draft._id)
        res = self.app.post_json(url, {'registrationChoice': 'immediate'}, auth=self.user.auth)

        assert_equal(res.status_code, http.ACCEPTED)
        self.node.reload()
        # Most recent node is a registration
        reg = Node.load(self.node.node__registrations[-1])
        assert_true(reg.is_registration)
        # The registration created is public
        assert_true(reg.is_pending_registration)

    @mock.patch('framework.tasks.handlers.enqueue_task')
    def test_register_template_make_public_makes_children_pending_registration(self, mock_enqueue):
        comp1 = NodeFactory(parent=self.node)
        NodeFactory(parent=comp1)

        url = self.node.api_url_for('register_draft_registration', draft_id=self.draft._id)
        res = self.app.post_json(url, {'registrationChoice': 'immediate'}, auth=self.user.auth)

        assert_equal(res.status_code, http.ACCEPTED)
        self.node.reload()
        # Most recent node is a registration
        reg = Node.load(self.node.node__registrations[-1])
        for node in reg.get_descendants_recursive():
            assert_true(node.is_registration)
            assert_true(node.is_pending_registration)

    @mock.patch('framework.tasks.handlers.enqueue_task')
    def test_register_draft_registration_with_embargo_creates_embargo(self, mock_enquque):
        url = self.node.api_url_for('register_draft_registration', draft_id=self.draft._id)
        res = self.app.post_json(
            url,
            {
                'registrationChoice': 'embargo',
                'embargoEndDate': "Fri, 01 Jan {year} 05:00:00 GMT".format(year=str(dt.date.today().year + 1))
            },
            auth=self.user.auth)

        assert_equal(res.status_code, http.ACCEPTED)
        self.node.reload()
        # Most recent node is a registration
        reg = Node.load(self.node.node__registrations[-1])
        assert_true(reg.is_registration)
        # The registration created is not public
        assert_false(reg.is_public)
        # The registration is pending an embargo that has not been approved
        assert_true(reg.is_pending_embargo)
        assert_false(reg.embargo_end_date)

    @mock.patch('framework.tasks.handlers.enqueue_task')
    def test_register_draft_registration_with_embargo_adds_to_parent_project_logs(self, mock_enquque):
        initial_project_logs = len(self.node.logs)
        res = self.app.post_json(
            self.node.api_url_for('register_draft_registration', draft_id=self.draft._id),
            self.valid_embargo_payload,
            content_type='application/json',
            auth=self.user.auth
        )

        assert_equal(res.status_code, http.ACCEPTED)
        self.node.reload()
        # Logs: Created, registered, embargo initiated
        assert_equal(len(self.node.logs), initial_project_logs + 1)

    @mock.patch('framework.tasks.handlers.enqueue_task')
    def test_register_draft_registration_with_embargo_is_not_public(self, mock_enqueue):
        res = self.app.post_json(
            self.node.api_url_for('register_draft_registration', draft_id=self.draft._id),
            self.valid_embargo_payload,
            content_type='application/json',
            auth=self.user.auth
        )

        assert_equal(res.status_code, http.ACCEPTED)

        registration = Node.find().sort('-registered_date')[0]

        assert_true(registration.is_registration)
        assert_false(registration.is_public)
        assert_true(registration.is_pending_embargo)
        assert_is_not_none(registration.embargo)

    @mock.patch('framework.tasks.handlers.enqueue_task')
    def test_register_draft_registration_invalid_embargo_end_date_raises_HTTPError(self, mock_enqueue):
        res = self.app.post_json(
            self.node.api_url_for('register_draft_registration', draft_id=self.draft._id),
            self.invalid_embargo_date_payload,
            content_type='application/json',
            auth=self.user.auth,
            expect_errors=True
        )

        assert_equal(res.status_code, http.BAD_REQUEST)

    def test_get_draft_registrations_only_gets_drafts_for_that_node(self):
        dummy = NodeFactory()

        # Drafts for dummy node
        for i in range(5):
            d = DraftRegistrationFactory(
                initiator=self.user,
                branched_from=dummy,
                meta_schema=self.meta_schema,
                schema_data={}
            )

        found = [self.draft]
        # Drafts for self.node
        for i in range(3):
            d = DraftRegistrationFactory(
                initiator=self.user,
                branched_from=self.node,
                meta_schema=self.meta_schema,
                schema_data={}
            )
            found.append(d)
        url = self.node.api_url_for('get_draft_registrations')

        res = self.app.get(url, auth=self.user.auth)
        assert_equal(res.status_code, http.OK)
        # 3 new, 1 from setUp
        assert_equal(len(res.json['drafts']), 4)
        for draft in res.json['drafts']:
            assert_in(draft['pk'], [f._id for f in found])

    def test_create_draft_registration(self):
        target = NodeFactory(creator=self.user)
        metadata = {
            'summary': {'value': 'Some airy'}
        }
        payload = {
            'schema_name': 'Open-Ended Registration',
            'schema_version': 1,
            'schema_data': metadata,
        }
        url = target.api_url_for('create_draft_registration')

        res = self.app.post_json(url, payload, auth=self.user.auth)
        assert_equal(res.status_code, http.CREATED)
        draft = DraftRegistration.find_one(Q('branched_from', 'eq', target))
        assert_equal(draft.registration_schema, self.meta_schema)
        assert_equal(draft.registration_metadata, metadata)

    def test_new_draft_registration(self):
        target = NodeFactory(creator=self.user)
        payload = {
            'schema_name': 'Open-Ended Registration',
            'schema_version': 1
        }
        url = target.web_url_for('new_draft_registration')

        res = self.app.post(url, payload, auth=self.user.auth)
        assert_equal(res.status_code, http.FOUND)
        draft = DraftRegistration.find_one(Q('branched_from', 'eq', target))
        assert_equal(draft.registration_schema, self.meta_schema)

    def test_update_draft_registration(self):
        metadata = {
            'summary': {'value': 'updated'}
        }
        assert_not_equal(metadata, self.draft.registration_metadata)
        payload = {
            'schema_data': metadata,
            'schema_name': 'OSF-Standard Pre-Data Collection Registration',
            'schema_version': 1
        }
        url = self.node.api_url_for('update_draft_registration', draft_id=self.draft._id)

        res = self.app.put_json(url, payload, auth=self.user.auth)
        assert_equal(res.status_code, http.OK)

        open_ended_schema = MetaSchema.find_one(
            Q('name', 'eq', 'OSF-Standard Pre-Data Collection Registration') &
            Q('schema_version', 'eq', 1)
        )
        self.draft.reload()
        assert_equal(open_ended_schema, self.draft.registration_schema)
        assert_equal(metadata, self.draft.registration_metadata)

    def test_update_draft_registration_cant_update_registered(self):
        metadata = {
            'summary': {'value': 'updated'}
        }
        assert_not_equal(metadata, self.draft.registration_metadata)
        payload = {
            'schema_data': metadata,
            'schema_name': 'OSF-Standard Pre-Data Collection Registration',
            'schema_version': 1
        }
        self.draft.register(Auth(self.user), save=True)
        url = self.node.api_url_for('update_draft_registration', draft_id=self.draft._id)

        res = self.app.put_json(url, payload, auth=self.user.auth, expect_errors=True)
        assert_equal(res.status_code, http.BAD_REQUEST)

    def test_edit_draft_registration_page_already_registered(self):
        self.draft.register(Auth(self.user), save=True)
        url = self.node.web_url_for('edit_draft_registration_page', draft_id=self.draft._id)
        res = self.app.get(url, auth=self.user.auth, expect_errors=True)
        assert_equal(res.status_code, http.BAD_REQUEST)

    def test_delete_draft_registration(self):
        assert_equal(1, DraftRegistration.find().count())
        url = self.node.api_url_for('delete_draft_registration', draft_id=self.draft._id)

        res = self.app.delete(url, auth=self.user.auth)
        assert_equal(res.status_code, http.NO_CONTENT)
        assert_equal(0, DraftRegistration.find().count())

    def test_only_admin_can_delete_registration(self):
        non_admin = AuthUserFactory()
        assert_equal(1, DraftRegistration.find().count())
        url = self.node.api_url_for('delete_draft_registration', draft_id=self.draft._id)

        res = self.app.delete(url, auth=non_admin.auth, expect_errors=True)
        assert_equal(res.status_code, http.FORBIDDEN)
        assert_equal(1, DraftRegistration.find().count())

    def test_get_metaschemas(self):
        url = '/api/v1/project/drafts/schemas/'
        res = self.app.get(url).json
        schema_names = database['metaschema'].distinct('name')
        assert_equal(len(res['meta_schemas']), len(schema_names))
        url = '/api/v1/project/drafts/schemas/?include=all'

        res = self.app.get(url)
        assert_equal(res.status_code, http.OK)
        assert_equal(len(res.json['meta_schemas']), MetaSchema.find().count())

    def test_node_register_page_not_registration_redirects(self):
        url = self.node.web_url_for('node_register_page')
        res = self.app.get(url, auth=self.user.auth)
        assert_equal(res.status_code, http.FOUND)

    def test_non_admin_can_view_node_register_page(self):
        non_admin = AuthUserFactory()
        self.node.add_contributor(
            non_admin,
            permissions.DEFAULT_CONTRIBUTOR_PERMISSIONS,
            auth=Auth(self.user),
            save=True
        )
        reg = RegistrationFactory(project=self.node)
        url = reg.web_url_for('node_register_page')
        res = self.app.get(url, auth=non_admin.auth)
        assert_equal(res.status_code, http.OK)

    def test_is_public_node_register_page(self):
        self.node.is_public = True
        self.node.save()
        reg = RegistrationFactory(project=self.node)
        url = reg.web_url_for('node_register_page')
        res = self.app.get(url, auth=None)
        assert_equal(res.status_code, http.OK)

>>>>>>> b039044d
if __name__ == '__main__':
    unittest.main()<|MERGE_RESOLUTION|>--- conflicted
+++ resolved
@@ -4640,325 +4640,5 @@
         assert_equal(mock_signals.signals_sent(), set([auth.signals.user_confirmed]))
 
 
-<<<<<<< HEAD
-=======
-class TestDraftRegistrationViews(OsfTestCase):
-
-    def setUp(self, *args, **kwargs):
-        super(TestDraftRegistrationViews, self).setUp(*args, **kwargs)
-
-        self.user = AuthUserFactory()
-        self.node = ProjectFactory(creator=self.user)
-
-        MetaSchema.remove()
-        ensure_schemas()
-        self.meta_schema = MetaSchema.find_one(
-            Q('name', 'eq', 'Open-Ended Registration') &
-            Q('schema_version', 'eq', 1)
-        )
-        self.draft = DraftRegistrationFactory(
-            initiator=self.user,
-            branched_from=self.node,
-            registration_schema=self.meta_schema,
-            registration_metadata={
-                'summary': {'value': 'Some airy'}
-            }
-        )
-
-        current_month = dt.datetime.now().strftime("%B")
-        current_year = dt.datetime.now().strftime("%Y")
-
-        valid_date = dt.datetime.now() + dt.timedelta(days=180)
-        self.valid_embargo_payload = {
-            u'embargoEndDate': unicode(valid_date.strftime('%a, %d, %B %Y %H:%M:%S')) + u' GMT',
-            u'registrationChoice': 'embargo',
-            u'summary': unicode(fake.sentence())
-        }
-        self.invalid_embargo_date_payload = {
-            u'embargoEndDate': u"Thu, 01 {month} {year} 05:00:00 GMT".format(
-                month=current_month,
-                year=str(int(current_year) - 1)
-            ),
-            u'registrationChoice': 'embargo',
-            u'summary': unicode(fake.sentence())
-        }
-
-    def tearDown(self, *args, **kwargs):
-        super(TestDraftRegistrationViews, self).tearDown(*args, **kwargs)
-        DraftRegistration.remove()
-
-    @unittest.skip('TODO: test when we support draft review')
-    def test_submit_draft_for_review(self):
-        pass
-
-    @mock.patch('website.project.model.DraftRegistration.register', autospec=True)
-    def test_register_draft_registration(self, mock_register_draft):
-
-        url = self.node.api_url_for('register_draft_registration', draft_id=self.draft._id)
-        res = self.app.post_json(url, {
-            'registrationChoice': 'Make registration public immediately'
-        }, auth=self.user.auth)
-
-        assert_equal(res.status_code, http.ACCEPTED)
-        assert_equal(mock_register_draft.call_args[0][0]._id, self.draft._id)
-
-    @mock.patch('framework.tasks.handlers.enqueue_task')
-    def test_register_template_make_public_creates_pending_registration(self, mock_enquque):
-        url = self.node.api_url_for('register_draft_registration', draft_id=self.draft._id)
-        res = self.app.post_json(url, {'registrationChoice': 'immediate'}, auth=self.user.auth)
-
-        assert_equal(res.status_code, http.ACCEPTED)
-        self.node.reload()
-        # Most recent node is a registration
-        reg = Node.load(self.node.node__registrations[-1])
-        assert_true(reg.is_registration)
-        # The registration created is public
-        assert_true(reg.is_pending_registration)
-
-    @mock.patch('framework.tasks.handlers.enqueue_task')
-    def test_register_template_make_public_makes_children_pending_registration(self, mock_enqueue):
-        comp1 = NodeFactory(parent=self.node)
-        NodeFactory(parent=comp1)
-
-        url = self.node.api_url_for('register_draft_registration', draft_id=self.draft._id)
-        res = self.app.post_json(url, {'registrationChoice': 'immediate'}, auth=self.user.auth)
-
-        assert_equal(res.status_code, http.ACCEPTED)
-        self.node.reload()
-        # Most recent node is a registration
-        reg = Node.load(self.node.node__registrations[-1])
-        for node in reg.get_descendants_recursive():
-            assert_true(node.is_registration)
-            assert_true(node.is_pending_registration)
-
-    @mock.patch('framework.tasks.handlers.enqueue_task')
-    def test_register_draft_registration_with_embargo_creates_embargo(self, mock_enquque):
-        url = self.node.api_url_for('register_draft_registration', draft_id=self.draft._id)
-        res = self.app.post_json(
-            url,
-            {
-                'registrationChoice': 'embargo',
-                'embargoEndDate': "Fri, 01 Jan {year} 05:00:00 GMT".format(year=str(dt.date.today().year + 1))
-            },
-            auth=self.user.auth)
-
-        assert_equal(res.status_code, http.ACCEPTED)
-        self.node.reload()
-        # Most recent node is a registration
-        reg = Node.load(self.node.node__registrations[-1])
-        assert_true(reg.is_registration)
-        # The registration created is not public
-        assert_false(reg.is_public)
-        # The registration is pending an embargo that has not been approved
-        assert_true(reg.is_pending_embargo)
-        assert_false(reg.embargo_end_date)
-
-    @mock.patch('framework.tasks.handlers.enqueue_task')
-    def test_register_draft_registration_with_embargo_adds_to_parent_project_logs(self, mock_enquque):
-        initial_project_logs = len(self.node.logs)
-        res = self.app.post_json(
-            self.node.api_url_for('register_draft_registration', draft_id=self.draft._id),
-            self.valid_embargo_payload,
-            content_type='application/json',
-            auth=self.user.auth
-        )
-
-        assert_equal(res.status_code, http.ACCEPTED)
-        self.node.reload()
-        # Logs: Created, registered, embargo initiated
-        assert_equal(len(self.node.logs), initial_project_logs + 1)
-
-    @mock.patch('framework.tasks.handlers.enqueue_task')
-    def test_register_draft_registration_with_embargo_is_not_public(self, mock_enqueue):
-        res = self.app.post_json(
-            self.node.api_url_for('register_draft_registration', draft_id=self.draft._id),
-            self.valid_embargo_payload,
-            content_type='application/json',
-            auth=self.user.auth
-        )
-
-        assert_equal(res.status_code, http.ACCEPTED)
-
-        registration = Node.find().sort('-registered_date')[0]
-
-        assert_true(registration.is_registration)
-        assert_false(registration.is_public)
-        assert_true(registration.is_pending_embargo)
-        assert_is_not_none(registration.embargo)
-
-    @mock.patch('framework.tasks.handlers.enqueue_task')
-    def test_register_draft_registration_invalid_embargo_end_date_raises_HTTPError(self, mock_enqueue):
-        res = self.app.post_json(
-            self.node.api_url_for('register_draft_registration', draft_id=self.draft._id),
-            self.invalid_embargo_date_payload,
-            content_type='application/json',
-            auth=self.user.auth,
-            expect_errors=True
-        )
-
-        assert_equal(res.status_code, http.BAD_REQUEST)
-
-    def test_get_draft_registrations_only_gets_drafts_for_that_node(self):
-        dummy = NodeFactory()
-
-        # Drafts for dummy node
-        for i in range(5):
-            d = DraftRegistrationFactory(
-                initiator=self.user,
-                branched_from=dummy,
-                meta_schema=self.meta_schema,
-                schema_data={}
-            )
-
-        found = [self.draft]
-        # Drafts for self.node
-        for i in range(3):
-            d = DraftRegistrationFactory(
-                initiator=self.user,
-                branched_from=self.node,
-                meta_schema=self.meta_schema,
-                schema_data={}
-            )
-            found.append(d)
-        url = self.node.api_url_for('get_draft_registrations')
-
-        res = self.app.get(url, auth=self.user.auth)
-        assert_equal(res.status_code, http.OK)
-        # 3 new, 1 from setUp
-        assert_equal(len(res.json['drafts']), 4)
-        for draft in res.json['drafts']:
-            assert_in(draft['pk'], [f._id for f in found])
-
-    def test_create_draft_registration(self):
-        target = NodeFactory(creator=self.user)
-        metadata = {
-            'summary': {'value': 'Some airy'}
-        }
-        payload = {
-            'schema_name': 'Open-Ended Registration',
-            'schema_version': 1,
-            'schema_data': metadata,
-        }
-        url = target.api_url_for('create_draft_registration')
-
-        res = self.app.post_json(url, payload, auth=self.user.auth)
-        assert_equal(res.status_code, http.CREATED)
-        draft = DraftRegistration.find_one(Q('branched_from', 'eq', target))
-        assert_equal(draft.registration_schema, self.meta_schema)
-        assert_equal(draft.registration_metadata, metadata)
-
-    def test_new_draft_registration(self):
-        target = NodeFactory(creator=self.user)
-        payload = {
-            'schema_name': 'Open-Ended Registration',
-            'schema_version': 1
-        }
-        url = target.web_url_for('new_draft_registration')
-
-        res = self.app.post(url, payload, auth=self.user.auth)
-        assert_equal(res.status_code, http.FOUND)
-        draft = DraftRegistration.find_one(Q('branched_from', 'eq', target))
-        assert_equal(draft.registration_schema, self.meta_schema)
-
-    def test_update_draft_registration(self):
-        metadata = {
-            'summary': {'value': 'updated'}
-        }
-        assert_not_equal(metadata, self.draft.registration_metadata)
-        payload = {
-            'schema_data': metadata,
-            'schema_name': 'OSF-Standard Pre-Data Collection Registration',
-            'schema_version': 1
-        }
-        url = self.node.api_url_for('update_draft_registration', draft_id=self.draft._id)
-
-        res = self.app.put_json(url, payload, auth=self.user.auth)
-        assert_equal(res.status_code, http.OK)
-
-        open_ended_schema = MetaSchema.find_one(
-            Q('name', 'eq', 'OSF-Standard Pre-Data Collection Registration') &
-            Q('schema_version', 'eq', 1)
-        )
-        self.draft.reload()
-        assert_equal(open_ended_schema, self.draft.registration_schema)
-        assert_equal(metadata, self.draft.registration_metadata)
-
-    def test_update_draft_registration_cant_update_registered(self):
-        metadata = {
-            'summary': {'value': 'updated'}
-        }
-        assert_not_equal(metadata, self.draft.registration_metadata)
-        payload = {
-            'schema_data': metadata,
-            'schema_name': 'OSF-Standard Pre-Data Collection Registration',
-            'schema_version': 1
-        }
-        self.draft.register(Auth(self.user), save=True)
-        url = self.node.api_url_for('update_draft_registration', draft_id=self.draft._id)
-
-        res = self.app.put_json(url, payload, auth=self.user.auth, expect_errors=True)
-        assert_equal(res.status_code, http.BAD_REQUEST)
-
-    def test_edit_draft_registration_page_already_registered(self):
-        self.draft.register(Auth(self.user), save=True)
-        url = self.node.web_url_for('edit_draft_registration_page', draft_id=self.draft._id)
-        res = self.app.get(url, auth=self.user.auth, expect_errors=True)
-        assert_equal(res.status_code, http.BAD_REQUEST)
-
-    def test_delete_draft_registration(self):
-        assert_equal(1, DraftRegistration.find().count())
-        url = self.node.api_url_for('delete_draft_registration', draft_id=self.draft._id)
-
-        res = self.app.delete(url, auth=self.user.auth)
-        assert_equal(res.status_code, http.NO_CONTENT)
-        assert_equal(0, DraftRegistration.find().count())
-
-    def test_only_admin_can_delete_registration(self):
-        non_admin = AuthUserFactory()
-        assert_equal(1, DraftRegistration.find().count())
-        url = self.node.api_url_for('delete_draft_registration', draft_id=self.draft._id)
-
-        res = self.app.delete(url, auth=non_admin.auth, expect_errors=True)
-        assert_equal(res.status_code, http.FORBIDDEN)
-        assert_equal(1, DraftRegistration.find().count())
-
-    def test_get_metaschemas(self):
-        url = '/api/v1/project/drafts/schemas/'
-        res = self.app.get(url).json
-        schema_names = database['metaschema'].distinct('name')
-        assert_equal(len(res['meta_schemas']), len(schema_names))
-        url = '/api/v1/project/drafts/schemas/?include=all'
-
-        res = self.app.get(url)
-        assert_equal(res.status_code, http.OK)
-        assert_equal(len(res.json['meta_schemas']), MetaSchema.find().count())
-
-    def test_node_register_page_not_registration_redirects(self):
-        url = self.node.web_url_for('node_register_page')
-        res = self.app.get(url, auth=self.user.auth)
-        assert_equal(res.status_code, http.FOUND)
-
-    def test_non_admin_can_view_node_register_page(self):
-        non_admin = AuthUserFactory()
-        self.node.add_contributor(
-            non_admin,
-            permissions.DEFAULT_CONTRIBUTOR_PERMISSIONS,
-            auth=Auth(self.user),
-            save=True
-        )
-        reg = RegistrationFactory(project=self.node)
-        url = reg.web_url_for('node_register_page')
-        res = self.app.get(url, auth=non_admin.auth)
-        assert_equal(res.status_code, http.OK)
-
-    def test_is_public_node_register_page(self):
-        self.node.is_public = True
-        self.node.save()
-        reg = RegistrationFactory(project=self.node)
-        url = reg.web_url_for('node_register_page')
-        res = self.app.get(url, auth=None)
-        assert_equal(res.status_code, http.OK)
-
->>>>>>> b039044d
 if __name__ == '__main__':
     unittest.main()