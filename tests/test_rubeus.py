#!/usr/bin/env python
# encoding: utf-8

import os
from types import NoneType
from xmlrpclib import DateTime

import mock
from nose.tools import *  # flake8: noqa

from tests.base import OsfTestCase
from osf_tests.factories import (UserFactory, ProjectFactory, NodeFactory,
                             AuthFactory, RegistrationFactory,
                             PrivateLinkFactory)
from framework.auth import Auth
from website.util import rubeus
from website.util.rubeus import sort_by_name

from website.util import sanitize

class TestRubeus(OsfTestCase):

    def setUp(self):

        super(TestRubeus, self).setUp()

        self.project = ProjectFactory.create()
        self.consolidated_auth = Auth(user=self.project.creator)
        self.non_authenticator = UserFactory()
        self.project.save()
        self.project.add_contributor(
            contributor=self.non_authenticator,
            auth=self.consolidated_auth,
        )
        self.project.add_addon('s3', self.consolidated_auth)
        self.project.creator.add_addon('s3', self.consolidated_auth)
        self.node_settings = self.project.get_addon('s3')
        self.user_settings = self.project.creator.get_addon('s3')
        self.user_settings.access_key = 'We-Will-Rock-You'
        self.user_settings.secret_key = 'Idontknowanyqueensongs'
        self.node_settings.bucket = 'Sheer-Heart-Attack'
        self.node_settings.user_settings = self.user_settings
        self.node_settings.save()

    def test_hgrid_dummy(self):
        node_settings = self.node_settings
        node = self.project
        user = Auth(self.project.creator)
        # FIXME: These tests are very brittle.
        expected = {
            'isPointer': False,
            'provider': 's3',
            'addonFullname': node_settings.config.full_name,
            'iconUrl': node_settings.config.icon_url,
            'name': 'Amazon S3: {0}'.format(
                node_settings.bucket
            ),
            'kind': 'folder',
            'accept': {
                'maxSize': node_settings.config.max_file_size,
                'acceptedFiles': node_settings.config.accept_extensions
            },
            'isAddonRoot': True,
            'extra': None,
            'buttons': None,
            'nodeId': node._id,
            'nodeUrl': node.url,
            'nodeApiUrl': node.api_url,
        }
        permissions = {
            'view': node.can_view(user),
            'edit': node.can_edit(user) and not node.is_registration,
        }

        expected['permissions'] = permissions

        actual = rubeus.build_addon_root(node_settings, node_settings.bucket, permissions=permissions)

        assert actual['urls']['fetch']
        assert actual['urls']['upload']

        del actual['urls']

        assert_equals(actual, expected)

    def test_build_addon_root_has_correct_upload_limits(self):
        self.node_settings.config.max_file_size = 10
        self.node_settings.config.high_max_file_size = 20

        node = self.project
        user = self.project.creator
        auth = Auth(user)
        permissions = {
            'view': node.can_view(auth),
            'edit': node.can_edit(auth) and not node.is_registration,
        }

        result = rubeus.build_addon_root(
            self.node_settings,
            self.node_settings.bucket,
            permissions=permissions,
            user=user
        )

        assert_equal(result['accept']['maxSize'], self.node_settings.config.max_file_size)

        # user now has elevated upload limit
        user.add_system_tag('high_upload_limit')
        user.save()

        result = rubeus.build_addon_root(
            self.node_settings,
            self.node_settings.bucket,
            permissions=permissions,
            user=user
        )
        assert_equal(
            result['accept']['maxSize'],
            self.node_settings.config.high_max_file_size
        )

    def test_build_addon_root_for_anonymous_vols_hides_path(self):
        private_anonymous_link = PrivateLinkFactory(anonymous=True)
        private_anonymous_link.nodes.add(self.project)
        private_anonymous_link.save()
        project_viewer = UserFactory()

        result = rubeus.build_addon_root(
            self.node_settings,
            self.node_settings.bucket,
            user=project_viewer,
            private_key=private_anonymous_link.key
        )

        assert result['name'] == 'Amazon S3'

    def test_build_addon_root_for_anonymous_vols_shows_path(self):
        private_link = PrivateLinkFactory()
        private_link.nodes.add(self.project)
        private_link.save()
        project_viewer = UserFactory()

        result = rubeus.build_addon_root(
            self.node_settings,
            self.node_settings.bucket,
            user=project_viewer,
            private_key=private_link.key
        )

        assert result['name'] == 'Amazon S3: {0}'.format(
            self.node_settings.bucket
        )

    def test_hgrid_dummy_fail(self):
        node_settings = self.node_settings
        node = self.project
        user = Auth(self.project.creator)
        rv = {
            'isPointer': False,
            'addon': 's3',
            'addonFullname': node_settings.config.full_name,
            'iconUrl': node_settings.config.icon_url,
            'name': 'Amazon S3: {0}'.format(
                node_settings.bucket
            ),
            'kind': 'folder',
            'permissions': {
                'view': node.can_view(user),
                'edit': node.can_edit(user) and not node.is_registration,
            },
            'urls': {
                'fetch': node.api_url + 's3/hgrid/',
                'upload': node.api_url + 's3/upload/'
            },
            'accept': {
                'maxSize': node_settings.config.max_file_size,
                'acceptedFiles': node_settings.config.accept_extensions
            },
            'isAddonRoot': True,
            'nodeId': node._id,
            'nodeUrl': node.url,
            'nodeApiUrl': node.api_url,
        }
        permissions = {
            'view': node.can_view(user),
            'edit': node.can_edit(user) and not node.is_registration,
        }
        assert_not_equals(rubeus.build_addon_root(
            node_settings, node_settings.bucket, permissions=permissions), rv)

    def test_hgrid_dummy_overrides(self):
        node_settings = self.node_settings
        node = self.project
        user = Auth(self.project.creator)
        expected = {
            'isPointer': False,
            'provider': 's3',
            'addonFullname': node_settings.config.full_name,
            'iconUrl': node_settings.config.icon_url,
            'name': 'Amazon S3: {0}'.format(
                node_settings.bucket
            ),
            'kind': 'folder',
            'permissions': {
                'view': node.can_view(user),
                'edit': node.can_edit(user) and not node.is_registration,
            },
            'urls': {},
            'accept': {
                'maxSize': node_settings.config.max_file_size,
                'acceptedFiles': node_settings.config.accept_extensions
            },
            'isAddonRoot': True,
            'extra': None,
            'buttons': None,
            'nodeId': node._id,
            'nodeUrl': node.url,
            'nodeApiUrl': node.api_url,
        }
        permissions = {
            'view': node.can_view(user),
            'edit': node.can_edit(user) and not node.is_registration,
        }
        assert_equal(
            rubeus.build_addon_root(
                node_settings, node_settings.bucket,
                permissions=permissions, urls={}
            ),
            expected
        )

<<<<<<< HEAD
    def test_serialize_private_node(self):
        user = UserFactory()
        auth = Auth(user=user)
        public = ProjectFactory.create(is_public=True)
        # Add contributor with write permissions to avoid admin permission cascade
        public.add_contributor(user, permissions=['read', 'write'])
        public.save()
        private = ProjectFactory(parent=public, is_public=False)
        NodeFactory(parent=private)
        collector = rubeus.NodeFileCollector(node=public, auth=auth)

        private_dummy = collector._serialize_node(private)
        assert_false(private_dummy['permissions']['edit'])
        assert_false(private_dummy['permissions']['view'])
        assert_equal(private_dummy['name'], 'Private Component')
        assert_equal(len(private_dummy['children']), 0)

    def test_get_node_name(self):
        user = UserFactory()
        auth = Auth(user=user)
        another_user = UserFactory()
        another_auth = Auth(user=another_user)

        # Public (Can View)
        public_project = ProjectFactory(is_public=True)
        collector = rubeus.NodeFileCollector(node=public_project, auth=another_auth)
        node_name =  sanitize.unescape_entities(public_project.title)
        assert_equal(collector._serialize_node(public_project)['name'], node_name)

        # Private  (Can't View)
        registration_private = RegistrationFactory(creator=user)
        registration_private.is_public = False
        registration_private.save()
        collector = rubeus.NodeFileCollector(node=registration_private, auth=another_auth)
        assert_equal(collector._serialize_node(registration_private)['name'], u'Private Registration')

        content = ProjectFactory(creator=user)
        node = ProjectFactory(creator=user, is_public=True)

        forked_private = node.fork_node(auth=auth)
        forked_private.is_public = False
        forked_private.save()
        collector = rubeus.NodeFileCollector(node=forked_private, auth=another_auth)
        assert_equal(collector._serialize_node(forked_private)['name'], u'Private Fork')

        node.add_pointer(content, auth=auth)
        collector = rubeus.NodeFileCollector(node=node, auth=another_auth)
        assert_equal(collector._get_nodes(node)['children'][1]['name'], u'Private Link')

        private_project = ProjectFactory(is_public=False)
        collector = rubeus.NodeFileCollector(node=private_project, auth=another_auth)
        assert_equal(collector._serialize_node(private_project)['name'], u'Private Component')

        private_node = NodeFactory(is_public=False)
        collector = rubeus.NodeFileCollector(node=private_node, auth=another_auth)
        assert_equal(collector._serialize_node(private_node)['name'], u'Private Component')

=======
>>>>>>> 64b37933
    def test_get_nodes_deleted_component(self):
        node = NodeFactory(creator=self.project.creator, parent=self.project)
        node.is_deleted = True
        collector = rubeus.NodeFileCollector(
            self.project, Auth(user=UserFactory())
        )
        nodes = collector._get_nodes(self.project)
        assert_equal(len(nodes['children']), 0)

    def test_serialized_pointer_has_flag_indicating_its_a_pointer(self):
        project = ProjectFactory(creator=self.consolidated_auth.user)
        pointed_project = ProjectFactory(is_public=True)
        project.add_pointer(pointed_project, auth=self.consolidated_auth)
        serializer = rubeus.NodeFileCollector(node=project, auth=self.consolidated_auth)
        ret = serializer._get_nodes(project)
        child = ret['children'][1]  # first child is OSFStorage, second child is pointer
        assert_true(child['isPointer'])

    def test_private_components_not_shown(self):
        user = UserFactory()
        public_project = ProjectFactory(creator=user, is_public=True)
        private_child = NodeFactory(parent=public_project, creator=user, is_public=False)
        public_grandchild = NodeFactory(parent=private_child, creator=user, is_public=True)
        private_greatgrandchild = NodeFactory(parent=public_grandchild, creator=user, is_public=False)
        public_greatgreatgranchild = NodeFactory(parent=private_greatgrandchild, creator=user, is_public=True)

        serializer = rubeus.NodeFileCollector(node=public_project, auth=Auth(user=UserFactory()))
        ret = serializer.to_hgrid()

        children = ret[0]['children']

        assert 'osfstorage' == children[0]['provider']

        assert public_grandchild._id == children[1]['nodeID']
        assert public_grandchild.title == children[1]['name']
        assert False == children[1]['permissions']['edit']

        assert public_greatgreatgranchild._id == children[1]['children'][1]['nodeID']
        assert public_greatgreatgranchild.title == children[1]['children'][1]['name']
        assert False == children[1]['children'][1]['permissions']['edit']

        assert 'Private Component' not in ret

    def test_private_components_shown(self):
        user = UserFactory()
        public_project = ProjectFactory(creator=user, is_public=True)
        private_child = NodeFactory(parent=public_project, creator=user, is_public=False)
        public_grandchild = NodeFactory(parent=private_child, creator=user, is_public=True)

        serializer = rubeus.NodeFileCollector(node=public_project, auth=Auth(user))
        ret = serializer.to_hgrid()

        children = ret[0]['children']

        assert 'osfstorage' == children[0]['provider']

        assert private_child._id == children[1]['nodeID']
        assert private_child.title == children[1]['name']
        assert True == children[1]['permissions']['edit']

        assert public_grandchild._id == children[1]['children'][1]['nodeID']
        assert public_grandchild.title == children[1]['children'][1]['name']
        assert True == children[1]['children'][1]['permissions']['edit']

        assert 'Private Component' not in ret


# TODO: Make this more reusable across test modules
mock_addon = mock.Mock()
serialized = {
    'addon': 'mockaddon',
    'name': 'Mock Addon',
    'isAddonRoot': True,
    'extra': '',
    'permissions': {'view': True, 'edit': True},
    'urls': {
        'fetch': '/fetch',
        'delete': '/delete'
    }
}
mock_addon.config.get_hgrid_data.return_value = [serialized]


class TestSerializingNodeWithAddon(OsfTestCase):

    def setUp(self):
        super(TestSerializingNodeWithAddon, self).setUp()
        self.auth = AuthFactory()
        self.project = ProjectFactory(creator=self.auth.user)
        self.project.get_addons = mock.Mock()
        self.project.get_addons.return_value = [mock_addon]
        self.serializer = rubeus.NodeFileCollector(node=self.project, auth=self.auth)

    def test_collect_addons(self):
        ret = self.serializer._collect_addons(self.project)
        assert_equal(ret, [serialized])

    def test_sort_by_name(self):
        files = [
            {'name': 'F.png'},
            {'name': 'd.png'},
            {'name': 'B.png'},
            {'name': 'a.png'},
            {'name': 'c.png'},
            {'name': 'e.png'},
            {'name': 'g.png'},
        ]
        sorted_files = [
            {'name': 'a.png'},
            {'name': 'B.png'},
            {'name': 'c.png'},
            {'name': 'd.png'},
            {'name': 'e.png'},
            {'name': 'F.png'},
            {'name': 'g.png'},
        ]
        ret = sort_by_name(files)
        for index, value in enumerate(ret):
            assert_equal(value['name'], sorted_files[index]['name'])

    def test_sort_by_name_none(self):
        files = None
        sorted_files = None
        ret = sort_by_name(files)
        assert_equal(ret, sorted_files)

    def test_serialize_node(self):
        ret = self.serializer._get_nodes(self.project)
        assert_equal(
            len(ret['children']),
            len(self.project.get_addons.return_value) + len(list(self.project.nodes))
        )
        assert_equal(ret['kind'], rubeus.FOLDER)
        assert_equal(ret['name'], self.project.title)
        assert_equal(
            ret['permissions'],
            {
                'view': True,
                'edit': True,
            }
        )
        assert_equal(
            ret['urls'],
            {
                'upload': None,
                'fetch': None,
            },
        )<|MERGE_RESOLUTION|>--- conflicted
+++ resolved
@@ -229,66 +229,6 @@
             expected
         )
 
-<<<<<<< HEAD
-    def test_serialize_private_node(self):
-        user = UserFactory()
-        auth = Auth(user=user)
-        public = ProjectFactory.create(is_public=True)
-        # Add contributor with write permissions to avoid admin permission cascade
-        public.add_contributor(user, permissions=['read', 'write'])
-        public.save()
-        private = ProjectFactory(parent=public, is_public=False)
-        NodeFactory(parent=private)
-        collector = rubeus.NodeFileCollector(node=public, auth=auth)
-
-        private_dummy = collector._serialize_node(private)
-        assert_false(private_dummy['permissions']['edit'])
-        assert_false(private_dummy['permissions']['view'])
-        assert_equal(private_dummy['name'], 'Private Component')
-        assert_equal(len(private_dummy['children']), 0)
-
-    def test_get_node_name(self):
-        user = UserFactory()
-        auth = Auth(user=user)
-        another_user = UserFactory()
-        another_auth = Auth(user=another_user)
-
-        # Public (Can View)
-        public_project = ProjectFactory(is_public=True)
-        collector = rubeus.NodeFileCollector(node=public_project, auth=another_auth)
-        node_name =  sanitize.unescape_entities(public_project.title)
-        assert_equal(collector._serialize_node(public_project)['name'], node_name)
-
-        # Private  (Can't View)
-        registration_private = RegistrationFactory(creator=user)
-        registration_private.is_public = False
-        registration_private.save()
-        collector = rubeus.NodeFileCollector(node=registration_private, auth=another_auth)
-        assert_equal(collector._serialize_node(registration_private)['name'], u'Private Registration')
-
-        content = ProjectFactory(creator=user)
-        node = ProjectFactory(creator=user, is_public=True)
-
-        forked_private = node.fork_node(auth=auth)
-        forked_private.is_public = False
-        forked_private.save()
-        collector = rubeus.NodeFileCollector(node=forked_private, auth=another_auth)
-        assert_equal(collector._serialize_node(forked_private)['name'], u'Private Fork')
-
-        node.add_pointer(content, auth=auth)
-        collector = rubeus.NodeFileCollector(node=node, auth=another_auth)
-        assert_equal(collector._get_nodes(node)['children'][1]['name'], u'Private Link')
-
-        private_project = ProjectFactory(is_public=False)
-        collector = rubeus.NodeFileCollector(node=private_project, auth=another_auth)
-        assert_equal(collector._serialize_node(private_project)['name'], u'Private Component')
-
-        private_node = NodeFactory(is_public=False)
-        collector = rubeus.NodeFileCollector(node=private_node, auth=another_auth)
-        assert_equal(collector._serialize_node(private_node)['name'], u'Private Component')
-
-=======
->>>>>>> 64b37933
     def test_get_nodes_deleted_component(self):
         node = NodeFactory(creator=self.project.creator, parent=self.project)
         node.is_deleted = True
