# -*- coding: utf-8 -*-

import os
import datetime
import httplib as http
import time
import functools

import furl
import itsdangerous
import jwe
import jwt
import mock
from django.utils import timezone
from django.contrib.auth.models import Permission
from framework.auth import cas, signing
from framework.auth.core import Auth
from framework.exceptions import HTTPError
from nose.tools import *  # noqa
from osf_tests import factories
from tests.base import OsfTestCase, get_default_metaschema
from osf_tests.factories import (AuthUserFactory, ProjectFactory,
                             RegistrationFactory)
from website import settings
from website.util.paths import webpack_asset
from addons.base import views
from addons.github.exceptions import ApiError
from addons.github.models import GithubFolder, GithubFile, GithubFileNode
from addons.github.tests.factories import GitHubAccountFactory
from osf.models import Session, MetaSchema
from osf.models import files as file_models
from osf.models.files import BaseFileNode, TrashedFileNode
from website.project import new_private_link
from website.project.views.node import _view_project as serialize_node
from website.project.views.node import serialize_addons, collect_node_config_js
from website.util import api_url_for, rubeus
from dateutil.parser import parse as parse_date
from framework import sentry

class SetEnvironMiddleware(object):

    def __init__(self, app, **kwargs):
        self.app = app
        self.kwargs = kwargs

    def __call__(self, environ, start_response):
        environ.update(self.kwargs)
        return self.app(environ, start_response)


class TestAddonAuth(OsfTestCase):

    def setUp(self):
        super(TestAddonAuth, self).setUp()
        self.user = AuthUserFactory()
        self.auth_obj = Auth(user=self.user)
        self.node = ProjectFactory(creator=self.user)
        self.session = Session(data={'auth_user_id': self.user._id})
        self.session.save()
        self.cookie = itsdangerous.Signer(settings.SECRET_KEY).sign(self.session._id)
        self.configure_addon()
        self.JWE_KEY = jwe.kdf(settings.WATERBUTLER_JWE_SECRET.encode('utf-8'), settings.WATERBUTLER_JWE_SALT.encode('utf-8'))

    def configure_addon(self):
        self.user.add_addon('github')
        self.user_addon = self.user.get_addon('github')
        self.oauth_settings = GitHubAccountFactory(display_name='john')
        self.oauth_settings.save()
        self.user.external_accounts.add(self.oauth_settings)
        self.user.save()
        self.node.add_addon('github', self.auth_obj)
        self.node_addon = self.node.get_addon('github')
        self.node_addon.user = 'john'
        self.node_addon.repo = 'youre-my-best-friend'
        self.node_addon.user_settings = self.user_addon
        self.node_addon.external_account = self.oauth_settings
        self.node_addon.save()
        self.user_addon.oauth_grants[self.node._id] = {self.oauth_settings._id: []}
        self.user_addon.save()

    def build_url(self, **kwargs):
        options = {'payload': jwe.encrypt(jwt.encode({'data': dict(dict(
            action='download',
            nid=self.node._id,
            provider=self.node_addon.config.short_name), **kwargs),
            'exp': timezone.now() + datetime.timedelta(seconds=settings.WATERBUTLER_JWT_EXPIRATION),
        }, settings.WATERBUTLER_JWT_SECRET, algorithm=settings.WATERBUTLER_JWT_ALGORITHM), self.JWE_KEY)}
        return api_url_for('get_auth', **options)

    def test_auth_download(self):
        url = self.build_url()
        res = self.app.get(url, auth=self.user.auth)
        data = jwt.decode(jwe.decrypt(res.json['payload'].encode('utf-8'), self.JWE_KEY), settings.WATERBUTLER_JWT_SECRET, algorithm=settings.WATERBUTLER_JWT_ALGORITHM)['data']
        assert_equal(data['auth'], views.make_auth(self.user))
        assert_equal(data['credentials'], self.node_addon.serialize_waterbutler_credentials())
        assert_equal(data['settings'], self.node_addon.serialize_waterbutler_settings())
        expected_url = furl.furl(self.node.api_url_for('create_waterbutler_log', _absolute=True, _internal=True))
        observed_url = furl.furl(data['callback_url'])
        observed_url.port = expected_url.port
        assert_equal(expected_url, observed_url)

    def test_auth_missing_args(self):
        url = self.build_url(cookie=None)
        res = self.app.get(url, expect_errors=True)
        assert_equal(res.status_code, 401)

    def test_auth_bad_cookie(self):
        url = self.build_url(cookie=self.cookie)
        res = self.app.get(url, expect_errors=True)
        assert_equal(res.status_code, 200)
        data = jwt.decode(jwe.decrypt(res.json['payload'].encode('utf-8'), self.JWE_KEY), settings.WATERBUTLER_JWT_SECRET, algorithm=settings.WATERBUTLER_JWT_ALGORITHM)['data']
        assert_equal(data['auth'], views.make_auth(self.user))
        assert_equal(data['credentials'], self.node_addon.serialize_waterbutler_credentials())
        assert_equal(data['settings'], self.node_addon.serialize_waterbutler_settings())
        expected_url = furl.furl(self.node.api_url_for('create_waterbutler_log', _absolute=True, _internal=True))
        observed_url = furl.furl(data['callback_url'])
        observed_url.port = expected_url.port
        assert_equal(expected_url, observed_url)

    def test_auth_cookie(self):
        url = self.build_url(cookie=self.cookie[::-1])
        res = self.app.get(url, expect_errors=True)
        assert_equal(res.status_code, 401)

    def test_auth_missing_addon(self):
        url = self.build_url(provider='queenhub')
        res = self.app.get(url, expect_errors=True, auth=self.user.auth)
        assert_equal(res.status_code, 400)

    @mock.patch('addons.base.views.cas.get_client')
    def test_auth_bad_bearer_token(self, mock_cas_client):
        mock_cas_client.return_value = mock.Mock(profile=mock.Mock(return_value=cas.CasResponse(authenticated=False)))
        url = self.build_url()
        res = self.app.get(url, headers={'Authorization': 'Bearer invalid_access_token'}, expect_errors=True)
        assert_equal(res.status_code, 403)


class TestAddonLogs(OsfTestCase):

    def setUp(self):
        super(TestAddonLogs, self).setUp()
        self.user = AuthUserFactory()
        self.auth_obj = Auth(user=self.user)
        self.node = ProjectFactory(creator=self.user)
        self.session = Session(data={'auth_user_id': self.user._id})
        self.session.save()
        self.cookie = itsdangerous.Signer(settings.SECRET_KEY).sign(self.session._id)
        self.configure_addon()

    def configure_addon(self):
        self.user.add_addon('github')
        self.user_addon = self.user.get_addon('github')
        self.oauth_settings = GitHubAccountFactory(display_name='john')
        self.oauth_settings.save()
        self.user.external_accounts.add(self.oauth_settings)
        self.user.save()
        self.node.add_addon('github', self.auth_obj)
        self.node_addon = self.node.get_addon('github')
        self.node_addon.user = 'john'
        self.node_addon.repo = 'youre-my-best-friend'
        self.node_addon.user_settings = self.user_addon
        self.node_addon.external_account = self.oauth_settings
        self.node_addon.save()
        self.user_addon.oauth_grants[self.node._id] = {self.oauth_settings._id: []}
        self.user_addon.save()

    def configure_osf_addon(self):
        self.project = ProjectFactory(creator=self.user)
        self.node_addon = self.project.get_addon('osfstorage')
        self.node_addon.save()

    def build_payload(self, metadata, **kwargs):
        options = dict(
            auth={'id': self.user._id},
            action='create',
            provider=self.node_addon.config.short_name,
            metadata=metadata,
            time=time.time() + 1000,
        )
        options.update(kwargs)
        options = {
            key: value
            for key, value in options.iteritems()
            if value is not None
        }
        message, signature = signing.default_signer.sign_payload(options)
        return {
            'payload': message,
            'signature': signature,
        }

    @mock.patch('website.notifications.events.files.FileAdded.perform')
    def test_add_log(self, mock_perform):
        path = 'pizza'
        url = self.node.api_url_for('create_waterbutler_log')
        payload = self.build_payload(metadata={'path': path})
        nlogs = self.node.logs.count()
        self.app.put_json(url, payload, headers={'Content-Type': 'application/json'})
        self.node.reload()
        assert_equal(self.node.logs.count(), nlogs + 1)
        # # Mocking form_message and perform so that the payload need not be exact.
        # assert_true(mock_form_message.called, "form_message not called")
        assert_true(mock_perform.called, 'perform not called')

    def test_add_log_missing_args(self):
        path = 'pizza'
        url = self.node.api_url_for('create_waterbutler_log')
        payload = self.build_payload(metadata={'path': path}, auth=None)
        nlogs = self.node.logs.count()
        res = self.app.put_json(
            url,
            payload,
            headers={'Content-Type': 'application/json'},
            expect_errors=True,
        )
        assert_equal(res.status_code, 400)
        self.node.reload()
        assert_equal(self.node.logs.count(), nlogs)

    def test_add_log_no_user(self):
        path = 'pizza'
        url = self.node.api_url_for('create_waterbutler_log')
        payload = self.build_payload(metadata={'path': path}, auth={'id': None})
        nlogs = self.node.logs.count()
        res = self.app.put_json(
            url,
            payload,
            headers={'Content-Type': 'application/json'},
            expect_errors=True,
        )
        assert_equal(res.status_code, 400)
        self.node.reload()
        assert_equal(self.node.logs.count(), nlogs)

    def test_add_log_no_addon(self):
        path = 'pizza'
        node = ProjectFactory(creator=self.user)
        url = node.api_url_for('create_waterbutler_log')
        payload = self.build_payload(metadata={'path': path})
        nlogs = node.logs.count()
        res = self.app.put_json(
            url,
            payload,
            headers={'Content-Type': 'application/json'},
            expect_errors=True,
        )
        assert_equal(res.status_code, 400)
        self.node.reload()
        assert_equal(node.logs.count(), nlogs)

    def test_add_log_bad_action(self):
        path = 'pizza'
        url = self.node.api_url_for('create_waterbutler_log')
        payload = self.build_payload(metadata={'path': path}, action='dance')
        nlogs = self.node.logs.count()
        res = self.app.put_json(
            url,
            payload,
            headers={'Content-Type': 'application/json'},
            expect_errors=True,
        )
        assert_equal(res.status_code, 400)
        self.node.reload()
        assert_equal(self.node.logs.count(), nlogs)

    def test_action_file_rename(self):
        url = self.node.api_url_for('create_waterbutler_log')
        payload = self.build_payload(
            action='rename',
            metadata={
                'path': 'foo',
            },
            source={
                'materialized': 'foo',
                'provider': 'github',
                'node': {'_id': self.node._id},
                'name': 'new.txt',
                'kind': 'file',
            },
            destination={
                'path': 'foo',
                'materialized': 'foo',
                'provider': 'github',
                'node': {'_id': self.node._id},
                'name': 'old.txt',
                'kind': 'file',
            },
        )
        self.app.put_json(
            url,
            payload,
            headers={'Content-Type': 'application/json'}
        )
        self.node.reload()

        assert_equal(
            self.node.logs.latest().action,
            'github_addon_file_renamed',
        )

    def test_add_file_osfstorage_log(self):
        self.configure_osf_addon()
        path = 'pizza'
        url = self.node.api_url_for('create_waterbutler_log')
        payload = self.build_payload(metadata={'materialized': path, 'kind': 'file', 'path': path})
        nlogs = self.node.logs.count()
        self.app.put_json(url, payload, headers={'Content-Type': 'application/json'})
        self.node.reload()
        assert_equal(self.node.logs.count(), nlogs + 1)
        assert('urls' in self.node.logs.filter(action='osf_storage_file_added')[0].params)

    def test_add_folder_osfstorage_log(self):
        self.configure_osf_addon()
        path = 'pizza'
        url = self.node.api_url_for('create_waterbutler_log')
        payload = self.build_payload(metadata={'materialized': path, 'kind': 'folder', 'path': path})
        nlogs = self.node.logs.count()
        self.app.put_json(url, payload, headers={'Content-Type': 'application/json'})
        self.node.reload()
        assert_equal(self.node.logs.count(), nlogs + 1)
        assert('urls' not in self.node.logs.filter(action='osf_storage_file_added')[0].params)


class TestCheckAuth(OsfTestCase):

    def setUp(self):
        super(TestCheckAuth, self).setUp()
        self.user = AuthUserFactory()
        self.node = ProjectFactory(creator=self.user)

    def test_has_permission(self):
        res = views.check_access(self.node, Auth(user=self.user), 'upload', None)
        assert_true(res)

    def test_not_has_permission_read_public(self):
        self.node.is_public = True
        self.node.save()
        views.check_access(self.node, Auth(), 'download', None)

    def test_not_has_permission_read_has_link(self):
        link = new_private_link('red-special', self.user, [self.node], anonymous=False)
        views.check_access(self.node, Auth(private_key=link.key), 'download', None)

    def test_not_has_permission_logged_in(self):
        user2 = AuthUserFactory()
        with assert_raises(HTTPError) as exc_info:
            views.check_access(self.node, Auth(user=user2), 'download', None)
        assert_equal(exc_info.exception.code, 403)

    def test_not_has_permission_not_logged_in(self):
        with assert_raises(HTTPError) as exc_info:
            views.check_access(self.node, Auth(), 'download', None)
        assert_equal(exc_info.exception.code, 401)

    def test_has_permission_on_parent_node_copyto_pass_if_registration(self):
        component_admin = AuthUserFactory()
        ProjectFactory(creator=component_admin, parent=self.node)
        registration = RegistrationFactory(project=self.node)

        component_registration = registration._nodes.first()

        assert_false(component_registration.has_permission(self.user, 'write'))
        res = views.check_access(component_registration, Auth(user=self.user), 'copyto', None)
        assert_true(res)

    def test_has_permission_on_parent_node_metadata_pass_if_registration(self):
        component_admin = AuthUserFactory()
        component = ProjectFactory(creator=component_admin, parent=self.node, is_public=False)

        component_registration = RegistrationFactory(project=component, creator=component_admin)

        assert_false(component_registration.has_permission(self.user, 'read'))
        res = views.check_access(component_registration, Auth(user=self.user), 'metadata', None)
        assert_true(res)

    def test_has_permission_on_parent_node_copyto_fail_if_not_registration(self):
        component_admin = AuthUserFactory()
        component = ProjectFactory(creator=component_admin, parent=self.node)

        assert_false(component.has_permission(self.user, 'write'))
        with assert_raises(HTTPError):
            views.check_access(component, Auth(user=self.user), 'copyto', None)

    def test_has_permission_on_parent_node_copyfrom(self):
        component_admin = AuthUserFactory()
        component = ProjectFactory(creator=component_admin, is_public=False, parent=self.node)

        assert_false(component.has_permission(self.user, 'write'))
        res = views.check_access(component, Auth(user=self.user), 'copyfrom', None)
        assert_true(res)

class TestCheckPreregAuth(OsfTestCase):

    def setUp(self):
        super(TestCheckPreregAuth, self).setUp()

        self.prereg_challenge_admin_user = AuthUserFactory()
        administer_permission = Permission.objects.get(codename='administer_prereg')
        self.prereg_challenge_admin_user.user_permissions.add(administer_permission)
        self.prereg_challenge_admin_user.save()
        prereg_schema = MetaSchema.objects.get(name='Prereg Challenge', schema_version=2)

        self.user = AuthUserFactory()
        self.node = factories.ProjectFactory(creator=self.user)

        self.parent = factories.ProjectFactory()
        self.child = factories.NodeFactory(parent=self.parent)

        self.draft_registration = factories.DraftRegistrationFactory(
            initiator=self.user,
            registration_schema=prereg_schema,
            branched_from=self.parent
        )

    def test_has_permission_download_prereg_challenge_admin(self):
        res = views.check_access(self.draft_registration.branched_from,
            Auth(user=self.prereg_challenge_admin_user), 'download', None)
        assert_true(res)

    def test_has_permission_download_on_component_prereg_challenge_admin(self):
        try:
            res = views.check_access(self.draft_registration.branched_from._nodes.first(),
                                     Auth(user=self.prereg_challenge_admin_user), 'download', None)
        except Exception:
            self.fail()
        assert_true(res)

    def test_has_permission_download_not_prereg_challenge_admin(self):
        new_user = AuthUserFactory()
        with assert_raises(HTTPError) as exc_info:
            views.check_access(self.draft_registration.branched_from,
                 Auth(user=new_user), 'download', None)
            assert_equal(exc_info.exception.code, http.FORBIDDEN)

    def test_has_permission_download_prereg_challenge_admin_not_draft(self):
        with assert_raises(HTTPError) as exc_info:
            views.check_access(self.node,
                 Auth(user=self.prereg_challenge_admin_user), 'download', None)
            assert_equal(exc_info.exception.code, http.FORBIDDEN)

    def test_has_permission_write_prereg_challenge_admin(self):
        with assert_raises(HTTPError) as exc_info:
            views.check_access(self.draft_registration.branched_from,
                Auth(user=self.prereg_challenge_admin_user), 'write', None)
            assert_equal(exc_info.exception.code, http.FORBIDDEN)

class TestCheckOAuth(OsfTestCase):

    def setUp(self):
        super(TestCheckOAuth, self).setUp()
        self.user = AuthUserFactory()
        self.node = ProjectFactory(creator=self.user)

    def test_has_permission_private_not_authenticated(self):
        component_admin = AuthUserFactory()
        component = ProjectFactory(creator=component_admin, is_public=False, parent=self.node)
        cas_resp = cas.CasResponse(authenticated=False)

        assert_false(component.has_permission(self.user, 'write'))
        with assert_raises(HTTPError) as exc_info:
            views.check_access(component, Auth(user=self.user), 'download', cas_resp)
        assert_equal(exc_info.exception.code, 403)

    def test_has_permission_private_no_scope_forbidden(self):
        component_admin = AuthUserFactory()
        component = ProjectFactory(creator=component_admin, is_public=False, parent=self.node)
        cas_resp = cas.CasResponse(authenticated=True, status=None, user=self.user._id,
                                   attributes={'accessTokenScope': {}})

        assert_false(component.has_permission(self.user, 'write'))
        with assert_raises(HTTPError) as exc_info:
            views.check_access(component, Auth(user=self.user), 'download', cas_resp)
        assert_equal(exc_info.exception.code, 403)

    def test_has_permission_public_irrelevant_scope_allowed(self):
        component_admin = AuthUserFactory()
        component = ProjectFactory(creator=component_admin, is_public=True, parent=self.node)
        cas_resp = cas.CasResponse(authenticated=True, status=None, user=self.user._id,
                                   attributes={'accessTokenScope': {'osf.users.all_read'}})

        assert_false(component.has_permission(self.user, 'write'))
        res = views.check_access(component, Auth(user=self.user), 'download', cas_resp)
        assert_true(res)

    def test_has_permission_private_irrelevant_scope_forbidden(self):
        component_admin = AuthUserFactory()
        component = ProjectFactory(creator=component_admin, is_public=False, parent=self.node)
        cas_resp = cas.CasResponse(authenticated=True, status=None, user=self.user._id,
                                   attributes={'accessTokenScope': {'osf.users.all_read'}})

        assert_false(component.has_permission(self.user, 'write'))
        with assert_raises(HTTPError) as exc_info:
            views.check_access(component, Auth(user=self.user), 'download', cas_resp)
        assert_equal(exc_info.exception.code, 403)

    def test_has_permission_decommissioned_scope_no_error(self):
        component_admin = AuthUserFactory()
        component = ProjectFactory(creator=component_admin, is_public=False, parent=self.node)
        cas_resp = cas.CasResponse(authenticated=True, status=None, user=self.user._id,
                                   attributes={'accessTokenScope': {
                                       'decommissioned.scope+write',
                                       'osf.nodes.data_read',
                                   }})

        assert_false(component.has_permission(self.user, 'write'))
        res = views.check_access(component, Auth(user=self.user), 'download', cas_resp)
        assert_true(res)

    def test_has_permission_write_scope_read_action(self):
        component_admin = AuthUserFactory()
        component = ProjectFactory(creator=component_admin, is_public=False, parent=self.node)
        cas_resp = cas.CasResponse(authenticated=True, status=None, user=self.user._id,
                                   attributes={'accessTokenScope': {'osf.nodes.data_write'}})

        assert_false(component.has_permission(self.user, 'write'))
        res = views.check_access(component, Auth(user=self.user), 'download', cas_resp)
        assert_true(res)

    def test_has_permission_read_scope_write_action_forbidden(self):
        component = ProjectFactory(creator=self.user, is_public=False, parent=self.node)
        cas_resp = cas.CasResponse(authenticated=True, status=None, user=self.user._id,
                                   attributes={'accessTokenScope': {'osf.nodes.data_read'}})

        assert_true(component.has_permission(self.user, 'write'))
        with assert_raises(HTTPError) as exc_info:
            views.check_access(component, Auth(user=self.user), 'upload', cas_resp)
        assert_equal(exc_info.exception.code, 403)


def assert_urls_equal(url1, url2):
    furl1 = furl.furl(url1)
    furl2 = furl.furl(url2)
    for attr in ['scheme', 'host', 'port']:
        setattr(furl1, attr, None)
        setattr(furl2, attr, None)
    # Note: furl params are ordered and cause trouble
    assert_equal(dict(furl1.args), dict(furl2.args))
    furl1.args = {}
    furl2.args = {}
    assert_equal(furl1, furl2)


def mock_touch(self, bearer, version=None, revision=None, **kwargs):
    if version:
        if self.versions:
            try:
                return self.versions[int(version) - 1]
            except (IndexError, ValueError):
                return None
        else:
            return None
    return file_models.FileVersion()


@mock.patch('addons.github.models.GithubFileNode.touch', mock_touch)
@mock.patch('addons.github.models.GitHubClient.repo', mock.Mock(side_effect=ApiError))
class TestAddonFileViews(OsfTestCase):

    def setUp(self):
        super(TestAddonFileViews, self).setUp()
        self.user = AuthUserFactory()
        self.project = ProjectFactory(creator=self.user)

        self.user.add_addon('github')
        self.project.add_addon('github', auth=Auth(self.user))

        self.user_addon = self.user.get_addon('github')
        self.node_addon = self.project.get_addon('github')
        self.oauth = GitHubAccountFactory()
        self.oauth.save()

        self.user.external_accounts.add(self.oauth)
        self.user.save()

        self.node_addon.user_settings = self.user_addon
        self.node_addon.external_account = self.oauth
        self.node_addon.repo = 'Truth'
        self.node_addon.user = 'E'
        self.node_addon.save()

        self.user_addon.oauth_grants[self.project._id] = {self.oauth._id: []}
        self.user_addon.save()

    def set_sentry(status):
        def wrapper(func):
            @functools.wraps(func)
            def wrapped(*args, **kwargs):
                enabled, sentry.enabled = sentry.enabled, status
                func(*args, **kwargs)
                sentry.enabled = enabled

            return wrapped

        return wrapper

    with_sentry = set_sentry(True)

    def get_test_file(self):
        version = file_models.FileVersion(identifier='1')
        version.save()
        ret = GithubFile(
            name='Test',
            node=self.project,
            path='/test/Test',
            materialized_path='/test/Test',
        )
        ret.save()
        ret.versions.add(version)
        return ret

    def get_second_test_file(self):
        version = file_models.FileVersion(identifier='1')
        version.save()
        ret = GithubFile(
            name='Test2',
            node=self.project,
            path='/test/Test2',
            materialized_path='/test/Test2',
        )
        ret.save()
        ret.versions.add(version)
        return ret

    def get_mako_return(self):
        ret = serialize_node(self.project, Auth(self.user), primary=True)
        ret.update({
            'error': '',
            'provider': '',
            'file_path': '',
            'sharejs_uuid': '',
            'private': '',
            'urls': {
                'files': '',
                'render': '',
                'sharejs': '',
                'mfr': '',
                'profile_image': '',
                'external': '',
                'archived_from': '',
            },
            'size': '',
            'extra': '',
            'file_name': '',
            'materialized_path': '',
            'file_id': '',
        })
        ret.update(rubeus.collect_addon_assets(self.project))
        return ret

    def test_redirects_to_guid(self):
        file_node = self.get_test_file()
        guid = file_node.get_guid(create=True)

        resp = self.app.get(
            self.project.web_url_for(
                'addon_view_or_download_file',
                path=file_node.path.strip('/'),
                provider='github'
            ),
            auth=self.user.auth
        )

        assert_equals(resp.status_code, 302)
        assert_equals(resp.location, 'http://localhost:80/{}/'.format(guid._id))

    def test_action_download_redirects_to_download(self):
        file_node = self.get_test_file()
        guid = file_node.get_guid(create=True)

        resp = self.app.get('/{}/?action=download'.format(guid._id), auth=self.user.auth)

        assert_equals(resp.status_code, 302)
        location = furl.furl(resp.location)
        assert_urls_equal(location.url, file_node.generate_waterbutler_url(action='download', direct=None, version=''))

    def test_action_download_redirects_to_download_with_version(self):
        file_node = self.get_test_file()
        guid = file_node.get_guid(create=True)

        resp = self.app.get('/{}/?action=download&revision=1'.format(guid._id), auth=self.user.auth)

        assert_equals(resp.status_code, 302)
        location = furl.furl(resp.location)
        # Note: version is added but us but all other url params are added as well
        assert_urls_equal(location.url, file_node.generate_waterbutler_url(action='download', direct=None, revision=1, version=''))

    @mock.patch('addons.base.views.addon_view_file')
    def test_action_view_calls_view_file(self, mock_view_file):
        self.user.reload()
        self.project.reload()

        file_node = self.get_test_file()
        guid = file_node.get_guid(create=True)

        mock_view_file.return_value = self.get_mako_return()

        self.app.get('/{}/?action=view'.format(guid._id), auth=self.user.auth)

        args, kwargs = mock_view_file.call_args
        assert_equals(kwargs, {})
        assert_equals(args[0].user._id, self.user._id)
        assert_equals(args[1], self.project)
        assert_equals(args[2], file_node)
        assert_true(isinstance(args[3], file_node.touch(None).__class__))

    @mock.patch('addons.base.views.addon_view_file')
    def test_no_action_calls_view_file(self, mock_view_file):
        self.user.reload()
        self.project.reload()

        file_node = self.get_test_file()
        guid = file_node.get_guid(create=True)

        mock_view_file.return_value = self.get_mako_return()

        self.app.get('/{}/'.format(guid._id), auth=self.user.auth)

        args, kwargs = mock_view_file.call_args
        assert_equals(kwargs, {})
        assert_equals(args[0].user._id, self.user._id)
        assert_equals(args[1], self.project)
        assert_equals(args[2], file_node)
        assert_true(isinstance(args[3], file_node.touch(None).__class__))

    def test_download_create_guid(self):
        file_node = self.get_test_file()
        assert_is(file_node.get_guid(), None)

        self.app.get(
            self.project.web_url_for(
                'addon_view_or_download_file',
                path=file_node.path.strip('/'),
                provider='github',
            ),
            auth=self.user.auth
        )

        assert_true(file_node.get_guid())

    def test_view_file_does_not_delete_file_when_requesting_invalid_version(self):
        with mock.patch('addons.github.models.NodeSettings.is_private',
                        new_callable=mock.PropertyMock) as mock_is_private:
            mock_is_private.return_value = False

            file_node = self.get_test_file()
            assert_is(file_node.get_guid(), None)

            url = self.project.web_url_for(
                'addon_view_or_download_file',
                path=file_node.path.strip('/'),
                provider='github',
            )
            # First view generated GUID
            self.app.get(url, auth=self.user.auth)

            self.app.get(url + '?version=invalid', auth=self.user.auth, expect_errors=True)

            assert_is_not_none(BaseFileNode.load(file_node._id))
            assert_is_none(TrashedFileNode.load(file_node._id))

    def test_unauthorized_addons_raise(self):
        path = 'cloudfiles'
        self.node_addon.user_settings = None
        self.node_addon.save()

        resp = self.app.get(
            self.project.web_url_for(
                'addon_view_or_download_file',
                path=path,
                provider='github',
                action='download'
            ),
            auth=self.user.auth,
            expect_errors=True
        )

        assert_equals(resp.status_code, 401)

    def test_nonstorage_addons_raise(self):
        resp = self.app.get(
            self.project.web_url_for(
                'addon_view_or_download_file',
                path='sillywiki',
                provider='wiki',
                action='download'
            ),
            auth=self.user.auth,
            expect_errors=True
        )

        assert_equals(resp.status_code, 400)

    def test_head_returns_url_and_redriect(self):
        file_node = self.get_test_file()
        guid = file_node.get_guid(create=True)

        resp = self.app.head('/{}/'.format(guid._id), auth=self.user.auth)
        location = furl.furl(resp.location)
        assert_equals(resp.status_code, 302)
        assert_urls_equal(location.url, file_node.generate_waterbutler_url(direct=None, version=''))

    def test_head_returns_url_with_version_and_redirect(self):
        file_node = self.get_test_file()
        guid = file_node.get_guid(create=True)

        resp = self.app.head('/{}/?revision=1&foo=bar'.format(guid._id), auth=self.user.auth)
        location = furl.furl(resp.location)
        # Note: version is added but us but all other url params are added as well
        assert_equals(resp.status_code, 302)
        assert_urls_equal(location.url, file_node.generate_waterbutler_url(direct=None, revision=1, version='', foo='bar'))

    def test_nonexistent_addons_raise(self):
        path = 'cloudfiles'
        self.project.delete_addon('github', Auth(self.user))
        self.project.save()

        resp = self.app.get(
            self.project.web_url_for(
                'addon_view_or_download_file',
                path=path,
                provider='github',
                action='download'
            ),
            auth=self.user.auth,
            expect_errors=True
        )

        assert_equals(resp.status_code, 400)

    def test_unauth_addons_raise(self):
        path = 'cloudfiles'
        self.node_addon.user_settings = None
        self.node_addon.save()

        resp = self.app.get(
            self.project.web_url_for(
                'addon_view_or_download_file',
                path=path,
                provider='github',
                action='download'
            ),
            auth=self.user.auth,
            expect_errors=True
        )

        assert_equals(resp.status_code, 401)

    def test_delete_action_creates_trashed_file_node(self):
        file_node = self.get_test_file()
        payload = {
            'provider': file_node.provider,
            'metadata': {
                'path': '/test/Test',
                'materialized': '/test/Test'
            }
        }
        views.addon_delete_file_node(self=None, node=self.project, user=self.user, event_type='file_removed', payload=payload)
        assert_false(GithubFileNode.load(file_node._id))
        assert_true(TrashedFileNode.load(file_node._id))

    def test_delete_action_for_folder_deletes_subfolders_and_creates_trashed_file_nodes(self):
        file_node = self.get_test_file()
        subfolder = GithubFolder(
            name='folder',
            node=self.project,
            path='/test/folder/',
            materialized_path='/test/folder/',
        )
        subfolder.save()
        payload = {
            'provider': file_node.provider,
            'metadata': {
                'path': '/test/',
                'materialized': '/test/'
            }
        }
        views.addon_delete_file_node(self=None, node=self.project, user=self.user, event_type='file_removed', payload=payload)
        assert_false(GithubFileNode.load(subfolder._id))
        assert_true(TrashedFileNode.load(file_node._id))

    @mock.patch('website.archiver.tasks.archive')
    def test_archived_from_url(self, mock_archive):
        file_node = self.get_test_file()
        second_file_node = self.get_second_test_file()
        file_node.copied_from = second_file_node

        registered_node = self.project.register_node(
            schema=get_default_metaschema(),
            auth=Auth(self.user),
            data=None,
        )

        archived_from_url = views.get_archived_from_url(registered_node, file_node)
        view_url = self.project.web_url_for('addon_view_or_download_file', provider=file_node.provider, path=file_node.copied_from._id)
        assert_true(archived_from_url)
        assert_urls_equal(archived_from_url, view_url)

    @mock.patch('website.archiver.tasks.archive')
    def test_archived_from_url_without_copied_from(self, mock_archive):
        file_node = self.get_test_file()

        registered_node = self.project.register_node(
            schema=get_default_metaschema(),
            auth=Auth(self.user),
            data=None,
        )
        archived_from_url = views.get_archived_from_url(registered_node, file_node)
        assert_false(archived_from_url)

    @mock.patch('website.archiver.tasks.archive')
    def test_copied_from_id_trashed(self, mock_archive):
        file_node = self.get_test_file()
        second_file_node = self.get_second_test_file()
        file_node.copied_from = second_file_node
        self.project.register_node(
            schema=get_default_metaschema(),
            auth=Auth(self.user),
            data=None,
        )
        trashed_node = second_file_node.delete()
        assert_false(trashed_node.copied_from)

    @mock.patch('website.archiver.tasks.archive')
    def test_missing_modified_date_in_file_data(self, mock_archive):
        file_node = self.get_test_file()
        file_data = {
            'name': 'Test File Update',
            'materialized': file_node.materialized_path,
            'modified': None
        }
        file_node.update(revision=None, data=file_data)
        assert_equal(len(file_node.history), 1)
        assert_equal(file_node.history[0], file_data)

    @mock.patch('website.archiver.tasks.archive')
    def test_missing_modified_date_in_file_history(self, mock_archive):
        file_node = self.get_test_file()
        file_node.history.append({'modified': None})
        file_data = {
            'name': 'Test File Update',
            'materialized': file_node.materialized_path,
            'modified': None
        }
        file_node.update(revision=None, data=file_data)
        assert_equal(len(file_node.history), 2)
        assert_equal(file_node.history[1], file_data)

    @with_sentry
    @mock.patch('framework.sentry.sentry.captureMessage')
    def test_update_logs_to_sentry_when_called_with_disordered_metadata(self, mock_capture):
        file_node = self.get_test_file()
        file_node.history.append({'modified': parse_date(
                '2017-08-22T13:54:32.100900',
                ignoretz=True,
                default=timezone.now()  # Just incase nothing can be parsed
            )})
        data = {
            'name': 'a name',
            'materialized': 'materialized',
            'modified': '2016-08-22T13:54:32.100900'
        }
        file_node.update(revision=None, user=None, data=data)
        mock_capture.assert_called_with(unicode('update() receives metatdata older than the newest entry in file history.'), extra={'session': {}})

class TestLegacyViews(OsfTestCase):

    def setUp(self):
        super(TestLegacyViews, self).setUp()
        self.path = 'mercury.png'
        self.user = AuthUserFactory()
        self.project = ProjectFactory(creator=self.user)
        self.node_addon = self.project.get_addon('osfstorage')
        file_record = self.node_addon.get_root().append_file(self.path)
        self.expected_path = file_record._id
        self.node_addon.save()
        file_record.save()

    def test_view_file_redirect(self):
        url = '/{0}/osffiles/{1}/'.format(self.project._id, self.path)
        res = self.app.get(url, auth=self.user.auth)
        assert_equal(res.status_code, 301)
        expected_url = self.project.web_url_for(
            'addon_view_or_download_file',
            action='view',
            path=self.expected_path,
            provider='osfstorage',
        )
        assert_urls_equal(res.location, expected_url)

    def test_download_file_redirect(self):
        url = '/{0}/osffiles/{1}/download/'.format(self.project._id, self.path)
        res = self.app.get(url, auth=self.user.auth)
        assert_equal(res.status_code, 301)
        expected_url = self.project.web_url_for(
            'addon_view_or_download_file',
            path=self.expected_path,
            action='download',
            provider='osfstorage',
        )
        assert_urls_equal(res.location, expected_url)

    def test_download_file_version_redirect(self):
        url = '/{0}/osffiles/{1}/version/3/download/'.format(
            self.project._id,
            self.path,
        )
        res = self.app.get(url, auth=self.user.auth)
        assert_equal(res.status_code, 301)
        expected_url = self.project.web_url_for(
            'addon_view_or_download_file',
            version=3,
            path=self.expected_path,
            action='download',
            provider='osfstorage',
        )
        assert_urls_equal(res.location, expected_url)

    def test_api_download_file_redirect(self):
        url = '/api/v1/project/{0}/osffiles/{1}/'.format(self.project._id, self.path)
        res = self.app.get(url, auth=self.user.auth)
        assert_equal(res.status_code, 301)
        expected_url = self.project.web_url_for(
            'addon_view_or_download_file',
            path=self.expected_path,
            action='download',
            provider='osfstorage',
        )
        assert_urls_equal(res.location, expected_url)

    def test_api_download_file_version_redirect(self):
        url = '/api/v1/project/{0}/osffiles/{1}/version/3/'.format(
            self.project._id,
            self.path,
        )
        res = self.app.get(url, auth=self.user.auth)
        assert_equal(res.status_code, 301)
        expected_url = self.project.web_url_for(
            'addon_view_or_download_file',
            version=3,
            path=self.expected_path,
            action='download',
            provider='osfstorage',
        )
        assert_urls_equal(res.location, expected_url)

    def test_no_provider_name(self):
        url = '/{0}/files/{1}'.format(
            self.project._id,
            self.path,
        )
        res = self.app.get(url, auth=self.user.auth)
        assert_equal(res.status_code, 301)
        expected_url = self.project.web_url_for(
            'addon_view_or_download_file',
            action='view',
            path=self.expected_path,
            provider='osfstorage',
        )
        assert_urls_equal(res.location, expected_url)

    def test_action_as_param(self):
        url = '/{}/osfstorage/files/{}/?action=download'.format(
            self.project._id,
            self.path,
        )
        res = self.app.get(url, auth=self.user.auth)
        assert_equal(res.status_code, 301)
        expected_url = self.project.web_url_for(
            'addon_view_or_download_file',
            path=self.expected_path,
            action='download',
            provider='osfstorage',
        )
        assert_urls_equal(res.location, expected_url)

    def test_other_addon_redirect(self):
        url = '/project/{0}/mycooladdon/files/{1}/'.format(
            self.project._id,
            self.path,
        )
        res = self.app.get(url, auth=self.user.auth)
        assert_equal(res.status_code, 301)
        expected_url = self.project.web_url_for(
            'addon_view_or_download_file',
            action='view',
            path=self.path,
            provider='mycooladdon',
        )
        assert_urls_equal(res.location, expected_url)

    def test_other_addon_redirect_download(self):
        url = '/project/{0}/mycooladdon/files/{1}/download/'.format(
            self.project._id,
            self.path,
        )
        res = self.app.get(url, auth=self.user.auth)
        assert_equal(res.status_code, 301)
        expected_url = self.project.web_url_for(
            'addon_view_or_download_file',
            path=self.path,
            action='download',
            provider='mycooladdon',
        )
        assert_urls_equal(res.location, expected_url)

class TestViewUtils(OsfTestCase):

    def setUp(self):
        super(TestViewUtils, self).setUp()
        self.user = AuthUserFactory()
        self.auth_obj = Auth(user=self.user)
        self.node = ProjectFactory(creator=self.user)
        self.session = Session(data={'auth_user_id': self.user._id})
        self.session.save()
        self.cookie = itsdangerous.Signer(settings.SECRET_KEY).sign(self.session._id)
        self.configure_addon()
        self.JWE_KEY = jwe.kdf(settings.WATERBUTLER_JWE_SECRET.encode('utf-8'), settings.WATERBUTLER_JWE_SALT.encode('utf-8'))

    def configure_addon(self):
        self.user.add_addon('github')
        self.user_addon = self.user.get_addon('github')
        self.oauth_settings = GitHubAccountFactory(display_name='john')
        self.oauth_settings.save()
        self.user.external_accounts.add(self.oauth_settings)
        self.user.save()
        self.node.add_addon('github', self.auth_obj)
        self.node_addon = self.node.get_addon('github')
        self.node_addon.user = 'john'
        self.node_addon.repo = 'youre-my-best-friend'
        self.node_addon.user_settings = self.user_addon
        self.node_addon.external_account = self.oauth_settings
        self.node_addon.save()
        self.user_addon.oauth_grants[self.node._id] = {self.oauth_settings._id: []}
        self.user_addon.save()

    def test_serialize_addons(self):
<<<<<<< HEAD
        addon_dicts = serialize_addons(self.node)
=======
        addon_dicts = serialize_addons(self.node, self.auth_obj)
>>>>>>> 64b37933

        enabled_addons = [addon for addon in addon_dicts if addon['enabled']]
        assert len(enabled_addons) == 2
        assert enabled_addons[0]['short_name'] == 'github'
        assert enabled_addons[1]['short_name'] == 'osfstorage'

        default_addons = [addon for addon in addon_dicts if addon['default']]
        assert len(default_addons) == 1
        assert default_addons[0]['short_name'] == 'osfstorage'

<<<<<<< HEAD
    def test_collect_node_config_js(self):

        addon_dicts = serialize_addons(self.node)
=======
    def test_include_template_json(self):
        """ Some addons (github, gitlab) need more specialized template infomation so we want to
        ensure we get those extra variables that when the addon is enabled.
        """
        addon_dicts = serialize_addons(self.node, self.auth_obj)

        enabled_addons = [addon for addon in addon_dicts if addon['enabled']]
        assert len(enabled_addons) == 2
        assert enabled_addons[1]['short_name'] == 'osfstorage'
        assert enabled_addons[0]['short_name'] == 'github'
        assert 'node_has_auth' in enabled_addons[0]
        assert 'valid_credentials' in enabled_addons[0]

    def test_collect_node_config_js(self):

        addon_dicts = serialize_addons(self.node, self.auth_obj)
>>>>>>> 64b37933

        asset_paths = collect_node_config_js(addon_dicts)

        # Default addons should be in addon dicts, but they have no js assets because you can't
        # connect/disconnect from them, think osfstorage, there's no node-cfg for that.
        default_addons = [addon['short_name'] for addon in addon_dicts if addon['default']]
        assert not any('/{}/'.format(addon) in asset_paths for addon in default_addons)<|MERGE_RESOLUTION|>--- conflicted
+++ resolved
@@ -1134,11 +1134,7 @@
         self.user_addon.save()
 
     def test_serialize_addons(self):
-<<<<<<< HEAD
-        addon_dicts = serialize_addons(self.node)
-=======
         addon_dicts = serialize_addons(self.node, self.auth_obj)
->>>>>>> 64b37933
 
         enabled_addons = [addon for addon in addon_dicts if addon['enabled']]
         assert len(enabled_addons) == 2
@@ -1149,11 +1145,6 @@
         assert len(default_addons) == 1
         assert default_addons[0]['short_name'] == 'osfstorage'
 
-<<<<<<< HEAD
-    def test_collect_node_config_js(self):
-
-        addon_dicts = serialize_addons(self.node)
-=======
     def test_include_template_json(self):
         """ Some addons (github, gitlab) need more specialized template infomation so we want to
         ensure we get those extra variables that when the addon is enabled.
@@ -1170,7 +1161,6 @@
     def test_collect_node_config_js(self):
 
         addon_dicts = serialize_addons(self.node, self.auth_obj)
->>>>>>> 64b37933
 
         asset_paths = collect_node_config_js(addon_dicts)
 
