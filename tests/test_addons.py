--- conflicted
+++ resolved
@@ -30,12 +30,8 @@
 from addons.github.tests.factories import GitHubAccountFactory
 from addons.osfstorage.models import OsfStorageFileNode, OsfStorageFolder, OsfStorageFile
 from addons.osfstorage.tests.factories import FileVersionFactory
-<<<<<<< HEAD
+from osf import features
 from osf.models import Session
-=======
-from osf import features
-from osf.models import Session, QuickFilesNode
->>>>>>> 0bfa8e3f
 from osf.models import files as file_models
 from osf.models.files import BaseFileNode, TrashedFileNode
 from osf.utils.permissions import WRITE, READ
@@ -48,14 +44,10 @@
 from api.caching.utils import storage_usage_cache
 from dateutil.parser import parse as parse_date
 from framework import sentry
-<<<<<<< HEAD
 from api.base.settings.defaults import API_BASE
 from tests.json_api_test_app import JSONAPITestApp
-=======
 from website.settings import EXTERNAL_EMBER_APPS
 from waffle.testutils import override_flag
-
->>>>>>> 0bfa8e3f
 
 
 
