--- conflicted
+++ resolved
@@ -410,12 +410,8 @@
             'size': '',
             'extra': '',
             'file_name': '',
-<<<<<<< HEAD
+            'materialized_path': '',
             'file_id': '',
-            'render_url': '',
-=======
-            'materialized_path': '',
->>>>>>> c552c1c5
         })
         ret.update(rubeus.collect_addon_assets(self.project))
         return ret
