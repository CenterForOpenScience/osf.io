--- conflicted
+++ resolved
@@ -9,13 +9,8 @@
 from pymongo import MongoClient
 from faker import Factory
 
-<<<<<<< HEAD
 from framework.mongo import storage, set_up_storage
-from framework.auth.model import User
-=======
-from framework import storage, set_up_storage
 from framework.auth import User
->>>>>>> 4dd4fb35
 from framework.sessions.model import Session
 from framework.guid.model import Guid
 from website.project.model import (ApiKey, Node, NodeLog,
@@ -48,7 +43,7 @@
           Tag, WatchConfig, Session, Guid)
 
 
-class OsfTestCase(unittest.TestCase):
+class DbTestCase(unittest.TestCase):
     '''Base TestCase for tests that require a temporary MongoDB database.
     '''
     # DB settings
@@ -155,6 +150,7 @@
     def tearDown(self):
         self.ctx.pop()
 
+
 # From Flask-Security: https://github.com/mattupstate/flask-security/blob/develop/flask_security/utils.py
 class CaptureSignals(object):
     """Testing utility for capturing blinker signals.
@@ -246,5 +242,6 @@
         else:
             return self.api_url_for(view_name, *args, **kwargs)
 
+
 def assert_is_redirect(response, msg="Response is a redirect."):
     assert 300 <= response.status_code < 400, msg