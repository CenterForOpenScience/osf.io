import jwe
import jwt
from unittest import mock
from furl import furl
import pytest
import time
from urllib.parse import urljoin
import datetime
from django.utils import timezone
import itsdangerous
from importlib import import_module
import pytest_socket

from django.contrib.auth.models import Group
from django.core.exceptions import ValidationError
from django.conf import settings as django_conf_settings

from website import settings, mails
from website.preprints.tasks import (
    on_preprint_updated,
    update_or_create_preprint_identifiers,
    update_or_enqueue_on_preprint_updated,
    should_update_preprint_identifiers
)
from website.identifiers.clients import CrossRefClient, ECSArXivCrossRefClient, crossref
from website.identifiers.utils import request_identifiers
from framework.auth import signing
from framework.celery_tasks import handlers
from framework.postcommit_tasks.handlers import get_task_from_postcommit_queue, postcommit_celery_queue
from framework.exceptions import PermissionsError, HTTPError
from framework.auth.core import Auth
from addons.osfstorage.models import OsfStorageFile
from addons.base import views
from osf.models import Tag, Preprint, PreprintLog, PreprintContributor, Subject
from osf.exceptions import PreprintStateError, ValidationError, ValidationValueError

from osf.utils.permissions import READ, WRITE, ADMIN
from osf.utils.workflows import DefaultStates, RequestTypes
from tests.base import assert_datetime_equal, OsfTestCase
from tests.utils import assert_preprint_logs

SessionStore = import_module(django_conf_settings.SESSION_ENGINE).SessionStore

from osf_tests.factories import (
    ProjectFactory,
    AuthUserFactory,
    PreprintFactory,
    TagFactory,
    SubjectFactory,
    UserFactory,
    UnregUserFactory,
    PreprintProviderFactory,
    PreprintRequestFactory,
    NodeFactory,
)

pytestmark = pytest.mark.django_db

@pytest.fixture()
def user():
    return UserFactory()

@pytest.fixture()
def node(user):
    return NodeFactory(creator=user)

@pytest.fixture()
def project(user):
    return ProjectFactory(creator=user)

@pytest.fixture()
def preprint(user):
    return PreprintFactory(creator=user)

@pytest.fixture()
def auth(user):
    return Auth(user)

@pytest.fixture()
def subject():
    return SubjectFactory()


class TestPreprint:
    def test_preprint_factory(self, preprint):
        assert preprint.title is not None
        assert preprint.description is not None
        assert preprint.provider is not None
        assert preprint.is_published is True
        assert preprint.is_public is True
        assert preprint.creator is not None
        assert preprint.files.first() == preprint.primary_file
        assert preprint.deleted is None
        assert preprint.root_folder is not None


class TestPreprintProperties:
    def test_contributors(self, preprint):
        assert len(preprint.contributors) == 1
        assert preprint.contributors[0] == preprint.creator

    def test_verified_publishable(self, preprint):
        preprint.is_published = False
        assert preprint.verified_publishable is False

        preprint.is_published = True
        preprint.deleted = datetime.datetime.now()
        assert preprint.verified_publishable is False

        preprint.deleted = None
        assert preprint.verified_publishable is True

    def test_is_deleted(self, preprint):
        assert preprint.deleted is None
        assert preprint.is_deleted is False

        preprint.deleted = timezone.now()
        preprint.save()

        assert preprint.deleted is not None
        assert preprint.is_deleted is True

    def test_has_submitted_preprint(self, preprint):
        preprint.machine_state = 'initial'
        preprint.save()
        assert preprint.has_submitted_preprint is False

        preprint.machine_state = 'pending'
        preprint.save()
        assert preprint.has_submitted_preprint is True

    def test_deep_url(self, preprint):
        assert preprint.deep_url == f'/preprints/{preprint._id}/'

    def test_url_(self, preprint):
        assert preprint.url == f'/preprints/{preprint.provider._id}/{preprint._id}/'

    def test_absolute_url(self, preprint):
        assert preprint.absolute_url == urljoin(
            preprint.provider.domain if preprint.provider.domain_redirect_enabled else settings.DOMAIN,
            preprint.url
        )

    def test_absolute_api_v2_url(self, preprint):
        assert f'/preprints/{preprint._id}/' in preprint.absolute_api_v2_url

    def test_admin_contributor_or_group_member_ids(self, preprint, user):
        user2 = UserFactory()
        assert len(preprint.admin_contributor_or_group_member_ids) == 1
        assert user._id in preprint.admin_contributor_or_group_member_ids

        preprint.add_permission(user2, ADMIN, save=True)

        assert len(preprint.admin_contributor_or_group_member_ids) == 2
        assert user2._id in preprint.admin_contributor_or_group_member_ids

    def test_visible_contributor_ids(self, preprint):
        assert preprint.visible_contributor_ids[0] == preprint.creator._id

    def test_all_tags(self, preprint, auth):
        preprint.add_tags(['test_tag_1'], auth)
        preprint.save()

        assert len(preprint.all_tags) == 1
        assert preprint.all_tags[0].name == 'test_tag_1'

    def test_system_tags(self, preprint):
        assert preprint.system_tags.exists() is False


class TestPreprintSubjects:

    @pytest.fixture()
    def write_contrib(self, preprint):
        write_contrib = AuthUserFactory()
        preprint.add_contributor(write_contrib, auth=Auth(preprint.creator), permissions=WRITE)
        preprint.save()
        return write_contrib

    def test_set_subjects(self, preprint, auth):
        subject = SubjectFactory()
        subjects = [[subject._id]]
        preprint.set_subjects(subjects, auth)

        assert preprint.subjects.count() == 1
        assert subject in preprint.subjects.all()

    def test_admin_can_set_subjects(self, preprint, subject):
        initial_subjects = list(preprint.subjects.all())
        preprint.set_subjects([[subject._id]], auth=Auth(preprint.creator))

        preprint.reload()
        assert initial_subjects != list(preprint.subjects.all())

    def test_write_can_set_subjects(self, preprint, subject, write_contrib):
        initial_subjects = list(preprint.subjects.all())
        preprint.set_subjects([[subject._id]], auth=Auth(write_contrib))

        preprint.reload()
        assert initial_subjects != list(preprint.subjects.all())


class TestLogging:

    def test_add_log(self, preprint, auth):
        preprint.add_log(PreprintLog.FILE_UPDATED, params={'preprint': preprint._id}, auth=auth)
        preprint.save()

        last_log = preprint.logs.latest()
        assert last_log.action == PreprintLog.FILE_UPDATED
        # date is tzaware
        assert last_log.created.tzinfo == datetime.UTC

        # updates preprint.modified
        assert_datetime_equal(preprint.modified, last_log.created)


class TestTagging:

    def test_add_tag(self, preprint, auth):
        preprint.add_tag('FoO', auth=auth)
        preprint.save()

        tag = Tag.objects.get(name='FoO')
        assert preprint.tags.count() == 1
        assert tag in preprint.tags.all()

        last_log = preprint.logs.all().order_by('-created')[0]
        assert last_log.action == PreprintLog.TAG_ADDED
        assert last_log.params['tag'] == 'FoO'
        assert last_log.params['preprint'] == preprint._id

    def test_add_system_tag(self, preprint):
        original_log_count = preprint.logs.count()
        preprint.add_system_tag('FoO')
        preprint.save()

        tag = Tag.all_tags.get(name='FoO', system=True)
        assert preprint.all_tags.count() == 1
        assert tag in preprint.all_tags.all()

        assert tag.system is True

        # No log added
        new_log_count = preprint.logs.count()
        assert original_log_count == new_log_count

    def test_add_system_tag_instance(self, preprint):
        tag = TagFactory(system=True)
        preprint.add_system_tag(tag)

        assert tag in preprint.all_tags.all()

    def test_add_system_tag_non_system_instance(self, preprint):
        tag = TagFactory(system=False)
        with pytest.raises(ValueError):
            preprint.add_system_tag(tag)

        assert tag not in preprint.all_tags.all()

    def test_system_tags_property(self, preprint, auth):
        other_preprint = ProjectFactory()
        other_preprint.add_system_tag('bAr')

        preprint.add_system_tag('FoO')
        preprint.add_tag('bAr', auth=auth)

        assert 'FoO' in preprint.system_tags
        assert 'bAr' not in preprint.system_tags


class TestSearch:

    @mock.patch('website.search.search.update_preprint')
    def test_update_search(self, mock_update_preprint, preprint):
        preprint.update_search()
        assert mock_update_preprint.called


class TestPreprintCreation:

    def test_creator_is_added_as_contributor(self, fake):
        user = UserFactory()
        preprint = Preprint(
            title=fake.bs(),
            creator=user,
            provider=PreprintProviderFactory()
        )
        preprint.save()
        assert preprint.is_contributor(user) is True
        contributor = PreprintContributor.objects.get(user=user, preprint=preprint)
        assert contributor.visible is True
        assert preprint.has_permission(user, ADMIN) is True
        assert preprint.has_permission(user, WRITE) is True
        assert preprint.has_permission(user, READ) is True

    def test_default_region_set_to_user_settings_osfstorage_default(self, fake):
        user = UserFactory()
        preprint = Preprint(
            title=fake.bs,
            creator=user,
            provider=PreprintProviderFactory()
        )
        preprint.save()

        assert preprint.region.id == user.get_addon('osfstorage').default_region_id

    def test_root_folder_created_automatically(self, fake):
        user = UserFactory()
        preprint = Preprint(
            title=fake.bs,
            creator=user,
            provider=PreprintProviderFactory()
        )
        preprint.save()
        assert preprint.root_folder is not None
        assert preprint.root_folder.is_root is True


# Copied from osf_tests/test_node.py
class TestContributorMethods:

    def test_add_contributor(self, preprint, user, auth):
        # A user is added as a contributor
        user = UserFactory()
        preprint.add_contributor(contributor=user, auth=auth)
        preprint.save()
        assert preprint.is_contributor(user) is True
        assert preprint.has_permission(user, ADMIN) is False
        assert preprint.has_permission(user, WRITE) is True
        assert preprint.has_permission(user, READ) is True

        last_log = preprint.logs.all().order_by('-created')[0]
        assert last_log.action == 'contributor_added'
        assert last_log.params['contributors'] == [user._id]

    def test_add_contributors(self, preprint, auth):
        user1 = UserFactory()
        user2 = UserFactory()
        preprint.add_contributors(
            [
                {'user': user1, 'permissions': ADMIN, 'visible': True},
                {'user': user2, 'permissions': WRITE, 'visible': False}
            ],
            auth=auth
        )
        last_log = preprint.logs.all().order_by('-created')[0]
        assert (
            last_log.params['contributors'] ==
            [user1._id, user2._id]
        )
        assert preprint.is_contributor(user1)
        assert preprint.is_contributor(user2)
        assert user1._id in preprint.visible_contributor_ids
        assert user2._id not in preprint.visible_contributor_ids
        assert preprint.get_permissions(user1) == [READ, WRITE, ADMIN]
        assert preprint.get_permissions(user2) == [READ, WRITE]
        last_log = preprint.logs.all().order_by('-created')[0]
        assert (
            last_log.params['contributors'] ==
            [user1._id, user2._id]
        )

    def test_cant_add_creator_as_contributor_twice(self, preprint, user):
        preprint.add_contributor(contributor=user)
        preprint.save()
        assert len(preprint.contributors) == 1

    def test_cant_add_same_contributor_twice(self, preprint):
        contrib = UserFactory()
        preprint.add_contributor(contributor=contrib)
        preprint.save()
        preprint.add_contributor(contributor=contrib)
        preprint.save()
        assert len(preprint.contributors) == 2

    def test_remove_unregistered_conributor_removes_unclaimed_record(self, preprint, auth):
        new_user = preprint.add_unregistered_contributor(fullname='David Davidson',
            email='david@davidson.com', auth=auth)
        preprint.save()
        assert preprint.is_contributor(new_user)  # sanity check
        assert preprint._primary_key in new_user.unclaimed_records
        preprint.remove_contributor(
            auth=auth,
            contributor=new_user
        )
        preprint.save()
        new_user.refresh_from_db()
        assert preprint.is_contributor(new_user) is False
        assert preprint._primary_key not in new_user.unclaimed_records

    def test_is_contributor(self, preprint):
        contrib, noncontrib = UserFactory(), UserFactory()
        PreprintContributor.objects.create(user=contrib, preprint=preprint)

        assert preprint.is_contributor(contrib) is True
        assert preprint.is_contributor(noncontrib) is False
        assert preprint.is_contributor(None) is False

    def test_visible_contributor_ids(self, preprint, user):
        visible_contrib = UserFactory()
        invisible_contrib = UserFactory()
        PreprintContributor.objects.create(user=visible_contrib, preprint=preprint, visible=True)
        PreprintContributor.objects.create(user=invisible_contrib, preprint=preprint, visible=False)
        assert visible_contrib._id in preprint.visible_contributor_ids
        assert invisible_contrib._id not in preprint.visible_contributor_ids

    def test_visible_contributors(self, preprint, user):
        visible_contrib = UserFactory()
        invisible_contrib = UserFactory()
        PreprintContributor.objects.create(user=visible_contrib, preprint=preprint, visible=True)
        PreprintContributor.objects.create(user=invisible_contrib, preprint=preprint, visible=False)
        assert visible_contrib in preprint.visible_contributors
        assert invisible_contrib not in preprint.visible_contributors

    def test_set_visible_false(self, preprint, auth):
        contrib = UserFactory()
        PreprintContributor.objects.create(user=contrib, preprint=preprint, visible=True)
        preprint.set_visible(contrib, visible=False, auth=auth)
        preprint.save()
        assert PreprintContributor.objects.filter(user=contrib, preprint=preprint, visible=False).exists() is True

        last_log = preprint.logs.all().order_by('-created')[0]
        assert last_log.user == auth.user
        assert last_log.action == PreprintLog.MADE_CONTRIBUTOR_INVISIBLE

    def test_set_visible_true(self, preprint, auth):
        contrib = UserFactory()
        PreprintContributor.objects.create(user=contrib, preprint=preprint, visible=False)
        preprint.set_visible(contrib, visible=True, auth=auth)
        preprint.save()
        assert PreprintContributor.objects.filter(user=contrib, preprint=preprint, visible=True).exists() is True

        last_log = preprint.logs.all().order_by('-created')[0]
        assert last_log.user == auth.user
        assert last_log.action == PreprintLog.MADE_CONTRIBUTOR_VISIBLE

    def test_set_visible_is_noop_if_visibility_is_unchanged(self, preprint, auth):
        visible, invisible = UserFactory(), UserFactory()
        PreprintContributor.objects.create(user=visible, preprint=preprint, visible=True)
        PreprintContributor.objects.create(user=invisible, preprint=preprint, visible=False)
        original_log_count = preprint.logs.count()
        preprint.set_visible(invisible, visible=False, auth=auth)
        preprint.set_visible(visible, visible=True, auth=auth)
        preprint.save()
        assert preprint.logs.count() == original_log_count

    def test_set_visible_contributor_with_only_one_contributor(self, preprint, user):
        with pytest.raises(ValueError) as excinfo:
            preprint.set_visible(user=user, visible=False, auth=None)
        assert str(excinfo.value) == 'Must have at least one visible contributor'

    def test_set_visible_missing(self, preprint):
        with pytest.raises(ValueError):
            preprint.set_visible(UserFactory(), True)

    def test_remove_contributor(self, preprint, auth):
        # A user is added as a contributor
        user2 = UserFactory()
        preprint.add_contributor(contributor=user2, auth=auth, save=True)
        assert user2 in preprint.contributors
        assert preprint.has_permission(user2, WRITE)
        # The user is removed
        preprint.remove_contributor(auth=auth, contributor=user2)
        preprint.reload()

        assert user2 not in preprint.contributors
        assert preprint.get_permissions(user2) == []
        assert preprint.logs.latest().action == 'contributor_removed'
        assert preprint.logs.latest().params['contributors'] == [user2._id]

    def test_remove_contributors(self, preprint, auth):
        user1 = UserFactory()
        user2 = UserFactory()
        preprint.add_contributors(
            [
                {'user': user1, 'permissions': WRITE, 'visible': True},
                {'user': user2, 'permissions': WRITE, 'visible': True}
            ],
            auth=auth
        )
        assert user1 in preprint.contributors
        assert user2 in preprint.contributors
        assert preprint.has_permission(user1, WRITE)
        assert preprint.has_permission(user2, WRITE)

        preprint.remove_contributors(auth=auth, contributors=[user1, user2], save=True)
        preprint.reload()

        assert user1 not in preprint.contributors
        assert user2 not in preprint.contributors
        assert preprint.get_permissions(user1) == []
        assert preprint.get_permissions(user2) == []
        assert preprint.logs.latest().action == 'contributor_removed'

    def test_replace_contributor(self, preprint):
        contrib = UserFactory()
        preprint.add_contributor(contrib, auth=Auth(preprint.creator))
        preprint.save()
        assert contrib in preprint.contributors.all()  # sanity check
        replacer = UserFactory()
        old_length = preprint.contributors.count()
        preprint.replace_contributor(contrib, replacer)
        preprint.save()
        new_length = preprint.contributors.count()
        assert contrib not in preprint.contributors.all()
        assert replacer in preprint.contributors.all()
        assert old_length == new_length

        # test unclaimed_records is removed
        assert (
            preprint._id not in
            contrib.unclaimed_records.keys()
        )

    def test_permission_override_fails_if_no_admins(self, preprint, user):
        # User has admin permissions because they are the creator
        # Cannot lower permissions
        with pytest.raises(PreprintStateError):
            preprint.add_contributor(user, permissions=WRITE)

    def test_update_contributor(self, preprint, auth):
        new_contrib = AuthUserFactory()
        preprint.add_contributor(new_contrib, permissions=WRITE, auth=auth)

        assert preprint.get_permissions(new_contrib) == [READ, WRITE]
        assert preprint.get_visible(new_contrib) is True

        preprint.update_contributor(
            new_contrib,
            READ,
            False,
            auth=auth
        )
        assert preprint.get_permissions(new_contrib) == [READ]
        assert preprint.get_visible(new_contrib) is False

    def test_update_contributor_non_admin_raises_error(self, preprint, auth):
        non_admin = AuthUserFactory()
        preprint.add_contributor(
            non_admin,
            permissions=WRITE,
            auth=auth
        )
        with pytest.raises(PermissionsError):
            preprint.update_contributor(
                non_admin,
                None,
                False,
                auth=Auth(non_admin)
            )

    def test_update_contributor_only_admin_raises_error(self, preprint, auth):
        with pytest.raises(PreprintStateError):
            preprint.update_contributor(
                auth.user,
                WRITE,
                True,
                auth=auth
            )

    def test_update_contributor_non_contrib_raises_error(self, preprint, auth):
        non_contrib = AuthUserFactory()
        with pytest.raises(ValueError):
            preprint.update_contributor(
                non_contrib,
                ADMIN,
                True,
                auth=auth
            )


# Copied from tests/test_models.py
class TestPreprintAddContributorRegisteredOrNot:

    def test_add_contributor_user_id(self, user, preprint):
        registered_user = UserFactory()
        contributor_obj = preprint.add_contributor_registered_or_not(auth=Auth(user), user_id=registered_user._id, save=True)
        contributor = contributor_obj.user
        assert contributor in preprint.contributors
        assert contributor.is_registered is True

    def test_add_contributor_user_id_already_contributor(self, user, preprint):
        with pytest.raises(ValidationError) as excinfo:
            preprint.add_contributor_registered_or_not(auth=Auth(user), user_id=user._id, save=True)
        assert 'is already a contributor' in excinfo.value.message

    def test_add_contributor_invalid_user_id(self, user, preprint):
        with pytest.raises(ValueError) as excinfo:
            preprint.add_contributor_registered_or_not(auth=Auth(user), user_id='abcde', save=True)
        assert 'was not found' in str(excinfo.value)

    def test_add_contributor_fullname_email(self, user, preprint):
        contributor_obj = preprint.add_contributor_registered_or_not(auth=Auth(user), full_name='Jane Doe', email='jane@doe.com')
        contributor = contributor_obj.user
        assert contributor in preprint.contributors
        assert contributor.is_registered is False

    def test_add_contributor_fullname(self, user, preprint):
        contributor_obj = preprint.add_contributor_registered_or_not(auth=Auth(user), full_name='Jane Doe')
        contributor = contributor_obj.user
        assert contributor in preprint.contributors
        assert contributor.is_registered is False

    def test_add_contributor_fullname_email_already_exists(self, user, preprint):
        registered_user = UserFactory()
        contributor_obj = preprint.add_contributor_registered_or_not(auth=Auth(user), full_name='F Mercury', email=registered_user.username)
        contributor = contributor_obj.user
        assert contributor in preprint.contributors
        assert contributor.is_registered is True


class TestContributorVisibility:

    @pytest.fixture()
    def user2(self):
        return UserFactory()

    @pytest.fixture()
    def preprint2(self, user2, user, auth):
        preprint = PreprintFactory(creator=user)
        preprint.add_contributor(contributor=user2, auth=auth)
        return preprint

    def test_get_visible_true(self, preprint2):
        assert preprint2.get_visible(preprint2.creator) is True

    def test_get_visible_false(self, preprint2, user2, auth):
        preprint2.set_visible(preprint2.creator, False)
        assert preprint2.get_visible(preprint2.creator) is False

    def test_make_invisible(self, preprint2):
        preprint2.set_visible(preprint2.creator, False, save=True)
        preprint2.reload()
        assert preprint2.creator._id not in preprint2.visible_contributor_ids
        assert preprint2.creator not in preprint2.visible_contributors
        assert preprint2.logs.latest().action == PreprintLog.MADE_CONTRIBUTOR_INVISIBLE

    def test_make_visible(self, preprint2, user2):
        preprint2.set_visible(preprint2.creator, False, save=True)
        preprint2.set_visible(preprint2.creator, True, save=True)
        preprint2.reload()
        assert preprint2.creator._id in preprint2.visible_contributor_ids
        assert preprint2.creator in preprint2.visible_contributors
        assert preprint2.logs.latest().action == PreprintLog.MADE_CONTRIBUTOR_VISIBLE
        # Regression project test: Ensure that hiding and showing the first contributor
        # does not change the visible contributor order
        assert list(preprint2.visible_contributors) == [preprint2.creator, user2]

    def test_set_visible_missing(self, preprint2):
        with pytest.raises(ValueError):
            preprint2.set_visible(UserFactory(), True)


class TestPermissionMethods:

    @pytest.fixture()
    def project(self, user):
        return ProjectFactory(creator=user)

    def test_has_permission(self, preprint):
        user = UserFactory()
        contributor = PreprintContributor.objects.create(
            preprint=preprint, user=user,
        )
        preprint.add_permission(user, READ)

        assert preprint.has_permission(user, READ) is True
        assert preprint.has_permission(user, WRITE) is False
        assert preprint.has_permission(user, ADMIN) is False

        preprint.add_permission(user, WRITE)
        assert contributor.user in preprint.contributors
        assert preprint.has_permission(user, WRITE) is True

        user.is_superuser = True
        user.save()

        assert preprint.has_permission(user, ADMIN) is False

    def test_has_permission_passed_non_contributor_returns_false(self, preprint):
        noncontrib = UserFactory()
        assert preprint.has_permission(noncontrib, READ) is False

    def test_get_permissions(self, preprint):
        user = UserFactory()
        contributor = PreprintContributor.objects.create(
            preprint=preprint, user=user,
        )
        preprint.add_permission(user, READ)
        assert preprint.get_permissions(user) == [READ]

        preprint.add_permission(user, WRITE)
        assert preprint.get_permissions(user) == [READ, WRITE]
        assert contributor.user in preprint.contributors

    def test_add_permission(self, preprint):
        user = UserFactory()
        PreprintContributor.objects.create(
            preprint=preprint, user=user,
        )
        preprint.add_permission(user, WRITE)
        preprint.save()
        assert preprint.has_permission(user, WRITE) is True

    def test_remove_permission(self, preprint):
        assert preprint.has_permission(preprint.creator, ADMIN) is True
        assert preprint.has_permission(preprint.creator, WRITE) is True
        assert preprint.has_permission(preprint.creator, WRITE) is True
        preprint.remove_permission(preprint.creator, ADMIN)
        assert preprint.has_permission(preprint.creator, ADMIN) is False
        assert preprint.has_permission(preprint.creator, WRITE) is False
        assert preprint.has_permission(preprint.creator, WRITE) is False

    def test_remove_permission_not_granted(self, preprint, auth):
        contrib = UserFactory()
        preprint.add_contributor(contrib, permissions=WRITE, auth=auth)
        with pytest.raises(ValueError):
            preprint.remove_permission(contrib, ADMIN)

    def test_set_permissions(self, preprint):
        user = UserFactory()

        preprint.set_permissions(user, WRITE, save=True)
        assert preprint.has_permission(user, ADMIN) is False
        assert preprint.has_permission(user, WRITE) is True
        assert preprint.has_permission(user, READ) is True

        preprint.set_permissions(user, READ, save=True)
        assert preprint.has_permission(user, ADMIN) is False
        assert preprint.has_permission(user, WRITE) is False
        assert preprint.has_permission(user, READ) is True

        preprint.set_permissions(user, ADMIN, save=True)
        assert preprint.has_permission(user, ADMIN) is True
        assert preprint.has_permission(user, WRITE) is True
        assert preprint.has_permission(user, READ) is True

    def test_set_permissions_raises_error_if_only_admins_permissions_are_reduced(self, preprint):
        # creator is the only admin
        with pytest.raises(PreprintStateError) as excinfo:
            preprint.set_permissions(preprint.creator, permissions=WRITE)
        assert excinfo.value.args[0] == 'Must have at least one registered admin contributor'

    def test_add_permission_with_admin_also_grants_read_and_write(self, preprint):
        user = UserFactory()
        PreprintContributor.objects.create(
            preprint=preprint, user=user,
        )
        preprint.add_permission(user, ADMIN)
        preprint.save()
        assert preprint.has_permission(user, ADMIN)
        assert preprint.has_permission(user, WRITE)

    def test_add_permission_already_granted(self, preprint):
        user = UserFactory()
        PreprintContributor.objects.create(
            preprint=preprint, user=user
        )
        preprint.add_permission(user, ADMIN)
        with pytest.raises(ValueError):
            preprint.add_permission(user, ADMIN)

    def test_contributor_can_edit(self, preprint, auth):
        contributor = UserFactory()
        contributor_auth = Auth(user=contributor)
        other_guy = UserFactory()
        other_guy_auth = Auth(user=other_guy)
        preprint.add_contributor(
            contributor=contributor, auth=auth)
        preprint.save()
        # write contribs can now edit preprints
        assert bool(preprint.can_edit(contributor_auth)) is True
        assert bool(preprint.can_edit(other_guy_auth)) is False

    def test_can_edit_can_be_passed_a_user(self, user, preprint):
        assert bool(preprint.can_edit(user=user)) is True

    def test_creator_can_edit(self, auth, preprint):
        assert bool(preprint.can_edit(auth)) is True

    def test_noncontributor_cant_edit_public(self):
        user1 = UserFactory()
        user1_auth = Auth(user=user1)
        preprint = PreprintFactory(is_public=True)
        # Noncontributor can't edit
        assert bool(preprint.can_edit(user1_auth)) is False

    def test_can_view_private(self, preprint, auth):
        preprint.is_public = False
        preprint.save()
        # Create contributor and noncontributor
        contributor = UserFactory()
        contributor_auth = Auth(user=contributor)
        other_guy = UserFactory()
        other_guy_auth = Auth(user=other_guy)
        preprint.add_contributor(
            contributor=contributor, auth=auth)
        preprint.save()
        # Only creator and contributor can view
        assert preprint.can_view(auth)
        assert preprint.can_view(contributor_auth)
        assert preprint.can_view(other_guy_auth) is False

    def test_creator_cannot_edit_project_if_they_are_removed(self):
        creator = UserFactory()
        preprint = PreprintFactory(creator=creator)
        contrib = UserFactory()
        preprint.add_contributor(contrib, permissions=ADMIN, auth=Auth(user=creator))
        preprint.save()
        assert creator in preprint.contributors.all()
        # Creator is removed from project
        preprint.remove_contributor(creator, auth=Auth(user=contrib))
        assert preprint.can_view(Auth(user=creator)) is True
        assert preprint.can_edit(Auth(user=creator)) is False
        assert preprint.is_contributor(creator) is False

    def test_can_view_public(self, preprint, auth):
        # Create contributor and noncontributor
        contributor = UserFactory()
        contributor_auth = Auth(user=contributor)
        other_guy = UserFactory()
        other_guy_auth = Auth(user=other_guy)
        preprint.add_contributor(
            contributor=contributor, auth=auth)
        # Change preprint to public
        preprint.is_public = True
        preprint.save()
        # Creator, contributor, and noncontributor can view
        assert preprint.can_view(auth)
        assert preprint.can_view(contributor_auth)
        assert preprint.can_view(other_guy_auth)

    def test_can_view_unpublished(self, preprint, auth):
        # Create contributor and noncontributor
        contributor = UserFactory()
        contributor_auth = Auth(user=contributor)
        other_guy = UserFactory()
        other_guy_auth = Auth(user=other_guy)
        preprint.add_contributor(
            contributor=contributor, auth=auth)

        # Change preprint to unpublished
        preprint.is_published = False
        preprint.save()
        # Creator, contributor, and noncontributor can view
        assert preprint.can_view(auth)
        assert preprint.can_view(contributor_auth)
        assert preprint.can_view(other_guy_auth) is False


# Copied from tests/test_models.py
@pytest.mark.enable_implicit_clean
class TestAddUnregisteredContributor:

    def test_add_unregistered_contributor(self, preprint, user, auth):
        preprint.add_unregistered_contributor(
            email='foo@bar.com',
            fullname='Weezy F. Baby',
            auth=auth
        )
        preprint.save()
        latest_contributor = PreprintContributor.objects.get(preprint=preprint, user__username='foo@bar.com').user
        assert latest_contributor.username == 'foo@bar.com'
        assert latest_contributor.fullname == 'Weezy F. Baby'
        assert bool(latest_contributor.is_registered) is False

        # A log event was added
        assert preprint.logs.first().action == 'contributor_added'
        assert preprint._id in latest_contributor.unclaimed_records, 'unclaimed record was added'
        unclaimed_data = latest_contributor.get_unclaimed_record(preprint._primary_key)
        assert unclaimed_data['referrer_id'] == user._primary_key
        assert bool(preprint.is_contributor(latest_contributor)) is True
        assert unclaimed_data['email'] == 'foo@bar.com'

    def test_add_unregistered_adds_new_unclaimed_record_if_user_already_in_db(self, fake, preprint, auth):
        user = UnregUserFactory()
        given_name = fake.name()
        new_user = preprint.add_unregistered_contributor(
            email=user.username,
            fullname=given_name,
            auth=auth
        )
        preprint.save()
        # new unclaimed record was added
        assert preprint._primary_key in new_user.unclaimed_records
        unclaimed_data = new_user.get_unclaimed_record(preprint._primary_key)
        assert unclaimed_data['name'] == given_name

    def test_add_unregistered_raises_error_if_user_is_registered(self, preprint, auth):
        user = UserFactory(is_registered=True)  # A registered user
        with pytest.raises(ValidationError):
            preprint.add_unregistered_contributor(
                email=user.username,
                fullname=user.fullname,
                auth=auth
            )


class TestPreprintSpam:
    @mock.patch.object(settings, 'SPAM_FLAGGED_MAKE_NODE_PRIVATE', True)
    def test_set_privacy_on_spammy_preprint(self, preprint):
        preprint.is_public = False
        preprint.save()
        with mock.patch.object(Preprint, 'is_spammy', mock.PropertyMock(return_value=True)):
            with pytest.raises(PreprintStateError):
                preprint.set_privacy('public')

    @pytest.mark.skip('Technically still true, but skipping because mocking is outdated')
    def test_check_spam_disabled_by_default(self, preprint, user):
        # SPAM_SERVICES_ENABLED is False by default
        with mock.patch('osf.models.preprint.Preprint._get_spam_content', mock.Mock(return_value='some content!')):
            with mock.patch('osf.models.preprint.Preprint.do_check_spam', mock.Mock(side_effect=Exception('should not get here'))):
                preprint.set_privacy('public')
                preprint.check_spam(user, None, None)
                assert preprint.is_public

    @mock.patch.object(settings, 'SPAM_SERVICES_ENABLED', True)
    def test_check_spam_only_public_preprint_by_default(self, preprint, user):
        # SPAM_CHECK_PUBLIC_ONLY is True by default
        with mock.patch('osf.models.preprint.Preprint._get_spam_content', mock.Mock(return_value='some content!')):
            with mock.patch('osf.models.preprint.Preprint.do_check_spam', mock.Mock(side_effect=Exception('should not get here'))):
                preprint.set_privacy('private')
                preprint.check_spam(user, None, None)
                assert not preprint.is_public

    @mock.patch.object(settings, 'SPAM_SERVICES_ENABLED', True)
    def test_check_spam_skips_ham_user(self, preprint, user):
        with mock.patch('osf.models.Preprint._get_spam_content', mock.Mock(return_value='some content!')):
            with mock.patch('osf.models.Preprint.do_check_spam', mock.Mock(side_effect=Exception('should not get here'))):
                user.confirm_ham()
                preprint.set_privacy('public')
                preprint.check_spam(user, None, None)
                assert preprint.is_public


    @mock.patch.object(settings, 'SPAM_SERVICES_ENABLED', True)
    @mock.patch.object(settings, 'SPAM_CHECK_PUBLIC_ONLY', False)
    def test_check_spam_on_private_preprint(self, preprint, user):
        preprint.is_public = False
        preprint.save()
        with mock.patch('osf.models.preprint.Preprint._get_spam_content', mock.Mock(return_value='some content!')):
            with mock.patch('osf.models.preprint.Preprint.do_check_spam', mock.Mock(return_value=True)):
                preprint.set_privacy('private')
                preprint.check_spam(user, None, None)
                assert not preprint.is_public

    @mock.patch.object(settings, 'SPAM_SERVICES_ENABLED', True)
    @mock.patch.object(settings, 'SPAM_CHECK_PUBLIC_ONLY', False)
    def test_confirm_ham_on_private_preprint_stays_private(self, preprint, user):
        preprint.is_public = False
        preprint.save()
        with mock.patch('osf.models.preprint.Preprint._get_spam_content', mock.Mock(return_value='some content!')):
            with mock.patch('osf.models.preprint.Preprint.do_check_spam', mock.Mock(return_value=True)):
                preprint.set_privacy('private')
                preprint.check_spam(user, None, None)
                assert preprint.is_public is False
                preprint.confirm_ham()
                assert preprint.is_spam is False
                assert preprint.is_public is False

    @mock.patch.object(settings, 'SPAM_SERVICES_ENABLED', True)
    def test_confirm_ham_on_public_preprint_stays_public(self, preprint, user):
        preprint.is_public = True
        preprint.save()
        with mock.patch('osf.models.preprint.Preprint._get_spam_content', mock.Mock(return_value='some content!')):
            with mock.patch('osf.models.preprint.Preprint.do_check_spam', mock.Mock(return_value=True)):
                preprint.check_spam(user, None, None)
                assert preprint.is_public is True
                preprint.confirm_ham()
                assert preprint.is_spam is False
                assert preprint.is_public is True

    @pytest.mark.enable_enqueue_task
    @mock.patch('website.mailchimp_utils.unsubscribe_mailchimp')
    @mock.patch.object(settings, 'SPAM_SERVICES_ENABLED', True)
    @mock.patch.object(settings, 'SPAM_ACCOUNT_SUSPENSION_ENABLED', True)
    @pytest.mark.skip('Technically still true, but skipping because mocking is outdated')
    def test_check_spam_on_private_preprint_bans_new_spam_user(self, mock_send_mail, preprint, user):
        preprint.is_public = False
        preprint.save()
        with mock.patch('osf.models.Preprint._get_spam_content', mock.Mock(return_value='some content!')):
            with mock.patch('osf.models.Preprint.do_check_spam', mock.Mock(return_value=True)):
                user.date_confirmed = timezone.now()
                preprint.set_privacy('public')
                user2 = UserFactory()
                # preprint w/ one contributor
                preprint2 = PreprintFactory(creator=user, description='foobar2', is_public=True)
                preprint2.save()
                # preprint with more than one contributor
                preprint3 = PreprintFactory(creator=user, description='foobar3', is_public=True)
                preprint3.add_contributor(user2)
                preprint3.save()

                preprint.check_spam(user, None, None)

                user.refresh_from_db()
                assert user.is_disabled is True
                preprint.reload()
                assert preprint.is_public is False
                preprint2.reload()
                assert preprint2.is_public is False
                preprint3.reload()
                assert preprint3.is_public is True

    @mock.patch('website.mailchimp_utils.unsubscribe_mailchimp')
    @mock.patch.object(settings, 'SPAM_SERVICES_ENABLED', True)
    @mock.patch.object(settings, 'SPAM_ACCOUNT_SUSPENSION_ENABLED', True)
    def test_check_spam_on_private_preprint_does_not_ban_existing_user(self, mock_send_mail, preprint, user):
        preprint.is_public = False
        preprint.save()
        with mock.patch('osf.models.Preprint._get_spam_content', mock.Mock(return_value='some content!')):
            with mock.patch('osf.models.Preprint.do_check_spam', mock.Mock(return_value=True)):
                preprint.creator.date_confirmed = timezone.now() - datetime.timedelta(days=9001)
                preprint.set_privacy('public')
                preprint.check_spam(user, None, None)
                assert preprint.is_public is True

    def test_flag_spam_make_preprint_private(self, preprint):
        assert preprint.is_public
        with mock.patch.object(settings, 'SPAM_FLAGGED_MAKE_NODE_PRIVATE', True):
            preprint.flag_spam()
            preprint.save()
        assert preprint.is_spammy
        assert preprint.is_public is False

    def test_flag_spam_do_not_make_preprint_private(self,  preprint):
        assert preprint.is_public
        with mock.patch.object(settings, 'SPAM_FLAGGED_MAKE_NODE_PRIVATE', False):
            preprint.flag_spam()
            preprint.save()
        assert preprint.is_spammy
        assert preprint.is_public

    def test_confirm_spam_makes_preprint_private(self, preprint):
        assert preprint.is_public
        preprint.confirm_spam()
        preprint.save()
        assert preprint.is_spammy
        assert preprint.is_public is False


# copied from tests/test_models.py
class TestManageContributors:

    def test_contributor_manage_visibility(self, preprint, user, auth):
        reg_user1 = UserFactory()
        #This makes sure manage_contributors uses set_visible so visibility for contributors is added before visibility
        #for other contributors is removed ensuring there is always at least one visible contributor
        preprint.add_contributor(contributor=user, permissions=ADMIN, auth=auth)
        preprint.add_contributor(contributor=reg_user1, permissions=ADMIN, auth=auth)

        preprint.manage_contributors(
            user_dicts=[
                {'id': user._id, 'permissions': ADMIN, 'visible': True},
                {'id': reg_user1._id, 'permissions': ADMIN, 'visible': False},
            ],
            auth=auth,
            save=True
        )
        preprint.manage_contributors(
            user_dicts=[
                {'id': user._id, 'permissions': ADMIN, 'visible': False},
                {'id': reg_user1._id, 'permissions': ADMIN, 'visible': True},
            ],
            auth=auth,
            save=True
        )

        assert len(preprint.visible_contributor_ids) == 1

    def test_contributor_set_visibility_validation(self, preprint, user, auth):
        reg_user1, reg_user2 = UserFactory(), UserFactory()
        preprint.add_contributors(
            [
                {'user': reg_user1, 'permissions': ADMIN, 'visible': True},
                {'user': reg_user2, 'permissions': ADMIN, 'visible': False},
            ]
        )
        print(preprint.visible_contributor_ids)
        with pytest.raises(ValueError) as e:
            preprint.set_visible(user=reg_user1, visible=False, auth=None)
            preprint.set_visible(user=user, visible=False, auth=None)
            assert e.value.message == 'Must have at least one visible contributor'

    def test_manage_contributors_cannot_remove_last_admin_contributor(self, auth, preprint):
        user2 = UserFactory()
        preprint.add_contributor(contributor=user2, permissions=WRITE, auth=auth)
        preprint.save()
        with pytest.raises(PreprintStateError) as excinfo:
            preprint.manage_contributors(
                user_dicts=[{'id': user2._id,
                             'permissions': WRITE,
                             'visible': True}],
                auth=auth,
                save=True
            )
        assert excinfo.value.args[0] == 'Must have at least one registered admin contributor'

    def test_manage_contributors_reordering(self, preprint, user, auth):
        user2, user3 = UserFactory(), UserFactory()
        preprint.add_contributor(contributor=user2, auth=auth)
        preprint.add_contributor(contributor=user3, auth=auth)
        preprint.save()
        assert list(preprint.contributors.all()) == [user, user2, user3]
        preprint.manage_contributors(
            user_dicts=[
                {
                    'id': user2._id,
                    'permissions': WRITE,
                    'visible': True,
                },
                {
                    'id': user3._id,
                    'permissions': WRITE,
                    'visible': True,
                },
                {
                    'id': user._id,
                    'permissions': ADMIN,
                    'visible': True,
                },
            ],
            auth=auth,
            save=True
        )
        assert list(preprint.contributors.all()) == [user2, user3, user]

    def test_manage_contributors_logs_when_users_reorder(self, preprint, user, auth):
        user2 = UserFactory()
        preprint.add_contributor(contributor=user2, permissions=WRITE, auth=auth)
        preprint.save()
        preprint.manage_contributors(
            user_dicts=[
                {
                    'id': user2._id,
                    'permissions': WRITE,
                    'visible': True,
                },
                {
                    'id': user._id,
                    'permissions': ADMIN,
                    'visible': True,
                },
            ],
            auth=auth,
            save=True
        )
        latest_log = preprint.logs.latest()
        assert latest_log.action == PreprintLog.CONTRIB_REORDERED
        assert latest_log.user == user
        assert user._id in latest_log.params['contributors']
        assert user2._id in latest_log.params['contributors']

    def test_manage_contributors_logs_when_permissions_change(self, preprint, user, auth):
        user2 = UserFactory()
        preprint.add_contributor(contributor=user2, permissions=WRITE, auth=auth)
        preprint.save()
        preprint.manage_contributors(
            user_dicts=[
                {
                    'id': user._id,
                    'permissions': ADMIN,
                    'visible': True,
                },
                {
                    'id': user2._id,
                    'permissions': READ,
                    'visible': True,
                },
            ],
            auth=auth,
            save=True
        )
        latest_log = preprint.logs.latest()
        assert latest_log.action == PreprintLog.PERMISSIONS_UPDATED
        assert latest_log.user == user
        assert user2._id in latest_log.params['contributors']
        assert user._id not in latest_log.params['contributors']

    def test_manage_contributors_new_contributor(self, preprint, user, auth):
        user = UserFactory()
        users = [
            {'id': user._id, 'permissions': READ, 'visible': True},
            {'id': preprint.creator._id, 'permissions': [READ, WRITE, ADMIN], 'visible': True},
        ]
        with pytest.raises(ValueError) as excinfo:
            preprint.manage_contributors(
                users, auth=auth, save=True
            )
        assert excinfo.value.args[0] == f'User {user.fullname} not in contributors'

    def test_manage_contributors_no_contributors(self, preprint, auth):
        with pytest.raises(PreprintStateError):
            preprint.manage_contributors(
                [], auth=auth, save=True,
            )

    def test_manage_contributors_no_admins(self, preprint, auth):
        user = UserFactory()
        preprint.add_contributor(
            user,
            permissions=ADMIN,
            save=True
        )
        users = [
            {'id': preprint.creator._id, 'permissions': READ, 'visible': True},
            {'id': user._id, 'permissions': READ, 'visible': True},
        ]
        with pytest.raises(PreprintStateError):
            preprint.manage_contributors(
                users, auth=auth, save=True,
            )

    def test_manage_contributors_no_registered_admins(self, preprint, auth):
        unregistered = UnregUserFactory()
        preprint.add_unregistered_contributor(
            unregistered.fullname,
            unregistered.email,
            auth=Auth(preprint.creator),
            permissions=ADMIN,
            existing_user=unregistered
        )
        users = [
            {'id': preprint.creator._id, 'permissions': READ, 'visible': True},
            {'id': unregistered._id, 'permissions': ADMIN, 'visible': True},
        ]
        with pytest.raises(PreprintStateError):
            preprint.manage_contributors(
                users, auth=auth, save=True,
            )

    def test_get_admin_contributors(self, user, auth, preprint):
        read, write, admin = UserFactory(), UserFactory(), UserFactory()
        nonactive_admin = UserFactory()
        noncontrib = UserFactory()
        preprint = PreprintFactory(creator=user)
        preprint.add_contributor(read, auth=auth, permissions=READ)
        preprint.add_contributor(write, auth=auth, permissions=WRITE)
        preprint.add_contributor(admin, auth=auth, permissions=ADMIN)
        preprint.add_contributor(nonactive_admin, auth=auth, permissions=ADMIN)
        preprint.save()

        nonactive_admin.is_disabled = True
        nonactive_admin.save()

        result = list(preprint.get_admin_contributors([
            read, write, admin, noncontrib, nonactive_admin
        ]))

        assert admin in result
        assert read not in result
        assert write not in result
        assert noncontrib not in result
        assert nonactive_admin not in result


class TestContributorOrdering:

    def test_can_get_contributor_order(self, preprint):
        user1, user2 = UserFactory(), UserFactory()
        contrib1 = PreprintContributor.objects.create(user=user1, preprint=preprint)
        contrib2 = PreprintContributor.objects.create(user=user2, preprint=preprint)
        creator_contrib = PreprintContributor.objects.get(user=preprint.creator, preprint=preprint)
        assert list(preprint.get_preprintcontributor_order()) == [creator_contrib.id, contrib1.id, contrib2.id]
        assert list(preprint.contributors.all()) == [preprint.creator, user1, user2]

    def test_can_set_contributor_order(self, preprint):
        user1, user2 = UserFactory(), UserFactory()
        contrib1 = PreprintContributor.objects.create(user=user1, preprint=preprint)
        contrib2 = PreprintContributor.objects.create(user=user2, preprint=preprint)
        creator_contrib = PreprintContributor.objects.get(user=preprint.creator, preprint=preprint)
        preprint.set_preprintcontributor_order([contrib1.id, contrib2.id, creator_contrib.id])
        assert list(preprint.get_preprintcontributor_order()) == [contrib1.id, contrib2.id, creator_contrib.id]
        assert list(preprint.contributors.all()) == [user1, user2, preprint.creator]

    def test_move_contributor(self, user, preprint, auth):
        user1 = UserFactory()
        user2 = UserFactory()
        preprint.add_contributors(
            [
                {'user': user1, 'permissions': WRITE, 'visible': True},
                {'user': user2, 'permissions': WRITE, 'visible': True}
            ],
            auth=auth
        )

        user_contrib_id = preprint.preprintcontributor_set.get(user=user).id
        user1_contrib_id = preprint.preprintcontributor_set.get(user=user1).id
        user2_contrib_id = preprint.preprintcontributor_set.get(user=user2).id

        old_order = [user_contrib_id, user1_contrib_id, user2_contrib_id]
        assert list(preprint.get_preprintcontributor_order()) == old_order

        preprint.move_contributor(user2, auth=auth, index=0, save=True)

        new_order = [user2_contrib_id, user_contrib_id, user1_contrib_id]
        assert list(preprint.get_preprintcontributor_order()) == new_order


@pytest.mark.enable_implicit_clean
class TestDOIValidation:

    def test_validate_bad_doi(self, preprint):
        with pytest.raises(ValidationError):
            preprint.article_doi = 'nope'
            preprint.save()
        with pytest.raises(ValidationError):
            preprint.article_doi = 'https://dx.doi.org/10.123.456'
            preprint.save()  # should save the bare DOI, not a URL
        with pytest.raises(ValidationError):
            preprint.article_doi = 'doi:10.10.1038/nwooo1170'
            preprint.save() # should save without doi: prefix

    def test_validate_good_doi(self, preprint):
        doi = '10.11038/nwooo1170'
        preprint.article_doi = doi
        preprint.save()
        assert preprint.article_doi == doi


# copied from tests/test_models.py
class TestPreprintUpdate:
    def test_set_title_works_with_valid_title(self, user, auth):
        proj = ProjectFactory(title='That Was Then', creator=user)
        proj.set_title('This is now', auth=auth)
        proj.save()
        # Title was changed
        assert proj.title == 'This is now'
        # A log event was saved
        latest_log = proj.logs.latest()
        assert latest_log.action == 'edit_title'
        assert latest_log.params['title_original'] == 'That Was Then'

    def test_set_title_fails_if_empty_or_whitespace(self, user, auth):
        proj = ProjectFactory(title='That Was Then', creator=user)
        with pytest.raises(ValidationValueError):
            proj.set_title(' ', auth=auth)
        with pytest.raises(ValidationValueError):
            proj.set_title('', auth=auth)
        assert proj.title == 'That Was Then'

    def test_set_title_fails_if_too_long(self, user, auth):
        proj = ProjectFactory(title='That Was Then', creator=user)
        long_title = ''.join('a' for _ in range(513))
        with pytest.raises(ValidationValueError):
            proj.set_title(long_title, auth=auth)

    def test_set_description(self, preprint, auth):
        old_desc = preprint.description
        preprint.set_description(
            'new description', auth=auth)
        preprint.save()
        assert preprint.description, 'new description'
        latest_log = preprint.logs.latest()
        assert latest_log.action, PreprintLog.EDITED_DESCRIPTION
        assert latest_log.params['description_original'], old_desc
        assert latest_log.params['description_new'], 'new description'

    def test_updating_title_twice_with_same_title(self, fake, auth, preprint):
        original_n_logs = preprint.logs.count()
        new_title = fake.bs()
        preprint.set_title(new_title, auth=auth, save=True)
        assert preprint.logs.count() == original_n_logs + 1  # sanity check

        # Call update with same title
        preprint.set_title(new_title, auth=auth, save=True)
        # A new log is not created
        assert preprint.logs.count() == original_n_logs + 1

    def test_updating_description_twice_with_same_content(self, fake, auth, preprint):
        original_n_logs = preprint.logs.count()
        new_desc = fake.bs()
        preprint.set_description(new_desc, auth=auth, save=True)
        assert preprint.logs.count() == original_n_logs + 1  # sanity check

        # Call update with same description
        preprint.set_description(new_desc, auth=auth, save=True)
        # A new log is not created
        assert preprint.logs.count() == original_n_logs + 1


class TestSetPreprintFile(OsfTestCase):

    def setUp(self):
        super().setUp()

        self.user = AuthUserFactory()
        self.auth = Auth(user=self.user)
        self.read_write_user = AuthUserFactory()
        self.read_write_user_auth = Auth(user=self.read_write_user)

        self.project = ProjectFactory(creator=self.user)
        self.preprint = PreprintFactory(project=self.project, creator=self.user, finish=False)
        self.file = OsfStorageFile.create(
            target=self.preprint,
            path='/panda.txt',
            name='panda.txt',
            materialized_path='/panda.txt')
        self.file.save()

        self.file_two = OsfStorageFile.create(
            target=self.preprint,
            path='/pandapanda.txt',
            name='pandapanda.txt',
            materialized_path='/pandapanda.txt')
        self.file_two.save()

        self.preprint.add_contributor(self.read_write_user, permissions=WRITE)
        self.project.save()

    @assert_preprint_logs(PreprintLog.PUBLISHED, 'preprint')
    def test_is_preprint_property_new_file_to_published(self):
        assert not self.preprint.is_published
        self.preprint.set_primary_file(self.file, auth=self.auth, save=True)
        self.preprint.reload()
        assert not self.preprint.is_published
        with pytest.raises(ValueError):
            self.preprint.set_published(True, auth=self.auth, save=True)
        self.preprint.reload()
        self.preprint.provider = PreprintProviderFactory()
        self.preprint.set_subjects([[SubjectFactory()._id]], auth=self.auth)
        self.preprint.reload()
        assert not self.preprint.is_published
        self.preprint.set_published(True, auth=self.auth, save=True)
        self.preprint.reload()
        assert self.preprint.is_published

    @assert_preprint_logs(PreprintLog.SUPPLEMENTAL_NODE_ADDED, 'preprint')
    def test_set_supplemental_node(self):
        assert not self.preprint.is_published
        project = ProjectFactory(creator=self.preprint.creator)
        self.preprint.set_supplemental_node(project, auth=self.auth, save=True)
        self.preprint.reload()
        assert self.preprint.node == project

    def test_set_supplemental_node_deleted(self):
        project = ProjectFactory(creator=self.preprint.creator)
        with pytest.raises(ValueError):
            project.is_deleted= True
            project.save()
            self.preprint.set_supplemental_node(project, auth=self.auth, save=True)

    def test_set_supplemental_node_already_has_a_preprint(self):
        project_two = ProjectFactory(creator=self.preprint.creator)
        preprint = PreprintFactory(project=project_two, provider=self.preprint.provider)
        self.preprint.set_supplemental_node(project_two, auth=self.auth, save=True)
        assert project_two.preprints.count() == 2

    def test_preprint_made_public(self):
        # Testing for migrated preprints, that may have had is_public = False
        self.preprint.is_public = False
        self.preprint.save()
        assert not self.preprint.is_public
        self.preprint.set_primary_file(self.file, auth=self.auth, save=True)
        assert not self.preprint.is_public
        with pytest.raises(ValueError):
            self.preprint.set_published(True, auth=self.auth, save=True)
        self.preprint.reload()
        self.preprint.provider = PreprintProviderFactory()
        self.preprint.set_subjects([[SubjectFactory()._id]], auth=self.auth)
        self.preprint.reload()
        assert not self.preprint.is_public
        self.preprint.set_published(True, auth=self.auth, save=True)
        self.project.reload()
        assert self.preprint.is_public

    def test_add_primary_file(self):
        self.preprint.set_primary_file(self.file, auth=self.auth, save=True)
        assert self.preprint.primary_file == self.file
        assert type(self.preprint.primary_file) == type(self.file)

    @assert_preprint_logs(PreprintLog.FILE_UPDATED, 'preprint')
    def test_change_primary_file(self):
        self.preprint.set_primary_file(self.file, auth=self.auth, save=True)
        assert self.preprint.primary_file == self.file

        self.preprint.set_primary_file(self.file_two, auth=self.auth, save=True)
        assert self.preprint.primary_file._id == self.file_two._id

    def test_add_invalid_file(self):
        with pytest.raises(AttributeError):
            self.preprint.set_primary_file('inatlanta', auth=self.auth, save=True)

    def test_removing_primary_file_creates_orphan(self):
        self.preprint.set_primary_file(self.file, auth=self.auth, save=True)
        assert not self.preprint.is_preprint_orphan
        self.preprint.primary_file = None
        self.preprint.save()
        assert self.preprint.is_preprint_orphan

    def test_preprint_created_date(self):
        self.preprint.set_primary_file(self.file, auth=self.auth, save=True)
        assert self.preprint.primary_file._id == self.file._id

        assert (self.preprint.created)
        assert self.project.created != self.preprint.created

    def test_cant_save_without_file(self):
        self.preprint.set_primary_file(self.file, auth=self.auth, save=True)
        self.preprint.set_subjects([[SubjectFactory()._id]], auth=self.auth)
        self.preprint.set_published(True, auth=self.auth, save=False)
        self.preprint.primary_file = None

        with pytest.raises(ValidationError):
            self.preprint.save()

    def test_cant_update_without_file(self):
        self.preprint.set_primary_file(self.file, auth=self.auth, save=True)
        self.preprint.set_subjects([[SubjectFactory()._id]], auth=self.auth)
        self.preprint.set_published(True, auth=self.auth, save=True)
        self.preprint.primary_file = None
        with pytest.raises(ValidationError):
            self.preprint.save()


class TestPreprintPermissions(OsfTestCase):
    def setUp(self):
        super().setUp()
        self.user = AuthUserFactory()
        self.noncontrib = AuthUserFactory()
        self.write_contrib = AuthUserFactory()
        self.read_contrib = AuthUserFactory()
        self.project = ProjectFactory(creator=self.user)
        self.preprint = PreprintFactory(project=self.project, is_published=False, creator=self.user)
        self.preprint.add_contributor(self.write_contrib, permissions=WRITE)
        self.preprint.add_contributor(self.read_contrib, permissions=READ)

        self.file = OsfStorageFile.create(
            target=self.preprint,
            path='/panda.txt',
            name='panda.txt',
            materialized_path='/panda.txt')
        self.file.save()

    def test_noncontrib_cannot_set_subjects(self):
        initial_subjects = list(self.preprint.subjects.all())
        with pytest.raises(PermissionsError):
            self.preprint.set_subjects([[SubjectFactory()._id]], auth=Auth(self.noncontrib))
        self.preprint.reload()
        assert initial_subjects == list(self.preprint.subjects.all())

    def test_read_cannot_set_subjects(self):
        initial_subjects = list(self.preprint.subjects.all())
        with pytest.raises(PermissionsError):
            self.preprint.set_subjects([[SubjectFactory()._id]], auth=Auth(self.read_contrib))

        self.preprint.reload()
        assert initial_subjects == list(self.preprint.subjects.all())

    def test_write_can_set_subjects(self):
        initial_subjects = list(self.preprint.subjects.all())
        self.preprint.set_subjects([[SubjectFactory()._id]], auth=Auth(self.write_contrib))
        self.preprint.reload()
        assert initial_subjects != list(self.preprint.subjects.all())

    def test_admin_can_set_subjects(self):
        initial_subjects = list(self.preprint.subjects.all())
        self.preprint.set_subjects([[SubjectFactory()._id]], auth=Auth(self.user))

        self.preprint.reload()
        assert initial_subjects != list(self.preprint.subjects.all())

    def test_noncontrib_cannot_set_file(self):
        initial_file = self.preprint.primary_file
        with pytest.raises(PermissionsError):
            self.preprint.set_primary_file(self.file, auth=Auth(self.noncontrib), save=True)
        self.preprint.reload()
        assert initial_file._id == self.preprint.primary_file._id

    def test_read_contrib_cannot_set_file(self):
        initial_file = self.preprint.primary_file
        with pytest.raises(PermissionsError):
            self.preprint.set_primary_file(self.file, auth=Auth(self.read_contrib), save=True)
        self.preprint.reload()
        assert initial_file._id == self.preprint.primary_file._id

    def test_write_contrib_can_set_file(self):
        initial_file = self.preprint.primary_file
        self.preprint.set_primary_file(self.file, auth=Auth(self.write_contrib), save=True)
        self.preprint.reload()
        assert self.file._id == self.preprint.primary_file._id

    def test_admin_can_set_file(self):
        initial_file = self.preprint.primary_file
        self.preprint.set_primary_file(self.file, auth=Auth(self.user), save=True)
        self.preprint.reload()
        assert self.file._id == self.preprint.primary_file._id

    def test_primary_file_must_target_preprint(self):
        file = OsfStorageFile.create(
            target=self.project,
            path='/panda.txt',
            name='panda.txt',
            materialized_path='/panda.txt')
        file.save()

        with pytest.raises(ValueError):
            self.preprint.set_primary_file(file, auth=Auth(self.user), save=True)

    def test_non_admin_cannot_publish(self):
        assert not self.preprint.is_published

        with pytest.raises(PermissionsError):
            self.preprint.set_published(True, auth=Auth(self.noncontrib), save=True)

        assert not self.preprint.is_published

    def test_read_cannot_publish(self):
        assert not self.preprint.is_published

        with pytest.raises(PermissionsError):
            self.preprint.set_published(True, auth=Auth(self.read_contrib), save=True)

        assert not self.preprint.is_published

    def test_write_cannot_publish(self):
        assert not self.preprint.is_published

        with pytest.raises(PermissionsError):
            self.preprint.set_published(True, auth=Auth(self.write_contrib), save=True)

        assert not self.preprint.is_published

    def test_admin_can_publish(self):
        assert not self.preprint.is_published

        self.preprint.set_published(True, auth=Auth(self.user), save=True)

        assert self.preprint.is_published

    def test_admin_cannot_unpublish(self):
        assert not self.preprint.is_published

        self.preprint.set_published(True, auth=Auth(self.user), save=True)

        assert self.preprint.is_published

        with pytest.raises(ValueError) as e:
            self.preprint.set_published(False, auth=Auth(self.user), save=True)

        assert 'Cannot unpublish' in str(e.value)

    def test_set_title_permissions(self):
        original_title = self.preprint.title
        new_title = 'My new preprint title'

        # noncontrib
        with pytest.raises(PermissionsError):
            self.preprint.set_title(new_title, auth=Auth(self.noncontrib), save=True)
        assert self.preprint.title == original_title

        # read
        with pytest.raises(PermissionsError):
            self.preprint.set_title(new_title, auth=Auth(self.read_contrib), save=True)
        assert self.preprint.title == original_title

        # write
        self.preprint.set_title(new_title, auth=Auth(self.write_contrib), save=True)
        assert self.preprint.title == new_title

        # admin
        self.preprint.title = original_title
        self.preprint.save()
        self.preprint.set_title(new_title, auth=Auth(self.user), save=True)
        assert self.preprint.title == new_title

    def test_set_abstract_permissions(self):
        original_abstract = self.preprint.description
        new_abstract = 'This is my preprint abstract'

        # noncontrib
        with pytest.raises(PermissionsError):
            self.preprint.set_description(new_abstract, auth=Auth(self.noncontrib), save=True)
        assert self.preprint.description == original_abstract

        # read
        with pytest.raises(PermissionsError):
            self.preprint.set_description(new_abstract, auth=Auth(self.read_contrib), save=True)
        assert self.preprint.description == original_abstract

        # write
        self.preprint.set_description(new_abstract, auth=Auth(self.write_contrib), save=True)
        assert self.preprint.description == new_abstract

        # admin
        self.preprint.description = original_abstract
        self.preprint.save()
        self.preprint.set_description(new_abstract, auth=Auth(self.user), save=True)
        assert self.preprint.description == new_abstract

    def test_set_privacy(self):
        # Not currently exposed, but adding is_public field for legacy preprints and spam
        self.preprint.is_public = False
        self.preprint.save()

        # noncontrib
        with pytest.raises(PermissionsError):
            self.preprint.set_privacy('public', auth=Auth(self.noncontrib), save=True)
        assert not self.preprint.is_public

        # read
        with pytest.raises(PermissionsError):
            self.preprint.set_privacy('public', auth=Auth(self.read_contrib), save=True)
        assert not self.preprint.is_public

        # write
        self.preprint.set_privacy('public', auth=Auth(self.write_contrib), save=True)
        assert self.preprint.is_public

        # admin
        self.preprint.is_public = False
        self.preprint.save()
        self.preprint.set_privacy('public', auth=Auth(self.user), save=True)
        assert self.preprint.is_public

    def test_set_supplemental_node_project_permissions(self):
        # contributors have proper permissions on preprint, but not supplementary_node
        self.preprint.node = None
        self.preprint.save()

        project = ProjectFactory(creator=self.preprint.creator)
        project.add_contributor(self.read_contrib, READ, save=True)
        project.add_contributor(self.write_contrib, WRITE, save=True)

        self.preprint.add_contributor(self.read_contrib, ADMIN, save=True)
        self.preprint.add_contributor(self.write_contrib, ADMIN, save=True)
        self.preprint.add_contributor(self.noncontrib, ADMIN, save=True)

        # noncontrib
        with pytest.raises(PermissionsError):
            self.preprint.set_supplemental_node(project, auth=Auth(self.noncontrib), save=True)
        assert self.preprint.node is None

        # read
        with pytest.raises(PermissionsError):
            self.preprint.set_supplemental_node(project, auth=Auth(self.read_contrib), save=True)
        assert self.preprint.node is None

        # write
        self.preprint.set_supplemental_node(project, auth=Auth(self.write_contrib), save=True)
        assert self.preprint.node == project

        # admin
        self.preprint.node = None
        self.preprint.save()
        self.preprint.set_supplemental_node(project, auth=Auth(self.user), save=True)
        assert self.preprint.node == project

    def test_set_supplemental_node_preprint_permissions(self):
        # contributors have proper permissions on the supplementary node, but not the preprint
        self.preprint.node = None
        self.preprint.save()

        project = ProjectFactory(creator=self.preprint.creator)
        project.add_contributor(self.read_contrib, ADMIN, save=True)
        project.add_contributor(self.write_contrib, ADMIN, save=True)
        project.add_contributor(self.noncontrib, ADMIN, save=True)

        # noncontrib
        with pytest.raises(PermissionsError):
            self.preprint.set_supplemental_node(project, auth=Auth(self.noncontrib), save=True)
        assert self.preprint.node is None

        # read
        with pytest.raises(PermissionsError):
            self.preprint.set_supplemental_node(project, auth=Auth(self.read_contrib), save=True)
        assert self.preprint.node is None

        # write
        self.preprint.set_supplemental_node(project, auth=Auth(self.write_contrib), save=True)
        assert self.preprint.node == project

        # admin
        self.preprint.node = None
        self.preprint.save()
        self.preprint.set_supplemental_node(project, auth=Auth(self.user), save=True)
        assert self.preprint.node == project


class TestPreprintProvider(OsfTestCase):
    def setUp(self):
        super().setUp()
        self.user = AuthUserFactory()
        self.auth = Auth(user=self.user)
        self.provider_osf = PreprintProviderFactory(_id='osf')
        self.preprint = PreprintFactory(provider=None, is_published=False)
        self.provider = PreprintProviderFactory(name='WWEArxiv')
        self.provider_one = PreprintProviderFactory(name='DoughnutArxiv')
        self.provider_two = PreprintProviderFactory(name='IceCreamArxiv')
        self.subject_one = SubjectFactory(provider=self.provider_one)
        self.subject_osf = SubjectFactory(provider=self.provider_osf)


    def test_add_provider(self):
        assert self.preprint.provider != self.provider

        self.preprint.provider = self.provider
        self.preprint.save()
        self.preprint.reload()

        assert self.preprint.provider == self.provider

    def test_remove_provider(self):
        self.preprint.provider = None
        self.preprint.save()
        self.preprint.reload()

        assert self.preprint.provider is None

    def test_top_level_subjects(self):
        subj_a = SubjectFactory(provider=self.provider, text='A')
        subj_b = SubjectFactory(provider=self.provider, text='B')
        subj_aa = SubjectFactory(provider=self.provider, text='AA', parent=subj_a)
        subj_ab = SubjectFactory(provider=self.provider, text='AB', parent=subj_a)
        subj_ba = SubjectFactory(provider=self.provider, text='BA', parent=subj_b)
        subj_bb = SubjectFactory(provider=self.provider, text='BB', parent=subj_b)
        subj_aaa = SubjectFactory(provider=self.provider, text='AAA', parent=subj_aa)

        some_other_provider = PreprintProviderFactory(name='asdfArxiv')
        subj_asdf = SubjectFactory(provider=some_other_provider)

        assert set(self.provider.top_level_subjects) == {subj_a, subj_b}

    def test_all_subjects(self):
        subj_a = SubjectFactory(provider=self.provider, text='A')
        subj_b = SubjectFactory(provider=self.provider, text='B')
        subj_aa = SubjectFactory(provider=self.provider, text='AA', parent=subj_a)
        subj_ab = SubjectFactory(provider=self.provider, text='AB', parent=subj_a)
        subj_ba = SubjectFactory(provider=self.provider, text='BA', parent=subj_b)
        subj_bb = SubjectFactory(provider=self.provider, text='BB', parent=subj_b)
        subj_aaa = SubjectFactory(provider=self.provider, text='AAA', parent=subj_aa)

        some_other_provider = PreprintProviderFactory(name='asdfArxiv')
        subj_asdf = SubjectFactory(provider=some_other_provider)

        assert set(self.provider.all_subjects) == {subj_a, subj_b, subj_aa, subj_ab, subj_ba, subj_bb, subj_aaa}

    def test_highlighted_subjects(self):
        subj_a = SubjectFactory(provider=self.provider, text='A')
        subj_b = SubjectFactory(provider=self.provider, text='B')
        subj_aa = SubjectFactory(provider=self.provider, text='AA', parent=subj_a)
        subj_ab = SubjectFactory(provider=self.provider, text='AB', parent=subj_a)
        subj_ba = SubjectFactory(provider=self.provider, text='BA', parent=subj_b)
        subj_bb = SubjectFactory(provider=self.provider, text='BB', parent=subj_b)
        subj_aaa = SubjectFactory(provider=self.provider, text='AAA', parent=subj_aa)

        assert self.provider.has_highlighted_subjects is False
        assert set(self.provider.highlighted_subjects) == {subj_a, subj_b}
        subj_aaa.highlighted = True
        subj_aaa.save()
        assert self.provider.has_highlighted_subjects is True
        assert set(self.provider.highlighted_subjects) == {subj_aaa}

    def test_change_preprint_provider_custom_taxonomies(self):
        subject_two = SubjectFactory(provider=self.provider_two,
            bepress_subject=self.subject_one.bepress_subject)
        preprint = PreprintFactory(subjects=[[self.subject_one._id]], provider=self.provider_one, creator=self.user)
        subject_problems = preprint.map_subjects_between_providers(self.provider_one, self.provider_two, self.auth)
        preprint.refresh_from_db()
        assert subject_problems == []
        assert subject_two in preprint.subjects.all()

    def test_change_preprint_provider_from_osf(self):
        subject_two = SubjectFactory(provider=self.provider_one,
            bepress_subject=self.subject_osf)
        preprint = PreprintFactory(subjects=[[self.subject_osf._id]], provider=self.provider_osf, creator=self.user)
        subject_problems = preprint.map_subjects_between_providers(self.provider_osf, self.provider_one, self.auth)
        preprint.refresh_from_db()
        assert subject_problems == []
        assert subject_two in preprint.subjects.all()

    def test_change_preprint_provider_to_osf(self):
        subject_two = SubjectFactory(provider=self.provider_one,
            bepress_subject=self.subject_osf)
        preprint = PreprintFactory(subjects=[[subject_two._id]], provider=self.provider_one, creator=self.user)
        subject_problems = preprint.map_subjects_between_providers(self.provider_one, self.provider_osf, self.auth)
        preprint.refresh_from_db()
        assert subject_problems == []
        assert self.subject_osf in preprint.subjects.all()

    def test_change_preprint_provider_problem_subject(self):
        subject_two = SubjectFactory(provider=self.provider_one,
            bepress_subject=self.subject_osf)
        preprint = PreprintFactory(subjects=[[subject_two._id]], provider=self.provider_one, creator=self.user)
        subject_problems = preprint.map_subjects_between_providers(self.provider_one, self.provider_two, self.auth)
        preprint.refresh_from_db()
        assert subject_problems == [subject_two.text]
        assert subject_two in preprint.subjects.all()

class TestPreprintIdentifiers(OsfTestCase):
    def setUp(self):
        super().setUp()
        self.user = AuthUserFactory()
        self.auth = Auth(user=self.user)

    def test_update_or_create_preprint_identifiers_called(self):
        published_preprint = PreprintFactory(is_published=True, creator=self.user)
        with mock.patch.object(published_preprint, 'request_identifier_update') as mock_update_doi:
            update_or_create_preprint_identifiers(published_preprint)
        assert mock_update_doi.called
        assert mock_update_doi.call_count == 1

    @mock.patch('website.settings.CROSSREF_URL', 'http://test.osf.crossref.test')
    def test_correct_doi_client_called(self):
        osf_preprint = PreprintFactory(is_published=True, creator=self.user, provider=PreprintProviderFactory())
        assert isinstance(osf_preprint.get_doi_client(), CrossRefClient)
        ecsarxiv_preprint = PreprintFactory(is_published=True, creator=self.user, provider=PreprintProviderFactory(_id='ecsarxiv'))
        assert isinstance(ecsarxiv_preprint.get_doi_client(), ECSArXivCrossRefClient)

    def test_qatest_doesnt_make_dois(self):
        preprint = PreprintFactory(is_published=True, creator=self.user, provider=PreprintProviderFactory())
        preprint.add_tag('qatest', self.auth)
        assert not request_identifiers(preprint)


@pytest.mark.enable_implicit_clean
class TestOnPreprintUpdatedTask(OsfTestCase):
    def setUp(self):
        super().setUp()
        self.user = AuthUserFactory()
        if len(self.user.fullname.split(' ')) > 2:
            # Prevent unexpected keys ('suffix', 'additional_name')
            self.user.fullname = 'David Davidson'
            self.user.middle_names = ''
            self.user.suffix = ''
            self.user.save()

        self.auth = Auth(user=self.user)
        self.preprint = PreprintFactory()
        self.private_preprint = PreprintFactory(is_published=False, creator=self.user)
        thesis_provider = PreprintProviderFactory(share_publish_type='Thesis')
        self.thesis = PreprintFactory(provider=thesis_provider)

        for pp in [self.preprint, self.thesis]:

            pp.add_tag('preprint', self.auth, save=False)
            pp.add_tag('spoderman', self.auth, save=False)
            pp.add_unregistered_contributor('BoJack Horseman', 'horse@man.org', Auth(pp.creator))
            pp.add_contributor(self.user, visible=False)
            pp.save()

            pp.creator.given_name = 'ZZYZ'
            if len(pp.creator.fullname.split(' ')) > 2:
                # Prevent unexpected keys ('suffix', 'additional_name')
                pp.creator.fullname = 'David Davidson'
                pp.creator.middle_names = ''
                pp.creator.suffix = ''
            pp.creator.save()

            pp.set_subjects([[SubjectFactory()._id]], auth=Auth(pp.creator))

    def tearDown(self):
        handlers.celery_before_request()
        super().tearDown()

    def test_update_or_enqueue_on_preprint_updated(self):
        # enqueue_postcommit_task automatically calls task in testing now.
        # This test modified to stick something in the postcommit_queue manually so
        # we can test that the queue is modified properly.
        first_subjects = [15]
        args = ()
        kwargs = {'preprint_id': self.preprint._id, 'saved_fields': ['contributors']}
        postcommit_celery_queue().update({'asdfasd': on_preprint_updated.si(*args, **kwargs)})

        update_or_enqueue_on_preprint_updated(
            self.preprint._id,
            saved_fields={'title': 'Hello'}
        )

        updated_task = get_task_from_postcommit_queue(
            'website.preprints.tasks.on_preprint_updated',
            predicate=lambda task: task.kwargs['preprint_id'] == self.preprint._id
        )
        assert 'title' in updated_task.kwargs['saved_fields']
        assert 'contributors' in  updated_task.kwargs['saved_fields']

    def test_update_or_enqueue_on_preprint_doi_created(self):
        assert not should_update_preprint_identifiers(self.private_preprint, {})
        assert not self.private_preprint.identifiers.all()

        with mock.patch.object(settings, 'CROSSREF_URL', 'https://test.crossref.org/servlet/deposit'):
            with mock.patch.object(settings, 'CROSSREF_USERNAME', 'TestCrossrefUsername'):
                with mock.patch.object(settings, 'CROSSREF_PASSWORD', 'TestCrossrefPassword'):
                    # This exception proved it tried to contact Crossref, testing the mailgun route is elsewhere, so no
                    # mocking when the DOI is confirmed.
                    with pytest.raises(pytest_socket.SocketConnectBlockedError):
                        self.private_preprint.set_published(True, self.auth, save=True)

        assert should_update_preprint_identifiers(self.private_preprint, {})


class TestPreprintConfirmationEmails(OsfTestCase):
    def setUp(self):
        super().setUp()
        self.user = AuthUserFactory()
        self.write_contrib = AuthUserFactory()
        self.project = ProjectFactory(creator=self.user)
        self.preprint = PreprintFactory(creator=self.user, project=self.project, provider=PreprintProviderFactory(_id='osf'), is_published=False)
        self.preprint.add_contributor(self.write_contrib, permissions=WRITE)
        self.preprint_branded = PreprintFactory(creator=self.user, is_published=False)

    @mock.patch('website.mails.send_mail')
    def test_creator_gets_email(self, send_mail):
        self.preprint.set_published(True, auth=Auth(self.user), save=True)
        domain = self.preprint.provider.domain or settings.DOMAIN
        send_mail.assert_called_with(
            self.user.email,
            mails.REVIEWS_SUBMISSION_CONFIRMATION,
            user=self.user,
            provider_url=f'{domain}preprints/{self.preprint.provider._id}',
            domain=domain,
            provider_contact_email=settings.OSF_CONTACT_EMAIL,
            provider_support_email=settings.OSF_SUPPORT_EMAIL,
            workflow=None,
            reviewable=self.preprint,
            is_creator=True,
            provider_name=self.preprint.provider.name,
            no_future_emails=[],
            logo=settings.OSF_PREPRINTS_LOGO,
            document_type=self.preprint.provider.preprint_word,
        )
        assert send_mail.call_count == 1

        self.preprint_branded.set_published(True, auth=Auth(self.user), save=True)
        assert send_mail.call_count == 2


class TestPreprintOsfStorage(OsfTestCase):
    def setUp(self):
        super().setUp()
        self.user = AuthUserFactory()
        self.session = SessionStore()
        self.session['auth_user_id'] = self.user._id
        self.session.create()
        self.cookie = itsdangerous.Signer(settings.SECRET_KEY).sign(self.session.session_key).decode()
        self.preprint = PreprintFactory(creator=self.user)
        self.JWE_KEY = jwe.kdf(settings.WATERBUTLER_JWE_SECRET.encode('utf-8'), settings.WATERBUTLER_JWE_SALT.encode('utf-8'))

    def test_create_log(self):
        action = 'file_added'
        path = 'pizza.nii'
        nlog = self.preprint.logs.count()
        self.preprint.create_waterbutler_log(
            auth=Auth(user=self.user),
            action=action,
            payload={'metadata': {'path': path, 'materialized': path, 'kind': 'file'}},
        )
        self.preprint.reload()
        assert self.preprint.logs.count() == nlog + 1
        assert self.preprint.logs.latest().action == '{}_{}'.format('osf_storage', action)
        assert self.preprint.logs.latest().params['path'] == path

    def build_url(self, **kwargs):
        options = {'payload': jwe.encrypt(jwt.encode({'data': dict(dict(
            action='download',
            nid=self.preprint._id,
            provider='osfstorage'), **kwargs),
            'exp': timezone.now() + datetime.timedelta(seconds=500),
        }, settings.WATERBUTLER_JWT_SECRET, algorithm=settings.WATERBUTLER_JWT_ALGORITHM).encode(), self.JWE_KEY)}
        return self.preprint.api_url_for('get_auth', **options)

    def test_auth_download(self):
<<<<<<< HEAD
        url = self.build_url()
        res = self.app.get(url, auth=Auth(user=self.user))
        data = jwt.decode(jwe.decrypt(res.json['payload'].encode('utf-8'), self.JWE_KEY), settings.WATERBUTLER_JWT_SECRET, algorithm=settings.WATERBUTLER_JWT_ALGORITHM)['data']
        assert_equal(data['credentials'], self.preprint.serialize_waterbutler_credentials())
        assert_equal(data['settings'], self.preprint.serialize_waterbutler_settings())
        expected_url = furl.furl(self.preprint.api_url_for('create_waterbutler_log', _absolute=True, _internal=True))
        observed_url = furl.furl(data['callback_url'])
=======
        url = self.build_url(cookie=self.cookie)
        res = self.app.get(url, auth=self.user.auth)
        data = jwt.decode(jwe.decrypt(res.json['payload'].encode('utf-8'), self.JWE_KEY), settings.WATERBUTLER_JWT_SECRET, algorithms=[settings.WATERBUTLER_JWT_ALGORITHM])['data']
        assert data['credentials'] == self.preprint.serialize_waterbutler_credentials()
        assert data['settings'] == self.preprint.serialize_waterbutler_settings()
        expected_url = furl(self.preprint.api_url_for('create_waterbutler_log', _absolute=True, _internal=True))
        observed_url = furl(data['callback_url'])
>>>>>>> 3920a29f
        observed_url.port = expected_url.port
        assert expected_url == observed_url


class TestCheckPreprintAuth(OsfTestCase):

    def setUp(self):
        super().setUp()
        self.user = AuthUserFactory()
        self.preprint = PreprintFactory(creator=self.user)

    def test_has_permission(self):
<<<<<<< HEAD
        res = views._check_resource_permissions(self.preprint, Auth(user=self.user), 'upload')
        assert_true(res)

    def test_not_has_permission_read_published(self):
        res = views._check_resource_permissions(self.preprint, Auth(), 'download')
        assert_true(res)
=======
        res = views.check_resource_permissions(self.preprint, Auth(user=self.user), 'upload')
        assert res

    def test_not_has_permission_read_published(self):
        res = views.check_resource_permissions(self.preprint, Auth(), 'download')
        assert res
>>>>>>> 3920a29f

    def test_not_has_permission_logged_in(self):
        user2 = AuthUserFactory()
        self.preprint.is_published = False
        self.preprint.save()
<<<<<<< HEAD
        with assert_raises(HTTPError) as exc_info:
            views._check_resource_permissions(self.preprint, Auth(user=user2), 'download')
        self.assertEqual(exc_info.exception.code, 403)
=======
        assert not views.check_resource_permissions(self.preprint, Auth(user=user2), 'download')
>>>>>>> 3920a29f

    def test_not_has_permission_not_logged_in(self):
        self.preprint.is_published = False
        self.preprint.save()
<<<<<<< HEAD
        with assert_raises(HTTPError) as exc_info:
            views._check_resource_permissions(self.preprint, Auth(), 'download')
        self.assertEqual(exc_info.exception.code, 403)
=======
        assert not views.check_resource_permissions(self.preprint, Auth(), 'download')
>>>>>>> 3920a29f

    def test_check_access_withdrawn_preprint_file__unauthenticated(self):
        self.preprint.date_withdrawn = timezone.now()
        self.preprint.save()
        # Unauthenticated
<<<<<<< HEAD
        with assert_raises(HTTPError) as exc_info:
            views._check_resource_permissions(self.preprint, Auth(), 'download')
        self.assertEqual(exc_info.exception.code, 403)

    def test_check_access_withdrawn_preprint_file__noncontributor(self):
        self.preprint.date_withdrawn = timezone.now()
        self.preprint.save()
        noncontrib = AuthUserFactory()
        with assert_raises(HTTPError) as exc_info:
            views._check_resource_permissions(self.preprint, Auth(user=noncontrib), 'download')
        self.assertEqual(exc_info.exception.code, 403)

    def test_check_access_withdrawn_preprint_file__read_user(self):
        self.preprint.date_withdrawn = timezone.now()
        self.preprint.save()
        read_user = AuthUserFactory()
        self.preprint.add_contributor(read_user, READ, save=True)
        with assert_raises(HTTPError) as exc_info:
            views._check_resource_permissions(self.preprint, Auth(user=read_user), 'download')
        self.assertEqual(exc_info.exception.code, 403)

    def test_check_access_withdrawn_preprint_file__admin_user(self):
        self.preprint.date_withdrawn = timezone.now()
        self.preprint.save()
        with assert_raises(HTTPError) as exc_info:
            views._check_resource_permissions(self.preprint, Auth(user=self.user), 'download')
        self.assertEqual(exc_info.exception.code, 403)
=======
        assert not views.check_resource_permissions(self.preprint, Auth(), 'download')

        # Noncontributor
        user2 = AuthUserFactory()
        assert not views.check_resource_permissions(self.preprint, Auth(user2), 'download')

        # Read contributor
        self.preprint.add_contributor(user2, READ, save=True)
        assert not views.check_resource_permissions(self.preprint, Auth(user2), 'download')

        # Admin contributor
        assert not views.check_resource_permissions(self.preprint, Auth(self.user), 'download')

        # Noncontributor
        user2 = AuthUserFactory()

        # Read contributor
        self.preprint.add_contributor(user2, READ, save=True)
>>>>>>> 3920a29f


class TestPreprintOsfStorageLogs(OsfTestCase):

    def setUp(self):
        super().setUp()
        self.user = AuthUserFactory()
        self.user_non_contrib = AuthUserFactory()
        self.auth_obj = Auth(user=self.user)
        self.preprint = PreprintFactory(creator=self.user)
        self.file = OsfStorageFile.create(
            target=self.preprint,
            path='/testfile',
            _id='testfile',
            name='testfile',
            materialized_path='/testfile'
        )
        self.file.save()
        self.session = SessionStore()
        self.session['auth_user_id'] = self.user._id
        self.session.create()
        self.cookie = itsdangerous.Signer(settings.SECRET_KEY).sign(self.session.session_key)

    def build_payload(self, metadata, **kwargs):
        options = dict(
            auth={'id': self.user._id},
            action='create',
            provider='osfstorage',
            metadata=metadata,
            time=time.time() + 1000,
        )
        options.update(kwargs)
        options = {
            key: value
            for key, value in options.items()
            if value is not None
        }
        message, signature = signing.default_signer.sign_payload(options)
        return {
            'payload': message,
            'signature': signature,
        }

    def test_add_log(self):
        path = 'pizza'
        url = self.preprint.api_url_for('create_waterbutler_log')
        payload = self.build_payload(metadata={'nid': self.preprint._id, 'materialized': path, 'kind': 'file', 'path': path})
        nlogs = self.preprint.logs.count()
        self.app.put(url, json=payload)
        self.preprint.reload()
        assert self.preprint.logs.count() == nlogs + 1

    def test_add_log_missing_args(self):
        path = 'pizza'
        url = self.preprint.api_url_for('create_waterbutler_log')
        payload = self.build_payload(metadata={'nid': self.preprint._id, 'materialized': path, 'kind': 'file', 'path': path}, auth=None)
        nlogs = self.preprint.logs.count()
        res = self.app.put(
            url,
            json=payload,
        )
        assert res.status_code == 400
        self.preprint.reload()
        assert self.preprint.logs.count() == nlogs

    def test_add_log_no_user(self):
        path = 'pizza'
        url = self.preprint.api_url_for('create_waterbutler_log')
        payload = self.build_payload(metadata={'nid': self.preprint._id, 'materialized': path, 'kind': 'file', 'path': path}, auth={'id': None})
        nlogs = self.preprint.logs.count()
        res = self.app.put(
            url,
            json=payload,
        )
        assert res.status_code == 400
        self.preprint.reload()
        assert self.preprint.logs.count() == nlogs

    def test_add_log_bad_action(self):
        path = 'pizza'
        url = self.preprint.api_url_for('create_waterbutler_log')
        payload = self.build_payload(metadata={'nid': self.preprint._id, 'materialized': path, 'kind': 'file', 'path': path}, action='dance')
        nlogs = self.preprint.logs.count()
        res = self.app.put(
            url,
            json=payload,
        )
        assert res.status_code == 400
        self.preprint.reload()
        assert self.preprint.logs.count() == nlogs

    def test_action_file_rename(self):
        url = self.preprint.api_url_for('create_waterbutler_log')
        payload = self.build_payload(
            action='rename',
            metadata={
                'path': 'foo',
                'nid': self.preprint._id,
                'materialized': 'foo',
                'kind': 'file'
            },
            source={
                'materialized': 'foo',
                'provider': 'osfstorage',
                'node': {'_id': self.preprint._id},
                'name': 'new.txt',
                'kind': 'file',
            },
            destination={
                'path': 'foo',
                'materialized': 'foo',
                'provider': 'osfstorage',
                'node': {'_id': self.preprint._id},
                'name': 'old.txt',
                'kind': 'file',
            },
        )
        self.app.put(
            url,
            json=payload,
        )
        self.preprint.reload()

        assert self.preprint.logs.latest().action == 'osf_storage_addon_file_renamed'

    def test_action_downloads_contrib(self):
        url = self.preprint.api_url_for('create_waterbutler_log')
        download_actions=('download_file', 'download_zip')
        wb_url = settings.WATERBUTLER_URL + '?version=1'
        for action in download_actions:
            payload = self.build_payload(metadata={'path': '/testfile',
                                                   'nid': self.preprint._id},
                                         action_meta={'is_mfr_render': False},
                                         request_meta={'url': wb_url},
                                         action=action)
            nlogs = self.preprint.logs.count()
            res = self.app.put(
                url,
                json=payload,
            )
            assert res.status_code == 200

        self.preprint.reload()
        assert self.preprint.logs.count() == nlogs

    def test_add_file_osfstorage_log(self):
        path = 'pizza'
        url = self.preprint.api_url_for('create_waterbutler_log')
        payload = self.build_payload(metadata={'nid': self.preprint._id, 'materialized': path, 'kind': 'file', 'path': path})
        nlogs = self.preprint.logs.count()
        self.app.put(url, json=payload)
        self.preprint.reload()
        assert self.preprint.logs.count() == nlogs + 1
        assert ('urls' in self.preprint.logs.filter(action='osf_storage_file_added')[0].params)

    def test_add_folder_osfstorage_log(self):
        path = 'pizza'
        url = self.preprint.api_url_for('create_waterbutler_log')
        payload = self.build_payload(metadata={'nid': self.preprint._id, 'materialized': path, 'kind': 'folder', 'path': path})
        nlogs = self.preprint.logs.count()
        self.app.put(url, json=payload)
        self.preprint.reload()
        assert self.preprint.logs.count() == nlogs + 1
        assert ('urls' not in self.preprint.logs.filter(action='osf_storage_file_added')[0].params)


@pytest.mark.django_db
class TestWithdrawnPreprint:

    @pytest.fixture()
    def user(self):
        return AuthUserFactory()

    @pytest.fixture()
    def unpublished_preprint_pre_mod(self):
        return PreprintFactory(reviews_workflow='pre-moderation', is_published=False)

    @pytest.fixture()
    def preprint_pre_mod(self):
        return PreprintFactory(reviews_workflow='pre-moderation')

    @pytest.fixture()
    def unpublished_preprint_post_mod(self):
        return PreprintFactory(reviews_workflow='post-moderation', is_published=False)

    @pytest.fixture()
    def preprint_post_mod(self):
        return PreprintFactory(reviews_workflow='post-moderation')

    @pytest.fixture()
    def preprint(self):
        return PreprintFactory()

    @pytest.fixture()
    def admin(self):
        admin = AuthUserFactory()
        osf_admin = Group.objects.get(name='osf_admin')
        admin.groups.add(osf_admin)
        return admin

    @pytest.fixture()
    def moderator(self, preprint_pre_mod, preprint_post_mod):
        moderator = AuthUserFactory()
        preprint_pre_mod.provider.add_to_group(moderator, 'moderator')
        preprint_pre_mod.provider.save()

        preprint_post_mod.provider.add_to_group(moderator, 'moderator')
        preprint_post_mod.provider.save()

        return moderator

    @pytest.fixture()
    def make_withdrawal_request(self, user):
        def withdrawal_request(target):
            request = PreprintRequestFactory(
                        creator=user,
                        target=target,
                        request_type=RequestTypes.WITHDRAWAL.value,
                        machine_state=DefaultStates.INITIAL.value)
            request.run_submit(user)
            return request
        return withdrawal_request

    @pytest.fixture()
    def crossref_client(self):
        return crossref.CrossRefClient(base_url='http://test.osf.crossref.test')


    def test_withdrawn_preprint(self, user, preprint, unpublished_preprint_pre_mod, unpublished_preprint_post_mod):
        # test_ever_public

        # non-moderated
        assert preprint.ever_public

        # pre-mod
        unpublished_preprint_pre_mod.run_submit(user)

        assert not unpublished_preprint_pre_mod.ever_public
        unpublished_preprint_pre_mod.run_reject(user, 'it')
        unpublished_preprint_pre_mod.reload()
        assert not unpublished_preprint_pre_mod.ever_public
        unpublished_preprint_pre_mod.run_accept(user, 'it')
        unpublished_preprint_pre_mod.reload()
        assert unpublished_preprint_pre_mod.ever_public

        # post-mod
        unpublished_preprint_post_mod.run_submit(user)
        assert unpublished_preprint_post_mod.ever_public

        # test_cannot_set_ever_public_to_False
        unpublished_preprint_pre_mod.ever_public = False
        unpublished_preprint_post_mod.ever_public = False
        preprint.ever_public = False
        with pytest.raises(ValidationError):
            preprint.save()
        with pytest.raises(ValidationError):
            unpublished_preprint_pre_mod.save()
        with pytest.raises(ValidationError):
            unpublished_preprint_post_mod.save()

    def test_crossref_status_is_updated(self, make_withdrawal_request, preprint, preprint_post_mod, preprint_pre_mod, moderator, admin, crossref_client):
        # test_non_moderated_preprint
        assert preprint.verified_publishable
        assert crossref_client.get_status(preprint) == 'public'

        withdrawal_request = make_withdrawal_request(preprint)
        withdrawal_request.run_accept(admin, withdrawal_request.comment)

        assert preprint.is_retracted
        assert preprint.verified_publishable
        assert crossref_client.get_status(preprint) == 'unavailable'

        # test_post_moderated_preprint
        assert preprint_post_mod.verified_publishable
        assert crossref_client.get_status(preprint_post_mod) == 'public'

        withdrawal_request = make_withdrawal_request(preprint_post_mod)
        withdrawal_request.run_accept(moderator, withdrawal_request.comment)

        assert preprint_post_mod.is_retracted
        assert preprint_post_mod.verified_publishable
        assert crossref_client.get_status(preprint_post_mod) == 'unavailable'

        # test_pre_moderated_preprint
        assert preprint_pre_mod.verified_publishable
        assert crossref_client.get_status(preprint_pre_mod) == 'public'

        withdrawal_request = make_withdrawal_request(preprint_pre_mod)
        withdrawal_request.run_accept(moderator, withdrawal_request.comment)

        assert preprint_pre_mod.is_retracted
        assert preprint_pre_mod.verified_publishable
        assert crossref_client.get_status(preprint_pre_mod) == 'unavailable'<|MERGE_RESOLUTION|>--- conflicted
+++ resolved
@@ -2061,15 +2061,6 @@
         return self.preprint.api_url_for('get_auth', **options)
 
     def test_auth_download(self):
-<<<<<<< HEAD
-        url = self.build_url()
-        res = self.app.get(url, auth=Auth(user=self.user))
-        data = jwt.decode(jwe.decrypt(res.json['payload'].encode('utf-8'), self.JWE_KEY), settings.WATERBUTLER_JWT_SECRET, algorithm=settings.WATERBUTLER_JWT_ALGORITHM)['data']
-        assert_equal(data['credentials'], self.preprint.serialize_waterbutler_credentials())
-        assert_equal(data['settings'], self.preprint.serialize_waterbutler_settings())
-        expected_url = furl.furl(self.preprint.api_url_for('create_waterbutler_log', _absolute=True, _internal=True))
-        observed_url = furl.furl(data['callback_url'])
-=======
         url = self.build_url(cookie=self.cookie)
         res = self.app.get(url, auth=self.user.auth)
         data = jwt.decode(jwe.decrypt(res.json['payload'].encode('utf-8'), self.JWE_KEY), settings.WATERBUTLER_JWT_SECRET, algorithms=[settings.WATERBUTLER_JWT_ALGORITHM])['data']
@@ -2077,7 +2068,6 @@
         assert data['settings'] == self.preprint.serialize_waterbutler_settings()
         expected_url = furl(self.preprint.api_url_for('create_waterbutler_log', _absolute=True, _internal=True))
         observed_url = furl(data['callback_url'])
->>>>>>> 3920a29f
         observed_url.port = expected_url.port
         assert expected_url == observed_url
 
@@ -2090,50 +2080,32 @@
         self.preprint = PreprintFactory(creator=self.user)
 
     def test_has_permission(self):
-<<<<<<< HEAD
         res = views._check_resource_permissions(self.preprint, Auth(user=self.user), 'upload')
         assert_true(res)
 
     def test_not_has_permission_read_published(self):
         res = views._check_resource_permissions(self.preprint, Auth(), 'download')
         assert_true(res)
-=======
-        res = views.check_resource_permissions(self.preprint, Auth(user=self.user), 'upload')
-        assert res
-
-    def test_not_has_permission_read_published(self):
-        res = views.check_resource_permissions(self.preprint, Auth(), 'download')
-        assert res
->>>>>>> 3920a29f
 
     def test_not_has_permission_logged_in(self):
         user2 = AuthUserFactory()
         self.preprint.is_published = False
         self.preprint.save()
-<<<<<<< HEAD
         with assert_raises(HTTPError) as exc_info:
             views._check_resource_permissions(self.preprint, Auth(user=user2), 'download')
         self.assertEqual(exc_info.exception.code, 403)
-=======
-        assert not views.check_resource_permissions(self.preprint, Auth(user=user2), 'download')
->>>>>>> 3920a29f
 
     def test_not_has_permission_not_logged_in(self):
         self.preprint.is_published = False
         self.preprint.save()
-<<<<<<< HEAD
         with assert_raises(HTTPError) as exc_info:
             views._check_resource_permissions(self.preprint, Auth(), 'download')
         self.assertEqual(exc_info.exception.code, 403)
-=======
-        assert not views.check_resource_permissions(self.preprint, Auth(), 'download')
->>>>>>> 3920a29f
 
     def test_check_access_withdrawn_preprint_file__unauthenticated(self):
         self.preprint.date_withdrawn = timezone.now()
         self.preprint.save()
         # Unauthenticated
-<<<<<<< HEAD
         with assert_raises(HTTPError) as exc_info:
             views._check_resource_permissions(self.preprint, Auth(), 'download')
         self.assertEqual(exc_info.exception.code, 403)
@@ -2161,26 +2133,6 @@
         with assert_raises(HTTPError) as exc_info:
             views._check_resource_permissions(self.preprint, Auth(user=self.user), 'download')
         self.assertEqual(exc_info.exception.code, 403)
-=======
-        assert not views.check_resource_permissions(self.preprint, Auth(), 'download')
-
-        # Noncontributor
-        user2 = AuthUserFactory()
-        assert not views.check_resource_permissions(self.preprint, Auth(user2), 'download')
-
-        # Read contributor
-        self.preprint.add_contributor(user2, READ, save=True)
-        assert not views.check_resource_permissions(self.preprint, Auth(user2), 'download')
-
-        # Admin contributor
-        assert not views.check_resource_permissions(self.preprint, Auth(self.user), 'download')
-
-        # Noncontributor
-        user2 = AuthUserFactory()
-
-        # Read contributor
-        self.preprint.add_contributor(user2, READ, save=True)
->>>>>>> 3920a29f
 
 
 class TestPreprintOsfStorageLogs(OsfTestCase):
