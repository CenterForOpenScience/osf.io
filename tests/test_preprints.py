# -*- coding: utf-8 -*-
from nose.tools import *  # flake8: noqa (PEP8 asserts)
import mock
import pytest
import urlparse
import pytest

from django.core.exceptions import ValidationError

from addons.osfstorage.models import OsfStorageFile
from api_tests import utils as api_test_utils
from framework.auth import Auth
from framework.celery_tasks import handlers
from framework.postcommit_tasks.handlers import enqueue_postcommit_task, get_task_from_postcommit_queue
from framework.exceptions import PermissionsError
from osf.models import NodeLog, Subject
from osf_tests.factories import (
    AuthUserFactory,
    PreprintFactory,
    PreprintProviderFactory,
    ProjectFactory,
    SubjectFactory,
    UserFactory,
)
from osf_tests.utils import MockShareResponse
from osf.utils import permissions
from tests.utils import assert_logs
from tests.base import OsfTestCase
from website import settings, mails
from website.identifiers.clients import CrossRefClient, ECSArXivCrossRefClient
from website.preprints.tasks import format_preprint, update_preprint_share, on_preprint_updated, update_or_create_preprint_identifiers, update_or_enqueue_on_preprint_updated
from website.project.views.contributor import find_preprint_provider
from website.util.share import format_user


class TestPreprintFactory(OsfTestCase):
    def setUp(self):
        super(TestPreprintFactory, self).setUp()

        self.user = AuthUserFactory()
        self.auth = Auth(user=self.user)
        self.preprint = PreprintFactory(creator=self.user)
        self.preprint.save()

    def test_is_preprint(self):
        assert_true(self.preprint.node.is_preprint)

    def test_preprint_is_public(self):
        assert_true(self.preprint.node.is_public)


class TestPreprintSpam(OsfTestCase):

    def setUp(self):
        super(TestPreprintSpam, self).setUp()

        self.user = AuthUserFactory()
        self.auth = Auth(user=self.user)
        self.node = ProjectFactory(creator=self.user, is_public=True)
        self.preprint_one = PreprintFactory(creator=self.user, project=self.node)
        self.preprint_two = PreprintFactory(creator=self.user, project=self.node, filename='preprint_file_two.txt')

    @mock.patch.object(settings, 'SPAM_CHECK_ENABLED', True)
    def test_preprints_get_marked_as_spammy_if_node_is_spammy(self):
        with mock.patch('osf.models.node.Node._get_spam_content', mock.Mock(return_value='some content!')):
            with mock.patch('osf.models.node.Node.do_check_spam', mock.Mock(return_value=True)):
                self.node.check_spam(self.user, None, None)
        self.preprint_one.reload()
        self.preprint_two.reload()
        assert_true(self.preprint_one.is_spammy)
        assert_true(self.preprint_two.is_spammy)

class TestSetPreprintFile(OsfTestCase):

    def setUp(self):
        super(TestSetPreprintFile, self).setUp()

        self.user = AuthUserFactory()
        self.auth = Auth(user=self.user)
        self.read_write_user = AuthUserFactory()
        self.read_write_user_auth = Auth(user=self.read_write_user)

        self.project = ProjectFactory(creator=self.user)
        self.file = OsfStorageFile.create(
            node=self.project,
            path='/panda.txt',
            name='panda.txt',
            materialized_path='/panda.txt')
        self.file.save()

        self.file_two = OsfStorageFile.create(
            node=self.project,
            path='/pandapanda.txt',
            name='pandapanda.txt',
            materialized_path='/pandapanda.txt')
        self.file_two.save()

        self.project.add_contributor(self.read_write_user, permissions=[permissions.WRITE])
        self.project.save()

        self.preprint = PreprintFactory(project=self.project, finish=False)

    @assert_logs(NodeLog.MADE_PUBLIC, 'project')
    @assert_logs(NodeLog.PREPRINT_INITIATED, 'project', -2)
    def test_is_preprint_property_new_file_to_published(self):
        assert_false(self.project.is_preprint)
        self.preprint.set_primary_file(self.file, auth=self.auth, save=True)
        self.project.reload()
        assert_false(self.project.is_preprint)
        with assert_raises(ValueError):
            self.preprint.set_published(True, auth=self.auth, save=True)
        self.preprint.provider = PreprintProviderFactory()
        self.preprint.set_subjects([[SubjectFactory()._id]], auth=self.auth)
        self.project.reload()
        assert_false(self.project.is_preprint)
        self.preprint.set_published(True, auth=self.auth, save=True)
        self.project.reload()
        assert_true(self.project.is_preprint)


    def test_project_made_public(self):
        assert_false(self.project.is_public)
        self.preprint.set_primary_file(self.file, auth=self.auth, save=True)
        assert_false(self.project.is_public)
        with assert_raises(ValueError):
            self.preprint.set_published(True, auth=self.auth, save=True)
        self.preprint.provider = PreprintProviderFactory()
        self.preprint.set_subjects([[SubjectFactory()._id]], auth=self.auth)
        self.project.reload()
        assert_false(self.project.is_public)
        self.preprint.set_published(True, auth=self.auth, save=True)
        self.project.reload()
        assert_true(self.project.is_public)

    def test_add_primary_file(self):
        self.preprint.set_primary_file(self.file, auth=self.auth, save=True)
        assert_equal(self.project.preprint_file, self.file)
        assert_equal(type(self.project.preprint_file), type(self.file))

    @assert_logs(NodeLog.PREPRINT_FILE_UPDATED, 'project')
    def test_change_primary_file(self):
        self.preprint.set_primary_file(self.file, auth=self.auth, save=True)
        assert_equal(self.project.preprint_file, self.file)

        self.preprint.set_primary_file(self.file_two, auth=self.auth, save=True)
        assert_equal(self.project.preprint_file._id, self.file_two._id)

    def test_add_invalid_file(self):
        with assert_raises(AttributeError):
            self.preprint.set_primary_file('inatlanta', auth=self.auth, save=True)

    def test_deleted_file_creates_orphan(self):
        self.preprint.set_primary_file(self.file, auth=self.auth, save=True)
        self.file.is_deleted = True
        self.file.save()
        assert_true(self.project.is_preprint_orphan)

    def test_preprint_created_date(self):
        self.preprint.set_primary_file(self.file, auth=self.auth, save=True)
        assert_equal(self.project.preprint_file._id, self.file._id)

        assert(self.preprint.created)
        assert_not_equal(self.project.created, self.preprint.created)

    def test_non_admin_update_file(self):
        self.preprint.set_primary_file(self.file, auth=self.auth, save=True)
        assert_equal(self.project.preprint_file._id, self.file._id)

        with assert_raises(PermissionsError):
            self.preprint.set_primary_file(self.file_two, auth=self.read_write_user_auth, save=True)
        assert_equal(self.project.preprint_file._id, self.file._id)


class TestPreprintServicePermissions(OsfTestCase):
    def setUp(self):
        super(TestPreprintServicePermissions, self).setUp()
        self.user = AuthUserFactory()
        self.write_contrib = AuthUserFactory()
        self.project = ProjectFactory(creator=self.user)
        self.project.add_contributor(self.write_contrib, permissions=[permissions.WRITE])

        self.preprint = PreprintFactory(project=self.project, is_published=False)


    def test_nonadmin_cannot_set_subjects(self):
        initial_subjects = list(self.preprint.subjects.all())
        with assert_raises(PermissionsError):
            self.preprint.set_subjects([[SubjectFactory()._id]], auth=Auth(self.write_contrib))

        self.preprint.reload()
        assert_equal(initial_subjects, list(self.preprint.subjects.all()))

    def test_nonadmin_cannot_set_file(self):
        initial_file = self.preprint.primary_file
        file = OsfStorageFile.create(
            node=self.project,
            path='/panda.txt',
            name='panda.txt',
            materialized_path='/panda.txt')
        file.save()

        with assert_raises(PermissionsError):
            self.preprint.set_primary_file(file, auth=Auth(self.write_contrib), save=True)

        self.preprint.reload()
        self.preprint.node.reload()
        assert_equal(initial_file._id, self.preprint.primary_file._id)

    def test_nonadmin_cannot_publish(self):
        assert_false(self.preprint.is_published)

        with assert_raises(PermissionsError):
            self.preprint.set_published(True, auth=Auth(self.write_contrib), save=True)

        assert_false(self.preprint.is_published)

    def test_admin_can_set_subjects(self):
        initial_subjects = list(self.preprint.subjects.all())
        self.preprint.set_subjects([[SubjectFactory()._id]], auth=Auth(self.user))

        self.preprint.reload()
        assert_not_equal(initial_subjects, list(self.preprint.subjects.all()))

    def test_admin_can_set_file(self):
        initial_file = self.preprint.primary_file
        file = OsfStorageFile.create(
            node=self.project,
            path='/panda.txt',
            name='panda.txt',
            materialized_path='/panda.txt')
        file.save()

        self.preprint.set_primary_file(file, auth=Auth(self.user), save=True)

        self.preprint.reload()
        self.preprint.node.reload()
        assert_not_equal(initial_file._id, self.preprint.primary_file._id)
        assert_equal(file._id, self.preprint.primary_file._id)

    def test_admin_can_publish(self):
        assert_false(self.preprint.is_published)

        self.preprint.set_published(True, auth=Auth(self.user), save=True)

        assert_true(self.preprint.is_published)

    def test_admin_cannot_unpublish(self):
        assert_false(self.preprint.is_published)

        self.preprint.set_published(True, auth=Auth(self.user), save=True)

        assert_true(self.preprint.is_published)

        with assert_raises(ValueError) as e:
            self.preprint.set_published(False, auth=Auth(self.user), save=True)

        assert_in('Cannot unpublish', e.exception.message)


class TestPreprintProvider(OsfTestCase):
    def setUp(self):
        super(TestPreprintProvider, self).setUp()
        self.preprint = PreprintFactory(provider=None, is_published=False)
        self.provider = PreprintProviderFactory(name='WWEArxiv')

    def test_add_provider(self):
        assert_not_equal(self.preprint.provider, self.provider)

        self.preprint.provider = self.provider
        self.preprint.save()
        self.preprint.reload()

        assert_equal(self.preprint.provider, self.provider)

    def test_remove_provider(self):
        self.preprint.provider = None
        self.preprint.save()
        self.preprint.reload()

        assert_equal(self.preprint.provider, None)

    def test_find_provider(self):
        self.preprint.provider = self.provider
        self.preprint.save()
        self.preprint.reload()

        assert ('branded', self.provider) == find_preprint_provider(self.preprint.node)

    def test_top_level_subjects(self):
        subj_a = SubjectFactory(provider=self.provider, text='A')
        subj_b = SubjectFactory(provider=self.provider, text='B')
        subj_aa = SubjectFactory(provider=self.provider, text='AA', parent=subj_a)
        subj_ab = SubjectFactory(provider=self.provider, text='AB', parent=subj_a)
        subj_ba = SubjectFactory(provider=self.provider, text='BA', parent=subj_b)
        subj_bb = SubjectFactory(provider=self.provider, text='BB', parent=subj_b)
        subj_aaa = SubjectFactory(provider=self.provider, text='AAA', parent=subj_aa)

        some_other_provider = PreprintProviderFactory(name='asdfArxiv')
        subj_asdf = SubjectFactory(provider=some_other_provider)

        assert set(self.provider.top_level_subjects) == set([subj_a, subj_b])

    def test_all_subjects(self):
        subj_a = SubjectFactory(provider=self.provider, text='A')
        subj_b = SubjectFactory(provider=self.provider, text='B')
        subj_aa = SubjectFactory(provider=self.provider, text='AA', parent=subj_a)
        subj_ab = SubjectFactory(provider=self.provider, text='AB', parent=subj_a)
        subj_ba = SubjectFactory(provider=self.provider, text='BA', parent=subj_b)
        subj_bb = SubjectFactory(provider=self.provider, text='BB', parent=subj_b)
        subj_aaa = SubjectFactory(provider=self.provider, text='AAA', parent=subj_aa)

        some_other_provider = PreprintProviderFactory(name='asdfArxiv')
        subj_asdf = SubjectFactory(provider=some_other_provider)

        assert set(self.provider.all_subjects) == set([subj_a, subj_b, subj_aa, subj_ab, subj_ba, subj_bb, subj_aaa])

    def test_highlighted_subjects(self):
        subj_a = SubjectFactory(provider=self.provider, text='A')
        subj_b = SubjectFactory(provider=self.provider, text='B')
        subj_aa = SubjectFactory(provider=self.provider, text='AA', parent=subj_a)
        subj_ab = SubjectFactory(provider=self.provider, text='AB', parent=subj_a)
        subj_ba = SubjectFactory(provider=self.provider, text='BA', parent=subj_b)
        subj_bb = SubjectFactory(provider=self.provider, text='BB', parent=subj_b)
        subj_aaa = SubjectFactory(provider=self.provider, text='AAA', parent=subj_aa)

        assert self.provider.has_highlighted_subjects is False
        assert set(self.provider.highlighted_subjects) == set([subj_a, subj_b])
        subj_aaa.highlighted = True
        subj_aaa.save()
        assert self.provider.has_highlighted_subjects is True
        assert set(self.provider.highlighted_subjects) == set([subj_aaa])

class TestPreprintIdentifiers(OsfTestCase):
    def setUp(self):
        super(TestPreprintIdentifiers, self).setUp()
        self.user = AuthUserFactory()
        self.auth = Auth(user=self.user)
        self.preprint = PreprintFactory(is_published=False, creator=self.user)

    @mock.patch('website.preprints.tasks.update_doi_metadata_on_change')
    def test_update_or_create_preprint_identifiers_called(self, mock_update_doi):
        published_preprint = PreprintFactory(is_published=True, creator=self.user)
        update_or_create_preprint_identifiers(published_preprint)
        assert mock_update_doi.called
        assert mock_update_doi.call_count == 1

    @mock.patch('website.settings.CROSSREF_URL', 'http://test.osf.crossref.test')
    def test_correct_doi_client_called(self):
        osf_preprint = PreprintFactory(is_published=True, creator=self.user, provider=PreprintProviderFactory())
        assert isinstance(osf_preprint.get_doi_client(), CrossRefClient)
        ecsarxiv_preprint = PreprintFactory(is_published=True, creator=self.user, provider=PreprintProviderFactory(_id='ecsarxiv'))
        assert isinstance(ecsarxiv_preprint.get_doi_client(), ECSArXivCrossRefClient)

<<<<<<< HEAD
    @mock.patch('website.settings.CROSSREF_URL', 'http://test.osf.crossref.test')
    def test_qatest_doesnt_make_dois(self):
        preprint = PreprintFactory(is_published=True, creator=self.user, provider=PreprintProviderFactory())
        preprint.node.add_tag('qatest', self.auth)
        assert preprint.get_doi_client() is None

=======
@pytest.mark.enable_implicit_clean
>>>>>>> e2a33ae0
class TestOnPreprintUpdatedTask(OsfTestCase):
    def setUp(self):
        super(TestOnPreprintUpdatedTask, self).setUp()
        self.user = AuthUserFactory()
        if len(self.user.fullname.split(' ')) > 2:
            # Prevent unexpected keys ('suffix', 'additional_name')
            self.user.fullname = 'David Davidson'
            self.user.middle_names = ''
            self.user.suffix = ''
            self.user.save()

        self.auth = Auth(user=self.user)
        self.preprint = PreprintFactory()
        thesis_provider = PreprintProviderFactory(share_publish_type='Thesis')
        self.thesis = PreprintFactory(provider=thesis_provider)

        for pp in [self.preprint, self.thesis]:

            pp.node.add_tag('preprint', self.auth, save=False)
            pp.node.add_tag('spoderman', self.auth, save=False)
            pp.node.add_unregistered_contributor('BoJack Horseman', 'horse@man.org', Auth(pp.node.creator))
            pp.node.add_contributor(self.user, visible=False)
            pp.node.save()

            pp.node.creator.given_name = u'ZZYZ'
            if len(pp.node.creator.fullname.split(' ')) > 2:
                # Prevent unexpected keys ('suffix', 'additional_name')
                pp.node.creator.fullname = 'David Davidson'
                pp.node.creator.middle_names = ''
                pp.node.creator.suffix = ''
            pp.node.creator.save()

            pp.set_subjects([[SubjectFactory()._id]], auth=Auth(pp.node.creator))


    def tearDown(self):
        handlers.celery_before_request()
        super(TestOnPreprintUpdatedTask, self).tearDown()

    def test_update_or_enqueue_on_preprint_updated(self):
        first_subjects = [15]
        update_or_enqueue_on_preprint_updated(
            self.preprint._id,
            old_subjects=first_subjects,
            saved_fields={'contributors': True}
        )
        second_subjects = [16, 17]
        update_or_enqueue_on_preprint_updated(
            self.preprint._id,
            old_subjects=second_subjects,
            saved_fields={'title': 'Hello'}
        )
        updated_task = get_task_from_postcommit_queue(
            'website.preprints.tasks.on_preprint_updated',
            predicate=lambda task: task.kwargs['preprint_id'] == self.preprint._id
        )
        assert 'title' in updated_task.kwargs['saved_fields']
        assert 'contributors' in  updated_task.kwargs['saved_fields']
        assert set(first_subjects + second_subjects).issubset(updated_task.kwargs['old_subjects'])

    def test_format_preprint(self):
        res = format_preprint(self.preprint, self.preprint.provider.share_publish_type)

        assert set(gn['@type'] for gn in res) == {'creator', 'contributor', 'throughsubjects', 'subject', 'throughtags', 'tag', 'workidentifier', 'agentidentifier', 'person', 'preprint', 'workrelation', 'creativework'}

        nodes = dict(enumerate(res))
        preprint = nodes.pop(next(k for k, v in nodes.items() if v['@type'] == 'preprint'))
        assert preprint['title'] == self.preprint.node.title
        assert preprint['description'] == self.preprint.node.description
        assert preprint['is_deleted'] == (not self.preprint.is_published or not self.preprint.node.is_public or self.preprint.node.is_preprint_orphan)
        assert preprint['date_updated'] == self.preprint.modified.isoformat()
        assert preprint['date_published'] == self.preprint.date_published.isoformat()

        tags = [nodes.pop(k) for k, v in nodes.items() if v['@type'] == 'tag']
        through_tags = [nodes.pop(k) for k, v in nodes.items() if v['@type'] == 'throughtags']
        assert sorted(tag['@id'] for tag in tags) == sorted(tt['tag']['@id'] for tt in through_tags)
        assert sorted(tag['name'] for tag in tags) == ['preprint', 'spoderman']

        subjects = [nodes.pop(k) for k, v in nodes.items() if v['@type'] == 'subject']
        through_subjects = [nodes.pop(k) for k, v in nodes.items() if v['@type'] == 'throughsubjects']
        s_ids = [s['@id'] for s in subjects]
        ts_ids = [ts['subject']['@id'] for ts in through_subjects]
        cs_ids = [i for i in set(s.get('central_synonym', {}).get('@id') for s in subjects) if i]
        for ts in ts_ids:
            assert ts in s_ids
            assert ts not in cs_ids  # Only aliased subjects are connected to self.preprint
        for s in subjects:
            subject = Subject.objects.get(text=s['name'])
            assert s['uri'].endswith('v2/taxonomies/{}/'.format(subject._id))  # This cannot change
        assert set(subject['name'] for subject in subjects) == set([s.text for s in self.preprint.subjects.all()] + [s.bepress_subject.text for s in self.preprint.subjects.filter(bepress_subject__isnull=False)])

        people = sorted([nodes.pop(k) for k, v in nodes.items() if v['@type'] == 'person'], key=lambda x: x['given_name'])
        expected_people = sorted([{
            '@type': 'person',
            'given_name': u'BoJack',
            'family_name': u'Horseman',
        }, {
            '@type': 'person',
            'given_name': self.user.given_name,
            'family_name': self.user.family_name,
        }, {
            '@type': 'person',
            'given_name': self.preprint.node.creator.given_name,
            'family_name': self.preprint.node.creator.family_name,
        }], key=lambda x: x['given_name'])
        for i, p in enumerate(expected_people):
            expected_people[i]['@id'] = people[i]['@id']

        assert people == expected_people

        creators = sorted([nodes.pop(k) for k, v in nodes.items() if v['@type'] == 'creator'], key=lambda x: x['order_cited'])
        assert creators == [{
            '@id': creators[0]['@id'],
            '@type': 'creator',
            'order_cited': 0,
            'cited_as': u'{}'.format(self.preprint.node.creator.fullname),
            'agent': {'@id': [p['@id'] for p in people if p['given_name'] == self.preprint.node.creator.given_name][0], '@type': 'person'},
            'creative_work': {'@id': preprint['@id'], '@type': preprint['@type']},
        }, {
            '@id': creators[1]['@id'],
            '@type': 'creator',
            'order_cited': 1,
            'cited_as': u'BoJack Horseman',
            'agent': {'@id': [p['@id'] for p in people if p['given_name'] == u'BoJack'][0], '@type': 'person'},
            'creative_work': {'@id': preprint['@id'], '@type': preprint['@type']},
        }]

        contributors = [nodes.pop(k) for k, v in nodes.items() if v['@type'] == 'contributor']
        assert contributors == [{
            '@id': contributors[0]['@id'],
            '@type': 'contributor',
            'cited_as': u'{}'.format(self.user.fullname),
            'agent': {'@id': [p['@id'] for p in people if p['given_name'] == self.user.given_name][0], '@type': 'person'},
            'creative_work': {'@id': preprint['@id'], '@type': preprint['@type']},
        }]

        agentidentifiers = {nodes.pop(k)['uri'] for k, v in nodes.items() if v['@type'] == 'agentidentifier'}
        assert agentidentifiers == set([
            'mailto:' + self.user.username,
            'mailto:' + self.preprint.node.creator.username,
            self.user.profile_image_url(),
            self.preprint.node.creator.profile_image_url(),
        ]) | set(user.absolute_url for user in self.preprint.node.contributors)

        related_work = next(nodes.pop(k) for k, v in nodes.items() if v['@type'] == 'creativework')
        assert set(related_work.keys()) == {'@id', '@type'}  # Empty except @id and @type

        osf_doi = next(nodes.pop(k) for k, v in nodes.items() if v['@type'] == 'workidentifier' and 'doi' in v['uri'] and 'osf.io' in v['uri'])
        assert osf_doi['creative_work'] == {'@id': preprint['@id'], '@type': preprint['@type']}

        related_doi = next(nodes.pop(k) for k, v in nodes.items() if v['@type'] == 'workidentifier' and 'doi' in v['uri'])
        assert related_doi['creative_work'] == related_work

        workidentifiers = [nodes.pop(k)['uri'] for k, v in nodes.items() if v['@type'] == 'workidentifier']
        assert workidentifiers == [urlparse.urljoin(settings.DOMAIN, self.preprint._id + '/')]

        relation = nodes.pop(nodes.keys()[0])
        assert relation == {'@id': relation['@id'], '@type': 'workrelation', 'related': {'@id': related_work['@id'], '@type': related_work['@type']}, 'subject': {'@id': preprint['@id'], '@type': preprint['@type']}}

        assert nodes == {}

    def test_format_thesis(self):
        res = format_preprint(self.thesis, self.thesis.provider.share_publish_type)

        assert set(gn['@type'] for gn in res) == {'creator', 'contributor', 'throughsubjects', 'subject', 'throughtags', 'tag', 'workidentifier', 'agentidentifier', 'person', 'thesis', 'workrelation', 'creativework'}

        nodes = dict(enumerate(res))
        thesis = nodes.pop(next(k for k, v in nodes.items() if v['@type'] == 'thesis'))
        assert thesis['title'] == self.thesis.node.title
        assert thesis['description'] == self.thesis.node.description

    def test_format_preprint_date_modified_node_updated(self):
        self.preprint.node.save()
        res = format_preprint(self.preprint, self.preprint.provider.share_publish_type)
        nodes = dict(enumerate(res))
        preprint = nodes.pop(next(k for k, v in nodes.items() if v['@type'] == 'preprint'))
        assert preprint['date_updated'] == self.preprint.node.modified.isoformat()

    def test_format_preprint_nones(self):
        self.preprint.node.tags = []
        self.preprint.date_published = None
        self.preprint.node.preprint_article_doi = None
        self.preprint.set_subjects([], auth=Auth(self.preprint.node.creator))

        res = format_preprint(self.preprint, self.preprint.provider.share_publish_type)

        assert self.preprint.provider != 'osf'
        assert set(gn['@type'] for gn in res) == {'creator', 'contributor', 'workidentifier', 'agentidentifier', 'person', 'preprint'}

        nodes = dict(enumerate(res))
        preprint = nodes.pop(next(k for k, v in nodes.items() if v['@type'] == 'preprint'))
        assert preprint['title'] == self.preprint.node.title
        assert preprint['description'] == self.preprint.node.description
        assert preprint['is_deleted'] == (not self.preprint.is_published or not self.preprint.node.is_public or self.preprint.node.is_preprint_orphan)
        assert preprint['date_updated'] == self.preprint.modified.isoformat()
        assert preprint.get('date_published') is None

        people = sorted([nodes.pop(k) for k, v in nodes.items() if v['@type'] == 'person'], key=lambda x: x['given_name'])
        expected_people = sorted([{
            '@type': 'person',
            'given_name': u'BoJack',
            'family_name': u'Horseman',
        }, {
            '@type': 'person',
            'given_name': self.user.given_name,
            'family_name': self.user.family_name,
        }, {
            '@type': 'person',
            'given_name': self.preprint.node.creator.given_name,
            'family_name': self.preprint.node.creator.family_name,
        }], key=lambda x: x['given_name'])
        for i, p in enumerate(expected_people):
            expected_people[i]['@id'] = people[i]['@id']

        assert people == expected_people

        creators = sorted([nodes.pop(k) for k, v in nodes.items() if v['@type'] == 'creator'], key=lambda x: x['order_cited'])
        assert creators == [{
            '@id': creators[0]['@id'],
            '@type': 'creator',
            'order_cited': 0,
            'cited_as': self.preprint.node.creator.fullname,
            'agent': {'@id': [p['@id'] for p in people if p['given_name'] == self.preprint.node.creator.given_name][0], '@type': 'person'},
            'creative_work': {'@id': preprint['@id'], '@type': preprint['@type']},
        }, {
            '@id': creators[1]['@id'],
            '@type': 'creator',
            'order_cited': 1,
            'cited_as': u'BoJack Horseman',
            'agent': {'@id': [p['@id'] for p in people if p['given_name'] == u'BoJack'][0], '@type': 'person'},
            'creative_work': {'@id': preprint['@id'], '@type': preprint['@type']},
        }]

        contributors = [nodes.pop(k) for k, v in nodes.items() if v['@type'] == 'contributor']
        assert contributors == [{
            '@id': contributors[0]['@id'],
            '@type': 'contributor',
            'cited_as': self.user.fullname,
            'agent': {'@id': [p['@id'] for p in people if p['given_name'] == self.user.given_name][0], '@type': 'person'},
            'creative_work': {'@id': preprint['@id'], '@type': preprint['@type']},
        }]

        agentidentifiers = {nodes.pop(k)['uri'] for k, v in nodes.items() if v['@type'] == 'agentidentifier'}
        assert agentidentifiers == set([
            'mailto:' + self.user.username,
            'mailto:' + self.preprint.node.creator.username,
            self.user.profile_image_url(),
            self.preprint.node.creator.profile_image_url(),
        ]) | set(user.absolute_url for user in self.preprint.node.contributors)

        workidentifiers = {nodes.pop(k)['uri'] for k, v in nodes.items() if v['@type'] == 'workidentifier'}
        # URLs should *always* be osf.io/guid/
        assert workidentifiers == set([urlparse.urljoin(settings.DOMAIN, self.preprint._id) + '/', 'http://dx.doi.org/{}'.format(self.preprint.get_identifier('doi').value)])

        assert nodes == {}

    def test_format_preprint_is_deleted(self):
        CASES = {
            'is_published': (True, False),
            'is_published': (False, True),
            'node.is_public': (True, False),
            'node.is_public': (False, True),
            'node._is_preprint_orphan': (True, True),
            'node._is_preprint_orphan': (False, False),
            'node.is_deleted': (True, True),
            'node.is_deleted': (False, False),
        }
        for key, (value, is_deleted) in CASES.items():
            target = self.preprint
            for k in key.split('.')[:-1]:
                if k:
                    target = getattr(target, k)
            orig_val = getattr(target, key.split('.')[-1])
            setattr(target, key.split('.')[-1], value)

            res = format_preprint(self.preprint, self.preprint.provider.share_publish_type)

            preprint = next(v for v in res if v['@type'] == 'preprint')
            assert preprint['is_deleted'] is is_deleted

            setattr(target, key.split('.')[-1], orig_val)

    def test_format_preprint_is_deleted_true_if_qatest_tag_is_added(self):
        res = format_preprint(self.preprint, self.preprint.provider.share_publish_type)
        preprint = next(v for v in res if v['@type'] == 'preprint')
        assert preprint['is_deleted'] is False

        self.preprint.node.add_tag('qatest', auth=self.auth, save=True)

        res = format_preprint(self.preprint, self.preprint.provider.share_publish_type)
        preprint = next(v for v in res if v['@type'] == 'preprint')
        assert preprint['is_deleted'] is True

    def test_unregistered_users_guids(self):
        user = UserFactory.build(is_registered=False)
        user.save()

        node = format_user(user)
        assert {x.attrs['uri'] for x in node.get_related()} == {user.absolute_url}

    def test_verified_orcid(self):
        user = UserFactory.build(is_registered=True)
        user.external_identity = {'ORCID': {'fake-orcid': 'VERIFIED'}}
        user.save()

        node = format_user(user)
        assert {x.attrs['uri'] for x in node.get_related()} == {'fake-orcid', user.absolute_url, user.profile_image_url()}

    def test_unverified_orcid(self):
        user = UserFactory.build(is_registered=True)
        user.external_identity = {'ORCID': {'fake-orcid': 'SOMETHINGELSE'}}
        user.save()

        node = format_user(user)
        assert {x.attrs['uri'] for x in node.get_related()} == {user.absolute_url, user.profile_image_url()}


class TestPreprintSaveShareHook(OsfTestCase):
    def setUp(self):
        super(TestPreprintSaveShareHook, self).setUp()
        self.admin = AuthUserFactory()
        self.auth = Auth(user=self.admin)
        self.provider = PreprintProviderFactory(name='Lars Larson Snowmobiling Experience')
        self.project = ProjectFactory(creator=self.admin, is_public=True)
        self.subject = SubjectFactory()
        self.subject_two = SubjectFactory()
        self.file = api_test_utils.create_test_file(self.project, self.admin, 'second_place.pdf')
        self.preprint = PreprintFactory(creator=self.admin, filename='second_place.pdf', provider=self.provider, subjects=[[self.subject._id]], project=self.project, is_published=False)

    @mock.patch('website.preprints.tasks.on_preprint_updated.si')
    def test_save_unpublished_not_called(self, mock_on_preprint_updated):
        self.preprint.save()
        assert not mock_on_preprint_updated.called

    @mock.patch('website.preprints.tasks.on_preprint_updated.si')
    def test_save_published_called(self, mock_on_preprint_updated):
        self.preprint.set_published(True, auth=self.auth, save=True)
        assert mock_on_preprint_updated.called

    # This covers an edge case where a preprint is forced back to unpublished
    # that it sends the information back to share
    @mock.patch('website.preprints.tasks.on_preprint_updated.si')
    def test_save_unpublished_called_forced(self, mock_on_preprint_updated):
        self.preprint.set_published(True, auth=self.auth, save=True)
        self.preprint.published = False
        self.preprint.save(**{'force_update': True})
        assert_equal(mock_on_preprint_updated.call_count, 2)

    @mock.patch('website.preprints.tasks.on_preprint_updated.si')
    def test_save_published_called(self, mock_on_preprint_updated):
        self.preprint.set_published(True, auth=self.auth, save=True)
        assert mock_on_preprint_updated.called

    @mock.patch('website.preprints.tasks.on_preprint_updated.si')
    def test_save_published_subject_change_called(self, mock_on_preprint_updated):
        self.preprint.is_published = True
        self.preprint.set_subjects([[self.subject_two._id]], auth=self.auth)
        assert mock_on_preprint_updated.called
        call_args, call_kwargs = mock_on_preprint_updated.call_args
        assert call_kwargs.get('old_subjects') == [self.subject.id]

    @mock.patch('website.preprints.tasks.on_preprint_updated.si')
    def test_save_unpublished_subject_change_not_called(self, mock_on_preprint_updated):
        self.preprint.set_subjects([[self.subject_two._id]], auth=self.auth)
        assert not mock_on_preprint_updated.called

    @mock.patch('website.preprints.tasks.requests')
    @mock.patch('website.preprints.tasks.settings.SHARE_URL', 'ima_real_website')
    def test_send_to_share_is_true(self, mock_requests):
        self.preprint.provider.access_token = 'Snowmobiling'
        self.preprint.provider.save()
        on_preprint_updated(self.preprint._id)

        assert mock_requests.post.called

    @mock.patch('osf.models.preprint_service.update_or_enqueue_on_preprint_updated')
    def test_node_contributor_changes_updates_preprints_share(self, mock_on_preprint_updated):
        # A user is added as a contributor
        self.preprint.is_published = True
        self.preprint.save()

        assert mock_on_preprint_updated.call_count == 1

        user = AuthUserFactory()
        node = self.preprint.node
        node.preprint_file = self.file

        node.add_contributor(contributor=user, auth=self.auth)
        assert mock_on_preprint_updated.call_count == 2

        node.move_contributor(contributor=user, index=0, auth=self.auth)
        assert mock_on_preprint_updated.call_count == 3

        data = [{'id': self.admin._id, 'permission': 'admin', 'visible': True},
                {'id': user._id, 'permission': 'write', 'visible': False}]
        node.manage_contributors(data, auth=self.auth, save=True)
        assert mock_on_preprint_updated.call_count == 4

        node.update_contributor(user, 'read', True, auth=self.auth, save=True)
        assert mock_on_preprint_updated.call_count == 5

        node.remove_contributor(contributor=user, auth=self.auth)
        assert mock_on_preprint_updated.call_count == 6

    @mock.patch('website.preprints.tasks.settings.SHARE_URL', 'a_real_url')
    @mock.patch('website.preprints.tasks._async_update_preprint_share.delay')
    @mock.patch('website.preprints.tasks.requests')
    def test_call_async_update_on_500_failure(self, requests, mock_async):
        self.preprint.provider.access_token = 'Snowmobiling'
        requests.post.return_value = MockShareResponse(501)
        update_preprint_share(self.preprint)
        assert mock_async.called

    @mock.patch('website.preprints.tasks.settings.SHARE_URL', 'a_real_url')
    @mock.patch('website.preprints.tasks.send_desk_share_preprint_error')
    @mock.patch('website.preprints.tasks._async_update_preprint_share.delay')
    @mock.patch('website.preprints.tasks.requests')
    def test_no_call_async_update_on_400_failure(self, requests, mock_async, mock_mail):
        self.preprint.provider.access_token = 'Snowmobiling'
        requests.post.return_value = MockShareResponse(400)
        update_preprint_share(self.preprint)
        assert not mock_async.called
        assert mock_mail.called


class TestPreprintConfirmationEmails(OsfTestCase):
    def setUp(self):
        super(TestPreprintConfirmationEmails, self).setUp()
        self.user = AuthUserFactory()
        self.write_contrib = AuthUserFactory()
        self.project = ProjectFactory(creator=self.user)
        self.project.add_contributor(self.write_contrib, permissions=[permissions.WRITE])
        self.preprint = PreprintFactory(project=self.project, provider=PreprintProviderFactory(_id='osf'), is_published=False)
        self.preprint_branded = PreprintFactory(creator=self.user, is_published=False)

    @mock.patch('website.mails.send_mail')
    def test_creator_gets_email(self, send_mail):
        self.preprint.set_published(True, auth=Auth(self.user), save=True)
        domain = self.preprint.provider.domain or settings.DOMAIN
        send_mail.assert_called_with(
            self.user.email,
            mails.REVIEWS_SUBMISSION_CONFIRMATION,
            user=self.user,
            mimetype='html',
            provider_url='{}preprints/{}'.format(domain, self.preprint.provider._id),
            domain=domain,
            provider_contact_email=settings.OSF_CONTACT_EMAIL,
            provider_support_email=settings.OSF_SUPPORT_EMAIL,
            workflow=None,
            reviewable=self.preprint,
            is_creator=True,
            provider_name=self.preprint.provider.name,
            no_future_emails=[],
            logo=settings.OSF_PREPRINTS_LOGO,
        )
        assert_equals(send_mail.call_count, 1)

        self.preprint_branded.set_published(True, auth=Auth(self.user), save=True)
        assert_equals(send_mail.call_count, 2)

@pytest.mark.django_db
class TestWithdrawnPreprint:

    @pytest.fixture()
    def user(self):
        return AuthUserFactory()

    @pytest.fixture()
    def preprint_pre_mod(self):
        return PreprintFactory(provider__reviews_workflow='pre-moderation', is_published=False)

    @pytest.fixture()
    def preprint_post_mod(self):
        return PreprintFactory(provider__reviews_workflow='post-moderation', is_published=False)

    @pytest.fixture()
    def preprint(self):
        return PreprintFactory()

    @mock.patch('website.identifiers.utils.request_identifiers')
    def test_withdrawn_preprint(self, _, user, preprint, preprint_pre_mod, preprint_post_mod):
        # test_ever_public

        # non-moderated
        assert preprint.ever_public

        # pre-mod
        preprint_pre_mod.run_submit(user)

        assert not preprint_pre_mod.ever_public
        preprint_pre_mod.run_reject(user, 'it')
        preprint_pre_mod.reload()
        assert not preprint_pre_mod.ever_public
        preprint_pre_mod.run_accept(user, 'it')
        preprint_pre_mod.reload()
        assert preprint_pre_mod.ever_public

        # post-mod
        preprint_post_mod.run_submit(user)
        assert preprint_post_mod.ever_public

        # test_cannot_set_ever_public_to_False
        preprint_pre_mod.ever_public = False
        preprint_post_mod.ever_public = False
        preprint.ever_public = False
        with pytest.raises(ValidationError):
            preprint.save()
        with pytest.raises(ValidationError):
            preprint_pre_mod.save()
        with pytest.raises(ValidationError):
            preprint_post_mod.save()<|MERGE_RESOLUTION|>--- conflicted
+++ resolved
@@ -351,16 +351,14 @@
         ecsarxiv_preprint = PreprintFactory(is_published=True, creator=self.user, provider=PreprintProviderFactory(_id='ecsarxiv'))
         assert isinstance(ecsarxiv_preprint.get_doi_client(), ECSArXivCrossRefClient)
 
-<<<<<<< HEAD
     @mock.patch('website.settings.CROSSREF_URL', 'http://test.osf.crossref.test')
     def test_qatest_doesnt_make_dois(self):
         preprint = PreprintFactory(is_published=True, creator=self.user, provider=PreprintProviderFactory())
         preprint.node.add_tag('qatest', self.auth)
         assert preprint.get_doi_client() is None
 
-=======
+
 @pytest.mark.enable_implicit_clean
->>>>>>> e2a33ae0
 class TestOnPreprintUpdatedTask(OsfTestCase):
     def setUp(self):
         super(TestOnPreprintUpdatedTask, self).setUp()
