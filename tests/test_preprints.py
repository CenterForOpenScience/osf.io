--- conflicted
+++ resolved
@@ -1,9 +1,5 @@
-<<<<<<< HEAD
-from nose.tools import *  # flake8: noqa (PEP8 asserts)
-=======
 # -*- coding: utf-8 -*-
 from nose.tools import *  # noqa: F403
->>>>>>> a699674e
 import jwe
 import jwt
 import mock
