# -*- coding: utf-8 -*-
from nose.tools import *  # noqa: F403
import jwe
import jwt
import mock
import furl
import time
from future.moves.urllib.parse import urlparse, urljoin
import datetime
from django.utils import timezone
import pytest
import pytz
import itsdangerous

from django.contrib.auth.models import Group
from django.core.exceptions import ValidationError

from addons.osfstorage.models import OsfStorageFile
from api_tests import utils as api_test_utils
from framework.auth import Auth
from framework.celery_tasks import handlers
from framework.postcommit_tasks.handlers import enqueue_postcommit_task, get_task_from_postcommit_queue
from framework.exceptions import PermissionsError
from website import settings, mails
from website.preprints.tasks import format_preprint, update_preprint_share, on_preprint_updated, update_or_create_preprint_identifiers, update_or_enqueue_on_preprint_updated
from website.project.views.contributor import find_preprint_provider
from website.identifiers.clients import CrossRefClient, ECSArXivCrossRefClient, crossref
from website.identifiers.utils import request_identifiers
from website.util.share import format_user
from framework.auth import Auth, cas, signing
from framework.celery_tasks import handlers
from framework.postcommit_tasks.handlers import enqueue_postcommit_task, get_task_from_postcommit_queue, postcommit_celery_queue
from framework.exceptions import PermissionsError, HTTPError
from framework.auth.core import Auth
from addons.osfstorage.models import OsfStorageFile
from addons.base import views
from osf.models import Tag, Preprint, PreprintLog, PreprintContributor, Subject, Session
from osf.exceptions import PreprintStateError, ValidationError, ValidationValueError, PreprintProviderError

from osf.utils.permissions import READ, WRITE, ADMIN
from osf.utils.workflows import DefaultStates, RequestTypes
from osf_tests.utils import MockShareResponse
from tests.base import assert_datetime_equal, OsfTestCase
from tests.utils import assert_preprint_logs

from osf_tests.factories import (
    ProjectFactory,
    AuthUserFactory,
    UserFactory,
    PreprintFactory,
    NodeFactory,
    TagFactory,
    SubjectFactory,
    UserFactory,
    UnregUserFactory,
    PreprintProviderFactory,
    PreprintRequestFactory,
)

pytestmark = pytest.mark.django_db

@pytest.fixture()
def user():
    return UserFactory()

@pytest.fixture()
def node(user):
    return NodeFactory(creator=user)

@pytest.fixture()
def project(user):
    return ProjectFactory(creator=user)

@pytest.fixture()
def preprint(user):
    return PreprintFactory(creator=user)

@pytest.fixture()
def auth(user):
    return Auth(user)

@pytest.fixture()
def subject():
    return SubjectFactory()


class TestPreprint:
    def test_preprint_factory(self, preprint):
        assert preprint.title is not None
        assert preprint.description is not None
        assert preprint.provider is not None
        assert preprint.is_published is True
        assert preprint.is_public is True
        assert preprint.creator is not None
        assert preprint.files.first() == preprint.primary_file
        assert preprint.deleted is None
        assert preprint.root_folder is not None


class TestPreprintProperties:
    def test_contributors(self, preprint):
        assert len(preprint.contributors) == 1
        assert preprint.contributors[0] == preprint.creator

    def test_verified_publishable(self, preprint):
        preprint.is_published = False
        assert preprint.verified_publishable is False

        preprint.is_published = True
        preprint.deleted = datetime.datetime.now()
        assert preprint.verified_publishable is False

        preprint.deleted = None
        assert preprint.verified_publishable is True

    def test_is_deleted(self, preprint):
        assert preprint.deleted is None
        assert preprint.is_deleted is False

        preprint.deleted = timezone.now()
        preprint.save()

        assert preprint.deleted is not None
        assert preprint.is_deleted is True

    def test_is_preprint_orphan(self, preprint):
        assert preprint.is_preprint_orphan is False
        preprint.primary_file = None
        preprint.save()
        assert preprint.is_preprint_orphan is True

    def test_has_submitted_preprint(self, preprint):
        preprint.machine_state = 'initial'
        preprint.save()
        assert preprint.has_submitted_preprint is False

        preprint.machine_state = 'pending'
        preprint.save()
        assert preprint.has_submitted_preprint is True

    def test_deep_url(self, preprint):
        assert preprint.deep_url == '/preprints/{}/'.format(preprint._id)

    def test_url_(self, preprint):
        assert preprint.url == '/preprints/{}/{}/'.format(preprint.provider._id, preprint._id)

    def test_absolute_url(self, preprint):
        assert preprint.absolute_url == urljoin(
            preprint.provider.domain if preprint.provider.domain_redirect_enabled else settings.DOMAIN,
            preprint.url
        )

    def test_absolute_api_v2_url(self, preprint):
        assert '/preprints/{}/'.format(preprint._id) in preprint.absolute_api_v2_url

    def test_admin_contributor_or_group_member_ids(self, preprint, user):
        user2 = UserFactory()
        assert len(preprint.admin_contributor_or_group_member_ids) == 1
        assert user._id in preprint.admin_contributor_or_group_member_ids

        preprint.add_permission(user2, ADMIN, save=True)

        assert len(preprint.admin_contributor_or_group_member_ids) == 2
        assert user2._id in preprint.admin_contributor_or_group_member_ids

    def test_visible_contributor_ids(self, preprint):
        assert preprint.visible_contributor_ids[0] == preprint.creator._id

    def test_all_tags(self, preprint, auth):
        preprint.add_tags(['test_tag_1'], auth)
        preprint.save()

        assert len(preprint.all_tags) == 1
        assert preprint.all_tags[0].name == 'test_tag_1'

    def test_system_tags(self, preprint):
        assert preprint.system_tags.exists() is False


class TestPreprintSubjects:

    @pytest.fixture()
    def write_contrib(self, preprint):
        write_contrib = AuthUserFactory()
        preprint.add_contributor(write_contrib, auth=Auth(preprint.creator), permissions=WRITE)
        preprint.save()
        return write_contrib

    def test_set_subjects(self, preprint, auth):
        subject = SubjectFactory()
        subjects = [[subject._id]]
        preprint.set_subjects(subjects, auth)

        assert preprint.subjects.count() == 1
        assert subject in preprint.subjects.all()

    def test_admin_can_set_subjects(self, preprint, subject):
        initial_subjects = list(preprint.subjects.all())
        preprint.set_subjects([[subject._id]], auth=Auth(preprint.creator))

        preprint.reload()
        assert initial_subjects != list(preprint.subjects.all())

    def test_write_can_set_subjects(self, preprint, subject, write_contrib):
        initial_subjects = list(preprint.subjects.all())
        preprint.set_subjects([[subject._id]], auth=Auth(write_contrib))

        preprint.reload()
        assert initial_subjects != list(preprint.subjects.all())


class TestLogging:

    def test_add_log(self, preprint, auth):
        preprint.add_log(PreprintLog.FILE_UPDATED, params={'preprint': preprint._id}, auth=auth)
        preprint.save()

        last_log = preprint.logs.latest()
        assert last_log.action == PreprintLog.FILE_UPDATED
        # date is tzaware
        assert last_log.created.tzinfo == pytz.utc

        # updates preprint.modified
        assert_datetime_equal(preprint.modified, last_log.created)


class TestTagging:

    def test_add_tag(self, preprint, auth):
        preprint.add_tag('FoO', auth=auth)
        preprint.save()

        tag = Tag.objects.get(name='FoO')
        assert preprint.tags.count() == 1
        assert tag in preprint.tags.all()

        last_log = preprint.logs.all().order_by('-created')[0]
        assert last_log.action == PreprintLog.TAG_ADDED
        assert last_log.params['tag'] == 'FoO'
        assert last_log.params['preprint'] == preprint._id

    def test_add_system_tag(self, preprint):
        original_log_count = preprint.logs.count()
        preprint.add_system_tag('FoO')
        preprint.save()

        tag = Tag.all_tags.get(name='FoO', system=True)
        assert preprint.all_tags.count() == 1
        assert tag in preprint.all_tags.all()

        assert tag.system is True

        # No log added
        new_log_count = preprint.logs.count()
        assert original_log_count == new_log_count

    def test_add_system_tag_instance(self, preprint):
        tag = TagFactory(system=True)
        preprint.add_system_tag(tag)

        assert tag in preprint.all_tags.all()

    def test_add_system_tag_non_system_instance(self, preprint):
        tag = TagFactory(system=False)
        with pytest.raises(ValueError):
            preprint.add_system_tag(tag)

        assert tag not in preprint.all_tags.all()

    def test_system_tags_property(self, preprint, auth):
        other_preprint = ProjectFactory()
        other_preprint.add_system_tag('bAr')

        preprint.add_system_tag('FoO')
        preprint.add_tag('bAr', auth=auth)

        assert 'FoO' in preprint.system_tags
        assert 'bAr' not in preprint.system_tags


class TestSearch:

    @mock.patch('website.search.search.update_preprint')
    def test_update_search(self, mock_update_preprint, preprint):
        preprint.update_search()
        assert mock_update_preprint.called


class TestPreprintCreation:

    def test_creator_is_added_as_contributor(self, fake):
        user = UserFactory()
        preprint = Preprint(
            title=fake.bs(),
            creator=user,
            provider=PreprintProviderFactory()
        )
        preprint.save()
        assert preprint.is_contributor(user) is True
        contributor = PreprintContributor.objects.get(user=user, preprint=preprint)
        assert contributor.visible is True
        assert preprint.has_permission(user, ADMIN) is True
        assert preprint.has_permission(user, WRITE) is True
        assert preprint.has_permission(user, READ) is True

    def test_default_region_set_to_user_settings_osfstorage_default(self, fake):
        user = UserFactory()
        preprint = Preprint(
            title=fake.bs,
            creator=user,
            provider=PreprintProviderFactory()
        )
        preprint.save()

        assert preprint.region.id == user.get_addon('osfstorage').default_region_id

    def test_root_folder_created_automatically(self, fake):
        user = UserFactory()
        preprint = Preprint(
            title=fake.bs,
            creator=user,
            provider=PreprintProviderFactory()
        )
        preprint.save()
        assert preprint.root_folder is not None
        assert preprint.root_folder.is_root is True


# Copied from osf_tests/test_node.py
class TestContributorMethods:
    def test_add_contributor(self, preprint, user, auth):
        # A user is added as a contributor
        user = UserFactory()
        preprint.add_contributor(contributor=user, auth=auth)
        preprint.save()
        assert preprint.is_contributor(user) is True
        assert preprint.has_permission(user, ADMIN) is False
        assert preprint.has_permission(user, WRITE) is True
        assert preprint.has_permission(user, READ) is True

        last_log = preprint.logs.all().order_by('-created')[0]
        assert last_log.action == 'contributor_added'
        assert last_log.params['contributors'] == [user._id]

    def test_add_contributors(self, preprint, auth):
        user1 = UserFactory()
        user2 = UserFactory()
        preprint.add_contributors(
            [
                {'user': user1, 'permissions': ADMIN, 'visible': True},
                {'user': user2, 'permissions': WRITE, 'visible': False}
            ],
            auth=auth
        )
        last_log = preprint.logs.all().order_by('-created')[0]
        assert (
            last_log.params['contributors'] ==
            [user1._id, user2._id]
        )
        assert preprint.is_contributor(user1)
        assert preprint.is_contributor(user2)
        assert user1._id in preprint.visible_contributor_ids
        assert user2._id not in preprint.visible_contributor_ids
        assert preprint.get_permissions(user1) == [READ, WRITE, ADMIN]
        assert preprint.get_permissions(user2) == [READ, WRITE]
        last_log = preprint.logs.all().order_by('-created')[0]
        assert (
            last_log.params['contributors'] ==
            [user1._id, user2._id]
        )

    def test_cant_add_creator_as_contributor_twice(self, preprint, user):
        preprint.add_contributor(contributor=user)
        preprint.save()
        assert len(preprint.contributors) == 1

    def test_cant_add_same_contributor_twice(self, preprint):
        contrib = UserFactory()
        preprint.add_contributor(contributor=contrib)
        preprint.save()
        preprint.add_contributor(contributor=contrib)
        preprint.save()
        assert len(preprint.contributors) == 2

    def test_remove_unregistered_conributor_removes_unclaimed_record(self, preprint, auth):
        new_user = preprint.add_unregistered_contributor(fullname='David Davidson',
            email='david@davidson.com', auth=auth)
        preprint.save()
        assert preprint.is_contributor(new_user)  # sanity check
        assert preprint._primary_key in new_user.unclaimed_records
        preprint.remove_contributor(
            auth=auth,
            contributor=new_user
        )
        preprint.save()
        new_user.refresh_from_db()
        assert preprint.is_contributor(new_user) is False
        assert preprint._primary_key not in new_user.unclaimed_records

    def test_is_contributor(self, preprint):
        contrib, noncontrib = UserFactory(), UserFactory()
        PreprintContributor.objects.create(user=contrib, preprint=preprint)

        assert preprint.is_contributor(contrib) is True
        assert preprint.is_contributor(noncontrib) is False
        assert preprint.is_contributor(None) is False

    def test_visible_contributor_ids(self, preprint, user):
        visible_contrib = UserFactory()
        invisible_contrib = UserFactory()
        PreprintContributor.objects.create(user=visible_contrib, preprint=preprint, visible=True)
        PreprintContributor.objects.create(user=invisible_contrib, preprint=preprint, visible=False)
        assert visible_contrib._id in preprint.visible_contributor_ids
        assert invisible_contrib._id not in preprint.visible_contributor_ids

    def test_visible_contributors(self, preprint, user):
        visible_contrib = UserFactory()
        invisible_contrib = UserFactory()
        PreprintContributor.objects.create(user=visible_contrib, preprint=preprint, visible=True)
        PreprintContributor.objects.create(user=invisible_contrib, preprint=preprint, visible=False)
        assert visible_contrib in preprint.visible_contributors
        assert invisible_contrib not in preprint.visible_contributors

    def test_set_visible_false(self, preprint, auth):
        contrib = UserFactory()
        PreprintContributor.objects.create(user=contrib, preprint=preprint, visible=True)
        preprint.set_visible(contrib, visible=False, auth=auth)
        preprint.save()
        assert PreprintContributor.objects.filter(user=contrib, preprint=preprint, visible=False).exists() is True

        last_log = preprint.logs.all().order_by('-created')[0]
        assert last_log.user == auth.user
        assert last_log.action == PreprintLog.MADE_CONTRIBUTOR_INVISIBLE

    def test_set_visible_true(self, preprint, auth):
        contrib = UserFactory()
        PreprintContributor.objects.create(user=contrib, preprint=preprint, visible=False)
        preprint.set_visible(contrib, visible=True, auth=auth)
        preprint.save()
        assert PreprintContributor.objects.filter(user=contrib, preprint=preprint, visible=True).exists() is True

        last_log = preprint.logs.all().order_by('-created')[0]
        assert last_log.user == auth.user
        assert last_log.action == PreprintLog.MADE_CONTRIBUTOR_VISIBLE

    def test_set_visible_is_noop_if_visibility_is_unchanged(self, preprint, auth):
        visible, invisible = UserFactory(), UserFactory()
        PreprintContributor.objects.create(user=visible, preprint=preprint, visible=True)
        PreprintContributor.objects.create(user=invisible, preprint=preprint, visible=False)
        original_log_count = preprint.logs.count()
        preprint.set_visible(invisible, visible=False, auth=auth)
        preprint.set_visible(visible, visible=True, auth=auth)
        preprint.save()
        assert preprint.logs.count() == original_log_count

    def test_set_visible_contributor_with_only_one_contributor(self, preprint, user):
        with pytest.raises(ValueError) as excinfo:
            preprint.set_visible(user=user, visible=False, auth=None)
        assert str(excinfo.value) == 'Must have at least one visible contributor'

    def test_set_visible_missing(self, preprint):
        with pytest.raises(ValueError):
            preprint.set_visible(UserFactory(), True)

    def test_remove_contributor(self, preprint, auth):
        # A user is added as a contributor
        user2 = UserFactory()
        preprint.add_contributor(contributor=user2, auth=auth, save=True)
        assert user2 in preprint.contributors
        assert preprint.has_permission(user2, WRITE)
        # The user is removed
        preprint.remove_contributor(auth=auth, contributor=user2)
        preprint.reload()

        assert user2 not in preprint.contributors
        assert preprint.get_permissions(user2) == []
        assert preprint.logs.latest().action == 'contributor_removed'
        assert preprint.logs.latest().params['contributors'] == [user2._id]

    def test_remove_contributors(self, preprint, auth):
        user1 = UserFactory()
        user2 = UserFactory()
        preprint.add_contributors(
            [
                {'user': user1, 'permissions': WRITE, 'visible': True},
                {'user': user2, 'permissions': WRITE, 'visible': True}
            ],
            auth=auth
        )
        assert user1 in preprint.contributors
        assert user2 in preprint.contributors
        assert preprint.has_permission(user1, WRITE)
        assert preprint.has_permission(user2, WRITE)

        preprint.remove_contributors(auth=auth, contributors=[user1, user2], save=True)
        preprint.reload()

        assert user1 not in preprint.contributors
        assert user2 not in preprint.contributors
        assert preprint.get_permissions(user1) == []
        assert preprint.get_permissions(user2) == []
        assert preprint.logs.latest().action == 'contributor_removed'

    def test_replace_contributor(self, preprint):
        contrib = UserFactory()
        preprint.add_contributor(contrib, auth=Auth(preprint.creator))
        preprint.save()
        assert contrib in preprint.contributors.all()  # sanity check
        replacer = UserFactory()
        old_length = preprint.contributors.count()
        preprint.replace_contributor(contrib, replacer)
        preprint.save()
        new_length = preprint.contributors.count()
        assert contrib not in preprint.contributors.all()
        assert replacer in preprint.contributors.all()
        assert old_length == new_length

        # test unclaimed_records is removed
        assert (
            preprint._id not in
            contrib.unclaimed_records.keys()
        )

    def test_permission_override_fails_if_no_admins(self, preprint, user):
        # User has admin permissions because they are the creator
        # Cannot lower permissions
        with pytest.raises(PreprintStateError):
            preprint.add_contributor(user, permissions=WRITE)

    def test_update_contributor(self, preprint, auth):
        new_contrib = AuthUserFactory()
        preprint.add_contributor(new_contrib, permissions=WRITE, auth=auth)

        assert preprint.get_permissions(new_contrib) == [READ, WRITE]
        assert preprint.get_visible(new_contrib) is True

        preprint.update_contributor(
            new_contrib,
            READ,
            False,
            auth=auth
        )
        assert preprint.get_permissions(new_contrib) == [READ]
        assert preprint.get_visible(new_contrib) is False

    def test_update_contributor_non_admin_raises_error(self, preprint, auth):
        non_admin = AuthUserFactory()
        preprint.add_contributor(
            non_admin,
            permissions=WRITE,
            auth=auth
        )
        with pytest.raises(PermissionsError):
            preprint.update_contributor(
                non_admin,
                None,
                False,
                auth=Auth(non_admin)
            )

    def test_update_contributor_only_admin_raises_error(self, preprint, auth):
        with pytest.raises(PreprintStateError):
            preprint.update_contributor(
                auth.user,
                WRITE,
                True,
                auth=auth
            )

    def test_update_contributor_non_contrib_raises_error(self, preprint, auth):
        non_contrib = AuthUserFactory()
        with pytest.raises(ValueError):
            preprint.update_contributor(
                non_contrib,
                ADMIN,
                True,
                auth=auth
            )


# Copied from tests/test_models.py
class TestPreprintAddContributorRegisteredOrNot:

    def test_add_contributor_user_id(self, user, preprint):
        registered_user = UserFactory()
        contributor_obj = preprint.add_contributor_registered_or_not(auth=Auth(user), user_id=registered_user._id, save=True)
        contributor = contributor_obj.user
        assert contributor in preprint.contributors
        assert contributor.is_registered is True

    def test_add_contributor_user_id_already_contributor(self, user, preprint):
        with pytest.raises(ValidationError) as excinfo:
            preprint.add_contributor_registered_or_not(auth=Auth(user), user_id=user._id, save=True)
        assert 'is already a contributor' in excinfo.value.message

    def test_add_contributor_invalid_user_id(self, user, preprint):
        with pytest.raises(ValueError) as excinfo:
            preprint.add_contributor_registered_or_not(auth=Auth(user), user_id='abcde', save=True)
        assert 'was not found' in str(excinfo.value)

    def test_add_contributor_fullname_email(self, user, preprint):
        contributor_obj = preprint.add_contributor_registered_or_not(auth=Auth(user), full_name='Jane Doe', email='jane@doe.com')
        contributor = contributor_obj.user
        assert contributor in preprint.contributors
        assert contributor.is_registered is False

    def test_add_contributor_fullname(self, user, preprint):
        contributor_obj = preprint.add_contributor_registered_or_not(auth=Auth(user), full_name='Jane Doe')
        contributor = contributor_obj.user
        assert contributor in preprint.contributors
        assert contributor.is_registered is False

    def test_add_contributor_fullname_email_already_exists(self, user, preprint):
        registered_user = UserFactory()
        contributor_obj = preprint.add_contributor_registered_or_not(auth=Auth(user), full_name='F Mercury', email=registered_user.username)
        contributor = contributor_obj.user
        assert contributor in preprint.contributors
        assert contributor.is_registered is True


class TestContributorVisibility:

    @pytest.fixture()
    def user2(self):
        return UserFactory()

    @pytest.fixture()
    def preprint2(self, user2, user, auth):
        preprint = PreprintFactory(creator=user)
        preprint.add_contributor(contributor=user2, auth=auth)
        return preprint

    def test_get_visible_true(self, preprint2):
        assert preprint2.get_visible(preprint2.creator) is True

    def test_get_visible_false(self, preprint2, user2, auth):
        preprint2.set_visible(preprint2.creator, False)
        assert preprint2.get_visible(preprint2.creator) is False

    def test_make_invisible(self, preprint2):
        preprint2.set_visible(preprint2.creator, False, save=True)
        preprint2.reload()
        assert preprint2.creator._id not in preprint2.visible_contributor_ids
        assert preprint2.creator not in preprint2.visible_contributors
        assert preprint2.logs.latest().action == PreprintLog.MADE_CONTRIBUTOR_INVISIBLE

    def test_make_visible(self, preprint2, user2):
        preprint2.set_visible(preprint2.creator, False, save=True)
        preprint2.set_visible(preprint2.creator, True, save=True)
        preprint2.reload()
        assert preprint2.creator._id in preprint2.visible_contributor_ids
        assert preprint2.creator in preprint2.visible_contributors
        assert preprint2.logs.latest().action == PreprintLog.MADE_CONTRIBUTOR_VISIBLE
        # Regression project test: Ensure that hiding and showing the first contributor
        # does not change the visible contributor order
        assert list(preprint2.visible_contributors) == [preprint2.creator, user2]

    def test_set_visible_missing(self, preprint2):
        with pytest.raises(ValueError):
            preprint2.set_visible(UserFactory(), True)


class TestPermissionMethods:

    @pytest.fixture()
    def project(self, user):
        return ProjectFactory(creator=user)

    def test_has_permission(self, preprint):
        user = UserFactory()
        contributor = PreprintContributor.objects.create(
            preprint=preprint, user=user,
        )
        preprint.add_permission(user, READ)

        assert preprint.has_permission(user, READ) is True
        assert preprint.has_permission(user, WRITE) is False
        assert preprint.has_permission(user, ADMIN) is False

        preprint.add_permission(user, WRITE)
        assert contributor.user in preprint.contributors
        assert preprint.has_permission(user, WRITE) is True

        user.is_superuser = True
        user.save()

        assert preprint.has_permission(user, ADMIN) is False

    def test_has_permission_passed_non_contributor_returns_false(self, preprint):
        noncontrib = UserFactory()
        assert preprint.has_permission(noncontrib, READ) is False

    def test_get_permissions(self, preprint):
        user = UserFactory()
        contributor = PreprintContributor.objects.create(
            preprint=preprint, user=user,
        )
        preprint.add_permission(user, READ)
        assert preprint.get_permissions(user) == [READ]

        preprint.add_permission(user, WRITE)
        assert preprint.get_permissions(user) == [READ, WRITE]
        assert contributor.user in preprint.contributors

    def test_add_permission(self, preprint):
        user = UserFactory()
        PreprintContributor.objects.create(
            preprint=preprint, user=user,
        )
        preprint.add_permission(user, WRITE)
        preprint.save()
        assert preprint.has_permission(user, WRITE) is True

    def test_remove_permission(self, preprint):
        assert preprint.has_permission(preprint.creator, ADMIN) is True
        assert preprint.has_permission(preprint.creator, WRITE) is True
        assert preprint.has_permission(preprint.creator, WRITE) is True
        preprint.remove_permission(preprint.creator, ADMIN)
        assert preprint.has_permission(preprint.creator, ADMIN) is False
        assert preprint.has_permission(preprint.creator, WRITE) is False
        assert preprint.has_permission(preprint.creator, WRITE) is False

    def test_remove_permission_not_granted(self, preprint, auth):
        contrib = UserFactory()
        preprint.add_contributor(contrib, permissions=WRITE, auth=auth)
        with pytest.raises(ValueError):
            preprint.remove_permission(contrib, ADMIN)

    def test_set_permissions(self, preprint):
        user = UserFactory()

        preprint.set_permissions(user, WRITE, save=True)
        assert preprint.has_permission(user, ADMIN) is False
        assert preprint.has_permission(user, WRITE) is True
        assert preprint.has_permission(user, READ) is True

        preprint.set_permissions(user, READ, save=True)
        assert preprint.has_permission(user, ADMIN) is False
        assert preprint.has_permission(user, WRITE) is False
        assert preprint.has_permission(user, READ) is True

        preprint.set_permissions(user, ADMIN, save=True)
        assert preprint.has_permission(user, ADMIN) is True
        assert preprint.has_permission(user, WRITE) is True
        assert preprint.has_permission(user, READ) is True

    def test_set_permissions_raises_error_if_only_admins_permissions_are_reduced(self, preprint):
        # creator is the only admin
        with pytest.raises(PreprintStateError) as excinfo:
            preprint.set_permissions(preprint.creator, permissions=WRITE)
        assert excinfo.value.args[0] == 'Must have at least one registered admin contributor'

    def test_add_permission_with_admin_also_grants_read_and_write(self, preprint):
        user = UserFactory()
        PreprintContributor.objects.create(
            preprint=preprint, user=user,
        )
        preprint.add_permission(user, ADMIN)
        preprint.save()
        assert preprint.has_permission(user, ADMIN)
        assert preprint.has_permission(user, WRITE)

    def test_add_permission_already_granted(self, preprint):
        user = UserFactory()
        PreprintContributor.objects.create(
            preprint=preprint, user=user
        )
        preprint.add_permission(user, ADMIN)
        with pytest.raises(ValueError):
            preprint.add_permission(user, ADMIN)

    def test_contributor_can_edit(self, preprint, auth):
        contributor = UserFactory()
        contributor_auth = Auth(user=contributor)
        other_guy = UserFactory()
        other_guy_auth = Auth(user=other_guy)
        preprint.add_contributor(
            contributor=contributor, auth=auth)
        preprint.save()
        # write contribs can now edit preprints
        assert bool(preprint.can_edit(contributor_auth)) is True
        assert bool(preprint.can_edit(other_guy_auth)) is False

    def test_can_edit_can_be_passed_a_user(self, user, preprint):
        assert bool(preprint.can_edit(user=user)) is True

    def test_creator_can_edit(self, auth, preprint):
        assert bool(preprint.can_edit(auth)) is True

    def test_noncontributor_cant_edit_public(self):
        user1 = UserFactory()
        user1_auth = Auth(user=user1)
        preprint = PreprintFactory(is_public=True)
        # Noncontributor can't edit
        assert bool(preprint.can_edit(user1_auth)) is False

    def test_can_view_private(self, preprint, auth):
        preprint.is_public = False
        preprint.save()
        # Create contributor and noncontributor
        contributor = UserFactory()
        contributor_auth = Auth(user=contributor)
        other_guy = UserFactory()
        other_guy_auth = Auth(user=other_guy)
        preprint.add_contributor(
            contributor=contributor, auth=auth)
        preprint.save()
        # Only creator and contributor can view
        assert preprint.can_view(auth)
        assert preprint.can_view(contributor_auth)
        assert preprint.can_view(other_guy_auth) is False

    def test_creator_cannot_edit_project_if_they_are_removed(self):
        creator = UserFactory()
        preprint = PreprintFactory(creator=creator)
        contrib = UserFactory()
        preprint.add_contributor(contrib, permissions=ADMIN, auth=Auth(user=creator))
        preprint.save()
        assert creator in preprint.contributors.all()
        # Creator is removed from project
        preprint.remove_contributor(creator, auth=Auth(user=contrib))
        assert preprint.can_view(Auth(user=creator)) is True
        assert preprint.can_edit(Auth(user=creator)) is False
        assert preprint.is_contributor(creator) is False

    def test_can_view_public(self, preprint, auth):
        # Create contributor and noncontributor
        contributor = UserFactory()
        contributor_auth = Auth(user=contributor)
        other_guy = UserFactory()
        other_guy_auth = Auth(user=other_guy)
        preprint.add_contributor(
            contributor=contributor, auth=auth)
        # Change preprint to public
        preprint.is_public = True
        preprint.save()
        # Creator, contributor, and noncontributor can view
        assert preprint.can_view(auth)
        assert preprint.can_view(contributor_auth)
        assert preprint.can_view(other_guy_auth)

    def test_can_view_unpublished(self, preprint, auth):
        # Create contributor and noncontributor
        contributor = UserFactory()
        contributor_auth = Auth(user=contributor)
        other_guy = UserFactory()
        other_guy_auth = Auth(user=other_guy)
        preprint.add_contributor(
            contributor=contributor, auth=auth)

        # Change preprint to unpublished
        preprint.is_published = False
        preprint.save()
        # Creator, contributor, and noncontributor can view
        assert preprint.can_view(auth)
        assert preprint.can_view(contributor_auth)
        assert preprint.can_view(other_guy_auth) is False


# Copied from tests/test_models.py
@pytest.mark.enable_implicit_clean
class TestAddUnregisteredContributor:

    def test_add_unregistered_contributor(self, preprint, user, auth):
        preprint.add_unregistered_contributor(
            email='foo@bar.com',
            fullname='Weezy F. Baby',
            auth=auth
        )
        preprint.save()
        latest_contributor = PreprintContributor.objects.get(preprint=preprint, user__username='foo@bar.com').user
        assert latest_contributor.username == 'foo@bar.com'
        assert latest_contributor.fullname == 'Weezy F. Baby'
        assert bool(latest_contributor.is_registered) is False

        # A log event was added
        assert preprint.logs.first().action == 'contributor_added'
        assert preprint._id in latest_contributor.unclaimed_records, 'unclaimed record was added'
        unclaimed_data = latest_contributor.get_unclaimed_record(preprint._primary_key)
        assert unclaimed_data['referrer_id'] == user._primary_key
        assert bool(preprint.is_contributor(latest_contributor)) is True
        assert unclaimed_data['email'] == 'foo@bar.com'

    def test_add_unregistered_adds_new_unclaimed_record_if_user_already_in_db(self, fake, preprint, auth):
        user = UnregUserFactory()
        given_name = fake.name()
        new_user = preprint.add_unregistered_contributor(
            email=user.username,
            fullname=given_name,
            auth=auth
        )
        preprint.save()
        # new unclaimed record was added
        assert preprint._primary_key in new_user.unclaimed_records
        unclaimed_data = new_user.get_unclaimed_record(preprint._primary_key)
        assert unclaimed_data['name'] == given_name

    def test_add_unregistered_raises_error_if_user_is_registered(self, preprint, auth):
        user = UserFactory(is_registered=True)  # A registered user
        with pytest.raises(ValidationError):
            preprint.add_unregistered_contributor(
                email=user.username,
                fullname=user.fullname,
                auth=auth
            )


class TestPreprintSpam:
    @mock.patch.object(settings, 'SPAM_FLAGGED_MAKE_NODE_PRIVATE', True)
    def test_set_privacy_on_spammy_preprint(self, preprint):
        preprint.is_public = False
        preprint.save()
        with mock.patch.object(Preprint, 'is_spammy', mock.PropertyMock(return_value=True)):
            with pytest.raises(PreprintStateError):
                preprint.set_privacy('public')

    def test_check_spam_disabled_by_default(self, preprint, user):
        # SPAM_CHECK_ENABLED is False by default
        with mock.patch('osf.models.preprint.Preprint._get_spam_content', mock.Mock(return_value='some content!')):
            with mock.patch('osf.models.preprint.Preprint.do_check_spam', mock.Mock(side_effect=Exception('should not get here'))):
                preprint.set_privacy('public')
                assert preprint.check_spam(user, None, None) is False

    @mock.patch.object(settings, 'SPAM_CHECK_ENABLED', True)
    def test_check_spam_only_public_preprint_by_default(self, preprint, user):
        # SPAM_CHECK_PUBLIC_ONLY is True by default
        with mock.patch('osf.models.preprint.Preprint._get_spam_content', mock.Mock(return_value='some content!')):
            with mock.patch('osf.models.preprint.Preprint.do_check_spam', mock.Mock(side_effect=Exception('should not get here'))):
                preprint.set_privacy('private')
                assert preprint.check_spam(user, None, None) is False

    @mock.patch.object(settings, 'SPAM_CHECK_ENABLED', True)
    def test_check_spam_skips_ham_user(self, preprint, user):
        with mock.patch('osf.models.Preprint._get_spam_content', mock.Mock(return_value='some content!')):
            with mock.patch('osf.models.Preprint.do_check_spam', mock.Mock(side_effect=Exception('should not get here'))):
                user.confirm_ham()
                preprint.set_privacy('public')
                assert preprint.check_spam(user, None, None) is False

    @mock.patch.object(settings, 'SPAM_CHECK_ENABLED', True)
    @mock.patch.object(settings, 'SPAM_CHECK_PUBLIC_ONLY', False)
    def test_check_spam_on_private_preprint(self, preprint, user):
        preprint.is_public = False
        preprint.save()
        with mock.patch('osf.models.preprint.Preprint._get_spam_content', mock.Mock(return_value='some content!')):
            with mock.patch('osf.models.preprint.Preprint.do_check_spam', mock.Mock(return_value=True)):
                preprint.set_privacy('private')
                assert preprint.check_spam(user, None, None) is True

    @mock.patch('website.mailchimp_utils.unsubscribe_mailchimp')
    @mock.patch.object(settings, 'SPAM_CHECK_ENABLED', True)
    @mock.patch.object(settings, 'SPAM_ACCOUNT_SUSPENSION_ENABLED', True)
    def test_check_spam_on_private_preprint_bans_new_spam_user(self, mock_send_mail, preprint, user):
        preprint.is_public = False
        preprint.save()
        with mock.patch('osf.models.Preprint._get_spam_content', mock.Mock(return_value='some content!')):
            with mock.patch('osf.models.Preprint.do_check_spam', mock.Mock(return_value=True)):
                user.date_confirmed = timezone.now()
                preprint.set_privacy('public')
                user2 = UserFactory()
                # preprint w/ one contributor
                preprint2 = PreprintFactory(creator=user, description='foobar2', is_public=True)
                preprint2.save()
                # preprint with more than one contributor
                preprint3 = PreprintFactory(creator=user, description='foobar3', is_public=True)
                preprint3.add_contributor(user2)
                preprint3.save()

                assert preprint.check_spam(user, None, None) is True

                assert user.is_disabled is True
                assert preprint.is_public is False
                preprint2.reload()
                assert preprint2.is_public is False
                preprint3.reload()
                assert preprint3.is_public is True

    @mock.patch('website.mailchimp_utils.unsubscribe_mailchimp')
    @mock.patch.object(settings, 'SPAM_CHECK_ENABLED', True)
    @mock.patch.object(settings, 'SPAM_ACCOUNT_SUSPENSION_ENABLED', True)
    def test_check_spam_on_private_preprint_does_not_ban_existing_user(self, mock_send_mail, preprint, user):
        preprint.is_public = False
        preprint.save()
        with mock.patch('osf.models.Preprint._get_spam_content', mock.Mock(return_value='some content!')):
            with mock.patch('osf.models.Preprint.do_check_spam', mock.Mock(return_value=True)):
                preprint.creator.date_confirmed = timezone.now() - datetime.timedelta(days=9001)
                preprint.set_privacy('public')
                assert preprint.check_spam(user, None, None) is True
                assert preprint.is_public is True

    def test_flag_spam_make_preprint_private(self, preprint):
        assert preprint.is_public
        with mock.patch.object(settings, 'SPAM_FLAGGED_MAKE_NODE_PRIVATE', True):
            preprint.flag_spam()
            preprint.save()
        assert preprint.is_spammy
        assert preprint.is_public is False

    def test_flag_spam_do_not_make_preprint_private(self,  preprint):
        assert preprint.is_public
        with mock.patch.object(settings, 'SPAM_FLAGGED_MAKE_NODE_PRIVATE', False):
            preprint.flag_spam()
            preprint.save()
        assert preprint.is_spammy
        assert preprint.is_public

    def test_confirm_spam_makes_preprint_private(self, preprint):
        assert preprint.is_public
        preprint.confirm_spam()
        preprint.save()
        assert preprint.is_spammy
        assert preprint.is_public is False


# copied from tests/test_models.py
class TestManageContributors:

    def test_contributor_manage_visibility(self, preprint, user, auth):
        reg_user1 = UserFactory()
        #This makes sure manage_contributors uses set_visible so visibility for contributors is added before visibility
        #for other contributors is removed ensuring there is always at least one visible contributor
        preprint.add_contributor(contributor=user, permissions=ADMIN, auth=auth)
        preprint.add_contributor(contributor=reg_user1, permissions=ADMIN, auth=auth)

        preprint.manage_contributors(
            user_dicts=[
                {'id': user._id, 'permissions': ADMIN, 'visible': True},
                {'id': reg_user1._id, 'permissions': ADMIN, 'visible': False},
            ],
            auth=auth,
            save=True
        )
        preprint.manage_contributors(
            user_dicts=[
                {'id': user._id, 'permissions': ADMIN, 'visible': False},
                {'id': reg_user1._id, 'permissions': ADMIN, 'visible': True},
            ],
            auth=auth,
            save=True
        )

        assert len(preprint.visible_contributor_ids) == 1

    def test_contributor_set_visibility_validation(self, preprint, user, auth):
        reg_user1, reg_user2 = UserFactory(), UserFactory()
        preprint.add_contributors(
            [
                {'user': reg_user1, 'permissions': ADMIN, 'visible': True},
                {'user': reg_user2, 'permissions': ADMIN, 'visible': False},
            ]
        )
        print(preprint.visible_contributor_ids)
        with pytest.raises(ValueError) as e:
            preprint.set_visible(user=reg_user1, visible=False, auth=None)
            preprint.set_visible(user=user, visible=False, auth=None)
            assert e.value.message == 'Must have at least one visible contributor'

    def test_manage_contributors_cannot_remove_last_admin_contributor(self, auth, preprint):
        user2 = UserFactory()
        preprint.add_contributor(contributor=user2, permissions=WRITE, auth=auth)
        preprint.save()
        with pytest.raises(PreprintStateError) as excinfo:
            preprint.manage_contributors(
                user_dicts=[{'id': user2._id,
                             'permissions': WRITE,
                             'visible': True}],
                auth=auth,
                save=True
            )
        assert excinfo.value.args[0] == 'Must have at least one registered admin contributor'

    def test_manage_contributors_reordering(self, preprint, user, auth):
        user2, user3 = UserFactory(), UserFactory()
        preprint.add_contributor(contributor=user2, auth=auth)
        preprint.add_contributor(contributor=user3, auth=auth)
        preprint.save()
        assert list(preprint.contributors.all()) == [user, user2, user3]
        preprint.manage_contributors(
            user_dicts=[
                {
                    'id': user2._id,
                    'permissions': WRITE,
                    'visible': True,
                },
                {
                    'id': user3._id,
                    'permissions': WRITE,
                    'visible': True,
                },
                {
                    'id': user._id,
                    'permissions': ADMIN,
                    'visible': True,
                },
            ],
            auth=auth,
            save=True
        )
        assert list(preprint.contributors.all()) == [user2, user3, user]

    def test_manage_contributors_logs_when_users_reorder(self, preprint, user, auth):
        user2 = UserFactory()
        preprint.add_contributor(contributor=user2, permissions=WRITE, auth=auth)
        preprint.save()
        preprint.manage_contributors(
            user_dicts=[
                {
                    'id': user2._id,
                    'permissions': WRITE,
                    'visible': True,
                },
                {
                    'id': user._id,
                    'permissions': ADMIN,
                    'visible': True,
                },
            ],
            auth=auth,
            save=True
        )
        latest_log = preprint.logs.latest()
        assert latest_log.action == PreprintLog.CONTRIB_REORDERED
        assert latest_log.user == user
        assert user._id in latest_log.params['contributors']
        assert user2._id in latest_log.params['contributors']

    def test_manage_contributors_logs_when_permissions_change(self, preprint, user, auth):
        user2 = UserFactory()
        preprint.add_contributor(contributor=user2, permissions=WRITE, auth=auth)
        preprint.save()
        preprint.manage_contributors(
            user_dicts=[
                {
                    'id': user._id,
                    'permissions': ADMIN,
                    'visible': True,
                },
                {
                    'id': user2._id,
                    'permissions': READ,
                    'visible': True,
                },
            ],
            auth=auth,
            save=True
        )
        latest_log = preprint.logs.latest()
        assert latest_log.action == PreprintLog.PERMISSIONS_UPDATED
        assert latest_log.user == user
        assert user2._id in latest_log.params['contributors']
        assert user._id not in latest_log.params['contributors']

    def test_manage_contributors_new_contributor(self, preprint, user, auth):
        user = UserFactory()
        users = [
            {'id': user._id, 'permissions': READ, 'visible': True},
            {'id': preprint.creator._id, 'permissions': [READ, WRITE, ADMIN], 'visible': True},
        ]
        with pytest.raises(ValueError) as excinfo:
            preprint.manage_contributors(
                users, auth=auth, save=True
            )
        assert excinfo.value.args[0] == 'User {0} not in contributors'.format(user.fullname)

    def test_manage_contributors_no_contributors(self, preprint, auth):
        with pytest.raises(PreprintStateError):
            preprint.manage_contributors(
                [], auth=auth, save=True,
            )

    def test_manage_contributors_no_admins(self, preprint, auth):
        user = UserFactory()
        preprint.add_contributor(
            user,
            permissions=ADMIN,
            save=True
        )
        users = [
            {'id': preprint.creator._id, 'permissions': READ, 'visible': True},
            {'id': user._id, 'permissions': READ, 'visible': True},
        ]
        with pytest.raises(PreprintStateError):
            preprint.manage_contributors(
                users, auth=auth, save=True,
            )

    def test_manage_contributors_no_registered_admins(self, preprint, auth):
        unregistered = UnregUserFactory()
        preprint.add_unregistered_contributor(
            unregistered.fullname,
            unregistered.email,
            auth=Auth(preprint.creator),
            permissions=ADMIN,
            existing_user=unregistered
        )
        users = [
            {'id': preprint.creator._id, 'permissions': READ, 'visible': True},
            {'id': unregistered._id, 'permissions': ADMIN, 'visible': True},
        ]
        with pytest.raises(PreprintStateError):
            preprint.manage_contributors(
                users, auth=auth, save=True,
            )

    def test_get_admin_contributors(self, user, auth, preprint):
        read, write, admin = UserFactory(), UserFactory(), UserFactory()
        nonactive_admin = UserFactory()
        noncontrib = UserFactory()
        preprint = PreprintFactory(creator=user)
        preprint.add_contributor(read, auth=auth, permissions=READ)
        preprint.add_contributor(write, auth=auth, permissions=WRITE)
        preprint.add_contributor(admin, auth=auth, permissions=ADMIN)
        preprint.add_contributor(nonactive_admin, auth=auth, permissions=ADMIN)
        preprint.save()

        nonactive_admin.is_disabled = True
        nonactive_admin.save()

        result = list(preprint.get_admin_contributors([
            read, write, admin, noncontrib, nonactive_admin
        ]))

        assert admin in result
        assert read not in result
        assert write not in result
        assert noncontrib not in result
        assert nonactive_admin not in result


class TestContributorOrdering:

    def test_can_get_contributor_order(self, preprint):
        user1, user2 = UserFactory(), UserFactory()
        contrib1 = PreprintContributor.objects.create(user=user1, preprint=preprint)
        contrib2 = PreprintContributor.objects.create(user=user2, preprint=preprint)
        creator_contrib = PreprintContributor.objects.get(user=preprint.creator, preprint=preprint)
        assert list(preprint.get_preprintcontributor_order()) == [creator_contrib.id, contrib1.id, contrib2.id]
        assert list(preprint.contributors.all()) == [preprint.creator, user1, user2]

    def test_can_set_contributor_order(self, preprint):
        user1, user2 = UserFactory(), UserFactory()
        contrib1 = PreprintContributor.objects.create(user=user1, preprint=preprint)
        contrib2 = PreprintContributor.objects.create(user=user2, preprint=preprint)
        creator_contrib = PreprintContributor.objects.get(user=preprint.creator, preprint=preprint)
        preprint.set_preprintcontributor_order([contrib1.id, contrib2.id, creator_contrib.id])
        assert list(preprint.get_preprintcontributor_order()) == [contrib1.id, contrib2.id, creator_contrib.id]
        assert list(preprint.contributors.all()) == [user1, user2, preprint.creator]

    def test_move_contributor(self, user, preprint, auth):
        user1 = UserFactory()
        user2 = UserFactory()
        preprint.add_contributors(
            [
                {'user': user1, 'permissions': WRITE, 'visible': True},
                {'user': user2, 'permissions': WRITE, 'visible': True}
            ],
            auth=auth
        )

        user_contrib_id = preprint.preprintcontributor_set.get(user=user).id
        user1_contrib_id = preprint.preprintcontributor_set.get(user=user1).id
        user2_contrib_id = preprint.preprintcontributor_set.get(user=user2).id

        old_order = [user_contrib_id, user1_contrib_id, user2_contrib_id]
        assert list(preprint.get_preprintcontributor_order()) == old_order

        preprint.move_contributor(user2, auth=auth, index=0, save=True)

        new_order = [user2_contrib_id, user_contrib_id, user1_contrib_id]
        assert list(preprint.get_preprintcontributor_order()) == new_order


@pytest.mark.enable_implicit_clean
class TestDOIValidation:

    def test_validate_bad_doi(self, preprint):
        with pytest.raises(ValidationError):
            preprint.article_doi = 'nope'
            preprint.save()
        with pytest.raises(ValidationError):
            preprint.article_doi = 'https://dx.doi.org/10.123.456'
            preprint.save()  # should save the bare DOI, not a URL
        with pytest.raises(ValidationError):
            preprint.article_doi = 'doi:10.10.1038/nwooo1170'
            preprint.save() # should save without doi: prefix

    def test_validate_good_doi(self, preprint):
        doi = '10.11038/nwooo1170'
        preprint.article_doi = doi
        preprint.save()
        assert preprint.article_doi == doi


# copied from tests/test_models.py
class TestPreprintUpdate:
    def test_set_title_works_with_valid_title(self, user, auth):
        proj = ProjectFactory(title='That Was Then', creator=user)
        proj.set_title('This is now', auth=auth)
        proj.save()
        # Title was changed
        assert proj.title == 'This is now'
        # A log event was saved
        latest_log = proj.logs.latest()
        assert latest_log.action == 'edit_title'
        assert latest_log.params['title_original'] == 'That Was Then'

    def test_set_title_fails_if_empty_or_whitespace(self, user, auth):
        proj = ProjectFactory(title='That Was Then', creator=user)
        with pytest.raises(ValidationValueError):
            proj.set_title(' ', auth=auth)
        with pytest.raises(ValidationValueError):
            proj.set_title('', auth=auth)
        assert proj.title == 'That Was Then'

    def test_set_title_fails_if_too_long(self, user, auth):
        proj = ProjectFactory(title='That Was Then', creator=user)
        long_title = ''.join('a' for _ in range(513))
        with pytest.raises(ValidationValueError):
            proj.set_title(long_title, auth=auth)

    def test_set_description(self, preprint, auth):
        old_desc = preprint.description
        preprint.set_description(
            'new description', auth=auth)
        preprint.save()
        assert preprint.description, 'new description'
        latest_log = preprint.logs.latest()
        assert latest_log.action, PreprintLog.EDITED_DESCRIPTION
        assert latest_log.params['description_original'], old_desc
        assert latest_log.params['description_new'], 'new description'

    def test_updating_title_twice_with_same_title(self, fake, auth, preprint):
        original_n_logs = preprint.logs.count()
        new_title = fake.bs()
        preprint.set_title(new_title, auth=auth, save=True)
        assert preprint.logs.count() == original_n_logs + 1  # sanity check

        # Call update with same title
        preprint.set_title(new_title, auth=auth, save=True)
        # A new log is not created
        assert preprint.logs.count() == original_n_logs + 1

    def test_updating_description_twice_with_same_content(self, fake, auth, preprint):
        original_n_logs = preprint.logs.count()
        new_desc = fake.bs()
        preprint.set_description(new_desc, auth=auth, save=True)
        assert preprint.logs.count() == original_n_logs + 1  # sanity check

        # Call update with same description
        preprint.set_description(new_desc, auth=auth, save=True)
        # A new log is not created
        assert preprint.logs.count() == original_n_logs + 1


class TestSetPreprintFile(OsfTestCase):

    def setUp(self):
        super(TestSetPreprintFile, self).setUp()

        self.user = AuthUserFactory()
        self.auth = Auth(user=self.user)
        self.read_write_user = AuthUserFactory()
        self.read_write_user_auth = Auth(user=self.read_write_user)

        self.project = ProjectFactory(creator=self.user)
        self.preprint = PreprintFactory(project=self.project, creator=self.user, finish=False)
        self.file = OsfStorageFile.create(
            target=self.preprint,
            path='/panda.txt',
            name='panda.txt',
            materialized_path='/panda.txt')
        self.file.save()

        self.file_two = OsfStorageFile.create(
            target=self.preprint,
            path='/pandapanda.txt',
            name='pandapanda.txt',
            materialized_path='/pandapanda.txt')
        self.file_two.save()

        self.preprint.add_contributor(self.read_write_user, permissions=WRITE)
        self.project.save()

    @assert_preprint_logs(PreprintLog.PUBLISHED, 'preprint')
    def test_is_preprint_property_new_file_to_published(self):
        assert_false(self.preprint.is_published)
        self.preprint.set_primary_file(self.file, auth=self.auth, save=True)
        self.preprint.reload()
        assert_false(self.preprint.is_published)
        with assert_raises(ValueError):
            self.preprint.set_published(True, auth=self.auth, save=True)
        self.preprint.reload()
        self.preprint.provider = PreprintProviderFactory()
        self.preprint.set_subjects([[SubjectFactory()._id]], auth=self.auth)
        self.preprint.reload()
        assert_false(self.preprint.is_published)
        self.preprint.set_published(True, auth=self.auth, save=True)
        self.preprint.reload()
        assert_true(self.preprint.is_published)

    @assert_preprint_logs(PreprintLog.SUPPLEMENTAL_NODE_ADDED, 'preprint')
    def test_set_supplemental_node(self):
        assert_false(self.preprint.is_published)
        project = ProjectFactory(creator=self.preprint.creator)
        self.preprint.set_supplemental_node(project, auth=self.auth, save=True)
        self.preprint.reload()
        assert self.preprint.node == project

    def test_set_supplemental_node_deleted(self):
        project = ProjectFactory(creator=self.preprint.creator)
        with assert_raises(ValueError):
            project.is_deleted= True
            project.save()
            self.preprint.set_supplemental_node(project, auth=self.auth, save=True)

    def test_set_supplemental_node_already_has_a_preprint(self):
        project_two = ProjectFactory(creator=self.preprint.creator)
        preprint = PreprintFactory(project=project_two, provider=self.preprint.provider)
        self.preprint.set_supplemental_node(project_two, auth=self.auth, save=True)
        assert project_two.preprints.count() == 2

    def test_preprint_made_public(self):
        # Testing for migrated preprints, that may have had is_public = False
        self.preprint.is_public = False
        self.preprint.save()
        assert_false(self.preprint.is_public)
        self.preprint.set_primary_file(self.file, auth=self.auth, save=True)
        assert_false(self.preprint.is_public)
        with assert_raises(ValueError):
            self.preprint.set_published(True, auth=self.auth, save=True)
        self.preprint.reload()
        self.preprint.provider = PreprintProviderFactory()
        self.preprint.set_subjects([[SubjectFactory()._id]], auth=self.auth)
        self.preprint.reload()
        assert_false(self.preprint.is_public)
        self.preprint.set_published(True, auth=self.auth, save=True)
        self.project.reload()
        assert_true(self.preprint.is_public)

    def test_add_primary_file(self):
        self.preprint.set_primary_file(self.file, auth=self.auth, save=True)
        assert_equal(self.preprint.primary_file, self.file)
        assert_equal(type(self.preprint.primary_file), type(self.file))

    @assert_preprint_logs(PreprintLog.FILE_UPDATED, 'preprint')
    def test_change_primary_file(self):
        self.preprint.set_primary_file(self.file, auth=self.auth, save=True)
        assert_equal(self.preprint.primary_file, self.file)

        self.preprint.set_primary_file(self.file_two, auth=self.auth, save=True)
        assert_equal(self.preprint.primary_file._id, self.file_two._id)

    def test_add_invalid_file(self):
        with assert_raises(AttributeError):
            self.preprint.set_primary_file('inatlanta', auth=self.auth, save=True)

    def test_removing_primary_file_creates_orphan(self):
        self.preprint.set_primary_file(self.file, auth=self.auth, save=True)
        assert_false(self.preprint.is_preprint_orphan)
        self.preprint.primary_file = None
        self.preprint.save()
        assert_true(self.preprint.is_preprint_orphan)

    def test_preprint_created_date(self):
        self.preprint.set_primary_file(self.file, auth=self.auth, save=True)
        assert_equal(self.preprint.primary_file._id, self.file._id)

        assert(self.preprint.created)
        assert_not_equal(self.project.created, self.preprint.created)


class TestPreprintPermissions(OsfTestCase):
    def setUp(self):
        super(TestPreprintPermissions, self).setUp()
        self.user = AuthUserFactory()
        self.noncontrib = AuthUserFactory()
        self.write_contrib = AuthUserFactory()
        self.read_contrib = AuthUserFactory()
        self.project = ProjectFactory(creator=self.user)
        self.preprint = PreprintFactory(project=self.project, is_published=False, creator=self.user)
        self.preprint.add_contributor(self.write_contrib, permissions=WRITE)
        self.preprint.add_contributor(self.read_contrib, permissions=READ)

        self.file = OsfStorageFile.create(
            target=self.preprint,
            path='/panda.txt',
            name='panda.txt',
            materialized_path='/panda.txt')
        self.file.save()

    def test_noncontrib_cannot_set_subjects(self):
        initial_subjects = list(self.preprint.subjects.all())
        with assert_raises(PermissionsError):
            self.preprint.set_subjects([[SubjectFactory()._id]], auth=Auth(self.noncontrib))
        self.preprint.reload()
        assert_equal(initial_subjects, list(self.preprint.subjects.all()))

    def test_read_cannot_set_subjects(self):
        initial_subjects = list(self.preprint.subjects.all())
        with assert_raises(PermissionsError):
            self.preprint.set_subjects([[SubjectFactory()._id]], auth=Auth(self.read_contrib))

        self.preprint.reload()
        assert_equal(initial_subjects, list(self.preprint.subjects.all()))

    def test_write_can_set_subjects(self):
        initial_subjects = list(self.preprint.subjects.all())
        self.preprint.set_subjects([[SubjectFactory()._id]], auth=Auth(self.write_contrib))
        self.preprint.reload()
        assert_not_equal(initial_subjects, list(self.preprint.subjects.all()))

    def test_admin_can_set_subjects(self):
        initial_subjects = list(self.preprint.subjects.all())
        self.preprint.set_subjects([[SubjectFactory()._id]], auth=Auth(self.user))

        self.preprint.reload()
        assert_not_equal(initial_subjects, list(self.preprint.subjects.all()))

    def test_noncontrib_cannot_set_file(self):
        initial_file = self.preprint.primary_file
        with assert_raises(PermissionsError):
            self.preprint.set_primary_file(self.file, auth=Auth(self.noncontrib), save=True)
        self.preprint.reload()
        assert_equal(initial_file._id, self.preprint.primary_file._id)

    def test_read_contrib_cannot_set_file(self):
        initial_file = self.preprint.primary_file
        with assert_raises(PermissionsError):
            self.preprint.set_primary_file(self.file, auth=Auth(self.read_contrib), save=True)
        self.preprint.reload()
        assert_equal(initial_file._id, self.preprint.primary_file._id)

    def test_write_contrib_can_set_file(self):
        initial_file = self.preprint.primary_file
        self.preprint.set_primary_file(self.file, auth=Auth(self.write_contrib), save=True)
        self.preprint.reload()
        assert_equal(self.file._id, self.preprint.primary_file._id)

    def test_admin_can_set_file(self):
        initial_file = self.preprint.primary_file
        self.preprint.set_primary_file(self.file, auth=Auth(self.user), save=True)
        self.preprint.reload()
        assert_equal(self.file._id, self.preprint.primary_file._id)

    def test_primary_file_must_target_preprint(self):
        file = OsfStorageFile.create(
            target=self.project,
            path='/panda.txt',
            name='panda.txt',
            materialized_path='/panda.txt')
        file.save()

        with assert_raises(ValueError):
            self.preprint.set_primary_file(file, auth=Auth(self.user), save=True)

    def test_non_admin_cannot_publish(self):
        assert_false(self.preprint.is_published)

        with assert_raises(PermissionsError):
            self.preprint.set_published(True, auth=Auth(self.noncontrib), save=True)

        assert_false(self.preprint.is_published)

    def test_read_cannot_publish(self):
        assert_false(self.preprint.is_published)

        with assert_raises(PermissionsError):
            self.preprint.set_published(True, auth=Auth(self.read_contrib), save=True)

        assert_false(self.preprint.is_published)

    def test_write_cannot_publish(self):
        assert_false(self.preprint.is_published)

        with assert_raises(PermissionsError):
            self.preprint.set_published(True, auth=Auth(self.write_contrib), save=True)

        assert_false(self.preprint.is_published)

    def test_admin_can_publish(self):
        assert_false(self.preprint.is_published)

        self.preprint.set_published(True, auth=Auth(self.user), save=True)

        assert_true(self.preprint.is_published)

    def test_admin_cannot_unpublish(self):
        assert_false(self.preprint.is_published)

        self.preprint.set_published(True, auth=Auth(self.user), save=True)

        assert_true(self.preprint.is_published)

        with assert_raises(ValueError) as e:
            self.preprint.set_published(False, auth=Auth(self.user), save=True)

        assert_in('Cannot unpublish', str(e.exception))

    def test_set_title_permissions(self):
        original_title = self.preprint.title
        new_title = 'My new preprint title'

        # noncontrib
        with assert_raises(PermissionsError):
            self.preprint.set_title(new_title, auth=Auth(self.noncontrib), save=True)
        assert_equal(self.preprint.title, original_title)

        # read
        with assert_raises(PermissionsError):
            self.preprint.set_title(new_title, auth=Auth(self.read_contrib), save=True)
        assert_equal(self.preprint.title, original_title)

        # write
        self.preprint.set_title(new_title, auth=Auth(self.write_contrib), save=True)
        assert_equal(self.preprint.title, new_title)

        # admin
        self.preprint.title = original_title
        self.preprint.save()
        self.preprint.set_title(new_title, auth=Auth(self.user), save=True)
        assert_equal(self.preprint.title, new_title)

    def test_set_abstract_permissions(self):
        original_abstract = self.preprint.description
        new_abstract = 'This is my preprint abstract'

        # noncontrib
        with assert_raises(PermissionsError):
            self.preprint.set_description(new_abstract, auth=Auth(self.noncontrib), save=True)
        assert_equal(self.preprint.description, original_abstract)

        # read
        with assert_raises(PermissionsError):
            self.preprint.set_description(new_abstract, auth=Auth(self.read_contrib), save=True)
        assert_equal(self.preprint.description, original_abstract)

        # write
        self.preprint.set_description(new_abstract, auth=Auth(self.write_contrib), save=True)
        assert_equal(self.preprint.description, new_abstract)

        # admin
        self.preprint.description = original_abstract
        self.preprint.save()
        self.preprint.set_description(new_abstract, auth=Auth(self.user), save=True)
        assert_equal(self.preprint.description, new_abstract)

    def test_set_privacy(self):
        # Not currently exposed, but adding is_public field for legacy preprints and spam
        self.preprint.is_public = False
        self.preprint.save()

        # noncontrib
        with assert_raises(PermissionsError):
            self.preprint.set_privacy('public', auth=Auth(self.noncontrib), save=True)
        assert_false(self.preprint.is_public)

        # read
        with assert_raises(PermissionsError):
            self.preprint.set_privacy('public', auth=Auth(self.read_contrib), save=True)
        assert_false(self.preprint.is_public)

        # write
        self.preprint.set_privacy('public', auth=Auth(self.write_contrib), save=True)
        assert_true(self.preprint.is_public)

        # admin
        self.preprint.is_public = False
        self.preprint.save()
        self.preprint.set_privacy('public', auth=Auth(self.user), save=True)
        assert_true(self.preprint.is_public)

    def test_set_supplemental_node_project_permissions(self):
        # contributors have proper permissions on preprint, but not supplementary_node
        self.preprint.node = None
        self.preprint.save()

        project = ProjectFactory(creator=self.preprint.creator)
        project.add_contributor(self.read_contrib, READ, save=True)
        project.add_contributor(self.write_contrib, WRITE, save=True)

        self.preprint.add_contributor(self.read_contrib, ADMIN, save=True)
        self.preprint.add_contributor(self.write_contrib, ADMIN, save=True)
        self.preprint.add_contributor(self.noncontrib, ADMIN, save=True)

        # noncontrib
        with assert_raises(PermissionsError):
            self.preprint.set_supplemental_node(project, auth=Auth(self.noncontrib), save=True)
        assert self.preprint.node is None

        # read
        with assert_raises(PermissionsError):
            self.preprint.set_supplemental_node(project, auth=Auth(self.read_contrib), save=True)
        assert self.preprint.node is None

        # write
        self.preprint.set_supplemental_node(project, auth=Auth(self.write_contrib), save=True)
        assert self.preprint.node == project

        # admin
        self.preprint.node = None
        self.preprint.save()
        self.preprint.set_supplemental_node(project, auth=Auth(self.user), save=True)
        assert self.preprint.node == project

    def test_set_supplemental_node_preprint_permissions(self):
        # contributors have proper permissions on the supplementary node, but not the preprint
        self.preprint.node = None
        self.preprint.save()

        project = ProjectFactory(creator=self.preprint.creator)
        project.add_contributor(self.read_contrib, ADMIN, save=True)
        project.add_contributor(self.write_contrib, ADMIN, save=True)
        project.add_contributor(self.noncontrib, ADMIN, save=True)

        # noncontrib
        with assert_raises(PermissionsError):
            self.preprint.set_supplemental_node(project, auth=Auth(self.noncontrib), save=True)
        assert self.preprint.node is None

        # read
        with assert_raises(PermissionsError):
            self.preprint.set_supplemental_node(project, auth=Auth(self.read_contrib), save=True)
        assert self.preprint.node is None

        # write
        self.preprint.set_supplemental_node(project, auth=Auth(self.write_contrib), save=True)
        assert self.preprint.node == project

        # admin
        self.preprint.node = None
        self.preprint.save()
        self.preprint.set_supplemental_node(project, auth=Auth(self.user), save=True)
        assert self.preprint.node == project


class TestPreprintProvider(OsfTestCase):
    def setUp(self):
        super(TestPreprintProvider, self).setUp()
        self.user = AuthUserFactory()
        self.auth = Auth(user=self.user)
        self.provider_osf = PreprintProviderFactory(_id='osf')
        self.preprint = PreprintFactory(provider=None, is_published=False)
        self.provider = PreprintProviderFactory(name='WWEArxiv')
        self.provider_one = PreprintProviderFactory(name='DoughnutArxiv')
        self.provider_two = PreprintProviderFactory(name='IceCreamArxiv')
        self.subject_one = SubjectFactory(provider=self.provider_one)
        self.subject_osf = SubjectFactory(provider=self.provider_osf)


    def test_add_provider(self):
        assert_not_equal(self.preprint.provider, self.provider)

        self.preprint.provider = self.provider
        self.preprint.save()
        self.preprint.reload()

        assert_equal(self.preprint.provider, self.provider)

    def test_remove_provider(self):
        self.preprint.provider = None
        self.preprint.save()
        self.preprint.reload()

        assert_equal(self.preprint.provider, None)

    def test_find_provider(self):
        self.preprint.provider = self.provider
        self.preprint.save()
        self.preprint.reload()

        assert ('branded', self.provider) == find_preprint_provider(self.preprint)

    def test_top_level_subjects(self):
        subj_a = SubjectFactory(provider=self.provider, text='A')
        subj_b = SubjectFactory(provider=self.provider, text='B')
        subj_aa = SubjectFactory(provider=self.provider, text='AA', parent=subj_a)
        subj_ab = SubjectFactory(provider=self.provider, text='AB', parent=subj_a)
        subj_ba = SubjectFactory(provider=self.provider, text='BA', parent=subj_b)
        subj_bb = SubjectFactory(provider=self.provider, text='BB', parent=subj_b)
        subj_aaa = SubjectFactory(provider=self.provider, text='AAA', parent=subj_aa)

        some_other_provider = PreprintProviderFactory(name='asdfArxiv')
        subj_asdf = SubjectFactory(provider=some_other_provider)

        assert set(self.provider.top_level_subjects) == set([subj_a, subj_b])

    def test_all_subjects(self):
        subj_a = SubjectFactory(provider=self.provider, text='A')
        subj_b = SubjectFactory(provider=self.provider, text='B')
        subj_aa = SubjectFactory(provider=self.provider, text='AA', parent=subj_a)
        subj_ab = SubjectFactory(provider=self.provider, text='AB', parent=subj_a)
        subj_ba = SubjectFactory(provider=self.provider, text='BA', parent=subj_b)
        subj_bb = SubjectFactory(provider=self.provider, text='BB', parent=subj_b)
        subj_aaa = SubjectFactory(provider=self.provider, text='AAA', parent=subj_aa)

        some_other_provider = PreprintProviderFactory(name='asdfArxiv')
        subj_asdf = SubjectFactory(provider=some_other_provider)

        assert set(self.provider.all_subjects) == set([subj_a, subj_b, subj_aa, subj_ab, subj_ba, subj_bb, subj_aaa])

    def test_highlighted_subjects(self):
        subj_a = SubjectFactory(provider=self.provider, text='A')
        subj_b = SubjectFactory(provider=self.provider, text='B')
        subj_aa = SubjectFactory(provider=self.provider, text='AA', parent=subj_a)
        subj_ab = SubjectFactory(provider=self.provider, text='AB', parent=subj_a)
        subj_ba = SubjectFactory(provider=self.provider, text='BA', parent=subj_b)
        subj_bb = SubjectFactory(provider=self.provider, text='BB', parent=subj_b)
        subj_aaa = SubjectFactory(provider=self.provider, text='AAA', parent=subj_aa)

        assert self.provider.has_highlighted_subjects is False
        assert set(self.provider.highlighted_subjects) == set([subj_a, subj_b])
        subj_aaa.highlighted = True
        subj_aaa.save()
        assert self.provider.has_highlighted_subjects is True
        assert set(self.provider.highlighted_subjects) == set([subj_aaa])

    def test_change_preprint_provider_custom_taxonomies(self):
        subject_two = SubjectFactory(provider=self.provider_two,
            bepress_subject=self.subject_one.bepress_subject)
        preprint = PreprintFactory(subjects=[[self.subject_one._id]], provider=self.provider_one, creator=self.user)
        subject_problems = preprint.map_subjects_between_providers(self.provider_one, self.provider_two, self.auth)
        preprint.refresh_from_db()
        assert subject_problems == []
        assert subject_two in preprint.subjects.all()

    def test_change_preprint_provider_from_osf(self):
        subject_two = SubjectFactory(provider=self.provider_one,
            bepress_subject=self.subject_osf)
        preprint = PreprintFactory(subjects=[[self.subject_osf._id]], provider=self.provider_osf, creator=self.user)
        subject_problems = preprint.map_subjects_between_providers(self.provider_osf, self.provider_one, self.auth)
        preprint.refresh_from_db()
        assert subject_problems == []
        assert subject_two in preprint.subjects.all()

    def test_change_preprint_provider_to_osf(self):
        subject_two = SubjectFactory(provider=self.provider_one,
            bepress_subject=self.subject_osf)
        preprint = PreprintFactory(subjects=[[subject_two._id]], provider=self.provider_one, creator=self.user)
        subject_problems = preprint.map_subjects_between_providers(self.provider_one, self.provider_osf, self.auth)
        preprint.refresh_from_db()
        assert subject_problems == []
        assert self.subject_osf in preprint.subjects.all()

    def test_change_preprint_provider_problem_subject(self):
        subject_two = SubjectFactory(provider=self.provider_one,
            bepress_subject=self.subject_osf)
        preprint = PreprintFactory(subjects=[[subject_two._id]], provider=self.provider_one, creator=self.user)
        subject_problems = preprint.map_subjects_between_providers(self.provider_one, self.provider_two, self.auth)
        preprint.refresh_from_db()
        assert subject_problems == [subject_two.text]
        assert subject_two in preprint.subjects.all()

class TestPreprintIdentifiers(OsfTestCase):
    def setUp(self):
        super(TestPreprintIdentifiers, self).setUp()
        self.user = AuthUserFactory()
        self.auth = Auth(user=self.user)

    def test_update_or_create_preprint_identifiers_called(self):
        published_preprint = PreprintFactory(is_published=True, creator=self.user)
        with mock.patch.object(published_preprint, 'request_identifier_update') as mock_update_doi:
            update_or_create_preprint_identifiers(published_preprint)
        assert mock_update_doi.called
        assert mock_update_doi.call_count == 1

    @mock.patch('website.settings.CROSSREF_URL', 'http://test.osf.crossref.test')
    def test_correct_doi_client_called(self):
        osf_preprint = PreprintFactory(is_published=True, creator=self.user, provider=PreprintProviderFactory())
        assert isinstance(osf_preprint.get_doi_client(), CrossRefClient)
        ecsarxiv_preprint = PreprintFactory(is_published=True, creator=self.user, provider=PreprintProviderFactory(_id='ecsarxiv'))
        assert isinstance(ecsarxiv_preprint.get_doi_client(), ECSArXivCrossRefClient)

    def test_qatest_doesnt_make_dois(self):
        preprint = PreprintFactory(is_published=True, creator=self.user, provider=PreprintProviderFactory())
        preprint.add_tag('qatest', self.auth)
        assert not request_identifiers(preprint)


@pytest.mark.enable_implicit_clean
class TestOnPreprintUpdatedTask(OsfTestCase):
    def setUp(self):
        super(TestOnPreprintUpdatedTask, self).setUp()
        self.user = AuthUserFactory()
        if len(self.user.fullname.split(' ')) > 2:
            # Prevent unexpected keys ('suffix', 'additional_name')
            self.user.fullname = 'David Davidson'
            self.user.middle_names = ''
            self.user.suffix = ''
            self.user.save()

        self.auth = Auth(user=self.user)
        self.preprint = PreprintFactory()
        thesis_provider = PreprintProviderFactory(share_publish_type='Thesis')
        self.thesis = PreprintFactory(provider=thesis_provider)

        for pp in [self.preprint, self.thesis]:

            pp.add_tag('preprint', self.auth, save=False)
            pp.add_tag('spoderman', self.auth, save=False)
            pp.add_unregistered_contributor('BoJack Horseman', 'horse@man.org', Auth(pp.creator))
            pp.add_contributor(self.user, visible=False)
            pp.save()

            pp.creator.given_name = u'ZZYZ'
            if len(pp.creator.fullname.split(' ')) > 2:
                # Prevent unexpected keys ('suffix', 'additional_name')
                pp.creator.fullname = 'David Davidson'
                pp.creator.middle_names = ''
                pp.creator.suffix = ''
            pp.creator.save()

            pp.set_subjects([[SubjectFactory()._id]], auth=Auth(pp.creator))

    def tearDown(self):
        handlers.celery_before_request()
        super(TestOnPreprintUpdatedTask, self).tearDown()

    def test_update_or_enqueue_on_preprint_updated(self):
        # enqueue_postcommit_task automatically calls task in testing now.
        # This test modified to stick something in the postcommit_queue manually so
        # we can test that the queue is modified properly.
        first_subjects = [15]
        args = ()
        kwargs = {'preprint_id': self.preprint._id, 'old_subjects': first_subjects, 'update_share': False, 'share_type': None, 'saved_fields': ['contributors']}
        postcommit_celery_queue().update({'asdfasd': on_preprint_updated.si(*args, **kwargs)})

        second_subjects = [16, 17]
        update_or_enqueue_on_preprint_updated(
            self.preprint._id,
            old_subjects=second_subjects,
            saved_fields={'title': 'Hello'}
        )

        updated_task = get_task_from_postcommit_queue(
            'website.preprints.tasks.on_preprint_updated',
            predicate=lambda task: task.kwargs['preprint_id'] == self.preprint._id
        )
        assert 'title' in updated_task.kwargs['saved_fields']
        assert 'contributors' in  updated_task.kwargs['saved_fields']
        assert set(first_subjects + second_subjects).issubset(updated_task.kwargs['old_subjects'])

    def test_format_preprint(self):
        res = format_preprint(self.preprint, self.preprint.provider.share_publish_type)

        assert set(gn['@type'] for gn in res) == {'creator', 'contributor', 'throughsubjects', 'subject', 'throughtags', 'tag', 'workidentifier', 'agentidentifier', 'person', 'preprint', 'workrelation', 'creativework'}

        nodes = dict(enumerate(res))
        preprint = nodes.pop(next(k for k, v in iter(nodes.items()) if v['@type'] == 'preprint'))
        assert preprint['title'] == self.preprint.title
        assert preprint['description'] == self.preprint.description
        assert preprint['is_deleted'] == (not self.preprint.is_published or not self.preprint.is_public or self.preprint.is_preprint_orphan)
        assert preprint['date_updated'] == self.preprint.modified.isoformat()
        assert preprint['date_published'] == self.preprint.date_published.isoformat()

        tags = [nodes.pop(k) for k, v in list(nodes.items()) if v['@type'] == 'tag']
        through_tags = [nodes.pop(k) for k, v in list(nodes.items()) if v['@type'] == 'throughtags']
        assert sorted(tag['@id'] for tag in tags) == sorted(tt['tag']['@id'] for tt in through_tags)
        assert sorted(tag['name'] for tag in tags) == ['preprint', 'spoderman']

        subjects = [nodes.pop(k) for k, v in list(nodes.items()) if v['@type'] == 'subject']
        through_subjects = [nodes.pop(k) for k, v in list(nodes.items()) if v['@type'] == 'throughsubjects']
        s_ids = [s['@id'] for s in subjects]
        ts_ids = [ts['subject']['@id'] for ts in through_subjects]
        cs_ids = [i for i in set(s.get('central_synonym', {}).get('@id') for s in subjects) if i]
        for ts in ts_ids:
            assert ts in s_ids
            assert ts not in cs_ids  # Only aliased subjects are connected to self.preprint
        for s in subjects:
            subject = Subject.objects.get(text=s['name'])
            assert s['uri'].endswith('v2/taxonomies/{}/'.format(subject._id))  # This cannot change
        assert set(subject['name'] for subject in subjects) == set([s.text for s in self.preprint.subjects.all()] + [s.bepress_subject.text for s in self.preprint.subjects.filter(bepress_subject__isnull=False)])

        people = sorted([nodes.pop(k) for k, v in list(nodes.items()) if v['@type'] == 'person'], key=lambda x: x['given_name'])
        expected_people = sorted([{
            '@type': 'person',
            'given_name': u'BoJack',
            'family_name': u'Horseman',
        }, {
            '@type': 'person',
            'given_name': self.user.given_name,
            'family_name': self.user.family_name,
        }, {
            '@type': 'person',
            'given_name': self.preprint.creator.given_name,
            'family_name': self.preprint.creator.family_name,
        }], key=lambda x: x['given_name'])
        for i, p in enumerate(expected_people):
            expected_people[i]['@id'] = people[i]['@id']

        assert people == expected_people

        creators = sorted([nodes.pop(k) for k, v in list(nodes.items()) if v['@type'] == 'creator'], key=lambda x: x['order_cited'])
        assert creators == [{
            '@id': creators[0]['@id'],
            '@type': 'creator',
            'order_cited': 0,
            'cited_as': u'{}'.format(self.preprint.creator.fullname),
            'agent': {'@id': [p['@id'] for p in people if p['given_name'] == self.preprint.creator.given_name][0], '@type': 'person'},
            'creative_work': {'@id': preprint['@id'], '@type': preprint['@type']},
        }, {
            '@id': creators[1]['@id'],
            '@type': 'creator',
            'order_cited': 1,
            'cited_as': u'BoJack Horseman',
            'agent': {'@id': [p['@id'] for p in people if p['given_name'] == u'BoJack'][0], '@type': 'person'},
            'creative_work': {'@id': preprint['@id'], '@type': preprint['@type']},
        }]

        contributors = [nodes.pop(k) for k, v in list(nodes.items()) if v['@type'] == 'contributor']
        assert contributors == [{
            '@id': contributors[0]['@id'],
            '@type': 'contributor',
            'cited_as': u'{}'.format(self.user.fullname),
            'agent': {'@id': [p['@id'] for p in people if p['given_name'] == self.user.given_name][0], '@type': 'person'},
            'creative_work': {'@id': preprint['@id'], '@type': preprint['@type']},
        }]

        agentidentifiers = {nodes.pop(k)['uri'] for k, v in list(nodes.items()) if v['@type'] == 'agentidentifier'}
        assert agentidentifiers == set([
            'mailto:' + self.user.username,
            'mailto:' + self.preprint.creator.username,
            self.user.profile_image_url(),
            self.preprint.creator.profile_image_url(),
        ]) | set(user.absolute_url for user in self.preprint.contributors)

        related_work = next(nodes.pop(k) for k, v in nodes.items() if v['@type'] == 'creativework')
        assert set(related_work.keys()) == {'@id', '@type'}  # Empty except @id and @type

        osf_doi = next(nodes.pop(k) for k, v in nodes.items() if v['@type'] == 'workidentifier' and 'doi' in v['uri'] and 'osf.io' in v['uri'])
        assert osf_doi['creative_work'] == {'@id': preprint['@id'], '@type': preprint['@type']}

        related_doi = next(nodes.pop(k) for k, v in nodes.items() if v['@type'] == 'workidentifier' and 'doi' in v['uri'])
        assert related_doi['creative_work'] == related_work

<<<<<<< HEAD
        workidentifiers = nodes.pop(next(k for k, v in iter(nodes.items()) if v['@type'] == 'workidentifier'))
        assert workidentifiers['uri'] == urljoin(settings.DOMAIN, self.preprint._id + '/')
=======
        workidentifiers = [nodes.pop(k)['uri'] for k, v in nodes.items() if v['@type'] == 'workidentifier']
        assert workidentifiers == [urljoin(settings.DOMAIN, self.preprint._id + '/')]
>>>>>>> effc6cf8

        relation = nodes.pop(list(nodes.keys())[0])
        assert relation == {'@id': relation['@id'], '@type': 'workrelation', 'related': {'@id': related_work['@id'], '@type': related_work['@type']}, 'subject': {'@id': preprint['@id'], '@type': preprint['@type']}}

        assert nodes == {}

    def test_format_thesis(self):
        res = format_preprint(self.thesis, self.thesis.provider.share_publish_type)

        assert set(gn['@type'] for gn in res) == {'creator', 'contributor', 'throughsubjects', 'subject', 'throughtags', 'tag', 'workidentifier', 'agentidentifier', 'person', 'thesis', 'workrelation', 'creativework'}

        nodes = dict(enumerate(res))
        thesis = nodes.pop(next(k for k, v in nodes.items() if v['@type'] == 'thesis'))
        assert thesis['title'] == self.thesis.title
        assert thesis['description'] == self.thesis.description

    def test_format_preprint_date_modified_node_updated(self):
        self.preprint.save()
        res = format_preprint(self.preprint, self.preprint.provider.share_publish_type)
        nodes = dict(enumerate(res))
        preprint = nodes.pop(next(k for k, v in nodes.items() if v['@type'] == 'preprint'))
        assert preprint['date_updated'] == self.preprint.modified.isoformat()

    def test_format_preprint_nones(self):
        self.preprint.tags = []
        self.preprint.date_published = None
        self.preprint.article_doi = None
        self.preprint.set_subjects([], auth=Auth(self.preprint.creator))

        res = format_preprint(self.preprint, self.preprint.provider.share_publish_type)

        assert self.preprint.provider != 'osf'
        assert set(gn['@type'] for gn in res) == {'creator', 'contributor', 'workidentifier', 'agentidentifier', 'person', 'preprint'}

        nodes = dict(enumerate(res))
        preprint = nodes.pop(next(k for k, v in nodes.items() if v['@type'] == 'preprint'))
        assert preprint['title'] == self.preprint.title
        assert preprint['description'] == self.preprint.description
        assert preprint['is_deleted'] == (not self.preprint.is_published or not self.preprint.is_public or self.preprint.is_preprint_orphan or (self.preprint.deleted or False))
        assert preprint['date_updated'] == self.preprint.modified.isoformat()
        assert preprint.get('date_published') is None

        people = sorted([nodes.pop(k) for k, v in list(nodes.items()) if v['@type'] == 'person'], key=lambda x: x['given_name'])
        expected_people = sorted([{
            '@type': 'person',
            'given_name': u'BoJack',
            'family_name': u'Horseman',
        }, {
            '@type': 'person',
            'given_name': self.user.given_name,
            'family_name': self.user.family_name,
        }, {
            '@type': 'person',
            'given_name': self.preprint.creator.given_name,
            'family_name': self.preprint.creator.family_name,
        }], key=lambda x: x['given_name'])
        for i, p in enumerate(expected_people):
            expected_people[i]['@id'] = people[i]['@id']

        assert people == expected_people

        creators = sorted([nodes.pop(k) for k, v in list(nodes.items()) if v['@type'] == 'creator'], key=lambda x: x['order_cited'])
        assert creators == [{
            '@id': creators[0]['@id'],
            '@type': 'creator',
            'order_cited': 0,
            'cited_as': self.preprint.creator.fullname,
            'agent': {'@id': [p['@id'] for p in people if p['given_name'] == self.preprint.creator.given_name][0], '@type': 'person'},
            'creative_work': {'@id': preprint['@id'], '@type': preprint['@type']},
        }, {
            '@id': creators[1]['@id'],
            '@type': 'creator',
            'order_cited': 1,
            'cited_as': u'BoJack Horseman',
            'agent': {'@id': [p['@id'] for p in people if p['given_name'] == u'BoJack'][0], '@type': 'person'},
            'creative_work': {'@id': preprint['@id'], '@type': preprint['@type']},
        }]

        contributors = [nodes.pop(k) for k, v in list(nodes.items()) if v['@type'] == 'contributor']
        assert contributors == [{
            '@id': contributors[0]['@id'],
            '@type': 'contributor',
            'cited_as': self.user.fullname,
            'agent': {'@id': [p['@id'] for p in people if p['given_name'] == self.user.given_name][0], '@type': 'person'},
            'creative_work': {'@id': preprint['@id'], '@type': preprint['@type']},
        }]

        agentidentifiers = {nodes.pop(k)['uri'] for k, v in list(nodes.items()) if v['@type'] == 'agentidentifier'}
        assert agentidentifiers == set([
            'mailto:' + self.user.username,
            'mailto:' + self.preprint.creator.username,
            self.user.profile_image_url(),
            self.preprint.creator.profile_image_url(),
        ]) | set(user.absolute_url for user in self.preprint.contributors)

        workidentifiers = {nodes.pop(k)['uri'] for k, v in list(nodes.items()) if v['@type'] == 'workidentifier'}
        # URLs should *always* be osf.io/guid/
        assert workidentifiers == set([urljoin(settings.DOMAIN, self.preprint._id) + '/', 'https://doi.org/{}'.format(self.preprint.get_identifier('doi').value)])

        assert nodes == {}

    def test_format_preprint_is_deleted(self):
        self.file = OsfStorageFile.create(
            target=self.preprint,
            path='/panda.txt',
            name='panda.txt',
            materialized_path='/panda.txt')
        self.file.save()

        CASES = {
            'is_published': (True, False),
            'is_published': (False, True),
            'is_public': (True, False),
            'is_public': (False, True),
            'primary_file': (self.file, False),
            'primary_file': (None, True),
            'deleted': (True, True),
            'deleted': (False, False),
        }
        for key, (value, is_deleted) in CASES.items():
            target = self.preprint
            for k in key.split('.')[:-1]:
                if k:
                    target = getattr(target, k)
            orig_val = getattr(target, key.split('.')[-1])
            setattr(target, key.split('.')[-1], value)

            res = format_preprint(self.preprint, self.preprint.provider.share_publish_type)

            preprint = next(v for v in res if v['@type'] == 'preprint')
            assert preprint['is_deleted'] is is_deleted

            setattr(target, key.split('.')[-1], orig_val)

    def test_format_preprint_is_deleted_true_if_qatest_tag_is_added(self):
        res = format_preprint(self.preprint, self.preprint.provider.share_publish_type)
        preprint = next(v for v in res if v['@type'] == 'preprint')
        assert preprint['is_deleted'] is False

        self.preprint.add_tag('qatest', auth=self.auth, save=True)

        res = format_preprint(self.preprint, self.preprint.provider.share_publish_type)
        preprint = next(v for v in res if v['@type'] == 'preprint')
        assert preprint['is_deleted'] is True

    def test_unregistered_users_guids(self):
        user = UserFactory.build(is_registered=False)
        user.save()

        node = format_user(user)
        assert {x.attrs['uri'] for x in node.get_related()} == {user.absolute_url}

    def test_verified_orcid(self):
        user = UserFactory.build(is_registered=True)
        user.external_identity = {'ORCID': {'fake-orcid': 'VERIFIED'}}
        user.save()

        node = format_user(user)
        assert {x.attrs['uri'] for x in node.get_related()} == {'fake-orcid', user.absolute_url, user.profile_image_url()}

    def test_unverified_orcid(self):
        user = UserFactory.build(is_registered=True)
        user.external_identity = {'ORCID': {'fake-orcid': 'SOMETHINGELSE'}}
        user.save()

        node = format_user(user)
        assert {x.attrs['uri'] for x in node.get_related()} == {user.absolute_url, user.profile_image_url()}


class TestPreprintSaveShareHook(OsfTestCase):
    def setUp(self):
        super(TestPreprintSaveShareHook, self).setUp()
        self.admin = AuthUserFactory()
        self.auth = Auth(user=self.admin)
        self.provider = PreprintProviderFactory(name='Lars Larson Snowmobiling Experience')
        self.project = ProjectFactory(creator=self.admin, is_public=True)
        self.subject = SubjectFactory()
        self.subject_two = SubjectFactory()
        self.file = api_test_utils.create_test_file(self.project, self.admin, 'second_place.pdf')
        self.preprint = PreprintFactory(creator=self.admin, filename='second_place.pdf', provider=self.provider, subjects=[[self.subject._id]], project=self.project, is_published=False)

    @mock.patch('osf.models.preprint.update_or_enqueue_on_preprint_updated')
    def test_save_unpublished_not_called(self, mock_on_preprint_updated):
        self.preprint.save()
        assert not mock_on_preprint_updated.called

    @mock.patch('osf.models.preprint.update_or_enqueue_on_preprint_updated')
    def test_save_published_called(self, mock_on_preprint_updated):
        self.preprint.set_published(True, auth=self.auth, save=True)
        assert mock_on_preprint_updated.called

    # This covers an edge case where a preprint is forced back to unpublished
    # that it sends the information back to share
    @mock.patch('osf.models.preprint.update_or_enqueue_on_preprint_updated')
    def test_save_unpublished_called_forced(self, mock_on_preprint_updated):
        self.preprint.set_published(True, auth=self.auth, save=True)
        self.preprint.is_published = False
        self.preprint.save(**{'force_update': True})
        assert_equal(mock_on_preprint_updated.call_count, 2)

    @mock.patch('osf.models.preprint.update_or_enqueue_on_preprint_updated')
    def test_save_published_subject_change_called(self, mock_on_preprint_updated):
        self.preprint.is_published = True
        self.preprint.set_subjects([[self.subject_two._id]], auth=self.auth)
        assert mock_on_preprint_updated.called
        call_args, call_kwargs = mock_on_preprint_updated.call_args
        assert 'old_subjects' in mock_on_preprint_updated.call_args[1]
        assert call_kwargs.get('old_subjects') == [self.subject.id]
        assert [self.subject.id] in mock_on_preprint_updated.call_args[1].values()

    @mock.patch('osf.models.preprint.update_or_enqueue_on_preprint_updated')
    def test_save_unpublished_subject_change_not_called(self, mock_on_preprint_updated):
        self.preprint.set_subjects([[self.subject_two._id]], auth=self.auth)
        assert not mock_on_preprint_updated.called

    @mock.patch('website.preprints.tasks.requests')
    @mock.patch('website.preprints.tasks.settings.SHARE_URL', 'ima_real_website')
    def test_send_to_share_is_true(self, mock_requests):
        self.preprint.provider.access_token = 'Snowmobiling'
        self.preprint.provider.save()
        on_preprint_updated(self.preprint._id)

        assert mock_requests.post.called

    @mock.patch('osf.models.preprint.update_or_enqueue_on_preprint_updated')
    def test_preprint_contributor_changes_updates_preprints_share(self, mock_on_preprint_updated):
        preprint = PreprintFactory(is_published=True, creator=self.admin)
        assert mock_on_preprint_updated.call_count == 2

        user = AuthUserFactory()
        preprint.primary_file = self.file

        preprint.add_contributor(contributor=user, auth=self.auth, save=True)
        assert mock_on_preprint_updated.call_count == 5

        preprint.move_contributor(contributor=user, index=0, auth=self.auth, save=True)
        assert mock_on_preprint_updated.call_count == 7

        data = [{'id': self.admin._id, 'permissions': ADMIN, 'visible': True},
                {'id': user._id, 'permissions': WRITE, 'visible': False}]

        preprint.manage_contributors(data, auth=self.auth, save=True)
        assert mock_on_preprint_updated.call_count == 9

        preprint.update_contributor(user, READ, True, auth=self.auth, save=True)
        assert mock_on_preprint_updated.call_count == 11

        preprint.remove_contributor(contributor=user, auth=self.auth)
        assert mock_on_preprint_updated.call_count == 13

    @mock.patch('website.preprints.tasks.settings.SHARE_URL', 'a_real_url')
    @mock.patch('website.preprints.tasks._async_update_preprint_share.delay')
    @mock.patch('website.preprints.tasks.requests')
    def test_call_async_update_on_500_failure(self, requests, mock_async):
        self.preprint.provider.access_token = 'Snowmobiling'
        requests.post.return_value = MockShareResponse(501)
        update_preprint_share(self.preprint)
        assert mock_async.called

    @mock.patch('website.preprints.tasks.settings.SHARE_URL', 'a_real_url')
    @mock.patch('website.preprints.tasks.send_desk_share_preprint_error')
    @mock.patch('website.preprints.tasks._async_update_preprint_share.delay')
    @mock.patch('website.preprints.tasks.requests')
    def test_no_call_async_update_on_400_failure(self, requests, mock_async, mock_mail):
        self.preprint.provider.access_token = 'Snowmobiling'
        requests.post.return_value = MockShareResponse(400)
        update_preprint_share(self.preprint)
        assert not mock_async.called
        assert mock_mail.called


class TestPreprintConfirmationEmails(OsfTestCase):
    def setUp(self):
        super(TestPreprintConfirmationEmails, self).setUp()
        self.user = AuthUserFactory()
        self.write_contrib = AuthUserFactory()
        self.project = ProjectFactory(creator=self.user)
        self.preprint = PreprintFactory(creator=self.user, project=self.project, provider=PreprintProviderFactory(_id='osf'), is_published=False)
        self.preprint.add_contributor(self.write_contrib, permissions=WRITE)
        self.preprint_branded = PreprintFactory(creator=self.user, is_published=False)

    @mock.patch('website.mails.send_mail')
    def test_creator_gets_email(self, send_mail):
        self.preprint.set_published(True, auth=Auth(self.user), save=True)
        domain = self.preprint.provider.domain or settings.DOMAIN
        send_mail.assert_called_with(
            self.user.email,
            mails.REVIEWS_SUBMISSION_CONFIRMATION,
            user=self.user,
            mimetype='html',
            provider_url='{}preprints/{}'.format(domain, self.preprint.provider._id),
            domain=domain,
            provider_contact_email=settings.OSF_CONTACT_EMAIL,
            provider_support_email=settings.OSF_SUPPORT_EMAIL,
            workflow=None,
            reviewable=self.preprint,
            is_creator=True,
            provider_name=self.preprint.provider.name,
            no_future_emails=[],
            logo=settings.OSF_PREPRINTS_LOGO,
        )
        assert_equals(send_mail.call_count, 1)

        self.preprint_branded.set_published(True, auth=Auth(self.user), save=True)
        assert_equals(send_mail.call_count, 2)


class TestPreprintOsfStorage(OsfTestCase):
    def setUp(self):
        super(TestPreprintOsfStorage, self).setUp()
        self.user = UserFactory()
        self.session = Session(data={'auth_user_id': self.user._id})
        self.session.save()
        self.cookie = itsdangerous.Signer(settings.SECRET_KEY).sign(self.session._id).decode()
        self.preprint = PreprintFactory(creator=self.user)
        self.JWE_KEY = jwe.kdf(settings.WATERBUTLER_JWE_SECRET.encode('utf-8'), settings.WATERBUTLER_JWE_SALT.encode('utf-8'))

    def test_create_log(self):
        action = 'file_added'
        path = 'pizza.nii'
        nlog = self.preprint.logs.count()
        self.preprint.create_waterbutler_log(
            auth=Auth(user=self.user),
            action=action,
            payload={'metadata': {'path': path, 'materialized': path, 'kind': 'file'}},
        )
        self.preprint.reload()
        assert_equal(self.preprint.logs.count(), nlog + 1)
        assert_equal(
            self.preprint.logs.latest().action,
            '{0}_{1}'.format('osf_storage', action),
        )
        assert_equal(
            self.preprint.logs.latest().params['path'],
            path
        )

    def build_url(self, **kwargs):
        options = {'payload': jwe.encrypt(jwt.encode({'data': dict(dict(
            action='download',
            nid=self.preprint._id,
            provider='osfstorage'), **kwargs),
            'exp': timezone.now() + datetime.timedelta(seconds=500),
        }, settings.WATERBUTLER_JWT_SECRET, algorithm=settings.WATERBUTLER_JWT_ALGORITHM), self.JWE_KEY)}
        return self.preprint.api_url_for('get_auth', **options)

    def test_auth_download(self):
        url = self.build_url(cookie=self.cookie)
        res = self.app.get(url, auth=Auth(user=self.user))
        data = jwt.decode(jwe.decrypt(res.json['payload'].encode('utf-8'), self.JWE_KEY), settings.WATERBUTLER_JWT_SECRET, algorithm=settings.WATERBUTLER_JWT_ALGORITHM)['data']
        assert_equal(data['credentials'], self.preprint.serialize_waterbutler_credentials())
        assert_equal(data['settings'], self.preprint.serialize_waterbutler_settings())
        expected_url = furl.furl(self.preprint.api_url_for('create_waterbutler_log', _absolute=True, _internal=True))
        observed_url = furl.furl(data['callback_url'])
        observed_url.port = expected_url.port
        assert_equal(expected_url, observed_url)


class TestCheckPreprintAuth(OsfTestCase):

    def setUp(self):
        super(TestCheckPreprintAuth, self).setUp()
        self.user = AuthUserFactory()
        self.preprint = PreprintFactory(creator=self.user)

    def test_has_permission(self):
        res = views.check_access(self.preprint, Auth(user=self.user), 'upload', None)
        assert_true(res)

    def test_not_has_permission_read_published(self):
        res = views.check_access(self.preprint, Auth(), 'download', None)
        assert_true(res)

    def test_not_has_permission_logged_in(self):
        user2 = AuthUserFactory()
        self.preprint.is_published = False
        self.preprint.save()
        with assert_raises(HTTPError) as exc_info:
            views.check_access(self.preprint, Auth(user=user2), 'download', None)
        assert_equal(exc_info.exception.code, 403)

    def test_not_has_permission_not_logged_in(self):
        self.preprint.is_published = False
        self.preprint.save()
        with assert_raises(HTTPError) as exc_info:
            views.check_access(self.preprint, Auth(), 'download', None)
        assert_equal(exc_info.exception.code, 401)

    def test_check_access_withdrawn_preprint_file(self):
        self.preprint.date_withdrawn = timezone.now()
        self.preprint.save()
        # Unauthenticated
        with assert_raises(HTTPError) as exc_info:
            views.check_access(self.preprint, Auth(), 'download', None)
        assert_equal(exc_info.exception.code, 401)

        # Noncontributor
        user2 = AuthUserFactory()
        with assert_raises(HTTPError) as exc_info:
            views.check_access(self.preprint, Auth(user2), 'download', None)
        assert_equal(exc_info.exception.code, 403)

        # Read contributor
        self.preprint.add_contributor(user2, READ, save=True)
        with assert_raises(HTTPError) as exc_info:
            views.check_access(self.preprint, Auth(user2), 'download', None)
        assert_equal(exc_info.exception.code, 403)

        # Admin contributor
        with assert_raises(HTTPError) as exc_info:
            views.check_access(self.preprint, Auth(self.user), 'download', None)
        assert_equal(exc_info.exception.code, 403)



class TestPreprintOsfStorageLogs(OsfTestCase):

    def setUp(self):
        super(TestPreprintOsfStorageLogs, self).setUp()
        self.user = AuthUserFactory()
        self.user_non_contrib = AuthUserFactory()
        self.auth_obj = Auth(user=self.user)
        self.preprint = PreprintFactory(creator=self.user)
        self.file = OsfStorageFile.create(
            target=self.preprint,
            path='/testfile',
            _id='testfile',
            name='testfile',
            materialized_path='/testfile'
        )
        self.file.save()
        self.session = Session(data={'auth_user_id': self.user._id})
        self.session.save()
        self.cookie = itsdangerous.Signer(settings.SECRET_KEY).sign(self.session._id)

    def build_payload(self, metadata, **kwargs):
        options = dict(
            auth={'id': self.user._id},
            action='create',
            provider='osfstorage',
            metadata=metadata,
            time=time.time() + 1000,
        )
        options.update(kwargs)
        options = {
            key: value
            for key, value in options.items()
            if value is not None
        }
        message, signature = signing.default_signer.sign_payload(options)
        return {
            'payload': message,
            'signature': signature,
        }

    def test_add_log(self):
        path = 'pizza'
        url = self.preprint.api_url_for('create_waterbutler_log')
        payload = self.build_payload(metadata={'materialized': path, 'kind': 'file', 'path': path})
        nlogs = self.preprint.logs.count()
        self.app.put_json(url, payload, headers={'Content-Type': 'application/json'})
        self.preprint.reload()
        assert_equal(self.preprint.logs.count(), nlogs + 1)

    def test_add_log_missing_args(self):
        path = 'pizza'
        url = self.preprint.api_url_for('create_waterbutler_log')
        payload = self.build_payload(metadata={'materialized': path, 'kind': 'file', 'path': path}, auth=None)
        nlogs = self.preprint.logs.count()
        res = self.app.put_json(
            url,
            payload,
            headers={'Content-Type': 'application/json'},
            expect_errors=True,
        )
        assert_equal(res.status_code, 400)
        self.preprint.reload()
        assert_equal(self.preprint.logs.count(), nlogs)

    def test_add_log_no_user(self):
        path = 'pizza'
        url = self.preprint.api_url_for('create_waterbutler_log')
        payload = self.build_payload(metadata={'materialized': path, 'kind': 'file', 'path': path}, auth={'id': None})
        nlogs = self.preprint.logs.count()
        res = self.app.put_json(
            url,
            payload,
            headers={'Content-Type': 'application/json'},
            expect_errors=True,
        )
        assert_equal(res.status_code, 400)
        self.preprint.reload()
        assert_equal(self.preprint.logs.count(), nlogs)

    def test_add_log_bad_action(self):
        path = 'pizza'
        url = self.preprint.api_url_for('create_waterbutler_log')
        payload = self.build_payload(metadata={'materialized': path, 'kind': 'file', 'path': path}, action='dance')
        nlogs = self.preprint.logs.count()
        res = self.app.put_json(
            url,
            payload,
            headers={'Content-Type': 'application/json'},
            expect_errors=True,
        )
        assert_equal(res.status_code, 400)
        self.preprint.reload()
        assert_equal(self.preprint.logs.count(), nlogs)

    def test_action_file_rename(self):
        url = self.preprint.api_url_for('create_waterbutler_log')
        payload = self.build_payload(
            action='rename',
            metadata={
                'path': 'foo',
                'nid': self.preprint._id,
                'materialized': 'foo',
                'kind': 'file'
            },
            source={
                'materialized': 'foo',
                'provider': 'osfstorage',
                'node': {'_id': self.preprint._id},
                'name': 'new.txt',
                'kind': 'file',
            },
            destination={
                'path': 'foo',
                'materialized': 'foo',
                'provider': 'osfstorage',
                'node': {'_id': self.preprint._id},
                'name': 'old.txt',
                'kind': 'file',
            },
        )
        self.app.put_json(
            url,
            payload,
            headers={'Content-Type': 'application/json'}
        )
        self.preprint.reload()

        assert_equal(
            self.preprint.logs.latest().action,
            'osf_storage_addon_file_renamed',
        )

    def test_action_downloads_contrib(self):
        url = self.preprint.api_url_for('create_waterbutler_log')
        download_actions=('download_file', 'download_zip')
        wb_url = settings.WATERBUTLER_URL + '?version=1'
        for action in download_actions:
            payload = self.build_payload(metadata={'path': '/testfile',
                                                   'nid': self.preprint._id},
                                         action_meta={'is_mfr_render': False},
                                         request_meta={'url': wb_url},
                                         action=action)
            nlogs = self.preprint.logs.count()
            res = self.app.put_json(
                url,
                payload,
                headers={'Content-Type': 'application/json'},
                expect_errors=False,
            )
            assert_equal(res.status_code, 200)

        self.preprint.reload()
        assert_equal(self.preprint.logs.count(), nlogs)

    def test_add_file_osfstorage_log(self):
        path = 'pizza'
        url = self.preprint.api_url_for('create_waterbutler_log')
        payload = self.build_payload(metadata={'materialized': path, 'kind': 'file', 'path': path})
        nlogs = self.preprint.logs.count()
        self.app.put_json(url, payload, headers={'Content-Type': 'application/json'})
        self.preprint.reload()
        assert_equal(self.preprint.logs.count(), nlogs + 1)
        assert('urls' in self.preprint.logs.filter(action='osf_storage_file_added')[0].params)

    def test_add_folder_osfstorage_log(self):
        path = 'pizza'
        url = self.preprint.api_url_for('create_waterbutler_log')
        payload = self.build_payload(metadata={'materialized': path, 'kind': 'folder', 'path': path})
        nlogs = self.preprint.logs.count()
        self.app.put_json(url, payload, headers={'Content-Type': 'application/json'})
        self.preprint.reload()
        assert_equal(self.preprint.logs.count(), nlogs + 1)
        assert('urls' not in self.preprint.logs.filter(action='osf_storage_file_added')[0].params)


@pytest.mark.django_db
class TestWithdrawnPreprint:

    @pytest.fixture()
    def user(self):
        return AuthUserFactory()

    @pytest.fixture()
    def unpublished_preprint_pre_mod(self):
        return PreprintFactory(provider__reviews_workflow='pre-moderation', is_published=False)

    @pytest.fixture()
    def preprint_pre_mod(self):
        return PreprintFactory(provider__reviews_workflow='pre-moderation')

    @pytest.fixture()
    def unpublished_preprint_post_mod(self):
        return PreprintFactory(provider__reviews_workflow='post-moderation', is_published=False)

    @pytest.fixture()
    def preprint_post_mod(self):
        return PreprintFactory(provider__reviews_workflow='post-moderation')

    @pytest.fixture()
    def preprint(self):
        return PreprintFactory()

    @pytest.fixture()
    def admin(self):
        admin = AuthUserFactory()
        osf_admin = Group.objects.get(name='osf_admin')
        admin.groups.add(osf_admin)
        return admin

    @pytest.fixture()
    def moderator(self, preprint_pre_mod, preprint_post_mod):
        moderator = AuthUserFactory()
        preprint_pre_mod.provider.add_to_group(moderator, 'moderator')
        preprint_pre_mod.provider.save()

        preprint_post_mod.provider.add_to_group(moderator, 'moderator')
        preprint_post_mod.provider.save()

        return moderator

    @pytest.fixture()
    def make_withdrawal_request(self, user):
        def withdrawal_request(target):
            request = PreprintRequestFactory(
                        creator=user,
                        target=target,
                        request_type=RequestTypes.WITHDRAWAL.value,
                        machine_state=DefaultStates.INITIAL.value)
            request.run_submit(user)
            return request
        return withdrawal_request

    @pytest.fixture()
    def crossref_client(self):
        return crossref.CrossRefClient(base_url='http://test.osf.crossref.test')


    def test_withdrawn_preprint(self, user, preprint, unpublished_preprint_pre_mod, unpublished_preprint_post_mod):
        # test_ever_public

        # non-moderated
        assert preprint.ever_public

        # pre-mod
        unpublished_preprint_pre_mod.run_submit(user)

        assert not unpublished_preprint_pre_mod.ever_public
        unpublished_preprint_pre_mod.run_reject(user, 'it')
        unpublished_preprint_pre_mod.reload()
        assert not unpublished_preprint_pre_mod.ever_public
        unpublished_preprint_pre_mod.run_accept(user, 'it')
        unpublished_preprint_pre_mod.reload()
        assert unpublished_preprint_pre_mod.ever_public

        # post-mod
        unpublished_preprint_post_mod.run_submit(user)
        assert unpublished_preprint_post_mod.ever_public

        # test_cannot_set_ever_public_to_False
        unpublished_preprint_pre_mod.ever_public = False
        unpublished_preprint_post_mod.ever_public = False
        preprint.ever_public = False
        with pytest.raises(ValidationError):
            preprint.save()
        with pytest.raises(ValidationError):
            unpublished_preprint_pre_mod.save()
        with pytest.raises(ValidationError):
            unpublished_preprint_post_mod.save()

    def test_crossref_status_is_updated(self, make_withdrawal_request, preprint, preprint_post_mod, preprint_pre_mod, moderator, admin, crossref_client):
        # test_non_moderated_preprint
        assert preprint.verified_publishable
        assert crossref_client.get_status(preprint) == 'public'

        withdrawal_request = make_withdrawal_request(preprint)
        withdrawal_request.run_accept(admin, withdrawal_request.comment)

        assert preprint.is_retracted
        assert preprint.verified_publishable
        assert crossref_client.get_status(preprint) == 'unavailable'

        # test_post_moderated_preprint
        assert preprint_post_mod.verified_publishable
        assert crossref_client.get_status(preprint_post_mod) == 'public'

        withdrawal_request = make_withdrawal_request(preprint_post_mod)
        withdrawal_request.run_accept(moderator, withdrawal_request.comment)

        assert preprint_post_mod.is_retracted
        assert preprint_post_mod.verified_publishable
        assert crossref_client.get_status(preprint_post_mod) == 'unavailable'

        # test_pre_moderated_preprint
        assert preprint_pre_mod.verified_publishable
        assert crossref_client.get_status(preprint_pre_mod) == 'public'

        withdrawal_request = make_withdrawal_request(preprint_pre_mod)
        withdrawal_request.run_accept(moderator, withdrawal_request.comment)

        assert preprint_pre_mod.is_retracted
        assert preprint_pre_mod.verified_publishable
        assert crossref_client.get_status(preprint_pre_mod) == 'unavailable'<|MERGE_RESOLUTION|>--- conflicted
+++ resolved
@@ -2032,13 +2032,8 @@
         related_doi = next(nodes.pop(k) for k, v in nodes.items() if v['@type'] == 'workidentifier' and 'doi' in v['uri'])
         assert related_doi['creative_work'] == related_work
 
-<<<<<<< HEAD
         workidentifiers = nodes.pop(next(k for k, v in iter(nodes.items()) if v['@type'] == 'workidentifier'))
         assert workidentifiers['uri'] == urljoin(settings.DOMAIN, self.preprint._id + '/')
-=======
-        workidentifiers = [nodes.pop(k)['uri'] for k, v in nodes.items() if v['@type'] == 'workidentifier']
-        assert workidentifiers == [urljoin(settings.DOMAIN, self.preprint._id + '/')]
->>>>>>> effc6cf8
 
         relation = nodes.pop(list(nodes.keys())[0])
         assert relation == {'@id': relation['@id'], '@type': 'workrelation', 'related': {'@id': related_work['@id'], '@type': related_work['@type']}, 'subject': {'@id': preprint['@id'], '@type': preprint['@type']}}
