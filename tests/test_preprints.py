import jwe
import jwt
from unittest import mock
from furl import furl
import pytest
import time
from urllib.parse import urljoin
import datetime
from django.utils import timezone
import pytz
import itsdangerous
from importlib import import_module
import pytest_socket

from django.contrib.auth.models import Group
from django.core.exceptions import ValidationError
from django.conf import settings as django_conf_settings

from website import settings, mails
from website.preprints.tasks import (
    on_preprint_updated,
    update_or_create_preprint_identifiers,
    update_or_enqueue_on_preprint_updated,
    should_update_preprint_identifiers
)
from website.identifiers.clients import CrossRefClient, ECSArXivCrossRefClient, crossref
from website.identifiers.utils import request_identifiers
from framework.auth import signing
from framework.celery_tasks import handlers
from framework.postcommit_tasks.handlers import get_task_from_postcommit_queue, postcommit_celery_queue
from framework.exceptions import PermissionsError, HTTPError
from framework.auth.core import Auth
from addons.osfstorage.models import OsfStorageFile
from addons.base import views
from osf.models import Tag, Preprint, PreprintLog, PreprintContributor, Subject
from osf.exceptions import PreprintStateError, ValidationError, ValidationValueError

from osf.utils.permissions import READ, WRITE, ADMIN
from osf.utils.workflows import DefaultStates, RequestTypes
from tests.base import assert_datetime_equal, OsfTestCase
from tests.utils import assert_preprint_logs

SessionStore = import_module(django_conf_settings.SESSION_ENGINE).SessionStore

from osf_tests.factories import (
    ProjectFactory,
    AuthUserFactory,
    PreprintFactory,
    TagFactory,
    SubjectFactory,
    UserFactory,
    UnregUserFactory,
    PreprintProviderFactory,
    PreprintRequestFactory,
    NodeFactory,
)

pytestmark = pytest.mark.django_db

@pytest.fixture()
def user():
    return UserFactory()

@pytest.fixture()
def node(user):
    return NodeFactory(creator=user)

@pytest.fixture()
def project(user):
    return ProjectFactory(creator=user)

@pytest.fixture()
def preprint(user):
    return PreprintFactory(creator=user)

@pytest.fixture()
def auth(user):
    return Auth(user)

@pytest.fixture()
def subject():
    return SubjectFactory()


class TestPreprint:
    def test_preprint_factory(self, preprint):
        assert preprint.title is not None
        assert preprint.description is not None
        assert preprint.provider is not None
        assert preprint.is_published is True
        assert preprint.is_public is True
        assert preprint.creator is not None
        assert preprint.files.first() == preprint.primary_file
        assert preprint.deleted is None
        assert preprint.root_folder is not None


class TestPreprintProperties:
    def test_contributors(self, preprint):
        assert len(preprint.contributors) == 1
        assert preprint.contributors[0] == preprint.creator

    def test_verified_publishable(self, preprint):
        preprint.is_published = False
        assert preprint.verified_publishable is False

        preprint.is_published = True
        preprint.deleted = datetime.datetime.now()
        assert preprint.verified_publishable is False

        preprint.deleted = None
        assert preprint.verified_publishable is True

    def test_is_deleted(self, preprint):
        assert preprint.deleted is None
        assert preprint.is_deleted is False

        preprint.deleted = timezone.now()
        preprint.save()

        assert preprint.deleted is not None
        assert preprint.is_deleted is True

    def test_has_submitted_preprint(self, preprint):
        preprint.machine_state = 'initial'
        preprint.save()
        assert preprint.has_submitted_preprint is False

        preprint.machine_state = 'pending'
        preprint.save()
        assert preprint.has_submitted_preprint is True

    def test_deep_url(self, preprint):
        assert preprint.deep_url == f'/preprints/{preprint._id}/'

    def test_url_(self, preprint):
        assert preprint.url == f'/preprints/{preprint.provider._id}/{preprint._id}/'

    def test_absolute_url(self, preprint):
        assert preprint.absolute_url == urljoin(
            preprint.provider.domain if preprint.provider.domain_redirect_enabled else settings.DOMAIN,
            preprint.url
        )

    def test_absolute_api_v2_url(self, preprint):
        assert f'/preprints/{preprint._id}/' in preprint.absolute_api_v2_url

    def test_admin_contributor_or_group_member_ids(self, preprint, user):
        user2 = UserFactory()
        assert len(preprint.admin_contributor_or_group_member_ids) == 1
        assert user._id in preprint.admin_contributor_or_group_member_ids

        preprint.add_permission(user2, ADMIN, save=True)

        assert len(preprint.admin_contributor_or_group_member_ids) == 2
        assert user2._id in preprint.admin_contributor_or_group_member_ids

    def test_visible_contributor_ids(self, preprint):
        assert preprint.visible_contributor_ids[0] == preprint.creator._id

    def test_all_tags(self, preprint, auth):
        preprint.add_tags(['test_tag_1'], auth)
        preprint.save()

        assert len(preprint.all_tags) == 1
        assert preprint.all_tags[0].name == 'test_tag_1'

    def test_system_tags(self, preprint):
        assert preprint.system_tags.exists() is False


class TestPreprintSubjects:

    @pytest.fixture()
    def write_contrib(self, preprint):
        write_contrib = AuthUserFactory()
        preprint.add_contributor(write_contrib, auth=Auth(preprint.creator), permissions=WRITE)
        preprint.save()
        return write_contrib

    def test_set_subjects(self, preprint, auth):
        subject = SubjectFactory()
        subjects = [[subject._id]]
        preprint.set_subjects(subjects, auth)

        assert preprint.subjects.count() == 1
        assert subject in preprint.subjects.all()

    def test_admin_can_set_subjects(self, preprint, subject):
        initial_subjects = list(preprint.subjects.all())
        preprint.set_subjects([[subject._id]], auth=Auth(preprint.creator))

        preprint.reload()
        assert initial_subjects != list(preprint.subjects.all())

    def test_write_can_set_subjects(self, preprint, subject, write_contrib):
        initial_subjects = list(preprint.subjects.all())
        preprint.set_subjects([[subject._id]], auth=Auth(write_contrib))

        preprint.reload()
        assert initial_subjects != list(preprint.subjects.all())


class TestLogging:

    def test_add_log(self, preprint, auth):
        preprint.add_log(PreprintLog.FILE_UPDATED, params={'preprint': preprint._id}, auth=auth)
        preprint.save()

        last_log = preprint.logs.latest()
        assert last_log.action == PreprintLog.FILE_UPDATED
        # date is tzaware
        assert last_log.created.tzinfo == pytz.utc

        # updates preprint.modified
        assert_datetime_equal(preprint.modified, last_log.created)


class TestTagging:

    def test_add_tag(self, preprint, auth):
        preprint.add_tag('FoO', auth=auth)
        preprint.save()

        tag = Tag.objects.get(name='FoO')
        assert preprint.tags.count() == 1
        assert tag in preprint.tags.all()

        last_log = preprint.logs.all().order_by('-created')[0]
        assert last_log.action == PreprintLog.TAG_ADDED
        assert last_log.params['tag'] == 'FoO'
        assert last_log.params['preprint'] == preprint._id

    def test_add_system_tag(self, preprint):
        original_log_count = preprint.logs.count()
        preprint.add_system_tag('FoO')
        preprint.save()

        tag = Tag.all_tags.get(name='FoO', system=True)
        assert preprint.all_tags.count() == 1
        assert tag in preprint.all_tags.all()

        assert tag.system is True

        # No log added
        new_log_count = preprint.logs.count()
        assert original_log_count == new_log_count

    def test_add_system_tag_instance(self, preprint):
        tag = TagFactory(system=True)
        preprint.add_system_tag(tag)

        assert tag in preprint.all_tags.all()

    def test_add_system_tag_non_system_instance(self, preprint):
        tag = TagFactory(system=False)
        with pytest.raises(ValueError):
            preprint.add_system_tag(tag)

        assert tag not in preprint.all_tags.all()

    def test_system_tags_property(self, preprint, auth):
        other_preprint = ProjectFactory()
        other_preprint.add_system_tag('bAr')

        preprint.add_system_tag('FoO')
        preprint.add_tag('bAr', auth=auth)

        assert 'FoO' in preprint.system_tags
        assert 'bAr' not in preprint.system_tags


class TestSearch:

    @mock.patch('website.search.search.update_preprint')
    def test_update_search(self, mock_update_preprint, preprint):
        preprint.update_search()
        assert mock_update_preprint.called


class TestPreprintCreation:

    def test_creator_is_added_as_contributor(self, fake):
        user = UserFactory()
        preprint = Preprint(
            title=fake.bs(),
            creator=user,
            provider=PreprintProviderFactory()
        )
        preprint.save()
        assert preprint.is_contributor(user) is True
        contributor = PreprintContributor.objects.get(user=user, preprint=preprint)
        assert contributor.visible is True
        assert preprint.has_permission(user, ADMIN) is True
        assert preprint.has_permission(user, WRITE) is True
        assert preprint.has_permission(user, READ) is True

    def test_default_region_set_to_user_settings_osfstorage_default(self, fake):
        user = UserFactory()
        preprint = Preprint(
            title=fake.bs,
            creator=user,
            provider=PreprintProviderFactory()
        )
        preprint.save()

        assert preprint.region.id == user.get_addon('osfstorage').default_region_id

    def test_root_folder_created_automatically(self, fake):
        user = UserFactory()
        preprint = Preprint(
            title=fake.bs,
            creator=user,
            provider=PreprintProviderFactory()
        )
        preprint.save()
        assert preprint.root_folder is not None
        assert preprint.root_folder.is_root is True


# Copied from osf_tests/test_node.py
class TestContributorMethods:

    def test_add_contributor(self, preprint, user, auth):
        # A user is added as a contributor
        user = UserFactory()
        preprint.add_contributor(contributor=user, auth=auth)
        preprint.save()
        assert preprint.is_contributor(user) is True
        assert preprint.has_permission(user, ADMIN) is False
        assert preprint.has_permission(user, WRITE) is True
        assert preprint.has_permission(user, READ) is True

        last_log = preprint.logs.all().order_by('-created')[0]
        assert last_log.action == 'contributor_added'
        assert last_log.params['contributors'] == [user._id]

    def test_add_contributors(self, preprint, auth):
        user1 = UserFactory()
        user2 = UserFactory()
        preprint.add_contributors(
            [
                {'user': user1, 'permissions': ADMIN, 'visible': True},
                {'user': user2, 'permissions': WRITE, 'visible': False}
            ],
            auth=auth
        )
        last_log = preprint.logs.all().order_by('-created')[0]
        assert (
            last_log.params['contributors'] ==
            [user1._id, user2._id]
        )
        assert preprint.is_contributor(user1)
        assert preprint.is_contributor(user2)
        assert user1._id in preprint.visible_contributor_ids
        assert user2._id not in preprint.visible_contributor_ids
        assert preprint.get_permissions(user1) == [READ, WRITE, ADMIN]
        assert preprint.get_permissions(user2) == [READ, WRITE]
        last_log = preprint.logs.all().order_by('-created')[0]
        assert (
            last_log.params['contributors'] ==
            [user1._id, user2._id]
        )

    def test_cant_add_creator_as_contributor_twice(self, preprint, user):
        preprint.add_contributor(contributor=user)
        preprint.save()
        assert len(preprint.contributors) == 1

    def test_cant_add_same_contributor_twice(self, preprint):
        contrib = UserFactory()
        preprint.add_contributor(contributor=contrib)
        preprint.save()
        preprint.add_contributor(contributor=contrib)
        preprint.save()
        assert len(preprint.contributors) == 2

    def test_remove_unregistered_conributor_removes_unclaimed_record(self, preprint, auth):
        new_user = preprint.add_unregistered_contributor(fullname='David Davidson',
            email='david@davidson.com', auth=auth)
        preprint.save()
        assert preprint.is_contributor(new_user)  # sanity check
        assert preprint._primary_key in new_user.unclaimed_records
        preprint.remove_contributor(
            auth=auth,
            contributor=new_user
        )
        preprint.save()
        new_user.refresh_from_db()
        assert preprint.is_contributor(new_user) is False
        assert preprint._primary_key not in new_user.unclaimed_records

    def test_is_contributor(self, preprint):
        contrib, noncontrib = UserFactory(), UserFactory()
        PreprintContributor.objects.create(user=contrib, preprint=preprint)

        assert preprint.is_contributor(contrib) is True
        assert preprint.is_contributor(noncontrib) is False
        assert preprint.is_contributor(None) is False

    def test_visible_contributor_ids(self, preprint, user):
        visible_contrib = UserFactory()
        invisible_contrib = UserFactory()
        PreprintContributor.objects.create(user=visible_contrib, preprint=preprint, visible=True)
        PreprintContributor.objects.create(user=invisible_contrib, preprint=preprint, visible=False)
        assert visible_contrib._id in preprint.visible_contributor_ids
        assert invisible_contrib._id not in preprint.visible_contributor_ids

    def test_visible_contributors(self, preprint, user):
        visible_contrib = UserFactory()
        invisible_contrib = UserFactory()
        PreprintContributor.objects.create(user=visible_contrib, preprint=preprint, visible=True)
        PreprintContributor.objects.create(user=invisible_contrib, preprint=preprint, visible=False)
        assert visible_contrib in preprint.visible_contributors
        assert invisible_contrib not in preprint.visible_contributors

    def test_set_visible_false(self, preprint, auth):
        contrib = UserFactory()
        PreprintContributor.objects.create(user=contrib, preprint=preprint, visible=True)
        preprint.set_visible(contrib, visible=False, auth=auth)
        preprint.save()
        assert PreprintContributor.objects.filter(user=contrib, preprint=preprint, visible=False).exists() is True

        last_log = preprint.logs.all().order_by('-created')[0]
        assert last_log.user == auth.user
        assert last_log.action == PreprintLog.MADE_CONTRIBUTOR_INVISIBLE

    def test_set_visible_true(self, preprint, auth):
        contrib = UserFactory()
        PreprintContributor.objects.create(user=contrib, preprint=preprint, visible=False)
        preprint.set_visible(contrib, visible=True, auth=auth)
        preprint.save()
        assert PreprintContributor.objects.filter(user=contrib, preprint=preprint, visible=True).exists() is True

        last_log = preprint.logs.all().order_by('-created')[0]
        assert last_log.user == auth.user
        assert last_log.action == PreprintLog.MADE_CONTRIBUTOR_VISIBLE

    def test_set_visible_is_noop_if_visibility_is_unchanged(self, preprint, auth):
        visible, invisible = UserFactory(), UserFactory()
        PreprintContributor.objects.create(user=visible, preprint=preprint, visible=True)
        PreprintContributor.objects.create(user=invisible, preprint=preprint, visible=False)
        original_log_count = preprint.logs.count()
        preprint.set_visible(invisible, visible=False, auth=auth)
        preprint.set_visible(visible, visible=True, auth=auth)
        preprint.save()
        assert preprint.logs.count() == original_log_count

    def test_set_visible_contributor_with_only_one_contributor(self, preprint, user):
        with pytest.raises(ValueError) as excinfo:
            preprint.set_visible(user=user, visible=False, auth=None)
        assert str(excinfo.value) == 'Must have at least one visible contributor'

    def test_set_visible_missing(self, preprint):
        with pytest.raises(ValueError):
            preprint.set_visible(UserFactory(), True)

    def test_remove_contributor(self, preprint, auth):
        # A user is added as a contributor
        user2 = UserFactory()
        preprint.add_contributor(contributor=user2, auth=auth, save=True)
        assert user2 in preprint.contributors
        assert preprint.has_permission(user2, WRITE)
        # The user is removed
        preprint.remove_contributor(auth=auth, contributor=user2)
        preprint.reload()

        assert user2 not in preprint.contributors
        assert preprint.get_permissions(user2) == []
        assert preprint.logs.latest().action == 'contributor_removed'
        assert preprint.logs.latest().params['contributors'] == [user2._id]

    def test_remove_contributors(self, preprint, auth):
        user1 = UserFactory()
        user2 = UserFactory()
        preprint.add_contributors(
            [
                {'user': user1, 'permissions': WRITE, 'visible': True},
                {'user': user2, 'permissions': WRITE, 'visible': True}
            ],
            auth=auth
        )
        assert user1 in preprint.contributors
        assert user2 in preprint.contributors
        assert preprint.has_permission(user1, WRITE)
        assert preprint.has_permission(user2, WRITE)

        preprint.remove_contributors(auth=auth, contributors=[user1, user2], save=True)
        preprint.reload()

        assert user1 not in preprint.contributors
        assert user2 not in preprint.contributors
        assert preprint.get_permissions(user1) == []
        assert preprint.get_permissions(user2) == []
        assert preprint.logs.latest().action == 'contributor_removed'

    def test_replace_contributor(self, preprint):
        contrib = UserFactory()
        preprint.add_contributor(contrib, auth=Auth(preprint.creator))
        preprint.save()
        assert contrib in preprint.contributors.all()  # sanity check
        replacer = UserFactory()
        old_length = preprint.contributors.count()
        preprint.replace_contributor(contrib, replacer)
        preprint.save()
        new_length = preprint.contributors.count()
        assert contrib not in preprint.contributors.all()
        assert replacer in preprint.contributors.all()
        assert old_length == new_length

        # test unclaimed_records is removed
        assert (
            preprint._id not in
            contrib.unclaimed_records.keys()
        )

    def test_permission_override_fails_if_no_admins(self, preprint, user):
        # User has admin permissions because they are the creator
        # Cannot lower permissions
        with pytest.raises(PreprintStateError):
            preprint.add_contributor(user, permissions=WRITE)

    def test_update_contributor(self, preprint, auth):
        new_contrib = AuthUserFactory()
        preprint.add_contributor(new_contrib, permissions=WRITE, auth=auth)

        assert preprint.get_permissions(new_contrib) == [READ, WRITE]
        assert preprint.get_visible(new_contrib) is True

        preprint.update_contributor(
            new_contrib,
            READ,
            False,
            auth=auth
        )
        assert preprint.get_permissions(new_contrib) == [READ]
        assert preprint.get_visible(new_contrib) is False

    def test_update_contributor_non_admin_raises_error(self, preprint, auth):
        non_admin = AuthUserFactory()
        preprint.add_contributor(
            non_admin,
            permissions=WRITE,
            auth=auth
        )
        with pytest.raises(PermissionsError):
            preprint.update_contributor(
                non_admin,
                None,
                False,
                auth=Auth(non_admin)
            )

    def test_update_contributor_only_admin_raises_error(self, preprint, auth):
        with pytest.raises(PreprintStateError):
            preprint.update_contributor(
                auth.user,
                WRITE,
                True,
                auth=auth
            )

    def test_update_contributor_non_contrib_raises_error(self, preprint, auth):
        non_contrib = AuthUserFactory()
        with pytest.raises(ValueError):
            preprint.update_contributor(
                non_contrib,
                ADMIN,
                True,
                auth=auth
            )


# Copied from tests/test_models.py
class TestPreprintAddContributorRegisteredOrNot:

    def test_add_contributor_user_id(self, user, preprint):
        registered_user = UserFactory()
        contributor_obj = preprint.add_contributor_registered_or_not(auth=Auth(user), user_id=registered_user._id, save=True)
        contributor = contributor_obj.user
        assert contributor in preprint.contributors
        assert contributor.is_registered is True

    def test_add_contributor_user_id_already_contributor(self, user, preprint):
        with pytest.raises(ValidationError) as excinfo:
            preprint.add_contributor_registered_or_not(auth=Auth(user), user_id=user._id, save=True)
        assert 'is already a contributor' in excinfo.value.message

    def test_add_contributor_invalid_user_id(self, user, preprint):
        with pytest.raises(ValueError) as excinfo:
            preprint.add_contributor_registered_or_not(auth=Auth(user), user_id='abcde', save=True)
        assert 'was not found' in str(excinfo.value)

    def test_add_contributor_fullname_email(self, user, preprint):
        contributor_obj = preprint.add_contributor_registered_or_not(auth=Auth(user), full_name='Jane Doe', email='jane@doe.com')
        contributor = contributor_obj.user
        assert contributor in preprint.contributors
        assert contributor.is_registered is False

    def test_add_contributor_fullname(self, user, preprint):
        contributor_obj = preprint.add_contributor_registered_or_not(auth=Auth(user), full_name='Jane Doe')
        contributor = contributor_obj.user
        assert contributor in preprint.contributors
        assert contributor.is_registered is False

    def test_add_contributor_fullname_email_already_exists(self, user, preprint):
        registered_user = UserFactory()
        contributor_obj = preprint.add_contributor_registered_or_not(auth=Auth(user), full_name='F Mercury', email=registered_user.username)
        contributor = contributor_obj.user
        assert contributor in preprint.contributors
        assert contributor.is_registered is True


class TestContributorVisibility:

    @pytest.fixture()
    def user2(self):
        return UserFactory()

    @pytest.fixture()
    def preprint2(self, user2, user, auth):
        preprint = PreprintFactory(creator=user)
        preprint.add_contributor(contributor=user2, auth=auth)
        return preprint

    def test_get_visible_true(self, preprint2):
        assert preprint2.get_visible(preprint2.creator) is True

    def test_get_visible_false(self, preprint2, user2, auth):
        preprint2.set_visible(preprint2.creator, False)
        assert preprint2.get_visible(preprint2.creator) is False

    def test_make_invisible(self, preprint2):
        preprint2.set_visible(preprint2.creator, False, save=True)
        preprint2.reload()
        assert preprint2.creator._id not in preprint2.visible_contributor_ids
        assert preprint2.creator not in preprint2.visible_contributors
        assert preprint2.logs.latest().action == PreprintLog.MADE_CONTRIBUTOR_INVISIBLE

    def test_make_visible(self, preprint2, user2):
        preprint2.set_visible(preprint2.creator, False, save=True)
        preprint2.set_visible(preprint2.creator, True, save=True)
        preprint2.reload()
        assert preprint2.creator._id in preprint2.visible_contributor_ids
        assert preprint2.creator in preprint2.visible_contributors
        assert preprint2.logs.latest().action == PreprintLog.MADE_CONTRIBUTOR_VISIBLE
        # Regression project test: Ensure that hiding and showing the first contributor
        # does not change the visible contributor order
        assert list(preprint2.visible_contributors) == [preprint2.creator, user2]

    def test_set_visible_missing(self, preprint2):
        with pytest.raises(ValueError):
            preprint2.set_visible(UserFactory(), True)


class TestPermissionMethods:

    @pytest.fixture()
    def project(self, user):
        return ProjectFactory(creator=user)

    def test_has_permission(self, preprint):
        user = UserFactory()
        contributor = PreprintContributor.objects.create(
            preprint=preprint, user=user,
        )
        preprint.add_permission(user, READ)

        assert preprint.has_permission(user, READ) is True
        assert preprint.has_permission(user, WRITE) is False
        assert preprint.has_permission(user, ADMIN) is False

        preprint.add_permission(user, WRITE)
        assert contributor.user in preprint.contributors
        assert preprint.has_permission(user, WRITE) is True

        user.is_superuser = True
        user.save()

        assert preprint.has_permission(user, ADMIN) is False

    def test_has_permission_passed_non_contributor_returns_false(self, preprint):
        noncontrib = UserFactory()
        assert preprint.has_permission(noncontrib, READ) is False

    def test_get_permissions(self, preprint):
        user = UserFactory()
        contributor = PreprintContributor.objects.create(
            preprint=preprint, user=user,
        )
        preprint.add_permission(user, READ)
        assert preprint.get_permissions(user) == [READ]

        preprint.add_permission(user, WRITE)
        assert preprint.get_permissions(user) == [READ, WRITE]
        assert contributor.user in preprint.contributors

    def test_add_permission(self, preprint):
        user = UserFactory()
        PreprintContributor.objects.create(
            preprint=preprint, user=user,
        )
        preprint.add_permission(user, WRITE)
        preprint.save()
        assert preprint.has_permission(user, WRITE) is True

    def test_remove_permission(self, preprint):
        assert preprint.has_permission(preprint.creator, ADMIN) is True
        assert preprint.has_permission(preprint.creator, WRITE) is True
        assert preprint.has_permission(preprint.creator, WRITE) is True
        preprint.remove_permission(preprint.creator, ADMIN)
        assert preprint.has_permission(preprint.creator, ADMIN) is False
        assert preprint.has_permission(preprint.creator, WRITE) is False
        assert preprint.has_permission(preprint.creator, WRITE) is False

    def test_remove_permission_not_granted(self, preprint, auth):
        contrib = UserFactory()
        preprint.add_contributor(contrib, permissions=WRITE, auth=auth)
        with pytest.raises(ValueError):
            preprint.remove_permission(contrib, ADMIN)

    def test_set_permissions(self, preprint):
        user = UserFactory()

        preprint.set_permissions(user, WRITE, save=True)
        assert preprint.has_permission(user, ADMIN) is False
        assert preprint.has_permission(user, WRITE) is True
        assert preprint.has_permission(user, READ) is True

        preprint.set_permissions(user, READ, save=True)
        assert preprint.has_permission(user, ADMIN) is False
        assert preprint.has_permission(user, WRITE) is False
        assert preprint.has_permission(user, READ) is True

        preprint.set_permissions(user, ADMIN, save=True)
        assert preprint.has_permission(user, ADMIN) is True
        assert preprint.has_permission(user, WRITE) is True
        assert preprint.has_permission(user, READ) is True

    def test_set_permissions_raises_error_if_only_admins_permissions_are_reduced(self, preprint):
        # creator is the only admin
        with pytest.raises(PreprintStateError) as excinfo:
            preprint.set_permissions(preprint.creator, permissions=WRITE)
        assert excinfo.value.args[0] == 'Must have at least one registered admin contributor'

    def test_add_permission_with_admin_also_grants_read_and_write(self, preprint):
        user = UserFactory()
        PreprintContributor.objects.create(
            preprint=preprint, user=user,
        )
        preprint.add_permission(user, ADMIN)
        preprint.save()
        assert preprint.has_permission(user, ADMIN)
        assert preprint.has_permission(user, WRITE)

    def test_add_permission_already_granted(self, preprint):
        user = UserFactory()
        PreprintContributor.objects.create(
            preprint=preprint, user=user
        )
        preprint.add_permission(user, ADMIN)
        with pytest.raises(ValueError):
            preprint.add_permission(user, ADMIN)

    def test_contributor_can_edit(self, preprint, auth):
        contributor = UserFactory()
        contributor_auth = Auth(user=contributor)
        other_guy = UserFactory()
        other_guy_auth = Auth(user=other_guy)
        preprint.add_contributor(
            contributor=contributor, auth=auth)
        preprint.save()
        # write contribs can now edit preprints
        assert bool(preprint.can_edit(contributor_auth)) is True
        assert bool(preprint.can_edit(other_guy_auth)) is False

    def test_can_edit_can_be_passed_a_user(self, user, preprint):
        assert bool(preprint.can_edit(user=user)) is True

    def test_creator_can_edit(self, auth, preprint):
        assert bool(preprint.can_edit(auth)) is True

    def test_noncontributor_cant_edit_public(self):
        user1 = UserFactory()
        user1_auth = Auth(user=user1)
        preprint = PreprintFactory(is_public=True)
        # Noncontributor can't edit
        assert bool(preprint.can_edit(user1_auth)) is False

    def test_can_view_private(self, preprint, auth):
        preprint.is_public = False
        preprint.save()
        # Create contributor and noncontributor
        contributor = UserFactory()
        contributor_auth = Auth(user=contributor)
        other_guy = UserFactory()
        other_guy_auth = Auth(user=other_guy)
        preprint.add_contributor(
            contributor=contributor, auth=auth)
        preprint.save()
        # Only creator and contributor can view
        assert preprint.can_view(auth)
        assert preprint.can_view(contributor_auth)
        assert preprint.can_view(other_guy_auth) is False

    def test_creator_cannot_edit_project_if_they_are_removed(self):
        creator = UserFactory()
        preprint = PreprintFactory(creator=creator)
        contrib = UserFactory()
        preprint.add_contributor(contrib, permissions=ADMIN, auth=Auth(user=creator))
        preprint.save()
        assert creator in preprint.contributors.all()
        # Creator is removed from project
        preprint.remove_contributor(creator, auth=Auth(user=contrib))
        assert preprint.can_view(Auth(user=creator)) is True
        assert preprint.can_edit(Auth(user=creator)) is False
        assert preprint.is_contributor(creator) is False

    def test_can_view_public(self, preprint, auth):
        # Create contributor and noncontributor
        contributor = UserFactory()
        contributor_auth = Auth(user=contributor)
        other_guy = UserFactory()
        other_guy_auth = Auth(user=other_guy)
        preprint.add_contributor(
            contributor=contributor, auth=auth)
        # Change preprint to public
        preprint.is_public = True
        preprint.save()
        # Creator, contributor, and noncontributor can view
        assert preprint.can_view(auth)
        assert preprint.can_view(contributor_auth)
        assert preprint.can_view(other_guy_auth)

    def test_can_view_unpublished(self, preprint, auth):
        # Create contributor and noncontributor
        contributor = UserFactory()
        contributor_auth = Auth(user=contributor)
        other_guy = UserFactory()
        other_guy_auth = Auth(user=other_guy)
        preprint.add_contributor(
            contributor=contributor, auth=auth)

        # Change preprint to unpublished
        preprint.is_published = False
        preprint.save()
        # Creator, contributor, and noncontributor can view
        assert preprint.can_view(auth)
        assert preprint.can_view(contributor_auth)
        assert preprint.can_view(other_guy_auth) is False


# Copied from tests/test_models.py
@pytest.mark.enable_implicit_clean
class TestAddUnregisteredContributor:

    def test_add_unregistered_contributor(self, preprint, user, auth):
        preprint.add_unregistered_contributor(
            email='foo@bar.com',
            fullname='Weezy F. Baby',
            auth=auth
        )
        preprint.save()
        latest_contributor = PreprintContributor.objects.get(preprint=preprint, user__username='foo@bar.com').user
        assert latest_contributor.username == 'foo@bar.com'
        assert latest_contributor.fullname == 'Weezy F. Baby'
        assert bool(latest_contributor.is_registered) is False

        # A log event was added
        assert preprint.logs.first().action == 'contributor_added'
        assert preprint._id in latest_contributor.unclaimed_records, 'unclaimed record was added'
        unclaimed_data = latest_contributor.get_unclaimed_record(preprint._primary_key)
        assert unclaimed_data['referrer_id'] == user._primary_key
        assert bool(preprint.is_contributor(latest_contributor)) is True
        assert unclaimed_data['email'] == 'foo@bar.com'

    def test_add_unregistered_adds_new_unclaimed_record_if_user_already_in_db(self, fake, preprint, auth):
        user = UnregUserFactory()
        given_name = fake.name()
        new_user = preprint.add_unregistered_contributor(
            email=user.username,
            fullname=given_name,
            auth=auth
        )
        preprint.save()
        # new unclaimed record was added
        assert preprint._primary_key in new_user.unclaimed_records
        unclaimed_data = new_user.get_unclaimed_record(preprint._primary_key)
        assert unclaimed_data['name'] == given_name

    def test_add_unregistered_raises_error_if_user_is_registered(self, preprint, auth):
        user = UserFactory(is_registered=True)  # A registered user
        with pytest.raises(ValidationError):
            preprint.add_unregistered_contributor(
                email=user.username,
                fullname=user.fullname,
                auth=auth
            )


class TestPreprintSpam:
    @mock.patch.object(settings, 'SPAM_FLAGGED_MAKE_NODE_PRIVATE', True)
    def test_set_privacy_on_spammy_preprint(self, preprint):
        preprint.is_public = False
        preprint.save()
        with mock.patch.object(Preprint, 'is_spammy', mock.PropertyMock(return_value=True)):
            with pytest.raises(PreprintStateError):
                preprint.set_privacy('public')

    @pytest.mark.skip('Technically still true, but skipping because mocking is outdated')
    def test_check_spam_disabled_by_default(self, preprint, user):
        # SPAM_SERVICES_ENABLED is False by default
        with mock.patch('osf.models.preprint.Preprint._get_spam_content', mock.Mock(return_value='some content!')):
            with mock.patch('osf.models.preprint.Preprint.do_check_spam', mock.Mock(side_effect=Exception('should not get here'))):
                preprint.set_privacy('public')
                preprint.check_spam(user, None, None)
                assert preprint.is_public

    @mock.patch.object(settings, 'SPAM_SERVICES_ENABLED', True)
    def test_check_spam_only_public_preprint_by_default(self, preprint, user):
        # SPAM_CHECK_PUBLIC_ONLY is True by default
        with mock.patch('osf.models.preprint.Preprint._get_spam_content', mock.Mock(return_value='some content!')):
            with mock.patch('osf.models.preprint.Preprint.do_check_spam', mock.Mock(side_effect=Exception('should not get here'))):
                preprint.set_privacy('private')
                preprint.check_spam(user, None, None)
                assert not preprint.is_public

    @mock.patch.object(settings, 'SPAM_SERVICES_ENABLED', True)
    def test_check_spam_skips_ham_user(self, preprint, user):
        with mock.patch('osf.models.Preprint._get_spam_content', mock.Mock(return_value='some content!')):
            with mock.patch('osf.models.Preprint.do_check_spam', mock.Mock(side_effect=Exception('should not get here'))):
                user.confirm_ham()
                preprint.set_privacy('public')
                preprint.check_spam(user, None, None)
                assert preprint.is_public


    @mock.patch.object(settings, 'SPAM_SERVICES_ENABLED', True)
    @mock.patch.object(settings, 'SPAM_CHECK_PUBLIC_ONLY', False)
    def test_check_spam_on_private_preprint(self, preprint, user):
        preprint.is_public = False
        preprint.save()
        with mock.patch('osf.models.preprint.Preprint._get_spam_content', mock.Mock(return_value='some content!')):
            with mock.patch('osf.models.preprint.Preprint.do_check_spam', mock.Mock(return_value=True)):
                preprint.set_privacy('private')
                preprint.check_spam(user, None, None)
                assert not preprint.is_public

    @mock.patch.object(settings, 'SPAM_SERVICES_ENABLED', True)
    @mock.patch.object(settings, 'SPAM_CHECK_PUBLIC_ONLY', False)
    def test_confirm_ham_on_private_preprint_stays_private(self, preprint, user):
        preprint.is_public = False
        preprint.save()
        with mock.patch('osf.models.preprint.Preprint._get_spam_content', mock.Mock(return_value='some content!')):
            with mock.patch('osf.models.preprint.Preprint.do_check_spam', mock.Mock(return_value=True)):
                preprint.set_privacy('private')
                preprint.check_spam(user, None, None)
                assert preprint.is_public is False
                preprint.confirm_ham()
                assert preprint.is_spam is False
                assert preprint.is_public is False

    @mock.patch.object(settings, 'SPAM_SERVICES_ENABLED', True)
    def test_confirm_ham_on_public_preprint_stays_public(self, preprint, user):
        preprint.is_public = True
        preprint.save()
        with mock.patch('osf.models.preprint.Preprint._get_spam_content', mock.Mock(return_value='some content!')):
            with mock.patch('osf.models.preprint.Preprint.do_check_spam', mock.Mock(return_value=True)):
                preprint.check_spam(user, None, None)
                assert preprint.is_public is True
                preprint.confirm_ham()
                assert preprint.is_spam is False
                assert preprint.is_public is True

    @pytest.mark.enable_enqueue_task
    @mock.patch('website.mailchimp_utils.unsubscribe_mailchimp')
    @mock.patch.object(settings, 'SPAM_SERVICES_ENABLED', True)
    @mock.patch.object(settings, 'SPAM_ACCOUNT_SUSPENSION_ENABLED', True)
    @pytest.mark.skip('Technically still true, but skipping because mocking is outdated')
    def test_check_spam_on_private_preprint_bans_new_spam_user(self, mock_send_mail, preprint, user):
        preprint.is_public = False
        preprint.save()
        with mock.patch('osf.models.Preprint._get_spam_content', mock.Mock(return_value='some content!')):
            with mock.patch('osf.models.Preprint.do_check_spam', mock.Mock(return_value=True)):
                user.date_confirmed = timezone.now()
                preprint.set_privacy('public')
                user2 = UserFactory()
                # preprint w/ one contributor
                preprint2 = PreprintFactory(creator=user, description='foobar2', is_public=True)
                preprint2.save()
                # preprint with more than one contributor
                preprint3 = PreprintFactory(creator=user, description='foobar3', is_public=True)
                preprint3.add_contributor(user2)
                preprint3.save()

                preprint.check_spam(user, None, None)

                user.refresh_from_db()
                assert user.is_disabled is True
                preprint.reload()
                assert preprint.is_public is False
                preprint2.reload()
                assert preprint2.is_public is False
                preprint3.reload()
                assert preprint3.is_public is True

    @mock.patch('website.mailchimp_utils.unsubscribe_mailchimp')
    @mock.patch.object(settings, 'SPAM_SERVICES_ENABLED', True)
    @mock.patch.object(settings, 'SPAM_ACCOUNT_SUSPENSION_ENABLED', True)
    def test_check_spam_on_private_preprint_does_not_ban_existing_user(self, mock_send_mail, preprint, user):
        preprint.is_public = False
        preprint.save()
        with mock.patch('osf.models.Preprint._get_spam_content', mock.Mock(return_value='some content!')):
            with mock.patch('osf.models.Preprint.do_check_spam', mock.Mock(return_value=True)):
                preprint.creator.date_confirmed = timezone.now() - datetime.timedelta(days=9001)
                preprint.set_privacy('public')
                preprint.check_spam(user, None, None)
                assert preprint.is_public is True

    def test_flag_spam_make_preprint_private(self, preprint):
        assert preprint.is_public
        with mock.patch.object(settings, 'SPAM_FLAGGED_MAKE_NODE_PRIVATE', True):
            preprint.flag_spam()
            preprint.save()
        assert preprint.is_spammy
        assert preprint.is_public is False

    def test_flag_spam_do_not_make_preprint_private(self,  preprint):
        assert preprint.is_public
        with mock.patch.object(settings, 'SPAM_FLAGGED_MAKE_NODE_PRIVATE', False):
            preprint.flag_spam()
            preprint.save()
        assert preprint.is_spammy
        assert preprint.is_public

    def test_confirm_spam_makes_preprint_private(self, preprint):
        assert preprint.is_public
        preprint.confirm_spam()
        preprint.save()
        assert preprint.is_spammy
        assert preprint.is_public is False


# copied from tests/test_models.py
class TestManageContributors:

    def test_contributor_manage_visibility(self, preprint, user, auth):
        reg_user1 = UserFactory()
        #This makes sure manage_contributors uses set_visible so visibility for contributors is added before visibility
        #for other contributors is removed ensuring there is always at least one visible contributor
        preprint.add_contributor(contributor=user, permissions=ADMIN, auth=auth)
        preprint.add_contributor(contributor=reg_user1, permissions=ADMIN, auth=auth)

        preprint.manage_contributors(
            user_dicts=[
                {'id': user._id, 'permissions': ADMIN, 'visible': True},
                {'id': reg_user1._id, 'permissions': ADMIN, 'visible': False},
            ],
            auth=auth,
            save=True
        )
        preprint.manage_contributors(
            user_dicts=[
                {'id': user._id, 'permissions': ADMIN, 'visible': False},
                {'id': reg_user1._id, 'permissions': ADMIN, 'visible': True},
            ],
            auth=auth,
            save=True
        )

        assert len(preprint.visible_contributor_ids) == 1

    def test_contributor_set_visibility_validation(self, preprint, user, auth):
        reg_user1, reg_user2 = UserFactory(), UserFactory()
        preprint.add_contributors(
            [
                {'user': reg_user1, 'permissions': ADMIN, 'visible': True},
                {'user': reg_user2, 'permissions': ADMIN, 'visible': False},
            ]
        )
        print(preprint.visible_contributor_ids)
        with pytest.raises(ValueError) as e:
            preprint.set_visible(user=reg_user1, visible=False, auth=None)
            preprint.set_visible(user=user, visible=False, auth=None)
            assert e.value.message == 'Must have at least one visible contributor'

    def test_manage_contributors_cannot_remove_last_admin_contributor(self, auth, preprint):
        user2 = UserFactory()
        preprint.add_contributor(contributor=user2, permissions=WRITE, auth=auth)
        preprint.save()
        with pytest.raises(PreprintStateError) as excinfo:
            preprint.manage_contributors(
                user_dicts=[{'id': user2._id,
                             'permissions': WRITE,
                             'visible': True}],
                auth=auth,
                save=True
            )
        assert excinfo.value.args[0] == 'Must have at least one registered admin contributor'

    def test_manage_contributors_reordering(self, preprint, user, auth):
        user2, user3 = UserFactory(), UserFactory()
        preprint.add_contributor(contributor=user2, auth=auth)
        preprint.add_contributor(contributor=user3, auth=auth)
        preprint.save()
        assert list(preprint.contributors.all()) == [user, user2, user3]
        preprint.manage_contributors(
            user_dicts=[
                {
                    'id': user2._id,
                    'permissions': WRITE,
                    'visible': True,
                },
                {
                    'id': user3._id,
                    'permissions': WRITE,
                    'visible': True,
                },
                {
                    'id': user._id,
                    'permissions': ADMIN,
                    'visible': True,
                },
            ],
            auth=auth,
            save=True
        )
        assert list(preprint.contributors.all()) == [user2, user3, user]

    def test_manage_contributors_logs_when_users_reorder(self, preprint, user, auth):
        user2 = UserFactory()
        preprint.add_contributor(contributor=user2, permissions=WRITE, auth=auth)
        preprint.save()
        preprint.manage_contributors(
            user_dicts=[
                {
                    'id': user2._id,
                    'permissions': WRITE,
                    'visible': True,
                },
                {
                    'id': user._id,
                    'permissions': ADMIN,
                    'visible': True,
                },
            ],
            auth=auth,
            save=True
        )
        latest_log = preprint.logs.latest()
        assert latest_log.action == PreprintLog.CONTRIB_REORDERED
        assert latest_log.user == user
        assert user._id in latest_log.params['contributors']
        assert user2._id in latest_log.params['contributors']

    def test_manage_contributors_logs_when_permissions_change(self, preprint, user, auth):
        user2 = UserFactory()
        preprint.add_contributor(contributor=user2, permissions=WRITE, auth=auth)
        preprint.save()
        preprint.manage_contributors(
            user_dicts=[
                {
                    'id': user._id,
                    'permissions': ADMIN,
                    'visible': True,
                },
                {
                    'id': user2._id,
                    'permissions': READ,
                    'visible': True,
                },
            ],
            auth=auth,
            save=True
        )
        latest_log = preprint.logs.latest()
        assert latest_log.action == PreprintLog.PERMISSIONS_UPDATED
        assert latest_log.user == user
        assert user2._id in latest_log.params['contributors']
        assert user._id not in latest_log.params['contributors']

    def test_manage_contributors_new_contributor(self, preprint, user, auth):
        user = UserFactory()
        users = [
            {'id': user._id, 'permissions': READ, 'visible': True},
            {'id': preprint.creator._id, 'permissions': [READ, WRITE, ADMIN], 'visible': True},
        ]
        with pytest.raises(ValueError) as excinfo:
            preprint.manage_contributors(
                users, auth=auth, save=True
            )
        assert excinfo.value.args[0] == f'User {user.fullname} not in contributors'

    def test_manage_contributors_no_contributors(self, preprint, auth):
        with pytest.raises(PreprintStateError):
            preprint.manage_contributors(
                [], auth=auth, save=True,
            )

    def test_manage_contributors_no_admins(self, preprint, auth):
        user = UserFactory()
        preprint.add_contributor(
            user,
            permissions=ADMIN,
            save=True
        )
        users = [
            {'id': preprint.creator._id, 'permissions': READ, 'visible': True},
            {'id': user._id, 'permissions': READ, 'visible': True},
        ]
        with pytest.raises(PreprintStateError):
            preprint.manage_contributors(
                users, auth=auth, save=True,
            )

    def test_manage_contributors_no_registered_admins(self, preprint, auth):
        unregistered = UnregUserFactory()
        preprint.add_unregistered_contributor(
            unregistered.fullname,
            unregistered.email,
            auth=Auth(preprint.creator),
            permissions=ADMIN,
            existing_user=unregistered
        )
        users = [
            {'id': preprint.creator._id, 'permissions': READ, 'visible': True},
            {'id': unregistered._id, 'permissions': ADMIN, 'visible': True},
        ]
        with pytest.raises(PreprintStateError):
            preprint.manage_contributors(
                users, auth=auth, save=True,
            )

    def test_get_admin_contributors(self, user, auth, preprint):
        read, write, admin = UserFactory(), UserFactory(), UserFactory()
        nonactive_admin = UserFactory()
        noncontrib = UserFactory()
        preprint = PreprintFactory(creator=user)
        preprint.add_contributor(read, auth=auth, permissions=READ)
        preprint.add_contributor(write, auth=auth, permissions=WRITE)
        preprint.add_contributor(admin, auth=auth, permissions=ADMIN)
        preprint.add_contributor(nonactive_admin, auth=auth, permissions=ADMIN)
        preprint.save()

        nonactive_admin.is_disabled = True
        nonactive_admin.save()

        result = list(preprint.get_admin_contributors([
            read, write, admin, noncontrib, nonactive_admin
        ]))

        assert admin in result
        assert read not in result
        assert write not in result
        assert noncontrib not in result
        assert nonactive_admin not in result


class TestContributorOrdering:

    def test_can_get_contributor_order(self, preprint):
        user1, user2 = UserFactory(), UserFactory()
        contrib1 = PreprintContributor.objects.create(user=user1, preprint=preprint)
        contrib2 = PreprintContributor.objects.create(user=user2, preprint=preprint)
        creator_contrib = PreprintContributor.objects.get(user=preprint.creator, preprint=preprint)
        assert list(preprint.get_preprintcontributor_order()) == [creator_contrib.id, contrib1.id, contrib2.id]
        assert list(preprint.contributors.all()) == [preprint.creator, user1, user2]

    def test_can_set_contributor_order(self, preprint):
        user1, user2 = UserFactory(), UserFactory()
        contrib1 = PreprintContributor.objects.create(user=user1, preprint=preprint)
        contrib2 = PreprintContributor.objects.create(user=user2, preprint=preprint)
        creator_contrib = PreprintContributor.objects.get(user=preprint.creator, preprint=preprint)
        preprint.set_preprintcontributor_order([contrib1.id, contrib2.id, creator_contrib.id])
        assert list(preprint.get_preprintcontributor_order()) == [contrib1.id, contrib2.id, creator_contrib.id]
        assert list(preprint.contributors.all()) == [user1, user2, preprint.creator]

    def test_move_contributor(self, user, preprint, auth):
        user1 = UserFactory()
        user2 = UserFactory()
        preprint.add_contributors(
            [
                {'user': user1, 'permissions': WRITE, 'visible': True},
                {'user': user2, 'permissions': WRITE, 'visible': True}
            ],
            auth=auth
        )

        user_contrib_id = preprint.preprintcontributor_set.get(user=user).id
        user1_contrib_id = preprint.preprintcontributor_set.get(user=user1).id
        user2_contrib_id = preprint.preprintcontributor_set.get(user=user2).id

        old_order = [user_contrib_id, user1_contrib_id, user2_contrib_id]
        assert list(preprint.get_preprintcontributor_order()) == old_order

        preprint.move_contributor(user2, auth=auth, index=0, save=True)

        new_order = [user2_contrib_id, user_contrib_id, user1_contrib_id]
        assert list(preprint.get_preprintcontributor_order()) == new_order


@pytest.mark.enable_implicit_clean
class TestDOIValidation:

    def test_validate_bad_doi(self, preprint):
        with pytest.raises(ValidationError):
            preprint.article_doi = 'nope'
            preprint.save()
        with pytest.raises(ValidationError):
            preprint.article_doi = 'https://dx.doi.org/10.123.456'
            preprint.save()  # should save the bare DOI, not a URL
        with pytest.raises(ValidationError):
            preprint.article_doi = 'doi:10.10.1038/nwooo1170'
            preprint.save() # should save without doi: prefix

    def test_validate_good_doi(self, preprint):
        doi = '10.11038/nwooo1170'
        preprint.article_doi = doi
        preprint.save()
        assert preprint.article_doi == doi


# copied from tests/test_models.py
class TestPreprintUpdate:
    def test_set_title_works_with_valid_title(self, user, auth):
        proj = ProjectFactory(title='That Was Then', creator=user)
        proj.set_title('This is now', auth=auth)
        proj.save()
        # Title was changed
        assert proj.title == 'This is now'
        # A log event was saved
        latest_log = proj.logs.latest()
        assert latest_log.action == 'edit_title'
        assert latest_log.params['title_original'] == 'That Was Then'

    def test_set_title_fails_if_empty_or_whitespace(self, user, auth):
        proj = ProjectFactory(title='That Was Then', creator=user)
        with pytest.raises(ValidationValueError):
            proj.set_title(' ', auth=auth)
        with pytest.raises(ValidationValueError):
            proj.set_title('', auth=auth)
        assert proj.title == 'That Was Then'

    def test_set_title_fails_if_too_long(self, user, auth):
        proj = ProjectFactory(title='That Was Then', creator=user)
        long_title = ''.join('a' for _ in range(513))
        with pytest.raises(ValidationValueError):
            proj.set_title(long_title, auth=auth)

    def test_set_description(self, preprint, auth):
        old_desc = preprint.description
        preprint.set_description(
            'new description', auth=auth)
        preprint.save()
        assert preprint.description, 'new description'
        latest_log = preprint.logs.latest()
        assert latest_log.action, PreprintLog.EDITED_DESCRIPTION
        assert latest_log.params['description_original'], old_desc
        assert latest_log.params['description_new'], 'new description'

    def test_updating_title_twice_with_same_title(self, fake, auth, preprint):
        original_n_logs = preprint.logs.count()
        new_title = fake.bs()
        preprint.set_title(new_title, auth=auth, save=True)
        assert preprint.logs.count() == original_n_logs + 1  # sanity check

        # Call update with same title
        preprint.set_title(new_title, auth=auth, save=True)
        # A new log is not created
        assert preprint.logs.count() == original_n_logs + 1

    def test_updating_description_twice_with_same_content(self, fake, auth, preprint):
        original_n_logs = preprint.logs.count()
        new_desc = fake.bs()
        preprint.set_description(new_desc, auth=auth, save=True)
        assert preprint.logs.count() == original_n_logs + 1  # sanity check

        # Call update with same description
        preprint.set_description(new_desc, auth=auth, save=True)
        # A new log is not created
        assert preprint.logs.count() == original_n_logs + 1


class TestSetPreprintFile(OsfTestCase):

    def setUp(self):
        super().setUp()

        self.user = AuthUserFactory()
        self.auth = Auth(user=self.user)
        self.read_write_user = AuthUserFactory()
        self.read_write_user_auth = Auth(user=self.read_write_user)

        self.project = ProjectFactory(creator=self.user)
        self.preprint = PreprintFactory(project=self.project, creator=self.user, finish=False)
        self.file = OsfStorageFile.create(
            target=self.preprint,
            path='/panda.txt',
            name='panda.txt',
            materialized_path='/panda.txt')
        self.file.save()

        self.file_two = OsfStorageFile.create(
            target=self.preprint,
            path='/pandapanda.txt',
            name='pandapanda.txt',
            materialized_path='/pandapanda.txt')
        self.file_two.save()

        self.preprint.add_contributor(self.read_write_user, permissions=WRITE)
        self.project.save()

    @assert_preprint_logs(PreprintLog.PUBLISHED, 'preprint')
    def test_is_preprint_property_new_file_to_published(self):
        assert not self.preprint.is_published
        self.preprint.set_primary_file(self.file, auth=self.auth, save=True)
        self.preprint.reload()
        assert not self.preprint.is_published
        with pytest.raises(ValueError):
            self.preprint.set_published(True, auth=self.auth, save=True)
        self.preprint.reload()
        self.preprint.provider = PreprintProviderFactory()
        self.preprint.set_subjects([[SubjectFactory()._id]], auth=self.auth)
        self.preprint.reload()
        assert not self.preprint.is_published
        self.preprint.set_published(True, auth=self.auth, save=True)
        self.preprint.reload()
        assert self.preprint.is_published

    @assert_preprint_logs(PreprintLog.SUPPLEMENTAL_NODE_ADDED, 'preprint')
    def test_set_supplemental_node(self):
        assert not self.preprint.is_published
        project = ProjectFactory(creator=self.preprint.creator)
        self.preprint.set_supplemental_node(project, auth=self.auth, save=True)
        self.preprint.reload()
        assert self.preprint.node == project

    def test_set_supplemental_node_deleted(self):
        project = ProjectFactory(creator=self.preprint.creator)
        with pytest.raises(ValueError):
            project.is_deleted= True
            project.save()
            self.preprint.set_supplemental_node(project, auth=self.auth, save=True)

    def test_set_supplemental_node_already_has_a_preprint(self):
        project_two = ProjectFactory(creator=self.preprint.creator)
        preprint = PreprintFactory(project=project_two, provider=self.preprint.provider)
        self.preprint.set_supplemental_node(project_two, auth=self.auth, save=True)
        assert project_two.preprints.count() == 2

    def test_preprint_made_public(self):
        # Testing for migrated preprints, that may have had is_public = False
        self.preprint.is_public = False
        self.preprint.save()
        assert not self.preprint.is_public
        self.preprint.set_primary_file(self.file, auth=self.auth, save=True)
        assert not self.preprint.is_public
        with pytest.raises(ValueError):
            self.preprint.set_published(True, auth=self.auth, save=True)
        self.preprint.reload()
        self.preprint.provider = PreprintProviderFactory()
        self.preprint.set_subjects([[SubjectFactory()._id]], auth=self.auth)
        self.preprint.reload()
        assert not self.preprint.is_public
        self.preprint.set_published(True, auth=self.auth, save=True)
        self.project.reload()
        assert self.preprint.is_public

    def test_add_primary_file(self):
        self.preprint.set_primary_file(self.file, auth=self.auth, save=True)
        assert self.preprint.primary_file == self.file
        assert type(self.preprint.primary_file) == type(self.file)

    @assert_preprint_logs(PreprintLog.FILE_UPDATED, 'preprint')
    def test_change_primary_file(self):
        self.preprint.set_primary_file(self.file, auth=self.auth, save=True)
        assert self.preprint.primary_file == self.file

        self.preprint.set_primary_file(self.file_two, auth=self.auth, save=True)
        assert self.preprint.primary_file._id == self.file_two._id

    def test_add_invalid_file(self):
        with pytest.raises(AttributeError):
            self.preprint.set_primary_file('inatlanta', auth=self.auth, save=True)

    def test_removing_primary_file_creates_orphan(self):
        self.preprint.set_primary_file(self.file, auth=self.auth, save=True)
        assert not self.preprint.is_preprint_orphan
        self.preprint.primary_file = None
        self.preprint.save()
        assert self.preprint.is_preprint_orphan

    def test_preprint_created_date(self):
        self.preprint.set_primary_file(self.file, auth=self.auth, save=True)
        assert self.preprint.primary_file._id == self.file._id

        assert (self.preprint.created)
        assert self.project.created != self.preprint.created

    def test_cant_save_without_file(self):
        self.preprint.set_primary_file(self.file, auth=self.auth, save=True)
        self.preprint.set_subjects([[SubjectFactory()._id]], auth=self.auth)
        self.preprint.set_published(True, auth=self.auth, save=False)
        self.preprint.primary_file = None

        with pytest.raises(ValidationError):
            self.preprint.save()

    def test_cant_update_without_file(self):
        self.preprint.set_primary_file(self.file, auth=self.auth, save=True)
        self.preprint.set_subjects([[SubjectFactory()._id]], auth=self.auth)
        self.preprint.set_published(True, auth=self.auth, save=True)
        self.preprint.primary_file = None
        with pytest.raises(ValidationError):
            self.preprint.save()


class TestPreprintPermissions(OsfTestCase):
    def setUp(self):
        super().setUp()
        self.user = AuthUserFactory()
        self.noncontrib = AuthUserFactory()
        self.write_contrib = AuthUserFactory()
        self.read_contrib = AuthUserFactory()
        self.project = ProjectFactory(creator=self.user)
        self.preprint = PreprintFactory(project=self.project, is_published=False, creator=self.user)
        self.preprint.add_contributor(self.write_contrib, permissions=WRITE)
        self.preprint.add_contributor(self.read_contrib, permissions=READ)

        self.file = OsfStorageFile.create(
            target=self.preprint,
            path='/panda.txt',
            name='panda.txt',
            materialized_path='/panda.txt')
        self.file.save()

    def test_noncontrib_cannot_set_subjects(self):
        initial_subjects = list(self.preprint.subjects.all())
        with pytest.raises(PermissionsError):
            self.preprint.set_subjects([[SubjectFactory()._id]], auth=Auth(self.noncontrib))
        self.preprint.reload()
        assert initial_subjects == list(self.preprint.subjects.all())

    def test_read_cannot_set_subjects(self):
        initial_subjects = list(self.preprint.subjects.all())
        with pytest.raises(PermissionsError):
            self.preprint.set_subjects([[SubjectFactory()._id]], auth=Auth(self.read_contrib))

        self.preprint.reload()
        assert initial_subjects == list(self.preprint.subjects.all())

    def test_write_can_set_subjects(self):
        initial_subjects = list(self.preprint.subjects.all())
        self.preprint.set_subjects([[SubjectFactory()._id]], auth=Auth(self.write_contrib))
        self.preprint.reload()
        assert initial_subjects != list(self.preprint.subjects.all())

    def test_admin_can_set_subjects(self):
        initial_subjects = list(self.preprint.subjects.all())
        self.preprint.set_subjects([[SubjectFactory()._id]], auth=Auth(self.user))

        self.preprint.reload()
        assert initial_subjects != list(self.preprint.subjects.all())

    def test_noncontrib_cannot_set_file(self):
        initial_file = self.preprint.primary_file
        with pytest.raises(PermissionsError):
            self.preprint.set_primary_file(self.file, auth=Auth(self.noncontrib), save=True)
        self.preprint.reload()
        assert initial_file._id == self.preprint.primary_file._id

    def test_read_contrib_cannot_set_file(self):
        initial_file = self.preprint.primary_file
        with pytest.raises(PermissionsError):
            self.preprint.set_primary_file(self.file, auth=Auth(self.read_contrib), save=True)
        self.preprint.reload()
        assert initial_file._id == self.preprint.primary_file._id

    def test_write_contrib_can_set_file(self):
        initial_file = self.preprint.primary_file
        self.preprint.set_primary_file(self.file, auth=Auth(self.write_contrib), save=True)
        self.preprint.reload()
        assert self.file._id == self.preprint.primary_file._id

    def test_admin_can_set_file(self):
        initial_file = self.preprint.primary_file
        self.preprint.set_primary_file(self.file, auth=Auth(self.user), save=True)
        self.preprint.reload()
        assert self.file._id == self.preprint.primary_file._id

    def test_primary_file_must_target_preprint(self):
        file = OsfStorageFile.create(
            target=self.project,
            path='/panda.txt',
            name='panda.txt',
            materialized_path='/panda.txt')
        file.save()

        with pytest.raises(ValueError):
            self.preprint.set_primary_file(file, auth=Auth(self.user), save=True)

    def test_non_admin_cannot_publish(self):
        assert not self.preprint.is_published

        with pytest.raises(PermissionsError):
            self.preprint.set_published(True, auth=Auth(self.noncontrib), save=True)

        assert not self.preprint.is_published

    def test_read_cannot_publish(self):
        assert not self.preprint.is_published

        with pytest.raises(PermissionsError):
            self.preprint.set_published(True, auth=Auth(self.read_contrib), save=True)

        assert not self.preprint.is_published

    def test_write_cannot_publish(self):
        assert not self.preprint.is_published

        with pytest.raises(PermissionsError):
            self.preprint.set_published(True, auth=Auth(self.write_contrib), save=True)

        assert not self.preprint.is_published

    def test_admin_can_publish(self):
        assert not self.preprint.is_published

        self.preprint.set_published(True, auth=Auth(self.user), save=True)

        assert self.preprint.is_published

    def test_admin_cannot_unpublish(self):
        assert not self.preprint.is_published

        self.preprint.set_published(True, auth=Auth(self.user), save=True)

        assert self.preprint.is_published

        with pytest.raises(ValueError) as e:
            self.preprint.set_published(False, auth=Auth(self.user), save=True)

        assert 'Cannot unpublish' in str(e.value)

    def test_set_title_permissions(self):
        original_title = self.preprint.title
        new_title = 'My new preprint title'

        # noncontrib
        with pytest.raises(PermissionsError):
            self.preprint.set_title(new_title, auth=Auth(self.noncontrib), save=True)
        assert self.preprint.title == original_title

        # read
        with pytest.raises(PermissionsError):
            self.preprint.set_title(new_title, auth=Auth(self.read_contrib), save=True)
        assert self.preprint.title == original_title

        # write
        self.preprint.set_title(new_title, auth=Auth(self.write_contrib), save=True)
        assert self.preprint.title == new_title

        # admin
        self.preprint.title = original_title
        self.preprint.save()
        self.preprint.set_title(new_title, auth=Auth(self.user), save=True)
        assert self.preprint.title == new_title

    def test_set_abstract_permissions(self):
        original_abstract = self.preprint.description
        new_abstract = 'This is my preprint abstract'

        # noncontrib
        with pytest.raises(PermissionsError):
            self.preprint.set_description(new_abstract, auth=Auth(self.noncontrib), save=True)
        assert self.preprint.description == original_abstract

        # read
        with pytest.raises(PermissionsError):
            self.preprint.set_description(new_abstract, auth=Auth(self.read_contrib), save=True)
        assert self.preprint.description == original_abstract

        # write
        self.preprint.set_description(new_abstract, auth=Auth(self.write_contrib), save=True)
        assert self.preprint.description == new_abstract

        # admin
        self.preprint.description = original_abstract
        self.preprint.save()
        self.preprint.set_description(new_abstract, auth=Auth(self.user), save=True)
        assert self.preprint.description == new_abstract

    def test_set_privacy(self):
        # Not currently exposed, but adding is_public field for legacy preprints and spam
        self.preprint.is_public = False
        self.preprint.save()

        # noncontrib
        with pytest.raises(PermissionsError):
            self.preprint.set_privacy('public', auth=Auth(self.noncontrib), save=True)
        assert not self.preprint.is_public

        # read
        with pytest.raises(PermissionsError):
            self.preprint.set_privacy('public', auth=Auth(self.read_contrib), save=True)
        assert not self.preprint.is_public

        # write
        self.preprint.set_privacy('public', auth=Auth(self.write_contrib), save=True)
        assert self.preprint.is_public

        # admin
        self.preprint.is_public = False
        self.preprint.save()
        self.preprint.set_privacy('public', auth=Auth(self.user), save=True)
        assert self.preprint.is_public

    def test_set_supplemental_node_project_permissions(self):
        # contributors have proper permissions on preprint, but not supplementary_node
        self.preprint.node = None
        self.preprint.save()

        project = ProjectFactory(creator=self.preprint.creator)
        project.add_contributor(self.read_contrib, READ, save=True)
        project.add_contributor(self.write_contrib, WRITE, save=True)

        self.preprint.add_contributor(self.read_contrib, ADMIN, save=True)
        self.preprint.add_contributor(self.write_contrib, ADMIN, save=True)
        self.preprint.add_contributor(self.noncontrib, ADMIN, save=True)

        # noncontrib
        with pytest.raises(PermissionsError):
            self.preprint.set_supplemental_node(project, auth=Auth(self.noncontrib), save=True)
        assert self.preprint.node is None

        # read
        with pytest.raises(PermissionsError):
            self.preprint.set_supplemental_node(project, auth=Auth(self.read_contrib), save=True)
        assert self.preprint.node is None

        # write
        self.preprint.set_supplemental_node(project, auth=Auth(self.write_contrib), save=True)
        assert self.preprint.node == project

        # admin
        self.preprint.node = None
        self.preprint.save()
        self.preprint.set_supplemental_node(project, auth=Auth(self.user), save=True)
        assert self.preprint.node == project

    def test_set_supplemental_node_preprint_permissions(self):
        # contributors have proper permissions on the supplementary node, but not the preprint
        self.preprint.node = None
        self.preprint.save()

        project = ProjectFactory(creator=self.preprint.creator)
        project.add_contributor(self.read_contrib, ADMIN, save=True)
        project.add_contributor(self.write_contrib, ADMIN, save=True)
        project.add_contributor(self.noncontrib, ADMIN, save=True)

        # noncontrib
        with pytest.raises(PermissionsError):
            self.preprint.set_supplemental_node(project, auth=Auth(self.noncontrib), save=True)
        assert self.preprint.node is None

        # read
        with pytest.raises(PermissionsError):
            self.preprint.set_supplemental_node(project, auth=Auth(self.read_contrib), save=True)
        assert self.preprint.node is None

        # write
        self.preprint.set_supplemental_node(project, auth=Auth(self.write_contrib), save=True)
        assert self.preprint.node == project

        # admin
        self.preprint.node = None
        self.preprint.save()
        self.preprint.set_supplemental_node(project, auth=Auth(self.user), save=True)
        assert self.preprint.node == project


class TestPreprintProvider(OsfTestCase):
    def setUp(self):
        super().setUp()
        self.user = AuthUserFactory()
        self.auth = Auth(user=self.user)
        self.provider_osf = PreprintProviderFactory(_id='osf')
        self.preprint = PreprintFactory(provider=None, is_published=False)
        self.provider = PreprintProviderFactory(name='WWEArxiv')
        self.provider_one = PreprintProviderFactory(name='DoughnutArxiv')
        self.provider_two = PreprintProviderFactory(name='IceCreamArxiv')
        self.subject_one = SubjectFactory(provider=self.provider_one)
        self.subject_osf = SubjectFactory(provider=self.provider_osf)


    def test_add_provider(self):
        assert self.preprint.provider != self.provider

        self.preprint.provider = self.provider
        self.preprint.save()
        self.preprint.reload()

        assert self.preprint.provider == self.provider

    def test_remove_provider(self):
        self.preprint.provider = None
        self.preprint.save()
        self.preprint.reload()

        assert self.preprint.provider is None

    def test_top_level_subjects(self):
        subj_a = SubjectFactory(provider=self.provider, text='A')
        subj_b = SubjectFactory(provider=self.provider, text='B')
        subj_aa = SubjectFactory(provider=self.provider, text='AA', parent=subj_a)
        subj_ab = SubjectFactory(provider=self.provider, text='AB', parent=subj_a)
        subj_ba = SubjectFactory(provider=self.provider, text='BA', parent=subj_b)
        subj_bb = SubjectFactory(provider=self.provider, text='BB', parent=subj_b)
        subj_aaa = SubjectFactory(provider=self.provider, text='AAA', parent=subj_aa)

        some_other_provider = PreprintProviderFactory(name='asdfArxiv')
        subj_asdf = SubjectFactory(provider=some_other_provider)

        assert set(self.provider.top_level_subjects) == {subj_a, subj_b}

    def test_all_subjects(self):
        subj_a = SubjectFactory(provider=self.provider, text='A')
        subj_b = SubjectFactory(provider=self.provider, text='B')
        subj_aa = SubjectFactory(provider=self.provider, text='AA', parent=subj_a)
        subj_ab = SubjectFactory(provider=self.provider, text='AB', parent=subj_a)
        subj_ba = SubjectFactory(provider=self.provider, text='BA', parent=subj_b)
        subj_bb = SubjectFactory(provider=self.provider, text='BB', parent=subj_b)
        subj_aaa = SubjectFactory(provider=self.provider, text='AAA', parent=subj_aa)

        some_other_provider = PreprintProviderFactory(name='asdfArxiv')
        subj_asdf = SubjectFactory(provider=some_other_provider)

        assert set(self.provider.all_subjects) == {subj_a, subj_b, subj_aa, subj_ab, subj_ba, subj_bb, subj_aaa}

    def test_highlighted_subjects(self):
        subj_a = SubjectFactory(provider=self.provider, text='A')
        subj_b = SubjectFactory(provider=self.provider, text='B')
        subj_aa = SubjectFactory(provider=self.provider, text='AA', parent=subj_a)
        subj_ab = SubjectFactory(provider=self.provider, text='AB', parent=subj_a)
        subj_ba = SubjectFactory(provider=self.provider, text='BA', parent=subj_b)
        subj_bb = SubjectFactory(provider=self.provider, text='BB', parent=subj_b)
        subj_aaa = SubjectFactory(provider=self.provider, text='AAA', parent=subj_aa)

        assert self.provider.has_highlighted_subjects is False
        assert set(self.provider.highlighted_subjects) == {subj_a, subj_b}
        subj_aaa.highlighted = True
        subj_aaa.save()
        assert self.provider.has_highlighted_subjects is True
        assert set(self.provider.highlighted_subjects) == {subj_aaa}

    def test_change_preprint_provider_custom_taxonomies(self):
        subject_two = SubjectFactory(provider=self.provider_two,
            bepress_subject=self.subject_one.bepress_subject)
        preprint = PreprintFactory(subjects=[[self.subject_one._id]], provider=self.provider_one, creator=self.user)
        subject_problems = preprint.map_subjects_between_providers(self.provider_one, self.provider_two, self.auth)
        preprint.refresh_from_db()
        assert subject_problems == []
        assert subject_two in preprint.subjects.all()

    def test_change_preprint_provider_from_osf(self):
        subject_two = SubjectFactory(provider=self.provider_one,
            bepress_subject=self.subject_osf)
        preprint = PreprintFactory(subjects=[[self.subject_osf._id]], provider=self.provider_osf, creator=self.user)
        subject_problems = preprint.map_subjects_between_providers(self.provider_osf, self.provider_one, self.auth)
        preprint.refresh_from_db()
        assert subject_problems == []
        assert subject_two in preprint.subjects.all()

    def test_change_preprint_provider_to_osf(self):
        subject_two = SubjectFactory(provider=self.provider_one,
            bepress_subject=self.subject_osf)
        preprint = PreprintFactory(subjects=[[subject_two._id]], provider=self.provider_one, creator=self.user)
        subject_problems = preprint.map_subjects_between_providers(self.provider_one, self.provider_osf, self.auth)
        preprint.refresh_from_db()
        assert subject_problems == []
        assert self.subject_osf in preprint.subjects.all()

    def test_change_preprint_provider_problem_subject(self):
        subject_two = SubjectFactory(provider=self.provider_one,
            bepress_subject=self.subject_osf)
        preprint = PreprintFactory(subjects=[[subject_two._id]], provider=self.provider_one, creator=self.user)
        subject_problems = preprint.map_subjects_between_providers(self.provider_one, self.provider_two, self.auth)
        preprint.refresh_from_db()
        assert subject_problems == [subject_two.text]
        assert subject_two in preprint.subjects.all()

class TestPreprintIdentifiers(OsfTestCase):
    def setUp(self):
        super().setUp()
        self.user = AuthUserFactory()
        self.auth = Auth(user=self.user)

    def test_update_or_create_preprint_identifiers_called(self):
        published_preprint = PreprintFactory(is_published=True, creator=self.user)
        with mock.patch.object(published_preprint, 'request_identifier_update') as mock_update_doi:
            update_or_create_preprint_identifiers(published_preprint)
        assert mock_update_doi.called
        assert mock_update_doi.call_count == 1

    @mock.patch('website.settings.CROSSREF_URL', 'http://test.osf.crossref.test')
    def test_correct_doi_client_called(self):
        osf_preprint = PreprintFactory(is_published=True, creator=self.user, provider=PreprintProviderFactory())
        assert isinstance(osf_preprint.get_doi_client(), CrossRefClient)
        ecsarxiv_preprint = PreprintFactory(is_published=True, creator=self.user, provider=PreprintProviderFactory(_id='ecsarxiv'))
        assert isinstance(ecsarxiv_preprint.get_doi_client(), ECSArXivCrossRefClient)

    def test_qatest_doesnt_make_dois(self):
        preprint = PreprintFactory(is_published=True, creator=self.user, provider=PreprintProviderFactory())
        preprint.add_tag('qatest', self.auth)
        assert not request_identifiers(preprint)


@pytest.mark.enable_implicit_clean
class TestOnPreprintUpdatedTask(OsfTestCase):
    def setUp(self):
        super().setUp()
        self.user = AuthUserFactory()
        if len(self.user.fullname.split(' ')) > 2:
            # Prevent unexpected keys ('suffix', 'additional_name')
            self.user.fullname = 'David Davidson'
            self.user.middle_names = ''
            self.user.suffix = ''
            self.user.save()

        self.auth = Auth(user=self.user)
        self.preprint = PreprintFactory()
        self.private_preprint = PreprintFactory(is_published=False, creator=self.user)
        thesis_provider = PreprintProviderFactory(share_publish_type='Thesis')
        self.thesis = PreprintFactory(provider=thesis_provider)

        for pp in [self.preprint, self.thesis]:

            pp.add_tag('preprint', self.auth, save=False)
            pp.add_tag('spoderman', self.auth, save=False)
            pp.add_unregistered_contributor('BoJack Horseman', 'horse@man.org', Auth(pp.creator))
            pp.add_contributor(self.user, visible=False)
            pp.save()

            pp.creator.given_name = 'ZZYZ'
            if len(pp.creator.fullname.split(' ')) > 2:
                # Prevent unexpected keys ('suffix', 'additional_name')
                pp.creator.fullname = 'David Davidson'
                pp.creator.middle_names = ''
                pp.creator.suffix = ''
            pp.creator.save()

            pp.set_subjects([[SubjectFactory()._id]], auth=Auth(pp.creator))

    def tearDown(self):
        handlers.celery_before_request()
        super().tearDown()

    def test_update_or_enqueue_on_preprint_updated(self):
        # enqueue_postcommit_task automatically calls task in testing now.
        # This test modified to stick something in the postcommit_queue manually so
        # we can test that the queue is modified properly.
        first_subjects = [15]
        args = ()
        kwargs = {'preprint_id': self.preprint._id, 'saved_fields': ['contributors']}
        postcommit_celery_queue().update({'asdfasd': on_preprint_updated.si(*args, **kwargs)})

        update_or_enqueue_on_preprint_updated(
            self.preprint._id,
            saved_fields={'title': 'Hello'}
        )

        updated_task = get_task_from_postcommit_queue(
            'website.preprints.tasks.on_preprint_updated',
            predicate=lambda task: task.kwargs['preprint_id'] == self.preprint._id
        )
        assert 'title' in updated_task.kwargs['saved_fields']
        assert 'contributors' in  updated_task.kwargs['saved_fields']

    def test_update_or_enqueue_on_preprint_doi_created(self):
        assert not should_update_preprint_identifiers(self.private_preprint, {})
        assert not self.private_preprint.identifiers.all()

        with mock.patch.object(settings, 'CROSSREF_URL', 'https://test.crossref.org/servlet/deposit'):
            with mock.patch.object(settings, 'CROSSREF_USERNAME', 'TestCrossrefUsername'):
                with mock.patch.object(settings, 'CROSSREF_PASSWORD', 'TestCrossrefPassword'):
                    # This exception proved it tried to contact Crossref, testing the mailgun route is elsewhere, so no
                    # mocking when the DOI is confirmed.
                    with pytest.raises(pytest_socket.SocketConnectBlockedError):
                        self.private_preprint.set_published(True, self.auth, save=True)

        assert should_update_preprint_identifiers(self.private_preprint, {})


class TestPreprintConfirmationEmails(OsfTestCase):
    def setUp(self):
        super().setUp()
        self.user = AuthUserFactory()
        self.write_contrib = AuthUserFactory()
        self.project = ProjectFactory(creator=self.user)
        self.preprint = PreprintFactory(creator=self.user, project=self.project, provider=PreprintProviderFactory(_id='osf'), is_published=False)
        self.preprint.add_contributor(self.write_contrib, permissions=WRITE)
        self.preprint_branded = PreprintFactory(creator=self.user, is_published=False)

    @mock.patch('website.mails.send_mail')
    def test_creator_gets_email(self, send_mail):
        self.preprint.set_published(True, auth=Auth(self.user), save=True)
        domain = self.preprint.provider.domain or settings.DOMAIN
        send_mail.assert_called_with(
            self.user.email,
            mails.REVIEWS_SUBMISSION_CONFIRMATION,
            user=self.user,
            provider_url=f'{domain}preprints/{self.preprint.provider._id}',
            domain=domain,
            provider_contact_email=settings.OSF_CONTACT_EMAIL,
            provider_support_email=settings.OSF_SUPPORT_EMAIL,
            workflow=None,
            reviewable=self.preprint,
            is_creator=True,
            provider_name=self.preprint.provider.name,
            no_future_emails=[],
            logo=settings.OSF_PREPRINTS_LOGO,
            document_type=self.preprint.provider.preprint_word,
        )
        assert send_mail.call_count == 1

        self.preprint_branded.set_published(True, auth=Auth(self.user), save=True)
        assert send_mail.call_count == 2


class TestPreprintOsfStorage(OsfTestCase):
    def setUp(self):
        super().setUp()
        self.user = AuthUserFactory()
        self.session = SessionStore()
        self.session['auth_user_id'] = self.user._id
        self.session.create()
        self.cookie = itsdangerous.Signer(settings.SECRET_KEY).sign(self.session.session_key).decode()
        self.preprint = PreprintFactory(creator=self.user)
        self.JWE_KEY = jwe.kdf(settings.WATERBUTLER_JWE_SECRET.encode('utf-8'), settings.WATERBUTLER_JWE_SALT.encode('utf-8'))

    def test_create_log(self):
        action = 'file_added'
        path = 'pizza.nii'
        nlog = self.preprint.logs.count()
        self.preprint.create_waterbutler_log(
            auth=Auth(user=self.user),
            action=action,
            payload={'metadata': {'path': path, 'materialized': path, 'kind': 'file'}},
        )
        self.preprint.reload()
        assert self.preprint.logs.count() == nlog + 1
        assert self.preprint.logs.latest().action == '{}_{}'.format('osf_storage', action)
        assert self.preprint.logs.latest().params['path'] == path

    def build_url(self, **kwargs):
        options = {'payload': jwe.encrypt(jwt.encode({'data': dict(dict(
            action='download',
            nid=self.preprint._id,
            provider='osfstorage'), **kwargs),
            'exp': timezone.now() + datetime.timedelta(seconds=500),
        }, settings.WATERBUTLER_JWT_SECRET, algorithm=settings.WATERBUTLER_JWT_ALGORITHM).encode(), self.JWE_KEY)}
        return self.preprint.api_url_for('get_auth', **options)

    def test_auth_download(self):
        url = self.build_url(cookie=self.cookie)
        res = self.app.get(url, auth=self.user.auth)
        data = jwt.decode(jwe.decrypt(res.json['payload'].encode('utf-8'), self.JWE_KEY), settings.WATERBUTLER_JWT_SECRET, algorithms=[settings.WATERBUTLER_JWT_ALGORITHM])['data']
        assert data['credentials'] == self.preprint.serialize_waterbutler_credentials()
        assert data['settings'] == self.preprint.serialize_waterbutler_settings()
        expected_url = furl(self.preprint.api_url_for('create_waterbutler_log', _absolute=True, _internal=True))
        observed_url = furl(data['callback_url'])
        observed_url.port = expected_url.port
        assert expected_url == observed_url


class TestCheckPreprintAuth(OsfTestCase):

    def setUp(self):
        super().setUp()
        self.user = AuthUserFactory()
        self.preprint = PreprintFactory(creator=self.user)

    def test_has_permission(self):
<<<<<<< HEAD
        res = views.check_access(self.preprint, Auth(user=self.user), 'upload', None)
        assert res

    def test_not_has_permission_read_published(self):
        res = views.check_access(self.preprint, Auth(), 'download', None)
        assert res
=======
        res = views.check_resource_permissions(self.preprint, Auth(user=self.user), 'upload')
        assert_true(res)

    def test_not_has_permission_read_published(self):
        res = views.check_resource_permissions(self.preprint, Auth(), 'download')
        assert_true(res)
>>>>>>> 8483e577

    def test_not_has_permission_logged_in(self):
        user2 = AuthUserFactory()
        self.preprint.is_published = False
        self.preprint.save()
<<<<<<< HEAD
        with pytest.raises(HTTPError) as exc_info:
            views.check_access(self.preprint, Auth(user=user2), 'download', None)
        assert exc_info.value.code == 403
=======
        assert_false(views.check_resource_permissions(self.preprint, Auth(user=user2), 'download'))
>>>>>>> 8483e577

    def test_not_has_permission_not_logged_in(self):
        self.preprint.is_published = False
        self.preprint.save()
<<<<<<< HEAD
        with pytest.raises(HTTPError) as exc_info:
            views.check_access(self.preprint, Auth(), 'download', None)
        assert exc_info.value.code == 401
=======
        assert_false(views.check_resource_permissions(self.preprint, Auth(), 'download'))
>>>>>>> 8483e577

    def test_check_access_withdrawn_preprint_file(self):
        self.preprint.date_withdrawn = timezone.now()
        self.preprint.save()
        # Unauthenticated
<<<<<<< HEAD
        with pytest.raises(HTTPError) as exc_info:
            views.check_access(self.preprint, Auth(), 'download', None)
        assert exc_info.value.code == 401

        # Noncontributor
        user2 = AuthUserFactory()
        with pytest.raises(HTTPError) as exc_info:
            views.check_access(self.preprint, Auth(user2), 'download', None)
        assert exc_info.value.code == 403

        # Read contributor
        self.preprint.add_contributor(user2, READ, save=True)
        with pytest.raises(HTTPError) as exc_info:
            views.check_access(self.preprint, Auth(user2), 'download', None)
        assert exc_info.value.code == 403

        # Admin contributor
        with pytest.raises(HTTPError) as exc_info:
            views.check_access(self.preprint, Auth(self.user), 'download', None)
        assert exc_info.value.code == 403
=======
        assert_false(views.check_resource_permissions(self.preprint, Auth(), 'download'))

        # Noncontributor
        user2 = AuthUserFactory()
        assert_false(views.check_resource_permissions(self.preprint, Auth(user2), 'download'))

        # Read contributor
        self.preprint.add_contributor(user2, READ, save=True)
        assert_false(views.check_resource_permissions(self.preprint, Auth(user2), 'download'))

        # Admin contributor
        assert_false(views.check_resource_permissions(self.preprint, Auth(self.user), 'download'))
>>>>>>> 8483e577



class TestPreprintOsfStorageLogs(OsfTestCase):

    def setUp(self):
        super().setUp()
        self.user = AuthUserFactory()
        self.user_non_contrib = AuthUserFactory()
        self.auth_obj = Auth(user=self.user)
        self.preprint = PreprintFactory(creator=self.user)
        self.file = OsfStorageFile.create(
            target=self.preprint,
            path='/testfile',
            _id='testfile',
            name='testfile',
            materialized_path='/testfile'
        )
        self.file.save()
        self.session = SessionStore()
        self.session['auth_user_id'] = self.user._id
        self.session.create()
        self.cookie = itsdangerous.Signer(settings.SECRET_KEY).sign(self.session.session_key)

    def build_payload(self, metadata, **kwargs):
        options = dict(
            auth={'id': self.user._id},
            action='create',
            provider='osfstorage',
            metadata=metadata,
            time=time.time() + 1000,
        )
        options.update(kwargs)
        options = {
            key: value
            for key, value in options.items()
            if value is not None
        }
        message, signature = signing.default_signer.sign_payload(options)
        return {
            'payload': message,
            'signature': signature,
        }

    def test_add_log(self):
        path = 'pizza'
        url = self.preprint.api_url_for('create_waterbutler_log')
        payload = self.build_payload(metadata={'nid': self.preprint._id, 'materialized': path, 'kind': 'file', 'path': path})
        nlogs = self.preprint.logs.count()
        self.app.put(url, json=payload)
        self.preprint.reload()
        assert self.preprint.logs.count() == nlogs + 1

    def test_add_log_missing_args(self):
        path = 'pizza'
        url = self.preprint.api_url_for('create_waterbutler_log')
        payload = self.build_payload(metadata={'nid': self.preprint._id, 'materialized': path, 'kind': 'file', 'path': path}, auth=None)
        nlogs = self.preprint.logs.count()
        res = self.app.put(
            url,
            json=payload,
        )
        assert res.status_code == 400
        self.preprint.reload()
        assert self.preprint.logs.count() == nlogs

    def test_add_log_no_user(self):
        path = 'pizza'
        url = self.preprint.api_url_for('create_waterbutler_log')
        payload = self.build_payload(metadata={'nid': self.preprint._id, 'materialized': path, 'kind': 'file', 'path': path}, auth={'id': None})
        nlogs = self.preprint.logs.count()
        res = self.app.put(
            url,
            json=payload,
        )
        assert res.status_code == 400
        self.preprint.reload()
        assert self.preprint.logs.count() == nlogs

    def test_add_log_bad_action(self):
        path = 'pizza'
        url = self.preprint.api_url_for('create_waterbutler_log')
        payload = self.build_payload(metadata={'nid': self.preprint._id, 'materialized': path, 'kind': 'file', 'path': path}, action='dance')
        nlogs = self.preprint.logs.count()
        res = self.app.put(
            url,
            json=payload,
        )
        assert res.status_code == 400
        self.preprint.reload()
        assert self.preprint.logs.count() == nlogs

    def test_action_file_rename(self):
        url = self.preprint.api_url_for('create_waterbutler_log')
        payload = self.build_payload(
            action='rename',
            metadata={
                'path': 'foo',
                'nid': self.preprint._id,
                'materialized': 'foo',
                'kind': 'file'
            },
            source={
                'materialized': 'foo',
                'provider': 'osfstorage',
                'node': {'_id': self.preprint._id},
                'name': 'new.txt',
                'kind': 'file',
            },
            destination={
                'path': 'foo',
                'materialized': 'foo',
                'provider': 'osfstorage',
                'node': {'_id': self.preprint._id},
                'name': 'old.txt',
                'kind': 'file',
            },
        )
        self.app.put(
            url,
            json=payload,
        )
        self.preprint.reload()

        assert self.preprint.logs.latest().action == 'osf_storage_addon_file_renamed'

    def test_action_downloads_contrib(self):
        url = self.preprint.api_url_for('create_waterbutler_log')
        download_actions=('download_file', 'download_zip')
        wb_url = settings.WATERBUTLER_URL + '?version=1'
        for action in download_actions:
            payload = self.build_payload(metadata={'path': '/testfile',
                                                   'nid': self.preprint._id},
                                         action_meta={'is_mfr_render': False},
                                         request_meta={'url': wb_url},
                                         action=action)
            nlogs = self.preprint.logs.count()
            res = self.app.put(
                url,
                json=payload,
            )
            assert res.status_code == 200

        self.preprint.reload()
        assert self.preprint.logs.count() == nlogs

    def test_add_file_osfstorage_log(self):
        path = 'pizza'
        url = self.preprint.api_url_for('create_waterbutler_log')
        payload = self.build_payload(metadata={'nid': self.preprint._id, 'materialized': path, 'kind': 'file', 'path': path})
        nlogs = self.preprint.logs.count()
        self.app.put(url, json=payload)
        self.preprint.reload()
        assert self.preprint.logs.count() == nlogs + 1
        assert ('urls' in self.preprint.logs.filter(action='osf_storage_file_added')[0].params)

    def test_add_folder_osfstorage_log(self):
        path = 'pizza'
        url = self.preprint.api_url_for('create_waterbutler_log')
        payload = self.build_payload(metadata={'nid': self.preprint._id, 'materialized': path, 'kind': 'folder', 'path': path})
        nlogs = self.preprint.logs.count()
        self.app.put(url, json=payload)
        self.preprint.reload()
        assert self.preprint.logs.count() == nlogs + 1
        assert ('urls' not in self.preprint.logs.filter(action='osf_storage_file_added')[0].params)


@pytest.mark.django_db
class TestWithdrawnPreprint:

    @pytest.fixture()
    def user(self):
        return AuthUserFactory()

    @pytest.fixture()
    def unpublished_preprint_pre_mod(self):
        return PreprintFactory(reviews_workflow='pre-moderation', is_published=False)

    @pytest.fixture()
    def preprint_pre_mod(self):
        return PreprintFactory(reviews_workflow='pre-moderation')

    @pytest.fixture()
    def unpublished_preprint_post_mod(self):
        return PreprintFactory(reviews_workflow='post-moderation', is_published=False)

    @pytest.fixture()
    def preprint_post_mod(self):
        return PreprintFactory(reviews_workflow='post-moderation')

    @pytest.fixture()
    def preprint(self):
        return PreprintFactory()

    @pytest.fixture()
    def admin(self):
        admin = AuthUserFactory()
        osf_admin = Group.objects.get(name='osf_admin')
        admin.groups.add(osf_admin)
        return admin

    @pytest.fixture()
    def moderator(self, preprint_pre_mod, preprint_post_mod):
        moderator = AuthUserFactory()
        preprint_pre_mod.provider.add_to_group(moderator, 'moderator')
        preprint_pre_mod.provider.save()

        preprint_post_mod.provider.add_to_group(moderator, 'moderator')
        preprint_post_mod.provider.save()

        return moderator

    @pytest.fixture()
    def make_withdrawal_request(self, user):
        def withdrawal_request(target):
            request = PreprintRequestFactory(
                        creator=user,
                        target=target,
                        request_type=RequestTypes.WITHDRAWAL.value,
                        machine_state=DefaultStates.INITIAL.value)
            request.run_submit(user)
            return request
        return withdrawal_request

    @pytest.fixture()
    def crossref_client(self):
        return crossref.CrossRefClient(base_url='http://test.osf.crossref.test')


    def test_withdrawn_preprint(self, user, preprint, unpublished_preprint_pre_mod, unpublished_preprint_post_mod):
        # test_ever_public

        # non-moderated
        assert preprint.ever_public

        # pre-mod
        unpublished_preprint_pre_mod.run_submit(user)

        assert not unpublished_preprint_pre_mod.ever_public
        unpublished_preprint_pre_mod.run_reject(user, 'it')
        unpublished_preprint_pre_mod.reload()
        assert not unpublished_preprint_pre_mod.ever_public
        unpublished_preprint_pre_mod.run_accept(user, 'it')
        unpublished_preprint_pre_mod.reload()
        assert unpublished_preprint_pre_mod.ever_public

        # post-mod
        unpublished_preprint_post_mod.run_submit(user)
        assert unpublished_preprint_post_mod.ever_public

        # test_cannot_set_ever_public_to_False
        unpublished_preprint_pre_mod.ever_public = False
        unpublished_preprint_post_mod.ever_public = False
        preprint.ever_public = False
        with pytest.raises(ValidationError):
            preprint.save()
        with pytest.raises(ValidationError):
            unpublished_preprint_pre_mod.save()
        with pytest.raises(ValidationError):
            unpublished_preprint_post_mod.save()

    def test_crossref_status_is_updated(self, make_withdrawal_request, preprint, preprint_post_mod, preprint_pre_mod, moderator, admin, crossref_client):
        # test_non_moderated_preprint
        assert preprint.verified_publishable
        assert crossref_client.get_status(preprint) == 'public'

        withdrawal_request = make_withdrawal_request(preprint)
        withdrawal_request.run_accept(admin, withdrawal_request.comment)

        assert preprint.is_retracted
        assert preprint.verified_publishable
        assert crossref_client.get_status(preprint) == 'unavailable'

        # test_post_moderated_preprint
        assert preprint_post_mod.verified_publishable
        assert crossref_client.get_status(preprint_post_mod) == 'public'

        withdrawal_request = make_withdrawal_request(preprint_post_mod)
        withdrawal_request.run_accept(moderator, withdrawal_request.comment)

        assert preprint_post_mod.is_retracted
        assert preprint_post_mod.verified_publishable
        assert crossref_client.get_status(preprint_post_mod) == 'unavailable'

        # test_pre_moderated_preprint
        assert preprint_pre_mod.verified_publishable
        assert crossref_client.get_status(preprint_pre_mod) == 'public'

        withdrawal_request = make_withdrawal_request(preprint_pre_mod)
        withdrawal_request.run_accept(moderator, withdrawal_request.comment)

        assert preprint_pre_mod.is_retracted
        assert preprint_pre_mod.verified_publishable
        assert crossref_client.get_status(preprint_pre_mod) == 'unavailable'<|MERGE_RESOLUTION|>--- conflicted
+++ resolved
@@ -2081,85 +2081,46 @@
         self.preprint = PreprintFactory(creator=self.user)
 
     def test_has_permission(self):
-<<<<<<< HEAD
-        res = views.check_access(self.preprint, Auth(user=self.user), 'upload', None)
+        res = views.check_resource_permissions(self.preprint, Auth(user=self.user), 'upload')
         assert res
-
-    def test_not_has_permission_read_published(self):
-        res = views.check_access(self.preprint, Auth(), 'download', None)
-        assert res
-=======
-        res = views.check_resource_permissions(self.preprint, Auth(user=self.user), 'upload')
-        assert_true(res)
 
     def test_not_has_permission_read_published(self):
         res = views.check_resource_permissions(self.preprint, Auth(), 'download')
-        assert_true(res)
->>>>>>> 8483e577
+        assert res
 
     def test_not_has_permission_logged_in(self):
         user2 = AuthUserFactory()
         self.preprint.is_published = False
         self.preprint.save()
-<<<<<<< HEAD
-        with pytest.raises(HTTPError) as exc_info:
-            views.check_access(self.preprint, Auth(user=user2), 'download', None)
-        assert exc_info.value.code == 403
-=======
-        assert_false(views.check_resource_permissions(self.preprint, Auth(user=user2), 'download'))
->>>>>>> 8483e577
+        assert not views.check_resource_permissions(self.preprint, Auth(user=user2), 'download')
 
     def test_not_has_permission_not_logged_in(self):
         self.preprint.is_published = False
         self.preprint.save()
-<<<<<<< HEAD
-        with pytest.raises(HTTPError) as exc_info:
-            views.check_access(self.preprint, Auth(), 'download', None)
-        assert exc_info.value.code == 401
-=======
-        assert_false(views.check_resource_permissions(self.preprint, Auth(), 'download'))
->>>>>>> 8483e577
+        assert not views.check_resource_permissions(self.preprint, Auth(), 'download')
 
     def test_check_access_withdrawn_preprint_file(self):
         self.preprint.date_withdrawn = timezone.now()
         self.preprint.save()
         # Unauthenticated
-<<<<<<< HEAD
-        with pytest.raises(HTTPError) as exc_info:
-            views.check_access(self.preprint, Auth(), 'download', None)
-        assert exc_info.value.code == 401
+        assert not views.check_resource_permissions(self.preprint, Auth(), 'download')
 
         # Noncontributor
         user2 = AuthUserFactory()
-        with pytest.raises(HTTPError) as exc_info:
-            views.check_access(self.preprint, Auth(user2), 'download', None)
-        assert exc_info.value.code == 403
+        assert not views.check_resource_permissions(self.preprint, Auth(user2), 'download')
 
         # Read contributor
         self.preprint.add_contributor(user2, READ, save=True)
-        with pytest.raises(HTTPError) as exc_info:
-            views.check_access(self.preprint, Auth(user2), 'download', None)
-        assert exc_info.value.code == 403
+        assert not views.check_resource_permissions(self.preprint, Auth(user2), 'download')
 
         # Admin contributor
-        with pytest.raises(HTTPError) as exc_info:
-            views.check_access(self.preprint, Auth(self.user), 'download', None)
-        assert exc_info.value.code == 403
-=======
-        assert_false(views.check_resource_permissions(self.preprint, Auth(), 'download'))
+        assert not views.check_resource_permissions(self.preprint, Auth(self.user), 'download')
 
         # Noncontributor
         user2 = AuthUserFactory()
-        assert_false(views.check_resource_permissions(self.preprint, Auth(user2), 'download'))
 
         # Read contributor
         self.preprint.add_contributor(user2, READ, save=True)
-        assert_false(views.check_resource_permissions(self.preprint, Auth(user2), 'download'))
-
-        # Admin contributor
-        assert_false(views.check_resource_permissions(self.preprint, Auth(self.user), 'download'))
->>>>>>> 8483e577
-
 
 
 class TestPreprintOsfStorageLogs(OsfTestCase):
