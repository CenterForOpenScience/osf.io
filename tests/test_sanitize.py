--- conflicted
+++ resolved
@@ -25,12 +25,7 @@
     def test_clean_tag(self):
         assert_equal(
             sanitize.clean_tag('\'\'\'\'\'"""""""<script></script>'),
-<<<<<<< HEAD
-            '&quot;&quot;&quot;&quot;&quot;&quot;&quot;'
-            '&lt;script&gt;&lt;/script&gt;',
-=======
             '&#39&#39&#39&#39&#39&quot;&quot;&quot;&quot;&quot;&quot;&quot;&lt;script&gt;&lt;/script&gt;',
->>>>>>> 5d2c2f71
         )
 
     def test_strip_html(self):
@@ -41,22 +36,6 @@
 
     def test_unescape_html(self):
         assert_equal(
-<<<<<<< HEAD
-            sanitize.safe_unescape_html('&lt;&gt; diamonds &amp; diamonds &lt;&gt;'),
-            '<> diamonds & diamonds <>'
-        )
-        assert_equal(
-            sanitize.safe_unescape_html(['&lt;&gt;&amp;'])[0],
-            '<>&'
-        )
-        assert_equal(
-            sanitize.safe_unescape_html(('&lt;&gt;&amp;', ))[0],
-            '<>&'
-        )
-        assert_equal(
-            sanitize.safe_unescape_html({'key': '&lt;&gt;&amp;'})['key'],
-            '<>&'
-=======
             sanitize.unescape_entities('&lt;&gt; diamonds &amp; diamonds &lt;&gt;'),
             '&lt;&gt; diamonds & diamonds &lt;&gt;'
         )
@@ -78,5 +57,4 @@
         assert_equal(
             sanitize.safe_json("I'm a string with / containing </closingtags>"),
                                '"I\'m a string with / containing <\\/closingtags>"'
->>>>>>> 5d2c2f71
         )