import unittest
from nose.tools import *  # flake8: noqa
from website.util import sanitize


class TestSanitize(unittest.TestCase):
    def test_escape_html(self):
        assert_equal(
            sanitize.clean_tag('<script> evil code </script>'),
            '&lt;script&gt; evil code &lt;/script&gt;',
        )
        assert_equal(
            sanitize.clean_tag('<img src=javascript:moreevil><img>'),
            '&lt;img src=&quot;javascript:moreevil&quot;&gt;&lt;img&gt;',
        )
        assert_equal(
            sanitize.clean_tag('<iframe src=evilsite>'),
            '&lt;iframe src=&quot;evilsite&quot;&gt;',
        )
        assert_equal(
            sanitize.clean_tag(');</span><script></script><span>'),
            ');&lt;/span&gt;&lt;script&gt;&lt;/script&gt;&lt;span&gt;',
        )

    def test_clean_tag(self):
        assert_equal(
            sanitize.clean_tag('\'\'\'\'\'"""""""<script></script>'),
            '&quot;&quot;&quot;&quot;&quot;&quot;&quot;'
            '&lt;script&gt;&lt;/script&gt;',
        )

    def test_strip_html(self):
        assert_equal(
            sanitize.strip_html('<foo>bar</foo>'),
            'bar'
        )

    def test_unescape_html(self):
        assert_equal(
            sanitize.safe_unescape_html('&lt;&gt; diamonds &amp; diamonds &lt;&gt;'),
            '<> diamonds & diamonds <>'
        )
<<<<<<< HEAD

    def test_safe_json(self):
        """Add escaping of forward slashes, but only where string literal contains closing markup"""
        assert_equal(
            sanitize.safe_json("I'm a string with / containing </closingtags>"),
                               '"I\'m a string with / containing <\\/closingtags>"'
        )

=======
        assert_equal(
            sanitize.safe_unescape_html(['&lt;&gt;&amp;'])[0],
            '<>&'
        )
        assert_equal(
            sanitize.safe_unescape_html(('&lt;&gt;&amp;', ))[0],
            '<>&'
        )
        assert_equal(
            sanitize.safe_unescape_html({'key': '&lt;&gt;&amp;'})['key'],
            '<>&'
        )
>>>>>>> 4fb2802e
<|MERGE_RESOLUTION|>--- conflicted
+++ resolved
@@ -40,16 +40,6 @@
             sanitize.safe_unescape_html('&lt;&gt; diamonds &amp; diamonds &lt;&gt;'),
             '<> diamonds & diamonds <>'
         )
-<<<<<<< HEAD
-
-    def test_safe_json(self):
-        """Add escaping of forward slashes, but only where string literal contains closing markup"""
-        assert_equal(
-            sanitize.safe_json("I'm a string with / containing </closingtags>"),
-                               '"I\'m a string with / containing <\\/closingtags>"'
-        )
-
-=======
         assert_equal(
             sanitize.safe_unescape_html(['&lt;&gt;&amp;'])[0],
             '<>&'
@@ -62,4 +52,10 @@
             sanitize.safe_unescape_html({'key': '&lt;&gt;&amp;'})['key'],
             '<>&'
         )
->>>>>>> 4fb2802e
+
+    def test_safe_json(self):
+        """Add escaping of forward slashes, but only where string literal contains closing markup"""
+        assert_equal(
+            sanitize.safe_json("I'm a string with / containing </closingtags>"),
+                               '"I\'m a string with / containing <\\/closingtags>"'
+        )