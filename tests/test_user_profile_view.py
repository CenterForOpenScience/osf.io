--- conflicted
+++ resolved
@@ -2,26 +2,15 @@
 """Views tests for the OSF."""
 from hashlib import md5
 from unittest import mock
-<<<<<<< HEAD
-
-=======
->>>>>>> 4c50c6c9
 import pytest
 from rest_framework import status as http_status
 
 from addons.github.tests.factories import GitHubAccountFactory
-<<<<<<< HEAD
+from conftest import start_mock_send_grid
 from framework.celery_tasks import handlers
 from osf.external.spam import tasks as spam_tasks
 from osf.models import (
     NotableDomain, NotificationType
-=======
-from conftest import start_mock_send_grid
-from framework.celery_tasks import handlers
-from osf.external.spam import tasks as spam_tasks
-from osf.models import (
-    NotableDomain
->>>>>>> 4c50c6c9
 )
 from osf_tests.factories import (
     fake_email,
@@ -34,10 +23,7 @@
     fake,
     OsfTestCase,
 )
-<<<<<<< HEAD
 from tests.utils import capture_notifications
-=======
->>>>>>> 4c50c6c9
 from website import mailchimp_utils
 from website.settings import MAILCHIMP_GENERAL_LIST
 from website.util import api_url_for, web_url_for
